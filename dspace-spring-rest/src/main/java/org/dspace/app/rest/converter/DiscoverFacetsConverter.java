--- conflicted
+++ resolved
@@ -37,53 +37,41 @@
     @Autowired
     private SearchService searchService;
 
-    public SearchResultsRest convert(Context context, String query, String dsoType, String configuration,
+    public SearchResultsRest convert(Context context, String query, String dsoType, String configurationName,
                                      String dsoScope, List<SearchFilter> searchFilters, final Pageable page,
-                                     DiscoveryConfiguration discoveryConfiguration, DiscoverResult searchResult) {
+                                     DiscoveryConfiguration configuration, DiscoverResult searchResult) {
 
         SearchResultsRest searchResultsRest = new SearchResultsRest();
 
-        setRequestInformation(context, query, dsoType, configuration, dsoScope, searchFilters, page,
+        setRequestInformation(context, query, dsoType, configurationName, dsoScope, searchFilters, page,
                               searchResultsRest);
-<<<<<<< HEAD
-        addFacetValues(searchResult, searchResultsRest, discoveryConfiguration);
-=======
         addFacetValues(context, searchResult, searchResultsRest, configuration);
->>>>>>> 66b89a78
 
         return searchResultsRest;
     }
 
-
-<<<<<<< HEAD
-    public void addFacetValues(final DiscoverResult searchResult, final SearchResultsRest searchResultsRest,
-=======
-    private void addFacetValues(Context context, final DiscoverResult searchResult,
-                                final SearchResultsRest searchResultsRest,
->>>>>>> 66b89a78
-                                final DiscoveryConfiguration configuration) {
+    public void addFacetValues(Context context, final DiscoverResult searchResult, final SearchResultsRest resultsRest,
+            final DiscoveryConfiguration configuration) {
 
         List<DiscoverySearchFilterFacet> facets = configuration.getSidebarFacets();
         for (DiscoverySearchFilterFacet field : CollectionUtils.emptyIfNull(facets)) {
-
             List<DiscoverResult.FacetResult> facetValues = searchResult.getFacetResult(field);
 
             SearchFacetEntryRest facetEntry = new SearchFacetEntryRest(field.getIndexFieldName());
             int valueCount = 0;
+            facetEntry.setHasMore(false);
             facetEntry.setFacetLimit(field.getFacetLimit());
-<<<<<<< HEAD
-            facetEntry.setFacetType(field.getType());
-=======
+            if (field.exposeMinAndMaxValue()) {
+                handleExposeMinMaxValues(context, field, facetEntry);
+            }
             facetEntry.setExposeMinMax(field.exposeMinAndMaxValue());
-            if (field.exposeMinAndMaxValue()) {
-                handleExposeMinMaxValues(context,field,facetEntry);
-            }
->>>>>>> 66b89a78
             for (DiscoverResult.FacetResult value : CollectionUtils.emptyIfNull(facetValues)) {
-                //The discover results contains max facetLimit + 1 values. If we reach the "+1", indicate that there are
-                //more results available.
+                // The discover results contains max facetLimit + 1 values. If we reach the "+1", indicate that there
+                // are
+                // more results available.
                 if (valueCount < field.getFacetLimit()) {
                     SearchFacetValueRest valueRest = facetValueConverter.convert(value);
+
                     facetEntry.addValue(valueRest);
                 } else {
                     facetEntry.setHasMore(true);
@@ -96,27 +84,27 @@
                 valueCount++;
             }
 
-            searchResultsRest.addFacetEntry(facetEntry);
+            resultsRest.addFacetEntry(facetEntry);
         }
     }
 
     /**
-      * This method will fill the facetEntry with the appropriate min and max values if they're not empty
-      * @param context       The relevant DSpace context
-      * @param field         The DiscoverySearchFilterFacet field to search for this value in solr
-      * @param facetEntry    The SearchFacetEntryRest facetEntry for which this needs to be filled in
-      */
-    private void handleExposeMinMaxValues(Context context,DiscoverySearchFilterFacet field,
-                                          SearchFacetEntryRest facetEntry) {
+     * This method will fill the facetEntry with the appropriate min and max values if they're not empty
+     * 
+     * @param context
+     *            The relevant DSpace context
+     * @param field
+     *            The DiscoverySearchFilterFacet field to search for this value in solr
+     * @param facetEntry
+     *            The SearchFacetEntryRest facetEntry for which this needs to be filled in
+     */
+    private void handleExposeMinMaxValues(Context context, DiscoverySearchFilterFacet field,
+            SearchFacetEntryRest facetEntry) {
         try {
-            String minValue = searchService.calculateExtremeValue(context,
-                                                                  field.getIndexFieldName() + "_min",
-                                                                  field.getIndexFieldName() + "_min_sort",
-                                                                  DiscoverQuery.SORT_ORDER.asc);
-            String maxValue = searchService.calculateExtremeValue(context,
-                                                                  field.getIndexFieldName() + "_max",
-                                                                  field.getIndexFieldName() + "_max_sort",
-                                                                  DiscoverQuery.SORT_ORDER.desc);
+            String minValue = searchService.calculateExtremeValue(context, field.getIndexFieldName() + "_min",
+                    field.getIndexFieldName() + "_min_sort", DiscoverQuery.SORT_ORDER.asc);
+            String maxValue = searchService.calculateExtremeValue(context, field.getIndexFieldName() + "_max",
+                    field.getIndexFieldName() + "_max_sort", DiscoverQuery.SORT_ORDER.desc);
 
             if (StringUtils.isNotBlank(minValue) && StringUtils.isNotBlank(maxValue)) {
                 facetEntry.setMinValue(minValue);
@@ -127,13 +115,12 @@
         }
     }
 
-
     private void setRequestInformation(final Context context, final String query, final String dsoType,
-                                       final String configuration, final String scope,
+                                       final String configurationName, final String scope,
                                        final List<SearchFilter> searchFilters, final Pageable page,
                                        final SearchResultsRest resultsRest) {
         resultsRest.setQuery(query);
-        resultsRest.setConfiguration(configuration);
+        resultsRest.setConfigurationName(configurationName);
         resultsRest.setDsoType(dsoType);
         resultsRest.setSort(SearchResultsRest.Sorting.fromPage(page));
 
