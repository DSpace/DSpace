/**
 * The contents of this file are subject to the license and copyright
 * detailed in the LICENSE and NOTICE files at the root of the source
 * tree and available online at
 *
 * http://www.dspace.org/license/
 */
package org.dspace.app.rest.repository;

import java.io.Serializable;

<<<<<<< HEAD
import org.dspace.app.rest.model.RestModel;
import org.springframework.hateoas.ResourceSupport;
=======
import org.dspace.app.rest.model.hateoas.HALResource;
>>>>>>> c4cde3ee

/**
 * This is the interface for Link Repositories.
 * 
 * @author Andrea Bollini (andrea.bollini at 4science.it)
 *
 */
<<<<<<< HEAD
public interface LinkRestRepository<L extends RestModel> {
	public abstract ResourceSupport wrapResource(L model, String... rels);
=======
public interface LinkRestRepository<L extends Serializable> {
	public abstract HALResource wrapResource(L model, String... rels);
>>>>>>> c4cde3ee

	public default boolean isEmbeddableRelation(Object data, String name) {
		return true;
	}
}<|MERGE_RESOLUTION|>--- conflicted
+++ resolved
@@ -9,12 +9,9 @@
 
 import java.io.Serializable;
 
-<<<<<<< HEAD
 import org.dspace.app.rest.model.RestModel;
 import org.springframework.hateoas.ResourceSupport;
-=======
 import org.dspace.app.rest.model.hateoas.HALResource;
->>>>>>> c4cde3ee
 
 /**
  * This is the interface for Link Repositories.
@@ -22,13 +19,8 @@
  * @author Andrea Bollini (andrea.bollini at 4science.it)
  *
  */
-<<<<<<< HEAD
 public interface LinkRestRepository<L extends RestModel> {
-	public abstract ResourceSupport wrapResource(L model, String... rels);
-=======
-public interface LinkRestRepository<L extends Serializable> {
 	public abstract HALResource wrapResource(L model, String... rels);
->>>>>>> c4cde3ee
 
 	public default boolean isEmbeddableRelation(Object data, String name) {
 		return true;
