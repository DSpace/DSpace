--- conflicted
+++ resolved
@@ -32,11 +32,8 @@
 import org.dspace.usage.UsageEvent;
 import org.springframework.beans.factory.InitializingBean;
 import org.springframework.beans.factory.annotation.Autowired;
-<<<<<<< HEAD
 import org.springframework.hateoas.Link;
-=======
 import org.springframework.security.access.prepost.PreAuthorize;
->>>>>>> 66b89a78
 import org.springframework.web.bind.annotation.PathVariable;
 import org.springframework.web.bind.annotation.RequestMapping;
 import org.springframework.web.bind.annotation.RequestMethod;
@@ -76,13 +73,10 @@
     @Autowired
     private CitationDocumentService citationDocumentService;
 
-<<<<<<< HEAD
     @Autowired
     private DiscoverableEndpointsService discoverableEndpointsService;
 
-=======
     @PreAuthorize("hasPermission(#uuid, 'BITSTREAM', 'READ')")
->>>>>>> 66b89a78
     @RequestMapping(method = {RequestMethod.GET, RequestMethod.HEAD})
     public void retrieve(@PathVariable UUID uuid, HttpServletResponse response,
                          HttpServletRequest request) throws IOException, SQLException, AuthorizeException {
