/**
 * The contents of this file are subject to the license and copyright
 * detailed in the LICENSE and NOTICE files at the root of the source
 * tree and available online at
 *
 * http://www.dspace.org/license/
 */
package org.dspace.app.rest.utils;

import static org.springframework.hateoas.mvc.ControllerLinkBuilder.linkTo;

import java.util.List;

import javax.servlet.http.HttpServletRequest;

import org.apache.commons.lang3.StringUtils;
import org.dspace.app.rest.exception.PaginationException;
import org.dspace.app.rest.exception.RepositoryNotFoundException;
import org.dspace.app.rest.model.AuthorityRest;
import org.dspace.app.rest.model.CommunityRest;
import org.dspace.app.rest.model.DirectlyAddressableRestModel;
import org.dspace.app.rest.model.LinkRest;
import org.dspace.app.rest.model.LinksRest;
import org.dspace.app.rest.model.ResourcePolicyRest;
import org.dspace.app.rest.model.hateoas.DSpaceResource;
import org.dspace.app.rest.repository.DSpaceRestRepository;
import org.dspace.app.rest.repository.LinkRestRepository;
import org.springframework.beans.factory.NoSuchBeanDefinitionException;
import org.springframework.beans.factory.annotation.Autowired;
import org.springframework.context.ApplicationContext;
import org.springframework.data.domain.Page;
import org.springframework.data.domain.PageImpl;
import org.springframework.data.domain.Pageable;
import org.springframework.hateoas.Link;
import org.springframework.stereotype.Component;

/**
 * Collection of utility methods
 * 
 * @author Andrea Bollini (andrea.bollini at 4science.it)
 * 
 */
@Component
public class Utils {
	@Autowired
	ApplicationContext applicationContext;

	public <T> Page<T> getPage(List<T> fullContents, Pageable pageable) {
		int total = fullContents.size();
		List<T> pageContent = null;
		if (pageable.getOffset() > total) {
			throw new PaginationException(total);
		} else {
			if (pageable.getOffset() + pageable.getPageSize() > total) {
				pageContent = fullContents.subList(pageable.getOffset(), total);
			} else {
				pageContent = fullContents.subList(pageable.getOffset(), pageable.getOffset() + pageable.getPageSize());
			}
			return new PageImpl<T>(pageContent, pageable, total);
		}
	}

	public Link linkToSingleResource(DSpaceResource r, String rel) {
<<<<<<< HEAD
		DirectlyAddressableRestModel data = r.getData();
		return linkToSingleResource(data, rel);
	}

	public Link linkToSingleResource(DirectlyAddressableRestModel data, String rel) {
		return linkTo(data.getController(), data.getCategory(), English.plural(data.getType())).slash(data)
=======
		RestModel data = r.getContent();
		return linkToSingleResource(data, rel);
	}

	public Link linkToSingleResource(RestModel data, String rel) {
		return linkTo(data.getController(), data.getCategory(), data.getTypePlural()).slash(data)
>>>>>>> c4cde3ee
				.withRel(rel);
	}

	public Link linkToSubResource(DirectlyAddressableRestModel data, String rel) {
		return linkToSubResource(data, rel, rel);
	}

<<<<<<< HEAD
	public Link linkToSubResource(DirectlyAddressableRestModel data, String rel, String path) {
		return linkTo(data.getController(), data.getCategory(), English.plural(data.getType())).slash(data).slash(path)
=======
	public Link linkToSubResource(RestModel data, String rel, String path) {
		return linkTo(data.getController(), data.getCategory(), data.getTypePlural()).slash(data).slash(path)
>>>>>>> c4cde3ee
				.withRel(rel);
	}

	public DSpaceRestRepository getResourceRepository(String apiCategory, String modelPlural) {
		String model = makeSingular(modelPlural);
		try {
			return applicationContext.getBean(apiCategory + "." + model, DSpaceRestRepository.class);
		} catch (NoSuchBeanDefinitionException e) {
			throw new RepositoryNotFoundException(apiCategory, model);
		}
	}

	public String[] getRepositories() {
		return applicationContext.getBeanNamesForType(DSpaceRestRepository.class);
	}

	public static String makeSingular(String modelPlural) {
		// The old dspace res package includes the evo inflection library which
		// has a plural() function but no singular function
		if (modelPlural.equals("communities")) {
			return CommunityRest.NAME;
		}
		if (modelPlural.equals("authorities")) {
			return AuthorityRest.NAME;
		}
		if (modelPlural.equals("resourcePolicies")) {
			return ResourcePolicyRest.NAME;
		}
		return modelPlural.replaceAll("s$", "");
	}

	/**
	 * Retrieve the LinkRestRepository associated with a specific link from the
	 * apiCategory and model specified in the parameters.
	 * 
	 * @param apiCategory
	 *            the apiCategory
	 * @param modelPlural
	 *            the model name in its plural form
	 * @param rel
	 *            the name of the relation
	 * @return
	 */
	public LinkRestRepository getLinkResourceRepository(String apiCategory, String modelPlural, String rel) {
		String model = makeSingular(modelPlural);
		try {
			return applicationContext.getBean(apiCategory + "." + model + "." + rel, LinkRestRepository.class);
		} catch (NoSuchBeanDefinitionException e) {
			throw new RepositoryNotFoundException(apiCategory, model);
		}
	}

	/**
	 * 
	 * @param rel
	 * @param domainClass
	 * @return the LinkRest annotation corresponding to the specified rel in the
	 *         domainClass. Null if not found
	 */
	public LinkRest getLinkRest(String rel, Class<DirectlyAddressableRestModel> domainClass) {
		LinkRest linkRest = null;
		LinksRest linksAnnotation = domainClass.getDeclaredAnnotation(LinksRest.class);
		if (linksAnnotation != null) {
			LinkRest[] links = linksAnnotation.links();
			for (LinkRest l : links) {
				if (StringUtils.equals(rel, l.name())) {
					linkRest = l;
					break;
				}
			}
		}
		return linkRest;
	}

<<<<<<< HEAD
=======
	/**
	 * Build the canonical representation of a metadata key in DSpace. ie
	 * <schema>.<element>[.<qualifier>]
	 *
	 * @param schema
	 * @param element
	 * @param object
	 * @return
	 */
	public String getMetadataKey(String schema, String element, String qualifier) {
		return schema + "." + element + (StringUtils.isNotBlank(qualifier) ? "." + qualifier : "");
	}
>>>>>>> c4cde3ee
}<|MERGE_RESOLUTION|>--- conflicted
+++ resolved
@@ -11,8 +11,6 @@
 
 import java.util.List;
 
-import javax.servlet.http.HttpServletRequest;
-
 import org.apache.commons.lang3.StringUtils;
 import org.dspace.app.rest.exception.PaginationException;
 import org.dspace.app.rest.exception.RepositoryNotFoundException;
@@ -22,6 +20,7 @@
 import org.dspace.app.rest.model.LinkRest;
 import org.dspace.app.rest.model.LinksRest;
 import org.dspace.app.rest.model.ResourcePolicyRest;
+import org.dspace.app.rest.model.RestModel;
 import org.dspace.app.rest.model.hateoas.DSpaceResource;
 import org.dspace.app.rest.repository.DSpaceRestRepository;
 import org.dspace.app.rest.repository.LinkRestRepository;
@@ -61,21 +60,12 @@
 	}
 
 	public Link linkToSingleResource(DSpaceResource r, String rel) {
-<<<<<<< HEAD
-		DirectlyAddressableRestModel data = r.getData();
+		DirectlyAddressableRestModel data = r.getContent();
 		return linkToSingleResource(data, rel);
 	}
 
 	public Link linkToSingleResource(DirectlyAddressableRestModel data, String rel) {
-		return linkTo(data.getController(), data.getCategory(), English.plural(data.getType())).slash(data)
-=======
-		RestModel data = r.getContent();
-		return linkToSingleResource(data, rel);
-	}
-
-	public Link linkToSingleResource(RestModel data, String rel) {
 		return linkTo(data.getController(), data.getCategory(), data.getTypePlural()).slash(data)
->>>>>>> c4cde3ee
 				.withRel(rel);
 	}
 
@@ -83,13 +73,8 @@
 		return linkToSubResource(data, rel, rel);
 	}
 
-<<<<<<< HEAD
 	public Link linkToSubResource(DirectlyAddressableRestModel data, String rel, String path) {
-		return linkTo(data.getController(), data.getCategory(), English.plural(data.getType())).slash(data).slash(path)
-=======
-	public Link linkToSubResource(RestModel data, String rel, String path) {
 		return linkTo(data.getController(), data.getCategory(), data.getTypePlural()).slash(data).slash(path)
->>>>>>> c4cde3ee
 				.withRel(rel);
 	}
 
@@ -164,8 +149,6 @@
 		return linkRest;
 	}
 
-<<<<<<< HEAD
-=======
 	/**
 	 * Build the canonical representation of a metadata key in DSpace. ie
 	 * <schema>.<element>[.<qualifier>]
@@ -176,7 +159,6 @@
 	 * @return
 	 */
 	public String getMetadataKey(String schema, String element, String qualifier) {
-		return schema + "." + element + (StringUtils.isNotBlank(qualifier) ? "." + qualifier : "");
+		return org.dspace.core.Utils.standardize(schema, element, qualifier, ".");
 	}
->>>>>>> c4cde3ee
 }