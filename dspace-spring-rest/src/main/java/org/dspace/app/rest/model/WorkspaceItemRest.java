/**
 * The contents of this file are subject to the license and copyright
 * detailed in the LICENSE and NOTICE files at the root of the source
 * tree and available online at
 *
 * http://www.dspace.org/license/
 */
package org.dspace.app.rest.model;

import java.util.Date;
import java.util.Map;

import org.dspace.app.rest.RestResourceController;
import org.dspace.app.rest.model.step.SectionData;

import com.fasterxml.jackson.annotation.JsonIgnore;

/**
 * The WorkspaceItem REST Resource
 * 
 * @author Andrea Bollini (andrea.bollini at 4science.it)
 *
 */
public class WorkspaceItemRest extends BaseObjectRest<Integer> {
	public static final String NAME = "workspaceitem";
	public static final String CATEGORY = RestModel.SUBMISSION;

	private Date lastModified = new Date();

<<<<<<< HEAD
	private Map<String, RestModel> sections;

	@JsonIgnore
	private CollectionRest collection;
=======
	private Map<String, SectionData> sections;
>>>>>>> d47f5a03
	
	@JsonIgnore
	private ItemRest item;
	
	@JsonIgnore
	private SubmissionDefinitionRest submissionDefinition;
	
	@JsonIgnore
	private EPersonRest submitter;
	
	@Override
	public String getCategory() {
		return CATEGORY;
	}
	
	@Override
	public String getType() {
		return NAME;
	}

	public Date getLastModified() {
		return lastModified;
	}
	
	public void setLastModified(Date lastModified){
		this.lastModified = lastModified;
	}

	public ItemRest getItem() {
		return item;
	}

	public void setItem(ItemRest item) {
		this.item = item;
	}

	public SubmissionDefinitionRest getSubmissionDefinition() {
		return submissionDefinition;
	}

	public void setSubmissionDefinition(SubmissionDefinitionRest submissionDefinition) {
		this.submissionDefinition = submissionDefinition;
	}

	public EPersonRest getSubmitter() {
		return submitter;
	}

	public void setSubmitter(EPersonRest submitter) {
		this.submitter = submitter;
	}
	
	@Override
	public Class getController() {
		return RestResourceController.class;
	}

	public Map<String, SectionData> getSections() {
		return sections;
	}

	public void setSections(Map<String, SectionData> sections) {
		this.sections = sections;
	}

	public CollectionRest getCollection() {
		return collection;
	}

	public void setCollection(CollectionRest collection) {
		this.collection = collection;
	}
}<|MERGE_RESOLUTION|>--- conflicted
+++ resolved
@@ -27,14 +27,7 @@
 
 	private Date lastModified = new Date();
 
-<<<<<<< HEAD
-	private Map<String, RestModel> sections;
-
-	@JsonIgnore
-	private CollectionRest collection;
-=======
 	private Map<String, SectionData> sections;
->>>>>>> d47f5a03
 	
 	@JsonIgnore
 	private ItemRest item;
@@ -99,12 +92,4 @@
 	public void setSections(Map<String, SectionData> sections) {
 		this.sections = sections;
 	}
-
-	public CollectionRest getCollection() {
-		return collection;
-	}
-
-	public void setCollection(CollectionRest collection) {
-		this.collection = collection;
-	}
 }