--- conflicted
+++ resolved
@@ -27,11 +27,8 @@
 import org.dspace.app.rest.SearchRestMethod;
 import org.dspace.app.rest.converter.WorkspaceItemConverter;
 import org.dspace.app.rest.exception.PatchBadRequestException;
-<<<<<<< HEAD
 import org.dspace.app.rest.exception.RepositoryMethodNotImplementedException;
 import org.dspace.app.rest.model.ErrorRest;
-=======
->>>>>>> 43eda562
 import org.dspace.app.rest.model.WorkspaceItemRest;
 import org.dspace.app.rest.model.hateoas.WorkspaceItemResource;
 import org.dspace.app.rest.model.patch.Operation;
@@ -146,7 +143,8 @@
     }
 
     @SearchRestMethod(name = "findBySubmitter")
-    public Page<WorkspaceItemRest> findBySubmitter(@Param(value = "uuid") UUID submitterID, Pageable pageable) {
+    public Page<WorkspaceItemRest> findBySubmitter(@Parameter(value = "uuid", required = true) UUID submitterID,
+            Pageable pageable) {
         List<WorkspaceItem> witems = null;
         int total = 0;
         try {
@@ -162,15 +160,15 @@
     }
 
     @Override
-    protected WorkspaceItemRest createAndReturn(Context context) throws SQLException, AuthorizeException {
+    protected WorkspaceItemRest createAndReturn(Context context) {
         WorkspaceItem source = submissionService.createWorkspaceItem(context, getRequestService().getCurrentRequest());
         return converter.convert(source);
     }
 
     @Override
     protected WorkspaceItemRest save(Context context, WorkspaceItemRest wsi) {
-        SubmissionConfig submissionConfig =
-            submissionConfigReader.getSubmissionConfigByName(submissionConfigReader.getDefaultSubmissionConfigName());
+        SubmissionConfig submissionConfig = submissionConfigReader
+            .getSubmissionConfigByName(submissionConfigReader.getDefaultSubmissionConfigName());
         WorkspaceItem source = converter.toModel(wsi);
         for (int stepNum = 0; stepNum < submissionConfig.getNumberOfSteps(); stepNum++) {
 
@@ -330,18 +328,18 @@
     }
 
     @Override
-    protected void delete(Context context, Integer id) throws AuthorizeException {
+    protected void delete(Context context, Integer id) throws RepositoryMethodNotImplementedException {
         WorkspaceItem witem = null;
         try {
             witem = wis.find(context, id);
+        } catch (SQLException e) {
+            throw new RuntimeException(e.getMessage(), e);
+        }
+        try {
             wis.deleteAll(context, witem);
-<<<<<<< HEAD
             context.addEvent(new Event(Event.DELETE, Constants.ITEM, witem.getItem().getID(), null,
                 itemService.getIdentifiers(context, witem.getItem())));
         } catch (SQLException | AuthorizeException | IOException e) {
-=======
-        } catch (SQLException | IOException e) {
->>>>>>> 43eda562
             log.error(e.getMessage(), e);
         }
     }
