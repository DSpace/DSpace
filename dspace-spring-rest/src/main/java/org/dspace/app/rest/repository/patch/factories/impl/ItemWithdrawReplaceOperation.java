/**
 * The contents of this file are subject to the license and copyright
 * detailed in the LICENSE and NOTICE files at the root of the source
 * tree and available online at
 *
 * http://www.dspace.org/license/
 */
package org.dspace.app.rest.repository.patch.factories.impl;

import org.apache.log4j.Logger;
import org.dspace.app.rest.exception.PatchBadRequestException;
import org.dspace.app.rest.exception.UnprocessableEntityException;
import org.dspace.app.rest.model.ItemRest;
import org.dspace.app.rest.model.patch.Operation;
import org.springframework.stereotype.Component;

/**
 * This is the implementation for Item resource patches.
 * <p>
 * Example: <code>
 * curl -X PATCH http://${dspace.url}/api/item/<:id-item> -H "
 * Content-Type: application/json" -d '[{ "op": "replace", "path": "
 * /withdrawn", "value": true|false]'
 * </code>
 *
 * @author Michael Spalti
 */
@Component
<<<<<<< HEAD
public class ItemWithdrawReplaceOperation extends ReplacePatchOperation<ItemRest, String> {
=======
public class ItemWithdrawReplaceOperation extends ReplacePatchOperation<ItemRest, Boolean> {
>>>>>>> 837814b5

    private static final Logger log = Logger.getLogger(ItemWithdrawReplaceOperation.class);

    @Override
<<<<<<< HEAD
    public ItemRest perform(ItemRest item, Operation operation)
            throws UnprocessableEntityException, PatchBadRequestException {

        return replace(item, operation);

    }

    @Override
    public ItemRest replace(ItemRest item, Operation operation)
            throws PatchBadRequestException, UnprocessableEntityException {

        checkOperationValue(operation.getValue());
        checkModelForExistingValue(item.getWithdrawn());
=======
    public ItemRest replace(ItemRest item, Operation operation) {

>>>>>>> 837814b5
        Boolean withdraw = getBooleanOperationValue(operation.getValue());

        // This is a request to withdraw the item.
        if (withdraw) {
            // The item is currently not withdrawn and also not archived. Is this a possible situation?
            if (!item.getWithdrawn() && !item.getInArchive()) {
                throw new UnprocessableEntityException("Cannot withdraw item when it is not in archive.");
            }
            // Item is already withdrawn. No-op, 200 response.
            // (The operation is not idempotent since it results in a provenance note in the record.)
            if (item.getWithdrawn()) {
                return item;
            }
            item.setWithdrawn(true);
            return item;

        } else {
            // No need to reinstate item if it has not previously been not withdrawn.
            // No-op, 200 response. (The operation is not idempotent since it results
            // in a provenance note in the record.)
            if (!item.getWithdrawn()) {
                return item;
            }
            item.setWithdrawn(false);
            return item;
        }


    }

    @Override
    void checkModelForExistingValue(ItemRest resource) {
        if ((Object) resource.getWithdrawn() == null) {
            throw new PatchBadRequestException("Attempting to replace a non-existent value.");
        }
    }

    protected Class<Boolean[]> getArrayClassForEvaluation() {
        return Boolean[].class;
    }

    protected Class<Boolean> getClassForEvaluation() {
        return Boolean.class;
    }

}<|MERGE_RESOLUTION|>--- conflicted
+++ resolved
@@ -26,33 +26,13 @@
  * @author Michael Spalti
  */
 @Component
-<<<<<<< HEAD
-public class ItemWithdrawReplaceOperation extends ReplacePatchOperation<ItemRest, String> {
-=======
 public class ItemWithdrawReplaceOperation extends ReplacePatchOperation<ItemRest, Boolean> {
->>>>>>> 837814b5
 
     private static final Logger log = Logger.getLogger(ItemWithdrawReplaceOperation.class);
 
     @Override
-<<<<<<< HEAD
-    public ItemRest perform(ItemRest item, Operation operation)
-            throws UnprocessableEntityException, PatchBadRequestException {
-
-        return replace(item, operation);
-
-    }
-
-    @Override
-    public ItemRest replace(ItemRest item, Operation operation)
-            throws PatchBadRequestException, UnprocessableEntityException {
-
-        checkOperationValue(operation.getValue());
-        checkModelForExistingValue(item.getWithdrawn());
-=======
     public ItemRest replace(ItemRest item, Operation operation) {
 
->>>>>>> 837814b5
         Boolean withdraw = getBooleanOperationValue(operation.getValue());
 
         // This is a request to withdraw the item.
