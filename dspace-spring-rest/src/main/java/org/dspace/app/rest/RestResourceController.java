/**
 * The contents of this file are subject to the license and copyright
 * detailed in the LICENSE and NOTICE files at the root of the source
 * tree and available online at
 *
 * http://www.dspace.org/license/
 */
package org.dspace.app.rest;

import static org.springframework.hateoas.mvc.ControllerLinkBuilder.linkTo;
import static org.springframework.hateoas.mvc.ControllerLinkBuilder.methodOn;

<<<<<<< HEAD
import java.io.FileNotFoundException;
=======
>>>>>>> 43eda562
import java.io.IOException;
import java.io.Serializable;
import java.lang.reflect.InvocationTargetException;
import java.lang.reflect.Method;
import java.sql.SQLException;
import java.util.ArrayList;
import java.util.List;
import java.util.UUID;

import javax.servlet.http.HttpServletRequest;
import javax.servlet.http.HttpServletResponse;

import com.fasterxml.jackson.databind.JsonNode;
import com.fasterxml.jackson.databind.ObjectMapper;

import org.apache.commons.collections4.CollectionUtils;
import org.apache.commons.lang3.StringUtils;
import org.apache.log4j.Logger;
import org.atteo.evo.inflector.English;
import org.dspace.app.rest.converter.JsonPatchConverter;
import org.dspace.app.rest.exception.PaginationException;
import org.dspace.app.rest.exception.PatchBadRequestException;
import org.dspace.app.rest.exception.RepositoryMethodNotImplementedException;
import org.dspace.app.rest.exception.RepositoryNotFoundException;
import org.dspace.app.rest.exception.RepositorySearchMethodNotFoundException;
import org.dspace.app.rest.exception.RepositorySearchNotFoundException;
import org.dspace.app.rest.exception.UnprocessableEntityException;
import org.dspace.app.rest.link.HalLinkService;
import org.dspace.app.rest.model.LinkRest;
import org.dspace.app.rest.model.RestAddressableModel;
import org.dspace.app.rest.model.RestModel;
import org.dspace.app.rest.model.hateoas.DSpaceResource;
import org.dspace.app.rest.model.hateoas.EmbeddedPage;
import org.dspace.app.rest.model.hateoas.HALResource;
import org.dspace.app.rest.model.patch.Patch;
import org.dspace.app.rest.repository.DSpaceRestRepository;
import org.dspace.app.rest.repository.LinkRestRepository;
import org.dspace.app.rest.utils.RestRepositoryUtils;
import org.dspace.app.rest.utils.Utils;
import org.dspace.authorize.AuthorizeException;
import org.springframework.beans.factory.InitializingBean;
import org.springframework.beans.factory.annotation.Autowired;
import org.springframework.data.domain.Page;
import org.springframework.data.domain.PageImpl;
import org.springframework.data.domain.Pageable;
import org.springframework.data.domain.Sort;
import org.springframework.data.rest.webmvc.ControllerUtils;
import org.springframework.data.rest.webmvc.PersistentEntityResourceAssembler;
import org.springframework.data.rest.webmvc.ResourceNotFoundException;
import org.springframework.data.web.PagedResourcesAssembler;
import org.springframework.hateoas.Link;
import org.springframework.hateoas.PagedResources;
import org.springframework.hateoas.Resource;
import org.springframework.hateoas.ResourceSupport;
import org.springframework.hateoas.Resources;
import org.springframework.hateoas.UriTemplate;
import org.springframework.http.HttpHeaders;
import org.springframework.http.HttpStatus;
import org.springframework.http.ResponseEntity;
import org.springframework.util.MultiValueMap;
import org.springframework.web.HttpRequestMethodNotSupportedException;
import org.springframework.web.bind.annotation.PathVariable;
import org.springframework.web.bind.annotation.RequestBody;
import org.springframework.web.bind.annotation.RequestMapping;
import org.springframework.web.bind.annotation.RequestMethod;
import org.springframework.web.bind.annotation.RequestParam;
import org.springframework.web.bind.annotation.RestController;
import org.springframework.web.multipart.MultipartFile;

/**
 * This is the main entry point of the new REST API. Its responsibility is to
 * provide a consistent behaviors for all the exposed resources in terms of
 * returned HTTP codes, endpoint URLs, HTTP verbs to methods translation, etc.
 * It delegates to the repository the business logic
 *
 * @author Andrea Bollini (andrea.bollini at 4science.it)
 */
@RestController
@RequestMapping("/api/{apiCategory}/{model}")
@SuppressWarnings("rawtypes")
public class RestResourceController implements InitializingBean {

    /**
     * Regular expression in the request mapping to accept UUID as identifier
     */
    private static final String REGEX_REQUESTMAPPING_IDENTIFIER_AS_UUID =
        "/{uuid:[0-9a-fxA-FX]{8}-[0-9a-fxA-FX]{4}-[0-9a-fxA-FX]{4}-[0-9a-fxA-FX]{4}-[0-9a-fxA-FX]{12}}";

    /**
     * Regular expression in the request mapping to accept a string as identifier but not the other kind of
     * identifier (digits or uuid)
     */
    private static final String REGEX_REQUESTMAPPING_IDENTIFIER_AS_STRING_VERSION_STRONG = "/{id:^(?!^\\d+$)" +
        "(?!^[0-9a-fxA-FX]{8}-[0-9a-fxA-FX]{4}-[0-9a-fxA-FX]{4}-[0-9a-fxA-FX]{4}-[0-9a-fxA-FX]{12}$)[\\w+\\-]+$+}";

    /**
     * Regular expression in the request mapping to accept number as identifier
     */
    private static final String REGEX_REQUESTMAPPING_IDENTIFIER_AS_DIGIT = "/{id:\\d+}";

    private static final Logger log = Logger.getLogger(RestResourceController.class);

    @Autowired
    DiscoverableEndpointsService discoverableEndpointsService;

    @Autowired
    Utils utils;

    @Autowired
    RestRepositoryUtils repositoryUtils;

    @Autowired
    private ObjectMapper mapper;

    @Autowired
    HalLinkService linkService;

    @Override
    public void afterPropertiesSet() {
        List<Link> links = new ArrayList<Link>();
        for (String r : utils.getRepositories()) {
            // this doesn't work as we don't have an active http request
            // see https://github.com/spring-projects/spring-hateoas/issues/408
            // Link l = linkTo(this.getClass(), r).withRel(r);
            String[] split = r.split("\\.", 2);
            String plural = English.plural(split[1]);
            Link l = new Link("/api/" + split[0] + "/" + plural, plural);
            links.add(l);
            System.out.println(l.getRel() + " " + l.getHref());
        }
        discoverableEndpointsService.register(this, links);
    }


    /**
     * Called in GET is used to retrieve the single resource by identifier;
     *
     * Note that the regular expression in the request mapping accept a number as identifier;
     *
     * Please see {@link RestResourceController#findOne(String, String, String, String)} for findOne with string as
     * identifier
     * and see {@link RestResourceController#findOne(String, String, UUID, String)} for uuid as identifier
     *
     * @param apiCategory
     * @param model
     * @param id
     * @param projection
     * @return
     */
    @RequestMapping(method = RequestMethod.GET, value = REGEX_REQUESTMAPPING_IDENTIFIER_AS_DIGIT)
    @SuppressWarnings("unchecked")
    public DSpaceResource<RestAddressableModel> findOne(@PathVariable String apiCategory, @PathVariable String model,
                                                        @PathVariable Integer id,
                                                        @RequestParam(required = false) String projection) {
        return findOneInternal(apiCategory, model, id, projection);
    }

    /**
     * Called in GET is used to retrieve the single resource by identifier;
     *
     * Note that the regular expression in the request mapping accept a string as identifier but not the other kind
     * of identifier;
     *
     * http://<dspace.url>/dspace-spring-rest/api/{apiCategory}/{model}/{id}
     *
     * Example:
     * <pre>
     * {@code
     *    http://<dspace.url>/dspace-spring-rest/api/config/submissionsections/collection
     * }
     * </pre>
     *
     *
     * Please see {@link RestResourceController#findOne(String, String, Integer, String)} for findOne with number as
     * identifier
     * and see {@link RestResourceController#findOne(String, String, UUID, String)} for uuid as identifier
     *
     * @param apiCategory
     * @param model
     * @param id
     * @param projection
     * @return
     */
    @RequestMapping(method = RequestMethod.GET, value = REGEX_REQUESTMAPPING_IDENTIFIER_AS_STRING_VERSION_STRONG)
    @SuppressWarnings("unchecked")
    public DSpaceResource<RestAddressableModel> findOne(@PathVariable String apiCategory, @PathVariable String model,
                                                        @PathVariable String id,
                                                        @RequestParam(required = false) String projection) {
        return findOneInternal(apiCategory, model, id, projection);
    }

    /**
     * Called in GET is used to retrieve the single resource by identifier;
     *
     * Note that the regular expression in the request mapping accept a UUID as identifier;
     *
     * Please see {@link RestResourceController#findOne(String, String, Integer, String)} for findOne with number as
     * identifier
     * and see {@link RestResourceController#findOne(String, String, String, String)} for string as identifier
     *
     * @param apiCategory
     * @param model
     * @param uuid
     * @param projection
     * @return
     */
    @RequestMapping(method = RequestMethod.GET, value = REGEX_REQUESTMAPPING_IDENTIFIER_AS_UUID)
    @SuppressWarnings("unchecked")
    public DSpaceResource<RestAddressableModel> findOne(@PathVariable String apiCategory, @PathVariable String model,
                                                        @PathVariable UUID uuid,
                                                        @RequestParam(required = false) String projection) {
        return findOneInternal(apiCategory, model, uuid, projection);
    }

    /**
     * Internal method to retrieve single resource from an identifier of generic type
     *
     * @param apiCategory
     * @param model
     * @param id
     * @param projection
     * @return
     */
    private <ID extends Serializable> DSpaceResource<RestAddressableModel> findOneInternal(String apiCategory,
                                                                                           String model, ID id,
                                                                                           String projection) {
        checkModelPluralForm(apiCategory, model);
        DSpaceRestRepository<RestAddressableModel, ID> repository = utils.getResourceRepository(apiCategory, model);
        RestAddressableModel modelObject = null;
        try {
            modelObject = repository.findOne(id);
        } catch (ClassCastException e) {
            // ignore, as handled below
        }
        if (modelObject == null) {
            throw new ResourceNotFoundException(apiCategory + "." + model + " with id: " + id + " not found");
        }
        DSpaceResource result = repository.wrapResource(modelObject);
        linkService.addLinks(result);
        return result;
    }

    /**
     * Called in GET is used to retrieve the relation resources;
     *
     * Note that the regular expression in the request mapping accept a number;
     *
     * @param request
     * @param apiCategory
     * @param model
     * @param id
     * @param rel
     * @param page
     * @param assembler
     * @param projection
     * @return
     */
    @RequestMapping(method = RequestMethod.GET, value = REGEX_REQUESTMAPPING_IDENTIFIER_AS_DIGIT + "/{rel}")
    public ResourceSupport findRel(HttpServletRequest request, HttpServletResponse response,
                                   @PathVariable String apiCategory,
                                   @PathVariable String model, @PathVariable Integer id, @PathVariable String rel,
                                   Pageable page,
                                   PagedResourcesAssembler assembler,
                                   @RequestParam(required = false) String projection) {
        return findRelInternal(request, response, apiCategory, model, id, rel, page, assembler, projection);
    }

    /**
     * Called in GET is used to retrieve the relation resources;
     *
     * Note that the regular expression in the request mapping accept a string as identifier but not the other kind
     * of identifier;
     *
     * @param request
     * @param apiCategory
     * @param model
     * @param id
     * @param rel
     * @param page
     * @param assembler
     * @param projection
     * @return
     */
    @RequestMapping(method = RequestMethod.GET, value = REGEX_REQUESTMAPPING_IDENTIFIER_AS_STRING_VERSION_STRONG +
        "/{rel}")
    public ResourceSupport findRel(HttpServletRequest request, HttpServletResponse response,
                                   @PathVariable String apiCategory,
                                   @PathVariable String model, @PathVariable String id, @PathVariable String rel,
                                   Pageable page,
                                   PagedResourcesAssembler assembler,
                                   @RequestParam(required = false) String projection) {
        return findRelInternal(request, response, apiCategory, model, id, rel, page, assembler, projection);
    }

    /**
     * Called in GET is used to retrieve the relation resources;
     *
     * Note that the regular expression in the request mapping accept a UUID as identifier;
     *
     * @param request
     * @param apiCategory
     * @param model
     * @param uuid
     * @param rel
     * @param page
     * @param assembler
     * @param projection
     * @return
     */
    @RequestMapping(method = RequestMethod.GET, value = REGEX_REQUESTMAPPING_IDENTIFIER_AS_UUID + "/{rel}")
    public ResourceSupport findRel(HttpServletRequest request, HttpServletResponse response,
                                   @PathVariable String apiCategory,
                                   @PathVariable String model, @PathVariable UUID uuid, @PathVariable String rel,
                                   Pageable page,
                                   PagedResourcesAssembler assembler,
                                   @RequestParam(required = false) String projection) {
        return findRelInternal(request, response, apiCategory, model, uuid, rel, page, assembler, projection);
    }

    /**
     * Called in GET, try to retrieve the requested linked resource.
     *
     * Note that the regular expression in the request mapping accept a string as identifier but not the other kind
     * of identifier;
     *
     * http://<dspace.url>/dspace-spring-rest/api/{apiCategory}/{model}/{id}/{rel}/{relid}
     *
     * Example:
     * <pre>
     * {@code
     *      http://<dspace.url>/dspace-spring-rest/api/integration/authorities/SRJournalTitle/entryValues/1479-9995
     * }
     * </pre>
     *
     * Example:
     * <pre>
     * {@code
     *      http://<dspace.url>/dspace-spring-rest/api/integration/authorities/srsc/entries/VR110111
     * }
     * </pre>
     *
     * @param request
     * @param apiCategory
     * @param model
     * @param id
     * @param rel
     * @param relid
     * @param page
     * @param assembler
     * @param projection
     * @return
     */
    @RequestMapping(method = RequestMethod.GET, value = REGEX_REQUESTMAPPING_IDENTIFIER_AS_STRING_VERSION_STRONG +
        "/{rel}/{relid:[\\w+\\-]+}")
    public ResourceSupport findRel(HttpServletRequest request, HttpServletResponse response,
                                   @PathVariable String apiCategory,
                                   @PathVariable String model, @PathVariable String id, @PathVariable String rel,
                                   @PathVariable String relid,
                                   Pageable page, PagedResourcesAssembler assembler,
                                   @RequestParam(required = false) String projection) {
        return findRelEntryInternal(request, response, apiCategory, model, id, rel, relid, page, assembler, projection);
    }


    /**
     * Execute a POST request;
     *
     * curl -X POST http://<dspace.url>/dspace-spring-rest/api/{apiCategory}/{model}
     *
     * Example:
     * <pre>
     * {@code
     *      curl -X POST http://<dspace.url>/dspace-spring-rest/api/submission/workspaceitems
     * }
     * </pre>
     *
     * @param request
     * @param apiCategory
     * @param model
     * @return
     * @throws HttpRequestMethodNotSupportedException
     */
    @RequestMapping(method = RequestMethod.POST)
    public ResponseEntity<ResourceSupport> post(HttpServletRequest request, @PathVariable String apiCategory,
                                                @PathVariable String model)
            throws HttpRequestMethodNotSupportedException, SQLException, AuthorizeException {
        return postInternal(request, apiCategory, model);
    }

    /**
     * Internal method to execute POST;
     *
     * @param request
     * @param apiCategory
     * @param model
     * @return
     * @throws HttpRequestMethodNotSupportedException
     */
    public <ID extends Serializable> ResponseEntity<ResourceSupport> postInternal(HttpServletRequest request,
                                                                                  String apiCategory,
                                                                                  String model)
            throws HttpRequestMethodNotSupportedException, SQLException, AuthorizeException {
        checkModelPluralForm(apiCategory, model);
        DSpaceRestRepository<RestAddressableModel, ID> repository = utils.getResourceRepository(apiCategory, model);
        RestAddressableModel modelObject = null;
        try {
            modelObject = repository.createAndReturn();
        } catch (ClassCastException e) {
            log.error(e.getMessage(), e);
            return ControllerUtils.toEmptyResponse(HttpStatus.INTERNAL_SERVER_ERROR);
        }
        if (modelObject == null) {
            throw new HttpRequestMethodNotSupportedException(RequestMethod.POST.toString());
        }
        DSpaceResource result = repository.wrapResource(modelObject);
        linkService.addLinks(result);
        //TODO manage HTTPHeader
        return ControllerUtils.toResponseEntity(HttpStatus.CREATED, null, result);
    }

    /**
     * Called in POST, multipart, upload a resource passed into "file" request parameter
     *
     * Note that the regular expression in the request mapping accept a number as identifier;
     *
     * @param request
     * @param apiCategory
     * @param model
     * @param id
     * @param extraField
     * @param uploadfile
     * @return
     * @throws HttpRequestMethodNotSupportedException
     */
    @RequestMapping(method = RequestMethod.POST, value = REGEX_REQUESTMAPPING_IDENTIFIER_AS_DIGIT, headers =
        "content-type=multipart/form-data")
    public <ID extends Serializable> ResponseEntity<ResourceSupport> upload(HttpServletRequest request,
                                                                            @PathVariable String apiCategory,
                                                                            @PathVariable String model,
                                                                            @PathVariable Integer id,
                                                                            @RequestParam(required = false, value =
                                                                                "extraField") String extraField,
                                                                            @RequestParam("file") MultipartFile
                                                                                uploadfile)
        throws HttpRequestMethodNotSupportedException {
        return uploadInternal(request, apiCategory, model, id, extraField, uploadfile);
    }

    /**
     * Called in POST, multipart, upload a resource passed into "file" request parameter
     *
     * Note that the regular expression in the request mapping accept a UUID as identifier;
     *
     * @param request
     * @param apiCategory
     * @param model
     * @param id
     * @param extraField
     * @param uploadfile
     * @return
     * @throws HttpRequestMethodNotSupportedException
     */
    @RequestMapping(method = RequestMethod.POST, value = REGEX_REQUESTMAPPING_IDENTIFIER_AS_UUID, headers =
        "content-type=multipart/form-data")
    public <ID extends Serializable> ResponseEntity<ResourceSupport> upload(HttpServletRequest request,
                                                                            @PathVariable String apiCategory,
                                                                            @PathVariable String model,
                                                                            @PathVariable UUID id,
                                                                            @RequestParam(required = false, value =
                                                                                "extraField") String extraField,
                                                                            @RequestParam("file") MultipartFile
                                                                                uploadfile)
        throws HttpRequestMethodNotSupportedException {
        return uploadInternal(request, apiCategory, model, id, extraField, uploadfile);
    }

    /**
     * Internal upload method.
     *
     * @param request
     * @param apiCategory
     * @param model
     * @param id
     * @param extraField
     * @param uploadfile
     * @return
     */
    private <ID extends Serializable> ResponseEntity<ResourceSupport> uploadInternal(HttpServletRequest request,
                                                                                     String apiCategory, String model,
                                                                                     ID id,
                                                                                     String extraField,
                                                                                     MultipartFile uploadfile) {
        checkModelPluralForm(apiCategory, model);
        DSpaceRestRepository<RestAddressableModel, ID> repository = utils.getResourceRepository(apiCategory, model);

        RestAddressableModel modelObject = null;
        try {
            modelObject = repository.upload(request, apiCategory, model, id, extraField, uploadfile);
        } catch (Exception e) {
            log.error(e.getMessage(), e);
            return ControllerUtils.toEmptyResponse(HttpStatus.INTERNAL_SERVER_ERROR);
        }
        DSpaceResource result = repository.wrapResource(modelObject);
        linkService.addLinks(result);
        return ControllerUtils.toResponseEntity(HttpStatus.CREATED, null, result);
    }

    /**
     * PATCH method, using operation on the resources following (JSON) Patch notation (https://tools.ietf
     * .org/html/rfc6902)
     *
     * Note that the regular expression in the request mapping accept a number as identifier;
     *
     * @param request
     * @param apiCategory
     * @param model
     * @param id
     * @param jsonNode
     * @return
     * @throws HttpRequestMethodNotSupportedException
     */
    @RequestMapping(method = RequestMethod.PATCH, value = REGEX_REQUESTMAPPING_IDENTIFIER_AS_DIGIT)
    public ResponseEntity<ResourceSupport> patch(HttpServletRequest request, @PathVariable String apiCategory,
                                                 @PathVariable String model, @PathVariable Integer id,
                                                 @RequestBody(required = true) JsonNode jsonNode)
        throws HttpRequestMethodNotSupportedException {
        return patchInternal(request, apiCategory, model, id, jsonNode);
    }

    /**
     * PATCH method, using operation on the resources following (JSON) Patch notation (https://tools.ietf
     * .org/html/rfc6902)
     *
     * Note that the regular expression in the request mapping accept a UUID as identifier;
     *
     * @param request
     * @param apiCategory
     * @param model
     * @param id
     * @param jsonNode
     * @return
     * @throws HttpRequestMethodNotSupportedException
     */
    @RequestMapping(method = RequestMethod.PATCH, value = REGEX_REQUESTMAPPING_IDENTIFIER_AS_UUID)
    public ResponseEntity<ResourceSupport> patch(HttpServletRequest request, @PathVariable String apiCategory,
                                                 @PathVariable String model, @PathVariable UUID id,
                                                 @RequestBody(required = true) JsonNode jsonNode)
        throws HttpRequestMethodNotSupportedException {
        return patchInternal(request, apiCategory, model, id, jsonNode);
    }

    /**
     * Internal patch method
     *
     * @param request
     * @param apiCategory
     * @param model
     * @param id
     * @param jsonNode
     * @return
     * @throws HttpRequestMethodNotSupportedException
     */
    public <ID extends Serializable> ResponseEntity<ResourceSupport> patchInternal(HttpServletRequest request,
                                                                                   String apiCategory,
                                                                                   String model, ID id,
                                                                                   JsonNode jsonNode)
        throws HttpRequestMethodNotSupportedException {

        checkModelPluralForm(apiCategory, model);
        DSpaceRestRepository<RestAddressableModel, ID> repository = utils.getResourceRepository(apiCategory, model);
        RestAddressableModel modelObject = null;
        try {
            JsonPatchConverter patchConverter = new JsonPatchConverter(mapper);
            Patch patch = patchConverter.convert(jsonNode);
            modelObject = repository.patch(request, apiCategory, model, id, patch);
        } catch (RepositoryMethodNotImplementedException | UnprocessableEntityException |
            PatchBadRequestException e) {
            log.error(e.getMessage(), e);
            throw e;
        } catch (Exception e) {
            log.error(e.getMessage(), e);
            return ControllerUtils.toEmptyResponse(HttpStatus.INTERNAL_SERVER_ERROR);
        }
        DSpaceResource result = repository.wrapResource(modelObject);
        linkService.addLinks(result);
        //TODO manage HTTPHeader
        return ControllerUtils.toResponseEntity(HttpStatus.OK, null, result);

    }

    /**
     * Internal method to retrieve linked entry resource.
     *
     * @param request
     * @param apiCategory
     * @param model
     * @param id
     * @param rel
     * @param relid
     * @param page
     * @param assembler
     * @param projection
     * @return
     */
    private <ID extends Serializable> ResourceSupport findRelEntryInternal(HttpServletRequest request,
                                                                           HttpServletResponse response,
                                                                           String apiCategory, String model,
                                                                           String id, String rel, String relid,
                                                                           Pageable page,
                                                                           PagedResourcesAssembler assembler,
                                                                           String projection) {
        checkModelPluralForm(apiCategory, model);
        DSpaceRestRepository<RestAddressableModel, ID> repository = utils.getResourceRepository(apiCategory, model);
        Class<RestAddressableModel> domainClass = repository.getDomainClass();

        LinkRest linkRest = utils.getLinkRest(rel, domainClass);
        if (linkRest != null) {
            LinkRestRepository linkRepository = utils.getLinkResourceRepository(apiCategory, model, linkRest.name());
            Method linkMethod = repositoryUtils.getLinkMethod("getResource", linkRepository);

            try {
                Object object = linkMethod.invoke(linkRepository, request, id, relid, page, projection);
                Link link = linkTo(this.getClass(), apiCategory, English.plural(model)).slash(id)
                                                                                       .slash(rel).withSelfRel();
                List result = new ArrayList();
                result.add(object);
                PageImpl<RestAddressableModel> pageResult = new PageImpl(result, page, 1);
                Page<HALResource> halResources = pageResult.map(linkRepository::wrapResource);
                halResources.forEach(linkService::addLinks);
                return assembler.toResource(halResources, link);
            } catch (IllegalAccessException | IllegalArgumentException | InvocationTargetException e) {
                throw new RuntimeException(e.getMessage(), e);
            }
        }
        return null;
    }

    /**
     * Internal method to retrieve linked resource.
     *
     * @param request
     * @param apiCategory
     * @param model
     * @param uuid
     * @param rel
     * @param page
     * @param assembler
     * @param projection
     * @return
     */
    private <ID extends Serializable> ResourceSupport findRelInternal(HttpServletRequest request,
                                                                      HttpServletResponse response, String apiCategory,
                                                                      String model, ID uuid, String subpath,
                                                                      Pageable page, PagedResourcesAssembler assembler,
                                                                      String projection) {
        checkModelPluralForm(apiCategory, model);
        DSpaceRestRepository<RestAddressableModel, ID> repository = utils.getResourceRepository(apiCategory, model);
        Class<RestAddressableModel> domainClass = repository.getDomainClass();

        LinkRest linkRest = utils.getLinkRest(subpath, domainClass);
        PagedResources<? extends HALResource> result;

        if (linkRest != null) {
            LinkRestRepository linkRepository = utils.getLinkResourceRepository(apiCategory, model, linkRest.name());
            Method linkMethod = repositoryUtils.getLinkMethod(linkRest.method(), linkRepository);

            if (linkMethod == null) {
                // TODO custom exception
                throw new RuntimeException(
                        "Method for relation " + subpath + " not found: " + linkRest.name() + ":" + linkRest.method());
            } else {
                try {
                    if (Page.class.isAssignableFrom(linkMethod.getReturnType())) {
                        Page<? extends RestModel> pageResult = (Page<? extends RestAddressableModel>) linkMethod
                                .invoke(linkRepository, request, uuid, page, projection);
                        Link link = linkTo(this.getClass(), apiCategory, model).slash(uuid).slash(subpath)
                                .withSelfRel();
                        Page<HALResource> halResources = pageResult.map(linkRepository::wrapResource);
                        halResources.forEach(linkService::addLinks);

                        return assembler.toResource(halResources, link);
                    } else {
                        RestModel object = (RestModel) linkMethod.invoke(linkRepository, request, uuid, page,
                                projection);
                        Link link = linkTo(this.getClass(), apiCategory, model).slash(uuid).slash(subpath)
                                .withSelfRel();
                        HALResource tmpresult = linkRepository.wrapResource(object);
                        tmpresult.add(link);
                        return tmpresult;
                    }
                } catch (IllegalAccessException | IllegalArgumentException | InvocationTargetException e) {
                    throw new RuntimeException(e.getMessage(), e);
                }
            }
        }
        RestAddressableModel modelObject = repository.findOne(uuid);

        if (modelObject == null) {
            throw new ResourceNotFoundException(apiCategory + "." + model + " with id: " + uuid + " not found");
        }

        DSpaceResource resource = repository.wrapResource(modelObject, subpath);
        linkService.addLinks(resource);

        String rel = null;

        for (Link l : resource.getLinks()) {
            if (l.isTemplated()) {
                if (l.getHref().substring(0, l.getHref().indexOf("?")).contentEquals(request.getRequestURL())) {
                    rel = l.getRel();
                }
            } else if (l.getHref().contentEquals(request.getRequestURL())) {
                rel = l.getRel();
            }
        }

        if (rel == null) {
            throw new ResourceNotFoundException(rel + " undefined for " + model);
        }

        if (resource.getLink(rel) == null) {
            // TODO create a custom exception
            throw new ResourceNotFoundException(rel + " undefined for " + model);
        } else if (resource.getEmbeddedResources().get(rel) instanceof EmbeddedPage) {
            // this is a very inefficient scenario. We have an embedded list
            // already fully retrieved that we need to limit with pagination
            // parameter. BTW change the default sorting is not implemented at
            // the current stage and could be overcompex to implement
            // if we really want to implement pagination we should implement a
            // link repository so to fall in the previous block code
            EmbeddedPage ep = (EmbeddedPage) resource.getEmbeddedResources().get(rel);
            List<? extends RestAddressableModel> fullList = ep.getFullList();
            if (fullList == null || fullList.size() == 0) {
                response.setStatus(HttpServletResponse.SC_NO_CONTENT);
                return null;
            }
            int start = page.getOffset();
            int end = (start + page.getPageSize()) > fullList.size() ? fullList.size() : (start + page.getPageSize());
            DSpaceRestRepository<RestAddressableModel, ?> resourceRepository = utils
                .getResourceRepository(fullList.get(0).getCategory(), fullList.get(0).getType());
            PageImpl<RestAddressableModel> pageResult = new PageImpl(fullList.subList(start, end), page,
                                                                     fullList.size());
            result = assembler.toResource(pageResult.map(resourceRepository::wrapResource));

            for (Resource subObj : result) {
                if (subObj.getContent() instanceof HALResource) {
                    linkService.addLinks((HALResource) subObj.getContent());
                }
            }
            return result;


        } else {
            if (resource.getEmbeddedResources().get(rel) == null) {
                response.setStatus(HttpServletResponse.SC_NO_CONTENT);
            }

            return (ResourceSupport) resource.getEmbeddedResources().get(rel);
        }

    }

    /**
     * Find all
     *
     * @param apiCategory
     * @param model
     * @param page
     * @param assembler
     * @param projection
     * @return
     */
    @RequestMapping(method = RequestMethod.GET)
    @SuppressWarnings("unchecked")
    public <T extends RestAddressableModel> PagedResources<DSpaceResource<T>> findAll(@PathVariable String apiCategory,
                                                                                      @PathVariable String model,
                                                                                      Pageable page,
                                                                                      PagedResourcesAssembler assembler,
                                                                                      @RequestParam(required = false)
                                                                                              String projection,
                                                                                      HttpServletResponse response) {
        DSpaceRestRepository<T, ?> repository = utils.getResourceRepository(apiCategory, model);
        Link link = linkTo(methodOn(this.getClass(), apiCategory, model).findAll(apiCategory, model,
                                                                                 page, assembler, projection, response))
            .withSelfRel();

        Page<DSpaceResource<T>> resources;
        try {
            resources = repository.findAll(page).map(repository::wrapResource);
            resources.forEach(linkService::addLinks);
        } catch (PaginationException pe) {
            resources = new PageImpl<DSpaceResource<T>>(new ArrayList<DSpaceResource<T>>(), page, pe.getTotal());
        } catch (RepositoryMethodNotImplementedException mne) {
            throw mne;
        }
        PagedResources<DSpaceResource<T>> result = assembler.toResource(resources, link);
        if (repositoryUtils.haveSearchMethods(repository)) {
            result.add(linkTo(this.getClass(), apiCategory, model).slash("search").withRel("search"));
        }
        return result;
    }

    /**
     * Check that the model is specified in its plural form
     *
     * @param model
     */
    private void checkModelPluralForm(String apiCategory, String model) {
        if (StringUtils.equals(utils.makeSingular(model), model)) {
            throw new RepositoryNotFoundException(apiCategory, model);
        }
    }

    @RequestMapping(method = RequestMethod.GET, value = "/search")
    public ResourceSupport listSearchMethods(@PathVariable String apiCategory, @PathVariable String model) {
        ResourceSupport root = new ResourceSupport();
        DSpaceRestRepository repository = utils.getResourceRepository(apiCategory, model);

        List<String> searchMethods = repositoryUtils.listSearchMethods(repository);

        if (CollectionUtils.isEmpty(searchMethods)) {
            throw new RepositorySearchNotFoundException(model);
        }

        for (String name : searchMethods) {
            Link link = linkTo(this.getClass(), apiCategory, model).slash("search").slash(name).withRel(name);
            root.add(link);
        }
        return root;
    }

    @RequestMapping(method = RequestMethod.GET, value = "/search/{searchMethodName}")
    @SuppressWarnings("unchecked")
    public <T extends RestAddressableModel> ResourceSupport executeSearchMethods(@PathVariable String apiCategory,
                                                                                 @PathVariable String model,
                                                                                 @PathVariable String searchMethodName,
                                                                                 HttpServletResponse response,
                                                                                 Pageable pageable, Sort sort,
                                                                                 PagedResourcesAssembler assembler,
                                                                                 @RequestParam MultiValueMap<String,
                                                                                     Object> parameters)
        throws IllegalAccessException, IllegalArgumentException, InvocationTargetException {

        Link link = linkTo(this.getClass(), apiCategory, model).slash("search").slash(searchMethodName).withSelfRel();
        DSpaceRestRepository repository = utils.getResourceRepository(apiCategory, model);
        boolean returnPage = false;
        Object searchResult = null;

        Method searchMethod = repositoryUtils.getSearchMethod(searchMethodName, repository);

        if (searchMethod == null) {
            if (repositoryUtils.haveSearchMethods(repository)) {
                throw new RepositorySearchMethodNotFoundException(model, searchMethodName);
            } else {
                throw new RepositorySearchNotFoundException(model);
            }
        }

        searchResult = repositoryUtils
            .executeQueryMethod(repository, parameters, searchMethod, pageable, sort, assembler);

        returnPage = searchMethod.getReturnType().isAssignableFrom(Page.class);
        ResourceSupport result = null;
        if (returnPage) {
            Page<DSpaceResource<T>> resources;
            if (searchResult == null) {
                resources = new PageImpl(new ArrayList(), pageable, 0);
            } else {
                resources = ((Page<T>) searchResult).map(repository::wrapResource);
            }
            resources.forEach(linkService::addLinks);
            result = assembler.toResource(resources, link);
        } else {
            if (searchResult == null) {
                try {
                    response.sendError(HttpServletResponse.SC_NOT_FOUND);
                } catch (IOException e) {
                    throw new RuntimeException(e.getMessage(), e);
                }
                return null;
            }
            DSpaceResource<T> dsResource = repository.wrapResource((T) searchResult);
            linkService.addLinks(dsResource);
            result = dsResource;
        }
        return result;
    }

    /**
     * Sets the location header pointing to the resource representing the given instance. Will make sure we properly
     * expand the URI template potentially created as self link.
     *
     * @param headers   must not be {@literal null}.
     * @param assembler must not be {@literal null}.
     * @param source    must not be {@literal null}.
     */
    private void addLocationHeader(HttpHeaders headers, PersistentEntityResourceAssembler assembler, Object source) {

        String selfLink = assembler.getSelfLinkFor(source).getHref();
        headers.setLocation(new UriTemplate(selfLink).expand());
    }

    @RequestMapping(method = RequestMethod.DELETE, value = REGEX_REQUESTMAPPING_IDENTIFIER_AS_DIGIT)
    public ResponseEntity<ResourceSupport> delete(HttpServletRequest request, @PathVariable String apiCategory,
                                                  @PathVariable String model, @PathVariable Integer id)
        throws HttpRequestMethodNotSupportedException {
        return deleteInternal(apiCategory, model, id);
    }

    @RequestMapping(method = RequestMethod.DELETE, value = REGEX_REQUESTMAPPING_IDENTIFIER_AS_UUID)
    public ResponseEntity<ResourceSupport> delete(HttpServletRequest request, @PathVariable String apiCategory,
                                                  @PathVariable String model, @PathVariable UUID uuid)
        throws HttpRequestMethodNotSupportedException {
        return deleteInternal(apiCategory, model, uuid);
    }

    /**
     * Internal method to delete resource.
     *
     * @param apiCategory
     * @param model
     * @param id
     * @return
     */
    private <ID extends Serializable> ResponseEntity<ResourceSupport> deleteInternal(String apiCategory, String model,
                                                                                     ID id) {
        checkModelPluralForm(apiCategory, model);
        DSpaceRestRepository<RestAddressableModel, ID> repository = utils.getResourceRepository(apiCategory, model);
        repository.delete(id);
        return ControllerUtils.toEmptyResponse(HttpStatus.NO_CONTENT);
    }

    @RequestMapping(method = { RequestMethod.POST }, headers = "content-type=multipart/form-data")
    public <T extends RestAddressableModel> ResponseEntity<ResourceSupport> upload(HttpServletRequest request,
                                                                                   @PathVariable String apiCategory,
                                                                                   @PathVariable String model,
                                                                                   @RequestParam("file") MultipartFile
                                                                                       uploadfile)
        throws SQLException, FileNotFoundException, IOException, AuthorizeException {

        checkModelPluralForm(apiCategory, model);
        DSpaceRestRepository repository = utils.getResourceRepository(apiCategory, model);

        Iterable<T> content = repository.upload(request, uploadfile);

        List<DSpaceResource> resources = new ArrayList<>();
        for (T modelObject : content) {
            DSpaceResource result = repository.wrapResource(modelObject);
            linkService.addLinks(result);
            resources.add(result);
        }
        return ControllerUtils.toResponseEntity(HttpStatus.OK, null, Resources.wrap(resources));
    }
}<|MERGE_RESOLUTION|>--- conflicted
+++ resolved
@@ -10,10 +10,7 @@
 import static org.springframework.hateoas.mvc.ControllerLinkBuilder.linkTo;
 import static org.springframework.hateoas.mvc.ControllerLinkBuilder.methodOn;
 
-<<<<<<< HEAD
 import java.io.FileNotFoundException;
-=======
->>>>>>> 43eda562
 import java.io.IOException;
 import java.io.Serializable;
 import java.lang.reflect.InvocationTargetException;
@@ -666,14 +663,14 @@
      */
     private <ID extends Serializable> ResourceSupport findRelInternal(HttpServletRequest request,
                                                                       HttpServletResponse response, String apiCategory,
-                                                                      String model, ID uuid, String subpath,
-                                                                      Pageable page, PagedResourcesAssembler assembler,
+                                                                      String model, ID uuid, String rel, Pageable page,
+                                                                      PagedResourcesAssembler assembler,
                                                                       String projection) {
         checkModelPluralForm(apiCategory, model);
         DSpaceRestRepository<RestAddressableModel, ID> repository = utils.getResourceRepository(apiCategory, model);
         Class<RestAddressableModel> domainClass = repository.getDomainClass();
 
-        LinkRest linkRest = utils.getLinkRest(subpath, domainClass);
+        LinkRest linkRest = utils.getLinkRest(rel, domainClass);
         PagedResources<? extends HALResource> result;
 
         if (linkRest != null) {
@@ -683,23 +680,23 @@
             if (linkMethod == null) {
                 // TODO custom exception
                 throw new RuntimeException(
-                        "Method for relation " + subpath + " not found: " + linkRest.name() + ":" + linkRest.method());
+                    "Method for relation " + rel + " not found: " + linkRest.name() + ":" + linkRest.method());
             } else {
                 try {
                     if (Page.class.isAssignableFrom(linkMethod.getReturnType())) {
                         Page<? extends RestModel> pageResult = (Page<? extends RestAddressableModel>) linkMethod
-                                .invoke(linkRepository, request, uuid, page, projection);
-                        Link link = linkTo(this.getClass(), apiCategory, model).slash(uuid).slash(subpath)
-                                .withSelfRel();
+                            .invoke(linkRepository, request, uuid, page, projection);
+                        Link link = linkTo(this.getClass(), apiCategory, model).slash(uuid)
+                                                                               .slash(rel).withSelfRel();
                         Page<HALResource> halResources = pageResult.map(linkRepository::wrapResource);
                         halResources.forEach(linkService::addLinks);
 
                         return assembler.toResource(halResources, link);
                     } else {
                         RestModel object = (RestModel) linkMethod.invoke(linkRepository, request, uuid, page,
-                                projection);
-                        Link link = linkTo(this.getClass(), apiCategory, model).slash(uuid).slash(subpath)
-                                .withSelfRel();
+                                                                         projection);
+                        Link link = linkTo(this.getClass(), apiCategory, model).slash(uuid).slash(rel)
+                                                                               .withSelfRel();
                         HALResource tmpresult = linkRepository.wrapResource(object);
                         tmpresult.add(link);
                         return tmpresult;
@@ -710,12 +707,12 @@
             }
         }
         RestAddressableModel modelObject = repository.findOne(uuid);
-
+        
         if (modelObject == null) {
             throw new ResourceNotFoundException(apiCategory + "." + model + " with id: " + uuid + " not found");
         }
-
-        DSpaceResource resource = repository.wrapResource(modelObject, subpath);
+                
+        DSpaceResource resource = repository.wrapResource(modelObject, rel);
         linkService.addLinks(resource);
 
         String rel = null;
