--- conflicted
+++ resolved
@@ -599,12 +599,7 @@
      */
     @RequestMapping(method = RequestMethod.PATCH, value = REGEX_REQUESTMAPPING_IDENTIFIER_AS_UUID)
     public ResponseEntity<ResourceSupport> patch(HttpServletRequest request, @PathVariable String apiCategory,
-<<<<<<< HEAD
-                                                 @PathVariable String model, @PathVariable UUID uuid,
-=======
-                                                 @PathVariable String model,
-                                                 @PathVariable(name = "uuid") UUID id,
->>>>>>> 66b89a78
+                                                 @PathVariable String model, @PathVariable(name = "uuid") UUID uuid,
                                                  @RequestBody(required = true) JsonNode jsonNode)
         throws HttpRequestMethodNotSupportedException {
         return patchInternal(request, apiCategory, model, uuid, jsonNode);
