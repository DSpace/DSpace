--- conflicted
+++ resolved
@@ -127,14 +127,9 @@
         }
     }
 
-<<<<<<< HEAD
-    private DiscoverQuery addFacetingForFacets(Context context, BrowsableDSpaceObject scope, DiscoverQuery queryArgs,
-                                               DiscoveryConfiguration discoveryConfiguration,
-=======
-    private DiscoverQuery addFacetingForFacets(Context context, DSpaceObject scope, String prefix,
-                                               DiscoverQuery queryArgs, DiscoveryConfiguration discoveryConfiguration,
->>>>>>> 66b89a78
-                                               String facetName, Pageable page) throws InvalidSearchFacetException {
+    private DiscoverQuery addFacetingForFacets(Context context, BrowsableDSpaceObject scope, String prefix,
+            DiscoverQuery queryArgs, DiscoveryConfiguration discoveryConfiguration, String facetName, Pageable page)
+            throws InvalidSearchFacetException {
 
         DiscoverySearchFilterFacet facet = discoveryConfiguration.getSidebarFacet(facetName);
         if (facet != null) {
@@ -150,12 +145,8 @@
         return queryArgs;
     }
 
-<<<<<<< HEAD
-    private void fillFacetIntoQueryArgs(Context context, BrowsableDSpaceObject scope, DiscoverQuery queryArgs,
-=======
-    private void fillFacetIntoQueryArgs(Context context, DSpaceObject scope, String prefix, DiscoverQuery queryArgs,
->>>>>>> 66b89a78
-                                        DiscoverySearchFilterFacet facet, final int pageSize) {
+    private void fillFacetIntoQueryArgs(Context context, BrowsableDSpaceObject scope, String prefix,
+            DiscoverQuery queryArgs, DiscoverySearchFilterFacet facet, final int pageSize) {
         if (facet.getType().equals(DiscoveryConfigurationParameters.TYPE_DATE)) {
             try {
                 FacetYearRange facetYearRange =
