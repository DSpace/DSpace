/**
 * The contents of this file are subject to the license and copyright
 * detailed in the LICENSE and NOTICE files at the root of the source
 * tree and available online at
 *
 * http://www.dspace.org/license/
 */
package org.dspace.app.rest.link.search;

import java.util.LinkedList;

import org.apache.commons.collections4.CollectionUtils;
import org.apache.commons.lang3.BooleanUtils;
import org.dspace.app.rest.model.DiscoveryResultsRest;
import org.dspace.app.rest.model.SearchFacetEntryRest;
import org.dspace.app.rest.model.hateoas.EmbeddedPageHeader;
import org.dspace.app.rest.model.hateoas.SearchFacetEntryResource;
import org.springframework.data.domain.PageImpl;
import org.springframework.data.domain.PageRequest;
import org.springframework.data.domain.Pageable;
import org.springframework.hateoas.Link;
import org.springframework.stereotype.Component;
import org.springframework.web.util.UriComponentsBuilder;

/**
 * This factory provides a means to add links to the SearchFacetEntryResource. This class and addLinks method will be
 * called
 * from the HalLinkService addLinks method is called if the HalResource given is eligible
 */
@Component
public class SearchFacetEntryHalLinkFactory extends DiscoveryRestHalLinkFactory<SearchFacetEntryResource> {

    @Override
    protected void addLinks(SearchFacetEntryResource halResource, Pageable pageable, LinkedList<Link> list)
        throws Exception {

        SearchFacetEntryRest facetData = halResource.getFacetData();
        DiscoveryResultsRest searchData = halResource.getSearchData();

        String query = searchData == null ? null : searchData.getQuery();
        String dsoType = searchData == null ? null : searchData.getDsoType();
        String scope = searchData == null ? null : searchData.getScope();
        String configuration = searchData == null ? null : searchData.getConfiguration();

        UriComponentsBuilder uriBuilder = uriBuilder(getMethodOn()
<<<<<<< HEAD
                                                         .getFacetValues(facetData.getName(), query, dsoType, scope,
                                                                         configuration, null, null));
=======
                                                         .getFacetValues(facetData.getName(), null, query, dsoType,
                                                                 scope, null, null));
>>>>>>> 66b89a78

        addFilterParams(uriBuilder, searchData);

        //If our rest data contains a list of values, construct the page links. Otherwise, only add a self link
        if (CollectionUtils.isNotEmpty(facetData.getValues())) {
            PageImpl page = new PageImpl<>(facetData.getValues(), new PageRequest(0, facetData.getFacetLimit()),
                                           facetData.getValues().size() + (BooleanUtils
                                               .isTrue(facetData.isHasMore()) ? 1 : 0));

            halResource.setPageHeader(new EmbeddedPageHeader(uriBuilder, page, false));

        } else {
            list.add(buildLink(Link.REL_SELF, uriBuilder.build().toUriString()));
        }

    }

    @Override
    protected Class<SearchFacetEntryResource> getResourceClass() {
        return SearchFacetEntryResource.class;
    }

}<|MERGE_RESOLUTION|>--- conflicted
+++ resolved
@@ -40,16 +40,10 @@
         String query = searchData == null ? null : searchData.getQuery();
         String dsoType = searchData == null ? null : searchData.getDsoType();
         String scope = searchData == null ? null : searchData.getScope();
-        String configuration = searchData == null ? null : searchData.getConfiguration();
+        String configuration = searchData == null ? null : searchData.getConfigurationName();
 
-        UriComponentsBuilder uriBuilder = uriBuilder(getMethodOn()
-<<<<<<< HEAD
-                                                         .getFacetValues(facetData.getName(), query, dsoType, scope,
-                                                                         configuration, null, null));
-=======
-                                                         .getFacetValues(facetData.getName(), null, query, dsoType,
-                                                                 scope, null, null));
->>>>>>> 66b89a78
+        UriComponentsBuilder uriBuilder = uriBuilder(getMethodOn().getFacetValues(facetData.getName(), null, query,
+                dsoType, scope, configuration, null, null));
 
         addFilterParams(uriBuilder, searchData);
 
