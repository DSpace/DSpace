/**
 * The contents of this file are subject to the license and copyright
 * detailed in the LICENSE and NOTICE files at the root of the source
 * tree and available online at
 *
 * http://www.dspace.org/license/
 */
package org.dspace.app.rest.repository;

import java.io.FileNotFoundException;
import java.io.IOException;
import java.io.Serializable;
import java.sql.SQLException;
import javax.servlet.http.HttpServletRequest;

import org.apache.log4j.Logger;
import org.dspace.app.rest.exception.PatchBadRequestException;
import org.dspace.app.rest.exception.RESTAuthorizationException;
import org.dspace.app.rest.exception.RepositoryMethodNotImplementedException;
import org.dspace.app.rest.exception.UnprocessableEntityException;
import org.dspace.app.rest.model.RestAddressableModel;
import org.dspace.app.rest.model.hateoas.DSpaceResource;
import org.dspace.app.rest.model.patch.Patch;
import org.dspace.app.util.DCInputsReaderException;
import org.dspace.authorize.AuthorizeException;
import org.dspace.core.Context;
import org.springframework.data.domain.Page;
import org.springframework.data.domain.Pageable;
import org.springframework.data.domain.Sort;
import org.springframework.data.repository.PagingAndSortingRepository;
import org.springframework.web.HttpRequestMethodNotSupportedException;
import org.springframework.web.bind.annotation.RequestMethod;
import org.springframework.web.multipart.MultipartFile;

/**
 * This is the base class for any Rest Repository. It add a DSpaceContext to the
 * normal Spring Data Repository methods signature and assure that the
 * repository is able to wrap a DSpace Rest Object in a HAL Resource
 *
 * @author Andrea Bollini (andrea.bollini at 4science.it)
 */
public abstract class DSpaceRestRepository<T extends RestAddressableModel, ID extends Serializable>
    extends AbstractDSpaceRestRepository implements PagingAndSortingRepository<T, ID> {

    private static final Logger log = Logger.getLogger(DSpaceRestRepository.class);

    @Override
    public <S extends T> S save(S entity) {
        Context context = null;
        try {
            context = obtainContext();
            S res = save(context, entity);
            context.commit();
            return res;
        } catch (AuthorizeException ex) {
            throw new RESTAuthorizationException(ex);
        } catch (SQLException ex) {
            throw new RuntimeException(ex.getMessage(), ex);
        }
    }

    protected <S extends T> S save(Context context, S entity) throws AuthorizeException,
        RepositoryMethodNotImplementedException {
        throw new RepositoryMethodNotImplementedException("No implementation found; Method not allowed!", "");
    }

    @Override
    public <S extends T> Iterable<S> save(Iterable<S> entities) {
        // TODO Auto-generated method stub
        return null;
    }

    @Override
    public T findOne(ID id) {
        Context context = obtainContext();
        return findOne(context, id);
    }

    public abstract T findOne(Context context, ID id);

    @Override
    public boolean exists(ID id) {
        // TODO Auto-generated method stub
        return false;
    }

    @Override
    public Iterable<T> findAll() {
        throw new RuntimeException("findAll MUST be paginated");
    }

    @Override
    public Iterable<T> findAll(Iterable<ID> ids) {
        throw new RuntimeException("findAll MUST be paginated");
    }

    @Override
    public long count() {
        // TODO Auto-generated method stub
        return 0;
    }

    @Override
    public void delete(ID id) {
        Context context = obtainContext();
        try {
            delete(context, id);
            context.commit();
<<<<<<< HEAD
        } catch (Exception e) {
            throw new UnprocessableEntityException(e.getMessage());
=======
        } catch (AuthorizeException e) {
            throw new RESTAuthorizationException(e);
        } catch (SQLException ex) {
            throw new RuntimeException(ex.getMessage(), ex);
>>>>>>> 43eda562
        }
    }

    protected void delete(Context context, ID id) throws AuthorizeException, RepositoryMethodNotImplementedException {
        throw new RepositoryMethodNotImplementedException("No implementation found; Method not allowed!", "");
    }

    @Override
    public void delete(T entity) {
        // TODO Auto-generated method stub
    }

    @Override
    public void delete(Iterable<? extends T> entities) {
        // TODO Auto-generated method stub

    }

    @Override
    public void deleteAll() {
        // TODO Auto-generated method stub

    }

    @Override
    public Iterable<T> findAll(Sort sort) {
        throw new RuntimeException("findAll MUST be paginated");
    }

    @Override
    public Page<T> findAll(Pageable pageable) {
        Context context = obtainContext();
        return findAll(context, pageable);
    }

    public abstract Page<T> findAll(Context context, Pageable pageable);

    public abstract Class<T> getDomainClass();

    public abstract DSpaceResource<T> wrapResource(T model, String... rels);

<<<<<<< HEAD
    public T createAndReturn() throws SQLException, AuthorizeException, HttpRequestMethodNotSupportedException {
        Context context = obtainContext();
        T entity = createAndReturn(context);
        context.commit();
        return entity;
    }

    protected T createAndReturn(Context context)
        throws SQLException, AuthorizeException, HttpRequestMethodNotSupportedException {
        throw new HttpRequestMethodNotSupportedException(RequestMethod.POST.toString());
=======
    public T createAndReturn() {
        Context context = null;
        try {
            context = obtainContext();
            T entity = createAndReturn(context);
            context.commit();
            return entity;
        } catch (AuthorizeException e) {
            throw new RESTAuthorizationException(e);
        } catch (SQLException ex) {
            throw new RuntimeException(ex.getMessage(), ex);
        }
    }

    protected T createAndReturn(Context context) throws AuthorizeException, RepositoryMethodNotImplementedException {
        throw new RepositoryMethodNotImplementedException("No implementation found; Method not allowed!", "");
>>>>>>> 43eda562
    }

    public T upload(HttpServletRequest request, String apiCategory, String model, ID id, String extraField,
                    MultipartFile file) throws Exception {
        throw new RuntimeException("No implementation found; Method not allowed!");
    }

    public T patch(HttpServletRequest request, String apiCategory, String model, ID id, Patch patch)
        throws HttpRequestMethodNotSupportedException, UnprocessableEntityException, PatchBadRequestException {
        Context context = obtainContext();
        try {
            patch(context, request, apiCategory, model, id, patch);
            context.commit();
        } catch (AuthorizeException ae) {
            throw new RESTAuthorizationException(ae);
        } catch (SQLException | DCInputsReaderException e) {
            throw new RuntimeException(e.getMessage(), e);
        }
        return findOne(id);
    }

    protected void patch(Context context, HttpServletRequest request, String apiCategory, String model, ID id,
                         Patch patch)
        throws RepositoryMethodNotImplementedException, SQLException, AuthorizeException, DCInputsReaderException {
        throw new RepositoryMethodNotImplementedException(apiCategory, model);
    }

    public T action(HttpServletRequest request, ID id) throws SQLException, IOException, AuthorizeException {
        Context context = obtainContext();
        T entity = action(context, request, id);
        context.commit();
        return entity;
    }

    protected T action(Context context, HttpServletRequest request, ID id)
        throws SQLException, IOException, AuthorizeException {
        throw new RuntimeException("No implementation found; Method not allowed!");
    }

    public Iterable<T> upload(HttpServletRequest request, MultipartFile uploadfile)
        throws SQLException, FileNotFoundException, IOException, AuthorizeException {
        Context context = obtainContext();
        Iterable<T> entity = upload(context, request, uploadfile);
        context.commit();
        return entity;
    }

    protected Iterable<T> upload(Context context, HttpServletRequest request, MultipartFile uploadfile)
        throws SQLException, FileNotFoundException, IOException, AuthorizeException {
        throw new RuntimeException("No implementation found; Method not allowed!");
    }

}<|MERGE_RESOLUTION|>--- conflicted
+++ resolved
@@ -15,7 +15,7 @@
 
 import org.apache.log4j.Logger;
 import org.dspace.app.rest.exception.PatchBadRequestException;
-import org.dspace.app.rest.exception.RESTAuthorizationException;
+import org.dspace.app.rest.exception.PatchUnprocessableEntityException;
 import org.dspace.app.rest.exception.RepositoryMethodNotImplementedException;
 import org.dspace.app.rest.exception.UnprocessableEntityException;
 import org.dspace.app.rest.model.RestAddressableModel;
@@ -40,7 +40,8 @@
  * @author Andrea Bollini (andrea.bollini at 4science.it)
  */
 public abstract class DSpaceRestRepository<T extends RestAddressableModel, ID extends Serializable>
-    extends AbstractDSpaceRestRepository implements PagingAndSortingRepository<T, ID> {
+    extends AbstractDSpaceRestRepository
+    implements PagingAndSortingRepository<T, ID> {
 
     private static final Logger log = Logger.getLogger(DSpaceRestRepository.class);
 
@@ -106,15 +107,10 @@
         try {
             delete(context, id);
             context.commit();
-<<<<<<< HEAD
-        } catch (Exception e) {
-            throw new UnprocessableEntityException(e.getMessage());
-=======
         } catch (AuthorizeException e) {
             throw new RESTAuthorizationException(e);
         } catch (SQLException ex) {
             throw new RuntimeException(ex.getMessage(), ex);
->>>>>>> 43eda562
         }
     }
 
@@ -156,18 +152,6 @@
 
     public abstract DSpaceResource<T> wrapResource(T model, String... rels);
 
-<<<<<<< HEAD
-    public T createAndReturn() throws SQLException, AuthorizeException, HttpRequestMethodNotSupportedException {
-        Context context = obtainContext();
-        T entity = createAndReturn(context);
-        context.commit();
-        return entity;
-    }
-
-    protected T createAndReturn(Context context)
-        throws SQLException, AuthorizeException, HttpRequestMethodNotSupportedException {
-        throw new HttpRequestMethodNotSupportedException(RequestMethod.POST.toString());
-=======
     public T createAndReturn() {
         Context context = null;
         try {
@@ -184,11 +168,10 @@
 
     protected T createAndReturn(Context context) throws AuthorizeException, RepositoryMethodNotImplementedException {
         throw new RepositoryMethodNotImplementedException("No implementation found; Method not allowed!", "");
->>>>>>> 43eda562
-    }
-
-    public T upload(HttpServletRequest request, String apiCategory, String model, ID id, String extraField,
-                    MultipartFile file) throws Exception {
+    }
+
+    public <U extends UploadStatusResponse> U upload(HttpServletRequest request, String apiCategory, String model,
+                                                     ID id, String extraField, MultipartFile file) throws Exception {
         throw new RuntimeException("No implementation found; Method not allowed!");
     }
 
