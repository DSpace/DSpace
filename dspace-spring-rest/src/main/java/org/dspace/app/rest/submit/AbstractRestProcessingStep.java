/**
 * The contents of this file are subject to the license and copyright
 * detailed in the LICENSE and NOTICE files at the root of the source
 * tree and available online at
 *
 * http://www.dspace.org/license/
 */
package org.dspace.app.rest.submit;

import java.io.Serializable;
import java.util.ArrayList;
import java.util.List;

import org.dspace.app.rest.model.ErrorRest;
import org.dspace.app.rest.model.patch.Operation;
import org.dspace.app.rest.submit.step.validation.Validation;
import org.dspace.app.util.SubmissionStepConfig;
import org.dspace.content.InProgressSubmission;
import org.dspace.core.Context;
import org.dspace.services.factory.DSpaceServicesFactory;
import org.dspace.services.model.Request;

/**
 * Interface for the submission steps to populate sections in the in progress submission and react to patch requests.
 *
 * @author Luigi Andrea Pascarelli (luigiandrea.pascarelli at 4science.it)
 * @author Andrea Bollini (andrea.bollini at 4science.it)
 */
public interface AbstractRestProcessingStep extends ListenerProcessingStep {

    public static final String DESCRIBE_STEP_METADATA_OPERATION_ENTRY = "itemmetadata";
    public static final String COLLECTION_STEP_OPERATION_ENTRY = "collection";
    public static final String UPLOAD_STEP_METADATA_OPERATION_ENTRY = "bitstreammetadata";
    public static final String UPLOAD_STEP_REMOVE_OPERATION_ENTRY = "bitstreamremove";
    public static final String UPLOAD_STEP_MOVE_OPERATION_ENTRY = "bitstreammove";
    public static final String UPLOAD_STEP_ACCESSCONDITIONS_OPERATION_ENTRY = "accessConditions";
    public static final String LICENSE_STEP_OPERATION_ENTRY = "granted";

    public static final String UPLOAD_STEP_METADATA_PATH = "metadata";

<<<<<<< HEAD
    public <T extends Serializable> T getData(SubmissionService submissionService, InProgressSubmission obj,
            SubmissionStepConfig config) throws Exception;

    default public List<ErrorRest> validate(SubmissionService submissionService, InProgressSubmission obj,
            SubmissionStepConfig config) throws Exception {
=======
    /**
     * Method to expose data in the a dedicated section of the in progress submission. The step needs to return a
     * serializable object that will be included in a section with the name (id) assigned to the step in the
     * item-submission.xml file
     * 
     * @param submissionService
     *            the submission service
     * @param obj
     *            the in progress submission
     * @param config
     *            the submission step configuration
     * @return the serializable object to include in the step generated section
     * @throws Exception
     */
    public <T extends Serializable> T getData(SubmissionService submissionService, WorkspaceItem obj,
                                              SubmissionStepConfig config) throws Exception;

    /**
     * The method will expose the list of validation errors identified by the step. The default implementation will
     * found a {@link Validation} spring bean in the context with the same name that the step id
     * 
     * @param submissionService
     * @param obj
     * @param config
     * @return
     * @throws Exception
     */
    default public List<ErrorRest> validate(SubmissionService submissionService, WorkspaceItem obj,
                                            SubmissionStepConfig config) throws Exception {
>>>>>>> c180d20f
        List<ErrorRest> errors = new ArrayList<ErrorRest>();

        List<Validation> validations = DSpaceServicesFactory.getInstance().getServiceManager()
                .getServicesByType(Validation.class);
        if (validations != null) {
            for (Validation validation : validations) {
                if (validation.getName().equals(config.getType())) {
                    errors.addAll(validation.validate(submissionService, obj, config));
                }
            }
        }
        return errors;
    }

<<<<<<< HEAD
    public void doPatchProcessing(Context context, Request currentRequest, InProgressSubmission source, Operation op)
            throws Exception;
=======
    /**
     * Method to react to a patch request against the step managed section data
     * 
     * @param context
     *            the DSpace context
     * @param currentRequest
     *            the http request
     * @param source
     *            the in progress submission
     * @param op
     *            the json patch operation
     * @throws Exception
     */
    public void doPatchProcessing(Context context, Request currentRequest, WorkspaceItem source, Operation op)
        throws Exception;
>>>>>>> c180d20f

}<|MERGE_RESOLUTION|>--- conflicted
+++ resolved
@@ -38,13 +38,6 @@
 
     public static final String UPLOAD_STEP_METADATA_PATH = "metadata";
 
-<<<<<<< HEAD
-    public <T extends Serializable> T getData(SubmissionService submissionService, InProgressSubmission obj,
-            SubmissionStepConfig config) throws Exception;
-
-    default public List<ErrorRest> validate(SubmissionService submissionService, InProgressSubmission obj,
-            SubmissionStepConfig config) throws Exception {
-=======
     /**
      * Method to expose data in the a dedicated section of the in progress submission. The step needs to return a
      * serializable object that will be included in a section with the name (id) assigned to the step in the
@@ -59,7 +52,7 @@
      * @return the serializable object to include in the step generated section
      * @throws Exception
      */
-    public <T extends Serializable> T getData(SubmissionService submissionService, WorkspaceItem obj,
+    public <T extends Serializable> T getData(SubmissionService submissionService, InProgressSubmission obj,
                                               SubmissionStepConfig config) throws Exception;
 
     /**
@@ -72,9 +65,8 @@
      * @return
      * @throws Exception
      */
-    default public List<ErrorRest> validate(SubmissionService submissionService, WorkspaceItem obj,
+    default public List<ErrorRest> validate(SubmissionService submissionService, InProgressSubmission obj,
                                             SubmissionStepConfig config) throws Exception {
->>>>>>> c180d20f
         List<ErrorRest> errors = new ArrayList<ErrorRest>();
 
         List<Validation> validations = DSpaceServicesFactory.getInstance().getServiceManager()
@@ -89,10 +81,6 @@
         return errors;
     }
 
-<<<<<<< HEAD
-    public void doPatchProcessing(Context context, Request currentRequest, InProgressSubmission source, Operation op)
-            throws Exception;
-=======
     /**
      * Method to react to a patch request against the step managed section data
      * 
@@ -106,8 +94,7 @@
      *            the json patch operation
      * @throws Exception
      */
-    public void doPatchProcessing(Context context, Request currentRequest, WorkspaceItem source, Operation op)
+    public void doPatchProcessing(Context context, Request currentRequest, InProgressSubmission source, Operation op)
         throws Exception;
->>>>>>> c180d20f
 
 }