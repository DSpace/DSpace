--- conflicted
+++ resolved
@@ -13,13 +13,11 @@
 import java.util.Iterator;
 import java.util.List;
 import java.util.UUID;
+
 import javax.servlet.http.HttpServletRequest;
 
-<<<<<<< HEAD
+import org.apache.log4j.Logger;
 import org.dspace.app.rest.SearchRestMethod;
-=======
-import org.apache.log4j.Logger;
->>>>>>> 66b89a78
 import org.dspace.app.rest.converter.ItemConverter;
 import org.dspace.app.rest.exception.PatchBadRequestException;
 import org.dspace.app.rest.exception.UnprocessableEntityException;
@@ -37,12 +35,9 @@
 import org.springframework.data.domain.Page;
 import org.springframework.data.domain.PageImpl;
 import org.springframework.data.domain.Pageable;
-<<<<<<< HEAD
 import org.springframework.data.repository.query.Param;
-=======
 import org.springframework.data.rest.webmvc.ResourceNotFoundException;
 import org.springframework.security.access.prepost.PreAuthorize;
->>>>>>> 66b89a78
 import org.springframework.stereotype.Component;
 
 /**
@@ -62,17 +57,14 @@
     @Autowired
     ItemConverter converter;
 
-<<<<<<< HEAD
-    @Autowired
-    EPersonServiceImpl epersonService;
-=======
     /**
      * Proposed helper class for Item patches.
      */
     @Autowired
     ItemPatch itemPatch;
 
->>>>>>> 66b89a78
+    @Autowired
+    EPersonServiceImpl epersonService;
 
     public ItemRestRepository() {
         System.out.println("Repository initialized by Spring");
