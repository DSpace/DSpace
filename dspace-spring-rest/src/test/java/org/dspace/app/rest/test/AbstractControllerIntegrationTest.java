--- conflicted
+++ resolved
@@ -123,7 +123,6 @@
         return getAuthResponse(user, password).getHeader(AUTHORIZATION_HEADER);
     }
 
-<<<<<<< HEAD
     public String getPatchContent(List<Operation> ops) {
         ObjectMapper objectMapper = new ObjectMapper();
         try {
@@ -134,12 +133,10 @@
         return null;
     }
 
-=======
     public static RequestPostProcessor ip(final String ipAddress) {
         return request -> {
             request.setRemoteAddr(ipAddress);
             return request;
         };
     }
->>>>>>> f011a7d8
 }
