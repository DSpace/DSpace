<project xmlns="http://maven.apache.org/POM/4.0.0" xmlns:xsi="http://www.w3.org/2001/XMLSchema-instance" xsi:schemaLocation="http://maven.apache.org/POM/4.0.0 http://maven.apache.org/maven-v4_0_0.xsd">
    <modelVersion>4.0.0</modelVersion>
    <groupId>org.dspace</groupId>
    <artifactId>dspace-server-webapp</artifactId>
    <name>DSpace Server Webapp</name>
    <description>
        DSpace Server Webapp (Spring Boot)
    </description>

    <!--
      A Parent POM that Maven inherits DSpace Default
      POM attributes from.
    -->
    <parent>
        <groupId>org.dspace</groupId>
        <artifactId>dspace-parent</artifactId>
<<<<<<< HEAD
        <version>8.0-drum-6-SNAPSHOT</version>
=======
        <version>8.1</version>
>>>>>>> 708826c5
        <relativePath>..</relativePath>
    </parent>

    <properties>
        <!-- This is the path to the root [dspace-src] directory. -->
        <root.basedir>${basedir}/..</root.basedir>

        <!-- Default resource delimiter for Spring Boot, so it doesn't clash with Spring ${} placeholders-->
        <resource.delimiter>@</resource.delimiter>
    </properties>

    <build>
        <plugins>
            <plugin>
                <groupId>org.codehaus.mojo</groupId>
                <artifactId>properties-maven-plugin</artifactId>
<<<<<<< HEAD
                <version>1.1.0</version>
=======
                <version>1.2.1</version>
>>>>>>> 708826c5
                <executions>
                    <execution>
                        <phase>initialize</phase>
                        <goals>
                            <goal>read-project-properties</goal>
                        </goals>
                        <configuration>
                            <files>
                                <file>${root.basedir}/dspace/config/dspace.cfg</file>
                                <file>${root.basedir}/dspace/config/local.cfg</file>
                            </files>
                            <quiet>true</quiet>
                        </configuration>
                    </execution>
                </executions>
            </plugin>
            <plugin>
                <artifactId>maven-resources-plugin</artifactId>
                <executions>
                    <execution>
                        <id>testEnvironment</id>
                        <phase>process-resources</phase>
                        <goals>
                            <goal>testResources</goal>
                        </goals>
                        <configuration>
                            <resources>
                                <resource>
                                    <directory>${basedir}/src/test/resources</directory>
                                </resource>
                            </resources>
                        </configuration>
                    </execution>
                    <execution>
                        <id>webappFiltering</id>
                        <phase>process-resources</phase>
                        <goals>
                            <goal>resources</goal>
                        </goals>
                        <configuration>
                            <resources>
                                <resource>
                                    <directory>${basedir}/src/main/resources</directory>
                                    <includes>
                                        <include>**/*application*.properties</include>
                                        <include>**/*dspace*.properties</include>
                                    </includes>
                                    <filtering>true</filtering>
                                </resource>
                                <resource>
                                    <directory>${basedir}/src/main/resources</directory>
                                    <excludes>
                                        <exclude>**/*application*.properties</exclude>
                                        <exclude>**/*dspace*.properties</exclude>
                                    </excludes>
                                    <includes>
                                        <include>**/*.properties</include>
                                    </includes>
                                </resource>
                                <resource>
                                    <directory>${basedir}/src/main/resources</directory>
                                    <includes>
                                        <include>**/static/**</include>
                                        <include>**/spring/**</include>
                                    </includes>
                                </resource>
                            </resources>
                        </configuration>
                    </execution>
                </executions>
            </plugin>
            <plugin>
                <groupId>org.apache.maven.plugins</groupId>
                <artifactId>maven-jar-plugin</artifactId>
                <executions>
                    <execution>
                        <goals>
                            <!-- Builds a *-tests.jar of all test classes -->
                            <goal>test-jar</goal>
                        </goals>
                    </execution>
                </executions>
            </plugin>
            <!-- Verify OS license headers for all source code files -->
            <plugin>
                <groupId>com.mycila</groupId>
                <artifactId>license-maven-plugin</artifactId>
                <configuration>
                    <excludes>
                        <exclude>**/src/test/resources/**</exclude>
                        <exclude>**/src/test/data/**</exclude>
                        <!--Skip license check of third party files included/customized from HAL Browser -->
                        <exclude>src/main/resources/static/index.html</exclude>
                        <exclude>src/main/resources/static/login.html</exclude>
                        <exclude>src/main/resources/static/styles.css</exclude>
                        <exclude>src/main/resources/static/js/hal/**</exclude>
                        <exclude>src/main/resources/static/js/vendor/**</exclude>
                    </excludes>
                </configuration>
            </plugin>
            <!-- This plugin allows us to run a Groovy script in our Maven POM
                 (see: https://groovy.github.io/gmaven/groovy-maven-plugin/execute.html )
                 We are generating a OS-agnostic version (agnostic.build.dir) of
                 the ${project.build.directory} property (full path of target dir).
                 This is needed by the Surefire & Failsafe plugins (see below)
                 to initialize the Unit Test environment's dspace.cfg file.
                 Otherwise, the Unit Test Framework will not work on Windows OS.
                 This Groovy code was mostly borrowed from:
                 http://stackoverflow.com/questions/3872355/how-to-convert-file-separator-in-maven
            -->
            <plugin>
                <groupId>org.codehaus.gmaven</groupId>
                <artifactId>groovy-maven-plugin</artifactId>
                <executions>
                    <execution>
                        <id>setproperty</id>
                        <phase>initialize</phase>
                        <goals>
                            <goal>execute</goal>
                        </goals>
                        <configuration>
                            <source>
                                project.properties['agnostic.build.dir'] = project.build.directory.replace(File.separator, '/');
                                log.info("Initializing Maven property 'agnostic.build.dir' to: {}", project.properties['agnostic.build.dir']);
                            </source>
                        </configuration>
                    </execution>
                </executions>
            </plugin>
        </plugins>
    </build>

    <profiles>
        <!-- Setup the Unit Test Environment (when -DskipUnitTests=false) -->
        <profile>
            <id>unit-test-environment</id>
            <activation>
                <activeByDefault>false</activeByDefault>
                <property>
                    <name>skipUnitTests</name>
                    <value>false</value>
                </property>
            </activation>
            <build>
                <plugins>
                    <!-- Unit Testing setup: This plugin unzips the
                         'testEnvironment.zip' file (created by dspace-parent POM), into
                         the 'target/testing/' folder, to essentially create a test
                         install of DSpace, against which Tests can be run. -->
                    <plugin>
                        <artifactId>maven-dependency-plugin</artifactId>
                        <configuration>
                            <outputDirectory>${project.build.directory}/testing</outputDirectory>
                            <artifactItems>
                                <artifactItem>
                                    <groupId>org.dspace</groupId>
                                    <artifactId>dspace-parent</artifactId>
                                    <version>${project.version}</version>
                                    <type>zip</type>
                                    <classifier>testEnvironment</classifier>
                                </artifactItem>
                            </artifactItems>
                        </configuration>
                        <executions>
                            <execution>
                                <id>setupUnitTestEnvironment</id>
                                <phase>generate-test-resources</phase>
                                <goals>
                                    <goal>unpack</goal>
                                </goals>
                            </execution>
                        </executions>
                    </plugin>

                    <!-- Run Unit Testing! This plugin just kicks off the tests -->
                    <plugin>
                        <artifactId>maven-surefire-plugin</artifactId>
                        <configuration>
                            <systemPropertyVariables>
                                <!-- Specify the dspace.dir to use for test environment -->
                                <!-- This system property is loaded by AbstractDSpaceTest to initialize the test environment -->
                                <dspace.dir>${agnostic.build.dir}/testing/dspace</dspace.dir>
                                <!-- Turn off any DSpace logging -->
                                <dspace.log.init.disable>true</dspace.log.init.disable>
                                <solr.install.dir>${agnostic.build.dir}/testing/dspace/solr/</solr.install.dir>
                            </systemPropertyVariables>
                        </configuration>
                    </plugin>
                </plugins>
            </build>

        </profile>

        <!-- Setup the Integration Test Environment (when -DskipIntegrationTests=false) -->
        <profile>
            <id>integration-test-environment</id>
            <activation>
                <activeByDefault>false</activeByDefault>
                <property>
                    <name>skipIntegrationTests</name>
                    <value>false</value>
                </property>
            </activation>
            <build>
                <plugins>
                    <!-- Integration Testing setup: This plugin unzips the
                         'testEnvironment.zip' file (created by dspace-parent POM), into
                         the 'target/testing/' folder, to essentially create a test
                         install of DSpace, against which Tests can be run. -->
                    <plugin>
                        <artifactId>maven-dependency-plugin</artifactId>
                        <configuration>
                            <outputDirectory>${project.build.directory}/testing</outputDirectory>
                            <artifactItems>
                                <artifactItem>
                                    <groupId>org.dspace</groupId>
                                    <artifactId>dspace-parent</artifactId>
                                    <version>${project.version}</version>
                                    <type>zip</type>
                                    <classifier>testEnvironment</classifier>
                                </artifactItem>
                            </artifactItems>
                        </configuration>
                        <executions>
                            <execution>
                                <id>setupIntegrationTestEnvironment</id>
                                <phase>pre-integration-test</phase>
                                <goals>
                                    <goal>unpack</goal>
                                </goals>
                            </execution>
                        </executions>
                    </plugin>

                    <!-- Run Integration Testing! This plugin just kicks off the tests (when enabled). -->
                    <plugin>
                        <artifactId>maven-failsafe-plugin</artifactId>
                        <configuration>
                            <systemPropertyVariables>
                                <!-- Specify the dspace.dir to use for test environment -->
                                <dspace.dir>${agnostic.build.dir}/testing/dspace</dspace.dir>
                                <!-- Turn off any DSpace logging -->
                                <dspace.log.init.disable>true</dspace.log.init.disable>
                                <solr.install.dir>${agnostic.build.dir}/testing/dspace/solr/</solr.install.dir>
                            </systemPropertyVariables>
                        </configuration>
                    </plugin>
                </plugins>
            </build>
        </profile>
    </profiles>



    <dependencyManagement>
        <dependencies>
            <dependency>
                <groupId>org.springframework</groupId>
                <artifactId>spring-expression</artifactId>
                <version>${spring.version}</version>
            </dependency>

            <!-- Specify the version of json-smart we want to use.
                 This solves a version mismatch between nimbus-jose-jwt and json-path below. -->
            <!--<dependency>
                <groupId>net.minidev</groupId>
                <artifactId>json-smart</artifactId>
                <version>2.5.0</version>
            </dependency>-->
        </dependencies>
    </dependencyManagement>

    <dependencies>

        <!-- Spring Boot dependencies -->
        <dependency>
            <groupId>org.springframework.boot</groupId>
            <artifactId>spring-boot-starter-web</artifactId>
            <version>${spring-boot.version}</version>
            <exclusions>
                <!-- Later version provided by dspace-api -->
                <exclusion>
                    <groupId>org.hibernate.validator</groupId>
                    <artifactId>hibernate-validator</artifactId>
                </exclusion>
            </exclusions>
        </dependency>

        <dependency>
            <groupId>org.springframework.boot</groupId>
            <artifactId>spring-boot-starter-data-rest</artifactId>
            <version>${spring-boot.version}</version>
            <exclusions>
                <!-- Later version brought in by spring-boot-starter-web above -->
                <exclusion>
                    <groupId>com.fasterxml.jackson.datatype</groupId>
                    <artifactId>jackson-datatype-jdk8</artifactId>
                </exclusion>
            </exclusions>
        </dependency>

        <dependency>
            <groupId>org.springframework.boot</groupId>
            <artifactId>spring-boot-starter-aop</artifactId>
            <version>${spring-boot.version}</version>
        </dependency>

        <dependency>
            <groupId>org.springframework.boot</groupId>
            <artifactId>spring-boot-starter-actuator</artifactId>
            <version>${spring-boot.version}</version>
            <exclusions>
                <!-- Use version brought in by spring-boot-starter-web above -->
                <exclusion>
                    <groupId>io.micrometer</groupId>
                    <artifactId>micrometer-observation</artifactId>
                </exclusion>
                <!-- Use version brought in by spring-boot-starter-web above -->
                <exclusion>
                    <groupId>io.micrometer</groupId>
                    <artifactId>micrometer-commons</artifactId>
                </exclusion>
            </exclusions>
        </dependency>

        <dependency>
            <groupId>com.flipkart.zjsonpatch</groupId>
            <artifactId>zjsonpatch</artifactId>
            <version>0.4.16</version>
        </dependency>

        <!-- HAL Browser (via WebJars) : https://github.com/mikekelly/hal-browser -->
        <!-- This is primarily used to pull in the HAL Browser core Javascript code ('js' folder), as we've overridden
             many dependencies below and the HTML pages in src/main/webapp/ -->
        <!-- NOTE: Eventually this should be replaced by the HAL Explorer included in Spring Data REST,
             see https://github.com/DSpace/DSpace/issues/3017 -->
        <dependency>
            <groupId>org.webjars</groupId>
            <artifactId>hal-browser</artifactId>
            <version>ad9b865</version>
        </dependency>

        <!-- Pull in several WebJars dependencies used to update/enhance the default HAL Browser -->
        <!-- Pull in current version of JQuery via WebJars
             Made available at: webjars/jquery/dist/jquery.min.js -->
        <dependency>
            <groupId>org.webjars.bowergithub.jquery</groupId>
            <artifactId>jquery-dist</artifactId>
            <version>3.7.1</version>
        </dependency>
        <!-- Pull in current version of Toastr (toastrjs.com) via WebJars
             Made available at: webjars/toastr/build/toastr.min.js -->
        <dependency>
            <groupId>org.webjars.bowergithub.codeseven</groupId>
            <artifactId>toastr</artifactId>
            <version>2.1.4</version>
            <exclusions>
                <!-- We use a later version of JQuery as defined above -->
                <exclusion>
                    <groupId>org.webjars.bowergithub.jquery</groupId>
                    <artifactId>jquery-dist</artifactId>
                </exclusion>
            </exclusions>
        </dependency>
        <!-- Pull in current version of URI.js (https://medialize.github.io/URI.js/) via WebJars
             Made available at: webjars/urijs/src/URI.min.js -->
        <dependency>
            <groupId>org.webjars.bowergithub.medialize</groupId>
            <artifactId>uri.js</artifactId>
            <version>1.19.11</version>
        </dependency>
        <!-- Pull in current version of Underscore.js (https://underscorejs.org/) via WebJars
             Made available at: webjars/underscore/underscore-min.js -->
        <dependency>
            <groupId>org.webjars.bowergithub.jashkenas</groupId>
            <artifactId>underscore</artifactId>
            <version>1.13.2</version>
        </dependency>
        <!-- Pull in current version of Backbone.js (http://backbonejs.org/) via WebJars
             Made available at: webjars/backbone/backbone-min.js -->
        <dependency>
            <groupId>org.webjars.bowergithub.jashkenas</groupId>
            <artifactId>backbone</artifactId>
            <version>1.4.1</version>
            <exclusions>
                <!-- We use a later version of underscore as defined above -->
                <exclusion>
                    <groupId>org.webjars.bowergithub.jashkenas</groupId>
                    <artifactId>underscore</artifactId>
                </exclusion>
            </exclusions>
        </dependency>
        <!-- Pull in current version of json-editor.js (https://github.com/json-editor/json-editor) via WebJars
             Made available at: webjars/json-editor__json-editor/2.6.1/dist/jsoneditor.js
             (Required by js/vendor/CustomPostForm.js)
             NOTE: Because the path contains the version, you MUST update index.html when updating this dependency -->
        <dependency>
            <groupId>org.webjars.npm</groupId>
            <artifactId>json-editor__json-editor</artifactId>
            <version>2.15.1</version>
        </dependency>
        <!-- Also pull in current version of Bootstrap via WebJars.
             This is used by BOTH our HAL Browser and our OAI-PMH interface.
             Made available at: webjars/bootstrap/dist/js/bootstrap.min.js and
             webjars/bootstrap/dist/css/bootstrap.min.css -->
        <dependency>
            <groupId>org.webjars.bowergithub.twbs</groupId>
            <artifactId>bootstrap</artifactId>
            <version>4.6.2</version>
        </dependency>

        <!-- Add in Spring Security for AuthN and AuthZ -->
        <dependency>
            <groupId>org.springframework.boot</groupId>
            <artifactId>spring-boot-starter-security</artifactId>
            <version>${spring-boot.version}</version>
            <exclusions>
<<<<<<< HEAD
                <!-- Later version brought in by spring-boot-starter-web above -->
=======
                <!-- Use version brought in by spring-boot-starter-web above -->
>>>>>>> 708826c5
                <exclusion>
                    <groupId>io.micrometer</groupId>
                    <artifactId>micrometer-observation</artifactId>
                </exclusion>
            </exclusions>
        </dependency>

        <!-- Add in log4j support by excluding default logging, and using starter-log4j -->
        <!-- See: https://docs.spring.io/spring-boot/docs/current/reference/html/howto.html#howto-logging -->
        <dependency>
            <groupId>org.springframework.boot</groupId>
            <artifactId>spring-boot-starter</artifactId>
            <version>${spring-boot.version}</version>
            <exclusions>
                <exclusion>
                    <groupId>org.springframework.boot</groupId>
                    <artifactId>spring-boot-starter-logging</artifactId>
                </exclusion>
                <!-- Spring JCL is unnecessary and conflicts with commons-logging when both are on classpath -->
                <exclusion>
                    <groupId>org.springframework</groupId>
                    <artifactId>spring-jcl</artifactId>
                </exclusion>
            </exclusions>
        </dependency>

        <dependency>
            <groupId>org.springframework.boot</groupId>
            <artifactId>spring-boot-starter-log4j2</artifactId>
            <version>${spring-boot.version}</version>
        </dependency>

        <dependency>
            <groupId>org.apache.logging.log4j</groupId>
            <artifactId>log4j-api</artifactId>
            <version>${log4j.version}</version>
        </dependency>

        <!-- DSpace dependencies -->
        <dependency>
            <groupId>org.dspace</groupId>
            <artifactId>dspace-api</artifactId>
        </dependency>

        <dependency>
            <groupId>org.dspace</groupId>
            <artifactId>dspace-api</artifactId>
            <type>test-jar</type>
            <scope>test</scope>
        </dependency>

        <dependency>
            <groupId>org.dspace</groupId>
            <artifactId>dspace-services</artifactId>
        </dependency>

        <!-- DSpace modules to deploy (these modules are all optional, but add features/endpoints to webapp) -->
        <!-- You may choose to comment out any of these modules if you do not want/need its features -->
        <dependency>
            <groupId>org.dspace</groupId>
            <artifactId>dspace-iiif</artifactId>
        </dependency>
        <dependency>
            <groupId>org.dspace</groupId>
            <artifactId>dspace-oai</artifactId>
        </dependency>
        <dependency>
            <groupId>org.dspace</groupId>
            <artifactId>dspace-rdf</artifactId>
        </dependency>
        <dependency>
            <groupId>org.dspace</groupId>
            <artifactId>dspace-sword</artifactId>
        </dependency>
        <dependency>
            <groupId>org.dspace</groupId>
            <artifactId>dspace-swordv2</artifactId>
        </dependency>

        <dependency>
            <groupId>org.apache.commons</groupId>
            <artifactId>commons-collections4</artifactId>
        </dependency>
        <dependency>
            <groupId>commons-validator</groupId>
            <artifactId>commons-validator</artifactId>
        </dependency>
        <dependency>
            <groupId>com.fasterxml.jackson.core</groupId>
            <artifactId>jackson-databind</artifactId>
        </dependency>

        <dependency>
            <groupId>com.nimbusds</groupId>
            <artifactId>nimbus-jose-jwt</artifactId>
            <version>${nimbus-jose-jwt.version}</version>
            <exclusions>
                <!-- We pull in a later version below -->
                <exclusion>
                    <groupId>net.minidev</groupId>
                    <artifactId>json-smart</artifactId>
                </exclusion>
            </exclusions>
        </dependency>

        <!-- Specify the version of json-smart we want to use.
             This solves a version mismatch between nimbus-jose-jwt and json-path below. -->
        <dependency>
            <groupId>net.minidev</groupId>
            <artifactId>json-smart</artifactId>
<<<<<<< HEAD
            <version>2.5.0</version>
=======
            <version>2.5.1</version>
>>>>>>> 708826c5
        </dependency>

        <dependency>
            <groupId>org.apache.solr</groupId>
            <artifactId>solr-solrj</artifactId>
            <version>${solr.client.version}</version>
        </dependency>

        <!-- https://mvnrepository.com/artifact/org.springframework.boot/spring-boot-starter-cache
             Caching dependencies for iiif endpoint. -->
        <dependency>
            <groupId>org.springframework.boot</groupId>
            <artifactId>spring-boot-starter-cache</artifactId>
            <version>${spring-boot.version}</version>
        </dependency>
        <!-- https://mvnrepository.com/artifact/javax.cache/cache-api -->
        <dependency>
            <groupId>javax.cache</groupId>
            <artifactId>cache-api</artifactId>
        </dependency>
        <!-- https://mvnrepository.com/artifact/org.ehcache/ehcache -->
        <dependency>
            <groupId>org.ehcache</groupId>
            <artifactId>ehcache</artifactId>
            <version>${ehcache.version}</version>
        </dependency>

        <!-- TEST DEPENDENCIES -->
        <dependency>
            <groupId>org.springframework.boot</groupId>
            <artifactId>spring-boot-starter-test</artifactId>
            <scope>test</scope>
        </dependency>
        <!-- Required for ITs to ensure they use Apache HttpClient in AbstractWebClientIntegrationTest -->
        <dependency>
            <groupId>org.apache.httpcomponents.client5</groupId>
            <artifactId>httpclient5</artifactId>
<<<<<<< HEAD
            <version>5.3.1</version>
=======
            <version>5.4.1</version>
>>>>>>> 708826c5
            <scope>test</scope>
        </dependency>
        <dependency>
            <groupId>org.springframework.security</groupId>
            <artifactId>spring-security-test</artifactId>
            <version>${spring-security.version}</version>
            <scope>test</scope>
        </dependency>
        <dependency>
            <groupId>com.jayway.jsonpath</groupId>
            <artifactId>json-path</artifactId>
<<<<<<< HEAD
=======
            <exclusions>
                <!-- We pull in a later version above -->
                <exclusion>
                    <groupId>net.minidev</groupId>
                    <artifactId>json-smart</artifactId>
                </exclusion>
            </exclusions>
>>>>>>> 708826c5
        </dependency>
        <dependency>
            <groupId>com.jayway.jsonpath</groupId>
            <artifactId>json-path-assert</artifactId>
        </dependency>
        <dependency>
            <groupId>junit</groupId>
            <artifactId>junit</artifactId>
            <scope>test</scope>
        </dependency>
        <dependency>
            <groupId>org.hamcrest</groupId>
            <artifactId>hamcrest</artifactId>
            <scope>test</scope>
        </dependency>
        <dependency>
            <groupId>com.h2database</groupId>
            <artifactId>h2</artifactId>
            <scope>test</scope>
        </dependency>
        <dependency>
            <groupId>org.mockito</groupId>
            <artifactId>mockito-inline</artifactId>
            <scope>test</scope>
        </dependency>
        <!-- Solr Core is needed for Integration Tests (to run a MockSolrServer)     -->
        <!-- The following Solr / Lucene dependencies also support integration tests -->
        <dependency>
            <groupId>org.apache.solr</groupId>
            <artifactId>solr-core</artifactId>
            <version>${solr.client.version}</version>
            <scope>test</scope>
            <exclusions>
                <!-- Later version provided by Hibernate -->
                <exclusion>
                    <groupId>org.antlr</groupId>
                    <artifactId>antlr4-runtime</artifactId>
                </exclusion>
            </exclusions>
        </dependency>
        <dependency>
            <groupId>org.apache.lucene</groupId>
            <artifactId>lucene-analyzers-icu</artifactId>
            <scope>test</scope>
        </dependency>
        <dependency>
            <groupId>org.apache.lucene</groupId>
            <artifactId>lucene-analyzers-smartcn</artifactId>
            <scope>test</scope>
        </dependency>
        <dependency>
            <groupId>org.apache.lucene</groupId>
            <artifactId>lucene-analyzers-stempel</artifactId>
            <scope>test</scope>
        </dependency>
        <dependency>
            <groupId>org.exparity</groupId>
            <artifactId>hamcrest-date</artifactId>
            <version>2.0.8</version>
            <scope>test</scope>
        </dependency>
        <dependency>
          <groupId>jakarta.annotation</groupId>
          <artifactId>jakarta.annotation-api</artifactId>
        </dependency>
    </dependencies>

</project><|MERGE_RESOLUTION|>--- conflicted
+++ resolved
@@ -14,11 +14,7 @@
     <parent>
         <groupId>org.dspace</groupId>
         <artifactId>dspace-parent</artifactId>
-<<<<<<< HEAD
-        <version>8.0-drum-6-SNAPSHOT</version>
-=======
-        <version>8.1</version>
->>>>>>> 708826c5
+        <version>8.1-drum-0-SNAPSHOT</version>
         <relativePath>..</relativePath>
     </parent>
 
@@ -35,11 +31,7 @@
             <plugin>
                 <groupId>org.codehaus.mojo</groupId>
                 <artifactId>properties-maven-plugin</artifactId>
-<<<<<<< HEAD
-                <version>1.1.0</version>
-=======
                 <version>1.2.1</version>
->>>>>>> 708826c5
                 <executions>
                     <execution>
                         <phase>initialize</phase>
@@ -301,14 +293,6 @@
                 <artifactId>spring-expression</artifactId>
                 <version>${spring.version}</version>
             </dependency>
-
-            <!-- Specify the version of json-smart we want to use.
-                 This solves a version mismatch between nimbus-jose-jwt and json-path below. -->
-            <!--<dependency>
-                <groupId>net.minidev</groupId>
-                <artifactId>json-smart</artifactId>
-                <version>2.5.0</version>
-            </dependency>-->
         </dependencies>
     </dependencyManagement>
 
@@ -346,7 +330,7 @@
             <artifactId>spring-boot-starter-aop</artifactId>
             <version>${spring-boot.version}</version>
         </dependency>
-
+        
         <dependency>
             <groupId>org.springframework.boot</groupId>
             <artifactId>spring-boot-starter-actuator</artifactId>
@@ -457,11 +441,7 @@
             <artifactId>spring-boot-starter-security</artifactId>
             <version>${spring-boot.version}</version>
             <exclusions>
-<<<<<<< HEAD
-                <!-- Later version brought in by spring-boot-starter-web above -->
-=======
                 <!-- Use version brought in by spring-boot-starter-web above -->
->>>>>>> 708826c5
                 <exclusion>
                     <groupId>io.micrometer</groupId>
                     <artifactId>micrometer-observation</artifactId>
@@ -572,11 +552,7 @@
         <dependency>
             <groupId>net.minidev</groupId>
             <artifactId>json-smart</artifactId>
-<<<<<<< HEAD
-            <version>2.5.0</version>
-=======
             <version>2.5.1</version>
->>>>>>> 708826c5
         </dependency>
 
         <dependency>
@@ -614,11 +590,7 @@
         <dependency>
             <groupId>org.apache.httpcomponents.client5</groupId>
             <artifactId>httpclient5</artifactId>
-<<<<<<< HEAD
-            <version>5.3.1</version>
-=======
             <version>5.4.1</version>
->>>>>>> 708826c5
             <scope>test</scope>
         </dependency>
         <dependency>
@@ -630,8 +602,6 @@
         <dependency>
             <groupId>com.jayway.jsonpath</groupId>
             <artifactId>json-path</artifactId>
-<<<<<<< HEAD
-=======
             <exclusions>
                 <!-- We pull in a later version above -->
                 <exclusion>
@@ -639,7 +609,6 @@
                     <artifactId>json-smart</artifactId>
                 </exclusion>
             </exclusions>
->>>>>>> 708826c5
         </dependency>
         <dependency>
             <groupId>com.jayway.jsonpath</groupId>
