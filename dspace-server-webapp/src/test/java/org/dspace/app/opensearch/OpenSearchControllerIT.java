--- conflicted
+++ resolved
@@ -289,14 +289,6 @@
                    .andExpect(xpath("rss/channel/description").string("No Description"));
     }
 
-<<<<<<< HEAD
-    // UMD Customization
-    // This change has been provided to DSpace in Pull Request 9482
-    // https://github.com/DSpace/DSpace/pull/9482
-    // This customization marker can be remove when MD-SOAR is update to
-    // a DSpace version containing this change.
-=======
->>>>>>> 08947bc3
     @Test
     public void scopeNotCommunityOrCollectionUUIDTest() throws Exception {
         // Tests that a OpenSearch response with 1 result (equivalent to an
@@ -324,8 +316,4 @@
                    .andExpect(status().isOk())
                    .andExpect(xpath("feed/totalResults").string("1"));
     }
-<<<<<<< HEAD
-    // End UMD Customization
-=======
->>>>>>> 08947bc3
 }