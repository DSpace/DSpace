--- conflicted
+++ resolved
@@ -8,11 +8,8 @@
 package org.dspace.app.rest;
 import static com.jayway.jsonpath.JsonPath.read;
 import static com.jayway.jsonpath.matchers.JsonPathMatchers.hasJsonPath;
-<<<<<<< HEAD
-=======
 import static org.hamcrest.Matchers.allOf;
 import static org.hamcrest.Matchers.containsInAnyOrder;
->>>>>>> ec0853dd
 import static org.hamcrest.Matchers.emptyOrNullString;
 import static org.hamcrest.Matchers.emptyString;
 import static org.hamcrest.Matchers.is;
@@ -63,6 +60,7 @@
 import org.dspace.content.Item;
 import org.dspace.content.WorkspaceItem;
 import org.dspace.content.service.InstallItemService;
+import org.dspace.content.service.ItemService;
 import org.dspace.content.service.WorkspaceItemService;
 import org.dspace.eperson.EPerson;
 import org.dspace.services.ConfigurationService;
@@ -106,12 +104,9 @@
     @Autowired
     private AuthorizationFeatureService authorizationFeatureService;
 
-<<<<<<< HEAD
-=======
     @Autowired
     private ItemService itemService;
 
->>>>>>> ec0853dd
     @Before
     public void setup() throws SQLException, AuthorizeException {
         //disable file upload mandatory
@@ -416,10 +411,7 @@
                           .withIssueDate("2021-04-27")
                           .withAuthor("Doe, John")
                           .withSubject("ExtraEntry")
-<<<<<<< HEAD
-=======
                           .grantLicense()
->>>>>>> ec0853dd
                           .build();
 
         Version v2 = VersionBuilder.createVersion(context, item, "test").build();
@@ -487,10 +479,7 @@
                                .withIssueDate("2021-03-20")
                                .withAuthor("Doe, John")
                                .withSubject("ExtraEntry")
-<<<<<<< HEAD
-=======
                                .grantLicense()
->>>>>>> ec0853dd
                                .build();
 
         Version v2 = VersionBuilder.createVersion(context, item, "test").build();
@@ -733,42 +722,7 @@
     }
 
     @Test
-<<<<<<< HEAD
-    public void createFirstVersionItemWithentityTypeByAdminAndPropertyBlockEntityEnableTest() throws Exception {
-        configurationService.setProperty("versioning.block.entity", true);
-        context.turnOffAuthorisationSystem();
-        Community rootCommunity = CommunityBuilder.createCommunity(context)
-                                                  .withName("Parent Community")
-                                                  .build();
-
-        Collection col = CollectionBuilder.createCollection(context, rootCommunity)
-                                          .withName("Collection 1")
-                                          .withEntityType("Publication")
-                                          .build();
-
-        Item itemA = ItemBuilder.createItem(context, col)
-                               .withTitle("Public item")
-                               .withIssueDate("2021-04-19")
-                               .withAuthor("Doe, John")
-                               .withSubject("ExtraEntry")
-                               .build();
-
-        context.restoreAuthSystemState();
-
-        String adminToken = getAuthToken(admin.getEmail(), password);
-        getClient(adminToken).perform(post("/api/versioning/versions")
-                             .param("summary", "test summary!")
-                             .contentType(MediaType.parseMediaType(RestMediaTypes.TEXT_URI_LIST_VALUE))
-                             .content("/api/core/items/" + itemA.getID()))
-                             .andExpect(status().isForbidden());
-    }
-
-    @Test
-    public void createFirstVersionItemWithEntityTypeAndPropertyBlockEntityDisabledTest() throws Exception {
-        configurationService.setProperty("versioning.block.entity", false);
-=======
     public void createFirstVersionItemWithEntityTypeTest() throws Exception {
->>>>>>> ec0853dd
         context.turnOffAuthorisationSystem();
         parentCommunity = CommunityBuilder.createCommunity(context)
                                           .withName("Parent Community")
@@ -810,14 +764,8 @@
     }
 
     @Test
-<<<<<<< HEAD
-    public void createFirstVersionItemWithEntityTypeBySubmitterAndPropertyBlockEntityDisabledTest() throws Exception {
-        configurationService.setProperty("versioning.submitterCanCreateNewVersion", true);
-        configurationService.setProperty("versioning.block.entity", false);
-=======
     public void createFirstVersionItemWithEntityTypeBySubmitterTest() throws Exception {
         configurationService.setProperty("versioning.submitterCanCreateNewVersion", true);
->>>>>>> ec0853dd
         context.turnOffAuthorisationSystem();
         Community rootCommunity = CommunityBuilder.createCommunity(context)
                                                   .withName("Parent Community")
@@ -1447,10 +1395,7 @@
                                .withIssueDate("2021-03-20")
                                .withAuthor("Doe, John")
                                .withSubject("ExtraEntry")
-<<<<<<< HEAD
-=======
                                .grantLicense()
->>>>>>> ec0853dd
                                .build();
 
         Version v2 = VersionBuilder.createVersion(context, item, "test").build();
@@ -1521,10 +1466,7 @@
                                .withIssueDate("2021-03-20")
                                .withAuthor("Doe, John")
                                .withSubject("ExtraEntry")
-<<<<<<< HEAD
-=======
                                .grantLicense()
->>>>>>> ec0853dd
                                .build();
 
         Version v2 = VersionBuilder.createVersion(context, item, "test").build();
@@ -1631,8 +1573,6 @@
         }
     }
 
-<<<<<<< HEAD
-=======
     @Test
     public void ignoreCollectionEntityTypeWhenCreatingNewVersionOfItem() throws Exception {
         context.turnOffAuthorisationSystem();
@@ -1716,5 +1656,4 @@
         return newItem;
     }
 
->>>>>>> ec0853dd
 }