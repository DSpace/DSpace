--- conflicted
+++ resolved
@@ -221,224 +221,6 @@
     }
 
     @Test
-<<<<<<< HEAD
-    public void commonIsoLanguagesTest() throws Exception {
-        context.turnOffAuthorisationSystem();
-
-        String[] supportedLanguage = {"it","uk"};
-        configurationService.setProperty("webui.supported.locales",supportedLanguage);
-        DCInputAuthority.reset();
-        legacyPluginService.clearNamedPluginClasses();
-        choiceAuthorityServiceImpl.clearCache();
-
-        Locale it = new Locale("it");
-        Locale uk = new Locale("uk");
-        context.restoreAuthSystemState();
-
-        String tokenEPerson = getAuthToken(eperson.getEmail(), password);
-        // user select italian language
-        getClient(tokenEPerson).perform(get("/api/integration/authorities/common_iso_languages/entries").locale(it)
-                 .param("metadata","dc.language.iso"))
-                 .andExpect(status().isOk())
-                 .andExpect(jsonPath("$._embedded.entries", Matchers.containsInAnyOrder(
-                         AuthorityEntryMatcher.matchProperties("en_US", "Inglese (USA)","en_US"),
-                         AuthorityEntryMatcher.matchProperties("es", "Spagnolo","es"),
-                         AuthorityEntryMatcher.matchProperties("fr", "Francese","fr"),
-                         AuthorityEntryMatcher.matchProperties("en", "Inglese","en"),
-                         AuthorityEntryMatcher.matchProperties("de", "Tedesco","de"),
-                         AuthorityEntryMatcher.matchProperties("zh", "Cinese","zh"),
-                         AuthorityEntryMatcher.matchProperties("ja", "Giapponese","ja"),
-                         AuthorityEntryMatcher.matchProperties("it", "Italiano","it"),
-                         AuthorityEntryMatcher.matchProperties("uk", "Ucraino","uk"),
-                         AuthorityEntryMatcher.matchProperties("pt", "Portogallo","pt"),
-                         AuthorityEntryMatcher.matchProperties("other", "(Altro)","other"),
-                         AuthorityEntryMatcher.matchProperties("", "N/A","")
-                         )))
-                 .andExpect(jsonPath("$.page.totalElements", Matchers.is(12)));
-
-        // user select ukranian language
-        getClient(tokenEPerson).perform(get("/api/integration/authorities/common_iso_languages/entries").locale(uk)
-                 .param("metadata","dc.language.iso"))
-                 .andExpect(status().isOk())
-                 .andExpect(jsonPath("$._embedded.entries", Matchers.containsInAnyOrder(
-                         AuthorityEntryMatcher.matchProperties("en_US", "Американська (USA)","en_US"),
-                         AuthorityEntryMatcher.matchProperties("es", "Iспанська","es"),
-                         AuthorityEntryMatcher.matchProperties("fr", "Французька","fr"),
-                         AuthorityEntryMatcher.matchProperties("en", "Англiйська","en"),
-                         AuthorityEntryMatcher.matchProperties("de", "Нiмецька","de"),
-                         AuthorityEntryMatcher.matchProperties("zh", "Китайська","zh"),
-                         AuthorityEntryMatcher.matchProperties("ja", "Японська","ja"),
-                         AuthorityEntryMatcher.matchProperties("it", "Iталiйська","it"),
-                         AuthorityEntryMatcher.matchProperties("uk", "Український","uk"),
-                         AuthorityEntryMatcher.matchProperties("pt", "Португальська","pt"),
-                         AuthorityEntryMatcher.matchProperties("other", "(Iнша)","other"),
-                         AuthorityEntryMatcher.matchProperties("", "N/A","")
-                         )))
-                 .andExpect(jsonPath("$.page.totalElements", Matchers.is(12)));
-
-        configurationService.setProperty("webui.supported.locales",null);
-        DCInputAuthority.reset();
-        legacyPluginService.clearNamedPluginClasses();
-        choiceAuthorityServiceImpl.clearCache();
-    }
-
-    @Test
-    public void userWithPreferLanguageCommonIsoTest() throws Exception {
-        context.turnOffAuthorisationSystem();
-
-        String[] supportedLanguage = {"it","uk"};
-        configurationService.setProperty("webui.supported.locales",supportedLanguage);
-        DCInputAuthority.reset();
-        legacyPluginService.clearNamedPluginClasses();
-        choiceAuthorityServiceImpl.clearCache();
-
-        EPerson epersonIT = EPersonBuilder.createEPerson(context)
-                           .withEmail("epersonIT@example.com")
-                           .withPassword(password)
-                           .withLanguage("it")
-                           .build();
-
-        EPerson epersonUK = EPersonBuilder.createEPerson(context)
-                           .withEmail("epersonUK@example.com")
-                           .withPassword(password)
-                           .withLanguage("uk")
-                           .build();
-
-        context.restoreAuthSystemState();
-
-        String tokenEPersonIT = getAuthToken(epersonIT.getEmail(), password);
-        // user with italian prefer language
-        getClient(tokenEPersonIT).perform(get("/api/integration/authorities/common_iso_languages/entries")
-                 .param("metadata","dc.language.iso"))
-                 .andExpect(status().isOk())
-                 .andExpect(jsonPath("$._embedded.entries", Matchers.containsInAnyOrder(
-                         AuthorityEntryMatcher.matchProperties("en_US", "Inglese (USA)","en_US"),
-                         AuthorityEntryMatcher.matchProperties("es", "Spagnolo","es"),
-                         AuthorityEntryMatcher.matchProperties("fr", "Francese","fr"),
-                         AuthorityEntryMatcher.matchProperties("en", "Inglese","en"),
-                         AuthorityEntryMatcher.matchProperties("de", "Tedesco","de"),
-                         AuthorityEntryMatcher.matchProperties("zh", "Cinese","zh"),
-                         AuthorityEntryMatcher.matchProperties("ja", "Giapponese","ja"),
-                         AuthorityEntryMatcher.matchProperties("it", "Italiano","it"),
-                         AuthorityEntryMatcher.matchProperties("uk", "Ucraino","uk"),
-                         AuthorityEntryMatcher.matchProperties("pt", "Portogallo","pt"),
-                         AuthorityEntryMatcher.matchProperties("other", "(Altro)","other"),
-                         AuthorityEntryMatcher.matchProperties("", "N/A","")
-                         )))
-                 .andExpect(jsonPath("$.page.totalElements", Matchers.is(12)));
-
-        String tokenEPersonUK = getAuthToken(epersonUK.getEmail(), password);
-        // user with ukranian prefer language
-        getClient(tokenEPersonUK).perform(get("/api/integration/authorities/common_iso_languages/entries")
-                 .param("metadata","dc.language.iso"))
-                 .andExpect(status().isOk())
-                 .andExpect(jsonPath("$._embedded.entries", Matchers.containsInAnyOrder(
-                         AuthorityEntryMatcher.matchProperties("en_US", "Американська (USA)","en_US"),
-                         AuthorityEntryMatcher.matchProperties("es", "Iспанська","es"),
-                         AuthorityEntryMatcher.matchProperties("fr", "Французька","fr"),
-                         AuthorityEntryMatcher.matchProperties("en", "Англiйська","en"),
-                         AuthorityEntryMatcher.matchProperties("de", "Нiмецька","de"),
-                         AuthorityEntryMatcher.matchProperties("zh", "Китайська","zh"),
-                         AuthorityEntryMatcher.matchProperties("ja", "Японська","ja"),
-                         AuthorityEntryMatcher.matchProperties("it", "Iталiйська","it"),
-                         AuthorityEntryMatcher.matchProperties("uk", "Український","uk"),
-                         AuthorityEntryMatcher.matchProperties("pt", "Португальська","pt"),
-                         AuthorityEntryMatcher.matchProperties("other", "(Iнша)","other"),
-                         AuthorityEntryMatcher.matchProperties("", "N/A","")
-                         )))
-                 .andExpect(jsonPath("$.page.totalElements", Matchers.is(12)));
-
-        configurationService.setProperty("webui.supported.locales",null);
-        DCInputAuthority.reset();
-        legacyPluginService.clearNamedPluginClasses();
-        choiceAuthorityServiceImpl.clearCache();
-    }
-
-    @Test
-    public void userChoiceItalianLanguageCommonIsoTest() throws Exception {
-        context.turnOffAuthorisationSystem();
-
-        String[] supportedLanguage = {"it","uk"};
-        configurationService.setProperty("webui.supported.locales",supportedLanguage);
-        DCInputAuthority.reset();
-        legacyPluginService.clearNamedPluginClasses();
-        choiceAuthorityServiceImpl.clearCache();
-
-        EPerson epersonUK = EPersonBuilder.createEPerson(context)
-                           .withEmail("epersonUK@example.com")
-                           .withPassword(password)
-                           .withLanguage("uk")
-                           .build();
-
-        context.restoreAuthSystemState();
-
-        String tokenEPersonUK = getAuthToken(epersonUK.getEmail(), password);
-         // user prefer ukranian but choice italian language
-        getClient(tokenEPersonUK).perform(get("/api/integration/authorities/common_iso_languages/entries")
-                 .locale(new Locale("it"))
-                 .param("metadata","dc.language.iso"))
-                 .andExpect(status().isOk())
-                 .andExpect(jsonPath("$._embedded.entries", Matchers.containsInAnyOrder(
-                         AuthorityEntryMatcher.matchProperties("en_US", "Inglese (USA)","en_US"),
-                         AuthorityEntryMatcher.matchProperties("es", "Spagnolo","es"),
-                         AuthorityEntryMatcher.matchProperties("fr", "Francese","fr"),
-                         AuthorityEntryMatcher.matchProperties("en", "Inglese","en"),
-                         AuthorityEntryMatcher.matchProperties("de", "Tedesco","de"),
-                         AuthorityEntryMatcher.matchProperties("zh", "Cinese","zh"),
-                         AuthorityEntryMatcher.matchProperties("ja", "Giapponese","ja"),
-                         AuthorityEntryMatcher.matchProperties("it", "Italiano","it"),
-                         AuthorityEntryMatcher.matchProperties("uk", "Ucraino","uk"),
-                         AuthorityEntryMatcher.matchProperties("pt", "Portogallo","pt"),
-                         AuthorityEntryMatcher.matchProperties("other", "(Altro)","other"),
-                         AuthorityEntryMatcher.matchProperties("", "N/A","")
-                         )))
-                 .andExpect(jsonPath("$.page.totalElements", Matchers.is(12)));
-
-        configurationService.setProperty("webui.supported.locales",null);
-        DCInputAuthority.reset();
-        legacyPluginService.clearNamedPluginClasses();
-        choiceAuthorityServiceImpl.clearCache();
-    }
-
-    @Test
-    public void defaultLanguageCommonIsoTest() throws Exception {
-        context.turnOffAuthorisationSystem();
-
-        String[] supportedLanguage = {"it","uk"};
-        configurationService.setProperty("webui.supported.locales",supportedLanguage);
-        configurationService.setProperty("default.locale","it");
-        DCInputAuthority.reset();
-        legacyPluginService.clearNamedPluginClasses();
-        choiceAuthorityServiceImpl.clearCache();
-
-        context.restoreAuthSystemState();
-
-        String tokenEPerson = getAuthToken(eperson.getEmail(), password);
-        // user have not a preferred language and does not choose any language
-        getClient(tokenEPerson).perform(get("/api/integration/authorities/common_iso_languages/entries")
-                 .param("metadata","dc.language.iso"))
-                 .andExpect(status().isOk())
-                 .andExpect(jsonPath("$._embedded.entries", Matchers.containsInAnyOrder(
-                         AuthorityEntryMatcher.matchProperties("en_US", "Inglese (USA)","en_US"),
-                         AuthorityEntryMatcher.matchProperties("es", "Spagnolo","es"),
-                         AuthorityEntryMatcher.matchProperties("fr", "Francese","fr"),
-                         AuthorityEntryMatcher.matchProperties("en", "Inglese","en"),
-                         AuthorityEntryMatcher.matchProperties("de", "Tedesco","de"),
-                         AuthorityEntryMatcher.matchProperties("zh", "Cinese","zh"),
-                         AuthorityEntryMatcher.matchProperties("ja", "Giapponese","ja"),
-                         AuthorityEntryMatcher.matchProperties("it", "Italiano","it"),
-                         AuthorityEntryMatcher.matchProperties("uk", "Ucraino","uk"),
-                         AuthorityEntryMatcher.matchProperties("pt", "Portogallo","pt"),
-                         AuthorityEntryMatcher.matchProperties("other", "(Altro)","other"),
-                         AuthorityEntryMatcher.matchProperties("", "N/A","")
-                         )))
-                 .andExpect(jsonPath("$.page.totalElements", Matchers.is(12)));
-
-        configurationService.setProperty("webui.supported.locales",null);
-        DCInputAuthority.reset();
-        legacyPluginService.clearNamedPluginClasses();
-        choiceAuthorityServiceImpl.clearCache();
-=======
     public void srscSearchTopTest() throws Exception {
         String tokenAdmin = getAuthToken(admin.getEmail(), password);
         getClient(tokenAdmin).perform(get("/api/integration/authorities/srsc/entries/search/top"))
@@ -595,7 +377,225 @@
                                                  "api/integration/authorities/srsc/entries/search/byParent")))
                              .andExpect(jsonPath("$._links.top.href", Matchers.containsString(
                                                  "api/integration/authorities/srsc/entries/search/top")));
->>>>>>> a20360ea
+    }
+
+    @Test
+    public void commonIsoLanguagesTest() throws Exception {
+        context.turnOffAuthorisationSystem();
+
+        String[] supportedLanguage = {"it","uk"};
+        configurationService.setProperty("webui.supported.locales",supportedLanguage);
+        DCInputAuthority.reset();
+        legacyPluginService.clearNamedPluginClasses();
+        choiceAuthorityServiceImpl.clearCache();
+
+        Locale it = new Locale("it");
+        Locale uk = new Locale("uk");
+        context.restoreAuthSystemState();
+
+        String tokenEPerson = getAuthToken(eperson.getEmail(), password);
+        // user select italian language
+        getClient(tokenEPerson).perform(get("/api/integration/authorities/common_iso_languages/entries").locale(it)
+                 .param("metadata","dc.language.iso"))
+                 .andExpect(status().isOk())
+                 .andExpect(jsonPath("$._embedded.entries", Matchers.containsInAnyOrder(
+                         AuthorityEntryMatcher.matchProperties("en_US", "Inglese (USA)","en_US"),
+                         AuthorityEntryMatcher.matchProperties("es", "Spagnolo","es"),
+                         AuthorityEntryMatcher.matchProperties("fr", "Francese","fr"),
+                         AuthorityEntryMatcher.matchProperties("en", "Inglese","en"),
+                         AuthorityEntryMatcher.matchProperties("de", "Tedesco","de"),
+                         AuthorityEntryMatcher.matchProperties("zh", "Cinese","zh"),
+                         AuthorityEntryMatcher.matchProperties("ja", "Giapponese","ja"),
+                         AuthorityEntryMatcher.matchProperties("it", "Italiano","it"),
+                         AuthorityEntryMatcher.matchProperties("uk", "Ucraino","uk"),
+                         AuthorityEntryMatcher.matchProperties("pt", "Portogallo","pt"),
+                         AuthorityEntryMatcher.matchProperties("other", "(Altro)","other"),
+                         AuthorityEntryMatcher.matchProperties("", "N/A","")
+                         )))
+                 .andExpect(jsonPath("$.page.totalElements", Matchers.is(12)));
+
+        // user select ukranian language
+        getClient(tokenEPerson).perform(get("/api/integration/authorities/common_iso_languages/entries").locale(uk)
+                 .param("metadata","dc.language.iso"))
+                 .andExpect(status().isOk())
+                 .andExpect(jsonPath("$._embedded.entries", Matchers.containsInAnyOrder(
+                         AuthorityEntryMatcher.matchProperties("en_US", "Американська (USA)","en_US"),
+                         AuthorityEntryMatcher.matchProperties("es", "Iспанська","es"),
+                         AuthorityEntryMatcher.matchProperties("fr", "Французька","fr"),
+                         AuthorityEntryMatcher.matchProperties("en", "Англiйська","en"),
+                         AuthorityEntryMatcher.matchProperties("de", "Нiмецька","de"),
+                         AuthorityEntryMatcher.matchProperties("zh", "Китайська","zh"),
+                         AuthorityEntryMatcher.matchProperties("ja", "Японська","ja"),
+                         AuthorityEntryMatcher.matchProperties("it", "Iталiйська","it"),
+                         AuthorityEntryMatcher.matchProperties("uk", "Український","uk"),
+                         AuthorityEntryMatcher.matchProperties("pt", "Португальська","pt"),
+                         AuthorityEntryMatcher.matchProperties("other", "(Iнша)","other"),
+                         AuthorityEntryMatcher.matchProperties("", "N/A","")
+                         )))
+                 .andExpect(jsonPath("$.page.totalElements", Matchers.is(12)));
+
+        configurationService.setProperty("webui.supported.locales",null);
+        DCInputAuthority.reset();
+        legacyPluginService.clearNamedPluginClasses();
+        choiceAuthorityServiceImpl.clearCache();
+    }
+
+    @Test
+    public void userWithPreferLanguageCommonIsoTest() throws Exception {
+        context.turnOffAuthorisationSystem();
+
+        String[] supportedLanguage = {"it","uk"};
+        configurationService.setProperty("webui.supported.locales",supportedLanguage);
+        DCInputAuthority.reset();
+        legacyPluginService.clearNamedPluginClasses();
+        choiceAuthorityServiceImpl.clearCache();
+
+        EPerson epersonIT = EPersonBuilder.createEPerson(context)
+                           .withEmail("epersonIT@example.com")
+                           .withPassword(password)
+                           .withLanguage("it")
+                           .build();
+
+        EPerson epersonUK = EPersonBuilder.createEPerson(context)
+                           .withEmail("epersonUK@example.com")
+                           .withPassword(password)
+                           .withLanguage("uk")
+                           .build();
+
+        context.restoreAuthSystemState();
+
+        String tokenEPersonIT = getAuthToken(epersonIT.getEmail(), password);
+        // user with italian prefer language
+        getClient(tokenEPersonIT).perform(get("/api/integration/authorities/common_iso_languages/entries")
+                 .param("metadata","dc.language.iso"))
+                 .andExpect(status().isOk())
+                 .andExpect(jsonPath("$._embedded.entries", Matchers.containsInAnyOrder(
+                         AuthorityEntryMatcher.matchProperties("en_US", "Inglese (USA)","en_US"),
+                         AuthorityEntryMatcher.matchProperties("es", "Spagnolo","es"),
+                         AuthorityEntryMatcher.matchProperties("fr", "Francese","fr"),
+                         AuthorityEntryMatcher.matchProperties("en", "Inglese","en"),
+                         AuthorityEntryMatcher.matchProperties("de", "Tedesco","de"),
+                         AuthorityEntryMatcher.matchProperties("zh", "Cinese","zh"),
+                         AuthorityEntryMatcher.matchProperties("ja", "Giapponese","ja"),
+                         AuthorityEntryMatcher.matchProperties("it", "Italiano","it"),
+                         AuthorityEntryMatcher.matchProperties("uk", "Ucraino","uk"),
+                         AuthorityEntryMatcher.matchProperties("pt", "Portogallo","pt"),
+                         AuthorityEntryMatcher.matchProperties("other", "(Altro)","other"),
+                         AuthorityEntryMatcher.matchProperties("", "N/A","")
+                         )))
+                 .andExpect(jsonPath("$.page.totalElements", Matchers.is(12)));
+
+        String tokenEPersonUK = getAuthToken(epersonUK.getEmail(), password);
+        // user with ukranian prefer language
+        getClient(tokenEPersonUK).perform(get("/api/integration/authorities/common_iso_languages/entries")
+                 .param("metadata","dc.language.iso"))
+                 .andExpect(status().isOk())
+                 .andExpect(jsonPath("$._embedded.entries", Matchers.containsInAnyOrder(
+                         AuthorityEntryMatcher.matchProperties("en_US", "Американська (USA)","en_US"),
+                         AuthorityEntryMatcher.matchProperties("es", "Iспанська","es"),
+                         AuthorityEntryMatcher.matchProperties("fr", "Французька","fr"),
+                         AuthorityEntryMatcher.matchProperties("en", "Англiйська","en"),
+                         AuthorityEntryMatcher.matchProperties("de", "Нiмецька","de"),
+                         AuthorityEntryMatcher.matchProperties("zh", "Китайська","zh"),
+                         AuthorityEntryMatcher.matchProperties("ja", "Японська","ja"),
+                         AuthorityEntryMatcher.matchProperties("it", "Iталiйська","it"),
+                         AuthorityEntryMatcher.matchProperties("uk", "Український","uk"),
+                         AuthorityEntryMatcher.matchProperties("pt", "Португальська","pt"),
+                         AuthorityEntryMatcher.matchProperties("other", "(Iнша)","other"),
+                         AuthorityEntryMatcher.matchProperties("", "N/A","")
+                         )))
+                 .andExpect(jsonPath("$.page.totalElements", Matchers.is(12)));
+
+        configurationService.setProperty("webui.supported.locales",null);
+        DCInputAuthority.reset();
+        legacyPluginService.clearNamedPluginClasses();
+        choiceAuthorityServiceImpl.clearCache();
+    }
+
+    @Test
+    public void userChoiceItalianLanguageCommonIsoTest() throws Exception {
+        context.turnOffAuthorisationSystem();
+
+        String[] supportedLanguage = {"it","uk"};
+        configurationService.setProperty("webui.supported.locales",supportedLanguage);
+        DCInputAuthority.reset();
+        legacyPluginService.clearNamedPluginClasses();
+        choiceAuthorityServiceImpl.clearCache();
+
+        EPerson epersonUK = EPersonBuilder.createEPerson(context)
+                           .withEmail("epersonUK@example.com")
+                           .withPassword(password)
+                           .withLanguage("uk")
+                           .build();
+
+        context.restoreAuthSystemState();
+
+        String tokenEPersonUK = getAuthToken(epersonUK.getEmail(), password);
+         // user prefer ukranian but choice italian language
+        getClient(tokenEPersonUK).perform(get("/api/integration/authorities/common_iso_languages/entries")
+                 .locale(new Locale("it"))
+                 .param("metadata","dc.language.iso"))
+                 .andExpect(status().isOk())
+                 .andExpect(jsonPath("$._embedded.entries", Matchers.containsInAnyOrder(
+                         AuthorityEntryMatcher.matchProperties("en_US", "Inglese (USA)","en_US"),
+                         AuthorityEntryMatcher.matchProperties("es", "Spagnolo","es"),
+                         AuthorityEntryMatcher.matchProperties("fr", "Francese","fr"),
+                         AuthorityEntryMatcher.matchProperties("en", "Inglese","en"),
+                         AuthorityEntryMatcher.matchProperties("de", "Tedesco","de"),
+                         AuthorityEntryMatcher.matchProperties("zh", "Cinese","zh"),
+                         AuthorityEntryMatcher.matchProperties("ja", "Giapponese","ja"),
+                         AuthorityEntryMatcher.matchProperties("it", "Italiano","it"),
+                         AuthorityEntryMatcher.matchProperties("uk", "Ucraino","uk"),
+                         AuthorityEntryMatcher.matchProperties("pt", "Portogallo","pt"),
+                         AuthorityEntryMatcher.matchProperties("other", "(Altro)","other"),
+                         AuthorityEntryMatcher.matchProperties("", "N/A","")
+                         )))
+                 .andExpect(jsonPath("$.page.totalElements", Matchers.is(12)));
+
+        configurationService.setProperty("webui.supported.locales",null);
+        DCInputAuthority.reset();
+        legacyPluginService.clearNamedPluginClasses();
+        choiceAuthorityServiceImpl.clearCache();
+    }
+
+    @Test
+    public void defaultLanguageCommonIsoTest() throws Exception {
+        context.turnOffAuthorisationSystem();
+
+        String[] supportedLanguage = {"it","uk"};
+        configurationService.setProperty("webui.supported.locales",supportedLanguage);
+        configurationService.setProperty("default.locale","it");
+        DCInputAuthority.reset();
+        legacyPluginService.clearNamedPluginClasses();
+        choiceAuthorityServiceImpl.clearCache();
+
+        context.restoreAuthSystemState();
+
+        String tokenEPerson = getAuthToken(eperson.getEmail(), password);
+        // user have not a preferred language and does not choose any language
+        getClient(tokenEPerson).perform(get("/api/integration/authorities/common_iso_languages/entries")
+                 .param("metadata","dc.language.iso"))
+                 .andExpect(status().isOk())
+                 .andExpect(jsonPath("$._embedded.entries", Matchers.containsInAnyOrder(
+                         AuthorityEntryMatcher.matchProperties("en_US", "Inglese (USA)","en_US"),
+                         AuthorityEntryMatcher.matchProperties("es", "Spagnolo","es"),
+                         AuthorityEntryMatcher.matchProperties("fr", "Francese","fr"),
+                         AuthorityEntryMatcher.matchProperties("en", "Inglese","en"),
+                         AuthorityEntryMatcher.matchProperties("de", "Tedesco","de"),
+                         AuthorityEntryMatcher.matchProperties("zh", "Cinese","zh"),
+                         AuthorityEntryMatcher.matchProperties("ja", "Giapponese","ja"),
+                         AuthorityEntryMatcher.matchProperties("it", "Italiano","it"),
+                         AuthorityEntryMatcher.matchProperties("uk", "Ucraino","uk"),
+                         AuthorityEntryMatcher.matchProperties("pt", "Portogallo","pt"),
+                         AuthorityEntryMatcher.matchProperties("other", "(Altro)","other"),
+                         AuthorityEntryMatcher.matchProperties("", "N/A","")
+                         )))
+                 .andExpect(jsonPath("$.page.totalElements", Matchers.is(12)));
+
+        configurationService.setProperty("webui.supported.locales",null);
+        DCInputAuthority.reset();
+        legacyPluginService.clearNamedPluginClasses();
+        choiceAuthorityServiceImpl.clearCache();
     }
 
     @Override
