/**
 * The contents of this file are subject to the license and copyright
 * detailed in the LICENSE and NOTICE files at the root of the source
 * tree and available online at
 *
 * http://www.dspace.org/license/
 */
package org.dspace.app.rest.builder;

import java.io.IOException;
import java.sql.SQLException;
import java.util.Date;

import org.apache.log4j.Logger;
import org.dspace.authorize.AuthorizeException;
import org.dspace.authorize.ResourcePolicy;
import org.dspace.authorize.service.ResourcePolicyService;
import org.dspace.content.DSpaceObject;
import org.dspace.core.Context;
import org.dspace.discovery.SearchServiceException;
import org.dspace.eperson.EPerson;
import org.dspace.eperson.Group;

public class ResourcePolicyBuilder extends AbstractBuilder<ResourcePolicy, ResourcePolicyService> {

    /* Log4j logger*/
    private static final Logger log = Logger.getLogger(ResourcePolicyBuilder.class);

    private ResourcePolicy resourcePolicy;

    protected ResourcePolicyBuilder(Context context) {
        super(context);
    }

    @Override
    protected ResourcePolicyService getService() {
        return resourcePolicyService;
    }

    @Override
    public void cleanup() throws Exception {
        try (Context c = new Context()) {
            c.turnOffAuthorisationSystem();
<<<<<<< HEAD
=======
            // Ensure object and any related objects are reloaded before checking to see what needs cleanup
>>>>>>> c6c49062
            resourcePolicy = c.reloadEntity(resourcePolicy);
            if (resourcePolicy != null) {
                delete(c, resourcePolicy);
            }
            c.complete();
            indexingService.commit();
        }
    }

    @Override
    public void delete(Context c, ResourcePolicy dso) throws Exception {
        if (dso != null) {
            getService().delete(c, dso);
        }
    }

    @Override
    public ResourcePolicy build() {
        try {

            resourcePolicyService.update(context, resourcePolicy);
            context.dispatchEvents();

            indexingService.commit();
        } catch (SearchServiceException e) {
            log.error(e);
        } catch (SQLException e) {
            log.error(e);
        } catch (AuthorizeException e) {
            log.error(e);
            ;
        }
        return resourcePolicy;
    }

    public void delete(ResourcePolicy rp) throws Exception {
        try (Context c = new Context()) {
            c.turnOffAuthorisationSystem();
            ResourcePolicy attachedDso = c.reloadEntity(rp);
            if (attachedDso != null) {
                getService().delete(c, attachedDso);
            }
            c.complete();
        }

        indexingService.commit();
    }

    public static void delete(Integer id)
            throws SQLException, IOException, SearchServiceException {
        try (Context c = new Context()) {
            c.turnOffAuthorisationSystem();
            ResourcePolicy rp = resourcePolicyService.find(c, id);
            if (rp != null) {
                try {
                    resourcePolicyService.delete(c, rp);
                } catch (AuthorizeException e) {
                    throw new RuntimeException(e.getMessage(), e);
                }
            }
            c.complete();
        }
        indexingService.commit();
    }

    public static ResourcePolicyBuilder createResourcePolicy(Context context)
            throws SQLException, AuthorizeException {
        ResourcePolicyBuilder resourcePolicyBuilder = new ResourcePolicyBuilder(context);
        return resourcePolicyBuilder.create(context);
    }

    private ResourcePolicyBuilder create(Context context)
            throws SQLException, AuthorizeException {
        this.context = context;

        resourcePolicy = resourcePolicyService.create(context);

        return this;
    }

    public ResourcePolicyBuilder withUser(EPerson ePerson) throws SQLException {
        resourcePolicy.setEPerson(ePerson);
        return this;
    }

    public ResourcePolicyBuilder withGroup(Group epersonGroup) throws SQLException {
        resourcePolicy.setGroup(epersonGroup);
        return this;
    }

    public ResourcePolicyBuilder withAction(int action) throws SQLException {
        resourcePolicy.setAction(action);
        return this;
    }

    public ResourcePolicyBuilder withDspaceObject(DSpaceObject dspaceObject) throws SQLException {
        resourcePolicy.setdSpaceObject(dspaceObject);
        return this;
    }

    public ResourcePolicyBuilder withPolicyType(String policyType) {
        resourcePolicy.setRpType(policyType);
        return this;
    }

    public ResourcePolicyBuilder withStartDate(Date data) throws SQLException {
        resourcePolicy.setStartDate(data);
        return this;
    }

    public ResourcePolicyBuilder withEndDate(Date data) throws SQLException {
        resourcePolicy.setEndDate(data);
        return this;
    }

    public ResourcePolicyBuilder withDescription(String description) throws SQLException {
        resourcePolicy.setRpDescription(description);
        return this;
    }

    public ResourcePolicyBuilder withName(String name) throws SQLException {
        resourcePolicy.setRpName(name);
        return this;
    }
}<|MERGE_RESOLUTION|>--- conflicted
+++ resolved
@@ -41,10 +41,7 @@
     public void cleanup() throws Exception {
         try (Context c = new Context()) {
             c.turnOffAuthorisationSystem();
-<<<<<<< HEAD
-=======
             // Ensure object and any related objects are reloaded before checking to see what needs cleanup
->>>>>>> c6c49062
             resourcePolicy = c.reloadEntity(resourcePolicy);
             if (resourcePolicy != null) {
                 delete(c, resourcePolicy);
