--- conflicted
+++ resolved
@@ -25,7 +25,6 @@
 import org.dspace.app.rest.model.patch.Operation;
 import org.dspace.app.rest.model.patch.RemoveOperation;
 import org.dspace.app.rest.test.AbstractControllerIntegrationTest;
-<<<<<<< HEAD
 import org.dspace.builder.CollectionBuilder;
 import org.dspace.builder.CommunityBuilder;
 import org.dspace.builder.EPersonBuilder;
@@ -40,9 +39,6 @@
 import org.hamcrest.Matchers;
 import org.junit.Test;
 import org.springframework.beans.factory.annotation.Autowired;
-=======
-import org.junit.Ignore;
->>>>>>> f13e111b
 
 /**
  * Test suite for the EditItem endpoint
@@ -52,7 +48,6 @@
 @Ignore
 public class EditItemRestRepositoryIT extends AbstractControllerIntegrationTest {
 
-<<<<<<< HEAD
     @Autowired
     private ItemService itemService;
 
@@ -978,7 +973,4 @@
                                      )))
                              .andExpect(jsonPath("$.sections.titleAndIssuedDate['dc.title']").doesNotExist());
     }
-=======
-    // TODO: provide some test cases
->>>>>>> f13e111b
 }