--- conflicted
+++ resolved
@@ -2759,268 +2759,6 @@
     }
 
     @Test
-<<<<<<< HEAD
-    public void deleteItemWithMinRelationshipsTest() throws Exception {
-        initPublicationAuthorsRelationships();
-
-        String token = getAuthToken(admin.getEmail(), password);
-
-        getClient(token).perform(get("/api/core/relationships/" + relationship1.getID()))
-                        .andExpect(status().is(200));
-        getClient(token).perform(delete("/api/core/relationships/" + relationship1.getID()))
-                        .andExpect(status().is(400));
-        //Both relationships still exist
-        getClient(token).perform(get("/api/core/relationships/" + relationship1.getID()))
-                .andExpect(status().is(200));
-        getClient(token).perform(get("/api/core/relationships/" + relationship2.getID()))
-                .andExpect(status().is(200));
-
-        //Delete public item
-        getClient(token).perform(delete("/api/core/items/" + publication1.getID()))
-                        .andExpect(status().is(204));
-        //The item has been deleted
-        getClient(token).perform(get("/api/core/items/" + publication1.getID()))
-                        .andExpect(status().is(404));
-        //The relationships have been deleted
-        getClient(token).perform(get("/api/core/relationships/" + relationship1.getID()))
-                .andExpect(status().is(404));
-        getClient(token).perform(get("/api/core/relationships/" + relationship2.getID()))
-                .andExpect(status().is(404));
-
-    }
-
-    @Test
-    public void deleteItemWithMinRelationshipsTest_copyVirtualMetadata_null() throws Exception {
-        initPublicationAuthorsRelationships();
-        String token = getAuthToken(admin.getEmail(), password);
-
-        //Delete public item with copyVirtualMetadata null
-        getClient(token).perform(delete("/api/core/items/" + publication1.getID()))
-                        .andExpect(status().is(204));
-        // The non-deleted item of the relationships the delete item had (other sides) doesn't still have the
-        // relationship Metadata
-        getClient(token).perform(get("/api/core/items/" + author1.getID()))
-                        .andExpect(status().is(200))
-                        .andExpect(jsonPath("$.metadata['relation.isPublicationOfAuthor']").doesNotExist());
-        getClient(token).perform(get("/api/core/items/" + author2.getID()))
-                        .andExpect(status().is(200))
-                        .andExpect(jsonPath("$.metadata['relation.isPublicationOfAuthor']").doesNotExist());
-    }
-
-    @Test
-    public void deleteItemWithMinRelationshipsTest_copyVirtualMetadata_relationshiptypeid_isAuthorOfPublication()
-        throws Exception {
-        initPublicationAuthorsRelationships();
-        String token = getAuthToken(admin.getEmail(), password);
-
-        // Delete public item with copyVirtualMetadata isAuthorOfPublication relationship id
-        getClient(token).perform(delete("/api/core/items/" + publication1.getID())
-            .param(ItemRestRepository.REQUESTPARAMETER_COPYVIRTUALMETADATA,
-                String.valueOf(isAuthorOfPublication.getID())))
-                        .andExpect(status().is(204));
-        // The non-deleted item of the relationships the delete item had (other sides) still has the
-        // relationship Metadata
-        getClient(token).perform(get("/api/core/items/" + author1.getID()))
-                        .andExpect(status().is(200))
-                        .andExpect(jsonPath("$.metadata['relation.isPublicationOfAuthor']" +
-                                            "[0].value", is(String.valueOf(publication1.getID()))));
-        getClient(token).perform(get("/api/core/items/" + author2.getID()))
-                        .andExpect(status().is(200))
-                        .andExpect(jsonPath("$.metadata['relation.isPublicationOfAuthor']" +
-                                            "[0].value", is(String.valueOf(publication1.getID()))));
-    }
-
-    @Test
-    public void deleteItemWithMinRelationshipsTest_copyVirtualMetadata_relationshiptypeid_other() throws Exception {
-        initPublicationAuthorsRelationships();
-        String token = getAuthToken(admin.getEmail(), password);
-        context.turnOffAuthorisationSystem();
-
-        EntityType journalIssueEntityType = EntityTypeBuilder.createEntityTypeBuilder(context, "JournalIssue").build();
-        EntityType journalVolumeEntityType =
-            EntityTypeBuilder.createEntityTypeBuilder(context, "JournalVolume").build();
-
-        RelationshipType isJournalVolumeOfIssueRelationshipType =
-            RelationshipTypeBuilder.createRelationshipTypeBuilder(context, journalIssueEntityType,
-                journalVolumeEntityType, "isIssueOfJournalVolume", "isJournalVolumeOfIssue", 2, null, 0,
-                null).withCopyToLeft(false).withCopyToRight(true).build();
-        context.restoreAuthSystemState();
-
-        // Delete public item with copyVirtualMetadata id of relationship neither item has
-        getClient(token).perform(delete("/api/core/items/" + publication1.getID())
-            .param(ItemRestRepository.REQUESTPARAMETER_COPYVIRTUALMETADATA,
-                String.valueOf(isJournalVolumeOfIssueRelationshipType.getID())))
-                        .andExpect(status().is(204));
-        // The non-deleted item of the relationships the delete item had (other sides) doesn't still have the
-        // relationship Metadata
-        getClient(token).perform(get("/api/core/items/" + author1.getID()))
-                        .andExpect(status().is(200))
-                        .andExpect(jsonPath("$.metadata['relation.isPublicationOfAuthor']").doesNotExist());
-        getClient(token).perform(get("/api/core/items/" + author2.getID()))
-                        .andExpect(status().is(200))
-                        .andExpect(jsonPath("$.metadata['relation.isPublicationOfAuthor']").doesNotExist());
-    }
-
-    @Test
-    public void deleteItemWithMinRelationshipsTest_copyVirtualMetadata_all() throws Exception {
-        initPublicationAuthorsRelationships();
-        String token = getAuthToken(admin.getEmail(), password);
-
-        //Delete public item with copyVirtualMetadata = all
-        getClient(token).perform(delete("/api/core/items/" + publication1.getID())
-            .param(ItemRestRepository.REQUESTPARAMETER_COPYVIRTUALMETADATA, ItemRestRepository.COPYVIRTUAL_ALL))
-                        .andExpect(status().is(204));
-        // The non-deleted item of the relationships the delete item had (other sides) now still has the
-        // relationship Metadata
-        getClient(token).perform(get("/api/core/items/" + author1.getID()))
-                        .andExpect(status().is(200))
-                        .andExpect(jsonPath("$.metadata['relation.isPublicationOfAuthor']" +
-                                            "[0].value", is(String.valueOf(publication1.getID()))));
-        getClient(token).perform(get("/api/core/items/" + author2.getID()))
-                        .andExpect(status().is(200))
-                        .andExpect(jsonPath("$.metadata['relation.isPublicationOfAuthor']" +
-                                            "[0].value", is(String.valueOf(publication1.getID()))));
-    }
-
-    @Test
-    public void deleteItemWithMinRelationshipsTest_copyVirtualMetadata_configured_withCopyToRightTrueConfigured()
-        throws Exception {
-        initPublicationAuthorsRelationships();
-        String token = getAuthToken(admin.getEmail(), password);
-
-        //Delete public item with copyVirtualMetadata = configured
-        getClient(token).perform(delete("/api/core/items/" + publication1.getID())
-            .param(ItemRestRepository.REQUESTPARAMETER_COPYVIRTUALMETADATA, ItemRestRepository.COPYVIRTUAL_CONFIGURED))
-                        .andExpect(status().is(204));
-        // The non-deleted item of the relationships the delete item had (other sides) now still has the
-        // relationship Metadata
-        getClient(token).perform(get("/api/core/items/" + author1.getID()))
-                        .andExpect(status().is(200))
-                        .andExpect(jsonPath("$.metadata['relation.isPublicationOfAuthor']" +
-                                            "[0].value", is(String.valueOf(publication1.getID()))));
-        getClient(token).perform(get("/api/core/items/" + author2.getID()))
-                        .andExpect(status().is(200))
-                        .andExpect(jsonPath("$.metadata['relation.isPublicationOfAuthor']" +
-                                            "[0].value", is(String.valueOf(publication1.getID()))));
-    }
-
-    @Test
-    public void deleteItemWithMinRelationshipsTest_copyVirtualMetadata_configured_withCopyToRightFalseConfigured()
-        throws Exception {
-        context.turnOffAuthorisationSystem();
-
-        //** GIVEN **
-        //1. A community with one collection.
-        parentCommunity = CommunityBuilder.createCommunity(context)
-                                          .withName("Parent Community")
-                                          .build();
-        Collection col1 = CollectionBuilder
-            .createCollection(context, parentCommunity).withName("Collection 1").build();
-
-        author1 = ItemBuilder.createItem(context, col1)
-                             .withTitle("Author1")
-                             .withIssueDate("2017-10-17")
-                             .withAuthor("Smith, Donald")
-                             .withPersonIdentifierLastName("Smith")
-                             .withPersonIdentifierFirstName("Donald")
-                             .withRelationshipType("Person")
-                             .build();
-
-        author2 = ItemBuilder.createItem(context, col1)
-                             .withTitle("Author2")
-                             .withIssueDate("2016-02-13")
-                             .withAuthor("Smith, Maria")
-                             .withRelationshipType("Person")
-                             .build();
-
-        publication1 = ItemBuilder.createItem(context, col1)
-                                  .withTitle("Publication1")
-                                  .withAuthor("Testy, TEst")
-                                  .withIssueDate("2015-01-01")
-                                  .withRelationshipType("Publication")
-                                  .build();
-
-        EntityType publication = EntityTypeBuilder.createEntityTypeBuilder(context, "Publication").build();
-        EntityType person = EntityTypeBuilder.createEntityTypeBuilder(context, "Person").build();
-
-        isAuthorOfPublication = RelationshipTypeBuilder
-            .createRelationshipTypeBuilder(context, publication, person, "isAuthorOfPublication",
-                "isPublicationOfAuthor", 2, null, 0,
-                null).withCopyToLeft(false).withCopyToRight(false).build();
-
-        relationship1 = RelationshipBuilder
-            .createRelationshipBuilder(context, publication1, author1, isAuthorOfPublication).build();
-        relationship2 = RelationshipBuilder
-            .createRelationshipBuilder(context, publication1, author2, isAuthorOfPublication).build();
-
-        context.restoreAuthSystemState();
-        String token = getAuthToken(admin.getEmail(), password);
-
-        //Delete public item with copyVirtualMetadata = configured
-        getClient(token).perform(delete("/api/core/items/" + publication1.getID())
-            .param(ItemRestRepository.REQUESTPARAMETER_COPYVIRTUALMETADATA, ItemRestRepository.COPYVIRTUAL_CONFIGURED))
-                        .andExpect(status().is(204));
-        // The non-deleted item of the relationships the delete item had (other sides) now still has the
-        // relationship Metadata
-        getClient(token).perform(get("/api/core/items/" + author1.getID()))
-                        .andExpect(status().is(200))
-                        .andExpect(jsonPath("$.metadata['relation.isPublicationOfAuthor']").doesNotExist());
-        getClient(token).perform(get("/api/core/items/" + author2.getID()))
-                        .andExpect(status().is(200))
-                        .andExpect(jsonPath("$.metadata['relation.isPublicationOfAuthor']").doesNotExist());
-    }
-
-    private void initPublicationAuthorsRelationships() throws SQLException {
-        context.turnOffAuthorisationSystem();
-
-        //** GIVEN **
-        //1. A community with one collection.
-        parentCommunity = CommunityBuilder.createCommunity(context)
-                                          .withName("Parent Community")
-                                          .build();
-        Collection col1 = CollectionBuilder
-            .createCollection(context, parentCommunity).withName("Collection 1").build();
-
-        author1 = ItemBuilder.createItem(context, col1)
-                             .withTitle("Author1")
-                             .withIssueDate("2017-10-17")
-                             .withAuthor("Smith, Donald")
-                             .withPersonIdentifierLastName("Smith")
-                             .withPersonIdentifierFirstName("Donald")
-                             .withRelationshipType("Person")
-                             .build();
-
-        author2 = ItemBuilder.createItem(context, col1)
-                             .withTitle("Author2")
-                             .withIssueDate("2016-02-13")
-                             .withAuthor("Smith, Maria")
-                             .withRelationshipType("Person")
-                             .build();
-
-        publication1 = ItemBuilder.createItem(context, col1)
-                                  .withTitle("Publication1")
-                                  .withAuthor("Testy, TEst")
-                                  .withIssueDate("2015-01-01")
-                                  .withRelationshipType("Publication")
-                                  .build();
-
-        EntityType publication = EntityTypeBuilder.createEntityTypeBuilder(context, "Publication").build();
-        EntityType person = EntityTypeBuilder.createEntityTypeBuilder(context, "Person").build();
-
-        isAuthorOfPublication = RelationshipTypeBuilder
-            .createRelationshipTypeBuilder(context, publication, person, "isAuthorOfPublication",
-                "isPublicationOfAuthor", 2, null, 0,
-                null).withCopyToLeft(false).withCopyToRight(true).build();
-
-        relationship1 = RelationshipBuilder
-            .createRelationshipBuilder(context, publication1, author1, isAuthorOfPublication).build();
-        relationship2 = RelationshipBuilder
-            .createRelationshipBuilder(context, publication1, author2, isAuthorOfPublication).build();
-
-        context.restoreAuthSystemState();
-    }
-
-=======
     public void findOneTestWithEmbedsWithNoPageSize() throws Exception {
         context.turnOffAuthorisationSystem();
 
@@ -3400,9 +3138,265 @@
                                        is(10)));
     }
 
-
-
-
->>>>>>> a58a1554
+    @Test
+    public void deleteItemWithMinRelationshipsTest() throws Exception {
+        initPublicationAuthorsRelationships();
+
+        String token = getAuthToken(admin.getEmail(), password);
+
+        getClient(token).perform(get("/api/core/relationships/" + relationship1.getID()))
+                        .andExpect(status().is(200));
+        getClient(token).perform(delete("/api/core/relationships/" + relationship1.getID()))
+                        .andExpect(status().is(400));
+        //Both relationships still exist
+        getClient(token).perform(get("/api/core/relationships/" + relationship1.getID()))
+                .andExpect(status().is(200));
+        getClient(token).perform(get("/api/core/relationships/" + relationship2.getID()))
+                .andExpect(status().is(200));
+
+        //Delete public item
+        getClient(token).perform(delete("/api/core/items/" + publication1.getID()))
+                        .andExpect(status().is(204));
+        //The item has been deleted
+        getClient(token).perform(get("/api/core/items/" + publication1.getID()))
+                        .andExpect(status().is(404));
+        //The relationships have been deleted
+        getClient(token).perform(get("/api/core/relationships/" + relationship1.getID()))
+                .andExpect(status().is(404));
+        getClient(token).perform(get("/api/core/relationships/" + relationship2.getID()))
+                .andExpect(status().is(404));
+
+    }
+
+    @Test
+    public void deleteItemWithMinRelationshipsTest_copyVirtualMetadata_null() throws Exception {
+        initPublicationAuthorsRelationships();
+        String token = getAuthToken(admin.getEmail(), password);
+
+        //Delete public item with copyVirtualMetadata null
+        getClient(token).perform(delete("/api/core/items/" + publication1.getID()))
+                        .andExpect(status().is(204));
+        // The non-deleted item of the relationships the delete item had (other sides) doesn't still have the
+        // relationship Metadata
+        getClient(token).perform(get("/api/core/items/" + author1.getID()))
+                        .andExpect(status().is(200))
+                        .andExpect(jsonPath("$.metadata['relation.isPublicationOfAuthor']").doesNotExist());
+        getClient(token).perform(get("/api/core/items/" + author2.getID()))
+                        .andExpect(status().is(200))
+                        .andExpect(jsonPath("$.metadata['relation.isPublicationOfAuthor']").doesNotExist());
+    }
+
+    @Test
+    public void deleteItemWithMinRelationshipsTest_copyVirtualMetadata_relationshiptypeid_isAuthorOfPublication()
+        throws Exception {
+        initPublicationAuthorsRelationships();
+        String token = getAuthToken(admin.getEmail(), password);
+
+        // Delete public item with copyVirtualMetadata isAuthorOfPublication relationship id
+        getClient(token).perform(delete("/api/core/items/" + publication1.getID())
+            .param(ItemRestRepository.REQUESTPARAMETER_COPYVIRTUALMETADATA,
+                String.valueOf(isAuthorOfPublication.getID())))
+                        .andExpect(status().is(204));
+        // The non-deleted item of the relationships the delete item had (other sides) still has the
+        // relationship Metadata
+        getClient(token).perform(get("/api/core/items/" + author1.getID()))
+                        .andExpect(status().is(200))
+                        .andExpect(jsonPath("$.metadata['relation.isPublicationOfAuthor']" +
+                                            "[0].value", is(String.valueOf(publication1.getID()))));
+        getClient(token).perform(get("/api/core/items/" + author2.getID()))
+                        .andExpect(status().is(200))
+                        .andExpect(jsonPath("$.metadata['relation.isPublicationOfAuthor']" +
+                                            "[0].value", is(String.valueOf(publication1.getID()))));
+    }
+
+    @Test
+    public void deleteItemWithMinRelationshipsTest_copyVirtualMetadata_relationshiptypeid_other() throws Exception {
+        initPublicationAuthorsRelationships();
+        String token = getAuthToken(admin.getEmail(), password);
+        context.turnOffAuthorisationSystem();
+
+        EntityType journalIssueEntityType = EntityTypeBuilder.createEntityTypeBuilder(context, "JournalIssue").build();
+        EntityType journalVolumeEntityType =
+            EntityTypeBuilder.createEntityTypeBuilder(context, "JournalVolume").build();
+
+        RelationshipType isJournalVolumeOfIssueRelationshipType =
+            RelationshipTypeBuilder.createRelationshipTypeBuilder(context, journalIssueEntityType,
+                journalVolumeEntityType, "isIssueOfJournalVolume", "isJournalVolumeOfIssue", 2, null, 0,
+                null).withCopyToLeft(false).withCopyToRight(true).build();
+        context.restoreAuthSystemState();
+
+        // Delete public item with copyVirtualMetadata id of relationship neither item has
+        getClient(token).perform(delete("/api/core/items/" + publication1.getID())
+            .param(ItemRestRepository.REQUESTPARAMETER_COPYVIRTUALMETADATA,
+                String.valueOf(isJournalVolumeOfIssueRelationshipType.getID())))
+                        .andExpect(status().is(204));
+        // The non-deleted item of the relationships the delete item had (other sides) doesn't still have the
+        // relationship Metadata
+        getClient(token).perform(get("/api/core/items/" + author1.getID()))
+                        .andExpect(status().is(200))
+                        .andExpect(jsonPath("$.metadata['relation.isPublicationOfAuthor']").doesNotExist());
+        getClient(token).perform(get("/api/core/items/" + author2.getID()))
+                        .andExpect(status().is(200))
+                        .andExpect(jsonPath("$.metadata['relation.isPublicationOfAuthor']").doesNotExist());
+    }
+
+    @Test
+    public void deleteItemWithMinRelationshipsTest_copyVirtualMetadata_all() throws Exception {
+        initPublicationAuthorsRelationships();
+        String token = getAuthToken(admin.getEmail(), password);
+
+        //Delete public item with copyVirtualMetadata = all
+        getClient(token).perform(delete("/api/core/items/" + publication1.getID())
+            .param(ItemRestRepository.REQUESTPARAMETER_COPYVIRTUALMETADATA, ItemRestRepository.COPYVIRTUAL_ALL))
+                        .andExpect(status().is(204));
+        // The non-deleted item of the relationships the delete item had (other sides) now still has the
+        // relationship Metadata
+        getClient(token).perform(get("/api/core/items/" + author1.getID()))
+                        .andExpect(status().is(200))
+                        .andExpect(jsonPath("$.metadata['relation.isPublicationOfAuthor']" +
+                                            "[0].value", is(String.valueOf(publication1.getID()))));
+        getClient(token).perform(get("/api/core/items/" + author2.getID()))
+                        .andExpect(status().is(200))
+                        .andExpect(jsonPath("$.metadata['relation.isPublicationOfAuthor']" +
+                                            "[0].value", is(String.valueOf(publication1.getID()))));
+    }
+
+    @Test
+    public void deleteItemWithMinRelationshipsTest_copyVirtualMetadata_configured_withCopyToRightTrueConfigured()
+        throws Exception {
+        initPublicationAuthorsRelationships();
+        String token = getAuthToken(admin.getEmail(), password);
+
+        //Delete public item with copyVirtualMetadata = configured
+        getClient(token).perform(delete("/api/core/items/" + publication1.getID())
+            .param(ItemRestRepository.REQUESTPARAMETER_COPYVIRTUALMETADATA, ItemRestRepository.COPYVIRTUAL_CONFIGURED))
+                        .andExpect(status().is(204));
+        // The non-deleted item of the relationships the delete item had (other sides) now still has the
+        // relationship Metadata
+        getClient(token).perform(get("/api/core/items/" + author1.getID()))
+                        .andExpect(status().is(200))
+                        .andExpect(jsonPath("$.metadata['relation.isPublicationOfAuthor']" +
+                                            "[0].value", is(String.valueOf(publication1.getID()))));
+        getClient(token).perform(get("/api/core/items/" + author2.getID()))
+                        .andExpect(status().is(200))
+                        .andExpect(jsonPath("$.metadata['relation.isPublicationOfAuthor']" +
+                                            "[0].value", is(String.valueOf(publication1.getID()))));
+    }
+
+    @Test
+    public void deleteItemWithMinRelationshipsTest_copyVirtualMetadata_configured_withCopyToRightFalseConfigured()
+        throws Exception {
+        context.turnOffAuthorisationSystem();
+
+        //** GIVEN **
+        //1. A community with one collection.
+        parentCommunity = CommunityBuilder.createCommunity(context)
+                                          .withName("Parent Community")
+                                          .build();
+        Collection col1 = CollectionBuilder
+            .createCollection(context, parentCommunity).withName("Collection 1").build();
+
+        author1 = ItemBuilder.createItem(context, col1)
+                             .withTitle("Author1")
+                             .withIssueDate("2017-10-17")
+                             .withAuthor("Smith, Donald")
+                             .withPersonIdentifierLastName("Smith")
+                             .withPersonIdentifierFirstName("Donald")
+                             .withRelationshipType("Person")
+                             .build();
+
+        author2 = ItemBuilder.createItem(context, col1)
+                             .withTitle("Author2")
+                             .withIssueDate("2016-02-13")
+                             .withAuthor("Smith, Maria")
+                             .withRelationshipType("Person")
+                             .build();
+
+        publication1 = ItemBuilder.createItem(context, col1)
+                                  .withTitle("Publication1")
+                                  .withAuthor("Testy, TEst")
+                                  .withIssueDate("2015-01-01")
+                                  .withRelationshipType("Publication")
+                                  .build();
+
+        EntityType publication = EntityTypeBuilder.createEntityTypeBuilder(context, "Publication").build();
+        EntityType person = EntityTypeBuilder.createEntityTypeBuilder(context, "Person").build();
+
+        isAuthorOfPublication = RelationshipTypeBuilder
+            .createRelationshipTypeBuilder(context, publication, person, "isAuthorOfPublication",
+                "isPublicationOfAuthor", 2, null, 0,
+                null).withCopyToLeft(false).withCopyToRight(false).build();
+
+        relationship1 = RelationshipBuilder
+            .createRelationshipBuilder(context, publication1, author1, isAuthorOfPublication).build();
+        relationship2 = RelationshipBuilder
+            .createRelationshipBuilder(context, publication1, author2, isAuthorOfPublication).build();
+
+        context.restoreAuthSystemState();
+        String token = getAuthToken(admin.getEmail(), password);
+
+        //Delete public item with copyVirtualMetadata = configured
+        getClient(token).perform(delete("/api/core/items/" + publication1.getID())
+            .param(ItemRestRepository.REQUESTPARAMETER_COPYVIRTUALMETADATA, ItemRestRepository.COPYVIRTUAL_CONFIGURED))
+                        .andExpect(status().is(204));
+        // The non-deleted item of the relationships the delete item had (other sides) now still has the
+        // relationship Metadata
+        getClient(token).perform(get("/api/core/items/" + author1.getID()))
+                        .andExpect(status().is(200))
+                        .andExpect(jsonPath("$.metadata['relation.isPublicationOfAuthor']").doesNotExist());
+        getClient(token).perform(get("/api/core/items/" + author2.getID()))
+                        .andExpect(status().is(200))
+                        .andExpect(jsonPath("$.metadata['relation.isPublicationOfAuthor']").doesNotExist());
+    }
+
+    private void initPublicationAuthorsRelationships() throws SQLException {
+        context.turnOffAuthorisationSystem();
+
+        //** GIVEN **
+        //1. A community with one collection.
+        parentCommunity = CommunityBuilder.createCommunity(context)
+                                          .withName("Parent Community")
+                                          .build();
+        Collection col1 = CollectionBuilder
+            .createCollection(context, parentCommunity).withName("Collection 1").build();
+
+        author1 = ItemBuilder.createItem(context, col1)
+                             .withTitle("Author1")
+                             .withIssueDate("2017-10-17")
+                             .withAuthor("Smith, Donald")
+                             .withPersonIdentifierLastName("Smith")
+                             .withPersonIdentifierFirstName("Donald")
+                             .withRelationshipType("Person")
+                             .build();
+
+        author2 = ItemBuilder.createItem(context, col1)
+                             .withTitle("Author2")
+                             .withIssueDate("2016-02-13")
+                             .withAuthor("Smith, Maria")
+                             .withRelationshipType("Person")
+                             .build();
+
+        publication1 = ItemBuilder.createItem(context, col1)
+                                  .withTitle("Publication1")
+                                  .withAuthor("Testy, TEst")
+                                  .withIssueDate("2015-01-01")
+                                  .withRelationshipType("Publication")
+                                  .build();
+
+        EntityType publication = EntityTypeBuilder.createEntityTypeBuilder(context, "Publication").build();
+        EntityType person = EntityTypeBuilder.createEntityTypeBuilder(context, "Person").build();
+
+        isAuthorOfPublication = RelationshipTypeBuilder
+            .createRelationshipTypeBuilder(context, publication, person, "isAuthorOfPublication",
+                "isPublicationOfAuthor", 2, null, 0,
+                null).withCopyToLeft(false).withCopyToRight(true).build();
+
+        relationship1 = RelationshipBuilder
+            .createRelationshipBuilder(context, publication1, author1, isAuthorOfPublication).build();
+        relationship2 = RelationshipBuilder
+            .createRelationshipBuilder(context, publication1, author2, isAuthorOfPublication).build();
+
+        context.restoreAuthSystemState();
+    }
 
 }