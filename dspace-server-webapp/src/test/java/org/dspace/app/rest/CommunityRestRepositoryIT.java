--- conflicted
+++ resolved
@@ -142,8 +142,6 @@
 
     @Test
     public void createSubCommunityUnAuthorizedTest() throws Exception {
-<<<<<<< HEAD
-=======
         //We turn off the authorization system in order to create the structure as defined below
         context.turnOffAuthorisationSystem();
 
@@ -179,7 +177,6 @@
 
     @Test
     public void createSubCommunityAuthorizedTest() throws Exception {
->>>>>>> 532d76af
         //We turn off the authorization system in order to create the structure as defined below
         context.turnOffAuthorisationSystem();
 
@@ -188,44 +185,6 @@
                                           .withName("Parent Community")
                                           .build();
 
-<<<<<<< HEAD
-        context.restoreAuthSystemState();
-
-        ObjectMapper mapper = new ObjectMapper();
-        CommunityRest comm = new CommunityRest();
-        // We send a name but the created community should set this to the title
-        comm.setName("Test Sub-Level Community");
-
-        // Anonymous user tries to create a community.
-        // Should fail because user is not authenticated. Error 401.
-        getClient().perform(post("/api/core/communities")
-            .content(mapper.writeValueAsBytes(comm))
-            .param("parent", parentCommunity.getID().toString())
-            .contentType(contentType))
-                   .andExpect(status().isUnauthorized());
-
-        // Non-admin Eperson tries to create a community.
-        // Should fail because user doesn't have permissions. Error 403.
-        String authToken = getAuthToken(eperson.getEmail(), password);
-        getClient(authToken).perform(post("/api/core/communities")
-            .content(mapper.writeValueAsBytes(comm))
-            .param("parent", parentCommunity.getID().toString())
-            .contentType(contentType))
-                            .andExpect(status().isForbidden());
-    }
-
-    @Test
-    public void createSubCommunityAuthorizedTest() throws Exception {
-        //We turn off the authorization system in order to create the structure as defined below
-        context.turnOffAuthorisationSystem();
-
-        // Create a parent community to POST a new sub-community to
-        parentCommunity = CommunityBuilder.createCommunity(context)
-                                          .withName("Parent Community")
-                                          .build();
-
-=======
->>>>>>> 532d76af
         // ADD authorization on parent community
         context.setCurrentUser(eperson);
         authorizeService.addPolicy(context, parentCommunity, Constants.ADD, eperson);
