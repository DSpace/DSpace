--- conflicted
+++ resolved
@@ -10,15 +10,11 @@
 import static com.jayway.jsonpath.JsonPath.read;
 import static com.jayway.jsonpath.matchers.JsonPathMatchers.hasJsonPath;
 import static com.jayway.jsonpath.matchers.JsonPathMatchers.hasNoJsonPath;
-<<<<<<< HEAD
 import static org.dspace.content.QAEvent.COAR_NOTIFY_SOURCE;
 import static org.dspace.content.QAEvent.OPENAIRE_SOURCE;
-=======
-import static org.dspace.app.rest.matcher.QAEventMatcher.matchQAEventEntry;
 import static org.dspace.content.QAEvent.DSPACE_USERS_SOURCE;
 import static org.dspace.content.QAEvent.OPENAIRE_SOURCE;
 import static org.dspace.correctiontype.WithdrawnCorrectionType.WITHDRAWAL_REINSTATE_GROUP;
->>>>>>> ff302597
 import static org.hamcrest.MatcherAssert.assertThat;
 import static org.hamcrest.Matchers.empty;
 import static org.hamcrest.Matchers.hasSize;
@@ -37,16 +33,11 @@
 import java.util.ArrayList;
 import java.util.List;
 import java.util.UUID;
-<<<<<<< HEAD
-import javax.ws.rs.core.MediaType;
-
-import org.dspace.app.ldn.NotifyServiceEntity;
-=======
 import java.util.concurrent.atomic.AtomicReference;
 import javax.ws.rs.core.MediaType;
 
+import org.dspace.app.ldn.NotifyServiceEntity;
 import com.fasterxml.jackson.databind.ObjectMapper;
->>>>>>> ff302597
 import org.dspace.app.rest.matcher.ItemMatcher;
 import org.dspace.app.rest.matcher.MetadataMatcher;
 import org.dspace.app.rest.matcher.QAEventMatcher;
@@ -68,16 +59,10 @@
 import org.dspace.content.Item;
 import org.dspace.content.QAEvent;
 import org.dspace.content.QAEventProcessed;
-<<<<<<< HEAD
 import org.dspace.content.service.ItemService;
 import org.dspace.eperson.EPerson;
 import org.dspace.qaevent.QANotifyPatterns;
 import org.dspace.qaevent.action.ASimpleMetadataAction;
-=======
-import org.dspace.eperson.EPerson;
-import org.dspace.eperson.Group;
-import org.dspace.qaevent.QANotifyPatterns;
->>>>>>> ff302597
 import org.dspace.qaevent.dao.QAEventsDAO;
 import org.dspace.qaevent.service.dto.CorrectionTypeMessageDTO;
 import org.dspace.services.ConfigurationService;
@@ -171,30 +156,11 @@
                                            .build();
 
         QAEvent event1 = QAEventBuilder.createTarget(context, col1, "Science and Freedom")
-<<<<<<< HEAD
-                .withTopic(QANotifyPatterns.TOPIC_ENRICH_MISSING_PID)
-                .withMessage("{\"pids[0].type\":\"doi\",\"pids[0].value\":\"10.2307/2144300\"}").build();
-        QAEvent event5 = QAEventBuilder.createTarget(context, col1, "Science and Freedom 5")
-                .withTopic(QANotifyPatterns.TOPIC_ENRICH_MISSING_PROJECT)
-                .withMessage(
-                        "{\"projects[0].acronym\":\"PAThs\","
-                        + "\"projects[0].code\":\"687567\","
-                        + "\"projects[0].funder\":\"EC\","
-                        + "\"projects[0].fundingProgram\":\"H2020\","
-                        + "\"projects[0].jurisdiction\":\"EU\","
-                        + "\"projects[0].openaireId\":\"40|corda__h2020::6e32f5eb912688f2424c68b851483ea4\","
-                        + "\"projects[0].title\":\"Tracking Papyrus and Parchment Paths: "
-                        + "An Archaeological Atlas of Coptic Literature."
-                        + "\\nLiterary Texts in their Geographical Context: Production, Copying, Usage, "
-                        + "Dissemination and Storage\"}")
-                .build();
-=======
-                                       .withTopic("ENRICH/MISSING/PID")
+                                       .withTopic(QANotifyPatterns.TOPIC_ENRICH_MISSING_PID)
                                        .withMessage("{\"pids[0].type\":\"doi\",\"pids[0].value\":\"10.2307/2144300\"}")
                                        .build();
-
         QAEvent event5 = QAEventBuilder.createTarget(context, col1, "Science and Freedom 5")
-                        .withTopic("ENRICH/MISSING/PROJECT")
+                        .withTopic(QANotifyPatterns.TOPIC_ENRICH_MISSING_PROJECT)
                         .withMessage(
                                 "{\"projects[0].acronym\":\"PAThs\","
                                 + "\"projects[0].code\":\"687567\","
@@ -207,7 +173,6 @@
                                 + "\\nLiterary Texts in their Geographical Context: Production, Copying, Usage, "
                                 + "Dissemination and Storage\"}")
                         .build();
->>>>>>> ff302597
         context.restoreAuthSystemState();
 
         String authToken = getAuthToken(admin.getEmail(), password);
@@ -232,14 +197,9 @@
                                            .withName("Collection 1")
                                            .build();
         QAEvent event1 = QAEventBuilder.createTarget(context, col1, "Science and Freedom")
-<<<<<<< HEAD
-                .withTopic(QANotifyPatterns.TOPIC_ENRICH_MISSING_PID)
-                .withMessage("{\"pids[0].type\":\"doi\",\"pids[0].value\":\"10.2307/2144300\"}").build();
-=======
-                                       .withTopic("ENRICH/MISSING/PID")
+                                       .withTopic(QANotifyPatterns.TOPIC_ENRICH_MISSING_PID)
                                        .withMessage("{\"pids[0].type\":\"doi\",\"pids[0].value\":\"10.2307/2144300\"}")
                                        .build();
->>>>>>> ff302597
         context.restoreAuthSystemState();
 
         getClient().perform(get("/api/integration/qualityassuranceevents/" + event1.getEventId()))
@@ -274,7 +234,6 @@
         context.turnOffAuthorisationSystem();
         parentCommunity = CommunityBuilder.createCommunity(context).withName("Parent Community").build();
         Collection col1 = CollectionBuilder.createCollection(context, parentCommunity).withName("Collection 1").build();
-<<<<<<< HEAD
         String uuid = UUID.randomUUID().toString();
         Item item = ItemBuilder.createItem(context, col1).withTitle("Tracking Papyrus and Parchment Paths")
                 .build();
@@ -386,7 +345,13 @@
             .andExpect(jsonPath("$.page.size", is(20)))
             .andExpect(jsonPath("$.page.totalElements", is(0)));
 
-=======
+    }
+
+    @Test
+    public void findByTopicTest() throws Exception {
+        context.turnOffAuthorisationSystem();
+        parentCommunity = CommunityBuilder.createCommunity(context).withName("Parent Community").build();
+        Collection col1 = CollectionBuilder.createCollection(context, parentCommunity).withName("Collection 1").build();
         QAEvent event1 = QAEventBuilder.createTarget(context, col1, "Science and Freedom")
                 .withTopic("ENRICH/MISSING/PID")
                 .withMessage("{\"pids[0].type\":\"doi\",\"pids[0].value\":\"10.2307/2144300\"}").build();
@@ -402,31 +367,30 @@
         context.restoreAuthSystemState();
         String authToken = getAuthToken(admin.getEmail(), password);
         getClient(authToken).perform(get("/api/integration/qualityassuranceevents/search/findByTopic")
-                            .param("topic", OPENAIRE_SOURCE + ":" + "ENRICH!MISSING!PID"))
-                            .andExpect(status().isOk())
-                            .andExpect(jsonPath("$._embedded.qualityassuranceevents", Matchers.hasSize(2)))
-                            .andExpect(jsonPath("$._embedded.qualityassuranceevents",Matchers.containsInAnyOrder(
-                                       QAEventMatcher.matchQAEventEntry(event1),
-                                       QAEventMatcher.matchQAEventEntry(event2)
-                                       )))
-                            .andExpect(jsonPath("$.page.size", is(20)))
-                            .andExpect(jsonPath("$.page.totalElements", is(2)));
+                        .param("topic", OPENAIRE_SOURCE + ":" + "ENRICH!MISSING!PID"))
+                .andExpect(status().isOk())
+                .andExpect(jsonPath("$._embedded.qualityassuranceevents", Matchers.hasSize(2)))
+                .andExpect(jsonPath("$._embedded.qualityassuranceevents",Matchers.containsInAnyOrder(
+                        QAEventMatcher.matchQAEventEntry(event1),
+                        QAEventMatcher.matchQAEventEntry(event2)
+                )))
+                .andExpect(jsonPath("$.page.size", is(20)))
+                .andExpect(jsonPath("$.page.totalElements", is(2)));
 
         getClient(authToken).perform(get("/api/integration/qualityassuranceevents/search/findByTopic")
-                            .param("topic", OPENAIRE_SOURCE + ":" + "ENRICH!MISSING!ABSTRACT"))
-                            .andExpect(status().isOk())
-                            .andExpect(jsonPath("$._embedded.qualityassuranceevents", Matchers.hasSize(1)))
-                            .andExpect(jsonPath("$._embedded.qualityassuranceevents", Matchers.containsInAnyOrder(
-                                       QAEventMatcher.matchQAEventEntry(event4))))
-                            .andExpect(jsonPath("$.page.size", is(20)))
-                            .andExpect(jsonPath("$.page.totalElements", is(1)));
+                        .param("topic", OPENAIRE_SOURCE + ":" + "ENRICH!MISSING!ABSTRACT"))
+                .andExpect(status().isOk())
+                .andExpect(jsonPath("$._embedded.qualityassuranceevents", Matchers.hasSize(1)))
+                .andExpect(jsonPath("$._embedded.qualityassuranceevents", Matchers.containsInAnyOrder(
+                        QAEventMatcher.matchQAEventEntry(event4))))
+                .andExpect(jsonPath("$.page.size", is(20)))
+                .andExpect(jsonPath("$.page.totalElements", is(1)));
 
         getClient(authToken).perform(get("/api/integration/qualityassuranceevents/search/findByTopic")
-                            .param("topic", "not-existing"))
-                            .andExpect(status().isOk())
-                            .andExpect(jsonPath("$.page.size", is(20)))
-                            .andExpect(jsonPath("$.page.totalElements", is(0)));
->>>>>>> ff302597
+                        .param("topic", "not-existing"))
+                .andExpect(status().isOk())
+                .andExpect(jsonPath("$.page.size", is(20)))
+                .andExpect(jsonPath("$.page.totalElements", is(0)));
     }
 
     @Test
@@ -475,40 +439,38 @@
                 .withSource(OPENAIRE_SOURCE)
                 .withTopic(QANotifyPatterns.TOPIC_ENRICH_MISSING_PID)
                 .withMessage("{\"pids[0].type\":\"pmid\",\"pids[0].value\":\"2144304\"}").build();
-
-        context.restoreAuthSystemState();
-        String authToken = getAuthToken(admin.getEmail(), password);
-<<<<<<< HEAD
-        getClient(authToken)
-            .perform(
-                get("/api/integration/qualityassuranceevents/search/findByTopic")
-                    .param("topic", QAEvent.OPENAIRE_SOURCE + ":ENRICH!MISSING!PID")
-                    .param("size", "2"))
-            .andExpect(status().isOk()).andExpect(jsonPath("$._embedded.qualityassuranceevents", Matchers.hasSize(2)))
-            .andExpect(jsonPath("$._embedded.qualityassuranceevents",
+        context.restoreAuthSystemState();
+        String authToken = getAuthToken(admin.getEmail(), password);
+        getClient(authToken)
+                .perform(
+                        get("/api/integration/qualityassuranceevents/search/findByTopic")
+                                .param("topic", QAEvent.OPENAIRE_SOURCE + ":ENRICH!MISSING!PID")
+                                .param("size", "2"))
+                .andExpect(status().isOk()).andExpect(jsonPath("$._embedded.qualityassuranceevents", Matchers.hasSize(2)))
+                .andExpect(jsonPath("$._embedded.qualityassuranceevents",
                         Matchers.containsInAnyOrder(
                                 QAEventMatcher.matchQAEventEntry(event1),
                                 QAEventMatcher.matchQAEventEntry(event2))))
                 .andExpect(jsonPath("$._links.self.href",
                         Matchers.allOf(
-                    Matchers.containsString("/api/integration/qualityassuranceevents/search/findByTopic?"),
+                                Matchers.containsString("/api/integration/qualityassuranceevents/search/findByTopic?"),
                                 Matchers.containsString("topic=" + QAEvent.OPENAIRE_SOURCE + ":ENRICH!MISSING!PID"),
                                 Matchers.containsString("size=2"))))
                 .andExpect(jsonPath("$._links.next.href",
                         Matchers.allOf(
-                    Matchers.containsString("/api/integration/qualityassuranceevents/search/findByTopic?"),
+                                Matchers.containsString("/api/integration/qualityassuranceevents/search/findByTopic?"),
                                 Matchers.containsString("topic=" + QAEvent.OPENAIRE_SOURCE + ":ENRICH!MISSING!PID"),
                                 Matchers.containsString("page=1"),
                                 Matchers.containsString("size=2"))))
                 .andExpect(jsonPath("$._links.last.href",
                         Matchers.allOf(
-                    Matchers.containsString("/api/integration/qualityassuranceevents/search/findByTopic?"),
+                                Matchers.containsString("/api/integration/qualityassuranceevents/search/findByTopic?"),
                                 Matchers.containsString("topic=" + QAEvent.OPENAIRE_SOURCE + ":ENRICH!MISSING!PID"),
                                 Matchers.containsString("page=5"),
                                 Matchers.containsString("size=2"))))
                 .andExpect(jsonPath("$._links.first.href",
                         Matchers.allOf(
-                    Matchers.containsString("/api/integration/qualityassuranceevents/search/findByTopic?"),
+                                Matchers.containsString("/api/integration/qualityassuranceevents/search/findByTopic?"),
                                 Matchers.containsString("topic=" + QAEvent.OPENAIRE_SOURCE + ":ENRICH!MISSING!PID"),
                                 Matchers.containsString("page=0"),
                                 Matchers.containsString("size=2"))))
@@ -518,42 +480,42 @@
                 .andExpect(jsonPath("$.page.totalElements", is(11)));
 
         getClient(authToken)
-            .perform(
-                get("/api/integration/qualityassuranceevents/search/findByTopic")
-                    .param("topic", QAEvent.OPENAIRE_SOURCE + ":ENRICH!MISSING!PID")
-                        .param("size", "2").param("page", "1"))
-            .andExpect(status().isOk()).andExpect(jsonPath("$._embedded.qualityassuranceevents", Matchers.hasSize(2)))
-            .andExpect(jsonPath("$._embedded.qualityassuranceevents",
+                .perform(
+                        get("/api/integration/qualityassuranceevents/search/findByTopic")
+                                .param("topic", QAEvent.OPENAIRE_SOURCE + ":ENRICH!MISSING!PID")
+                                .param("size", "2").param("page", "1"))
+                .andExpect(status().isOk()).andExpect(jsonPath("$._embedded.qualityassuranceevents", Matchers.hasSize(2)))
+                .andExpect(jsonPath("$._embedded.qualityassuranceevents",
                         Matchers.containsInAnyOrder(
                                 QAEventMatcher.matchQAEventEntry(event3),
                                 QAEventMatcher.matchQAEventEntry(event4))))
                 .andExpect(jsonPath("$._links.self.href",
                         Matchers.allOf(
-                    Matchers.containsString("/api/integration/qualityassuranceevents/search/findByTopic?"),
+                                Matchers.containsString("/api/integration/qualityassuranceevents/search/findByTopic?"),
                                 Matchers.containsString("topic=" + QAEvent.OPENAIRE_SOURCE + ":ENRICH!MISSING!PID"),
                                 Matchers.containsString("page=1"),
                                 Matchers.containsString("size=2"))))
                 .andExpect(jsonPath("$._links.next.href",
                         Matchers.allOf(
-                    Matchers.containsString("/api/integration/qualityassuranceevents/search/findByTopic?"),
+                                Matchers.containsString("/api/integration/qualityassuranceevents/search/findByTopic?"),
                                 Matchers.containsString("topic=" + QAEvent.OPENAIRE_SOURCE + ":ENRICH!MISSING!PID"),
                                 Matchers.containsString("page=2"),
                                 Matchers.containsString("size=2"))))
                 .andExpect(jsonPath("$._links.last.href",
                         Matchers.allOf(
-                    Matchers.containsString("/api/integration/qualityassuranceevents/search/findByTopic?"),
+                                Matchers.containsString("/api/integration/qualityassuranceevents/search/findByTopic?"),
                                 Matchers.containsString("topic=" + QAEvent.OPENAIRE_SOURCE + ":ENRICH!MISSING!PID"),
                                 Matchers.containsString("page=5"),
                                 Matchers.containsString("size=2"))))
                 .andExpect(jsonPath("$._links.first.href",
                         Matchers.allOf(
-                    Matchers.containsString("/api/integration/qualityassuranceevents/search/findByTopic?"),
+                                Matchers.containsString("/api/integration/qualityassuranceevents/search/findByTopic?"),
                                 Matchers.containsString("topic=" + QAEvent.OPENAIRE_SOURCE + ":ENRICH!MISSING!PID"),
                                 Matchers.containsString("page=0"),
                                 Matchers.containsString("size=2"))))
                 .andExpect(jsonPath("$._links.prev.href",
                         Matchers.allOf(
-                    Matchers.containsString("/api/integration/qualityassuranceevents/search/findByTopic?"),
+                                Matchers.containsString("/api/integration/qualityassuranceevents/search/findByTopic?"),
                                 Matchers.containsString("topic=" + QAEvent.OPENAIRE_SOURCE + ":ENRICH!MISSING!PID"),
                                 Matchers.containsString("page=0"),
                                 Matchers.containsString("size=2"))))
@@ -562,164 +524,60 @@
                 .andExpect(jsonPath("$.page.totalElements", is(11)));
 
         getClient(authToken)
-            .perform(
-                get("/api/integration/qualityassuranceevents/search/findByTopic")
-                    .param("topic", QAEvent.OPENAIRE_SOURCE + ":ENRICH!MISSING!PID")
-                    .param("size", "2").param("page", "2"))
-            .andExpect(status().isOk()).andExpect(jsonPath("$._embedded.qualityassuranceevents", Matchers.hasSize(2)))
-            .andExpect(jsonPath("$._embedded.qualityassuranceevents",
-                    Matchers.hasItem(
-                            QAEventMatcher.matchQAEventEntry(event5))))
-            .andExpect(jsonPath("$._links.self.href",
-                Matchers.allOf(
-                Matchers.containsString("/api/integration/qualityassuranceevents/search/findByTopic?"),
-                        Matchers.containsString("topic=" + QAEvent.OPENAIRE_SOURCE + ":ENRICH!MISSING!PID"),
-                        Matchers.containsString("page=2"),
-                        Matchers.containsString("size=2"))))
-            .andExpect(jsonPath("$._links.next.href",
-                Matchers.allOf(
-                Matchers.containsString("/api/integration/qualityassuranceevents/search/findByTopic?"),
-                        Matchers.containsString("topic=" + QAEvent.OPENAIRE_SOURCE + ":ENRICH!MISSING!PID"),
-                        Matchers.containsString("page=3"),
-                        Matchers.containsString("size=2"))))
-            .andExpect(jsonPath("$._links.last.href",
-                    Matchers.allOf(
-                    Matchers.containsString("/api/integration/qualityassuranceevents/search/findByTopic?"),
-                            Matchers.containsString("topic=" + QAEvent.OPENAIRE_SOURCE + ":ENRICH!MISSING!PID"),
-                            Matchers.containsString("page=5"),
-                            Matchers.containsString("size=2"))))
-            .andExpect(jsonPath("$._links.first.href",
-                    Matchers.allOf(
-                    Matchers.containsString("/api/integration/qualityassuranceevents/search/findByTopic?"),
-                            Matchers.containsString("topic=" + QAEvent.OPENAIRE_SOURCE + ":ENRICH!MISSING!PID"),
-                            Matchers.containsString("page=0"),
-                            Matchers.containsString("size=2"))))
-            .andExpect(jsonPath("$._links.prev.href",
-                    Matchers.allOf(
-                    Matchers.containsString("/api/integration/qualityassuranceevents/search/findByTopic?"),
-                            Matchers.containsString("topic=" + QAEvent.OPENAIRE_SOURCE + ":ENRICH!MISSING!PID"),
-                            Matchers.containsString("page=1"),
-                            Matchers.containsString("size=2"))))
-            .andExpect(jsonPath("$.page.size", is(2)))
-            .andExpect(jsonPath("$.page.totalPages", is(6)))
-            .andExpect(jsonPath("$.page.totalElements", is(11)));
+                .perform(
+                        get("/api/integration/qualityassuranceevents/search/findByTopic")
+                                .param("topic", QAEvent.OPENAIRE_SOURCE + ":ENRICH!MISSING!PID")
+                                .param("size", "2").param("page", "2"))
+                .andExpect(status().isOk()).andExpect(jsonPath("$._embedded.qualityassuranceevents", Matchers.hasSize(2)))
+                .andExpect(jsonPath("$._embedded.qualityassuranceevents",
+                        Matchers.hasItem(
+                                QAEventMatcher.matchQAEventEntry(event5))))
+                .andExpect(jsonPath("$._links.self.href",
+                        Matchers.allOf(
+                                Matchers.containsString("/api/integration/qualityassuranceevents/search/findByTopic?"),
+                                Matchers.containsString("topic=" + QAEvent.OPENAIRE_SOURCE + ":ENRICH!MISSING!PID"),
+                                Matchers.containsString("page=2"),
+                                Matchers.containsString("size=2"))))
+                .andExpect(jsonPath("$._links.next.href",
+                        Matchers.allOf(
+                                Matchers.containsString("/api/integration/qualityassuranceevents/search/findByTopic?"),
+                                Matchers.containsString("topic=" + QAEvent.OPENAIRE_SOURCE + ":ENRICH!MISSING!PID"),
+                                Matchers.containsString("page=3"),
+                                Matchers.containsString("size=2"))))
+                .andExpect(jsonPath("$._links.last.href",
+                        Matchers.allOf(
+                                Matchers.containsString("/api/integration/qualityassuranceevents/search/findByTopic?"),
+                                Matchers.containsString("topic=" + QAEvent.OPENAIRE_SOURCE + ":ENRICH!MISSING!PID"),
+                                Matchers.containsString("page=5"),
+                                Matchers.containsString("size=2"))))
+                .andExpect(jsonPath("$._links.first.href",
+                        Matchers.allOf(
+                                Matchers.containsString("/api/integration/qualityassuranceevents/search/findByTopic?"),
+                                Matchers.containsString("topic=" + QAEvent.OPENAIRE_SOURCE + ":ENRICH!MISSING!PID"),
+                                Matchers.containsString("page=0"),
+                                Matchers.containsString("size=2"))))
+                .andExpect(jsonPath("$._links.prev.href",
+                        Matchers.allOf(
+                                Matchers.containsString("/api/integration/qualityassuranceevents/search/findByTopic?"),
+                                Matchers.containsString("topic=" + QAEvent.OPENAIRE_SOURCE + ":ENRICH!MISSING!PID"),
+                                Matchers.containsString("page=1"),
+                                Matchers.containsString("size=2"))))
+                .andExpect(jsonPath("$.page.size", is(2)))
+                .andExpect(jsonPath("$.page.totalPages", is(6)))
+                .andExpect(jsonPath("$.page.totalElements", is(11)));
 
         // check if the pagination is working properly also when a security filter is in place
         authToken = getAuthToken(eperson.getEmail(), password);
         getClient(authToken)
-            .perform(
-                get("/api/integration/qualityassuranceevents/search/findByTopic")
-                    .param("topic", QAEvent.OPENAIRE_SOURCE + ":ENRICH!MISSING!PID")
-                    .param("size", "2"))
-            .andExpect(status().isOk())
-            .andExpect(jsonPath("$", hasNoJsonPath("$._embedded.qualityassuranceevents")))
+                .perform(
+                        get("/api/integration/qualityassuranceevents/search/findByTopic")
+                                .param("topic", QAEvent.OPENAIRE_SOURCE + ":ENRICH!MISSING!PID")
+                                .param("size", "2"))
+                .andExpect(status().isOk())
+                .andExpect(jsonPath("$", hasNoJsonPath("$._embedded.qualityassuranceevents")))
                 .andExpect(jsonPath("$.page.size", is(2)))
                 .andExpect(jsonPath("$.page.totalPages", is(0)))
                 .andExpect(jsonPath("$.page.totalElements", is(0)));
-=======
-        getClient(authToken).perform(get("/api/integration/qualityassuranceevents/search/findByTopic")
-                            .param("topic", OPENAIRE_SOURCE + ":" + "ENRICH!MISSING!PID")
-                            .param("size", "2"))
-                            .andExpect(status().isOk())
-                            .andExpect(jsonPath("$._embedded.qualityassuranceevents", Matchers.hasSize(2)))
-                            .andExpect(jsonPath("$._embedded.qualityassuranceevents", Matchers.containsInAnyOrder(
-                                                QAEventMatcher.matchQAEventEntry(event1),
-                                                QAEventMatcher.matchQAEventEntry(event2))))
-                            .andExpect(jsonPath("$._links.self.href", Matchers.allOf(
-                                Matchers.containsString("/api/integration/qualityassuranceevents/search/findByTopic?"),
-                                Matchers.containsString("topic=" + OPENAIRE_SOURCE + ":" + "ENRICH!MISSING!PID"),
-                                Matchers.containsString("size=2"))))
-                            .andExpect(jsonPath("$._links.next.href", Matchers.allOf(
-                                Matchers.containsString("/api/integration/qualityassuranceevents/search/findByTopic?"),
-                                Matchers.containsString("topic=" + OPENAIRE_SOURCE + ":" + "ENRICH!MISSING!PID"),
-                                Matchers.containsString("page=1"),
-                                Matchers.containsString("size=2"))))
-                            .andExpect(jsonPath("$._links.last.href", Matchers.allOf(
-                                Matchers.containsString("/api/integration/qualityassuranceevents/search/findByTopic?"),
-                                Matchers.containsString("topic=" + OPENAIRE_SOURCE + ":" + "ENRICH!MISSING!PID"),
-                                Matchers.containsString("page=2"),
-                                Matchers.containsString("size=2"))))
-                            .andExpect(jsonPath("$._links.first.href", Matchers.allOf(
-                                Matchers.containsString("/api/integration/qualityassuranceevents/search/findByTopic?"),
-                                Matchers.containsString("topic=" + OPENAIRE_SOURCE + ":" + "ENRICH!MISSING!PID"),
-                                Matchers.containsString("page=0"),
-                                Matchers.containsString("size=2"))))
-                            .andExpect(jsonPath("$._links.prev.href").doesNotExist())
-                            .andExpect(jsonPath("$.page.size", is(2)))
-                            .andExpect(jsonPath("$.page.totalPages", is(3)))
-                            .andExpect(jsonPath("$.page.totalElements", is(5)));
-
-        getClient(authToken).perform(get("/api/integration/qualityassuranceevents/search/findByTopic")
-                            .param("topic", OPENAIRE_SOURCE + ":" + "ENRICH!MISSING!PID")
-                            .param("size", "2")
-                            .param("page", "1"))
-                            .andExpect(status().isOk())
-                            .andExpect(jsonPath("$._embedded.qualityassuranceevents", Matchers.hasSize(2)))
-                            .andExpect(jsonPath("$._embedded.qualityassuranceevents", Matchers.containsInAnyOrder(
-                                                QAEventMatcher.matchQAEventEntry(event3),
-                                                QAEventMatcher.matchQAEventEntry(event4))))
-                            .andExpect(jsonPath("$._links.self.href", Matchers.allOf(
-                                Matchers.containsString("/api/integration/qualityassuranceevents/search/findByTopic?"),
-                                Matchers.containsString("topic=" + OPENAIRE_SOURCE + ":" + "ENRICH!MISSING!PID"),
-                                Matchers.containsString("page=1"),
-                                Matchers.containsString("size=2"))))
-                            .andExpect(jsonPath("$._links.next.href", Matchers.allOf(
-                                Matchers.containsString("/api/integration/qualityassuranceevents/search/findByTopic?"),
-                                Matchers.containsString("topic=" + OPENAIRE_SOURCE + ":" + "ENRICH!MISSING!PID"),
-                                Matchers.containsString("page=2"),
-                                Matchers.containsString("size=2"))))
-                            .andExpect(jsonPath("$._links.last.href",Matchers.allOf(
-                                Matchers.containsString("/api/integration/qualityassuranceevents/search/findByTopic?"),
-                                Matchers.containsString("topic=" + OPENAIRE_SOURCE + ":" + "ENRICH!MISSING!PID"),
-                                Matchers.containsString("page=2"),
-                                Matchers.containsString("size=2"))))
-                            .andExpect(jsonPath("$._links.first.href", Matchers.allOf(
-                                Matchers.containsString("/api/integration/qualityassuranceevents/search/findByTopic?"),
-                                Matchers.containsString("topic=" + OPENAIRE_SOURCE + ":" + "ENRICH!MISSING!PID"),
-                                Matchers.containsString("page=0"),
-                                Matchers.containsString("size=2"))))
-                            .andExpect(jsonPath("$._links.prev.href", Matchers.allOf(
-                                Matchers.containsString("/api/integration/qualityassuranceevents/search/findByTopic?"),
-                                Matchers.containsString("topic=" + OPENAIRE_SOURCE + ":" + "ENRICH!MISSING!PID"),
-                                Matchers.containsString("page=0"),
-                                Matchers.containsString("size=2"))))
-                            .andExpect(jsonPath("$.page.size", is(2)))
-                            .andExpect(jsonPath("$.page.totalPages", is(3)))
-                            .andExpect(jsonPath("$.page.totalElements", is(5)));
-
-        getClient(authToken).perform(get("/api/integration/qualityassuranceevents/search/findByTopic")
-                            .param("topic", OPENAIRE_SOURCE + ":" + "ENRICH!MISSING!PID")
-                            .param("size", "2")
-                            .param("page", "2"))
-                            .andExpect(status().isOk())
-                            .andExpect(jsonPath("$._embedded.qualityassuranceevents", Matchers.hasSize(1)))
-                            .andExpect(jsonPath("$._embedded.qualityassuranceevents",
-                                    Matchers.containsInAnyOrder(QAEventMatcher.matchQAEventEntry(event5))))
-                            .andExpect(jsonPath("$._links.self.href", Matchers.allOf(
-                                Matchers.containsString("/api/integration/qualityassuranceevents/search/findByTopic?"),
-                                Matchers.containsString("topic=" + OPENAIRE_SOURCE + ":" + "ENRICH!MISSING!PID"),
-                                Matchers.containsString("page=2"),
-                                Matchers.containsString("size=2"))))
-                            .andExpect(jsonPath("$._links.next.href").doesNotExist())
-                            .andExpect(jsonPath("$._links.last.href", Matchers.allOf(
-                                Matchers.containsString("/api/integration/qualityassuranceevents/search/findByTopic?"),
-                                Matchers.containsString("topic=" + OPENAIRE_SOURCE + ":" + "ENRICH!MISSING!PID"),
-                                Matchers.containsString("page=2"),
-                                Matchers.containsString("size=2"))))
-                            .andExpect(jsonPath("$._links.first.href", Matchers.allOf(
-                                Matchers.containsString("/api/integration/qualityassuranceevents/search/findByTopic?"),
-                                Matchers.containsString("topic=" + OPENAIRE_SOURCE + ":" + "ENRICH!MISSING!PID"),
-                                Matchers.containsString("page=0"),
-                                Matchers.containsString("size=2"))))
-                            .andExpect(jsonPath("$._links.prev.href", Matchers.allOf(
-                                Matchers.containsString("/api/integration/qualityassuranceevents/search/findByTopic?"),
-                                Matchers.containsString("topic=" + OPENAIRE_SOURCE + ":" + "ENRICH!MISSING!PID"),
-                                Matchers.containsString("page=1"),
-                                Matchers.containsString("size=2"))))
-                            .andExpect(jsonPath("$.page.size", is(2)))
-                            .andExpect(jsonPath("$.page.totalPages", is(3)))
-                            .andExpect(jsonPath("$.page.totalElements", is(5)));
->>>>>>> ff302597
     }
 
     @Test
@@ -727,78 +585,40 @@
         context.turnOffAuthorisationSystem();
         parentCommunity = CommunityBuilder.createCommunity(context).withName("Parent Community").build();
         Collection col1 = CollectionBuilder.createCollection(context, parentCommunity).withName("Collection 1").build();
-<<<<<<< HEAD
-        QAEvent event1 = QAEventBuilder.createTarget(context, col1, "Science and Freedom")
+        QAEventBuilder.createTarget(context, col1, "Science and Freedom")
                 .withTopic(QANotifyPatterns.TOPIC_ENRICH_MISSING_PID)
                 .withMessage("{\"pids[0].type\":\"doi\",\"pids[0].value\":\"10.2307/2144300\"}").build();
-        QAEvent event2 = QAEventBuilder.createTarget(context, col1, "Science and Freedom 2")
+        QAEventBuilder.createTarget(context, col1, "Science and Freedom 2")
                 .withTopic(QANotifyPatterns.TOPIC_ENRICH_MISSING_PID)
                 .withMessage("{\"pids[0].type\":\"doi\",\"pids[0].value\":\"10.2307/2144301\"}").build();
-        QAEvent event3 = QAEventBuilder.createTarget(context, col1, "Science and Freedom 3")
+        QAEventBuilder.createTarget(context, col1, "Science and Freedom 3")
                 .withTopic(QANotifyPatterns.TOPIC_ENRICH_MORE_PID)
                 .withMessage("{\"pids[0].type\":\"pmid\",\"pids[0].value\":\"10.2307/2144302\"}").build();
-        QAEvent event4 = QAEventBuilder.createTarget(context, col1, "Science and Freedom 4")
+        QAEventBuilder.createTarget(context, col1, "Science and Freedom 4")
                 .withTopic(org.dspace.qaevent.QANotifyPatterns.TOPIC_ENRICH_MISSING_ABSTRACT)
                 .withMessage("{\"abstracts[0]\": \"Descrizione delle caratteristiche...\"}").build();
         context.restoreAuthSystemState();
-        getClient()
-            .perform(
-                get("/api/integration/qualityassuranceevents/search/findByTopic")
-                    .param("topic", QAEvent.OPENAIRE_SOURCE + ":ENRICH!MISSING!PID"))
-                .andExpect(status().isUnauthorized());
-    }
-
-=======
-        QAEventBuilder.createTarget(context, col1, "Science and Freedom")
-                .withTopic("ENRICH/MISSING/PID")
-                .withMessage("{\"pids[0].type\":\"doi\",\"pids[0].value\":\"10.2307/2144300\"}").build();
-        QAEventBuilder.createTarget(context, col1, "Science and Freedom 2")
-                .withTopic("ENRICH/MISSING/PID")
-                .withMessage("{\"pids[0].type\":\"doi\",\"pids[0].value\":\"10.2307/2144301\"}").build();
-        QAEventBuilder.createTarget(context, col1, "Science and Freedom 3")
-                .withTopic("ENRICH/MORE/PID")
-                .withMessage("{\"pids[0].type\":\"pmid\",\"pids[0].value\":\"10.2307/2144302\"}").build();
-        QAEventBuilder.createTarget(context, col1, "Science and Freedom 4")
-                .withTopic("ENRICH/MISSING/ABSTRACT")
-                .withMessage("{\"abstracts[0]\": \"Descrizione delle caratteristiche...\"}").build();
-        context.restoreAuthSystemState();
-
         getClient().perform(get("/api/integration/qualityassuranceevents/search/findByTopic")
                    .param("topic", OPENAIRE_SOURCE + ":" + "ENRICH!MISSING!PID"))
                    .andExpect(status().isUnauthorized());
     }
 
->>>>>>> ff302597
     @Test
     public void findByTopicBadRequestTest() throws Exception {
         context.turnOffAuthorisationSystem();
         parentCommunity = CommunityBuilder.createCommunity(context).withName("Parent Community").build();
         Collection col1 = CollectionBuilder.createCollection(context, parentCommunity).withName("Collection 1").build();
-<<<<<<< HEAD
-        QAEvent event1 = QAEventBuilder.createTarget(context, col1, "Science and Freedom")
+        QAEventBuilder.createTarget(context, col1, "Science and Freedom")
                 .withTopic(QANotifyPatterns.TOPIC_ENRICH_MISSING_PID)
                 .withMessage("{\"pids[0].type\":\"doi\",\"pids[0].value\":\"10.2307/2144300\"}").build();
-        QAEvent event2 = QAEventBuilder.createTarget(context, col1, "Science and Freedom 2")
+        QAEventBuilder.createTarget(context, col1, "Science and Freedom 2")
                 .withTopic(QANotifyPatterns.TOPIC_ENRICH_MISSING_PID)
                 .withMessage("{\"pids[0].type\":\"doi\",\"pids[0].value\":\"10.2307/2144301\"}").build();
-        QAEvent event3 = QAEventBuilder.createTarget(context, col1, "Science and Freedom 3")
+        QAEventBuilder.createTarget(context, col1, "Science and Freedom 3")
                 .withTopic(QANotifyPatterns.TOPIC_ENRICH_MORE_PID)
                 .withMessage("{\"pids[0].type\":\"pmid\",\"pids[0].value\":\"10.2307/2144302\"}").build();
-        QAEvent event4 = QAEventBuilder.createTarget(context, col1, "Science and Freedom 4")
+        QAEventBuilder.createTarget(context, col1, "Science and Freedom 4")
                 .withTopic(org.dspace.qaevent.QANotifyPatterns.TOPIC_ENRICH_MISSING_ABSTRACT)
-=======
-        QAEventBuilder.createTarget(context, col1, "Science and Freedom")
-                .withTopic("ENRICH/MISSING/PID")
-                .withMessage("{\"pids[0].type\":\"doi\",\"pids[0].value\":\"10.2307/2144300\"}").build();
-        QAEventBuilder.createTarget(context, col1, "Science and Freedom 2")
-                .withTopic("ENRICH/MISSING/PID")
-                .withMessage("{\"pids[0].type\":\"doi\",\"pids[0].value\":\"10.2307/2144301\"}").build();
-        QAEventBuilder.createTarget(context, col1, "Science and Freedom 3")
-                .withTopic("ENRICH/MORE/PID")
-                .withMessage("{\"pids[0].type\":\"pmid\",\"pids[0].value\":\"10.2307/2144302\"}").build();
-        QAEventBuilder.createTarget(context, col1, "Science and Freedom 4")
-                .withTopic("ENRICH/MISSING/ABSTRACT")
->>>>>>> ff302597
                 .withMessage("{\"abstracts[0]\": \"Descrizione delle caratteristiche...\"}").build();
         context.restoreAuthSystemState();
         String adminToken = getAuthToken(admin.getEmail(), password);
@@ -860,19 +680,12 @@
                 .build();
         QAEvent eventMissingPID1 = QAEventBuilder.createTarget(context, col1, "Science and Freedom")
                 .withTopic(QANotifyPatterns.TOPIC_ENRICH_MISSING_PID)
-<<<<<<< HEAD
-                .withMessage("{\"pids[0].type\":\"doi\",\"pids[0].value\":\"10.2307/2144300\"}").build();
+                .withMessage("{\"pids[0].type\":\"doi\",\"pids[0].value\":\"10.2307/2144300\"}")
+                .build();
         QAEvent eventMissingPID2 = QAEventBuilder.createTarget(context, col1, "Science and Freedom 2")
                 .withTopic(QANotifyPatterns.TOPIC_ENRICH_MISSING_PID)
-                .withMessage("{\"pids[0].type\":\"doi\",\"pids[0].value\":\"10.2307/2144301\"}").build();
-=======
-                .withMessage("{\"pids[0].type\":\"doi\",\"pids[0].value\":\"10.2307/2144300\"}")
-                .build();
-        QAEvent eventMissingPID2 = QAEventBuilder.createTarget(context, col1, "Science and Freedom 2")
-                .withTopic(QANotifyPatterns.TOPIC_ENRICH_MISSING_PID)
                 .withMessage("{\"pids[0].type\":\"doi\",\"pids[0].value\":\"10.2307/2144301\"}")
                 .build();
->>>>>>> ff302597
         QAEvent eventMissingUnknownPID = QAEventBuilder.createTarget(context, col1, "Science and Freedom URN PID")
                 .withTopic(QANotifyPatterns.TOPIC_ENRICH_MISSING_PID)
                 .withMessage(
@@ -880,15 +693,6 @@
                 .build();
         QAEvent eventMorePID = QAEventBuilder.createTarget(context, col1, "Science and Freedom 3")
                 .withTopic(QANotifyPatterns.TOPIC_ENRICH_MORE_PID)
-<<<<<<< HEAD
-                .withMessage("{\"pids[0].type\":\"pmid\",\"pids[0].value\":\"2144302\"}").build();
-        QAEvent eventAbstract = QAEventBuilder.createTarget(context, col1, "Science and Freedom 4")
-                .withTopic(QANotifyPatterns.TOPIC_ENRICH_MISSING_ABSTRACT)
-                .withMessage("{\"abstracts[0]\": \"An abstract to add...\"}").build();
-        QAEvent eventAbstractToDiscard = QAEventBuilder.createTarget(context, col1, "Science and Freedom 7")
-                .withTopic(QANotifyPatterns.TOPIC_ENRICH_MISSING_ABSTRACT)
-                .withMessage("{\"abstracts[0]\": \"Abstract to discard...\"}").build();
-=======
                 .withMessage("{\"pids[0].type\":\"pmid\",\"pids[0].value\":\"2144302\"}")
                 .build();
         QAEvent eventAbstract = QAEventBuilder.createTarget(context, col1, "Science and Freedom 4")
@@ -899,7 +703,6 @@
                 .withTopic(QANotifyPatterns.TOPIC_ENRICH_MISSING_ABSTRACT)
                 .withMessage("{\"abstracts[0]\": \"Abstract to discard...\"}")
                 .build();
->>>>>>> ff302597
         context.restoreAuthSystemState();
 
         // prepare the different patches for our decisions
@@ -1036,11 +839,10 @@
 
         // no pending qa events should be longer available
         getClient(authToken).perform(get("/api/integration/qualityassurancesources/" + QAEvent.OPENAIRE_SOURCE))
-<<<<<<< HEAD
-            .andExpect(status().isOk())
-            .andExpect(content().contentType(contentType))
-            .andExpect(status().isOk())
-            .andExpect(jsonPath("$.totalEvents", is(0)));
+                            .andExpect(status().isOk())
+                            .andExpect(content().contentType(contentType))
+                            .andExpect(status().isOk())
+                            .andExpect(jsonPath("$.totalEvents", is(0)));
     }
 
     @Test
@@ -1126,12 +928,6 @@
                 hasJsonPath("$.metadata",
                         MetadataMatcher.matchMetadata(AddEndorsedMetadataAction.getMetadata(), href))));
 
-=======
-                            .andExpect(status().isOk())
-                            .andExpect(content().contentType(contentType))
-                            .andExpect(status().isOk())
-                            .andExpect(jsonPath("$.totalEvents", is(0)));
->>>>>>> ff302597
     }
 
     @Test
@@ -1266,34 +1062,16 @@
                                            .withName("Collection 1")
                                            .build();
         QAEvent event1 = QAEventBuilder.createTarget(context, col1, "Science and Freedom")
-<<<<<<< HEAD
-                .withTopic(QANotifyPatterns.TOPIC_ENRICH_MISSING_PID)
-                .withMessage("{\"pids[0].type\":\"doi\",\"pids[0].value\":\"10.2307/2144300\"}").build();
-        QAEvent event2 = QAEventBuilder.createTarget(context, col1, "Science and Freedom 2")
-                .withTopic(QANotifyPatterns.TOPIC_ENRICH_MISSING_PID)
-                .withMessage("{\"pids[0].type\":\"doi\",\"pids[0].value\":\"10.2307/2144301\"}").build();
-=======
-                                       .withTopic("ENRICH/MISSING/PID")
+                                       .withTopic(QANotifyPatterns.TOPIC_ENRICH_MISSING_PID)
                                        .withMessage("{\"pids[0].type\":\"doi\",\"pids[0].value\":\"10.2307/2144300\"}")
                                        .build();
         QAEvent event2 = QAEventBuilder.createTarget(context, col1, "Science and Freedom 2")
-                                       .withTopic("ENRICH/MISSING/PID")
+                                       .withTopic(QANotifyPatterns.TOPIC_ENRICH_MISSING_PID)
                                        .withMessage("{\"pids[0].type\":\"doi\",\"pids[0].value\":\"10.2307/2144301\"}")
                                        .build();
->>>>>>> ff302597
-        context.restoreAuthSystemState();
-
-        String authToken = getAuthToken(admin.getEmail(), password);
-<<<<<<< HEAD
-        getClient(authToken)
-                .perform(get("/api/integration/qualityassuranceevents/search/findByTopic").param("topic",
-                        QAEvent.OPENAIRE_SOURCE + ":ENRICH!MISSING!PID"))
-            .andExpect(status().isOk()).andExpect(jsonPath("$._embedded.qualityassuranceevents", Matchers.hasSize(2)))
-            .andExpect(jsonPath("$._embedded.qualityassuranceevents",
-                        Matchers.containsInAnyOrder(QAEventMatcher.matchQAEventEntry(event1),
-                                QAEventMatcher.matchQAEventEntry(event2))))
-            .andExpect(jsonPath("$.page.size", is(20))).andExpect(jsonPath("$.page.totalElements", is(2)));
-=======
+        context.restoreAuthSystemState();
+
+        String authToken = getAuthToken(admin.getEmail(), password);
         getClient(authToken).perform(get("/api/integration/qualityassuranceevents/search/findByTopic")
                             .param("topic", OPENAIRE_SOURCE + ":" + "ENRICH!MISSING!PID"))
                             .andExpect(status().isOk())
@@ -1304,7 +1082,6 @@
                                        )))
                             .andExpect(jsonPath("$.page.size", is(20)))
                             .andExpect(jsonPath("$.page.totalElements", is(2)));
->>>>>>> ff302597
 
         getClient(authToken).perform(delete("/api/core/items/" + event1.getTarget()))
                             .andExpect(status().is(204));
@@ -1312,16 +1089,6 @@
         getClient(authToken).perform(get("/api/core/items/" + event1.getTarget()))
                             .andExpect(status().is(404));
 
-<<<<<<< HEAD
-        getClient(authToken)
-            .perform(get("/api/integration/qualityassuranceevents/search/findByTopic").param("topic",
-                    QAEvent.OPENAIRE_SOURCE + ":ENRICH!MISSING!PID"))
-            .andExpect(status().isOk()).andExpect(jsonPath("$._embedded.qualityassuranceevents", Matchers.hasSize(1)))
-            .andExpect(jsonPath("$._embedded.qualityassuranceevents",
-                        Matchers.containsInAnyOrder(
-                                QAEventMatcher.matchQAEventEntry(event2))))
-                .andExpect(jsonPath("$.page.size", is(20))).andExpect(jsonPath("$.page.totalElements", is(1)));
-=======
         getClient(authToken).perform(get("/api/integration/qualityassuranceevents/search/findByTopic")
                             .param("topic", OPENAIRE_SOURCE + ":" + "ENRICH!MISSING!PID"))
                             .andExpect(status().isOk())
@@ -1331,7 +1098,6 @@
                                        )))
                             .andExpect(jsonPath("$.page.size", is(20)))
                             .andExpect(jsonPath("$.page.totalElements", is(1)));
->>>>>>> ff302597
     }
 
     @Test
@@ -1401,36 +1167,6 @@
                              .param("correctionType", "request-withdrawn")
                              .contentType(contentType))
                              .andExpect(status().isUnprocessableEntity());
-    }
-
-    @Test
-<<<<<<< HEAD
-    public void createQAEventsAndAcceptAutomaticallyByScoreAndFilterTest() throws Exception {
-        context.turnOffAuthorisationSystem();
-        parentCommunity = CommunityBuilder.createCommunity(context).withName("Parent Community").build();
-        Collection col1 = CollectionBuilder.createCollection(context, parentCommunity).withName("Collection 1").build();
-        Item item = ItemBuilder.createItem(context, col1).withTitle("demo").build();
-
-        QAEvent event =
-            QAEventBuilder.createTarget(context, item)
-                          .withSource(COAR_NOTIFY_SOURCE)
-                          .withTrust(0.8)
-                          .withTopic(QANotifyPatterns.TOPIC_ENRICH_MORE_REVIEW)
-                          .withMessage("{"
-                                  + "\"href\": \"https://doi.org/10.3214/987654\","
-                                  + "\"relationship\": \"some-rel\"}")
-                          .build();
-
-        context.restoreAuthSystemState();
-        String authToken = getAuthToken(admin.getEmail(), password);
-
-        getClient(authToken).perform(get("/api/core/items/" + item.getID()))
-                            .andExpect(status().isOk())
-                            .andExpect(jsonPath("$.metadata['datacite.relation.isReviewedBy'][0].value",
-                                is("https://doi.org/10.3214/987654")));
-
-        getClient(authToken).perform(get("/api/integration/qualityassuranceevents/" + event.getEventId()))
-                            .andExpect(status().isNotFound());
     }
 
     @Test
@@ -1539,7 +1275,10 @@
                                 .param("projection", "full"))
                             .andExpect(status().isOk())
                             .andExpect(jsonPath("$", QAEventMatcher.matchQAEventFullEntry(event)));
-=======
+    }
+
+
+    @Test
     public void createQAEventByCorrectionTypeWithdrawnRequestTest() throws Exception {
         context.turnOffAuthorisationSystem();
         configurationService.setProperty(WITHDRAWAL_REINSTATE_GROUP, "Anonymous");
@@ -1751,7 +1490,6 @@
                              .andExpect(status().isOk())
                              .andExpect(jsonPath("$.inArchive", is(false)))
                              .andExpect(jsonPath("$.withdrawn", is(true)));
->>>>>>> ff302597
     }
 
 }