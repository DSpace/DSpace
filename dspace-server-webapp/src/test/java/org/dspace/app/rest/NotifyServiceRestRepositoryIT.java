/**
 * The contents of this file are subject to the license and copyright
 * detailed in the LICENSE and NOTICE files at the root of the source
 * tree and available online at
 *
 * http://www.dspace.org/license/
 */
package org.dspace.app.rest;

import static com.jayway.jsonpath.JsonPath.read;
import static com.jayway.jsonpath.matchers.JsonPathMatchers.hasJsonPath;
import static org.dspace.app.rest.matcher.NotifyServiceMatcher.matchNotifyService;
import static org.dspace.app.rest.matcher.NotifyServiceMatcher.matchNotifyServicePattern;
import static org.hamcrest.Matchers.allOf;
import static org.hamcrest.Matchers.closeTo;
import static org.hamcrest.Matchers.contains;
import static org.hamcrest.Matchers.containsInAnyOrder;
import static org.hamcrest.Matchers.empty;
import static org.hamcrest.Matchers.hasItem;
import static org.hamcrest.Matchers.hasSize;
<<<<<<< HEAD
import static org.hamcrest.Matchers.is;
=======
import static org.hamcrest.Matchers.notNullValue;
>>>>>>> 5b0446c9
import static org.springframework.test.web.servlet.request.MockMvcRequestBuilders.delete;
import static org.springframework.test.web.servlet.request.MockMvcRequestBuilders.get;
import static org.springframework.test.web.servlet.request.MockMvcRequestBuilders.patch;
import static org.springframework.test.web.servlet.request.MockMvcRequestBuilders.post;
import static org.springframework.test.web.servlet.result.MockMvcResultMatchers.jsonPath;
import static org.springframework.test.web.servlet.result.MockMvcResultMatchers.status;

import java.math.BigDecimal;
import java.util.ArrayList;
import java.util.List;
import java.util.concurrent.atomic.AtomicReference;

import javax.ws.rs.core.MediaType;

import org.apache.commons.lang3.RandomUtils;
import org.dspace.app.ldn.NotifyServiceEntity;
import org.dspace.app.rest.model.NotifyServiceInboundPatternRest;
import org.dspace.app.rest.model.NotifyServiceOutboundPatternRest;
import org.dspace.app.rest.model.NotifyServiceRest;
import org.dspace.app.rest.model.patch.AddOperation;
import org.dspace.app.rest.model.patch.Operation;
import org.dspace.app.rest.model.patch.RemoveOperation;
import org.dspace.app.rest.model.patch.ReplaceOperation;
import org.dspace.app.rest.repository.NotifyServiceRestRepository;
import org.dspace.app.rest.test.AbstractControllerIntegrationTest;
import org.dspace.builder.NotifyServiceBuilder;
import org.dspace.builder.NotifyServiceInboundPatternBuilder;
import org.junit.Test;

import com.fasterxml.jackson.databind.ObjectMapper;

/**
 * Integration test class for {@link NotifyServiceRestRepository}.
 *
 * @author Mohamed Eskander (mohamed.eskander at 4science.com)
 */
public class NotifyServiceRestRepositoryIT extends AbstractControllerIntegrationTest {

    @Test
    public void findAllUnAuthorizedTest() throws Exception {
        getClient().perform(get("/api/ldn/ldnservices"))
                   .andExpect(status().isUnauthorized());
    }

    @Test
    public void findAllTest() throws Exception {
        context.turnOffAuthorisationSystem();
        NotifyServiceEntity notifyServiceEntityOne =
            NotifyServiceBuilder.createNotifyServiceBuilder(context)
                                .withName("service name one")
                                .withDescription("service description one")
                                .withUrl("https://service.ldn.org/about")
                                .withLdnUrl("https://service.ldn.org/inbox")
                                .build();

        NotifyServiceEntity notifyServiceEntityTwo =
            NotifyServiceBuilder.createNotifyServiceBuilder(context)
                                .withName("service name two")
                                .withDescription("service description two")
                                .withUrl("https://service2.ldn.org/about")
                                .withLdnUrl("https://service2.ldn.org/inbox")
                                .build();

        NotifyServiceEntity notifyServiceEntityThree =
            NotifyServiceBuilder.createNotifyServiceBuilder(context)
                                .withName("service name three")
                                .withDescription("service description three")
                                .withUrl("https://service3.ldn.org/about")
                                .withLdnUrl("https://service3.ldn.org/inbox")
                                .build();

        context.restoreAuthSystemState();

        String authToken = getAuthToken(eperson.getEmail(), password);
        getClient(authToken)
            .perform(get("/api/ldn/ldnservices"))
            .andExpect(status().isOk())
            .andExpect(jsonPath("$._embedded.ldnservices", containsInAnyOrder(
                matchNotifyService(notifyServiceEntityOne.getID(), "service name one", "service description one",
                    "https://service.ldn.org/about", "https://service.ldn.org/inbox"),
                matchNotifyService(notifyServiceEntityTwo.getID(), "service name two", "service description two",
                    "https://service2.ldn.org/about", "https://service2.ldn.org/inbox"),
                matchNotifyService(notifyServiceEntityThree.getID(), "service name three", "service description three",
                    "https://service3.ldn.org/about", "https://service3.ldn.org/inbox")
            )));
    }

    @Test
    public void findOneUnAuthorizedTest() throws Exception {
        getClient().perform(get("/api/ldn/ldnservices/1"))
                   .andExpect(status().isUnauthorized());
    }

    @Test
    public void findOneNotFoundTest() throws Exception {

        getClient(getAuthToken(eperson.getEmail(), password))
            .perform(get("/api/ldn/ldnservices/" + RandomUtils.nextInt()))
            .andExpect(status().isNotFound());
    }

    @Test
    public void findOneTest() throws Exception {
        context.turnOffAuthorisationSystem();
        NotifyServiceEntity notifyServiceEntity =
            NotifyServiceBuilder.createNotifyServiceBuilder(context)
                                .withName("service name")
                                .withDescription("service description")
                                .withUrl("https://service.ldn.org/about")
                                .withLdnUrl("https://service.ldn.org/inbox")
                                .build();
        context.restoreAuthSystemState();

        String authToken = getAuthToken(eperson.getEmail(), password);
        getClient(authToken)
            .perform(get("/api/ldn/ldnservices/" + notifyServiceEntity.getID()))
            .andExpect(status().isOk())
            .andExpect(jsonPath("$",
                matchNotifyService(notifyServiceEntity.getID(), "service name", "service description",
                    "https://service.ldn.org/about", "https://service.ldn.org/inbox")));
    }

    @Test
    public void createForbiddenTest() throws Exception {
        ObjectMapper mapper = new ObjectMapper();
        NotifyServiceRest notifyServiceRest = new NotifyServiceRest();
        String authToken = getAuthToken(eperson.getEmail(), password);
        getClient(authToken).perform(post("/api/ldn/ldnservices")
                                .content(mapper.writeValueAsBytes(notifyServiceRest))
                                .contentType(contentType))
                            .andExpect(status().isForbidden());
    }
    
    @Test
    public void createTestScoreFail() throws Exception {
        ObjectMapper mapper = new ObjectMapper();

        NotifyServiceInboundPatternRest inboundPatternRestOne = new NotifyServiceInboundPatternRest();
        inboundPatternRestOne.setPattern("patternA");
        inboundPatternRestOne.setConstraint("itemFilterA");
        inboundPatternRestOne.setAutomatic(true);

        NotifyServiceInboundPatternRest inboundPatternRestTwo = new NotifyServiceInboundPatternRest();
        inboundPatternRestTwo.setPattern("patternB");
        inboundPatternRestTwo.setAutomatic(false);

        NotifyServiceOutboundPatternRest outboundPatternRest = new NotifyServiceOutboundPatternRest();
        outboundPatternRest.setPattern("patternC");
        outboundPatternRest.setConstraint("itemFilterC");

        NotifyServiceRest notifyServiceRest = new NotifyServiceRest();
        notifyServiceRest.setName("service name");
        notifyServiceRest.setDescription("service description");
        notifyServiceRest.setUrl("service url");
        notifyServiceRest.setLdnUrl("service ldn url");
        notifyServiceRest.setScore(BigDecimal.TEN);
        notifyServiceRest.setNotifyServiceInboundPatterns(List.of(inboundPatternRestOne, inboundPatternRestTwo));
        notifyServiceRest.setNotifyServiceOutboundPatterns(List.of(outboundPatternRest));
        notifyServiceRest.setEnabled(false);

        AtomicReference<Integer> idRef = new AtomicReference<Integer>();
        String authToken = getAuthToken(admin.getEmail(), password);
        getClient(authToken).perform(post("/api/ldn/ldnservices")
            .content(mapper.writeValueAsBytes(notifyServiceRest))
            .contentType(contentType))
        .andExpect(status().isUnprocessableEntity());
    }

    @Test
    public void createTest() throws Exception {
        ObjectMapper mapper = new ObjectMapper();

        NotifyServiceInboundPatternRest inboundPatternRestOne = new NotifyServiceInboundPatternRest();
        inboundPatternRestOne.setPattern("patternA");
        inboundPatternRestOne.setConstraint("itemFilterA");
        inboundPatternRestOne.setAutomatic(true);

        NotifyServiceInboundPatternRest inboundPatternRestTwo = new NotifyServiceInboundPatternRest();
        inboundPatternRestTwo.setPattern("patternB");
        inboundPatternRestTwo.setAutomatic(false);

        NotifyServiceOutboundPatternRest outboundPatternRest = new NotifyServiceOutboundPatternRest();
        outboundPatternRest.setPattern("patternC");
        outboundPatternRest.setConstraint("itemFilterC");

        NotifyServiceRest notifyServiceRest = new NotifyServiceRest();
        notifyServiceRest.setName("service name");
        notifyServiceRest.setDescription("service description");
        notifyServiceRest.setUrl("https://service.ldn.org/about");
        notifyServiceRest.setLdnUrl("https://service.ldn.org/inbox");
        notifyServiceRest.setNotifyServiceInboundPatterns(List.of(inboundPatternRestOne, inboundPatternRestTwo));
        notifyServiceRest.setNotifyServiceOutboundPatterns(List.of(outboundPatternRest));
        notifyServiceRest.setEnabled(false);

        AtomicReference<Integer> idRef = new AtomicReference<Integer>();
        String authToken = getAuthToken(admin.getEmail(), password);
        getClient(authToken).perform(post("/api/ldn/ldnservices")
                                .content(mapper.writeValueAsBytes(notifyServiceRest))
                                .contentType(contentType))
                            .andExpect(status().isCreated())
                            .andExpect(jsonPath("$", matchNotifyService("service name", "service description",
                                "https://service.ldn.org/about", "https://service.ldn.org/inbox", false)))
                            .andDo(result ->
                                idRef.set((read(result.getResponse().getContentAsString(), "$.id"))));

        getClient(authToken)
            .perform(get("/api/ldn/ldnservices/" + idRef.get()))
            .andExpect(status().isOk())
            .andExpect(jsonPath("$.notifyServiceInboundPatterns", hasSize(2)))
            .andExpect(jsonPath("$.notifyServiceOutboundPatterns", hasSize(1)))
            .andExpect(jsonPath("$", allOf(
                matchNotifyService(idRef.get(), "service name", "service description",
                        "https://service.ldn.org/about", "https://service.ldn.org/inbox", false),
                hasJsonPath("$.notifyServiceInboundPatterns", containsInAnyOrder(
                    matchNotifyServicePattern("patternA", "itemFilterA", true),
                    matchNotifyServicePattern("patternB", null, false)
                )),
                hasJsonPath("$.notifyServiceOutboundPatterns", contains(
                    matchNotifyServicePattern("patternC", "itemFilterC")
                )))
            ));
    }

    @Test
    public void notifyServicePatchOperationForbiddenTest() throws Exception {

        context.turnOffAuthorisationSystem();

        NotifyServiceEntity notifyServiceEntity =
            NotifyServiceBuilder.createNotifyServiceBuilder(context)
                                .withName("service name")
                                .withDescription("service description")
                                .withUrl("https://service.ldn.org/about")
                                .withLdnUrl("https://service.ldn.org/inbox")
                                .build();
        context.restoreAuthSystemState();

        List<Operation> ops = new ArrayList<Operation>();
        AddOperation operation = new AddOperation("/description", "add service description");
        ops.add(operation);

        String patchBody = getPatchContent(ops);

        String authToken = getAuthToken(eperson.getEmail(), password);
        getClient(authToken)
            .perform(patch("/api/ldn/ldnservices/" + notifyServiceEntity.getID())
                .content(patchBody)
                .contentType(MediaType.APPLICATION_JSON_PATCH_JSON))
            .andExpect(status().isForbidden());
    }

    @Test
    public void notifyServiceDescriptionAddOperationBadRequestTest() throws Exception {

        context.turnOffAuthorisationSystem();

        NotifyServiceEntity notifyServiceEntity =
            NotifyServiceBuilder.createNotifyServiceBuilder(context)
                                .withName("service name")
                                .withDescription("service description")
                                .withUrl("https://service.ldn.org/about")
                                .withLdnUrl("https://service.ldn.org/inbox")
                                .build();
        context.restoreAuthSystemState();

        List<Operation> ops = new ArrayList<Operation>();
        AddOperation operation = new AddOperation("/description", "add service description");
        ops.add(operation);

        String patchBody = getPatchContent(ops);

        String authToken = getAuthToken(admin.getEmail(), password);
        getClient(authToken)
            .perform(patch("/api/ldn/ldnservices/" + notifyServiceEntity.getID())
                .content(patchBody)
                .contentType(MediaType.APPLICATION_JSON_PATCH_JSON))
            .andExpect(status().isBadRequest());
    }

    @Test
    public void notifyServiceDescriptionAddOperationTest() throws Exception {

        context.turnOffAuthorisationSystem();

        NotifyServiceEntity notifyServiceEntity =
            NotifyServiceBuilder.createNotifyServiceBuilder(context)
                                .withName("service name")
                                .withUrl("https://service.ldn.org/about")
                                .withLdnUrl("https://service.ldn.org/inbox")
                                .isEnabled(false)
                                .build();
        context.restoreAuthSystemState();

        List<Operation> ops = new ArrayList<Operation>();
        AddOperation operation = new AddOperation("/description", "add service description");
        ops.add(operation);

        String patchBody = getPatchContent(ops);

        String authToken = getAuthToken(admin.getEmail(), password);
        getClient(authToken)
            .perform(patch("/api/ldn/ldnservices/" + notifyServiceEntity.getID())
                .content(patchBody)
                .contentType(MediaType.APPLICATION_JSON_PATCH_JSON))
            .andExpect(status().isOk())
            .andExpect(jsonPath("$", matchNotifyService(notifyServiceEntity.getID(), "service name",
                "add service description", "https://service.ldn.org/about", "https://service.ldn.org/inbox", false))
            );
    }

    @Test
    public void notifyServiceDescriptionReplaceOperationBadRequestTest() throws Exception {

        context.turnOffAuthorisationSystem();

        NotifyServiceEntity notifyServiceEntity =
            NotifyServiceBuilder.createNotifyServiceBuilder(context)
                                .withName("service name")
                                .withUrl("https://service.ldn.org/about")
                                .withLdnUrl("https://service.ldn.org/inbox")
                                .build();
        context.restoreAuthSystemState();

        List<Operation> ops = new ArrayList<Operation>();
        ReplaceOperation operation = new ReplaceOperation("/description", "service description replaced");
        ops.add(operation);

        String patchBody = getPatchContent(ops);

        String authToken = getAuthToken(admin.getEmail(), password);
        getClient(authToken)
            .perform(patch("/api/ldn/ldnservices/" + notifyServiceEntity.getID())
                .content(patchBody)
                .contentType(MediaType.APPLICATION_JSON_PATCH_JSON))
            .andExpect(status().isBadRequest());
    }

    @Test
    public void notifyServiceDescriptionReplaceOperationTest() throws Exception {

        context.turnOffAuthorisationSystem();

        NotifyServiceEntity notifyServiceEntity =
            NotifyServiceBuilder.createNotifyServiceBuilder(context)
                                .withName("service name")
                                .withDescription("service description")
                                .withUrl("https://service.ldn.org/about")
                                .withLdnUrl("https://service.ldn.org/inbox")
                                .build();
        context.restoreAuthSystemState();

        List<Operation> ops = new ArrayList<Operation>();
        ReplaceOperation operation = new ReplaceOperation("/description", "service description replaced");
        ops.add(operation);

        String patchBody = getPatchContent(ops);

        String authToken = getAuthToken(admin.getEmail(), password);
        getClient(authToken)
            .perform(patch("/api/ldn/ldnservices/" + notifyServiceEntity.getID())
                .content(patchBody)
                .contentType(MediaType.APPLICATION_JSON_PATCH_JSON))
            .andExpect(status().isOk())
            .andExpect(jsonPath("$", matchNotifyService(notifyServiceEntity.getID(), "service name",
                "service description replaced", "https://service.ldn.org/about",
                "https://service.ldn.org/inbox", false))
            );
    }

    @Test
    public void notifyServiceDescriptionRemoveOperationTest() throws Exception {

        context.turnOffAuthorisationSystem();

        NotifyServiceEntity notifyServiceEntity =
            NotifyServiceBuilder.createNotifyServiceBuilder(context)
                                .withName("service name")
                                .withDescription("service description")
                                .withUrl("https://service.ldn.org/about")
                                .withLdnUrl("https://service.ldn.org/inbox")
                                .isEnabled(false)
                                .build();
        context.restoreAuthSystemState();

        List<Operation> ops = new ArrayList<Operation>();
        RemoveOperation operation = new RemoveOperation("/description");
        ops.add(operation);

        String patchBody = getPatchContent(ops);

        String authToken = getAuthToken(admin.getEmail(), password);
        getClient(authToken)
            .perform(patch("/api/ldn/ldnservices/" + notifyServiceEntity.getID())
                .content(patchBody)
                .contentType(MediaType.APPLICATION_JSON_PATCH_JSON))
            .andExpect(status().isOk())
            .andExpect(jsonPath("$", matchNotifyService(notifyServiceEntity.getID(), "service name",
                null, "https://service.ldn.org/about", "https://service.ldn.org/inbox", false))
            );
    }

    @Test
    public void notifyServiceUrlAddOperationBadRequestTest() throws Exception {

        context.turnOffAuthorisationSystem();

        NotifyServiceEntity notifyServiceEntity =
            NotifyServiceBuilder.createNotifyServiceBuilder(context)
                                .withName("service name")
                                .withDescription("service description")
                                .withUrl("https://service.ldn.org/about")
                                .withLdnUrl("https://service.ldn.org/inbox")
                                .build();
        context.restoreAuthSystemState();

        List<Operation> ops = new ArrayList<Operation>();
        AddOperation operation = new AddOperation("/url", "add service url");
        ops.add(operation);

        String patchBody = getPatchContent(ops);

        String authToken = getAuthToken(admin.getEmail(), password);
        getClient(authToken)
            .perform(patch("/api/ldn/ldnservices/" + notifyServiceEntity.getID())
                .content(patchBody)
                .contentType(MediaType.APPLICATION_JSON_PATCH_JSON))
            .andExpect(status().isBadRequest());
    }

    @Test
    public void notifyServiceUrlAddOperationTest() throws Exception {

        context.turnOffAuthorisationSystem();

        NotifyServiceEntity notifyServiceEntity =
            NotifyServiceBuilder.createNotifyServiceBuilder(context)
                                .withName("service name")
                                .withDescription("service description")
                                .withLdnUrl("https://service.ldn.org/inbox")
                                .build();
        context.restoreAuthSystemState();

        List<Operation> ops = new ArrayList<Operation>();
        AddOperation operation = new AddOperation("/url", "add service url");
        ops.add(operation);

        String patchBody = getPatchContent(ops);

        String authToken = getAuthToken(admin.getEmail(), password);
        getClient(authToken)
            .perform(patch("/api/ldn/ldnservices/" + notifyServiceEntity.getID())
                .content(patchBody)
                .contentType(MediaType.APPLICATION_JSON_PATCH_JSON))
            .andExpect(status().isOk())
            .andExpect(jsonPath("$", matchNotifyService(notifyServiceEntity.getID(), "service name",
                "service description", "add service url", "https://service.ldn.org/inbox", false))
            );
    }

    @Test
    public void notifyServiceUrlReplaceOperationBadRequestTest() throws Exception {

        context.turnOffAuthorisationSystem();

        NotifyServiceEntity notifyServiceEntity =
            NotifyServiceBuilder.createNotifyServiceBuilder(context)
                                .withName("service name")
                                .withDescription("service description")
                                .withLdnUrl("https://service.ldn.org/inbox")
                                .build();
        context.restoreAuthSystemState();

        List<Operation> ops = new ArrayList<Operation>();
        ReplaceOperation operation = new ReplaceOperation("/url", "service url replaced");
        ops.add(operation);

        String patchBody = getPatchContent(ops);

        String authToken = getAuthToken(admin.getEmail(), password);
        getClient(authToken)
            .perform(patch("/api/ldn/ldnservices/" + notifyServiceEntity.getID())
                .content(patchBody)
                .contentType(MediaType.APPLICATION_JSON_PATCH_JSON))
            .andExpect(status().isBadRequest());
    }

    @Test
    public void notifyServiceUrlReplaceOperationTest() throws Exception {

        context.turnOffAuthorisationSystem();

        NotifyServiceEntity notifyServiceEntity =
            NotifyServiceBuilder.createNotifyServiceBuilder(context)
                                .withName("service name")
                                .withDescription("service description")
                                .withUrl("https://service.ldn.org/about")
                                .withLdnUrl("https://service.ldn.org/inbox")
                                .isEnabled(true)
                                .build();
        context.restoreAuthSystemState();

        List<Operation> ops = new ArrayList<Operation>();
        ReplaceOperation operation = new ReplaceOperation("/url", "service url replaced");
        ops.add(operation);

        String patchBody = getPatchContent(ops);

        String authToken = getAuthToken(admin.getEmail(), password);
        getClient(authToken)
            .perform(patch("/api/ldn/ldnservices/" + notifyServiceEntity.getID())
                .content(patchBody)
                .contentType(MediaType.APPLICATION_JSON_PATCH_JSON))
            .andExpect(status().isOk())
            .andExpect(jsonPath("$", matchNotifyService(notifyServiceEntity.getID(), "service name",
                "service description", "service url replaced", "https://service.ldn.org/inbox", true))
            );
    }

    @Test
    public void notifyServiceUrlRemoveOperationTest() throws Exception {

        context.turnOffAuthorisationSystem();

        NotifyServiceEntity notifyServiceEntity =
            NotifyServiceBuilder.createNotifyServiceBuilder(context)
                                .withName("service name")
                                .withDescription("service description")
                                .withUrl("https://service.ldn.org/about")
                                .withLdnUrl("https://service.ldn.org/inbox")
                                .build();
        context.restoreAuthSystemState();

        List<Operation> ops = new ArrayList<Operation>();
        RemoveOperation operation = new RemoveOperation("/url");
        ops.add(operation);

        String patchBody = getPatchContent(ops);

        String authToken = getAuthToken(admin.getEmail(), password);
        getClient(authToken)
            .perform(patch("/api/ldn/ldnservices/" + notifyServiceEntity.getID())
                .content(patchBody)
                .contentType(MediaType.APPLICATION_JSON_PATCH_JSON))
            .andExpect(status().isOk())
            .andExpect(jsonPath("$", matchNotifyService(notifyServiceEntity.getID(), "service name",
                "service description", null, "https://service.ldn.org/inbox"))
            );
    }

    @Test
    public void notifyServiceNameReplaceOperationBadRequestTest() throws Exception {

        context.turnOffAuthorisationSystem();

        NotifyServiceEntity notifyServiceEntity =
            NotifyServiceBuilder.createNotifyServiceBuilder(context)
                                .withDescription("service description")
                                .withUrl("https://service.ldn.org/about")
                                .withLdnUrl("https://service.ldn.org/inbox")
                                .build();
        context.restoreAuthSystemState();

        List<Operation> ops = new ArrayList<Operation>();
        ReplaceOperation operation = new ReplaceOperation("/name", "service name replaced");
        ops.add(operation);

        String patchBody = getPatchContent(ops);

        String authToken = getAuthToken(admin.getEmail(), password);
        getClient(authToken)
            .perform(patch("/api/ldn/ldnservices/" + notifyServiceEntity.getID())
                .content(patchBody)
                .contentType(MediaType.APPLICATION_JSON_PATCH_JSON))
            .andExpect(status().isBadRequest());
    }

    @Test
    public void notifyServiceNameReplaceOperationTest() throws Exception {

        context.turnOffAuthorisationSystem();

        NotifyServiceEntity notifyServiceEntity =
            NotifyServiceBuilder.createNotifyServiceBuilder(context)
                                .withName("service name")
                                .withDescription("service description")
                                .withUrl("https://service.ldn.org/about")
                                .withLdnUrl("https://service.ldn.org/inbox")
                                .build();
        context.restoreAuthSystemState();

        List<Operation> ops = new ArrayList<Operation>();
        ReplaceOperation operation = new ReplaceOperation("/name", "service name replaced");
        ops.add(operation);

        String patchBody = getPatchContent(ops);

        String authToken = getAuthToken(admin.getEmail(), password);
        getClient(authToken)
            .perform(patch("/api/ldn/ldnservices/" + notifyServiceEntity.getID())
                .content(patchBody)
                .contentType(MediaType.APPLICATION_JSON_PATCH_JSON))
            .andExpect(status().isOk())
            .andExpect(jsonPath("$", matchNotifyService(notifyServiceEntity.getID(), "service name replaced",
                "service description", "https://service.ldn.org/about", "https://service.ldn.org/inbox"))
            );
    }

    @Test
    public void notifyServiceLdnUrlReplaceOperationBadRequestTest() throws Exception {

        context.turnOffAuthorisationSystem();

        NotifyServiceEntity notifyServiceEntity =
            NotifyServiceBuilder.createNotifyServiceBuilder(context)
                                .withName("service name")
                                .withUrl("https://service.ldn.org/about")
                                .build();
        context.restoreAuthSystemState();

        List<Operation> ops = new ArrayList<Operation>();
        ReplaceOperation operation = new ReplaceOperation("/ldnurl", "service ldn url replaced");
        ops.add(operation);

        String patchBody = getPatchContent(ops);

        String authToken = getAuthToken(admin.getEmail(), password);
        getClient(authToken)
            .perform(patch("/api/ldn/ldnservices/" + notifyServiceEntity.getID())
                .content(patchBody)
                .contentType(MediaType.APPLICATION_JSON_PATCH_JSON))
            .andExpect(status().isBadRequest());
    }

    @Test
    public void notifyServiceLdnUrlReplaceOperationTest() throws Exception {

        context.turnOffAuthorisationSystem();

        NotifyServiceEntity notifyServiceEntity =
            NotifyServiceBuilder.createNotifyServiceBuilder(context)
                                .withName("service name")
                                .withDescription("service description")
                                .withUrl("https://service.ldn.org/about")
                                .withLdnUrl("https://service.ldn.org/inbox")
                                .build();
        context.restoreAuthSystemState();

        List<Operation> ops = new ArrayList<Operation>();
        ReplaceOperation operation = new ReplaceOperation("/ldnurl", "service ldn url replaced");
        ops.add(operation);

        String patchBody = getPatchContent(ops);

        String authToken = getAuthToken(admin.getEmail(), password);
        getClient(authToken)
            .perform(patch("/api/ldn/ldnservices/" + notifyServiceEntity.getID())
                .content(patchBody)
                .contentType(MediaType.APPLICATION_JSON_PATCH_JSON))
            .andExpect(status().isOk())
            .andExpect(jsonPath("$", matchNotifyService(notifyServiceEntity.getID(), "service name",
                "service description", "https://service.ldn.org/about", "service ldn url replaced"))
            );
    }

    @Test
    public void notifyServiceNameRemoveOperationTest() throws Exception {

        context.turnOffAuthorisationSystem();

        NotifyServiceEntity notifyServiceEntity =
            NotifyServiceBuilder.createNotifyServiceBuilder(context)
                                .withName("service name")
                                .withDescription("service description")
                                .withUrl("https://service.ldn.org/about")
                                .withLdnUrl("https://service.ldn.org/inbox")
                                .build();
        context.restoreAuthSystemState();

        List<Operation> ops = new ArrayList<Operation>();
        RemoveOperation operation = new RemoveOperation("/name");
        ops.add(operation);

        String patchBody = getPatchContent(ops);

        String authToken = getAuthToken(admin.getEmail(), password);
        getClient(authToken)
            .perform(patch("/api/ldn/ldnservices/" + notifyServiceEntity.getID())
                .content(patchBody)
                .contentType(MediaType.APPLICATION_JSON_PATCH_JSON))
            .andExpect(status().isUnprocessableEntity());
    }

    @Test
    public void notifyServiceLdnUrlRemoveOperationTest() throws Exception {

        context.turnOffAuthorisationSystem();

        NotifyServiceEntity notifyServiceEntity =
            NotifyServiceBuilder.createNotifyServiceBuilder(context)
                                .withName("service name")
                                .withDescription("service description")
                                .withUrl("https://service.ldn.org/about")
                                .withLdnUrl("https://service.ldn.org/inbox")
                                .build();
        context.restoreAuthSystemState();

        List<Operation> ops = new ArrayList<Operation>();
        RemoveOperation operation = new RemoveOperation("/ldnurl");
        ops.add(operation);

        String patchBody = getPatchContent(ops);

        String authToken = getAuthToken(admin.getEmail(), password);
        getClient(authToken)
            .perform(patch("/api/ldn/ldnservices/" + notifyServiceEntity.getID())
                .content(patchBody)
                .contentType(MediaType.APPLICATION_JSON_PATCH_JSON))
            .andExpect(status().isUnprocessableEntity());
    }

    @Test
    public void findByLdnUrlUnAuthorizedTest() throws Exception {
        getClient().perform(get("/api/ldn/ldnservices/search/byLdnUrl")
                       .param("ldnUrl", "test"))
                   .andExpect(status().isUnauthorized());
    }

    @Test
    public void findByLdnUrlBadRequestTest() throws Exception {
        getClient(getAuthToken(eperson.getEmail(), password))
            .perform(get("/api/ldn/ldnservices/search/byLdnUrl"))
            .andExpect(status().isBadRequest());
    }

    @Test
    public void findByLdnUrlTest() throws Exception {
        context.turnOffAuthorisationSystem();
        NotifyServiceEntity notifyServiceEntityOne =
            NotifyServiceBuilder.createNotifyServiceBuilder(context)
                                .withName("service name one")
                                .withDescription("service description one")
                                .withUrl("https://service.ldn.org/about")
                                .withLdnUrl("https://service.ldn.org/inbox")
                                .build();

      NotifyServiceEntity notifyServiceEntityTwo =
            NotifyServiceBuilder.createNotifyServiceBuilder(context)
                                .withName("service name two")
                                .withDescription("service description two")
                                .withUrl("https://service2.ldn.org/about")
                                .withLdnUrl("https://service2.ldn.org/inbox")
                                .build();

      NotifyServiceBuilder.createNotifyServiceBuilder(context)
                          .withName("service name three")
                          .withDescription("service description three")
                          .withUrl("https://service3.ldn.org/about")
                          .withLdnUrl("https://service3.ldn.org/inbox")
                          .build();

        context.restoreAuthSystemState();

        String authToken = getAuthToken(eperson.getEmail(), password);
        getClient(authToken)
            .perform(get("/api/ldn/ldnservices/search/byLdnUrl")
                .param("ldnUrl", notifyServiceEntityOne.getLdnUrl()))
            .andExpect(status().isOk())
            .andExpect(jsonPath("$", matchNotifyService(notifyServiceEntityOne.getID(),
                "service name one", "service description one",
                "https://service.ldn.org/about", "https://service.ldn.org/inbox")));
    }

    @Test
    public void deleteUnAuthorizedTest() throws Exception {
        getClient().perform(delete("/api/ldn/ldnservices/" + RandomUtils.nextInt()))
                   .andExpect(status().isUnauthorized());
    }

    @Test
    public void deleteForbiddenTest() throws Exception {
        getClient(getAuthToken(eperson.getEmail(), password))
            .perform(delete("/api/ldn/ldnservices/" + RandomUtils.nextInt()))
            .andExpect(status().isForbidden());
    }

    @Test
    public void deleteNotFoundTest() throws Exception {
        getClient(getAuthToken(admin.getEmail(), password))
            .perform(delete("/api/ldn/ldnservices/" + RandomUtils.nextInt()))
            .andExpect(status().isNotFound());
    }

    @Test
    public void deleteTest() throws Exception {
        context.turnOffAuthorisationSystem();
        NotifyServiceEntity notifyServiceEntity =
            NotifyServiceBuilder.createNotifyServiceBuilder(context)
                                .withName("service name")
                                .withDescription("service description")
                                .withUrl("https://service.ldn.org/about")
                                .withLdnUrl("service ldnUrl")
                                .build();
        context.restoreAuthSystemState();

        String authToken = getAuthToken(admin.getEmail(), password);
        getClient(authToken)
            .perform(delete("/api/ldn/ldnservices/" + notifyServiceEntity.getID()))
            .andExpect(status().isNoContent());

        getClient(authToken)
            .perform(get("/api/ldn/ldnservices/" + notifyServiceEntity.getID()))
            .andExpect(status().isNotFound());
    }

    @Test
    public void NotifyServiceInboundPatternsAddOperationTest() throws Exception {

        context.turnOffAuthorisationSystem();

        NotifyServiceEntity notifyServiceEntity =
            NotifyServiceBuilder.createNotifyServiceBuilder(context)
                                .withName("service name")
                                .withDescription("service description")
                                .withUrl("https://service.ldn.org/about")
                                .withLdnUrl("https://service.ldn.org/inbox")
                                .build();

        context.restoreAuthSystemState();

        List<Operation> ops = new ArrayList<Operation>();
        AddOperation inboundAddOperationOne = new AddOperation("notifyServiceInboundPatterns/-",
            "{\"pattern\":\"patternA\",\"constraint\":\"itemFilterA\",\"automatic\":\"false\"}");

        AddOperation inboundAddOperationTwo = new AddOperation("notifyServiceInboundPatterns/-",
            "{\"pattern\":\"patternB\",\"constraint\":\"itemFilterB\",\"automatic\":\"true\"}");

        ops.add(inboundAddOperationOne);
        ops.add(inboundAddOperationTwo);
        String patchBody = getPatchContent(ops);

        String authToken = getAuthToken(admin.getEmail(), password);
        getClient(authToken)
            .perform(patch("/api/ldn/ldnservices/" + notifyServiceEntity.getID())
                .content(patchBody)
                .contentType(MediaType.APPLICATION_JSON_PATCH_JSON))
            .andExpect(status().isOk())
            .andExpect(jsonPath("$.notifyServiceInboundPatterns", hasSize(2)))
            .andExpect(jsonPath("$.notifyServiceOutboundPatterns", empty()))
            .andExpect(jsonPath("$",
                allOf(
                    matchNotifyService(notifyServiceEntity.getID(), "service name", "service description",
                        "https://service.ldn.org/about", "https://service.ldn.org/inbox"),
                    hasJsonPath("$.notifyServiceInboundPatterns", containsInAnyOrder(
                        matchNotifyServicePattern("patternA", "itemFilterA", false),
                        matchNotifyServicePattern("patternB", "itemFilterB", true)
                    ))
                )));
    }

    @Test
    public void NotifyServiceInboundPatternsAddOperationBadRequestTest() throws Exception {

        context.turnOffAuthorisationSystem();

        NotifyServiceEntity notifyServiceEntity =
            NotifyServiceBuilder.createNotifyServiceBuilder(context)
                                .withName("service name")
                                .withDescription("service description")
                                .withUrl("https://service.ldn.org/about")
                                .withLdnUrl("https://service.ldn.org/inbox")
                                .build();

        context.restoreAuthSystemState();

        List<Operation> ops = new ArrayList<Operation>();
        AddOperation inboundAddOperationOne = new AddOperation("notifyServiceInboundPatterns/-",
            "{\"pattern\":\"patternA\",\"constraint\":\"itemFilterA\",\"automatic\":\"false\"}");

        AddOperation inboundAddOperationTwo = new AddOperation("notifyServiceInboundPatterns/-",
            "{\"pattern\":\"patternB\",\"constraint\":\"itemFilterB\",\"automatic\":\"true\"}");

        ops.add(inboundAddOperationOne);
        ops.add(inboundAddOperationTwo);
        String patchBody = getPatchContent(ops);

        String authToken = getAuthToken(admin.getEmail(), password);
        getClient(authToken)
            .perform(patch("/api/ldn/ldnservices/" + notifyServiceEntity.getID())
                .content(patchBody)
                .contentType(MediaType.APPLICATION_JSON_PATCH_JSON))
            .andExpect(status().isOk())
            .andExpect(jsonPath("$.notifyServiceInboundPatterns", hasSize(2)))
            .andExpect(jsonPath("$.notifyServiceOutboundPatterns", empty()))
            .andExpect(jsonPath("$",
                allOf(
                    matchNotifyService(notifyServiceEntity.getID(), "service name", "service description",
                        "https://service.ldn.org/about", "https://service.ldn.org/inbox"),
                    hasJsonPath("$.notifyServiceInboundPatterns", containsInAnyOrder(
                        matchNotifyServicePattern("patternA", "itemFilterA", false),
                        matchNotifyServicePattern("patternB", "itemFilterB", true)
                    ))
                )));

        // patch add operation but pattern is already existed
        getClient(authToken)
            .perform(patch("/api/ldn/ldnservices/" + notifyServiceEntity.getID())
                .content(patchBody)
                .contentType(MediaType.APPLICATION_JSON_PATCH_JSON))
            .andExpect(status().isBadRequest());
    }

    @Test
    public void NotifyServiceOutboundPatternsAddOperationTest() throws Exception {

        context.turnOffAuthorisationSystem();

        NotifyServiceEntity notifyServiceEntity =
            NotifyServiceBuilder.createNotifyServiceBuilder(context)
                                .withName("service name")
                                .withDescription("service description")
                                .withUrl("https://service.ldn.org/about")
                                .withLdnUrl("https://service.ldn.org/inbox")
                                .build();

        context.restoreAuthSystemState();

        List<Operation> ops = new ArrayList<Operation>();
        AddOperation outboundAddOperationOne = new AddOperation("notifyServiceOutboundPatterns/-",
            "{\"pattern\":\"patternA\",\"constraint\":\"itemFilterA\"}");

        AddOperation outboundAddOperationTwo = new AddOperation("notifyServiceOutboundPatterns/-",
            "{\"pattern\":\"patternB\",\"constraint\":\"itemFilterB\"}");

        ops.add(outboundAddOperationOne);
        ops.add(outboundAddOperationTwo);
        String patchBody = getPatchContent(ops);

        String authToken = getAuthToken(admin.getEmail(), password);
        getClient(authToken)
            .perform(patch("/api/ldn/ldnservices/" + notifyServiceEntity.getID())
                .content(patchBody)
                .contentType(MediaType.APPLICATION_JSON_PATCH_JSON))
            .andExpect(status().isOk())
            .andExpect(jsonPath("$.notifyServiceInboundPatterns", empty()))
            .andExpect(jsonPath("$.notifyServiceOutboundPatterns", hasSize(2)))
            .andExpect(jsonPath("$",
                allOf(
                    matchNotifyService(notifyServiceEntity.getID(), "service name", "service description",
                        "https://service.ldn.org/about", "https://service.ldn.org/inbox"),
                    hasJsonPath("$.notifyServiceOutboundPatterns", containsInAnyOrder(
                        matchNotifyServicePattern("patternA", "itemFilterA"),
                        matchNotifyServicePattern("patternB", "itemFilterB")
                    ))
                )));
    }

    @Test
    public void NotifyServiceOutboundPatternsAddOperationBadRequestTest() throws Exception {

        context.turnOffAuthorisationSystem();

        NotifyServiceEntity notifyServiceEntity =
            NotifyServiceBuilder.createNotifyServiceBuilder(context)
                                .withName("service name")
                                .withDescription("service description")
                                .withUrl("https://service.ldn.org/about")
                                .withLdnUrl("https://service.ldn.org/inbox")
                                .build();

        context.restoreAuthSystemState();

        List<Operation> ops = new ArrayList<Operation>();
        AddOperation outboundAddOperationOne = new AddOperation("notifyServiceOutboundPatterns/-",
            "{\"pattern\":\"patternA\",\"constraint\":\"itemFilterA\"}");

        AddOperation outboundAddOperationTwo = new AddOperation("notifyServiceOutboundPatterns/-",
            "{\"pattern\":\"patternB\",\"constraint\":\"itemFilterB\"}");

        ops.add(outboundAddOperationOne);
        ops.add(outboundAddOperationTwo);
        String patchBody = getPatchContent(ops);

        String authToken = getAuthToken(admin.getEmail(), password);
        getClient(authToken)
            .perform(patch("/api/ldn/ldnservices/" + notifyServiceEntity.getID())
                .content(patchBody)
                .contentType(MediaType.APPLICATION_JSON_PATCH_JSON))
            .andExpect(status().isOk())
            .andExpect(jsonPath("$.notifyServiceInboundPatterns", empty()))
            .andExpect(jsonPath("$.notifyServiceOutboundPatterns", hasSize(2)))
            .andExpect(jsonPath("$",
                allOf(
                    matchNotifyService(notifyServiceEntity.getID(), "service name", "service description",
                        "https://service.ldn.org/about", "https://service.ldn.org/inbox"),
                    hasJsonPath("$.notifyServiceOutboundPatterns", containsInAnyOrder(
                        matchNotifyServicePattern("patternA", "itemFilterA"),
                        matchNotifyServicePattern("patternB", "itemFilterB")
                    ))
                )));

        // patch add operation but pattern is already existed
        getClient(authToken)
            .perform(patch("/api/ldn/ldnservices/" + notifyServiceEntity.getID())
                .content(patchBody)
                .contentType(MediaType.APPLICATION_JSON_PATCH_JSON))
            .andExpect(status().isBadRequest());
    }

    @Test
    public void NotifyServiceInboundPatternRemoveOperationTest() throws Exception {

        context.turnOffAuthorisationSystem();

        NotifyServiceEntity notifyServiceEntity =
            NotifyServiceBuilder.createNotifyServiceBuilder(context)
                                .withName("service name")
                                .withDescription("service description")
                                .withUrl("https://service.ldn.org/about")
                                .withLdnUrl("https://service.ldn.org/inbox")
                                .build();

        context.restoreAuthSystemState();

        List<Operation> ops = new ArrayList<Operation>();
        AddOperation inboundAddOperationOne = new AddOperation("notifyServiceInboundPatterns/-",
            "{\"pattern\":\"patternA\",\"constraint\":\"itemFilterA\",\"automatic\":\"false\"}");

        AddOperation inboundAddOperationTwo = new AddOperation("notifyServiceInboundPatterns/-",
            "{\"pattern\":\"patternB\",\"constraint\":\"itemFilterB\",\"automatic\":\"true\"}");

        ops.add(inboundAddOperationOne);
        ops.add(inboundAddOperationTwo);
        String patchBody = getPatchContent(ops);

        String authToken = getAuthToken(admin.getEmail(), password);
        getClient(authToken)
            .perform(patch("/api/ldn/ldnservices/" + notifyServiceEntity.getID())
                .content(patchBody)
                .contentType(MediaType.APPLICATION_JSON_PATCH_JSON))
            .andExpect(status().isOk())
            .andExpect(jsonPath("$.notifyServiceInboundPatterns", hasSize(2)))
            .andExpect(jsonPath("$.notifyServiceOutboundPatterns", empty()))
            .andExpect(jsonPath("$",
                allOf(
                    matchNotifyService(notifyServiceEntity.getID(), "service name", "service description",
                        "https://service.ldn.org/about", "https://service.ldn.org/inbox"),
                    hasJsonPath("$.notifyServiceInboundPatterns", containsInAnyOrder(
                        matchNotifyServicePattern("patternA", "itemFilterA", false),
                        matchNotifyServicePattern("patternB", "itemFilterB", true)
                    ))
                )));

        RemoveOperation inboundRemoveOperation = new RemoveOperation("notifyServiceInboundPatterns[0]");
        ops.clear();
        ops.add(inboundRemoveOperation);
        patchBody = getPatchContent(ops);

        getClient(authToken)
            .perform(patch("/api/ldn/ldnservices/" + notifyServiceEntity.getID())
                .content(patchBody)
                .contentType(MediaType.APPLICATION_JSON_PATCH_JSON))
            .andExpect(status().isOk())
            .andExpect(jsonPath("$.notifyServiceInboundPatterns", hasSize(1)))
            .andExpect(jsonPath("$.notifyServiceOutboundPatterns", empty()))
            .andExpect(jsonPath("$",
                allOf(
                    matchNotifyService(notifyServiceEntity.getID(), "service name", "service description",
                        "https://service.ldn.org/about", "https://service.ldn.org/inbox"),
                    hasJsonPath("$.notifyServiceInboundPatterns", hasItem(
                        matchNotifyServicePattern("patternB", "itemFilterB", true)
                    ))
                )));
    }

    @Test
    public void NotifyServiceInboundPatternsRemoveOperationBadRequestTest() throws Exception {

        context.turnOffAuthorisationSystem();

        NotifyServiceEntity notifyServiceEntity =
            NotifyServiceBuilder.createNotifyServiceBuilder(context)
                                .withName("service name")
                                .withDescription("service description")
                                .withUrl("https://service.ldn.org/about")
                                .withLdnUrl("https://service.ldn.org/inbox")
                                .build();

        context.restoreAuthSystemState();

        List<Operation> ops = new ArrayList<Operation>();
        AddOperation inboundAddOperation = new AddOperation("notifyServiceInboundPatterns/-",
            "{\"pattern\":\"patternA\",\"constraint\":\"itemFilterA\",\"automatic\":\"false\"}");

        ops.add(inboundAddOperation);
        String patchBody = getPatchContent(ops);

        String authToken = getAuthToken(admin.getEmail(), password);
        getClient(authToken)
            .perform(patch("/api/ldn/ldnservices/" + notifyServiceEntity.getID())
                .content(patchBody)
                .contentType(MediaType.APPLICATION_JSON_PATCH_JSON))
            .andExpect(status().isOk())
            .andExpect(jsonPath("$.notifyServiceInboundPatterns", hasSize(1)))
            .andExpect(jsonPath("$.notifyServiceOutboundPatterns", empty()))
            .andExpect(jsonPath("$",
                allOf(
                    matchNotifyService(notifyServiceEntity.getID(), "service name", "service description",
                        "https://service.ldn.org/about", "https://service.ldn.org/inbox"),
                    hasJsonPath("$.notifyServiceInboundPatterns", containsInAnyOrder(
                        matchNotifyServicePattern("patternA", "itemFilterA", false)
                    ))
                )));

        // index out of the range
        RemoveOperation inboundRemoveOperation = new RemoveOperation("notifyServiceInboundPatterns[1]");
        ops.clear();
        ops.add(inboundRemoveOperation);
        patchBody = getPatchContent(ops);

        getClient(authToken)
            .perform(patch("/api/ldn/ldnservices/" + notifyServiceEntity.getID())
                .content(patchBody)
                .contentType(MediaType.APPLICATION_JSON_PATCH_JSON))
            .andExpect(status().isBadRequest());
    }

    @Test
    public void NotifyServiceOutboundPatternRemoveOperationTest() throws Exception {

        context.turnOffAuthorisationSystem();

        NotifyServiceEntity notifyServiceEntity =
            NotifyServiceBuilder.createNotifyServiceBuilder(context)
                                .withName("service name")
                                .withDescription("service description")
                                .withUrl("https://service.ldn.org/about")
                                .withLdnUrl("https://service.ldn.org/inbox")
                                .build();

        context.restoreAuthSystemState();

        List<Operation> ops = new ArrayList<Operation>();
        AddOperation outboundAddOperationOne = new AddOperation("notifyServiceOutboundPatterns/-",
            "{\"pattern\":\"patternA\",\"constraint\":\"itemFilterA\"}");

        AddOperation outboundAddOperationTwo = new AddOperation("notifyServiceOutboundPatterns/-",
            "{\"pattern\":\"patternB\",\"constraint\":\"itemFilterB\"}");

        ops.add(outboundAddOperationOne);
        ops.add(outboundAddOperationTwo);
        String patchBody = getPatchContent(ops);

        String authToken = getAuthToken(admin.getEmail(), password);
        getClient(authToken)
            .perform(patch("/api/ldn/ldnservices/" + notifyServiceEntity.getID())
                .content(patchBody)
                .contentType(MediaType.APPLICATION_JSON_PATCH_JSON))
            .andExpect(status().isOk())
            .andExpect(jsonPath("$.notifyServiceInboundPatterns", empty()))
            .andExpect(jsonPath("$.notifyServiceOutboundPatterns", hasSize(2)))
            .andExpect(jsonPath("$",
                allOf(
                    matchNotifyService(notifyServiceEntity.getID(), "service name", "service description",
                        "https://service.ldn.org/about", "https://service.ldn.org/inbox"),
                    hasJsonPath("$.notifyServiceOutboundPatterns", containsInAnyOrder(
                        matchNotifyServicePattern("patternA", "itemFilterA"),
                        matchNotifyServicePattern("patternB", "itemFilterB")
                    ))
                )));

        RemoveOperation outboundRemoveOperation = new RemoveOperation("notifyServiceOutboundPatterns[0]");
        ops.clear();
        ops.add(outboundRemoveOperation);
        patchBody = getPatchContent(ops);

        getClient(authToken)
            .perform(patch("/api/ldn/ldnservices/" + notifyServiceEntity.getID())
                .content(patchBody)
                .contentType(MediaType.APPLICATION_JSON_PATCH_JSON))
            .andExpect(status().isOk())
            .andExpect(jsonPath("$.notifyServiceInboundPatterns", empty()))
            .andExpect(jsonPath("$.notifyServiceOutboundPatterns", hasSize(1)))
            .andExpect(jsonPath("$",
                allOf(
                    matchNotifyService(notifyServiceEntity.getID(), "service name", "service description",
                        "https://service.ldn.org/about", "https://service.ldn.org/inbox"),
                    hasJsonPath("$.notifyServiceOutboundPatterns", hasItem(
                        matchNotifyServicePattern("patternB", "itemFilterB")
                    ))
                )));
    }

    @Test
    public void NotifyServiceOutboundPatternsRemoveOperationBadRequestTest() throws Exception {

        context.turnOffAuthorisationSystem();

        NotifyServiceEntity notifyServiceEntity =
            NotifyServiceBuilder.createNotifyServiceBuilder(context)
                                .withName("service name")
                                .withDescription("service description")
                                .withUrl("https://service.ldn.org/about")
                                .withLdnUrl("https://service.ldn.org/inbox")
                                .build();

        context.restoreAuthSystemState();

        List<Operation> ops = new ArrayList<Operation>();
        AddOperation outboundAddOperation = new AddOperation("notifyServiceOutboundPatterns/-",
            "{\"pattern\":\"patternA\",\"constraint\":\"itemFilterA\"}");

        ops.add(outboundAddOperation);
        String patchBody = getPatchContent(ops);

        String authToken = getAuthToken(admin.getEmail(), password);
        getClient(authToken)
            .perform(patch("/api/ldn/ldnservices/" + notifyServiceEntity.getID())
                .content(patchBody)
                .contentType(MediaType.APPLICATION_JSON_PATCH_JSON))
            .andExpect(status().isOk())
            .andExpect(jsonPath("$.notifyServiceInboundPatterns", empty()))
            .andExpect(jsonPath("$.notifyServiceOutboundPatterns", hasSize(1)))
            .andExpect(jsonPath("$",
                allOf(
                    matchNotifyService(notifyServiceEntity.getID(), "service name", "service description",
                        "https://service.ldn.org/about", "https://service.ldn.org/inbox"),
                    hasJsonPath("$.notifyServiceOutboundPatterns", hasItem(
                        matchNotifyServicePattern("patternA", "itemFilterA")
                    ))
                )));

        // index out of the range
        RemoveOperation outboundRemoveOperation = new RemoveOperation("notifyServiceOutboundPatterns[1]");
        ops.clear();
        ops.add(outboundRemoveOperation);
        patchBody = getPatchContent(ops);

        getClient(authToken)
            .perform(patch("/api/ldn/ldnservices/" + notifyServiceEntity.getID())
                .content(patchBody)
                .contentType(MediaType.APPLICATION_JSON_PATCH_JSON))
            .andExpect(status().isBadRequest());
    }

    @Test
    public void NotifyServiceInboundPatternConstraintAddOperationTest() throws Exception {

        context.turnOffAuthorisationSystem();

        NotifyServiceEntity notifyServiceEntity =
            NotifyServiceBuilder.createNotifyServiceBuilder(context)
                                .withName("service name")
                                .withDescription("service description")
                                .withUrl("https://service.ldn.org/about")
                                .withLdnUrl("https://service.ldn.org/inbox")
                                .build();

        context.restoreAuthSystemState();

        List<Operation> ops = new ArrayList<Operation>();
        AddOperation inboundAddOperationOne = new AddOperation("notifyServiceInboundPatterns/-",
            "{\"pattern\":\"patternA\",\"constraint\":null,\"automatic\":\"false\"}");

        AddOperation inboundAddOperationTwo = new AddOperation("notifyServiceInboundPatterns/-",
            "{\"pattern\":\"patternB\",\"constraint\":\"itemFilterB\",\"automatic\":\"true\"}");

        ops.add(inboundAddOperationOne);
        ops.add(inboundAddOperationTwo);
        String patchBody = getPatchContent(ops);

        String authToken = getAuthToken(admin.getEmail(), password);
        getClient(authToken)
            .perform(patch("/api/ldn/ldnservices/" + notifyServiceEntity.getID())
                .content(patchBody)
                .contentType(MediaType.APPLICATION_JSON_PATCH_JSON))
            .andExpect(status().isOk())
            .andExpect(jsonPath("$.notifyServiceInboundPatterns", hasSize(2)))
            .andExpect(jsonPath("$.notifyServiceOutboundPatterns", empty()))
            .andExpect(jsonPath("$",
                allOf(
                    matchNotifyService(notifyServiceEntity.getID(), "service name", "service description",
                        "https://service.ldn.org/about", "https://service.ldn.org/inbox"),
                    hasJsonPath("$.notifyServiceInboundPatterns", contains(
                        matchNotifyServicePattern("patternA", null, false),
                        matchNotifyServicePattern("patternB", "itemFilterB", true)
                    ))
                )));

        AddOperation inboundAddOperation = new AddOperation("notifyServiceInboundPatterns[0]/constraint",
            "itemFilterA");
        ops.clear();
        ops.add(inboundAddOperation);
        patchBody = getPatchContent(ops);

        getClient(authToken)
            .perform(patch("/api/ldn/ldnservices/" + notifyServiceEntity.getID())
                .content(patchBody)
                .contentType(MediaType.APPLICATION_JSON_PATCH_JSON))
            .andExpect(status().isOk())
            .andExpect(jsonPath("$.notifyServiceInboundPatterns", hasSize(2)))
            .andExpect(jsonPath("$.notifyServiceOutboundPatterns", empty()))
            .andExpect(jsonPath("$",
                allOf(
                    matchNotifyService(notifyServiceEntity.getID(), "service name", "service description",
                        "https://service.ldn.org/about", "https://service.ldn.org/inbox"),
                    hasJsonPath("$.notifyServiceInboundPatterns", contains(
                        matchNotifyServicePattern("patternA", "itemFilterA", false),
                        matchNotifyServicePattern("patternB", "itemFilterB", true)
                    ))
                )));
    }

    @Test
    public void NotifyServiceInboundPatternConstraintAddOperationBadRequestTest() throws Exception {

        context.turnOffAuthorisationSystem();

        NotifyServiceEntity notifyServiceEntity =
            NotifyServiceBuilder.createNotifyServiceBuilder(context)
                                .withName("service name")
                                .withDescription("service description")
                                .withUrl("https://service.ldn.org/about")
                                .withLdnUrl("https://service.ldn.org/inbox")
                                .build();

        context.restoreAuthSystemState();

        List<Operation> ops = new ArrayList<Operation>();
        AddOperation inboundAddOperationOne = new AddOperation("notifyServiceInboundPatterns/-",
            "{\"pattern\":\"patternA\",\"constraint\":\"itemFilterA\",\"automatic\":\"false\"}");

        AddOperation inboundAddOperationTwo = new AddOperation("notifyServiceInboundPatterns/-",
            "{\"pattern\":\"patternB\",\"constraint\":\"itemFilterB\",\"automatic\":\"true\"}");

        ops.add(inboundAddOperationOne);
        ops.add(inboundAddOperationTwo);
        String patchBody = getPatchContent(ops);

        String authToken = getAuthToken(admin.getEmail(), password);
        getClient(authToken)
            .perform(patch("/api/ldn/ldnservices/" + notifyServiceEntity.getID())
                .content(patchBody)
                .contentType(MediaType.APPLICATION_JSON_PATCH_JSON))
            .andExpect(status().isOk())
            .andExpect(jsonPath("$.notifyServiceInboundPatterns", hasSize(2)))
            .andExpect(jsonPath("$.notifyServiceOutboundPatterns", empty()))
            .andExpect(jsonPath("$",
                allOf(
                    matchNotifyService(notifyServiceEntity.getID(), "service name", "service description",
                        "https://service.ldn.org/about", "https://service.ldn.org/inbox"),
                    hasJsonPath("$.notifyServiceInboundPatterns", contains(
                        matchNotifyServicePattern("patternA", "itemFilterA", false),
                        matchNotifyServicePattern("patternB", "itemFilterB", true)
                    ))
                )));

        AddOperation inboundAddOperation = new AddOperation("notifyServiceInboundPatterns[0]/constraint",
            "itemFilterA");
        ops.clear();
        ops.add(inboundAddOperation);
        patchBody = getPatchContent(ops);

        // constraint at index 0 already has value
        getClient(authToken)
            .perform(patch("/api/ldn/ldnservices/" + notifyServiceEntity.getID())
                .content(patchBody)
                .contentType(MediaType.APPLICATION_JSON_PATCH_JSON))
            .andExpect(status().isBadRequest());
    }

    @Test
    public void NotifyServiceInboundPatternConstraintReplaceOperationTest() throws Exception {

        context.turnOffAuthorisationSystem();

        NotifyServiceEntity notifyServiceEntity =
            NotifyServiceBuilder.createNotifyServiceBuilder(context)
                                .withName("service name")
                                .withDescription("service description")
                                .withUrl("https://service.ldn.org/about")
                                .withLdnUrl("https://service.ldn.org/inbox")
                                .build();

        context.restoreAuthSystemState();

        List<Operation> ops = new ArrayList<Operation>();
        AddOperation inboundAddOperationOne = new AddOperation("notifyServiceInboundPatterns/-",
            "{\"pattern\":\"patternA\",\"constraint\":\"itemFilterA\",\"automatic\":\"false\"}");

        AddOperation inboundAddOperationTwo = new AddOperation("notifyServiceInboundPatterns/-",
            "{\"pattern\":\"patternB\",\"constraint\":\"itemFilterB\",\"automatic\":\"true\"}");

        ops.add(inboundAddOperationOne);
        ops.add(inboundAddOperationTwo);
        String patchBody = getPatchContent(ops);

        String authToken = getAuthToken(admin.getEmail(), password);
        getClient(authToken)
            .perform(patch("/api/ldn/ldnservices/" + notifyServiceEntity.getID())
                .content(patchBody)
                .contentType(MediaType.APPLICATION_JSON_PATCH_JSON))
            .andExpect(status().isOk())
            .andExpect(jsonPath("$.notifyServiceInboundPatterns", hasSize(2)))
            .andExpect(jsonPath("$.notifyServiceOutboundPatterns", empty()))
            .andExpect(jsonPath("$",
                allOf(
                    matchNotifyService(notifyServiceEntity.getID(), "service name", "service description",
                        "https://service.ldn.org/about", "https://service.ldn.org/inbox"),
                    hasJsonPath("$.notifyServiceInboundPatterns", contains(
                        matchNotifyServicePattern("patternA", "itemFilterA", false),
                        matchNotifyServicePattern("patternB", "itemFilterB", true)
                    ))
                )));

        ReplaceOperation inboundReplaceOperation = new ReplaceOperation("notifyServiceInboundPatterns[0]/constraint",
            "itemFilterC");
        ops.clear();
        ops.add(inboundReplaceOperation);
        patchBody = getPatchContent(ops);

        getClient(authToken)
            .perform(patch("/api/ldn/ldnservices/" + notifyServiceEntity.getID())
                .content(patchBody)
                .contentType(MediaType.APPLICATION_JSON_PATCH_JSON))
            .andExpect(status().isOk())
            .andExpect(jsonPath("$.notifyServiceInboundPatterns", hasSize(2)))
            .andExpect(jsonPath("$.notifyServiceOutboundPatterns", empty()))
            .andExpect(jsonPath("$",
                allOf(
                    matchNotifyService(notifyServiceEntity.getID(), "service name", "service description",
                        "https://service.ldn.org/about", "https://service.ldn.org/inbox"),
                    hasJsonPath("$.notifyServiceInboundPatterns", contains(
                        matchNotifyServicePattern("patternA", "itemFilterC", false),
                        matchNotifyServicePattern("patternB", "itemFilterB", true)
                    ))
                )));
    }

    @Test
    public void NotifyServiceInboundPatternConstraintReplaceOperationBadRequestTest() throws Exception {

        context.turnOffAuthorisationSystem();

        NotifyServiceEntity notifyServiceEntity =
            NotifyServiceBuilder.createNotifyServiceBuilder(context)
                                .withName("service name")
                                .withDescription("service description")
                                .withUrl("https://service.ldn.org/about")
                                .withLdnUrl("https://service.ldn.org/inbox")
                                .build();

        context.restoreAuthSystemState();

        List<Operation> ops = new ArrayList<Operation>();
        AddOperation inboundAddOperationOne = new AddOperation("notifyServiceInboundPatterns/-",
            "{\"pattern\":\"patternA\",\"constraint\":null,\"automatic\":\"false\"}");

        AddOperation inboundAddOperationTwo = new AddOperation("notifyServiceInboundPatterns/-",
            "{\"pattern\":\"patternB\",\"constraint\":\"itemFilterB\",\"automatic\":\"true\"}");

        ops.add(inboundAddOperationOne);
        ops.add(inboundAddOperationTwo);
        String patchBody = getPatchContent(ops);

        String authToken = getAuthToken(admin.getEmail(), password);
        getClient(authToken)
            .perform(patch("/api/ldn/ldnservices/" + notifyServiceEntity.getID())
                .content(patchBody)
                .contentType(MediaType.APPLICATION_JSON_PATCH_JSON))
            .andExpect(status().isOk())
            .andExpect(jsonPath("$.notifyServiceInboundPatterns", hasSize(2)))
            .andExpect(jsonPath("$.notifyServiceOutboundPatterns", empty()))
            .andExpect(jsonPath("$",
                allOf(
                    matchNotifyService(notifyServiceEntity.getID(), "service name", "service description",
                        "https://service.ldn.org/about", "https://service.ldn.org/inbox"),
                    hasJsonPath("$.notifyServiceInboundPatterns", contains(
                        matchNotifyServicePattern("patternA", null, false),
                        matchNotifyServicePattern("patternB", "itemFilterB", true)
                    ))
                )));

        ReplaceOperation inboundReplaceOperation = new ReplaceOperation("notifyServiceInboundPatterns[0]/constraint",
            "itemFilterA");
        ops.clear();
        ops.add(inboundReplaceOperation);
        patchBody = getPatchContent(ops);

        // constraint at index 0 is null
        getClient(authToken)
            .perform(patch("/api/ldn/ldnservices/" + notifyServiceEntity.getID())
                .content(patchBody)
                .contentType(MediaType.APPLICATION_JSON_PATCH_JSON))
            .andExpect(status().isBadRequest());
    }

    @Test
    public void NotifyServiceInboundPatternConstraintRemoveOperationTest() throws Exception {

        context.turnOffAuthorisationSystem();

        NotifyServiceEntity notifyServiceEntity =
            NotifyServiceBuilder.createNotifyServiceBuilder(context)
                                .withName("service name")
                                .withDescription("service description")
                                .withUrl("https://service.ldn.org/about")
                                .withLdnUrl("https://service.ldn.org/inbox")
                                .build();

        context.restoreAuthSystemState();

        List<Operation> ops = new ArrayList<Operation>();
        AddOperation inboundAddOperationOne = new AddOperation("notifyServiceInboundPatterns/-",
            "{\"pattern\":\"patternA\",\"constraint\":\"itemFilterA\",\"automatic\":\"false\"}");

        AddOperation inboundAddOperationTwo = new AddOperation("notifyServiceInboundPatterns/-",
            "{\"pattern\":\"patternB\",\"constraint\":\"itemFilterB\",\"automatic\":\"true\"}");

        ops.add(inboundAddOperationOne);
        ops.add(inboundAddOperationTwo);
        String patchBody = getPatchContent(ops);

        String authToken = getAuthToken(admin.getEmail(), password);
        getClient(authToken)
            .perform(patch("/api/ldn/ldnservices/" + notifyServiceEntity.getID())
                .content(patchBody)
                .contentType(MediaType.APPLICATION_JSON_PATCH_JSON))
            .andExpect(status().isOk())
            .andExpect(jsonPath("$.notifyServiceInboundPatterns", hasSize(2)))
            .andExpect(jsonPath("$.notifyServiceOutboundPatterns", empty()))
            .andExpect(jsonPath("$",
                allOf(
                    matchNotifyService(notifyServiceEntity.getID(), "service name", "service description",
                        "https://service.ldn.org/about", "https://service.ldn.org/inbox"),
                    hasJsonPath("$.notifyServiceInboundPatterns", containsInAnyOrder(
                        matchNotifyServicePattern("patternA", "itemFilterA", false),
                        matchNotifyServicePattern("patternB", "itemFilterB", true)
                    ))
                )));

        RemoveOperation inboundRemoveOperation = new RemoveOperation("notifyServiceInboundPatterns[1]/constraint");
        ops.clear();
        ops.add(inboundRemoveOperation);
        patchBody = getPatchContent(ops);

        getClient(authToken)
            .perform(patch("/api/ldn/ldnservices/" + notifyServiceEntity.getID())
                .content(patchBody)
                .contentType(MediaType.APPLICATION_JSON_PATCH_JSON))
            .andExpect(status().isOk())
            .andExpect(jsonPath("$.notifyServiceInboundPatterns", hasSize(2)))
            .andExpect(jsonPath("$.notifyServiceOutboundPatterns", empty()))
            .andExpect(jsonPath("$",
                allOf(
                    matchNotifyService(notifyServiceEntity.getID(), "service name", "service description",
                        "https://service.ldn.org/about", "https://service.ldn.org/inbox"),
                    hasJsonPath("$.notifyServiceInboundPatterns", containsInAnyOrder(
                        matchNotifyServicePattern("patternA", "itemFilterA", false),
                        matchNotifyServicePattern("patternB", null, true)
                    ))
                )));
    }

    @Test
    public void NotifyServiceInboundPatternConstraintRemoveOperationBadRequestTest() throws Exception {

        context.turnOffAuthorisationSystem();

        NotifyServiceEntity notifyServiceEntity =
            NotifyServiceBuilder.createNotifyServiceBuilder(context)
                                .withName("service name")
                                .withDescription("service description")
                                .withUrl("https://service.ldn.org/about")
                                .withLdnUrl("https://service.ldn.org/inbox")
                                .build();

        context.restoreAuthSystemState();

        List<Operation> ops = new ArrayList<Operation>();
        AddOperation inboundAddOperation = new AddOperation("notifyServiceInboundPatterns/-",
            "{\"pattern\":\"patternA\",\"constraint\":\"itemFilterA\",\"automatic\":\"false\"}");

        ops.add(inboundAddOperation);
        String patchBody = getPatchContent(ops);

        String authToken = getAuthToken(admin.getEmail(), password);
        getClient(authToken)
            .perform(patch("/api/ldn/ldnservices/" + notifyServiceEntity.getID())
                .content(patchBody)
                .contentType(MediaType.APPLICATION_JSON_PATCH_JSON))
            .andExpect(status().isOk())
            .andExpect(jsonPath("$.notifyServiceInboundPatterns", hasSize(1)))
            .andExpect(jsonPath("$.notifyServiceOutboundPatterns", empty()))
            .andExpect(jsonPath("$",
                allOf(
                    matchNotifyService(notifyServiceEntity.getID(), "service name", "service description",
                        "https://service.ldn.org/about", "https://service.ldn.org/inbox"),
                    hasJsonPath("$.notifyServiceInboundPatterns", containsInAnyOrder(
                        matchNotifyServicePattern("patternA", "itemFilterA", false)
                    ))
                )));

        // index out of the range
        RemoveOperation inboundRemoveOperation = new RemoveOperation("notifyServiceInboundPatterns[1]/constraint");
        ops.clear();
        ops.add(inboundRemoveOperation);
        patchBody = getPatchContent(ops);

        getClient(authToken)
            .perform(patch("/api/ldn/ldnservices/" + notifyServiceEntity.getID())
                .content(patchBody)
                .contentType(MediaType.APPLICATION_JSON_PATCH_JSON))
            .andExpect(status().isBadRequest());
    }

    @Test
    public void NotifyServiceOutboundPatternConstraintAddOperationTest() throws Exception {

        context.turnOffAuthorisationSystem();

        NotifyServiceEntity notifyServiceEntity =
            NotifyServiceBuilder.createNotifyServiceBuilder(context)
                                .withName("service name")
                                .withDescription("service description")
                                .withUrl("https://service.ldn.org/about")
                                .withLdnUrl("https://service.ldn.org/inbox")
                                .build();

        context.restoreAuthSystemState();

        List<Operation> ops = new ArrayList<Operation>();
        AddOperation outboundAddOperationOne = new AddOperation("notifyServiceOutboundPatterns/-",
            "{\"pattern\":\"patternA\",\"constraint\":null}");

        AddOperation outboundAddOperationTwo = new AddOperation("notifyServiceOutboundPatterns/-",
            "{\"pattern\":\"patternB\",\"constraint\":null}");

        ops.add(outboundAddOperationOne);
        ops.add(outboundAddOperationTwo);
        String patchBody = getPatchContent(ops);

        String authToken = getAuthToken(admin.getEmail(), password);
        getClient(authToken)
            .perform(patch("/api/ldn/ldnservices/" + notifyServiceEntity.getID())
                .content(patchBody)
                .contentType(MediaType.APPLICATION_JSON_PATCH_JSON))
            .andExpect(status().isOk())
            .andExpect(jsonPath("$.notifyServiceInboundPatterns", empty()))
            .andExpect(jsonPath("$.notifyServiceOutboundPatterns", hasSize(2)))
            .andExpect(jsonPath("$",
                allOf(
                    matchNotifyService(notifyServiceEntity.getID(), "service name", "service description",
                        "https://service.ldn.org/about", "https://service.ldn.org/inbox"),
                    hasJsonPath("$.notifyServiceOutboundPatterns", contains(
                        matchNotifyServicePattern("patternA", null),
                        matchNotifyServicePattern("patternB", null)
                    ))
                )));

        AddOperation outboundAddOperation = new AddOperation("notifyServiceOutboundPatterns[1]/constraint",
            "itemFilterB");
        ops.clear();
        ops.add(outboundAddOperation);
        patchBody = getPatchContent(ops);

        getClient(authToken)
            .perform(patch("/api/ldn/ldnservices/" + notifyServiceEntity.getID())
                .content(patchBody)
                .contentType(MediaType.APPLICATION_JSON_PATCH_JSON))
            .andExpect(status().isOk())
            .andExpect(jsonPath("$.notifyServiceInboundPatterns", empty()))
            .andExpect(jsonPath("$.notifyServiceOutboundPatterns", hasSize(2)))
            .andExpect(jsonPath("$",
                allOf(
                    matchNotifyService(notifyServiceEntity.getID(), "service name", "service description",
                        "https://service.ldn.org/about", "https://service.ldn.org/inbox"),
                    hasJsonPath("$.notifyServiceOutboundPatterns", contains(
                        matchNotifyServicePattern("patternA", null),
                        matchNotifyServicePattern("patternB", "itemFilterB")
                    ))
                )));
    }

    @Test
    public void NotifyServiceOutboundPatternConstraintAddOperationBadRequestTest() throws Exception {

        context.turnOffAuthorisationSystem();

        NotifyServiceEntity notifyServiceEntity =
            NotifyServiceBuilder.createNotifyServiceBuilder(context)
                                .withName("service name")
                                .withDescription("service description")
                                .withUrl("https://service.ldn.org/about")
                                .withLdnUrl("https://service.ldn.org/inbox")
                                .build();

        context.restoreAuthSystemState();

        List<Operation> ops = new ArrayList<Operation>();
        AddOperation outboundAddOperationOne = new AddOperation("notifyServiceOutboundPatterns/-",
            "{\"pattern\":\"patternA\",\"constraint\":\"itemFilterA\"}");

        AddOperation outboundAddOperationTwo = new AddOperation("notifyServiceOutboundPatterns/-",
            "{\"pattern\":\"patternB\",\"constraint\":\"itemFilterB\"}");

        ops.add(outboundAddOperationOne);
        ops.add(outboundAddOperationTwo);
        String patchBody = getPatchContent(ops);

        String authToken = getAuthToken(admin.getEmail(), password);
        getClient(authToken)
            .perform(patch("/api/ldn/ldnservices/" + notifyServiceEntity.getID())
                .content(patchBody)
                .contentType(MediaType.APPLICATION_JSON_PATCH_JSON))
            .andExpect(status().isOk())
            .andExpect(jsonPath("$.notifyServiceInboundPatterns", empty()))
            .andExpect(jsonPath("$.notifyServiceOutboundPatterns", hasSize(2)))
            .andExpect(jsonPath("$",
                allOf(
                    matchNotifyService(notifyServiceEntity.getID(), "service name", "service description",
                        "https://service.ldn.org/about", "https://service.ldn.org/inbox"),
                    hasJsonPath("$.notifyServiceOutboundPatterns", contains(
                        matchNotifyServicePattern("patternA", "itemFilterA"),
                        matchNotifyServicePattern("patternB", "itemFilterB")
                    ))
                )));

        AddOperation outboundAddOperation = new AddOperation("notifyServiceOutboundPatterns[1]/constraint",
            "itemFilterB");
        ops.clear();
        ops.add(outboundAddOperation);
        patchBody = getPatchContent(ops);

        // constraint at index 1 already has value
        getClient(authToken)
            .perform(patch("/api/ldn/ldnservices/" + notifyServiceEntity.getID())
                .content(patchBody)
                .contentType(MediaType.APPLICATION_JSON_PATCH_JSON))
            .andExpect(status().isBadRequest());
    }

    @Test
    public void NotifyServiceOutboundPatternConstraintReplaceOperationTest() throws Exception {

        context.turnOffAuthorisationSystem();

        NotifyServiceEntity notifyServiceEntity =
            NotifyServiceBuilder.createNotifyServiceBuilder(context)
                                .withName("service name")
                                .withDescription("service description")
                                .withUrl("https://service.ldn.org/about")
                                .withLdnUrl("https://service.ldn.org/inbox")
                                .build();

        context.restoreAuthSystemState();

        List<Operation> ops = new ArrayList<Operation>();
        AddOperation outboundAddOperationOne = new AddOperation("notifyServiceOutboundPatterns/-",
            "{\"pattern\":\"patternA\",\"constraint\":\"itemFilterA\"}");

        AddOperation outboundAddOperationTwo = new AddOperation("notifyServiceOutboundPatterns/-",
            "{\"pattern\":\"patternB\",\"constraint\":\"itemFilterB\"}");

        ops.add(outboundAddOperationOne);
        ops.add(outboundAddOperationTwo);
        String patchBody = getPatchContent(ops);

        String authToken = getAuthToken(admin.getEmail(), password);
        getClient(authToken)
            .perform(patch("/api/ldn/ldnservices/" + notifyServiceEntity.getID())
                .content(patchBody)
                .contentType(MediaType.APPLICATION_JSON_PATCH_JSON))
            .andExpect(status().isOk())
            .andExpect(jsonPath("$.notifyServiceInboundPatterns", empty()))
            .andExpect(jsonPath("$.notifyServiceOutboundPatterns", hasSize(2)))
            .andExpect(jsonPath("$",
                allOf(
                    matchNotifyService(notifyServiceEntity.getID(), "service name", "service description",
                        "https://service.ldn.org/about", "https://service.ldn.org/inbox"),
                    hasJsonPath("$.notifyServiceOutboundPatterns", contains(
                        matchNotifyServicePattern("patternA", "itemFilterA"),
                        matchNotifyServicePattern("patternB", "itemFilterB")
                    ))
                )));

        ReplaceOperation outboundReplaceOperation = new ReplaceOperation(
            "notifyServiceOutboundPatterns[1]/constraint", "itemFilterD");
        ops.clear();
        ops.add(outboundReplaceOperation);
        patchBody = getPatchContent(ops);

        getClient(authToken)
            .perform(patch("/api/ldn/ldnservices/" + notifyServiceEntity.getID())
                .content(patchBody)
                .contentType(MediaType.APPLICATION_JSON_PATCH_JSON))
            .andExpect(status().isOk())
            .andExpect(jsonPath("$.notifyServiceInboundPatterns", empty()))
            .andExpect(jsonPath("$.notifyServiceOutboundPatterns", hasSize(2)))
            .andExpect(jsonPath("$",
                allOf(
                    matchNotifyService(notifyServiceEntity.getID(), "service name", "service description",
                        "https://service.ldn.org/about", "https://service.ldn.org/inbox"),
                    hasJsonPath("$.notifyServiceOutboundPatterns", contains(
                        matchNotifyServicePattern("patternA", "itemFilterA"),
                        matchNotifyServicePattern("patternB", "itemFilterD")
                    ))
                )));
    }

    @Test
    public void NotifyServiceOutboundPatternConstraintReplaceOperationBadRequestTest() throws Exception {

        context.turnOffAuthorisationSystem();

        NotifyServiceEntity notifyServiceEntity =
            NotifyServiceBuilder.createNotifyServiceBuilder(context)
                                .withName("service name")
                                .withDescription("service description")
                                .withUrl("https://service.ldn.org/about")
                                .withLdnUrl("https://service.ldn.org/inbox")
                                .build();

        context.restoreAuthSystemState();

        List<Operation> ops = new ArrayList<Operation>();
        AddOperation outboundAddOperationOne = new AddOperation("notifyServiceOutboundPatterns/-",
            "{\"pattern\":\"patternA\",\"constraint\":\"itemFilterA\"}");

        AddOperation outboundAddOperationTwo = new AddOperation("notifyServiceOutboundPatterns/-",
            "{\"pattern\":\"patternB\",\"constraint\":null}");

        ops.add(outboundAddOperationOne);
        ops.add(outboundAddOperationTwo);
        String patchBody = getPatchContent(ops);

        String authToken = getAuthToken(admin.getEmail(), password);
        getClient(authToken)
            .perform(patch("/api/ldn/ldnservices/" + notifyServiceEntity.getID())
                .content(patchBody)
                .contentType(MediaType.APPLICATION_JSON_PATCH_JSON))
            .andExpect(status().isOk())
            .andExpect(jsonPath("$.notifyServiceInboundPatterns", empty()))
            .andExpect(jsonPath("$.notifyServiceOutboundPatterns", hasSize(2)))
            .andExpect(jsonPath("$",
                allOf(
                    matchNotifyService(notifyServiceEntity.getID(), "service name", "service description",
                        "https://service.ldn.org/about", "https://service.ldn.org/inbox"),
                    hasJsonPath("$.notifyServiceOutboundPatterns", contains(
                        matchNotifyServicePattern("patternA", "itemFilterA"),
                        matchNotifyServicePattern("patternB", null)
                    ))
                )));

        ReplaceOperation outboundReplaceOperation = new ReplaceOperation(
            "notifyServiceOutboundPatterns[1]/constraint", "itemFilterB");
        ops.clear();
        ops.add(outboundReplaceOperation);
        patchBody = getPatchContent(ops);

        // constraint at index 1 is null
        getClient(authToken)
            .perform(patch("/api/ldn/ldnservices/" + notifyServiceEntity.getID())
                .content(patchBody)
                .contentType(MediaType.APPLICATION_JSON_PATCH_JSON))
            .andExpect(status().isBadRequest());
    }

    @Test
    public void NotifyServiceOutboundPatternConstraintRemoveOperationTest() throws Exception {

        context.turnOffAuthorisationSystem();

        NotifyServiceEntity notifyServiceEntity =
            NotifyServiceBuilder.createNotifyServiceBuilder(context)
                                .withName("service name")
                                .withDescription("service description")
                                .withUrl("https://service.ldn.org/about")
                                .withLdnUrl("https://service.ldn.org/inbox")
                                .build();

        context.restoreAuthSystemState();

        List<Operation> ops = new ArrayList<Operation>();
        AddOperation outboundAddOperationOne = new AddOperation("notifyServiceOutboundPatterns/-",
            "{\"pattern\":\"patternA\",\"constraint\":\"itemFilterA\"}");

        AddOperation outboundAddOperationTwo = new AddOperation("notifyServiceOutboundPatterns/-",
            "{\"pattern\":\"patternB\",\"constraint\":\"itemFilterB\"}");

        ops.add(outboundAddOperationOne);
        ops.add(outboundAddOperationTwo);
        String patchBody = getPatchContent(ops);

        String authToken = getAuthToken(admin.getEmail(), password);
        getClient(authToken)
            .perform(patch("/api/ldn/ldnservices/" + notifyServiceEntity.getID())
                .content(patchBody)
                .contentType(MediaType.APPLICATION_JSON_PATCH_JSON))
            .andExpect(status().isOk())
            .andExpect(jsonPath("$.notifyServiceInboundPatterns", empty()))
            .andExpect(jsonPath("$.notifyServiceOutboundPatterns", hasSize(2)))
            .andExpect(jsonPath("$",
                allOf(
                    matchNotifyService(notifyServiceEntity.getID(), "service name", "service description",
                        "https://service.ldn.org/about", "https://service.ldn.org/inbox"),
                    hasJsonPath("$.notifyServiceOutboundPatterns", containsInAnyOrder(
                        matchNotifyServicePattern("patternA", "itemFilterA"),
                        matchNotifyServicePattern("patternB", "itemFilterB")
                    ))
                )));

        RemoveOperation outboundRemoveOperation = new RemoveOperation("notifyServiceOutboundPatterns[0]/constraint");
        ops.clear();
        ops.add(outboundRemoveOperation);
        patchBody = getPatchContent(ops);

        getClient(authToken)
            .perform(patch("/api/ldn/ldnservices/" + notifyServiceEntity.getID())
                .content(patchBody)
                .contentType(MediaType.APPLICATION_JSON_PATCH_JSON))
            .andExpect(status().isOk())
            .andExpect(jsonPath("$.notifyServiceInboundPatterns", empty()))
            .andExpect(jsonPath("$.notifyServiceOutboundPatterns", hasSize(2)))
            .andExpect(jsonPath("$",
                allOf(
                    matchNotifyService(notifyServiceEntity.getID(), "service name", "service description",
                        "https://service.ldn.org/about", "https://service.ldn.org/inbox"),
                    hasJsonPath("$.notifyServiceOutboundPatterns", containsInAnyOrder(
                        matchNotifyServicePattern("patternA", null),
                        matchNotifyServicePattern("patternB", "itemFilterB")
                    ))
                )));
    }

    @Test
    public void NotifyServiceOutboundPatternConstraintRemoveOperationBadRequestTest() throws Exception {

        context.turnOffAuthorisationSystem();

        NotifyServiceEntity notifyServiceEntity =
            NotifyServiceBuilder.createNotifyServiceBuilder(context)
                                .withName("service name")
                                .withDescription("service description")
                                .withUrl("https://service.ldn.org/about")
                                .withLdnUrl("https://service.ldn.org/inbox")
                                .build();

        context.restoreAuthSystemState();

        List<Operation> ops = new ArrayList<Operation>();
        AddOperation outboundAddOperation = new AddOperation("notifyServiceOutboundPatterns/-",
            "{\"pattern\":\"patternA\",\"constraint\":\"itemFilterA\"}");

        ops.add(outboundAddOperation);
        String patchBody = getPatchContent(ops);

        String authToken = getAuthToken(admin.getEmail(), password);
        getClient(authToken)
            .perform(patch("/api/ldn/ldnservices/" + notifyServiceEntity.getID())
                .content(patchBody)
                .contentType(MediaType.APPLICATION_JSON_PATCH_JSON))
            .andExpect(status().isOk())
            .andExpect(jsonPath("$.notifyServiceInboundPatterns", empty()))
            .andExpect(jsonPath("$.notifyServiceOutboundPatterns", hasSize(1)))
            .andExpect(jsonPath("$",
                allOf(
                    matchNotifyService(notifyServiceEntity.getID(), "service name", "service description",
                        "https://service.ldn.org/about", "https://service.ldn.org/inbox"),
                    hasJsonPath("$.notifyServiceOutboundPatterns", hasItem(
                        matchNotifyServicePattern("patternA", "itemFilterA")
                    ))
                )));

        // index out of the range
        RemoveOperation outboundRemoveOperation = new RemoveOperation("notifyServiceOutboundPatterns[1]/constraint");
        ops.clear();
        ops.add(outboundRemoveOperation);
        patchBody = getPatchContent(ops);

        getClient(authToken)
            .perform(patch("/api/ldn/ldnservices/" + notifyServiceEntity.getID())
                .content(patchBody)
                .contentType(MediaType.APPLICATION_JSON_PATCH_JSON))
            .andExpect(status().isBadRequest());
    }

    @Test
    public void NotifyServiceInboundPatternPatternAddOperationTest() throws Exception {

        context.turnOffAuthorisationSystem();

        NotifyServiceEntity notifyServiceEntity =
            NotifyServiceBuilder.createNotifyServiceBuilder(context)
                                .withName("service name")
                                .withDescription("service description")
                                .withUrl("https://service.ldn.org/about")
                                .withLdnUrl("https://service.ldn.org/inbox")
                                .build();

        context.restoreAuthSystemState();

        List<Operation> ops = new ArrayList<Operation>();
        AddOperation inboundAddOperationOne = new AddOperation("notifyServiceInboundPatterns/-",
            "{\"pattern\":null,\"constraint\":\"itemFilterA\",\"automatic\":\"false\"}");

        AddOperation inboundAddOperationTwo = new AddOperation("notifyServiceInboundPatterns/-",
            "{\"pattern\":\"patternB\",\"constraint\":\"itemFilterB\",\"automatic\":\"true\"}");

        ops.add(inboundAddOperationOne);
        ops.add(inboundAddOperationTwo);
        String patchBody = getPatchContent(ops);

        String authToken = getAuthToken(admin.getEmail(), password);
        getClient(authToken)
            .perform(patch("/api/ldn/ldnservices/" + notifyServiceEntity.getID())
                .content(patchBody)
                .contentType(MediaType.APPLICATION_JSON_PATCH_JSON))
            .andExpect(status().isOk())
            .andExpect(jsonPath("$.notifyServiceInboundPatterns", hasSize(2)))
            .andExpect(jsonPath("$.notifyServiceOutboundPatterns", empty()))
            .andExpect(jsonPath("$",
                allOf(
                    matchNotifyService(notifyServiceEntity.getID(), "service name", "service description",
                        "https://service.ldn.org/about", "https://service.ldn.org/inbox"),
                    hasJsonPath("$.notifyServiceInboundPatterns", contains(
                        matchNotifyServicePattern(null, "itemFilterA", false),
                        matchNotifyServicePattern("patternB", "itemFilterB", true)
                    ))
                )));

        AddOperation inboundAddOperation = new AddOperation("notifyServiceInboundPatterns[0]/pattern",
            "patternA");
        ops.clear();
        ops.add(inboundAddOperation);
        patchBody = getPatchContent(ops);

        getClient(authToken)
            .perform(patch("/api/ldn/ldnservices/" + notifyServiceEntity.getID())
                .content(patchBody)
                .contentType(MediaType.APPLICATION_JSON_PATCH_JSON))
            .andExpect(status().isOk())
            .andExpect(jsonPath("$.notifyServiceInboundPatterns", hasSize(2)))
            .andExpect(jsonPath("$.notifyServiceOutboundPatterns", empty()))
            .andExpect(jsonPath("$",
                allOf(
                    matchNotifyService(notifyServiceEntity.getID(), "service name", "service description",
                        "https://service.ldn.org/about", "https://service.ldn.org/inbox"),
                    hasJsonPath("$.notifyServiceInboundPatterns", contains(
                        matchNotifyServicePattern("patternA", "itemFilterA", false),
                        matchNotifyServicePattern("patternB", "itemFilterB", true)
                    ))
                )));
    }

    @Test
    public void NotifyServiceInboundPatternPatternAddOperationBadRequestTest() throws Exception {

        context.turnOffAuthorisationSystem();

        NotifyServiceEntity notifyServiceEntity =
            NotifyServiceBuilder.createNotifyServiceBuilder(context)
                                .withName("service name")
                                .withDescription("service description")
                                .withUrl("https://service.ldn.org/about")
                                .withLdnUrl("https://service.ldn.org/inbox")
                                .build();

        context.restoreAuthSystemState();

        List<Operation> ops = new ArrayList<Operation>();
        AddOperation inboundAddOperationOne = new AddOperation("notifyServiceInboundPatterns/-",
            "{\"pattern\":\"patternA\",\"constraint\":\"itemFilterA\",\"automatic\":\"false\"}");

        AddOperation inboundAddOperationTwo = new AddOperation("notifyServiceInboundPatterns/-",
            "{\"pattern\":\"patternB\",\"constraint\":\"itemFilterB\",\"automatic\":\"true\"}");

        ops.add(inboundAddOperationOne);
        ops.add(inboundAddOperationTwo);
        String patchBody = getPatchContent(ops);

        String authToken = getAuthToken(admin.getEmail(), password);
        getClient(authToken)
            .perform(patch("/api/ldn/ldnservices/" + notifyServiceEntity.getID())
                .content(patchBody)
                .contentType(MediaType.APPLICATION_JSON_PATCH_JSON))
            .andExpect(status().isOk())
            .andExpect(jsonPath("$.notifyServiceInboundPatterns", hasSize(2)))
            .andExpect(jsonPath("$.notifyServiceOutboundPatterns", empty()))
            .andExpect(jsonPath("$",
                allOf(
                    matchNotifyService(notifyServiceEntity.getID(), "service name", "service description",
                        "https://service.ldn.org/about", "https://service.ldn.org/inbox"),
                    hasJsonPath("$.notifyServiceInboundPatterns", contains(
                        matchNotifyServicePattern("patternA", "itemFilterA", false),
                        matchNotifyServicePattern("patternB", "itemFilterB", true)
                    ))
                )));

        AddOperation inboundAddOperation = new AddOperation("notifyServiceInboundPatterns[0]/pattern",
            "patternA");
        ops.clear();
        ops.add(inboundAddOperation);
        patchBody = getPatchContent(ops);

        // pattern at index 0 already has value
        getClient(authToken)
            .perform(patch("/api/ldn/ldnservices/" + notifyServiceEntity.getID())
                .content(patchBody)
                .contentType(MediaType.APPLICATION_JSON_PATCH_JSON))
            .andExpect(status().isBadRequest());
    }

    @Test
    public void NotifyServiceInboundPatternPatternReplaceOperationTest() throws Exception {

        context.turnOffAuthorisationSystem();

        NotifyServiceEntity notifyServiceEntity =
            NotifyServiceBuilder.createNotifyServiceBuilder(context)
                                .withName("service name")
                                .withDescription("service description")
                                .withUrl("https://service.ldn.org/about")
                                .withLdnUrl("https://service.ldn.org/inbox")
                                .build();

        context.restoreAuthSystemState();

        List<Operation> ops = new ArrayList<Operation>();
        AddOperation inboundAddOperationOne = new AddOperation("notifyServiceInboundPatterns/-",
            "{\"pattern\":\"patternA\",\"constraint\":\"itemFilterA\",\"automatic\":\"false\"}");

        AddOperation inboundAddOperationTwo = new AddOperation("notifyServiceInboundPatterns/-",
            "{\"pattern\":\"patternB\",\"constraint\":\"itemFilterB\",\"automatic\":\"true\"}");

        ops.add(inboundAddOperationOne);
        ops.add(inboundAddOperationTwo);
        String patchBody = getPatchContent(ops);

        String authToken = getAuthToken(admin.getEmail(), password);
        getClient(authToken)
            .perform(patch("/api/ldn/ldnservices/" + notifyServiceEntity.getID())
                .content(patchBody)
                .contentType(MediaType.APPLICATION_JSON_PATCH_JSON))
            .andExpect(status().isOk())
            .andExpect(jsonPath("$.notifyServiceInboundPatterns", hasSize(2)))
            .andExpect(jsonPath("$.notifyServiceOutboundPatterns", empty()))
            .andExpect(jsonPath("$",
                allOf(
                    matchNotifyService(notifyServiceEntity.getID(), "service name", "service description",
                        "https://service.ldn.org/about", "https://service.ldn.org/inbox"),
                    hasJsonPath("$.notifyServiceInboundPatterns", contains(
                        matchNotifyServicePattern("patternA", "itemFilterA", false),
                        matchNotifyServicePattern("patternB", "itemFilterB", true)
                    ))
                )));

        ReplaceOperation inboundReplaceOperation = new ReplaceOperation("notifyServiceInboundPatterns[0]/pattern",
            "patternC");
        ops.clear();
        ops.add(inboundReplaceOperation);
        patchBody = getPatchContent(ops);

        getClient(authToken)
            .perform(patch("/api/ldn/ldnservices/" + notifyServiceEntity.getID())
                .content(patchBody)
                .contentType(MediaType.APPLICATION_JSON_PATCH_JSON))
            .andExpect(status().isOk())
            .andExpect(jsonPath("$.notifyServiceInboundPatterns", hasSize(2)))
            .andExpect(jsonPath("$.notifyServiceOutboundPatterns", empty()))
            .andExpect(jsonPath("$",
                allOf(
                    matchNotifyService(notifyServiceEntity.getID(), "service name", "service description",
                        "https://service.ldn.org/about", "https://service.ldn.org/inbox"),
                    hasJsonPath("$.notifyServiceInboundPatterns", contains(
                        matchNotifyServicePattern("patternC", "itemFilterA", false),
                        matchNotifyServicePattern("patternB", "itemFilterB", true)
                    ))
                )));
    }

    @Test
    public void NotifyServiceInboundPatternPatternReplaceOperationBadRequestTest() throws Exception {

        context.turnOffAuthorisationSystem();

        NotifyServiceEntity notifyServiceEntity =
            NotifyServiceBuilder.createNotifyServiceBuilder(context)
                                .withName("service name")
                                .withDescription("service description")
                                .withUrl("https://service.ldn.org/about")
                                .withLdnUrl("https://service.ldn.org/inbox")
                                .build();

        context.restoreAuthSystemState();

        List<Operation> ops = new ArrayList<Operation>();
        AddOperation inboundAddOperationOne = new AddOperation("notifyServiceInboundPatterns/-",
            "{\"pattern\":null,\"constraint\":\"itemFilterA\",\"automatic\":\"false\"}");

        AddOperation inboundAddOperationTwo = new AddOperation("notifyServiceInboundPatterns/-",
            "{\"pattern\":\"patternB\",\"constraint\":\"itemFilterB\",\"automatic\":\"true\"}");

        ops.add(inboundAddOperationOne);
        ops.add(inboundAddOperationTwo);
        String patchBody = getPatchContent(ops);

        String authToken = getAuthToken(admin.getEmail(), password);
        getClient(authToken)
            .perform(patch("/api/ldn/ldnservices/" + notifyServiceEntity.getID())
                .content(patchBody)
                .contentType(MediaType.APPLICATION_JSON_PATCH_JSON))
            .andExpect(status().isOk())
            .andExpect(jsonPath("$.notifyServiceInboundPatterns", hasSize(2)))
            .andExpect(jsonPath("$.notifyServiceOutboundPatterns", empty()))
            .andExpect(jsonPath("$",
                allOf(
                    matchNotifyService(notifyServiceEntity.getID(), "service name", "service description",
                        "https://service.ldn.org/about", "https://service.ldn.org/inbox"),
                    hasJsonPath("$.notifyServiceInboundPatterns", contains(
                        matchNotifyServicePattern(null, "itemFilterA", false),
                        matchNotifyServicePattern("patternB", "itemFilterB", true)
                    ))
                )));

        ReplaceOperation inboundReplaceOperation = new ReplaceOperation("notifyServiceInboundPatterns[0]/pattern",
            "patternA");
        ops.clear();
        ops.add(inboundReplaceOperation);
        patchBody = getPatchContent(ops);

        // pattern at index 0 is null
        getClient(authToken)
            .perform(patch("/api/ldn/ldnservices/" + notifyServiceEntity.getID())
                .content(patchBody)
                .contentType(MediaType.APPLICATION_JSON_PATCH_JSON))
            .andExpect(status().isBadRequest());
    }

    @Test
    public void NotifyServiceInboundPatternAutomaticReplaceOperationTest() throws Exception {

        context.turnOffAuthorisationSystem();

        NotifyServiceEntity notifyServiceEntity =
            NotifyServiceBuilder.createNotifyServiceBuilder(context)
                                .withName("service name")
                                .withDescription("service description")
                                .withUrl("https://service.ldn.org/about")
                                .withLdnUrl("https://service.ldn.org/inbox")
                                .build();

        context.restoreAuthSystemState();

        List<Operation> ops = new ArrayList<Operation>();
        AddOperation inboundAddOperationOne = new AddOperation("notifyServiceInboundPatterns/-",
            "{\"pattern\":\"patternA\",\"constraint\":\"itemFilterA\",\"automatic\":\"false\"}");

        AddOperation inboundAddOperationTwo = new AddOperation("notifyServiceInboundPatterns/-",
            "{\"pattern\":\"patternB\",\"constraint\":\"itemFilterB\",\"automatic\":\"true\"}");

        ops.add(inboundAddOperationOne);
        ops.add(inboundAddOperationTwo);
        String patchBody = getPatchContent(ops);

        String authToken = getAuthToken(admin.getEmail(), password);
        getClient(authToken)
            .perform(patch("/api/ldn/ldnservices/" + notifyServiceEntity.getID())
                .content(patchBody)
                .contentType(MediaType.APPLICATION_JSON_PATCH_JSON))
            .andExpect(status().isOk())
            .andExpect(jsonPath("$.notifyServiceInboundPatterns", hasSize(2)))
            .andExpect(jsonPath("$.notifyServiceOutboundPatterns", empty()))
            .andExpect(jsonPath("$",
                allOf(
                    matchNotifyService(notifyServiceEntity.getID(), "service name", "service description",
                        "https://service.ldn.org/about", "https://service.ldn.org/inbox"),
                    hasJsonPath("$.notifyServiceInboundPatterns", contains(
                        matchNotifyServicePattern("patternA", "itemFilterA", false),
                        matchNotifyServicePattern("patternB", "itemFilterB", true)
                    ))
                )));

        ReplaceOperation inboundReplaceOperation = new ReplaceOperation("notifyServiceInboundPatterns[0]/automatic",
            "true");
        ops.clear();
        ops.add(inboundReplaceOperation);
        patchBody = getPatchContent(ops);

        getClient(authToken)
            .perform(patch("/api/ldn/ldnservices/" + notifyServiceEntity.getID())
                .content(patchBody)
                .contentType(MediaType.APPLICATION_JSON_PATCH_JSON))
            .andExpect(status().isOk())
            .andExpect(jsonPath("$.notifyServiceInboundPatterns", hasSize(2)))
            .andExpect(jsonPath("$.notifyServiceOutboundPatterns", empty()))
            .andExpect(jsonPath("$",
                allOf(
                    matchNotifyService(notifyServiceEntity.getID(), "service name", "service description",
                        "https://service.ldn.org/about", "https://service.ldn.org/inbox"),
                    hasJsonPath("$.notifyServiceInboundPatterns", contains(
                        matchNotifyServicePattern("patternA", "itemFilterA", true),
                        matchNotifyServicePattern("patternB", "itemFilterB", true)
                    ))
                )));
    }

    @Test
    public void NotifyServiceInboundPatternAutomaticReplaceOperationBadRequestTest() throws Exception {

        context.turnOffAuthorisationSystem();

        NotifyServiceEntity notifyServiceEntity =
            NotifyServiceBuilder.createNotifyServiceBuilder(context)
                                .withName("service name")
                                .withDescription("service description")
                                .withUrl("https://service.ldn.org/about")
                                .withLdnUrl("https://service.ldn.org/inbox")
                                .build();

        context.restoreAuthSystemState();

        List<Operation> ops = new ArrayList<Operation>();
        AddOperation inboundAddOperationOne = new AddOperation("notifyServiceInboundPatterns/-",
            "{\"pattern\":\"patternA\",\"constraint\":\"itemFilterA\",\"automatic\":\"false\"}");

        AddOperation inboundAddOperationTwo = new AddOperation("notifyServiceInboundPatterns/-",
            "{\"pattern\":\"patternB\",\"constraint\":\"itemFilterB\",\"automatic\":\"true\"}");

        ops.add(inboundAddOperationOne);
        ops.add(inboundAddOperationTwo);
        String patchBody = getPatchContent(ops);

        String authToken = getAuthToken(admin.getEmail(), password);
        getClient(authToken)
            .perform(patch("/api/ldn/ldnservices/" + notifyServiceEntity.getID())
                .content(patchBody)
                .contentType(MediaType.APPLICATION_JSON_PATCH_JSON))
            .andExpect(status().isOk())
            .andExpect(jsonPath("$.notifyServiceInboundPatterns", hasSize(2)))
            .andExpect(jsonPath("$.notifyServiceOutboundPatterns", empty()))
            .andExpect(jsonPath("$",
                allOf(
                    matchNotifyService(notifyServiceEntity.getID(), "service name", "service description",
                        "https://service.ldn.org/about", "https://service.ldn.org/inbox"),
                    hasJsonPath("$.notifyServiceInboundPatterns", contains(
                        matchNotifyServicePattern("patternA", "itemFilterA", false),
                        matchNotifyServicePattern("patternB", "itemFilterB", true)
                    ))
                )));

        ReplaceOperation inboundReplaceOperation = new ReplaceOperation("notifyServiceInboundPatterns[0]/automatic",
            "test");
        ops.clear();
        ops.add(inboundReplaceOperation);
        patchBody = getPatchContent(ops);

        // patch not boolean value
        getClient(authToken)
            .perform(patch("/api/ldn/ldnservices/" + notifyServiceEntity.getID())
                .content(patchBody)
                .contentType(MediaType.APPLICATION_JSON_PATCH_JSON))
            .andExpect(status().isBadRequest());
    }

    @Test
    public void NotifyServiceOutboundPatternPatternAddOperationTest() throws Exception {

        context.turnOffAuthorisationSystem();

        NotifyServiceEntity notifyServiceEntity =
            NotifyServiceBuilder.createNotifyServiceBuilder(context)
                                .withName("service name")
                                .withDescription("service description")
                                .withUrl("https://service.ldn.org/about")
                                .withLdnUrl("https://service.ldn.org/inbox")
                                .build();

        context.restoreAuthSystemState();

        List<Operation> ops = new ArrayList<Operation>();
        AddOperation outboundAddOperationOne = new AddOperation("notifyServiceOutboundPatterns/-",
            "{\"pattern\":\"patternA\",\"constraint\":\"itemFilterA\"}");

        AddOperation outboundAddOperationTwo = new AddOperation("notifyServiceOutboundPatterns/-",
            "{\"pattern\":null,\"constraint\":\"itemFilterB\"}");

        ops.add(outboundAddOperationOne);
        ops.add(outboundAddOperationTwo);
        String patchBody = getPatchContent(ops);

        String authToken = getAuthToken(admin.getEmail(), password);
        getClient(authToken)
            .perform(patch("/api/ldn/ldnservices/" + notifyServiceEntity.getID())
                .content(patchBody)
                .contentType(MediaType.APPLICATION_JSON_PATCH_JSON))
            .andExpect(status().isOk())
            .andExpect(jsonPath("$.notifyServiceInboundPatterns", empty()))
            .andExpect(jsonPath("$.notifyServiceOutboundPatterns", hasSize(2)))
            .andExpect(jsonPath("$",
                allOf(
                    matchNotifyService(notifyServiceEntity.getID(), "service name", "service description",
                        "https://service.ldn.org/about", "https://service.ldn.org/inbox"),
                    hasJsonPath("$.notifyServiceOutboundPatterns", contains(
                        matchNotifyServicePattern("patternA", "itemFilterA"),
                        matchNotifyServicePattern(null, "itemFilterB")
                    ))
                )));

        AddOperation outboundAddOperation = new AddOperation("notifyServiceOutboundPatterns[1]/pattern",
            "patternB");
        ops.clear();
        ops.add(outboundAddOperation);
        patchBody = getPatchContent(ops);

        getClient(authToken)
            .perform(patch("/api/ldn/ldnservices/" + notifyServiceEntity.getID())
                .content(patchBody)
                .contentType(MediaType.APPLICATION_JSON_PATCH_JSON))
            .andExpect(status().isOk())
            .andExpect(jsonPath("$.notifyServiceInboundPatterns", empty()))
            .andExpect(jsonPath("$.notifyServiceOutboundPatterns", hasSize(2)))
            .andExpect(jsonPath("$",
                allOf(
                    matchNotifyService(notifyServiceEntity.getID(), "service name", "service description",
                        "https://service.ldn.org/about", "https://service.ldn.org/inbox"),
                    hasJsonPath("$.notifyServiceOutboundPatterns", contains(
                        matchNotifyServicePattern("patternA", "itemFilterA"),
                        matchNotifyServicePattern("patternB", "itemFilterB")
                    ))
                )));
    }

    @Test
    public void NotifyServiceOutboundPatternPatternAddOperationBadRequestTest() throws Exception {

        context.turnOffAuthorisationSystem();

        NotifyServiceEntity notifyServiceEntity =
            NotifyServiceBuilder.createNotifyServiceBuilder(context)
                                .withName("service name")
                                .withDescription("service description")
                                .withUrl("https://service.ldn.org/about")
                                .withLdnUrl("https://service.ldn.org/inbox")
                                .build();

        context.restoreAuthSystemState();

        List<Operation> ops = new ArrayList<Operation>();
        AddOperation outboundAddOperationOne = new AddOperation("notifyServiceOutboundPatterns/-",
            "{\"pattern\":\"patternA\",\"constraint\":\"itemFilterA\"}");

        AddOperation outboundAddOperationTwo = new AddOperation("notifyServiceOutboundPatterns/-",
            "{\"pattern\":\"patternB\",\"constraint\":\"itemFilterB\"}");

        ops.add(outboundAddOperationOne);
        ops.add(outboundAddOperationTwo);
        String patchBody = getPatchContent(ops);

        String authToken = getAuthToken(admin.getEmail(), password);
        getClient(authToken)
            .perform(patch("/api/ldn/ldnservices/" + notifyServiceEntity.getID())
                .content(patchBody)
                .contentType(MediaType.APPLICATION_JSON_PATCH_JSON))
            .andExpect(status().isOk())
            .andExpect(jsonPath("$.notifyServiceInboundPatterns", empty()))
            .andExpect(jsonPath("$.notifyServiceOutboundPatterns", hasSize(2)))
            .andExpect(jsonPath("$",
                allOf(
                    matchNotifyService(notifyServiceEntity.getID(), "service name", "service description",
                        "https://service.ldn.org/about", "https://service.ldn.org/inbox"),
                    hasJsonPath("$.notifyServiceOutboundPatterns", contains(
                        matchNotifyServicePattern("patternA", "itemFilterA"),
                        matchNotifyServicePattern("patternB", "itemFilterB")
                    ))
                )));

        AddOperation outboundAddOperation = new AddOperation("notifyServiceOutboundPatterns[1]/pattern",
            "patternB");
        ops.clear();
        ops.add(outboundAddOperation);
        patchBody = getPatchContent(ops);

        // pattern at index 1 already has value
        getClient(authToken)
            .perform(patch("/api/ldn/ldnservices/" + notifyServiceEntity.getID())
                .content(patchBody)
                .contentType(MediaType.APPLICATION_JSON_PATCH_JSON))
            .andExpect(status().isBadRequest());
    }

    @Test
    public void NotifyServiceOutboundPatternPatternReplaceOperationTest() throws Exception {

        context.turnOffAuthorisationSystem();

        NotifyServiceEntity notifyServiceEntity =
            NotifyServiceBuilder.createNotifyServiceBuilder(context)
                                .withName("service name")
                                .withDescription("service description")
                                .withUrl("https://service.ldn.org/about")
                                .withLdnUrl("https://service.ldn.org/inbox")
                                .build();

        context.restoreAuthSystemState();

        List<Operation> ops = new ArrayList<Operation>();
        AddOperation outboundAddOperationOne = new AddOperation("notifyServiceOutboundPatterns/-",
            "{\"pattern\":\"patternA\",\"constraint\":\"itemFilterA\"}");

        AddOperation outboundAddOperationTwo = new AddOperation("notifyServiceOutboundPatterns/-",
            "{\"pattern\":\"patternB\",\"constraint\":\"itemFilterB\"}");

        ops.add(outboundAddOperationOne);
        ops.add(outboundAddOperationTwo);
        String patchBody = getPatchContent(ops);

        String authToken = getAuthToken(admin.getEmail(), password);
        getClient(authToken)
            .perform(patch("/api/ldn/ldnservices/" + notifyServiceEntity.getID())
                .content(patchBody)
                .contentType(MediaType.APPLICATION_JSON_PATCH_JSON))
            .andExpect(status().isOk())
            .andExpect(jsonPath("$.notifyServiceInboundPatterns", empty()))
            .andExpect(jsonPath("$.notifyServiceOutboundPatterns", hasSize(2)))
            .andExpect(jsonPath("$",
                allOf(
                    matchNotifyService(notifyServiceEntity.getID(), "service name", "service description",
                        "https://service.ldn.org/about", "https://service.ldn.org/inbox"),
                    hasJsonPath("$.notifyServiceOutboundPatterns", contains(
                        matchNotifyServicePattern("patternA", "itemFilterA"),
                        matchNotifyServicePattern("patternB", "itemFilterB")
                    ))
                )));

        ReplaceOperation outboundReplaceOperation = new ReplaceOperation("notifyServiceOutboundPatterns[1]/pattern",
            "patternD");
        ops.clear();
        ops.add(outboundReplaceOperation);
        patchBody = getPatchContent(ops);

        getClient(authToken)
            .perform(patch("/api/ldn/ldnservices/" + notifyServiceEntity.getID())
                .content(patchBody)
                .contentType(MediaType.APPLICATION_JSON_PATCH_JSON))
            .andExpect(status().isOk())
            .andExpect(jsonPath("$.notifyServiceInboundPatterns", empty()))
            .andExpect(jsonPath("$.notifyServiceOutboundPatterns", hasSize(2)))
            .andExpect(jsonPath("$",
                allOf(
                    matchNotifyService(notifyServiceEntity.getID(), "service name", "service description",
                        "https://service.ldn.org/about", "https://service.ldn.org/inbox"),
                    hasJsonPath("$.notifyServiceOutboundPatterns", contains(
                        matchNotifyServicePattern("patternA", "itemFilterA"),
                        matchNotifyServicePattern("patternD", "itemFilterB")
                    ))
                )));
    }

    @Test
    public void NotifyServiceOutboundPatternPatternReplaceOperationBadRequestTest() throws Exception {

        context.turnOffAuthorisationSystem();

        NotifyServiceEntity notifyServiceEntity =
            NotifyServiceBuilder.createNotifyServiceBuilder(context)
                                .withName("service name")
                                .withDescription("service description")
                                .withUrl("https://service.ldn.org/about")
                                .withLdnUrl("https://service.ldn.org/inbox")
                                .build();

        context.restoreAuthSystemState();

        List<Operation> ops = new ArrayList<Operation>();
        AddOperation outboundAddOperationOne = new AddOperation("notifyServiceOutboundPatterns/-",
            "{\"pattern\":\"patternA\",\"constraint\":\"itemFilterA\"}");

        AddOperation outboundAddOperationTwo = new AddOperation("notifyServiceOutboundPatterns/-",
            "{\"pattern\":null,\"constraint\":\"itemFilterB\"}");

        ops.add(outboundAddOperationOne);
        ops.add(outboundAddOperationTwo);
        String patchBody = getPatchContent(ops);

        String authToken = getAuthToken(admin.getEmail(), password);
        getClient(authToken)
            .perform(patch("/api/ldn/ldnservices/" + notifyServiceEntity.getID())
                .content(patchBody)
                .contentType(MediaType.APPLICATION_JSON_PATCH_JSON))
            .andExpect(status().isOk())
            .andExpect(jsonPath("$.notifyServiceInboundPatterns", empty()))
            .andExpect(jsonPath("$.notifyServiceOutboundPatterns", hasSize(2)))
            .andExpect(jsonPath("$",
                allOf(
                    matchNotifyService(notifyServiceEntity.getID(), "service name", "service description",
                        "https://service.ldn.org/about", "https://service.ldn.org/inbox"),
                    hasJsonPath("$.notifyServiceOutboundPatterns", contains(
                        matchNotifyServicePattern("patternA", "itemFilterA"),
                        matchNotifyServicePattern(null, "itemFilterB")
                    ))
                )));

        ReplaceOperation outboundReplaceOperation = new ReplaceOperation("notifyServiceOutboundPatterns[1]/pattern",
            "patternB");
        ops.clear();
        ops.add(outboundReplaceOperation);
        patchBody = getPatchContent(ops);

        // pattern at index 1 is null
        getClient(authToken)
            .perform(patch("/api/ldn/ldnservices/" + notifyServiceEntity.getID())
                .content(patchBody)
                .contentType(MediaType.APPLICATION_JSON_PATCH_JSON))
            .andExpect(status().isBadRequest());
    }

    @Test
    public void NotifyServiceInboundPatternsReplaceOperationTest() throws Exception {

        context.turnOffAuthorisationSystem();

        NotifyServiceEntity notifyServiceEntity =
            NotifyServiceBuilder.createNotifyServiceBuilder(context)
                                .withName("service name")
                                .withDescription("service description")
                                .withUrl("https://service.ldn.org/about")
                                .withLdnUrl("https://service.ldn.org/inbox")
                                .build();

        context.restoreAuthSystemState();

        List<Operation> ops = new ArrayList<Operation>();
        AddOperation inboundAddOperationOne = new AddOperation("notifyServiceInboundPatterns/-",
            "{\"pattern\":\"patternA\",\"constraint\":\"itemFilterA\",\"automatic\":\"false\"}");

        AddOperation inboundAddOperationTwo = new AddOperation("notifyServiceInboundPatterns/-",
            "{\"pattern\":\"patternB\",\"constraint\":\"itemFilterB\",\"automatic\":\"true\"}");

        ops.add(inboundAddOperationOne);
        ops.add(inboundAddOperationTwo);
        String patchBody = getPatchContent(ops);

        String authToken = getAuthToken(admin.getEmail(), password);
        getClient(authToken)
            .perform(patch("/api/ldn/ldnservices/" + notifyServiceEntity.getID())
                .content(patchBody)
                .contentType(MediaType.APPLICATION_JSON_PATCH_JSON))
            .andExpect(status().isOk())
            .andExpect(jsonPath("$.notifyServiceInboundPatterns", hasSize(2)))
            .andExpect(jsonPath("$.notifyServiceOutboundPatterns", empty()))
            .andExpect(jsonPath("$",
                allOf(
                    matchNotifyService(notifyServiceEntity.getID(), "service name", "service description",
                        "https://service.ldn.org/about", "https://service.ldn.org/inbox"),
                    hasJsonPath("$.notifyServiceInboundPatterns", containsInAnyOrder(
                        matchNotifyServicePattern("patternA", "itemFilterA", false),
                        matchNotifyServicePattern("patternB", "itemFilterB", true)
                    ))
                )));

        ReplaceOperation inboundReplaceOperation = new ReplaceOperation("notifyServiceInboundPatterns",
            "[{\"pattern\":\"patternC\",\"constraint\":\"itemFilterC\",\"automatic\":\"true\"}," +
                "{\"pattern\":\"patternD\",\"constraint\":\"itemFilterD\",\"automatic\":\"true\"}]");
        ops.clear();
        ops.add(inboundReplaceOperation);
        patchBody = getPatchContent(ops);

        getClient(authToken)
            .perform(patch("/api/ldn/ldnservices/" + notifyServiceEntity.getID())
                .content(patchBody)
                .contentType(MediaType.APPLICATION_JSON_PATCH_JSON))
            .andExpect(status().isOk())
            .andExpect(jsonPath("$.notifyServiceInboundPatterns", hasSize(2)))
            .andExpect(jsonPath("$.notifyServiceOutboundPatterns", empty()))
            .andExpect(jsonPath("$",
                allOf(
                    matchNotifyService(notifyServiceEntity.getID(), "service name", "service description",
                        "https://service.ldn.org/about", "https://service.ldn.org/inbox"),
                    hasJsonPath("$.notifyServiceInboundPatterns", containsInAnyOrder(
                        matchNotifyServicePattern("patternC", "itemFilterC", true),
                        matchNotifyServicePattern("patternD", "itemFilterD", true)
                    ))
                )));
    }

    @Test
    public void NotifyServiceInboundPatternsReplaceWithEmptyArrayOperationTest() throws Exception {

        context.turnOffAuthorisationSystem();

        NotifyServiceEntity notifyServiceEntity =
            NotifyServiceBuilder.createNotifyServiceBuilder(context)
                                .withName("service name")
                                .withDescription("service description")
                                .withUrl("https://service.ldn.org/about")
                                .withLdnUrl("https://service.ldn.org/inbox")
                                .build();

        context.restoreAuthSystemState();

        List<Operation> ops = new ArrayList<Operation>();
        AddOperation inboundAddOperationOne = new AddOperation("notifyServiceInboundPatterns/-",
            "{\"pattern\":\"patternA\",\"constraint\":\"itemFilterA\",\"automatic\":\"false\"}");

        AddOperation inboundAddOperationTwo = new AddOperation("notifyServiceInboundPatterns/-",
            "{\"pattern\":\"patternB\",\"constraint\":\"itemFilterB\",\"automatic\":\"true\"}");

        ops.add(inboundAddOperationOne);
        ops.add(inboundAddOperationTwo);
        String patchBody = getPatchContent(ops);

        String authToken = getAuthToken(admin.getEmail(), password);
        getClient(authToken)
            .perform(patch("/api/ldn/ldnservices/" + notifyServiceEntity.getID())
                .content(patchBody)
                .contentType(MediaType.APPLICATION_JSON_PATCH_JSON))
            .andExpect(status().isOk())
            .andExpect(jsonPath("$.notifyServiceInboundPatterns", hasSize(2)))
            .andExpect(jsonPath("$.notifyServiceOutboundPatterns", empty()))
            .andExpect(jsonPath("$",
                allOf(
                    matchNotifyService(notifyServiceEntity.getID(), "service name", "service description",
                        "https://service.ldn.org/about", "https://service.ldn.org/inbox"),
                    hasJsonPath("$.notifyServiceInboundPatterns", containsInAnyOrder(
                        matchNotifyServicePattern("patternA", "itemFilterA", false),
                        matchNotifyServicePattern("patternB", "itemFilterB", true)
                    ))
                )));

        // empty array will only remove all old patterns
        ReplaceOperation inboundReplaceOperation = new ReplaceOperation("notifyServiceInboundPatterns", "[]");
        ops.clear();
        ops.add(inboundReplaceOperation);
        patchBody = getPatchContent(ops);

        getClient(authToken)
            .perform(patch("/api/ldn/ldnservices/" + notifyServiceEntity.getID())
                .content(patchBody)
                .contentType(MediaType.APPLICATION_JSON_PATCH_JSON))
            .andExpect(status().isOk())
            .andExpect(jsonPath("$.notifyServiceInboundPatterns", empty()))
            .andExpect(jsonPath("$.notifyServiceOutboundPatterns", empty()));
    }

    @Test
    public void NotifyServiceInboundPatternsReplaceOperationBadRequestTest() throws Exception {

        context.turnOffAuthorisationSystem();

        NotifyServiceEntity notifyServiceEntity =
            NotifyServiceBuilder.createNotifyServiceBuilder(context)
                                .withName("service name")
                                .withDescription("service description")
                                .withUrl("https://service.ldn.org/about")
                                .withLdnUrl("https://service.ldn.org/inbox")
                                .build();

        context.restoreAuthSystemState();

        List<Operation> ops = new ArrayList<Operation>();
        AddOperation inboundAddOperationOne = new AddOperation("notifyServiceInboundPatterns/-",
            "{\"pattern\":\"patternA\",\"constraint\":\"itemFilterA\",\"automatic\":\"false\"}");

        AddOperation inboundAddOperationTwo = new AddOperation("notifyServiceInboundPatterns/-",
            "{\"pattern\":\"patternB\",\"constraint\":\"itemFilterB\",\"automatic\":\"true\"}");

        ops.add(inboundAddOperationOne);
        ops.add(inboundAddOperationTwo);
        String patchBody = getPatchContent(ops);

        String authToken = getAuthToken(admin.getEmail(), password);
        getClient(authToken)
            .perform(patch("/api/ldn/ldnservices/" + notifyServiceEntity.getID())
                .content(patchBody)
                .contentType(MediaType.APPLICATION_JSON_PATCH_JSON))
            .andExpect(status().isOk())
            .andExpect(jsonPath("$.notifyServiceInboundPatterns", hasSize(2)))
            .andExpect(jsonPath("$.notifyServiceOutboundPatterns", empty()))
            .andExpect(jsonPath("$",
                allOf(
                    matchNotifyService(notifyServiceEntity.getID(), "service name", "service description",
                        "https://service.ldn.org/about", "https://service.ldn.org/inbox"),
                    hasJsonPath("$.notifyServiceInboundPatterns", containsInAnyOrder(
                        matchNotifyServicePattern("patternA", "itemFilterA", false),
                        matchNotifyServicePattern("patternB", "itemFilterB", true)
                    ))
                )));

        // value must be an array not object
        ReplaceOperation inboundReplaceOperation = new ReplaceOperation("notifyServiceInboundPatterns",
            "{\"pattern\":\"patternB\",\"constraint\":\"itemFilterB\",\"automatic\":\"true\"}");
        ops.clear();
        ops.add(inboundReplaceOperation);
        patchBody = getPatchContent(ops);

        getClient(authToken)
            .perform(patch("/api/ldn/ldnservices/" + notifyServiceEntity.getID())
                .content(patchBody)
                .contentType(MediaType.APPLICATION_JSON_PATCH_JSON))
            .andExpect(status().isBadRequest());
    }

    @Test
    public void NotifyServiceOutboundPatternsReplaceOperationTest() throws Exception {

        context.turnOffAuthorisationSystem();

        NotifyServiceEntity notifyServiceEntity =
            NotifyServiceBuilder.createNotifyServiceBuilder(context)
                                .withName("service name")
                                .withDescription("service description")
                                .withUrl("https://service.ldn.org/about")
                                .withLdnUrl("https://service.ldn.org/inbox")
                                .build();

        context.restoreAuthSystemState();

        List<Operation> ops = new ArrayList<Operation>();
        AddOperation outboundAddOperationOne = new AddOperation("notifyServiceOutboundPatterns/-",
            "{\"pattern\":\"patternA\",\"constraint\":\"itemFilterA\"}");

        AddOperation outboundAddOperationTwo = new AddOperation("notifyServiceOutboundPatterns/-",
            "{\"pattern\":\"patternB\",\"constraint\":\"itemFilterB\"}");

        ops.add(outboundAddOperationOne);
        ops.add(outboundAddOperationTwo);
        String patchBody = getPatchContent(ops);

        String authToken = getAuthToken(admin.getEmail(), password);
        getClient(authToken)
            .perform(patch("/api/ldn/ldnservices/" + notifyServiceEntity.getID())
                .content(patchBody)
                .contentType(MediaType.APPLICATION_JSON_PATCH_JSON))
            .andExpect(status().isOk())
            .andExpect(jsonPath("$.notifyServiceInboundPatterns", empty()))
            .andExpect(jsonPath("$.notifyServiceOutboundPatterns", hasSize(2)))
            .andExpect(jsonPath("$",
                allOf(
                    matchNotifyService(notifyServiceEntity.getID(), "service name", "service description",
                        "https://service.ldn.org/about", "https://service.ldn.org/inbox"),
                    hasJsonPath("$.notifyServiceOutboundPatterns", containsInAnyOrder(
                        matchNotifyServicePattern("patternA", "itemFilterA"),
                        matchNotifyServicePattern("patternB", "itemFilterB")
                    ))
                )));

        ReplaceOperation outboundReplaceOperation = new ReplaceOperation("notifyServiceOutboundPatterns",
            "[{\"pattern\":\"patternC\",\"constraint\":\"itemFilterC\"}," +
                "{\"pattern\":\"patternD\",\"constraint\":\"itemFilterD\"}]");
        ops.clear();
        ops.add(outboundReplaceOperation);
        patchBody = getPatchContent(ops);

        getClient(authToken)
            .perform(patch("/api/ldn/ldnservices/" + notifyServiceEntity.getID())
                .content(patchBody)
                .contentType(MediaType.APPLICATION_JSON_PATCH_JSON))
            .andExpect(status().isOk())
            .andExpect(jsonPath("$.notifyServiceInboundPatterns", empty()))
            .andExpect(jsonPath("$.notifyServiceOutboundPatterns", hasSize(2)))
            .andExpect(jsonPath("$",
                allOf(
                    matchNotifyService(notifyServiceEntity.getID(), "service name", "service description",
                        "https://service.ldn.org/about", "https://service.ldn.org/inbox"),
                    hasJsonPath("$.notifyServiceOutboundPatterns", containsInAnyOrder(
                        matchNotifyServicePattern("patternC", "itemFilterC"),
                        matchNotifyServicePattern("patternD", "itemFilterD")
                    ))
                )));
    }

    @Test
    public void NotifyServiceOutboundPatternsReplaceWithEmptyArrayOperationTest() throws Exception {

        context.turnOffAuthorisationSystem();

        NotifyServiceEntity notifyServiceEntity =
            NotifyServiceBuilder.createNotifyServiceBuilder(context)
                                .withName("service name")
                                .withDescription("service description")
                                .withUrl("https://service.ldn.org/about")
                                .withLdnUrl("https://service.ldn.org/inbox")
                                .build();

        context.restoreAuthSystemState();

        List<Operation> ops = new ArrayList<Operation>();
        AddOperation outboundAddOperationOne = new AddOperation("notifyServiceOutboundPatterns/-",
            "{\"pattern\":\"patternA\",\"constraint\":\"itemFilterA\"}");

        AddOperation outboundAddOperationTwo = new AddOperation("notifyServiceOutboundPatterns/-",
            "{\"pattern\":\"patternB\",\"constraint\":\"itemFilterB\"}");

        ops.add(outboundAddOperationOne);
        ops.add(outboundAddOperationTwo);
        String patchBody = getPatchContent(ops);

        String authToken = getAuthToken(admin.getEmail(), password);
        getClient(authToken)
            .perform(patch("/api/ldn/ldnservices/" + notifyServiceEntity.getID())
                .content(patchBody)
                .contentType(MediaType.APPLICATION_JSON_PATCH_JSON))
            .andExpect(status().isOk())
            .andExpect(jsonPath("$.notifyServiceInboundPatterns", empty()))
            .andExpect(jsonPath("$.notifyServiceOutboundPatterns", hasSize(2)))
            .andExpect(jsonPath("$",
                allOf(
                    matchNotifyService(notifyServiceEntity.getID(), "service name", "service description",
                        "https://service.ldn.org/about", "https://service.ldn.org/inbox"),
                    hasJsonPath("$.notifyServiceOutboundPatterns", containsInAnyOrder(
                        matchNotifyServicePattern("patternA", "itemFilterA"),
                        matchNotifyServicePattern("patternB", "itemFilterB")
                    ))
                )));

        // empty array will only remove all old patterns
        ReplaceOperation outboundReplaceOperation = new ReplaceOperation("notifyServiceOutboundPatterns", "[]");
        ops.clear();
        ops.add(outboundReplaceOperation);
        patchBody = getPatchContent(ops);

        getClient(authToken)
            .perform(patch("/api/ldn/ldnservices/" + notifyServiceEntity.getID())
                .content(patchBody)
                .contentType(MediaType.APPLICATION_JSON_PATCH_JSON))
            .andExpect(status().isOk())
            .andExpect(jsonPath("$.notifyServiceInboundPatterns", empty()))
            .andExpect(jsonPath("$.notifyServiceOutboundPatterns", empty()));
    }

    @Test
    public void NotifyServiceOutboundPatternsReplaceOperationBadRequestTest() throws Exception {

        context.turnOffAuthorisationSystem();

        NotifyServiceEntity notifyServiceEntity =
            NotifyServiceBuilder.createNotifyServiceBuilder(context)
                                .withName("service name")
                                .withDescription("service description")
                                .withUrl("https://service.ldn.org/about")
                                .withLdnUrl("https://service.ldn.org/inbox")
                                .build();

        context.restoreAuthSystemState();

        List<Operation> ops = new ArrayList<Operation>();
        AddOperation outboundAddOperationOne = new AddOperation("notifyServiceOutboundPatterns/-",
            "{\"pattern\":\"patternA\",\"constraint\":\"itemFilterA\"}");

        AddOperation outboundAddOperationTwo = new AddOperation("notifyServiceOutboundPatterns/-",
            "{\"pattern\":\"patternB\",\"constraint\":\"itemFilterB\"}");

        ops.add(outboundAddOperationOne);
        ops.add(outboundAddOperationTwo);
        String patchBody = getPatchContent(ops);

        String authToken = getAuthToken(admin.getEmail(), password);
        getClient(authToken)
            .perform(patch("/api/ldn/ldnservices/" + notifyServiceEntity.getID())
                .content(patchBody)
                .contentType(MediaType.APPLICATION_JSON_PATCH_JSON))
            .andExpect(status().isOk())
            .andExpect(jsonPath("$.notifyServiceInboundPatterns", empty()))
            .andExpect(jsonPath("$.notifyServiceOutboundPatterns", hasSize(2)))
            .andExpect(jsonPath("$",
                allOf(
                    matchNotifyService(notifyServiceEntity.getID(), "service name", "service description",
                        "https://service.ldn.org/about", "https://service.ldn.org/inbox"),
                    hasJsonPath("$.notifyServiceOutboundPatterns", containsInAnyOrder(
                        matchNotifyServicePattern("patternA", "itemFilterA"),
                        matchNotifyServicePattern("patternB", "itemFilterB")
                    ))
                )));

        // value must be an array not object
        ReplaceOperation outboundReplaceOperation = new ReplaceOperation("notifyServiceOutboundPatterns",
            "{\"pattern\":\"patternB\",\"constraint\":\"itemFilterB\"}");
        ops.clear();
        ops.add(outboundReplaceOperation);
        patchBody = getPatchContent(ops);

        getClient(authToken)
            .perform(patch("/api/ldn/ldnservices/" + notifyServiceEntity.getID())
                .content(patchBody)
                .contentType(MediaType.APPLICATION_JSON_PATCH_JSON))
            .andExpect(status().isBadRequest());
    }

    @Test
    public void NotifyServiceInboundPatternsRemoveOperationTest() throws Exception {

        context.turnOffAuthorisationSystem();

        NotifyServiceEntity notifyServiceEntity =
            NotifyServiceBuilder.createNotifyServiceBuilder(context)
                                .withName("service name")
                                .withDescription("service description")
                                .withUrl("https://service.ldn.org/about")
                                .withLdnUrl("https://service.ldn.org/inbox")
                                .build();

        context.restoreAuthSystemState();

        List<Operation> ops = new ArrayList<Operation>();
        AddOperation inboundAddOperationOne = new AddOperation("notifyServiceInboundPatterns/-",
            "{\"pattern\":\"patternA\",\"constraint\":\"itemFilterA\",\"automatic\":\"false\"}");

        AddOperation inboundAddOperationTwo = new AddOperation("notifyServiceInboundPatterns/-",
            "{\"pattern\":\"patternB\",\"constraint\":\"itemFilterB\",\"automatic\":\"true\"}");

        ops.add(inboundAddOperationOne);
        ops.add(inboundAddOperationTwo);
        String patchBody = getPatchContent(ops);

        String authToken = getAuthToken(admin.getEmail(), password);
        getClient(authToken)
            .perform(patch("/api/ldn/ldnservices/" + notifyServiceEntity.getID())
                .content(patchBody)
                .contentType(MediaType.APPLICATION_JSON_PATCH_JSON))
            .andExpect(status().isOk())
            .andExpect(jsonPath("$.notifyServiceInboundPatterns", hasSize(2)))
            .andExpect(jsonPath("$.notifyServiceOutboundPatterns", empty()))
            .andExpect(jsonPath("$",
                allOf(
                    matchNotifyService(notifyServiceEntity.getID(), "service name", "service description",
                        "https://service.ldn.org/about", "https://service.ldn.org/inbox"),
                    hasJsonPath("$.notifyServiceInboundPatterns", containsInAnyOrder(
                        matchNotifyServicePattern("patternA", "itemFilterA", false),
                        matchNotifyServicePattern("patternB", "itemFilterB", true)
                    ))
                )));

        RemoveOperation inboundRemoveOperation = new RemoveOperation("notifyServiceInboundPatterns");
        ops.clear();
        ops.add(inboundRemoveOperation);
        patchBody = getPatchContent(ops);

        getClient(authToken)
            .perform(patch("/api/ldn/ldnservices/" + notifyServiceEntity.getID())
                .content(patchBody)
                .contentType(MediaType.APPLICATION_JSON_PATCH_JSON))
            .andExpect(status().isOk())
            .andExpect(jsonPath("$.notifyServiceInboundPatterns", empty()))
            .andExpect(jsonPath("$.notifyServiceOutboundPatterns", empty()));
    }

    @Test
    public void NotifyServiceOutboundPatternsRemoveOperationTest() throws Exception {

        context.turnOffAuthorisationSystem();

        NotifyServiceEntity notifyServiceEntity =
            NotifyServiceBuilder.createNotifyServiceBuilder(context)
                                .withName("service name")
                                .withDescription("service description")
                                .withUrl("https://service.ldn.org/about")
                                .withLdnUrl("https://service.ldn.org/inbox")
                                .build();

        context.restoreAuthSystemState();

        List<Operation> ops = new ArrayList<Operation>();
        AddOperation outboundAddOperationOne = new AddOperation("notifyServiceOutboundPatterns/-",
            "{\"pattern\":\"patternA\",\"constraint\":\"itemFilterA\"}");

        AddOperation outboundAddOperationTwo = new AddOperation("notifyServiceOutboundPatterns/-",
            "{\"pattern\":\"patternB\",\"constraint\":\"itemFilterB\"}");

        ops.add(outboundAddOperationOne);
        ops.add(outboundAddOperationTwo);
        String patchBody = getPatchContent(ops);

        String authToken = getAuthToken(admin.getEmail(), password);
        getClient(authToken)
            .perform(patch("/api/ldn/ldnservices/" + notifyServiceEntity.getID())
                .content(patchBody)
                .contentType(MediaType.APPLICATION_JSON_PATCH_JSON))
            .andExpect(status().isOk())
            .andExpect(jsonPath("$.notifyServiceInboundPatterns", empty()))
            .andExpect(jsonPath("$.notifyServiceOutboundPatterns", hasSize(2)))
            .andExpect(jsonPath("$",
                allOf(
                    matchNotifyService(notifyServiceEntity.getID(), "service name", "service description",
                        "https://service.ldn.org/about", "https://service.ldn.org/inbox"),
                    hasJsonPath("$.notifyServiceOutboundPatterns", containsInAnyOrder(
                        matchNotifyServicePattern("patternA", "itemFilterA"),
                        matchNotifyServicePattern("patternB", "itemFilterB")
                    ))
                )));

        RemoveOperation outboundRemoveOperation = new RemoveOperation("notifyServiceOutboundPatterns");
        ops.clear();
        ops.add(outboundRemoveOperation);
        patchBody = getPatchContent(ops);

        getClient(authToken)
            .perform(patch("/api/ldn/ldnservices/" + notifyServiceEntity.getID())
                .content(patchBody)
                .contentType(MediaType.APPLICATION_JSON_PATCH_JSON))
            .andExpect(status().isOk())
            .andExpect(jsonPath("$.notifyServiceInboundPatterns", empty()))
            .andExpect(jsonPath("$.notifyServiceOutboundPatterns", empty()));
    }

    @Test
    public void NotifyServiceInboundPatternReplaceOperationTest() throws Exception {

        context.turnOffAuthorisationSystem();

        NotifyServiceEntity notifyServiceEntity =
            NotifyServiceBuilder.createNotifyServiceBuilder(context)
                                .withName("service name")
                                .withDescription("service description")
                                .withUrl("https://service.ldn.org/about")
                                .withLdnUrl("https://service.ldn.org/inbox")
                                .build();

        context.restoreAuthSystemState();

        List<Operation> ops = new ArrayList<Operation>();
        AddOperation inboundAddOperationOne = new AddOperation("notifyServiceInboundPatterns/-",
            "{\"pattern\":\"patternA\",\"constraint\":\"itemFilterA\",\"automatic\":\"false\"}");

        AddOperation inboundAddOperationTwo = new AddOperation("notifyServiceInboundPatterns/-",
            "{\"pattern\":\"patternB\",\"constraint\":\"itemFilterB\",\"automatic\":\"true\"}");

        ops.add(inboundAddOperationOne);
        ops.add(inboundAddOperationTwo);
        String patchBody = getPatchContent(ops);

        String authToken = getAuthToken(admin.getEmail(), password);
        getClient(authToken)
            .perform(patch("/api/ldn/ldnservices/" + notifyServiceEntity.getID())
                .content(patchBody)
                .contentType(MediaType.APPLICATION_JSON_PATCH_JSON))
            .andExpect(status().isOk())
            .andExpect(jsonPath("$.notifyServiceInboundPatterns", hasSize(2)))
            .andExpect(jsonPath("$.notifyServiceOutboundPatterns", empty()))
            .andExpect(jsonPath("$",
                allOf(
                    matchNotifyService(notifyServiceEntity.getID(), "service name", "service description",
                        "https://service.ldn.org/about", "https://service.ldn.org/inbox"),
                    hasJsonPath("$.notifyServiceInboundPatterns", contains(
                        matchNotifyServicePattern("patternA", "itemFilterA", false),
                        matchNotifyServicePattern("patternB", "itemFilterB", true)
                    ))
                )));

        ReplaceOperation inboundReplaceOperation = new ReplaceOperation("notifyServiceInboundPatterns[1]",
            "{\"pattern\":\"patternC\",\"constraint\":\"itemFilterC\",\"automatic\":\"false\"}");
        ops.clear();
        ops.add(inboundReplaceOperation);
        patchBody = getPatchContent(ops);

        getClient(authToken)
            .perform(patch("/api/ldn/ldnservices/" + notifyServiceEntity.getID())
                .content(patchBody)
                .contentType(MediaType.APPLICATION_JSON_PATCH_JSON))
            .andExpect(status().isOk())
            .andExpect(jsonPath("$.notifyServiceInboundPatterns", hasSize(2)))
            .andExpect(jsonPath("$.notifyServiceOutboundPatterns", empty()))
            .andExpect(jsonPath("$",
                allOf(
                    matchNotifyService(notifyServiceEntity.getID(), "service name", "service description",
                        "https://service.ldn.org/about", "https://service.ldn.org/inbox"),
                    hasJsonPath("$.notifyServiceInboundPatterns", contains(
                        matchNotifyServicePattern("patternA", "itemFilterA", false),
                        matchNotifyServicePattern("patternC", "itemFilterC", false)
                    ))
                )));
    }

    @Test
    public void NotifyServiceOutboundPatternReplaceOperationTest() throws Exception {

        context.turnOffAuthorisationSystem();

        NotifyServiceEntity notifyServiceEntity =
            NotifyServiceBuilder.createNotifyServiceBuilder(context)
                                .withName("service name")
                                .withDescription("service description")
                                .withUrl("https://service.ldn.org/about")
                                .withLdnUrl("https://service.ldn.org/inbox")
                                .build();

        context.restoreAuthSystemState();

        List<Operation> ops = new ArrayList<Operation>();
        AddOperation outboundAddOperationOne = new AddOperation("notifyServiceOutboundPatterns/-",
            "{\"pattern\":\"patternA\",\"constraint\":\"itemFilterA\"}");

        AddOperation outboundAddOperationTwo = new AddOperation("notifyServiceOutboundPatterns/-",
            "{\"pattern\":\"patternB\",\"constraint\":\"itemFilterB\"}");

        ops.add(outboundAddOperationOne);
        ops.add(outboundAddOperationTwo);
        String patchBody = getPatchContent(ops);

        String authToken = getAuthToken(admin.getEmail(), password);
        getClient(authToken)
            .perform(patch("/api/ldn/ldnservices/" + notifyServiceEntity.getID())
                .content(patchBody)
                .contentType(MediaType.APPLICATION_JSON_PATCH_JSON))
            .andExpect(status().isOk())
            .andExpect(jsonPath("$.notifyServiceInboundPatterns", empty()))
            .andExpect(jsonPath("$.notifyServiceOutboundPatterns", hasSize(2)))
            .andExpect(jsonPath("$",
                allOf(
                    matchNotifyService(notifyServiceEntity.getID(), "service name", "service description",
                        "https://service.ldn.org/about", "https://service.ldn.org/inbox"),
                    hasJsonPath("$.notifyServiceOutboundPatterns", contains(
                        matchNotifyServicePattern("patternA", "itemFilterA"),
                        matchNotifyServicePattern("patternB", "itemFilterB")
                    ))
                )));

        ReplaceOperation outboundReplaceOperation = new ReplaceOperation("notifyServiceOutboundPatterns[0]",
            "{\"pattern\":\"patternC\",\"constraint\":\"itemFilterC\"}");
        ops.clear();
        ops.add(outboundReplaceOperation);
        patchBody = getPatchContent(ops);

        getClient(authToken)
            .perform(patch("/api/ldn/ldnservices/" + notifyServiceEntity.getID())
                .content(patchBody)
                .contentType(MediaType.APPLICATION_JSON_PATCH_JSON))
            .andExpect(status().isOk())
            .andExpect(jsonPath("$.notifyServiceInboundPatterns", empty()))
            .andExpect(jsonPath("$.notifyServiceOutboundPatterns", hasSize(2)))
            .andExpect(jsonPath("$",
                allOf(
                    matchNotifyService(notifyServiceEntity.getID(), "service name", "service description",
                        "https://service.ldn.org/about", "https://service.ldn.org/inbox"),
                    hasJsonPath("$.notifyServiceOutboundPatterns", contains(
                        matchNotifyServicePattern("patternC", "itemFilterC"),
                        matchNotifyServicePattern("patternB", "itemFilterB")
                    ))
                )));
    }

    @Test
    public void findManualServicesByInboundPatternUnAuthorizedTest() throws Exception {
        getClient().perform(get("/api/ldn/ldnservices/search/byInboundPattern")
                       .param("pattern", "pattern"))
                   .andExpect(status().isUnauthorized());
    }

    @Test
    public void findManualServicesByInboundPatternBadRequestTest() throws Exception {
        String authToken = getAuthToken(admin.getEmail(), password);
        getClient(authToken)
            .perform(get("/api/ldn/ldnservices/search/byInboundPattern"))
            .andExpect(status().isBadRequest());
    }

    @Test
    public void findManualServicesByInboundPatternTest() throws Exception {

        context.turnOffAuthorisationSystem();

        NotifyServiceEntity notifyServiceEntityOne =
            NotifyServiceBuilder.createNotifyServiceBuilder(context)
                                .withName("service name one")
                                .withDescription("service description one")
                                .withUrl("https://service.ldn.org/about")
                                .withLdnUrl("https://service.ldn.org/inbox")
                                .build();

        NotifyServiceEntity notifyServiceEntityTwo =
            NotifyServiceBuilder.createNotifyServiceBuilder(context)
                                .withName("service name two")
                                .withDescription("service description two")
                                .withUrl("https://service2.ldn.org/about")
                                .withLdnUrl("https://service2.ldn.org/inbox")
                                .build();

        NotifyServiceEntity notifyServiceEntityThree =
            NotifyServiceBuilder.createNotifyServiceBuilder(context)
                                .withName("service name three")
                                .withDescription("service description")
                                .withUrl("https://service3.ldn.org/about")
                                .withLdnUrl("https://service3.ldn.org/inbox")
                                .build();

        NotifyServiceInboundPatternBuilder.createNotifyServiceInboundPatternBuilder(context, notifyServiceEntityOne)
                                          .withPattern("review")
                                          .withConstraint("itemFilterA")
                                          .isAutomatic(false)
                                          .build();

        NotifyServiceInboundPatternBuilder.createNotifyServiceInboundPatternBuilder(context, notifyServiceEntityOne)
                                          .withPattern("review")
                                          .withConstraint("itemFilterB")
                                          .isAutomatic(true)
                                          .build();

        NotifyServiceInboundPatternBuilder.createNotifyServiceInboundPatternBuilder(context, notifyServiceEntityTwo)
                                          .withPattern("review")
                                          .withConstraint("itemFilterA")
                                          .isAutomatic(false)
                                          .build();

        NotifyServiceInboundPatternBuilder.createNotifyServiceInboundPatternBuilder(context, notifyServiceEntityTwo)
                                          .withPattern("review")
                                          .withConstraint("itemFilterB")
                                          .isAutomatic(true)
                                          .build();

        NotifyServiceInboundPatternBuilder.createNotifyServiceInboundPatternBuilder(context, notifyServiceEntityThree)
                                          .withPattern("review")
                                          .withConstraint("itemFilterB")
                                          .isAutomatic(true)
                                          .build();

        context.restoreAuthSystemState();

        String authToken = getAuthToken(admin.getEmail(), password);
        getClient(authToken)
            .perform(get("/api/ldn/ldnservices/search/byInboundPattern")
                .param("pattern", "review"))
            .andExpect(status().isOk())
            .andExpect(jsonPath("$.page.totalElements", is(2)))
            .andExpect(jsonPath("$._embedded.ldnservices", containsInAnyOrder(
                matchNotifyService(notifyServiceEntityOne.getID(), "service name one", "service description one",
                "https://service.ldn.org/about", "https://service.ldn.org/inbox"),
                matchNotifyService(notifyServiceEntityTwo.getID(), "service name two", "service description two",
                    "https://service2.ldn.org/about", "https://service2.ldn.org/inbox")
                )));
    }

    @Test
    public void NotifyServiceStatusReplaceOperationTest() throws Exception {

        context.turnOffAuthorisationSystem();
        NotifyServiceEntity notifyServiceEntity =
            NotifyServiceBuilder.createNotifyServiceBuilder(context)
                                .withName("service name")
                                .withDescription("service description")
                                .withUrl("https://service.ldn.org/about")
                                .withLdnUrl("https://service.ldn.org/inbox")
                                .isEnabled(true)
                                .build();
        context.restoreAuthSystemState();

        List<Operation> ops = new ArrayList<Operation>();
        ReplaceOperation inboundReplaceOperation = new ReplaceOperation("/enabled", "false");
        ops.add(inboundReplaceOperation);
        String patchBody = getPatchContent(ops);

        String authToken = getAuthToken(admin.getEmail(), password);
        getClient(authToken)
            .perform(patch("/api/ldn/ldnservices/" + notifyServiceEntity.getID())
                .content(patchBody)
                .contentType(MediaType.APPLICATION_JSON_PATCH_JSON))
            .andExpect(status().isOk())
            .andExpect(jsonPath("$.notifyServiceInboundPatterns", empty()))
            .andExpect(jsonPath("$.notifyServiceOutboundPatterns", empty()))
            .andExpect(jsonPath("$", matchNotifyService(notifyServiceEntity.getID(), "service name",
                "service description", "https://service.ldn.org/about", "https://service.ldn.org/inbox", false)));
    }

    @Test
    public void NotifyServiceScoreReplaceOperationTest() throws Exception {
        context.turnOffAuthorisationSystem();
        NotifyServiceEntity notifyServiceEntity =
            NotifyServiceBuilder.createNotifyServiceBuilder(context)
                                .withName("service name")
                                .withDescription("service description")
                                .withUrl("service url")
                                .withLdnUrl("service ldn url")
                                .withScore(BigDecimal.ZERO)
                                .build();
        context.restoreAuthSystemState();

        List<Operation> ops = new ArrayList<Operation>();
        ReplaceOperation inboundReplaceOperation = new ReplaceOperation("/score", "0.522");
        ops.add(inboundReplaceOperation);
        String patchBody = getPatchContent(ops);

        String authToken = getAuthToken(admin.getEmail(), password);
        getClient(authToken)
            .perform(patch("/api/ldn/ldnservices/" + notifyServiceEntity.getID())
                .content(patchBody)
                .contentType(MediaType.APPLICATION_JSON_PATCH_JSON))
            .andExpect(status().isOk())
            .andExpect(jsonPath("$", matchNotifyService(notifyServiceEntity.getID(), "service name",
                "service description", "service url", "service ldn url", false)))
            .andExpect(jsonPath("$.score", notNullValue()))
            .andExpect(jsonPath("$.score", closeTo(0.522d, 0.001d)));
    }

    @Test
    public void NotifyServiceScoreReplaceOperationTestUnprocessableTest() throws Exception {

        context.turnOffAuthorisationSystem();
        NotifyServiceEntity notifyServiceEntity =
            NotifyServiceBuilder.createNotifyServiceBuilder(context)
                                .withName("service name")
                                .withDescription("service description")
<<<<<<< HEAD
                                .withUrl("https://service.ldn.org/about")
                                .withLdnUrl("https://service.ldn.org/inbox")
=======
                                .withUrl("service url")
                                .withLdnUrl("service ldn url")
                                .withScore(BigDecimal.ZERO)
>>>>>>> 5b0446c9
                                .build();
        context.restoreAuthSystemState();

        List<Operation> ops = new ArrayList<Operation>();
        ReplaceOperation inboundReplaceOperation = new ReplaceOperation("/score", "10");
        ops.add(inboundReplaceOperation);
        String patchBody = getPatchContent(ops);

        String authToken = getAuthToken(admin.getEmail(), password);
        getClient(authToken)
            .perform(patch("/api/ldn/ldnservices/" + notifyServiceEntity.getID())
                .content(patchBody)
                .contentType(MediaType.APPLICATION_JSON_PATCH_JSON))
            .andExpect(status().isUnprocessableEntity());
    }
    

    @Test
    public void notifyServiceScoreAddOperationTest() throws Exception {

        context.turnOffAuthorisationSystem();

        NotifyServiceEntity notifyServiceEntity =
            NotifyServiceBuilder.createNotifyServiceBuilder(context)
                                .withName("service name")
                                .withDescription("service description")
                                .withUrl("service url")
                                .withLdnUrl("service ldn url")
                                .isEnabled(false)
                                .build();
        context.restoreAuthSystemState();

        List<Operation> ops = new ArrayList<Operation>();
        AddOperation operation = new AddOperation("/score", "1");
        ops.add(operation);

        String patchBody = getPatchContent(ops);

        String authToken = getAuthToken(admin.getEmail(), password);
        getClient(authToken)
            .perform(patch("/api/ldn/ldnservices/" + notifyServiceEntity.getID())
                .content(patchBody)
                .contentType(MediaType.APPLICATION_JSON_PATCH_JSON))
            .andExpect(status().isOk())
            .andExpect(jsonPath("$", matchNotifyService(notifyServiceEntity.getID(), "service name",
                "service description", "service url", "service ldn url", false)))
            .andExpect(jsonPath("$.score", notNullValue()))
            .andExpect(jsonPath("$.score", closeTo(1d, 0.001d)))
        ;
    }


}<|MERGE_RESOLUTION|>--- conflicted
+++ resolved
@@ -18,11 +18,8 @@
 import static org.hamcrest.Matchers.empty;
 import static org.hamcrest.Matchers.hasItem;
 import static org.hamcrest.Matchers.hasSize;
-<<<<<<< HEAD
 import static org.hamcrest.Matchers.is;
-=======
 import static org.hamcrest.Matchers.notNullValue;
->>>>>>> 5b0446c9
 import static org.springframework.test.web.servlet.request.MockMvcRequestBuilders.delete;
 import static org.springframework.test.web.servlet.request.MockMvcRequestBuilders.get;
 import static org.springframework.test.web.servlet.request.MockMvcRequestBuilders.patch;
@@ -155,7 +152,7 @@
                                 .contentType(contentType))
                             .andExpect(status().isForbidden());
     }
-    
+
     @Test
     public void createTestScoreFail() throws Exception {
         ObjectMapper mapper = new ObjectMapper();
@@ -3394,6 +3391,8 @@
                                 .withUrl("service url")
                                 .withLdnUrl("service ldn url")
                                 .withScore(BigDecimal.ZERO)
+                                .withUrl("https://service.ldn.org/about")
+                                .withLdnUrl("https://service.ldn.org/inbox")
                                 .build();
         context.restoreAuthSystemState();
 
@@ -3422,14 +3421,9 @@
             NotifyServiceBuilder.createNotifyServiceBuilder(context)
                                 .withName("service name")
                                 .withDescription("service description")
-<<<<<<< HEAD
-                                .withUrl("https://service.ldn.org/about")
-                                .withLdnUrl("https://service.ldn.org/inbox")
-=======
                                 .withUrl("service url")
                                 .withLdnUrl("service ldn url")
                                 .withScore(BigDecimal.ZERO)
->>>>>>> 5b0446c9
                                 .build();
         context.restoreAuthSystemState();
 
@@ -3445,7 +3439,7 @@
                 .contentType(MediaType.APPLICATION_JSON_PATCH_JSON))
             .andExpect(status().isUnprocessableEntity());
     }
-    
+
 
     @Test
     public void notifyServiceScoreAddOperationTest() throws Exception {
