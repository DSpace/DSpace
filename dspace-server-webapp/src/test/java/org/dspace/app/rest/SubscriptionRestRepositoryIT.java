--- conflicted
+++ resolved
@@ -265,18 +265,11 @@
         subscriptionParameter.setName("Parameter");
         subscriptionParameter.setValue("ValueParameter");
         subscriptionParameterList.add(subscriptionParameter);
-<<<<<<< HEAD
         Subscription subscription = SubscribeBuilder.subscribeBuilder(context, "TestType", publicItem, admin,
             subscriptionParameterList).build();
         context.restoreAuthSystemState();
         //When we call the root endpoint
         getClient(token).perform(get("/api/core/subscriptions/" + subscription.getID() + "?embed=dSpaceObject"))
-=======
-        Subscription subscription = SubscribeBuilder.subscribeBuilder(context, "TestType", publicItem, admin, subscriptionParameterList).build();
-        context.restoreAuthSystemState();
-        //When we call the root endpoint
-        getClient(token).perform(get("/api/core/subscriptions/" + subscription.getID()+"?embed=dSpaceObject"))
->>>>>>> 7c4fbd45
                 //The status has to be 200 OK
                 .andExpect(status().isOk())
                 //We expect the content type to be "application/hal+json;charset=UTF-8"
@@ -285,7 +278,6 @@
                 .andExpect(jsonPath("$.subscriptionType", is("TestType")))
                 .andExpect(jsonPath("$.subscriptionParameterList[0].name", is("Parameter")))
                 .andExpect(jsonPath("$.subscriptionParameterList[0].value", is("ValueParameter")))
-<<<<<<< HEAD
                 .andExpect(jsonPath("$._links.self.href", Matchers.startsWith(
                     REST_SERVER_URL + "core/subscriptions/" + subscription.getID())))
                 .andExpect(jsonPath("$._links.dSpaceObject.href", Matchers.startsWith(
@@ -293,12 +285,6 @@
                 .andExpect(jsonPath("$._links.dSpaceObject.href", Matchers.endsWith("/dSpaceObject")))
                 .andExpect(jsonPath("$._links.ePerson.href", Matchers.startsWith(
                     REST_SERVER_URL + "core/subscriptions")))
-=======
-                .andExpect(jsonPath("$._links.self.href", Matchers.startsWith(REST_SERVER_URL + "core/subscriptions/" + subscription.getID())))
-                .andExpect(jsonPath("$._links.dSpaceObject.href", Matchers.startsWith(REST_SERVER_URL + "core/subscriptions")))
-                .andExpect(jsonPath("$._links.dSpaceObject.href", Matchers.endsWith("/dSpaceObject")))
-                .andExpect(jsonPath("$._links.ePerson.href", Matchers.startsWith(REST_SERVER_URL + "core/subscriptions")))
->>>>>>> 7c4fbd45
                 .andExpect(jsonPath("$._links.ePerson.href", Matchers.endsWith("/ePerson")))
                 .andExpect(jsonPath("$._embedded.dSpaceObject.id", is(publicItem.getID().toString())))
                 .andExpect(jsonPath("$._embedded.dSpaceObject.name",is(publicItem.getName())));
@@ -312,18 +298,11 @@
         subscriptionParameter.setName("Parameter");
         subscriptionParameter.setValue("ValueParameter");
         subscriptionParameterList.add(subscriptionParameter);
-<<<<<<< HEAD
         Subscription subscription = SubscribeBuilder.subscribeBuilder(context, "TestType", publicItem,
             admin, subscriptionParameterList).build();
         context.restoreAuthSystemState();
         //When we call the root endpoint
         getClient(token).perform(get("/api/core/subscriptions/" + subscription.getID() + "?embed=ePerson"))
-=======
-        Subscription subscription = SubscribeBuilder.subscribeBuilder(context, "TestType", publicItem, admin, subscriptionParameterList).build();
-        context.restoreAuthSystemState();
-        //When we call the root endpoint
-        getClient(token).perform(get("/api/core/subscriptions/" + subscription.getID()+"?embed=ePerson"))
->>>>>>> 7c4fbd45
                 //The status has to be 200 OK
                 .andExpect(status().isOk())
                 //We expect the content type to be "application/hal+json;charset=UTF-8"
@@ -332,7 +311,6 @@
                 .andExpect(jsonPath("$.subscriptionType", is("TestType")))
                 .andExpect(jsonPath("$.subscriptionParameterList[0].name", is("Parameter")))
                 .andExpect(jsonPath("$.subscriptionParameterList[0].value", is("ValueParameter")))
-<<<<<<< HEAD
                 .andExpect(jsonPath("$._links.self.href", Matchers.startsWith(
                     REST_SERVER_URL + "core/subscriptions/" + subscription.getID())))
                 .andExpect(jsonPath("$._links.dSpaceObject.href", Matchers.startsWith(
@@ -340,12 +318,6 @@
                 .andExpect(jsonPath("$._links.dSpaceObject.href", Matchers.endsWith("/dSpaceObject")))
                 .andExpect(jsonPath("$._links.ePerson.href", Matchers.startsWith(
                     REST_SERVER_URL + "core/subscriptions")))
-=======
-                .andExpect(jsonPath("$._links.self.href", Matchers.startsWith(REST_SERVER_URL + "core/subscriptions/" + subscription.getID())))
-                .andExpect(jsonPath("$._links.dSpaceObject.href", Matchers.startsWith(REST_SERVER_URL + "core/subscriptions")))
-                .andExpect(jsonPath("$._links.dSpaceObject.href", Matchers.endsWith("/dSpaceObject")))
-                .andExpect(jsonPath("$._links.ePerson.href", Matchers.startsWith(REST_SERVER_URL + "core/subscriptions")))
->>>>>>> 7c4fbd45
                 .andExpect(jsonPath("$._links.ePerson.href", Matchers.endsWith("/ePerson")))
                 .andExpect(jsonPath("$._embedded.ePerson.id", is(admin.getID().toString())))
                 .andExpect(jsonPath("$._embedded.ePerson.name",is(admin.getName())));
@@ -359,18 +331,11 @@
         subscriptionParameter.setName("Parameter");
         subscriptionParameter.setValue("ValueParameter");
         subscriptionParameterList.add(subscriptionParameter);
-<<<<<<< HEAD
         Subscription subscription = SubscribeBuilder.subscribeBuilder(context, "TestType",
             publicItem, admin, subscriptionParameterList).build();
         context.restoreAuthSystemState();
         //When we call the root endpoint
         getClient(token).perform(get("/api/core/subscriptions/" + subscription.getID() + "?projection=full"))
-=======
-        Subscription subscription = SubscribeBuilder.subscribeBuilder(context, "TestType", publicItem, admin, subscriptionParameterList).build();
-        context.restoreAuthSystemState();
-        //When we call the root endpoint
-        getClient(token).perform(get("/api/core/subscriptions/" + subscription.getID()+"?projection=full"))
->>>>>>> 7c4fbd45
                 //The status has to be 200 OK
                 .andExpect(status().isOk())
                 //We expect the content type to be "application/hal+json;charset=UTF-8"
@@ -379,7 +344,6 @@
                 .andExpect(jsonPath("$.subscriptionType", is("TestType")))
                 .andExpect(jsonPath("$.subscriptionParameterList[0].name", is("Parameter")))
                 .andExpect(jsonPath("$.subscriptionParameterList[0].value", is("ValueParameter")))
-<<<<<<< HEAD
                 .andExpect(jsonPath("$._links.self.href", Matchers.startsWith(
                     REST_SERVER_URL + "core/subscriptions/" + subscription.getID())))
                 .andExpect(jsonPath("$._links.dSpaceObject.href",
@@ -387,12 +351,6 @@
                 .andExpect(jsonPath("$._links.dSpaceObject.href", Matchers.endsWith("/dSpaceObject")))
                 .andExpect(jsonPath("$._links.ePerson.href",
                     Matchers.startsWith(REST_SERVER_URL + "core/subscriptions")))
-=======
-                .andExpect(jsonPath("$._links.self.href", Matchers.startsWith(REST_SERVER_URL + "core/subscriptions/" + subscription.getID())))
-                .andExpect(jsonPath("$._links.dSpaceObject.href", Matchers.startsWith(REST_SERVER_URL + "core/subscriptions")))
-                .andExpect(jsonPath("$._links.dSpaceObject.href", Matchers.endsWith("/dSpaceObject")))
-                .andExpect(jsonPath("$._links.ePerson.href", Matchers.startsWith(REST_SERVER_URL + "core/subscriptions")))
->>>>>>> 7c4fbd45
                 .andExpect(jsonPath("$._links.ePerson.href", Matchers.endsWith("/ePerson")))
                 .andExpect(jsonPath("$._embedded.ePerson.id", is(admin.getID().toString())))
                 .andExpect(jsonPath("$._embedded.ePerson.name",is(admin.getName())))
@@ -490,6 +448,7 @@
                         is("ValueParameter1")));
 
     }
+
     // ADD
     @Test
     public void addSubscriptionNotLoggedIn() throws Exception {
