--- conflicted
+++ resolved
@@ -30,10 +30,7 @@
     public void cleanup() throws Exception {
        try (Context c = new Context()) {
             c.turnOffAuthorisationSystem();
-<<<<<<< HEAD
-=======
             // Ensure object and any related objects are reloaded before checking to see what needs cleanup
->>>>>>> c6c49062
             ePerson = c.reloadEntity(ePerson);
             if (ePerson != null) {
                 delete(c, ePerson);
