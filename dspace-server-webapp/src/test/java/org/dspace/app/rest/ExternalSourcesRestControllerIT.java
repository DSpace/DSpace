--- conflicted
+++ resolved
@@ -50,11 +50,7 @@
                                 ExternalSourceMatcher.matchExternalSource(
                                         "pubmed", "pubmed", false)
                             )))
-<<<<<<< HEAD
                             .andExpect(jsonPath("$.page.totalElements", Matchers.is(10)));
-=======
-                            .andExpect(jsonPath("$.page.totalElements", Matchers.is(6)));
->>>>>>> b3a8b6e1
     }
 
     @Test
