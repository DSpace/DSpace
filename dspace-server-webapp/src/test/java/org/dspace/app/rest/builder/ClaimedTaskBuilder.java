--- conflicted
+++ resolved
@@ -129,10 +129,7 @@
     public void cleanup() throws Exception {
         try (Context c = new Context()) {
             c.turnOffAuthorisationSystem();
-<<<<<<< HEAD
-=======
             // Ensure object and any related objects are reloaded before checking to see what needs cleanup
->>>>>>> c6c49062
             workspaceItem = c.reloadEntity(workspaceItem);
             workflowItem = c.reloadEntity(workflowItem);
             if (workspaceItem != null) {
