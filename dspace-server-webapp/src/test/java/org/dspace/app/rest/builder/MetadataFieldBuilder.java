/**
 * The contents of this file are subject to the license and copyright
 * detailed in the LICENSE and NOTICE files at the root of the source
 * tree and available online at
 *
 * http://www.dspace.org/license/
 */
package org.dspace.app.rest.builder;

import java.io.IOException;
import java.sql.SQLException;

import org.apache.logging.log4j.Logger;
import org.dspace.authorize.AuthorizeException;
import org.dspace.content.MetadataField;
import org.dspace.content.MetadataSchema;
import org.dspace.content.NonUniqueMetadataException;
import org.dspace.content.service.MetadataFieldService;
import org.dspace.core.Context;
import org.dspace.discovery.SearchServiceException;

public class MetadataFieldBuilder extends AbstractBuilder<MetadataField, MetadataFieldService> {

    /* Log4j logger*/
    private static final Logger log = org.apache.logging.log4j.LogManager.getLogger(MetadataFieldBuilder.class);

    private MetadataField metadataField;

    protected MetadataFieldBuilder(Context context) {
        super(context);
    }

    @Override
    protected MetadataFieldService getService() {
        return metadataFieldService;
    }

    @Override
    public void cleanup() throws Exception {
        try (Context c = new Context()) {
            c.turnOffAuthorisationSystem();
<<<<<<< HEAD
=======
            // Ensure object and any related objects are reloaded before checking to see what needs cleanup
>>>>>>> c6c49062
            metadataField = c.reloadEntity(metadataField);
            if (metadataField != null) {
                delete(c, metadataField);
            }
            c.complete();
            indexingService.commit();
        }
    }

    @Override
    public void delete(Context c, MetadataField dso) throws Exception {
        if (dso != null) {
            getService().delete(c, dso);
        }
    }

    @Override
    public MetadataField build() {
        try {

            metadataFieldService.update(context, metadataField);
            context.dispatchEvents();

            indexingService.commit();
        } catch (SearchServiceException e) {
            log.error(e);
        } catch (SQLException e) {
            log.error(e);
        } catch (AuthorizeException e) {
            log.error(e);
            ;
        } catch (NonUniqueMetadataException e) {
            e.printStackTrace();
        } catch (IOException e) {
            e.printStackTrace();
        }
        return metadataField;
    }

    public void delete(MetadataField dso) throws Exception {
        try (Context c = new Context()) {
            c.turnOffAuthorisationSystem();
            MetadataField attachedDso = c.reloadEntity(dso);
            if (attachedDso != null) {
                getService().delete(c, attachedDso);
            }
            c.complete();
        }

        indexingService.commit();
    }

    /**
     * Delete the Test MetadataField referred to by the given ID
     * @param id Integer of Test MetadataField to delete
     * @throws SQLException
     * @throws IOException
     */
    public static void deleteMetadataField(Integer id) throws SQLException, IOException {
        try (Context c = new Context()) {
            c.turnOffAuthorisationSystem();
            MetadataField metadataField = metadataFieldService.find(c, id);
            if (metadataField != null) {
                try {
                     metadataFieldService.delete(c, metadataField);
                } catch (AuthorizeException e) {
                    throw new RuntimeException(e);
                }
            }
            c.complete();
        }
    }

    public static MetadataFieldBuilder createMetadataField(Context context, String element, String qualifier,
                                                           String scopeNote) throws SQLException, AuthorizeException {
        MetadataFieldBuilder metadataFieldBuilder = new MetadataFieldBuilder(context);
        return metadataFieldBuilder.create(context, element, qualifier, scopeNote);
    }

    public static MetadataFieldBuilder createMetadataField(Context context, MetadataSchema schema, String element,
            String qualifier, String scopeNote) throws SQLException, AuthorizeException {
        MetadataFieldBuilder metadataFieldBuilder = new MetadataFieldBuilder(context);
        return metadataFieldBuilder.create(context, schema, element, qualifier, scopeNote);
    }

    private MetadataFieldBuilder create(Context context, String element, String qualifier, String scopeNote)
        throws SQLException, AuthorizeException {

        create(context, metadataSchemaService.find(context, "dc"), element, qualifier, scopeNote);
        return this;
    }

    private MetadataFieldBuilder create(Context context, MetadataSchema schema, String element, String qualifier,
            String scopeNote) throws SQLException, AuthorizeException {

        this.context = context;

        try {
            metadataField = metadataFieldService
                .create(context, schema, element, qualifier, scopeNote);
        } catch (NonUniqueMetadataException e) {
            e.printStackTrace();
        }

        return this;
    }
}<|MERGE_RESOLUTION|>--- conflicted
+++ resolved
@@ -39,10 +39,7 @@
     public void cleanup() throws Exception {
         try (Context c = new Context()) {
             c.turnOffAuthorisationSystem();
-<<<<<<< HEAD
-=======
             // Ensure object and any related objects are reloaded before checking to see what needs cleanup
->>>>>>> c6c49062
             metadataField = c.reloadEntity(metadataField);
             if (metadataField != null) {
                 delete(c, metadataField);
