/**
 * The contents of this file are subject to the license and copyright
 * detailed in the LICENSE and NOTICE files at the root of the source
 * tree and available online at
 *
 * http://www.dspace.org/license/
 */
package org.dspace.app.rest;

import static org.springframework.test.web.servlet.request.MockMvcRequestBuilders.get;
import static org.springframework.test.web.servlet.result.MockMvcResultMatchers.jsonPath;
import static org.springframework.test.web.servlet.result.MockMvcResultMatchers.status;

import org.dspace.app.rest.matcher.ItemAuthorityMatcher;
import org.dspace.app.rest.test.AbstractControllerIntegrationTest;
import org.dspace.builder.CollectionBuilder;
import org.dspace.builder.CommunityBuilder;
import org.dspace.builder.EPersonBuilder;
import org.dspace.builder.GroupBuilder;
import org.dspace.builder.ItemBuilder;
import org.dspace.content.Collection;
import org.dspace.content.Item;
import org.dspace.content.authority.Choices;
import org.dspace.content.authority.service.ChoiceAuthorityService;
import org.dspace.content.service.ItemService;
import org.dspace.core.service.PluginService;
import org.dspace.eperson.EPerson;
import org.dspace.eperson.Group;
import org.dspace.services.ConfigurationService;
import org.hamcrest.Matchers;
import org.junit.After;
import org.junit.Test;
import org.springframework.beans.factory.annotation.Autowired;

/**
 * This class handles ItemAuthority and ZDBAuthority related IT.
 * 
 * @author Mykhaylo Boychuk (4Science.it)
 */
public class ItemAuthorityTest extends AbstractControllerIntegrationTest {

    @Autowired
    private ItemService itemService;

    @Autowired
    private ConfigurationService configurationService;

    @Autowired
    private PluginService pluginService;

    @Autowired
    private ChoiceAuthorityService cas;

    @Test
    public void singleItemAuthorityTest() throws Exception {
       context.turnOffAuthorisationSystem();

       parentCommunity = CommunityBuilder.createCommunity(context).build();
       Collection col1 = CollectionBuilder.createCollection(context, parentCommunity)
                                          .withName("Test collection")
                                          .build();

       Item author_1 = ItemBuilder.createItem(context, col1)
                                  .withTitle("Author 1")
                                  .withRelationshipType("person")
                                  .build();

       Item author_2 = ItemBuilder.createItem(context, col1)
                                  .withTitle("Author 2")
                                  .withRelationshipType("person")
                                  .build();

       Item author_3 = ItemBuilder.createItem(context, col1)
                                  .withTitle("Author 3")
                                  .withRelationshipType("person")
                                  .build();

       Item orgUnit_1 = ItemBuilder.createItem(context, col1)
                                   .withTitle("OrgUnit_1")
                                   .withRelationshipType("orgunit")
                                   .build();

       Item orgUnit_2 = ItemBuilder.createItem(context, col1)
                                   .withTitle("OrgUnit_2")
                                   .withRelationshipType("orgunit")
                                   .build();

       itemService.addMetadata(context, author_1, "person", "affiliation", "name", null, "OrgUnit_1",
                                                   orgUnit_1.getID().toString(), Choices.CF_ACCEPTED);
       itemService.addMetadata(context, author_2, "person", "affiliation", "name", null, "OrgUnit_1",
                                                   orgUnit_1.getID().toString(), Choices.CF_ACCEPTED);
       itemService.addMetadata(context, author_3, "person", "affiliation", "name", null, "OrgUnit_2",
                                                   orgUnit_2.getID().toString(), Choices.CF_ACCEPTED);
        context.restoreAuthSystemState();

        String token = getAuthToken(eperson.getEmail(), password);
        getClient(token).perform(get("/api/submission/vocabularies/AuthorAuthority/entries")
                        .param("metadata", "dc.contributor.author")
                        .param("collection", col1.getID().toString())
                        .param("filter", "author"))
                        .andExpect(status().isOk())
                        .andExpect(jsonPath("$._embedded.entries", Matchers.containsInAnyOrder(
                             ItemAuthorityMatcher.matchItemAuthorityWithOtherInformations(author_1.getID().toString(),
                    "Author 1", "Author 1", "vocabularyEntry", "oairecerif_author_affiliation", "OrgUnit_1::"
                        + orgUnit_1.getID()),
                             ItemAuthorityMatcher.matchItemAuthorityWithOtherInformations(author_2.getID().toString(),
                    "Author 2", "Author 2", "vocabularyEntry", "oairecerif_author_affiliation", "OrgUnit_1::"
                        + orgUnit_1.getID()),
                             ItemAuthorityMatcher.matchItemAuthorityWithOtherInformations(author_3.getID().toString(),
                    "Author 3", "Author 3", "vocabularyEntry", "oairecerif_author_affiliation", "OrgUnit_2::"
                        + orgUnit_2.getID())
                             )))
                        .andExpect(jsonPath("$.page.totalElements", Matchers.is(3)));
    }

    @Test
    public void multiItemAuthorityTest() throws Exception {
       context.turnOffAuthorisationSystem();

       configurationService.setProperty("plugin.named.org.dspace.content.authority.ChoiceAuthority",
                "org.dspace.content.authority.ItemMultiAuthority = AuthorAuthority");

       configurationService.setProperty("solr.authority.server", "${solr.server}/authority");
       configurationService.setProperty("choices.plugin.dc.contributor.author", "AuthorAuthority");
       configurationService.setProperty("choices.presentation.dc.contributor.author", "authorLookup");
       configurationService.setProperty("authority.controlled.dc.contributor.author", "true");

       // These clears have to happen so that the config is actually reloaded in those classes. This is needed for
       // the properties that we're altering above and this is only used within the tests
       pluginService.clearNamedPluginClasses();
       cas.clearCache();

       parentCommunity = CommunityBuilder.createCommunity(context).build();
       Collection col1 = CollectionBuilder.createCollection(context, parentCommunity).build();

       Item author_1 = ItemBuilder.createItem(context, col1)
                                  .withTitle("Author 1")
                                  .withRelationshipType("person")
                                  .build();

       Item author_2 = ItemBuilder.createItem(context, col1)
                                  .withTitle("Author 2")
                                  .withRelationshipType("person")
                                  .build();

       Item orgUnit_1 = ItemBuilder.createItem(context, col1)
                                   .withTitle("OrgUnit_1")
                                   .withRelationshipType("orgunit")
                                   .build();

       Item orgUnit_2 = ItemBuilder.createItem(context, col1)
                                   .withTitle("OrgUnit_2")
                                   .withRelationshipType("orgunit")
                                   .build();

       itemService.addMetadata(context, author_1, "person", "affiliation", "name", null, "OrgUnit_1",
                                                   orgUnit_1.getID().toString(), Choices.CF_ACCEPTED);
       itemService.addMetadata(context, author_1, "person", "affiliation", "name", null, "OrgUnit_2",
                                                   orgUnit_2.getID().toString(), Choices.CF_ACCEPTED);
       itemService.addMetadata(context, author_2, "person", "affiliation", "name", null, "OrgUnit_2",
                                                   orgUnit_2.getID().toString(), Choices.CF_ACCEPTED);
       context.restoreAuthSystemState();

       String token = getAuthToken(eperson.getEmail(), password);
       getClient(token).perform(get("/api/submission/vocabularies/AuthorAuthority/entries")
                       .param("metadata", "dc.contributor.author")
                       .param("collection", col1.getID().toString())
                       .param("filter", "author"))
                       .andExpect(status().isOk())
                       .andExpect(jsonPath("$._embedded.entries", Matchers.containsInAnyOrder(
                               // filled with AuthorAuthority extra metadata generator
                               ItemAuthorityMatcher.matchItemAuthorityWithOtherInformations(author_1.getID().toString(),
                               "Author 1(OrgUnit_1)", "Author 1", "vocabularyEntry", "oairecerif_author_affiliation",
                               "OrgUnit_1::" + orgUnit_1.getID()),
                               ItemAuthorityMatcher.matchItemAuthorityWithOtherInformations(author_1.getID().toString(),
                               "Author 1(OrgUnit_2)", "Author 1", "vocabularyEntry", "oairecerif_author_affiliation",
                               "OrgUnit_2::" + orgUnit_2.getID()),
                               ItemAuthorityMatcher.matchItemAuthorityWithOtherInformations(author_2.getID().toString(),
                               "Author 2(OrgUnit_2)", "Author 2", "vocabularyEntry", "oairecerif_author_affiliation",
                               "OrgUnit_2::" + orgUnit_2.getID()),
                               // filled with EditorAuthority extra metadata generator
                               ItemAuthorityMatcher.matchItemAuthorityProperties(author_1.getID().toString(),
                               "Author 1", "Author 1", "vocabularyEntry"),
                               ItemAuthorityMatcher.matchItemAuthorityProperties(author_2.getID().toString(),
                               "Author 2", "Author 2", "vocabularyEntry")
                               )))
                       .andExpect(jsonPath("$.page.totalElements", Matchers.is(5)));
    }

    @Test
    public void singleItemAuthorityWithoutOrgUnitTest() throws Exception {
       context.turnOffAuthorisationSystem();

       parentCommunity = CommunityBuilder.createCommunity(context).build();
       Collection col1 = CollectionBuilder.createCollection(context, parentCommunity)
                                          .withName("Test collection")
                                          .build();

       Item author_1 = ItemBuilder.createItem(context, col1)
                                  .withTitle("Author 1")
                                  .withRelationshipType("person")
                                  .build();

       context.restoreAuthSystemState();

       String token = getAuthToken(eperson.getEmail(), password);
       getClient(token).perform(get("/api/submission/vocabularies/AuthorAuthority/entries")
                       .param("metadata", "dc.contributor.author")
                       .param("collection", col1.getID().toString())
                       .param("filter", "author"))
                       .andExpect(status().isOk())
                       .andExpect(jsonPath("$._embedded.entries", Matchers.contains(
                              ItemAuthorityMatcher.matchItemAuthorityWithOtherInformations(author_1.getID().toString(),
                    "Author 1", "Author 1", "vocabularyEntry", "oairecerif_author_affiliation", "")
                              )))
                       .andExpect(jsonPath("$.page.totalElements", Matchers.is(1)));
    }

    @Test
<<<<<<< HEAD
    public void ePersonAuthorityTest() throws Exception {
       context.turnOffAuthorisationSystem();

       EPerson ePerson1 = EPersonBuilder.createEPerson(context)
                                        .withNameInMetadata("Andrea", "Bollini")
                                        .withEmail("Andrea.Bollini@example.com")
                                        .build();

       EPerson ePerson2 = EPersonBuilder.createEPerson(context)
                                        .withNameInMetadata("Mykhaylo", "Boychuk")
                                        .withEmail("Mykhaylo.Boychuk@example.com")
                                        .build();

       EPerson ePerson3 = EPersonBuilder.createEPerson(context)
                                        .withNameInMetadata("Luca", "Giamminonni")
                                        .withEmail("Luca.Giamminonni@example.com")
                                        .build();

       EPerson ePerson4 = EPersonBuilder.createEPerson(context)
                                        .withNameInMetadata("Andrea", "Pascarelli")
                                        .withEmail("Andrea.Pascarelli@example.com")
                                        .build();

       context.restoreAuthSystemState();

       String token = getAuthToken(eperson.getEmail(), password);
       getClient(token).perform(get("/api/submission/vocabularies/EPersonAuthority/entries")
                       .param("filter", "Andrea"))
                       .andExpect(status().isOk())
                .andExpect(jsonPath("$._embedded.entries", Matchers.containsInAnyOrder(
                                ItemAuthorityMatcher.matchItemAuthorityProperties(ePerson1.getID().toString(),
                                        ePerson1.getFullName(), ePerson1.getFullName(), "vocabularyEntry"),
                                ItemAuthorityMatcher.matchItemAuthorityProperties(ePerson4.getID().toString(),
                                        ePerson4.getFullName(), ePerson4.getFullName(), "vocabularyEntry"))))
                .andExpect(jsonPath("$._embedded.entries", Matchers.not(
                        ItemAuthorityMatcher.matchItemAuthorityProperties(ePerson2.getID().toString(),
                                ePerson2.getFullName(), ePerson2.getFullName(), "vocabularyEntry"))))
                .andExpect(jsonPath("$._embedded.entries", Matchers.not(
                        ItemAuthorityMatcher.matchItemAuthorityProperties(ePerson3.getID().toString(),
                                ePerson3.getFullName(), ePerson3.getFullName(), "vocabularyEntry"))))
                .andExpect(jsonPath("$.page.totalElements", Matchers.is(2)));
    }

    @Test
    public void ePersonAuthorityNoComparisonTest() throws Exception {
       context.turnOffAuthorisationSystem();

       EPersonBuilder.createEPerson(context)
            .withNameInMetadata("Andrea", "Bollini")
            .withEmail("Andrea.Bollini@example.com")
            .build();

       EPersonBuilder.createEPerson(context)
            .withNameInMetadata("Mykhaylo", "Boychuk")
            .withEmail("Mykhaylo.Boychuk@example.com")
            .build();

       context.restoreAuthSystemState();

       String token = getAuthToken(eperson.getEmail(), password);
       getClient(token).perform(get("/api/submission/vocabularies/EPersonAuthority/entries")
                       .param("filter", "wrong text"))
                       .andExpect(status().isOk())
=======
    public void zdbAuthorityTest() throws Exception {
        context.turnOffAuthorisationSystem();
        parentCommunity = CommunityBuilder.createCommunity(context).build();
        Collection col1 = CollectionBuilder.createCollection(context, parentCommunity).build();
        context.restoreAuthSystemState();
        String token = getAuthToken(eperson.getEmail(), password);
        getClient(token).perform(get("/api/submission/vocabularies/ZDBAuthority/entries")
                        .param("metadata", "dc.identifier.issn")
                        .param("collection", col1.getID().toString())
                        .param("filter", "Acta AND Mathematica AND informatica"))
                .andExpect(status().isOk())
                .andExpect(jsonPath("$._embedded.entries",
                        Matchers.containsInAnyOrder(
                                ItemAuthorityMatcher.matchItemAuthorityWithTwoMetadataInOtherInformations(
                                        "will be generated::zdb::1447228-4", "Acta mathematica et informatica",
                                        "Acta mathematica et informatica", "vocabularyEntry", "relation_ispartof",
                                        "Acta mathematica et informatica::will be generated::zdb::1447228-4",
                                        "relation_issn",""),
                                ItemAuthorityMatcher.matchItemAuthorityWithTwoMetadataInOtherInformations(
                                        "will be generated::zdb::1194912-0",
                                        "Acta mathematica Universitatis Ostraviensis",
                                        "Acta mathematica Universitatis Ostraviensis", "vocabularyEntry",
                                        "relation_ispartof",
                                  "Acta mathematica Universitatis Ostraviensis::will be generated::zdb::1194912-0",
                                  "relation_issn","1211-4774"),
                                ItemAuthorityMatcher.matchItemAuthorityWithTwoMetadataInOtherInformations(
                                        "will be generated::zdb::2618143-5",
                                        "Acta mathematica Universitatis Ostraviensis",
                                        "Acta mathematica Universitatis Ostraviensis", "vocabularyEntry",
                                        "relation_ispartof",
                                   "Acta mathematica Universitatis Ostraviensis::will be generated::zdb::2618143-5",
                                   "relation_issn",""))))
                .andExpect(jsonPath("$.page.totalElements", Matchers.is(3)));
    }

    @Test
    public void zdbAuthorityEmptyQueryTest() throws Exception {
        context.turnOffAuthorisationSystem();
        parentCommunity = CommunityBuilder.createCommunity(context).build();
        Collection col1 = CollectionBuilder.createCollection(context, parentCommunity).build();
        context.restoreAuthSystemState();
        String token = getAuthToken(eperson.getEmail(), password);
        getClient(token).perform(get("/api/submission/vocabularies/ZDBAuthority/entries")
                        .param("metadata", "dc.identifier.issn")
                        .param("collection", col1.getID().toString())
                        .param("filter", ""))
                .andExpect(status().isOk())
>>>>>>> 0599bc91
                .andExpect(jsonPath("$.page.totalElements", Matchers.is(0)));
    }

    @Test
<<<<<<< HEAD
    public void ePersonAuthorityEmptyQueryTest() throws Exception {
       context.turnOffAuthorisationSystem();

       EPersonBuilder.createEPerson(context)
           .withNameInMetadata("Andrea", "Bollini")
           .withEmail("Andrea.Bollini@example.com")
           .build();

       EPersonBuilder.createEPerson(context)
           .withNameInMetadata("Mykhaylo", "Boychuk")
           .withEmail("Mykhaylo.Boychuk@example.com")
           .build();

       context.restoreAuthSystemState();

       String token = getAuthToken(eperson.getEmail(), password);
       getClient(token).perform(get("/api/submission/vocabularies/EPersonAuthority/entries")
                       .param("filter", ""))
                       .andExpect(status().isUnprocessableEntity());
    }

    @Test
    public void ePersonAuthorityUnauthorizedTest() throws Exception {

       getClient().perform(get("/api/submission/vocabularies/EPersonAuthority/entries")
                  .param("filter", "wrong text"))
                  .andExpect(status().isUnauthorized());
    }

    @Test
    public void groupAuthorityTest() throws Exception {
       context.turnOffAuthorisationSystem();

       Group simpleGroup = GroupBuilder.createGroup(context)
                                 .withName("Simple Group")
                                 .build();

       Group groupA = GroupBuilder.createGroup(context)
                                  .withName("Group A")
                                  .build();

       Group admins = GroupBuilder.createGroup(context)
                                  .withName("Admins")
                                  .build();

       context.restoreAuthSystemState();

       String token = getAuthToken(eperson.getEmail(), password);
       getClient(token).perform(get("/api/submission/vocabularies/GroupAuthority/entries")
                       .param("filter", "Group"))
                       .andExpect(status().isOk())
                       .andExpect(jsonPath("$._embedded.entries", Matchers.containsInAnyOrder(
                               ItemAuthorityMatcher.matchItemAuthorityProperties(simpleGroup.getID().toString(),
                                       simpleGroup.getName(), simpleGroup.getName(), "vocabularyEntry"),
                               ItemAuthorityMatcher.matchItemAuthorityProperties(groupA.getID().toString(),
                                       groupA.getName(), groupA.getName(), "vocabularyEntry"))))
                       .andExpect(jsonPath("$._embedded.entries", Matchers.not(ItemAuthorityMatcher
                               .matchItemAuthorityProperties(admins.getID().toString(),admins.getName(),
                                                             admins.getName(), "vocabularyEntry"))))
                       .andExpect(jsonPath("$.page.totalElements", Matchers.is(2)));
    }

    @Test
    public void groupAuthorityEmptyQueryTest() throws Exception {
       context.turnOffAuthorisationSystem();

       GroupBuilder.createGroup(context)
           .withName("Simple Group")
           .build();

       GroupBuilder.createGroup(context)
           .withName("Group A")
           .build();

       context.restoreAuthSystemState();

       String token = getAuthToken(eperson.getEmail(), password);
       getClient(token).perform(get("/api/submission/vocabularies/GroupAuthority/entries")
                       .param("filter", ""))
                       .andExpect(status().isUnprocessableEntity());
    }

    @Test
    public void groupAuthorityUnauthorizedTest() throws Exception {

       getClient().perform(get("/api/submission/vocabularies/GroupAuthority/entries")
                  .param("filter", "wrong text"))
                  .andExpect(status().isUnauthorized());
=======
    public void zdbAuthorityMissingMetadataTest() throws Exception {
        context.turnOffAuthorisationSystem();
        parentCommunity = CommunityBuilder.createCommunity(context).build();
        Collection col1 = CollectionBuilder.createCollection(context, parentCommunity).build();
        context.restoreAuthSystemState();
        String token = getAuthToken(eperson.getEmail(), password);
        getClient(token).perform(get("/api/submission/vocabularies/ZDBAuthority/entries")
                        .param("collection", col1.getID().toString())
                        .param("filter", ""))
                .andExpect(status().isBadRequest());
    }

    @Test
    public void zdbAuthorityUnauthorizedTest() throws Exception {
        context.turnOffAuthorisationSystem();
        parentCommunity = CommunityBuilder.createCommunity(context).build();
        Collection col1 = CollectionBuilder.createCollection(context, parentCommunity).build();
        context.restoreAuthSystemState();
        getClient().perform(get("/api/submission/vocabularies/ZDBAuthority/entries")
                        .param("metadata", "dc.identifier.issn")
                        .param("collection", col1.getID().toString())
                        .param("filter", "Mathematica AND informatica"))
                .andExpect(status().isUnauthorized());
>>>>>>> 0599bc91
    }

    @Override
    @After
    // We need to cleanup the authorities cache once than the configuration has been restored
    public void destroy() throws Exception {
        super.destroy();
        pluginService.clearNamedPluginClasses();
        cas.clearCache();
    }
}<|MERGE_RESOLUTION|>--- conflicted
+++ resolved
@@ -217,7 +217,6 @@
     }
 
     @Test
-<<<<<<< HEAD
     public void ePersonAuthorityTest() throws Exception {
        context.turnOffAuthorisationSystem();
 
@@ -281,7 +280,101 @@
        getClient(token).perform(get("/api/submission/vocabularies/EPersonAuthority/entries")
                        .param("filter", "wrong text"))
                        .andExpect(status().isOk())
-=======
+                .andExpect(jsonPath("$.page.totalElements", Matchers.is(0)));
+    }
+
+    @Test
+    public void ePersonAuthorityEmptyQueryTest() throws Exception {
+       context.turnOffAuthorisationSystem();
+
+       EPersonBuilder.createEPerson(context)
+           .withNameInMetadata("Andrea", "Bollini")
+           .withEmail("Andrea.Bollini@example.com")
+           .build();
+
+       EPersonBuilder.createEPerson(context)
+           .withNameInMetadata("Mykhaylo", "Boychuk")
+           .withEmail("Mykhaylo.Boychuk@example.com")
+           .build();
+
+       context.restoreAuthSystemState();
+
+       String token = getAuthToken(eperson.getEmail(), password);
+       getClient(token).perform(get("/api/submission/vocabularies/EPersonAuthority/entries")
+                       .param("filter", ""))
+                       .andExpect(status().isUnprocessableEntity());
+    }
+
+    @Test
+    public void ePersonAuthorityUnauthorizedTest() throws Exception {
+
+       getClient().perform(get("/api/submission/vocabularies/EPersonAuthority/entries")
+                  .param("filter", "wrong text"))
+                  .andExpect(status().isUnauthorized());
+    }
+
+    @Test
+    public void groupAuthorityTest() throws Exception {
+       context.turnOffAuthorisationSystem();
+
+       Group simpleGroup = GroupBuilder.createGroup(context)
+                                 .withName("Simple Group")
+                                 .build();
+
+       Group groupA = GroupBuilder.createGroup(context)
+                                  .withName("Group A")
+                                  .build();
+
+       Group admins = GroupBuilder.createGroup(context)
+                                  .withName("Admins")
+                                  .build();
+
+       context.restoreAuthSystemState();
+
+       String token = getAuthToken(eperson.getEmail(), password);
+       getClient(token).perform(get("/api/submission/vocabularies/GroupAuthority/entries")
+                       .param("filter", "Group"))
+                       .andExpect(status().isOk())
+                       .andExpect(jsonPath("$._embedded.entries", Matchers.containsInAnyOrder(
+                               ItemAuthorityMatcher.matchItemAuthorityProperties(simpleGroup.getID().toString(),
+                                       simpleGroup.getName(), simpleGroup.getName(), "vocabularyEntry"),
+                               ItemAuthorityMatcher.matchItemAuthorityProperties(groupA.getID().toString(),
+                                       groupA.getName(), groupA.getName(), "vocabularyEntry"))))
+                       .andExpect(jsonPath("$._embedded.entries", Matchers.not(ItemAuthorityMatcher
+                               .matchItemAuthorityProperties(admins.getID().toString(),admins.getName(),
+                                                             admins.getName(), "vocabularyEntry"))))
+                       .andExpect(jsonPath("$.page.totalElements", Matchers.is(2)));
+    }
+
+    @Test
+    public void groupAuthorityEmptyQueryTest() throws Exception {
+       context.turnOffAuthorisationSystem();
+
+       GroupBuilder.createGroup(context)
+           .withName("Simple Group")
+           .build();
+
+       GroupBuilder.createGroup(context)
+           .withName("Group A")
+           .build();
+
+       context.restoreAuthSystemState();
+
+       String token = getAuthToken(eperson.getEmail(), password);
+       getClient(token).perform(get("/api/submission/vocabularies/GroupAuthority/entries")
+                       .param("filter", ""))
+                       .andExpect(status().isUnprocessableEntity());
+    }
+
+    @Test
+    public void groupAuthorityUnauthorizedTest() throws Exception {
+
+       getClient().perform(get("/api/submission/vocabularies/GroupAuthority/entries")
+                  .param("filter", "wrong text"))
+                  .andExpect(status().isUnauthorized());
+    }
+
+    @Test
     public void zdbAuthorityTest() throws Exception {
         context.turnOffAuthorisationSystem();
         parentCommunity = CommunityBuilder.createCommunity(context).build();
@@ -329,101 +422,10 @@
                         .param("collection", col1.getID().toString())
                         .param("filter", ""))
                 .andExpect(status().isOk())
->>>>>>> 0599bc91
                 .andExpect(jsonPath("$.page.totalElements", Matchers.is(0)));
     }
 
     @Test
-<<<<<<< HEAD
-    public void ePersonAuthorityEmptyQueryTest() throws Exception {
-       context.turnOffAuthorisationSystem();
-
-       EPersonBuilder.createEPerson(context)
-           .withNameInMetadata("Andrea", "Bollini")
-           .withEmail("Andrea.Bollini@example.com")
-           .build();
-
-       EPersonBuilder.createEPerson(context)
-           .withNameInMetadata("Mykhaylo", "Boychuk")
-           .withEmail("Mykhaylo.Boychuk@example.com")
-           .build();
-
-       context.restoreAuthSystemState();
-
-       String token = getAuthToken(eperson.getEmail(), password);
-       getClient(token).perform(get("/api/submission/vocabularies/EPersonAuthority/entries")
-                       .param("filter", ""))
-                       .andExpect(status().isUnprocessableEntity());
-    }
-
-    @Test
-    public void ePersonAuthorityUnauthorizedTest() throws Exception {
-
-       getClient().perform(get("/api/submission/vocabularies/EPersonAuthority/entries")
-                  .param("filter", "wrong text"))
-                  .andExpect(status().isUnauthorized());
-    }
-
-    @Test
-    public void groupAuthorityTest() throws Exception {
-       context.turnOffAuthorisationSystem();
-
-       Group simpleGroup = GroupBuilder.createGroup(context)
-                                 .withName("Simple Group")
-                                 .build();
-
-       Group groupA = GroupBuilder.createGroup(context)
-                                  .withName("Group A")
-                                  .build();
-
-       Group admins = GroupBuilder.createGroup(context)
-                                  .withName("Admins")
-                                  .build();
-
-       context.restoreAuthSystemState();
-
-       String token = getAuthToken(eperson.getEmail(), password);
-       getClient(token).perform(get("/api/submission/vocabularies/GroupAuthority/entries")
-                       .param("filter", "Group"))
-                       .andExpect(status().isOk())
-                       .andExpect(jsonPath("$._embedded.entries", Matchers.containsInAnyOrder(
-                               ItemAuthorityMatcher.matchItemAuthorityProperties(simpleGroup.getID().toString(),
-                                       simpleGroup.getName(), simpleGroup.getName(), "vocabularyEntry"),
-                               ItemAuthorityMatcher.matchItemAuthorityProperties(groupA.getID().toString(),
-                                       groupA.getName(), groupA.getName(), "vocabularyEntry"))))
-                       .andExpect(jsonPath("$._embedded.entries", Matchers.not(ItemAuthorityMatcher
-                               .matchItemAuthorityProperties(admins.getID().toString(),admins.getName(),
-                                                             admins.getName(), "vocabularyEntry"))))
-                       .andExpect(jsonPath("$.page.totalElements", Matchers.is(2)));
-    }
-
-    @Test
-    public void groupAuthorityEmptyQueryTest() throws Exception {
-       context.turnOffAuthorisationSystem();
-
-       GroupBuilder.createGroup(context)
-           .withName("Simple Group")
-           .build();
-
-       GroupBuilder.createGroup(context)
-           .withName("Group A")
-           .build();
-
-       context.restoreAuthSystemState();
-
-       String token = getAuthToken(eperson.getEmail(), password);
-       getClient(token).perform(get("/api/submission/vocabularies/GroupAuthority/entries")
-                       .param("filter", ""))
-                       .andExpect(status().isUnprocessableEntity());
-    }
-
-    @Test
-    public void groupAuthorityUnauthorizedTest() throws Exception {
-
-       getClient().perform(get("/api/submission/vocabularies/GroupAuthority/entries")
-                  .param("filter", "wrong text"))
-                  .andExpect(status().isUnauthorized());
-=======
     public void zdbAuthorityMissingMetadataTest() throws Exception {
         context.turnOffAuthorisationSystem();
         parentCommunity = CommunityBuilder.createCommunity(context).build();
@@ -447,7 +449,6 @@
                         .param("collection", col1.getID().toString())
                         .param("filter", "Mathematica AND informatica"))
                 .andExpect(status().isUnauthorized());
->>>>>>> 0599bc91
     }
 
     @Override
