--- conflicted
+++ resolved
@@ -38,11 +38,7 @@
                 hasJsonPath("$.display", is(display)),
                 hasJsonPath("$.value", is(value)),
                 hasJsonPath("$.type", is(type)),
-<<<<<<< HEAD
-                hasJsonPath("$.otherInformation" + otherInfMetadata, is(metadataValue))
-=======
                 hasJsonPath("$.otherInformation['data-" + otherInfMetadata + "']", is(metadataValue))
->>>>>>> 78e2687c
         );
     }
 }