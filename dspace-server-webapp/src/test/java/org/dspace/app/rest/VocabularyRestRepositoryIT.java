--- conflicted
+++ resolved
@@ -141,7 +141,6 @@
                      VocabularyMatcher.matchProperties("common_types", "common_types", true, false),
                      VocabularyMatcher.matchProperties("common_iso_languages", "common_iso_languages", true , false),
                      VocabularyMatcher.matchProperties("SolrAuthorAuthority", "SolrAuthorAuthority", false , false),
-<<<<<<< HEAD
                      VocabularyMatcher.matchProperties("patent_types", "patent_types", true , false),
                      VocabularyMatcher.matchProperties("types", "types", false , true),
                      VocabularyMatcher.matchProperties("gender", "gender", true , false)
@@ -149,14 +148,6 @@
         .andExpect(jsonPath("$._links.self.href",
             Matchers.containsString("api/submission/vocabularies")))
         .andExpect(jsonPath("$.page.totalElements", is(7)));
-=======
-                     VocabularyMatcher.matchProperties("SRPublisher", "SRPublisher", false , false),
-                     VocabularyMatcher.matchProperties("SRJournalTitle", "SRJournalTitle", false , false)
-                 )))
-        .andExpect(jsonPath("$._links.self.href",
-            Matchers.containsString("api/submission/vocabularies")))
-        .andExpect(jsonPath("$.page.totalElements", is(6)));
->>>>>>> b3a8b6e1
     }
 
     @Test
