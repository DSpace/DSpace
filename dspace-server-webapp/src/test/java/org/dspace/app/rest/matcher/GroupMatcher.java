/**
 * The contents of this file are subject to the license and copyright
 * detailed in the LICENSE and NOTICE files at the root of the source
 * tree and available online at
 *
 * http://www.dspace.org/license/
 */
package org.dspace.app.rest.matcher;

import static com.jayway.jsonpath.matchers.JsonPathMatchers.hasJsonPath;
import static org.dspace.app.rest.matcher.HalMatcher.matchEmbeds;
import static org.dspace.app.rest.test.AbstractControllerIntegrationTest.REST_SERVER_URL;
import static org.hamcrest.Matchers.allOf;
import static org.hamcrest.Matchers.containsString;
import static org.hamcrest.Matchers.endsWith;
import static org.hamcrest.Matchers.is;

import java.util.UUID;

import org.hamcrest.Matcher;

public class GroupMatcher {

    private GroupMatcher() { }

    public static Matcher<? super Object> matchGroupEntry(UUID uuid, String name) {
        return allOf(
                matchProperties(uuid, name)
        );
    }

    public static Matcher<? super Object> matchGroupWithName(String name) {
        return allOf(
            hasJsonPath("$.name", is(name)),
            hasJsonPath("$.type", is("group")),
            hasJsonPath("$._links.self.href", containsString("/api/eperson/groups/")),
            hasJsonPath("$._links.subgroups.href", endsWith("/subgroups"))
        );
    }

    /**
     * Gets a matcher for all expected embeds when the full projection is requested.
     */
    public static Matcher<? super Object> matchFullEmbeds() {
        return matchEmbeds(
<<<<<<< HEAD
                "groups[]",
=======
                "subgroups[]",
>>>>>>> 0039b309
                "epersons[]"
        );
    }

    /**
     * Gets a matcher for all expected links.
     */
    public static Matcher<? super Object> matchLinks(UUID uuid) {
        return HalMatcher.matchLinks(REST_SERVER_URL + "eperson/groups/" + uuid,
<<<<<<< HEAD
                "groups",
=======
                "subgroups",
>>>>>>> 0039b309
                "epersons",
                "self"
        );
    }

    private static Matcher<? super Object> matchProperties(UUID uuid, String name) {
        return allOf(
                hasJsonPath("$.uuid", is(uuid.toString())),
                hasJsonPath("$.name", is(name)),
                hasJsonPath("$.type", is("group")),
                hasJsonPath("$._links.self.href", containsString("/api/eperson/groups/" + uuid.toString())),
<<<<<<< HEAD
                hasJsonPath("$._links.groups.href", endsWith(uuid.toString() + "/groups")),
=======
                hasJsonPath("$._links.subgroups.href", endsWith(uuid.toString() + "/subgroups")),
>>>>>>> 0039b309
                hasJsonPath("$._links.epersons.href", endsWith(uuid.toString() + "/epersons"))
        );
    }
}<|MERGE_RESOLUTION|>--- conflicted
+++ resolved
@@ -43,11 +43,7 @@
      */
     public static Matcher<? super Object> matchFullEmbeds() {
         return matchEmbeds(
-<<<<<<< HEAD
-                "groups[]",
-=======
                 "subgroups[]",
->>>>>>> 0039b309
                 "epersons[]"
         );
     }
@@ -57,11 +53,7 @@
      */
     public static Matcher<? super Object> matchLinks(UUID uuid) {
         return HalMatcher.matchLinks(REST_SERVER_URL + "eperson/groups/" + uuid,
-<<<<<<< HEAD
-                "groups",
-=======
                 "subgroups",
->>>>>>> 0039b309
                 "epersons",
                 "self"
         );
@@ -73,11 +65,7 @@
                 hasJsonPath("$.name", is(name)),
                 hasJsonPath("$.type", is("group")),
                 hasJsonPath("$._links.self.href", containsString("/api/eperson/groups/" + uuid.toString())),
-<<<<<<< HEAD
-                hasJsonPath("$._links.groups.href", endsWith(uuid.toString() + "/groups")),
-=======
                 hasJsonPath("$._links.subgroups.href", endsWith(uuid.toString() + "/subgroups")),
->>>>>>> 0039b309
                 hasJsonPath("$._links.epersons.href", endsWith(uuid.toString() + "/epersons"))
         );
     }
