/**
 * The contents of this file are subject to the license and copyright
 * detailed in the LICENSE and NOTICE files at the root of the source
 * tree and available online at
 *
 * http://www.dspace.org/license/
 */
package org.dspace.app.rest;

import static com.jayway.jsonpath.matchers.JsonPathMatchers.hasJsonPath;
import static org.hamcrest.Matchers.allOf;
import static org.hamcrest.Matchers.contains;
import static org.hamcrest.Matchers.containsInAnyOrder;
import static org.hamcrest.Matchers.containsString;
import static org.hamcrest.Matchers.greaterThanOrEqualTo;
import static org.hamcrest.Matchers.is;
import static org.hamcrest.Matchers.nullValue;
import static org.springframework.test.web.servlet.request.MockMvcRequestBuilders.get;
import static org.springframework.test.web.servlet.result.MockMvcResultMatchers.jsonPath;
import static org.springframework.test.web.servlet.result.MockMvcResultMatchers.status;

import java.io.Serializable;
import java.util.UUID;
import java.util.function.Supplier;

import com.jayway.jsonpath.matchers.JsonPathMatchers;
import org.apache.logging.log4j.Logger;
import org.dspace.app.rest.authorization.AlwaysFalseFeature;
import org.dspace.app.rest.authorization.AlwaysThrowExceptionFeature;
import org.dspace.app.rest.authorization.AlwaysTrueFeature;
import org.dspace.app.rest.authorization.Authorization;
import org.dspace.app.rest.authorization.AuthorizationFeature;
import org.dspace.app.rest.authorization.AuthorizationFeatureService;
import org.dspace.app.rest.authorization.TrueForAdminsFeature;
import org.dspace.app.rest.authorization.TrueForLoggedUsersFeature;
import org.dspace.app.rest.authorization.TrueForTestUsersFeature;
import org.dspace.app.rest.authorization.TrueForUsersInGroupTestFeature;
import org.dspace.app.rest.converter.CommunityConverter;
import org.dspace.app.rest.converter.EPersonConverter;
import org.dspace.app.rest.converter.ItemConverter;
import org.dspace.app.rest.converter.SiteConverter;
import org.dspace.app.rest.matcher.AuthorizationMatcher;
import org.dspace.app.rest.model.BaseObjectRest;
import org.dspace.app.rest.model.CommunityRest;
import org.dspace.app.rest.model.EPersonRest;
import org.dspace.app.rest.model.ItemRest;
import org.dspace.app.rest.model.SiteRest;
import org.dspace.app.rest.projection.DefaultProjection;
import org.dspace.app.rest.test.AbstractControllerIntegrationTest;
import org.dspace.app.rest.utils.Utils;
import org.dspace.builder.CollectionBuilder;
import org.dspace.builder.CommunityBuilder;
import org.dspace.builder.EPersonBuilder;
import org.dspace.builder.GroupBuilder;
import org.dspace.builder.ItemBuilder;
import org.dspace.content.Collection;
import org.dspace.content.Community;
import org.dspace.content.Item;
import org.dspace.content.Site;
import org.dspace.content.factory.ContentServiceFactory;
import org.dspace.content.service.SiteService;
import org.dspace.eperson.EPerson;
import org.dspace.eperson.Group;
import org.dspace.services.ConfigurationService;
import org.hamcrest.Matchers;
import org.junit.Before;
import org.junit.Test;
import org.springframework.beans.factory.annotation.Autowired;
import org.springframework.test.web.servlet.request.MockHttpServletRequestBuilder;

/**
 * Test suite for the Authorization endpoint
 *
 * @author Andrea Bollini (andrea.bollini at 4science.it)
 *
 */
public class AuthorizationRestRepositoryIT extends AbstractControllerIntegrationTest {

    private static final Logger log = org.apache.logging.log4j.LogManager
            .getLogger(AuthorizationRestRepositoryIT.class);

    @Autowired
    private AuthorizationFeatureService authorizationFeatureService;

    @Autowired
    private SiteConverter siteConverter;

    @Autowired
    private EPersonConverter ePersonConverter;

    @Autowired
    private CommunityConverter communityConverter;
    @Autowired
    private ConfigurationService configurationService;
    @Autowired
    private ItemConverter itemConverter;

    @Autowired
    private Utils utils;
    private SiteService siteService;

    /**
     * this hold a reference to the test feature {@link AlwaysTrueFeature}
     */
    private AuthorizationFeature alwaysTrue;

    /**
     * this hold a reference to the test feature {@link AlwaysFalseFeature}
     */
    private AuthorizationFeature alwaysFalse;

    /**
     * this hold a reference to the test feature {@link AlwaysThrowExceptionFeature}
     */
    private AuthorizationFeature alwaysException;

    /**
     * this hold a reference to the test feature {@link TrueForAdminsFeature}
     */
    private AuthorizationFeature trueForAdmins;

    /**
     * this hold a reference to the test feature {@link TrueForLoggedUsersFeature}
     */
    private AuthorizationFeature trueForLoggedUsers;

    /**
     * this hold a reference to the test feature {@link TrueForTestFeature}
     */
    private AuthorizationFeature trueForTestUsers;

    /**
     * this hold a reference to the test feature {@link TrueForUsersInGroupTestFeature}
     */
    private AuthorizationFeature trueForUsersInGroupTest;

    @Override
    @Before
    public void setUp() throws Exception {
        super.setUp();
        siteService = ContentServiceFactory.getInstance().getSiteService();
        alwaysTrue = authorizationFeatureService.find(AlwaysTrueFeature.NAME);
        alwaysFalse = authorizationFeatureService.find(AlwaysFalseFeature.NAME);
        alwaysException = authorizationFeatureService.find(AlwaysThrowExceptionFeature.NAME);
        trueForAdmins = authorizationFeatureService.find(TrueForAdminsFeature.NAME);
        trueForLoggedUsers = authorizationFeatureService.find(TrueForLoggedUsersFeature.NAME);
        trueForTestUsers = authorizationFeatureService.find(TrueForTestUsersFeature.NAME);
        trueForUsersInGroupTest = authorizationFeatureService.find(TrueForUsersInGroupTestFeature.NAME);

        configurationService.setProperty("webui.user.assumelogin", true);
    }

    /**
     * This method is not implemented
     *
     * @throws Exception
     */
    @Test
    public void findAllTest() throws Exception {
        String adminToken = getAuthToken(admin.getEmail(), password);
        getClient(adminToken).perform(get("/api/authz/authorizations"))
                    .andExpect(status().isMethodNotAllowed());
        getClient().perform(get("/api/authz/authorizations"))
                    .andExpect(status().isMethodNotAllowed());
    }

    /**
     * Verify that an user can access a specific authorization
     *
     * @throws Exception
     */
    @Test
    public void findOneTest() throws Exception {
        Site site = siteService.findSite(context);
        SiteRest siteRest = siteConverter.convert(site, DefaultProjection.DEFAULT);

        // define three authorizations that we know must exists
        Authorization authAdminSite = new Authorization(admin, trueForAdmins, siteRest);
        Authorization authNormalUserSite = new Authorization(eperson, trueForLoggedUsers, siteRest);
        Authorization authAnonymousUserSite = new Authorization(null, alwaysTrue, siteRest);

        // access the authorization for the admin user
        String adminToken = getAuthToken(admin.getEmail(), password);
        getClient(adminToken).perform(get("/api/authz/authorizations/" + authAdminSite.getID()))
                    .andExpect(status().isOk())
                    .andExpect(jsonPath("$",
                            Matchers.is(AuthorizationMatcher.matchAuthorization(authAdminSite))));

        // access the authorization for a normal user
        String epersonToken = getAuthToken(eperson.getEmail(), password);
        getClient(epersonToken).perform(get("/api/authz/authorizations/" + authNormalUserSite.getID()))
                    .andExpect(status().isOk())
                    .andExpect(jsonPath("$",
                            Matchers.is(AuthorizationMatcher.matchAuthorization(authNormalUserSite))));

        // access the authorization for a normal user as administrator
        getClient(adminToken).perform(get("/api/authz/authorizations/" + authNormalUserSite.getID()))
                    .andExpect(status().isOk())
                    .andExpect(jsonPath("$",
                            Matchers.is(AuthorizationMatcher.matchAuthorization(authNormalUserSite))));

        // access the authorization for an anonymous user
        getClient().perform(get("/api/authz/authorizations/" + authAnonymousUserSite.getID()))
                    .andExpect(status().isOk())
                    .andExpect(jsonPath("$",
                            Matchers.is(AuthorizationMatcher.matchAuthorization(authAnonymousUserSite))));
    }

    /**
     * Verify that the unauthorized return code is used in the appropriate scenarios
     *
     * @throws Exception
     */
    @Test
    public void findOneUnauthorizedTest() throws Exception {
        Site site = siteService.findSite(context);
        SiteRest siteRest = siteConverter.convert(site, DefaultProjection.DEFAULT);

        // define two authorizations that we know must exists
        Authorization authAdminSite = new Authorization(admin, alwaysTrue, siteRest);
        Authorization authNormalUserSite = new Authorization(eperson, alwaysTrue, siteRest);

        // try anonymous access to the authorization for the admin user
        getClient().perform(get("/api/authz/authorizations/" + authAdminSite.getID()))
                    .andExpect(status().isUnauthorized());

        // try anonymous access to the authorization for a normal user
        getClient().perform(get("/api/authz/authorizations/" + authNormalUserSite.getID()))
                    .andExpect(status().isUnauthorized());
    }

    /**
     * Verify that the forbidden return code is used in the appropriate scenarios
     *
     * @throws Exception
     */
    @Test
    public void findOneForbiddenTest() throws Exception {
        context.turnOffAuthorisationSystem();
        Site site = siteService.findSite(context);
        SiteRest siteRest = siteConverter.convert(site, DefaultProjection.DEFAULT);
        EPerson testEPerson = EPersonBuilder.createEPerson(context)
                .withEmail("test-authorization@example.com")
                .withPassword(password).build();
        context.restoreAuthSystemState();

        // define three authorizations that we know must exists
        Authorization authAdminSite = new Authorization(admin, alwaysTrue, siteRest);
        Authorization authNormalUserSite = new Authorization(eperson, alwaysTrue, siteRest);

        String testToken = getAuthToken(testEPerson.getEmail(), password);

        // try to access the authorization for the admin user with another user
        getClient(testToken).perform(get("/api/authz/authorizations/" + authAdminSite.getID()))
                    .andExpect(status().isForbidden());

        // try to access the authorization of a normal user with another user
        getClient(testToken).perform(get("/api/authz/authorizations/" + authNormalUserSite.getID()))
                    .andExpect(status().isForbidden());

        // check access as a test user to a not existing authorization for another
        // eperson (but existing for the test user)
        Authorization noTestAuthForNormalUserSite  = new Authorization(eperson, trueForTestUsers, siteRest);
        getClient(testToken).perform(get("/api/authz/authorizations/" + noTestAuthForNormalUserSite.getID()))
                    .andExpect(status().isForbidden());
    }

    /**
     * Verify that the not found return code is used in the appropriate scenarios
     *
     * @throws Exception
     */
    @Test
    public void findOneNotFoundTest() throws Exception {
        context.turnOffAuthorisationSystem();
        Site site = siteService.findSite(context);
        SiteRest siteRest = siteConverter.convert(site, DefaultProjection.DEFAULT);
        EPersonRest epersonRest = ePersonConverter.convert(eperson, DefaultProjection.DEFAULT);
        context.restoreAuthSystemState();

        String epersonToken = getAuthToken(eperson.getEmail(), password);
        String adminToken = getAuthToken(admin.getEmail(), password);

        // define three authorizations that we know will be no granted
        Authorization authAdminSite = new Authorization(admin, alwaysFalse, siteRest);
        Authorization authNormalUserSite = new Authorization(eperson, alwaysFalse, siteRest);
        Authorization authAnonymousUserSite = new Authorization(null, alwaysFalse, siteRest);

        getClient(adminToken).perform(get("/api/authz/authorizations/" + authAdminSite.getID()))
                    .andExpect(status().isNotFound());

        getClient(epersonToken).perform(get("/api/authz/authorizations/" + authNormalUserSite.getID()))
                    .andExpect(status().isNotFound());
        // also the admin cannot retrieve a not existing authorization for the normal user
        getClient(epersonToken).perform(get("/api/authz/authorizations/" + authNormalUserSite.getID()))
                .andExpect(status().isNotFound());

        getClient().perform(get("/api/authz/authorizations/" + authAnonymousUserSite.getID()))
                    .andExpect(status().isNotFound());
        // also the admin cannot retrieve a not existing authorization for the anonymous user
        getClient(adminToken).perform(get("/api/authz/authorizations/" + authAnonymousUserSite.getID()))
                    .andExpect(status().isNotFound());

        // build a couple of IDs that look good but are related to not existing authorizations
        // the trueForAdmins feature is not defined for eperson
        String authInvalidType = getAuthorizationID(admin, trueForAdmins, epersonRest);
        getClient(adminToken).perform(get("/api/authz/authorizations/" + authInvalidType))
                    .andExpect(status().isNotFound());

        // the specified item doesn't exist
        String authNotExistingObject = getAuthorizationID(admin, alwaysTrue,
                ItemRest.CATEGORY + "." + ItemRest.NAME, UUID.randomUUID());
        getClient(adminToken).perform(get("/api/authz/authorizations/" + authNotExistingObject))
                    .andExpect(status().isNotFound());

        // the specified eperson doesn't exist
        String authNotExistingEPerson = getAuthorizationID(UUID.randomUUID(), alwaysTrue, siteRest);
        getClient(adminToken).perform(get("/api/authz/authorizations/" + authNotExistingEPerson))
                    .andExpect(status().isNotFound());

        // the specified feature doesn't exist
        String authNotExistingFeature = getAuthorizationID(admin, "notexistingfeature", siteRest);
        getClient(adminToken).perform(get("/api/authz/authorizations/" + authNotExistingFeature))
                    .andExpect(status().isNotFound());

        // check access as admin to a not existing authorization for another eperson (but existing for the admin)
        Authorization noAdminAuthForNormalUserSite  = new Authorization(eperson, trueForAdmins, siteRest);
        getClient(adminToken).perform(get("/api/authz/authorizations/" + noAdminAuthForNormalUserSite.getID()))
                    .andExpect(status().isNotFound());

        // check a couple of completely wrong IDs
        String notValidID = "notvalidID";
        getClient(adminToken).perform(get("/api/authz/authorizations/" + notValidID))
                    .andExpect(status().isNotFound());

        String notValidIDWithWrongEpersonPart = getAuthorizationID("1", alwaysTrue.getName(),
                SiteRest.CATEGORY + "." + SiteRest.NAME, site.getID().toString());
        // use the admin token otherwise it would result in a forbidden (attempt to access authorization of other users)
        getClient(adminToken).perform(get("/api/authz/authorizations/" + notValidIDWithWrongEpersonPart))
                    .andExpect(status().isNotFound());

        String notValidIDWithWrongObjectTypePart = getAuthorizationID(eperson.getID().toString(), alwaysTrue.getName(),
                "SITE", site.getID().toString());
        getClient(epersonToken).perform(get("/api/authz/authorizations/" + notValidIDWithWrongObjectTypePart))
                    .andExpect(status().isNotFound());

        String notValidIDWithUnknownObjectTypePart =
                getAuthorizationID(eperson.getID().toString(), alwaysTrue.getName(),
                        "core.unknown", "1");
        getClient(epersonToken).perform(get("/api/authz/authorizations/" + notValidIDWithUnknownObjectTypePart))
                    .andExpect(status().isNotFound());

    }

    /**
     * Verify that an exception in the feature check will be reported back
     *
     * @throws Exception
     */
    @Test
    public void findOneInternalServerErrorTest() throws Exception {
        Site site = siteService.findSite(context);
        SiteRest siteRest = siteConverter.convert(site, DefaultProjection.DEFAULT);
        // define two authorizations that we know will throw exceptions
        Authorization authAdminSite = new Authorization(admin, alwaysException, siteRest);
        Authorization authNormalUserSite = new Authorization(eperson, alwaysException, siteRest);

        String adminToken = getAuthToken(admin.getEmail(), password);
        String epersonToken = getAuthToken(eperson.getEmail(), password);

        getClient(adminToken).perform(get("/api/authz/authorizations/" + authAdminSite.getID()))
                    .andExpect(status().isInternalServerError());

        getClient(epersonToken).perform(get("/api/authz/authorizations/" + authNormalUserSite.getID()))
                    .andExpect(status().isInternalServerError());
    }

    /**
     * Verify that the search by object works properly in allowed scenarios:
     * - for an administrator
     * - for an administrator that want to inspect permission of the anonymous users or another user
     * - for a logged-in "normal" user
     * - for anonymous
     *
     * @throws Exception
     */
    @Test
    public void findByObjectTest() throws Exception {
        Site site = siteService.findSite(context);
        SiteRest siteRest = siteConverter.convert(site, DefaultProjection.DEFAULT);
        String siteUri = utils.linkToSingleResource(siteRest, "self").getHref();

        // disarm the alwaysThrowExceptionFeature
        configurationService.setProperty("org.dspace.app.rest.authorization.AlwaysThrowExceptionFeature.turnoff", true);

        String adminToken = getAuthToken(admin.getEmail(), password);

        // verify that it works for administrators - with eperson parameter
        getClient(adminToken).perform(get("/api/authz/authorizations/search/object")
                .param("projection", "full")
                .param("uri", siteUri)
                .param("eperson", admin.getID().toString()))
            .andExpect(status().isOk())
            // there are at least 3: alwaysTrue, trueForAdministrators and trueForLoggedUsers
            .andExpect(jsonPath("$._embedded.authorizations", Matchers.hasSize(greaterThanOrEqualTo(3))))
            .andExpect(jsonPath("$._embedded.authorizations", Matchers.everyItem(
                    Matchers.anyOf(
                            JsonPathMatchers.hasJsonPath("$.type", is("authorization")),
                            JsonPathMatchers.hasJsonPath("$._embedded.feature",
                                    Matchers.allOf(
                                                is(alwaysTrue.getName()),
                                                is(trueForAdmins.getName()),
                                                is(trueForLoggedUsers.getName())
                                    )),
                            JsonPathMatchers.hasJsonPath("$._embedded.feature",
                                    Matchers.not(Matchers.anyOf(
                                                is(alwaysFalse.getName()),
                                                is(alwaysException.getName()),
                                                is(trueForTestUsers.getName())
                                            )
                                    )),
                            JsonPathMatchers.hasJsonPath("$._embedded.feature.resourcetypes",
                                    Matchers.hasItem(is("authorization"))),
                            JsonPathMatchers.hasJsonPath("$.id",
                                    Matchers.anyOf(
                                            Matchers.startsWith(admin.getID().toString()),
                                            Matchers.endsWith(siteRest.getUniqueType() + "_" + siteRest.getId()))))
                                    )
                    )
            )
            .andExpect(jsonPath("$._links.self.href",
                    Matchers.containsString("/api/authz/authorizations/search/object")))
            .andExpect(jsonPath("$.page.size", is(20)))
            .andExpect(jsonPath("$.page.totalElements", greaterThanOrEqualTo(3)));

        // verify that it works for administrators - without eperson parameter
        getClient(adminToken).perform(get("/api/authz/authorizations/search/object")
                .param("projection", "full")
                .param("uri", siteUri))
            .andExpect(status().isOk())
            // there are at least 3: alwaysTrue, trueForAdministrators and trueForLoggedUsers
            .andExpect(jsonPath("$._embedded.authorizations", Matchers.hasSize(greaterThanOrEqualTo(3))))
            .andExpect(jsonPath("$._embedded.authorizations", Matchers.everyItem(
                    Matchers.anyOf(
                            JsonPathMatchers.hasJsonPath("$.type", is("authorization")),
                            JsonPathMatchers.hasJsonPath("$._embedded.feature",
                                    Matchers.allOf(
                                                is(alwaysTrue.getName()),
                                                is(trueForAdmins.getName()),
                                                is(trueForLoggedUsers.getName())
                                    )),
                            JsonPathMatchers.hasJsonPath("$._embedded.feature",
                                    Matchers.not(Matchers.anyOf(
                                                is(alwaysFalse.getName()),
                                                is(alwaysException.getName()),
                                                is(trueForTestUsers.getName())
                                            )
                                    )),
                            JsonPathMatchers.hasJsonPath("$._embedded.feature.resourcetypes",
                                    Matchers.hasItem(is("authorization"))),
                            JsonPathMatchers.hasJsonPath("$.id",
                                    Matchers.anyOf(
                                            Matchers.startsWith(admin.getID().toString()),
                                            Matchers.endsWith(siteRest.getUniqueType() + "_" + siteRest.getId()))))
                                    )
                    )
            )
            .andExpect(jsonPath("$._links.self.href",
                    Matchers.containsString("/api/authz/authorizations/search/object")))
            .andExpect(jsonPath("$.page.size", is(20)))
            .andExpect(jsonPath("$.page.totalElements", greaterThanOrEqualTo(3)));

        String epersonToken = getAuthToken(eperson.getEmail(), password);

        // verify that it works for normal loggedin users - with eperson parameter
        getClient(epersonToken).perform(get("/api/authz/authorizations/search/object")
                .param("projection", "full")
                .param("uri", siteUri)
                .param("eperson", eperson.getID().toString()))
            .andExpect(status().isOk())
            // there are at least 2: alwaysTrue and trueForLoggedUsers
            .andExpect(jsonPath("$._embedded.authorizations", Matchers.hasSize(greaterThanOrEqualTo(2))))
            .andExpect(jsonPath("$._embedded.authorizations", Matchers.everyItem(
                    Matchers.anyOf(
                            JsonPathMatchers.hasJsonPath("$.type", is("authorization")),
                            JsonPathMatchers.hasJsonPath("$._embedded.feature",
                                    Matchers.allOf(
                                                is(alwaysTrue.getName()),
                                                is(trueForLoggedUsers.getName())
                                    )),
                            JsonPathMatchers.hasJsonPath("$._embedded.feature",
                                    Matchers.not(Matchers.anyOf(
                                                is(alwaysFalse.getName()),
                                                is(alwaysException.getName()),
                                                is(trueForTestUsers.getName()),
                                                is(trueForAdmins.getName())
                                            )
                                    )),
                            JsonPathMatchers.hasJsonPath("$._embedded.feature.resourcetypes",
                                    Matchers.hasItem(is("authorization"))),
                            JsonPathMatchers.hasJsonPath("$.id",
                                    Matchers.anyOf(
                                            Matchers.startsWith(eperson.getID().toString()),
                                            Matchers.endsWith(siteRest.getUniqueType() + "_" + siteRest.getId()))))
                                    )
                    )
            )
            .andExpect(jsonPath("$._links.self.href",
                    Matchers.containsString("/api/authz/authorizations/search/object")))
            .andExpect(jsonPath("$.page.size", is(20)))
            .andExpect(jsonPath("$.page.totalElements", greaterThanOrEqualTo(2)));

        // verify that it works for normal loggedin users - without eperson parameter
        getClient(epersonToken).perform(get("/api/authz/authorizations/search/object")
                .param("projection", "full")
                .param("uri", siteUri))
            .andExpect(status().isOk())
            // there are at least 2: alwaysTrue and trueForLoggedUsers
            .andExpect(jsonPath("$._embedded.authorizations", Matchers.hasSize(greaterThanOrEqualTo(2))))
            .andExpect(jsonPath("$._embedded.authorizations", Matchers.everyItem(
                    Matchers.anyOf(
                            JsonPathMatchers.hasJsonPath("$.type", is("authorization")),
                            JsonPathMatchers.hasJsonPath("$._embedded.feature",
                                    Matchers.allOf(
                                                is(alwaysTrue.getName()),
                                                is(trueForLoggedUsers.getName())
                                    )),
                            JsonPathMatchers.hasJsonPath("$._embedded.feature",
                                    Matchers.not(Matchers.anyOf(
                                                is(alwaysFalse.getName()),
                                                is(alwaysException.getName()),
                                                is(trueForTestUsers.getName()),
                                                is(trueForAdmins.getName())
                                            )
                                    )),
                            JsonPathMatchers.hasJsonPath("$._embedded.feature.resourcetypes",
                                    Matchers.hasItem(is("authorization"))),
                            JsonPathMatchers.hasJsonPath("$.id",
                                    Matchers.anyOf(
                                            Matchers.startsWith(eperson.getID().toString()),
                                            Matchers.endsWith(siteRest.getUniqueType() + "_" + siteRest.getId()))))
                                    )
                    )
            )
            .andExpect(jsonPath("$._links.self.href",
                    Matchers.containsString("/api/authz/authorizations/search/object")))
            .andExpect(jsonPath("$.page.size", is(20)))
            .andExpect(jsonPath("$.page.totalElements", greaterThanOrEqualTo(2)));

        // verify that it works for administators inspecting other users - by using the eperson parameter
        getClient(adminToken).perform(get("/api/authz/authorizations/search/object")
                .param("projection", "full")
                .param("uri", siteUri)
                .param("eperson", eperson.getID().toString()))
            .andExpect(status().isOk())
            // there are at least 2: alwaysTrue and trueForLoggedUsers
            .andExpect(jsonPath("$._embedded.authorizations", Matchers.hasSize(greaterThanOrEqualTo(2))))
            .andExpect(jsonPath("$._embedded.authorizations", Matchers.everyItem(
                    Matchers.anyOf(
                            JsonPathMatchers.hasJsonPath("$.type", is("authorization")),
                            JsonPathMatchers.hasJsonPath("$._embedded.feature",
                                    Matchers.allOf(
                                                is(alwaysTrue.getName()),
                                                is(trueForLoggedUsers.getName())
                                    )),
                            JsonPathMatchers.hasJsonPath("$._embedded.feature",
                                    Matchers.not(Matchers.anyOf(
                                                is(alwaysFalse.getName()),
                                                is(alwaysException.getName()),
                                                is(trueForTestUsers.getName()),
                                                // this guarantee that we are looking to the eperson
                                                // authz and not to the admin ones
                                                is(trueForAdmins.getName())
                                            )
                                    )),
                            JsonPathMatchers.hasJsonPath("$._embedded.feature.resourcetypes",
                                    Matchers.hasItem(is("authorization"))),
                            JsonPathMatchers.hasJsonPath("$.id",
                                    Matchers.anyOf(
                                            // this guarantee that we are looking to the eperson
                                            // authz and not to the admin ones
                                            Matchers.startsWith(eperson.getID().toString()),
                                            Matchers.endsWith(siteRest.getUniqueType() + "_" + siteRest.getId()))))
                                    )
                    )
            )
            .andExpect(jsonPath("$._links.self.href",
                    Matchers.containsString("/api/authz/authorizations/search/object")))
            .andExpect(jsonPath("$.page.size", is(20)))
            .andExpect(jsonPath("$.page.totalElements", greaterThanOrEqualTo(2)));

        // verify that it works for administators inspecting other users - by assuming login
        getClient(adminToken).perform(get("/api/authz/authorizations/search/object")
                .param("projection", "full")
                .param("uri", siteUri)
                .header("X-On-Behalf-Of", eperson.getID()))
            .andExpect(status().isOk())
            // there are at least 2: alwaysTrue and trueForLoggedUsers
            .andExpect(jsonPath("$._embedded.authorizations", Matchers.hasSize(greaterThanOrEqualTo(2))))
            .andExpect(jsonPath("$._embedded.authorizations", Matchers.everyItem(
                    Matchers.anyOf(
                            JsonPathMatchers.hasJsonPath("$.type", is("authorization")),
                            JsonPathMatchers.hasJsonPath("$._embedded.feature",
                                    Matchers.allOf(
                                                is(alwaysTrue.getName()),
                                                is(trueForLoggedUsers.getName())
                                    )),
                            JsonPathMatchers.hasJsonPath("$._embedded.feature",
                                    Matchers.not(Matchers.anyOf(
                                                is(alwaysFalse.getName()),
                                                is(alwaysException.getName()),
                                                is(trueForTestUsers.getName()),
                                                // this guarantee that we are looking to the eperson
                                                // authz and not to the admin ones
                                                is(trueForAdmins.getName())
                                            )
                                    )),
                            JsonPathMatchers.hasJsonPath("$._embedded.feature.resourcetypes",
                                    Matchers.hasItem(is("authorization"))),
                            JsonPathMatchers.hasJsonPath("$.id",
                                    Matchers.anyOf(
                                            // this guarantee that we are looking to the eperson
                                            // authz and not to the admin ones
                                            Matchers.startsWith(eperson.getID().toString()),
                                            Matchers.endsWith(siteRest.getUniqueType() + "_" + siteRest.getId()))))
                                    )
                    )
            )
            .andExpect(jsonPath("$._links.self.href",
                    Matchers.containsString("/api/authz/authorizations/search/object")))
            .andExpect(jsonPath("$.page.size", is(20)))
            .andExpect(jsonPath("$.page.totalElements", greaterThanOrEqualTo(2)));

        // verify that it works for anonymous users
        getClient().perform(get("/api/authz/authorizations/search/object")
                .param("projection", "full")
                .param("uri", siteUri))
            .andExpect(status().isOk())
            .andExpect(jsonPath("$._embedded.authorizations", Matchers.hasSize(greaterThanOrEqualTo(1))))
            .andExpect(jsonPath("$._embedded.authorizations", Matchers.everyItem(
                    Matchers.anyOf(
                            JsonPathMatchers.hasJsonPath("$.type", is("authorization")),
                            JsonPathMatchers.hasJsonPath("$._embedded.feature",
                                    Matchers.allOf(
                                                is(alwaysTrue.getName())
                                    )),
                            JsonPathMatchers.hasJsonPath("$._embedded.feature",
                                    Matchers.not(Matchers.anyOf(
                                                is(alwaysFalse.getName()),
                                                is(alwaysException.getName()),
                                                is(trueForTestUsers.getName()),
                                                is(trueForAdmins.getName())
                                            )
                                    )),
                            JsonPathMatchers.hasJsonPath("$._embedded.feature.resourcetypes",
                                    Matchers.hasItem(is("authorization"))),
                            JsonPathMatchers.hasJsonPath("$.id",
                                    Matchers.anyOf(
                                            Matchers.startsWith(eperson.getID().toString()),
                                            Matchers.endsWith(siteRest.getUniqueType() + "_" + siteRest.getId()))))
                                    )
                    )
            )
            .andExpect(jsonPath("$._links.self.href",
                    Matchers.containsString("/api/authz/authorizations/search/object")))
            .andExpect(jsonPath("$.page.size", is(20)))
            .andExpect(jsonPath("$.page.totalElements", greaterThanOrEqualTo(1)));
    }

    /**
     * Verify that the findByObject return an empty page when the requested object doesn't exist but the uri is
     * potentially valid (i.e. deleted object)
     *
     * @throws Exception
     */
    @Test
    public void findByNotExistingObjectTest() throws Exception {
        String wrongSiteUri = "http://localhost/api/core/sites/" + UUID.randomUUID();

        // disarm the alwaysThrowExceptionFeature
        configurationService.setProperty("org.dspace.app.rest.authorization.AlwaysThrowExceptionFeature.turnoff", true);

        String adminToken = getAuthToken(admin.getEmail(), password);

        // verify that it works for administrators, no result - with eperson parameter
        getClient(adminToken).perform(get("/api/authz/authorizations/search/object")
                .param("uri", wrongSiteUri)
                .param("eperson", admin.getID().toString()))
            .andExpect(status().isOk())
            .andExpect(jsonPath("$", JsonPathMatchers.hasNoJsonPath("$._embedded.authorizations")))
            .andExpect(jsonPath("$._links.self.href",
                    Matchers.containsString("/api/authz/authorizations/search/object")))
            .andExpect(jsonPath("$.page.size", is(20)))
            .andExpect(jsonPath("$.page.totalElements", is(0)));

        // verify that it works for administrators, no result - without eperson parameter
        getClient(adminToken).perform(get("/api/authz/authorizations/search/object")
                .param("uri", wrongSiteUri))
            .andExpect(status().isOk())
            .andExpect(jsonPath("$", JsonPathMatchers.hasNoJsonPath("$._embedded.authorizations")))
            .andExpect(jsonPath("$._links.self.href",
                    Matchers.containsString("/api/authz/authorizations/search/object")))
            .andExpect(jsonPath("$.page.size", is(20)))
            .andExpect(jsonPath("$.page.totalElements", is(0)));

        String epersonToken = getAuthToken(eperson.getEmail(), password);

        // verify that it works for normal loggedin users - with eperson parameter
        getClient(epersonToken).perform(get("/api/authz/authorizations/search/object")
                .param("uri", wrongSiteUri)
                .param("eperson", eperson.getID().toString()))
            .andExpect(status().isOk())
            .andExpect(jsonPath("$", JsonPathMatchers.hasNoJsonPath("$._embedded.authorizations")))
            .andExpect(jsonPath("$._links.self.href",
                    Matchers.containsString("/api/authz/authorizations/search/object")))
            .andExpect(jsonPath("$.page.size", is(20)))
            .andExpect(jsonPath("$.page.totalElements", is(0)));

        // verify that it works for normal loggedin users - without eperson parameter
        getClient(epersonToken).perform(get("/api/authz/authorizations/search/object")
                .param("uri", wrongSiteUri))
            .andExpect(status().isOk())
            .andExpect(jsonPath("$", JsonPathMatchers.hasNoJsonPath("$._embedded.authorizations")))
            .andExpect(jsonPath("$._links.self.href",
                    Matchers.containsString("/api/authz/authorizations/search/object")))
            .andExpect(jsonPath("$.page.size", is(20)))
            .andExpect(jsonPath("$.page.totalElements", is(0)));

        // verify that it works for administators inspecting other users - by using the eperson parameter
        getClient(adminToken).perform(get("/api/authz/authorizations/search/object")
                .param("uri", wrongSiteUri)
                .param("eperson", eperson.getID().toString()))
            .andExpect(status().isOk())
            .andExpect(jsonPath("$", JsonPathMatchers.hasNoJsonPath("$._embedded.authorizations")))
            .andExpect(jsonPath("$._links.self.href",
                    Matchers.containsString("/api/authz/authorizations/search/object")))
            .andExpect(jsonPath("$.page.size", is(20)))
            .andExpect(jsonPath("$.page.totalElements", is(0)));

        // verify that it works for administators inspecting other users - by assuming login
        getClient(adminToken).perform(get("/api/authz/authorizations/search/object")
                .param("uri", wrongSiteUri)
                .header("X-On-Behalf-Of", eperson.getID()))
            .andExpect(status().isOk())
            .andExpect(jsonPath("$", JsonPathMatchers.hasNoJsonPath("$._embedded.authorizations")))
            .andExpect(jsonPath("$._links.self.href",
                    Matchers.containsString("/api/authz/authorizations/search/object")))
            .andExpect(jsonPath("$.page.size", is(20)))
            .andExpect(jsonPath("$.page.totalElements", is(0)));

        // verify that it works for anonymous users
        getClient().perform(get("/api/authz/authorizations/search/object")
                .param("uri", wrongSiteUri))
            .andExpect(status().isOk())
            .andExpect(jsonPath("$", JsonPathMatchers.hasNoJsonPath("$._embedded.authorizations")))
            .andExpect(jsonPath("$._links.self.href",
                    Matchers.containsString("/api/authz/authorizations/search/object")))
            .andExpect(jsonPath("$.page.size", is(20)))
            .andExpect(jsonPath("$.page.totalElements", is(0)));
    }

    /**
     * Verify that the findByObject return the 400 Bad Request response for invalid or missing URI (required parameter)
     *
     * @throws Exception
     */
    @Test
    public void findByObjectBadRequestTest() throws Exception {
        String[] invalidUris = new String[] {
                "invalid-uri",
                "",
                "http://localhost/api/wrongcategory/wrongmodel/1",
                "http://localhost/api/core/sites/this-is-not-an-uuid"
        };

        // disarm the alwaysThrowExceptionFeature
        configurationService.setProperty("org.dspace.app.rest.authorization.AlwaysThrowExceptionFeature.turnoff", true);

        String adminToken = getAuthToken(admin.getEmail(), password);
        String epersonToken = getAuthToken(eperson.getEmail(), password);
        for (String invalidUri : invalidUris) {
            log.debug("findByObjectBadRequestTest - Testing the URI: " + invalidUri);

            // verify that it works for administrators with an invalid or missing uri - with eperson parameter
            getClient(adminToken).perform(get("/api/authz/authorizations/search/object")
                    .param("uri", invalidUri)
                    .param("eperson", admin.getID().toString()))
                .andExpect(status().isBadRequest());

            // verify that it works for administrators with an invalid or missing uri - without eperson parameter
            getClient(adminToken).perform(get("/api/authz/authorizations/search/object")
                    .param("uri", invalidUri))
                .andExpect(status().isBadRequest());

            // verify that it works for normal loggedin users with an invalid or missing uri - with eperson parameter
            getClient(epersonToken).perform(get("/api/authz/authorizations/search/object")
                    .param("uri", invalidUri)
                    .param("eperson", eperson.getID().toString()))
                .andExpect(status().isBadRequest());

            // verify that it works for normal loggedin users with an invalid or missing uri - without eperson parameter
            getClient(epersonToken).perform(get("/api/authz/authorizations/search/object")
                    .param("uri", invalidUri))
                .andExpect(status().isBadRequest());

            // verify that it works for administators inspecting other users with an invalid or missing uri - by
            // using the eperson parameter
            getClient(adminToken).perform(get("/api/authz/authorizations/search/object")
                    .param("uri", invalidUri)
                    .param("eperson", eperson.getID().toString()))
                .andExpect(status().isBadRequest());

            // verify that it works for administators inspecting other users with an invalid or missing uri - by
            // assuming login
            getClient(adminToken).perform(get("/api/authz/authorizations/search/object")
                    .param("uri", invalidUri)
                    .header("X-On-Behalf-Of", eperson.getID()))
                .andExpect(status().isBadRequest());

            // verify that it works for anonymous users with an invalid or missing uri
            getClient().perform(get("/api/authz/authorizations/search/object")
                    .param("uri", invalidUri))
                .andExpect(status().isBadRequest());
        }
        getClient(adminToken).perform(get("/api/authz/authorizations/search/object")
                .param("eperson", admin.getID().toString()))
            .andExpect(status().isBadRequest());
        getClient(epersonToken).perform(get("/api/authz/authorizations/search/object")
                .param("eperson", eperson.getID().toString()))
            .andExpect(status().isBadRequest());
        getClient(adminToken).perform(get("/api/authz/authorizations/search/object")
                .param("eperson", eperson.getID().toString()))
            .andExpect(status().isBadRequest());
        getClient().perform(get("/api/authz/authorizations/search/object"))
            .andExpect(status().isBadRequest());
        getClient(adminToken).perform(get("/api/authz/authorizations/search/object"))
            .andExpect(status().isBadRequest());
    }

<<<<<<< HEAD
    /**
     * Verify that the search by object works properly in allowed scenarios, when SSR rest url is defined, :
     * - for an administrator
     * - for an administrator that want to inspect permission of the anonymous users or another user
     * - for a logged-in "normal" user
     * - for anonymous
     *
     * @throws Exception
     */
    @Test
    public void findByObjectSSRTest() throws Exception {
        Site site = siteService.findSite(context);
        SiteRest siteRest = siteConverter.convert(site, DefaultProjection.DEFAULT);
        String siteUri = "http://ssr.example.com/api/core/sites/" + siteRest.getId();

        // disarm the alwaysThrowExceptionFeature
        configurationService.setProperty("org.dspace.app.rest.authorization.AlwaysThrowExceptionFeature.turnoff", true);
        configurationService.setProperty("dspace.server.ssr.url", "http://ssr.example.com/api");

        String adminToken = getAuthToken(admin.getEmail(), password);
        String epersonToken = getAuthToken(eperson.getEmail(), password);

        // verify that it works for administrator users
        getClient(adminToken).perform(get("/api/authz/authorizations/search/object")
                .param("uri", siteUri))
            .andExpect(status().isOk())
            .andExpect(jsonPath("$._embedded.authorizations", Matchers.hasSize(greaterThanOrEqualTo(1))))
            .andExpect(jsonPath("$._embedded.authorizations", Matchers.everyItem(
                        Matchers.anyOf(
                            JsonPathMatchers.hasJsonPath("$.type", is("authorization")),
                            JsonPathMatchers.hasJsonPath("$._embedded.feature",
                                Matchers.allOf(
                                    is(alwaysTrue.getName())
                                )),
                            JsonPathMatchers.hasJsonPath("$._embedded.feature",
                                Matchers.not(Matchers.anyOf(
                                        is(alwaysFalse.getName()),
                                        is(alwaysException.getName()),
                                        is(trueForTestUsers.getName()),
                                        is(trueForAdmins.getName())
                                    )
                                )),
                            JsonPathMatchers.hasJsonPath("$._embedded.feature.resourcetypes",
                                Matchers.hasItem(is("authorization"))),
                            JsonPathMatchers.hasJsonPath("$.id",
                                Matchers.anyOf(
                                    Matchers.startsWith(eperson.getID().toString()),
                                    Matchers.endsWith(siteRest.getUniqueType() + "_" + siteRest.getId()))))
                    )
                )
            )
            .andExpect(jsonPath("$._links.self.href",
                Matchers.containsString("/api/authz/authorizations/search/object")))
            .andExpect(jsonPath("$.page.size", is(20)))
            .andExpect(jsonPath("$.page.totalElements", greaterThanOrEqualTo(1)));

        // verify that it works for authenticated users
        getClient(epersonToken).perform(get("/api/authz/authorizations/search/object")
                .param("uri", siteUri))
            .andExpect(status().isOk())
            .andExpect(jsonPath("$._embedded.authorizations", Matchers.hasSize(greaterThanOrEqualTo(1))))
            .andExpect(jsonPath("$._embedded.authorizations", Matchers.everyItem(
                        Matchers.anyOf(
                            JsonPathMatchers.hasJsonPath("$.type", is("authorization")),
                            JsonPathMatchers.hasJsonPath("$._embedded.feature",
                                Matchers.allOf(
                                    is(alwaysTrue.getName())
                                )),
                            JsonPathMatchers.hasJsonPath("$._embedded.feature",
                                Matchers.not(Matchers.anyOf(
                                        is(alwaysFalse.getName()),
                                        is(alwaysException.getName()),
                                        is(trueForTestUsers.getName()),
                                        is(trueForAdmins.getName())
                                    )
                                )),
                            JsonPathMatchers.hasJsonPath("$._embedded.feature.resourcetypes",
                                Matchers.hasItem(is("authorization"))),
                            JsonPathMatchers.hasJsonPath("$.id",
                                Matchers.anyOf(
                                    Matchers.startsWith(eperson.getID().toString()),
                                    Matchers.endsWith(siteRest.getUniqueType() + "_" + siteRest.getId()))))
                    )
                )
            )
            .andExpect(jsonPath("$._links.self.href",
                Matchers.containsString("/api/authz/authorizations/search/object")))
            .andExpect(jsonPath("$.page.size", is(20)))
            .andExpect(jsonPath("$.page.totalElements", greaterThanOrEqualTo(1)));

        // verify that it works for anonymous users
        getClient().perform(get("/api/authz/authorizations/search/object")
                .param("uri", siteUri))
            .andExpect(status().isOk())
            .andExpect(jsonPath("$._embedded.authorizations", Matchers.hasSize(greaterThanOrEqualTo(1))))
            .andExpect(jsonPath("$._embedded.authorizations", Matchers.everyItem(
                        Matchers.anyOf(
                            JsonPathMatchers.hasJsonPath("$.type", is("authorization")),
                            JsonPathMatchers.hasJsonPath("$._embedded.feature",
                                Matchers.allOf(
                                    is(alwaysTrue.getName())
                                )),
                            JsonPathMatchers.hasJsonPath("$._embedded.feature",
                                Matchers.not(Matchers.anyOf(
                                        is(alwaysFalse.getName()),
                                        is(alwaysException.getName()),
                                        is(trueForTestUsers.getName()),
                                        is(trueForAdmins.getName())
                                    )
                                )),
                            JsonPathMatchers.hasJsonPath("$._embedded.feature.resourcetypes",
                                Matchers.hasItem(is("authorization"))),
                            JsonPathMatchers.hasJsonPath("$.id",
                                Matchers.anyOf(
                                    Matchers.startsWith(eperson.getID().toString()),
                                    Matchers.endsWith(siteRest.getUniqueType() + "_" + siteRest.getId()))))
                    )
                )
            )
            .andExpect(jsonPath("$._links.self.href",
                Matchers.containsString("/api/authz/authorizations/search/object")))
            .andExpect(jsonPath("$.page.size", is(20)))
            .andExpect(jsonPath("$.page.totalElements", greaterThanOrEqualTo(1)));
    }

    /**
     * Verify that the findByObject return the 400 Bad Request response for invalid or missing URI (required parameter)
     *
     * @throws Exception
     */
    @Test
    public void findByObjectBadRequestSSRTest() throws Exception {
        // disarm the alwaysThrowExceptionFeature
        configurationService.setProperty("org.dspace.app.rest.authorization.AlwaysThrowExceptionFeature.turnoff", true);
        configurationService.setProperty("dspace.server.ssr.url", "http://ssr.example.com/api");
        String[] invalidUris = new String[] {
            "invalid-uri",
            "",
            "http://localhost/api/wrongcategory/wrongmodel/1",
            "http://localhost/api/core/sites/this-is-not-an-uuid"
        };

        String adminToken = getAuthToken(admin.getEmail(), password);
        String epersonToken = getAuthToken(eperson.getEmail(), password);
        for (String invalidUri : invalidUris) {
            log.debug("findByObjectBadRequestTest - Testing the URI: " + invalidUri);

            // verify that it works for administrators with an invalid or missing uri - with eperson parameter
            getClient(adminToken).perform(get("/api/authz/authorizations/search/object")
                    .param("uri", invalidUri)
                    .param("eperson", admin.getID().toString()))
                .andExpect(status().isBadRequest());

            // verify that it works for administrators with an invalid or missing uri - without eperson parameter
            getClient(adminToken).perform(get("/api/authz/authorizations/search/object")
                    .param("uri", invalidUri))
                .andExpect(status().isBadRequest());

            // verify that it works for normal loggedin users with an invalid or missing uri - with eperson parameter
            getClient(epersonToken).perform(get("/api/authz/authorizations/search/object")
                    .param("uri", invalidUri)
                    .param("eperson", eperson.getID().toString()))
                .andExpect(status().isBadRequest());

            // verify that it works for normal loggedin users with an invalid or missing uri - without eperson parameter
            getClient(epersonToken).perform(get("/api/authz/authorizations/search/object")
                    .param("uri", invalidUri))
                .andExpect(status().isBadRequest());

            // verify that it works for administrators inspecting other users with an invalid or missing uri - by
            // using the eperson parameter
            getClient(adminToken).perform(get("/api/authz/authorizations/search/object")
                    .param("uri", invalidUri)
                    .param("eperson", eperson.getID().toString()))
                .andExpect(status().isBadRequest());

            // verify that it works for administrators inspecting other users with an invalid or missing uri - by
            // assuming login
            getClient(adminToken).perform(get("/api/authz/authorizations/search/object")
                    .param("uri", invalidUri)
                    .header("X-On-Behalf-Of", eperson.getID()))
                .andExpect(status().isBadRequest());

            // verify that it works for anonymous users with an invalid or missing uri
            getClient().perform(get("/api/authz/authorizations/search/object")
                    .param("uri", invalidUri))
                .andExpect(status().isBadRequest());
        }
        getClient(adminToken).perform(get("/api/authz/authorizations/search/object")
                .param("eperson", admin.getID().toString()))
            .andExpect(status().isBadRequest());
        getClient(epersonToken).perform(get("/api/authz/authorizations/search/object")
                .param("eperson", eperson.getID().toString()))
            .andExpect(status().isBadRequest());
        getClient(adminToken).perform(get("/api/authz/authorizations/search/object")
                .param("eperson", eperson.getID().toString()))
            .andExpect(status().isBadRequest());
        getClient().perform(get("/api/authz/authorizations/search/object"))
            .andExpect(status().isBadRequest());
        getClient(adminToken).perform(get("/api/authz/authorizations/search/object"))
            .andExpect(status().isBadRequest());
    }

    /**
     * Verify that the findByObject return an empty page when the requested object doesn't exist but the uri is
     * potentially valid (i.e. deleted object)
     *
     * @throws Exception
     */
    @Test
    public void findByNotExistingObjectSSSTest() throws Exception {
        String wrongSiteUri = "http://localhost/api/core/sites/" + UUID.randomUUID();

        // disarm the alwaysThrowExceptionFeature
        configurationService.setProperty("org.dspace.app.rest.authorization.AlwaysThrowExceptionFeature.turnoff", true);
        configurationService.setProperty("dspace.server.ssr.url", "http://ssr.example.com/api");

        String adminToken = getAuthToken(admin.getEmail(), password);

        // verify that it works for administrators, no result - with eperson parameter
        getClient(adminToken).perform(get("/api/authz/authorizations/search/object")
                .param("uri", wrongSiteUri)
                .param("eperson", admin.getID().toString()))
            .andExpect(status().isOk())
            .andExpect(jsonPath("$", JsonPathMatchers.hasNoJsonPath("$._embedded.authorizations")))
            .andExpect(jsonPath("$._links.self.href",
                Matchers.containsString("/api/authz/authorizations/search/object")))
            .andExpect(jsonPath("$.page.size", is(20)))
            .andExpect(jsonPath("$.page.totalElements", is(0)));

        // verify that it works for administrators, no result - without eperson parameter
        getClient(adminToken).perform(get("/api/authz/authorizations/search/object")
                .param("uri", wrongSiteUri))
            .andExpect(status().isOk())
            .andExpect(jsonPath("$", JsonPathMatchers.hasNoJsonPath("$._embedded.authorizations")))
            .andExpect(jsonPath("$._links.self.href",
                Matchers.containsString("/api/authz/authorizations/search/object")))
            .andExpect(jsonPath("$.page.size", is(20)))
            .andExpect(jsonPath("$.page.totalElements", is(0)));

        String epersonToken = getAuthToken(eperson.getEmail(), password);

        // verify that it works for normal loggedin users - with eperson parameter
        getClient(epersonToken).perform(get("/api/authz/authorizations/search/object")
                .param("uri", wrongSiteUri)
                .param("eperson", eperson.getID().toString()))
            .andExpect(status().isOk())
            .andExpect(jsonPath("$", JsonPathMatchers.hasNoJsonPath("$._embedded.authorizations")))
            .andExpect(jsonPath("$._links.self.href",
                Matchers.containsString("/api/authz/authorizations/search/object")))
            .andExpect(jsonPath("$.page.size", is(20)))
            .andExpect(jsonPath("$.page.totalElements", is(0)));

        // verify that it works for normal loggedin users - without eperson parameter
        getClient(epersonToken).perform(get("/api/authz/authorizations/search/object")
                .param("uri", wrongSiteUri))
            .andExpect(status().isOk())
            .andExpect(jsonPath("$", JsonPathMatchers.hasNoJsonPath("$._embedded.authorizations")))
            .andExpect(jsonPath("$._links.self.href",
                Matchers.containsString("/api/authz/authorizations/search/object")))
            .andExpect(jsonPath("$.page.size", is(20)))
            .andExpect(jsonPath("$.page.totalElements", is(0)));

        // verify that it works for administrators inspecting other users - by using the eperson parameter
        getClient(adminToken).perform(get("/api/authz/authorizations/search/object")
                .param("uri", wrongSiteUri)
                .param("eperson", eperson.getID().toString()))
            .andExpect(status().isOk())
            .andExpect(jsonPath("$", JsonPathMatchers.hasNoJsonPath("$._embedded.authorizations")))
            .andExpect(jsonPath("$._links.self.href",
                Matchers.containsString("/api/authz/authorizations/search/object")))
            .andExpect(jsonPath("$.page.size", is(20)))
            .andExpect(jsonPath("$.page.totalElements", is(0)));

        // verify that it works for administrators inspecting other users - by assuming login
        getClient(adminToken).perform(get("/api/authz/authorizations/search/object")
                .param("uri", wrongSiteUri)
                .header("X-On-Behalf-Of", eperson.getID()))
            .andExpect(status().isOk())
            .andExpect(jsonPath("$", JsonPathMatchers.hasNoJsonPath("$._embedded.authorizations")))
            .andExpect(jsonPath("$._links.self.href",
                Matchers.containsString("/api/authz/authorizations/search/object")))
            .andExpect(jsonPath("$.page.size", is(20)))
            .andExpect(jsonPath("$.page.totalElements", is(0)));

        // verify that it works for anonymous users
        getClient().perform(get("/api/authz/authorizations/search/object")
                .param("uri", wrongSiteUri))
            .andExpect(status().isOk())
            .andExpect(jsonPath("$", JsonPathMatchers.hasNoJsonPath("$._embedded.authorizations")))
            .andExpect(jsonPath("$._links.self.href",
                Matchers.containsString("/api/authz/authorizations/search/object")))
            .andExpect(jsonPath("$.page.size", is(20)))
            .andExpect(jsonPath("$.page.totalElements", is(0)));
    }

=======
>>>>>>> ec32897f
    /**
     * Verify that the findByObject return the 401 Unauthorized response when an eperson is involved
     *
     * @throws Exception
     */
    @Test
    public void findByObjectUnauthorizedTest() throws Exception {
        Site site = siteService.findSite(context);
        SiteRest siteRest = siteConverter.convert(site, DefaultProjection.DEFAULT);
        String siteUri = utils.linkToSingleResource(siteRest, "self").getHref();

        // disarm the alwaysThrowExceptionFeature
        configurationService.setProperty("org.dspace.app.rest.authorization.AlwaysThrowExceptionFeature.turnoff", true);

        // verify that it works for an anonymous user inspecting an admin user - by using the eperson parameter
        getClient().perform(get("/api/authz/authorizations/search/object")
                .param("uri", siteUri)
                .param("eperson", admin.getID().toString()))
            .andExpect(status().isUnauthorized());

        // verify that it works for an anonymous user inspecting an admin user - by assuming login
        getClient().perform(get("/api/authz/authorizations/search/object")
                .param("uri", siteUri)
                .header("X-On-Behalf-Of", admin.getID()))
            .andExpect(status().isUnauthorized());

        // verify that it works for an anonymous user inspecting another user - by using the eperson parameter
        getClient().perform(get("/api/authz/authorizations/search/object")
                .param("uri", siteUri)
                .param("eperson", eperson.getID().toString()))
            .andExpect(status().isUnauthorized());

        // verify that it works for an anonymous user inspecting another user - by assuming login
        getClient().perform(get("/api/authz/authorizations/search/object")
                .param("uri", siteUri)
                .header("X-On-Behalf-Of", eperson.getID()))
            .andExpect(status().isUnauthorized());
    }

    /**
     * Verify that the findByObject return the 403 Forbidden response when a non-admin eperson try to search the
     * authorization of another eperson.
     *
     * @throws Exception
     */
    @Test
    public void findByObjectForbiddenTest() throws Exception {
        Site site = siteService.findSite(context);
        SiteRest siteRest = siteConverter.convert(site, DefaultProjection.DEFAULT);
        String siteUri = utils.linkToSingleResource(siteRest, "self").getHref();
        context.turnOffAuthorisationSystem();
        EPerson anotherEperson = EPersonBuilder.createEPerson(context).withEmail("another@example.com")
                .withPassword(password).build();
        context.restoreAuthSystemState();
        // disarm the alwaysThrowExceptionFeature
        configurationService.setProperty("org.dspace.app.rest.authorization.AlwaysThrowExceptionFeature.turnoff", true);
        String anotherToken = getAuthToken(anotherEperson.getEmail(), password);

        // verify that admin cannot search the admin authorizations - by using the eperson parameter
        getClient(anotherToken).perform(get("/api/authz/authorizations/search/object")
                .param("uri", siteUri)
                .param("eperson", admin.getID().toString()))
            .andExpect(status().isForbidden());

        // verify that admin cannot search the admin authorizations - by assuming login
        getClient(anotherToken).perform(get("/api/authz/authorizations/search/object")
                .param("uri", siteUri)
                .header("X-On-Behalf-Of", admin.getID()))
            .andExpect(status().isForbidden());

        // verify that eperson cannot search the authorizations of another "normal" eperson - by using the parameter
        getClient(anotherToken).perform(get("/api/authz/authorizations/search/object")
                .param("uri", siteUri)
                .param("eperson", eperson.getID().toString()))
            .andExpect(status().isForbidden());

        // verify that eperson cannot search the authorizations of another "normal" eperson - by assuming login
        getClient(anotherToken).perform(get("/api/authz/authorizations/search/object")
                .param("uri", siteUri)
                .header("X-On-Behalf-Of", eperson.getID()))
            .andExpect(status().isForbidden());
    }

    /**
     * Verify that an exception in the feature check will be reported back
     * @throws Exception
     */
    @Test
    public void findByObjectInternalServerErrorTest() throws Exception {
        Site site = siteService.findSite(context);
        SiteRest siteRest = siteConverter.convert(site, DefaultProjection.DEFAULT);
        String siteUri = utils.linkToSingleResource(siteRest, "self").getHref();

        String adminToken = getAuthToken(admin.getEmail(), password);

        // verify that it works for administrators - with eperson parameter
        getClient(adminToken).perform(get("/api/authz/authorizations/search/object")
                .param("uri", siteUri)
                // use a large page so that the alwaysThrowExceptionFeature is invoked
                // this could become insufficient at some point
                .param("size", "100")
                .param("eperson", admin.getID().toString()))
            .andExpect(status().isInternalServerError());

        // verify that it works for administrators - without eperson parameter
        getClient(adminToken).perform(get("/api/authz/authorizations/search/object")
                .param("uri", siteUri)
                // use a large page so that the alwaysThrowExceptionFeature is invoked
                // this could become insufficient at some point
                .param("size", "100"))
            .andExpect(status().isInternalServerError());

        String epersonToken = getAuthToken(eperson.getEmail(), password);

        // verify that it works for normal loggedin users - with eperson parameter
        getClient(epersonToken).perform(get("/api/authz/authorizations/search/object")
                .param("uri", siteUri)
                // use a large page so that the alwaysThrowExceptionFeature is invoked
                // this could become insufficient at some point
                .param("size", "100")
                .param("eperson", eperson.getID().toString()))
            .andExpect(status().isInternalServerError());

        // verify that it works for normal loggedin users - without eperson parameter
        getClient(epersonToken).perform(get("/api/authz/authorizations/search/object")
                .param("uri", siteUri)
                // use a large page so that the alwaysThrowExceptionFeature is invoked
                // this could become insufficient at some point
                .param("size", "100"))
            .andExpect(status().isInternalServerError());

        // verify that it works for anonymous users
        getClient().perform(get("/api/authz/authorizations/search/object")
                .param("uri", siteUri)
                // use a large page so that the alwaysThrowExceptionFeature is invoked
                // this could become insufficient at some point
                .param("size", "100"))
            .andExpect(status().isInternalServerError());
    }

    /**
     * Verify that the search by object and feature works properly in allowed scenarios.
     * <ul>
     *  <li>for an administrator</li>
     *  <li>for an administrator that wants to inspect permission of the anonymous users or another user</li>
     *  <li>for a logged-in "normal" user</li>
     *  <li>for a not-logged-in "normal" user</li>
     * </ul>
     *
     * @throws Exception
     */
    @Test
    public void findByObjectAndFeatureTest() throws Exception {
        context.turnOffAuthorisationSystem();
        Community com = CommunityBuilder.createCommunity(context).withName("A test community").build();
        CommunityRest comRest = communityConverter.convert(com, DefaultProjection.DEFAULT);
        String comUri = utils.linkToSingleResource(comRest, "self").getHref();
        context.restoreAuthSystemState();

        String adminToken = getAuthToken(admin.getEmail(), password);

        // verify that it works for administrators - with eperson parameter
        getClient(adminToken).perform(get("/api/authz/authorizations/search/object")
                .param("uri", comUri)
                .param("projection", "level")
                .param("embedLevelDepth", "1")
                .param("feature", alwaysTrue.getName())
                .param("eperson", admin.getID().toString()))
            .andExpect(status().isOk())
            .andExpect(jsonPath("$.page.totalElements", is(1)))
            .andExpect(jsonPath("$._embedded.authorizations", contains(
                    allOf(
                            hasJsonPath("$.id", is(admin.getID().toString() + "_" + alwaysTrue.getName() + "_"
                                    + comRest.getUniqueType() + "_" + comRest.getId())),
                            hasJsonPath("$.type", is("authorization")),
                            hasJsonPath("$._embedded.feature.id", is(alwaysTrue.getName())),
                            hasJsonPath("$._embedded.eperson.id", is(admin.getID().toString()))
                    )
            )));

        // verify that it works for administrators - without eperson parameter
        getClient(adminToken).perform(get("/api/authz/authorizations/search/object")
                .param("uri", comUri)
                .param("projection", "level")
                .param("embedLevelDepth", "1")
                .param("feature", alwaysTrue.getName()))
            .andExpect(status().isOk())
            .andExpect(jsonPath("$.page.totalElements", is(1)))
            .andExpect(jsonPath("$._embedded.authorizations", contains(
                allOf(
                    hasJsonPath("$.id", is(
                            admin.getID().toString() + "_"
                                    + alwaysTrue.getName() + "_"
                                    + comRest.getUniqueType() + "_" + comRest.getId()
                    )),
                    hasJsonPath("$.type", is("authorization")),
                    hasJsonPath("$._embedded.feature.id", is(alwaysTrue.getName())),
                    hasJsonPath("$._embedded.eperson.id", is(admin.getID().toString()))
                )
            )));

        String epersonToken = getAuthToken(eperson.getEmail(), password);

        // verify that it works for normal loggedin users - with eperson parameter
        getClient(epersonToken).perform(get("/api/authz/authorizations/search/object")
                .param("uri", comUri)
                .param("projection", "level")
                .param("embedLevelDepth", "1")
                .param("feature", alwaysTrue.getName())
                .param("eperson", eperson.getID().toString()))
            .andExpect(status().isOk())
                .andExpect(jsonPath("$.page.totalElements", is(1)))
                .andExpect(jsonPath("$._embedded.authorizations", contains(
                        allOf(
                                hasJsonPath("$.id", is(
                                        eperson.getID().toString() + "_"
                                                + alwaysTrue.getName() + "_"
                                                + comRest.getUniqueType() + "_" + comRest.getId()
                                )),
                                hasJsonPath("$.type", is("authorization")),
                                hasJsonPath("$._embedded.feature.id", is(alwaysTrue.getName())),
                                hasJsonPath("$._embedded.eperson.id", is(eperson.getID().toString()))
                        )
                )));

        // verify that it works for normal loggedin users - without eperson parameter
        getClient(epersonToken).perform(get("/api/authz/authorizations/search/object")
                .param("uri", comUri)
                .param("projection", "level")
                .param("embedLevelDepth", "1")
                .param("feature", alwaysTrue.getName()))
                .andExpect(status().isOk())
                .andExpect(jsonPath("$.page.totalElements", is(1)))
                .andExpect(jsonPath("$._embedded.authorizations", contains(
                        allOf(
                                hasJsonPath("$.id", is(
                                        eperson.getID().toString() + "_"
                                                + alwaysTrue.getName() + "_"
                                                + comRest.getUniqueType() + "_" + comRest.getId()
                                )),
                                hasJsonPath("$.type", is("authorization")),
                                hasJsonPath("$._embedded.feature.id", is(alwaysTrue.getName())),
                                hasJsonPath("$._embedded.eperson.id", is(eperson.getID().toString()))
                        )
                )));

        // verify that it works for administators inspecting other users - by using the eperson parameter
        getClient(adminToken).perform(get("/api/authz/authorizations/search/object")
                .param("uri", comUri)
                .param("projection", "level")
                .param("embedLevelDepth", "1")
                .param("feature", alwaysTrue.getName())
                .param("eperson", eperson.getID().toString()))
            .andExpect(status().isOk())
                .andExpect(jsonPath("$.page.totalElements", is(1)))
                .andExpect(jsonPath("$._embedded.authorizations", contains(
                        allOf(
                                hasJsonPath("$.id", is(
                                        eperson.getID().toString() + "_"
                                                + alwaysTrue.getName() + "_"
                                                + comRest.getUniqueType() + "_" + comRest.getId()
                                )),
                                hasJsonPath("$.type", is("authorization")),
                                hasJsonPath("$._embedded.feature.id", is(alwaysTrue.getName())),
                                hasJsonPath("$._embedded.eperson.id", is(eperson.getID().toString()))
                        )
                )));

        // verify that it works for administators inspecting other users - by assuming login
        getClient(adminToken).perform(get("/api/authz/authorizations/search/object")
                .param("uri", comUri)
                .param("projection", "level")
                .param("embedLevelDepth", "1")
                .param("feature", alwaysTrue.getName())
                .header("X-On-Behalf-Of", eperson.getID()))
            .andExpect(status().isOk())
                .andExpect(jsonPath("$.page.totalElements", is(1)))
                .andExpect(jsonPath("$._embedded.authorizations", contains(
                        allOf(
                                hasJsonPath("$.id", is(
                                        eperson.getID().toString() + "_"
                                                + alwaysTrue.getName() + "_"
                                                + comRest.getUniqueType() + "_" + comRest.getId()
                                )),
                                hasJsonPath("$.type", is("authorization")),
                                hasJsonPath("$._embedded.feature.id", is(alwaysTrue.getName())),
                                hasJsonPath("$._embedded.eperson.id", is(eperson.getID().toString()))
                        )
                )));

        // verify that it works for anonymous users
        getClient().perform(get("/api/authz/authorizations/search/object")
                .param("uri", comUri)
                .param("projection", "level")
                .param("embedLevelDepth", "1")
                .param("feature", alwaysTrue.getName()))
                .andExpect(status().isOk())
                .andExpect(jsonPath("$.page.totalElements", is(1)))
                .andExpect(jsonPath("$._embedded.authorizations", contains(
                        allOf(
                                hasJsonPath("$.id", is(
                                        alwaysTrue.getName() + "_"
                                                + comRest.getUniqueType() + "_" + comRest.getId()
                                )),
                                hasJsonPath("$.type", is("authorization")),
                                hasJsonPath("$._embedded.feature.id", is(alwaysTrue.getName())),
                                hasJsonPath("$._embedded.eperson", nullValue())
                        )
                )));
    }

    /**
     * Verify that the search by object and feature works return 204 No Content when a feature is not granted
     *
     * @throws Exception
     */
    @Test
    public void findByObjectAndFeatureNotGrantedTest() throws Exception {
        Site site = siteService.findSite(context);
        SiteRest siteRest = siteConverter.convert(site, DefaultProjection.DEFAULT);
        String siteUri = utils.linkToSingleResource(siteRest, "self").getHref();

        String adminToken = getAuthToken(admin.getEmail(), password);

        // verify that it works for administrators - with eperson parameter
        getClient(adminToken).perform(get("/api/authz/authorizations/search/object")
                .param("uri", siteUri)
                .param("feature", alwaysFalse.getName())
                .param("eperson", admin.getID().toString()))
            .andExpect(jsonPath("$.page.totalElements", is(0)));

        // verify that it works for administrators - without eperson parameter
        getClient(adminToken).perform(get("/api/authz/authorizations/search/object")
                .param("uri", siteUri)
                .param("feature", alwaysFalse.getName()))
            .andExpect(jsonPath("$.page.totalElements", is(0)));

        String epersonToken = getAuthToken(eperson.getEmail(), password);

        // verify that it works for normal loggedin users - with eperson parameter
        getClient(epersonToken).perform(get("/api/authz/authorizations/search/object")
                .param("uri", siteUri)
                .param("feature", trueForAdmins.getName())
                .param("eperson", eperson.getID().toString()))
            .andExpect(jsonPath("$.page.totalElements", is(0)));

        // verify that it works for normal loggedin users - without eperson parameter
        getClient(epersonToken).perform(get("/api/authz/authorizations/search/object")
                .param("uri", siteUri)
                .param("feature", trueForAdmins.getName()))
            .andExpect(jsonPath("$.page.totalElements", is(0)));

        // verify that it works for administators inspecting other users - by using the eperson parameter
        getClient(adminToken).perform(get("/api/authz/authorizations/search/object")
                .param("uri", siteUri)
                .param("feature", trueForAdmins.getName())
                .param("eperson", eperson.getID().toString()))
            .andExpect(jsonPath("$.page.totalElements", is(0)));

        // verify that it works for administators inspecting other users - by assuming login
        getClient(adminToken).perform(get("/api/authz/authorizations/search/object")
                .param("uri", siteUri)
                .param("feature", trueForAdmins.getName())
                .header("X-On-Behalf-Of", eperson.getID()))
            .andExpect(jsonPath("$.page.totalElements", is(0)));

        // verify that it works for anonymous users
        getClient().perform(get("/api/authz/authorizations/search/object")
                .param("uri", siteUri)
                .param("feature", trueForLoggedUsers.getName()))
            .andExpect(jsonPath("$.page.totalElements", is(0)));
    }

    /**
     * Verify that the findByObject return the 204 No Content code when the requested object doesn't exist but the uri
     * is potentially valid (i.e. deleted object) or the feature doesn't exist
     *
     * @throws Exception
     */
    @Test
    public void findByNotExistingObjectAndFeatureTest() throws Exception {
        String wrongSiteUri = "http://localhost/api/core/sites/" + UUID.randomUUID();
        Site site = siteService.findSite(context);
        SiteRest siteRest = siteConverter.convert(site, DefaultProjection.DEFAULT);
        String siteUri = utils.linkToSingleResource(siteRest, "self").getHref();

        // disarm the alwaysThrowExceptionFeature
        configurationService.setProperty("org.dspace.app.rest.authorization.AlwaysThrowExceptionFeature.turnoff", true);

        String adminToken = getAuthToken(admin.getEmail(), password);

        // verify that it works for administrators, no result - with eperson parameter
        getClient(adminToken).perform(get("/api/authz/authorizations/search/object")
                .param("uri", wrongSiteUri)
                .param("feature", alwaysTrue.getName())
                .param("eperson", admin.getID().toString()))
            .andExpect(status().isOk())
            .andExpect(jsonPath("$.page.totalElements", is(0)));

        getClient(adminToken).perform(get("/api/authz/authorizations/search/object")
                .param("uri", siteUri)
                .param("feature", "not-existing-feature")
                .param("eperson", admin.getID().toString()))
            .andExpect(jsonPath("$.page.totalElements", is(0)));

        // verify that it works for administrators, no result - without eperson parameter
        getClient(adminToken).perform(get("/api/authz/authorizations/search/object")
                .param("uri", wrongSiteUri)
                .param("feature", alwaysTrue.getName()))
            .andExpect(jsonPath("$.page.totalElements", is(0)));

        getClient(adminToken).perform(get("/api/authz/authorizations/search/object")
                .param("uri", siteUri)
                .param("feature", "not-existing-feature"))
            .andExpect(jsonPath("$.page.totalElements", is(0)));

        String epersonToken = getAuthToken(eperson.getEmail(), password);

        // verify that it works for normal loggedin users - with eperson parameter
        getClient(epersonToken).perform(get("/api/authz/authorizations/search/object")
                .param("uri", wrongSiteUri)
                .param("feature", alwaysTrue.getName())
                .param("eperson", eperson.getID().toString()))
            .andExpect(jsonPath("$.page.totalElements", is(0)));

        getClient(epersonToken).perform(get("/api/authz/authorizations/search/object")
                .param("uri", siteUri)
                .param("feature", "not-existing-feature")
                .param("eperson", eperson.getID().toString()))
            .andExpect(jsonPath("$.page.totalElements", is(0)));

        // verify that it works for normal loggedin users - without eperson parameter
        getClient(epersonToken).perform(get("/api/authz/authorizations/search/object")
                .param("uri", wrongSiteUri)
                .param("feature", alwaysTrue.getName()))
            .andExpect(jsonPath("$.page.totalElements", is(0)));

        getClient(epersonToken).perform(get("/api/authz/authorizations/search/object")
                .param("uri", siteUri)
                .param("feature", "not-existing-feature"))
            .andExpect(jsonPath("$.page.totalElements", is(0)));

        // verify that it works for administators inspecting other users - by using the eperson parameter
        getClient(adminToken).perform(get("/api/authz/authorizations/search/object")
                .param("uri", wrongSiteUri)
                .param("feature", alwaysTrue.getName())
                .param("eperson", eperson.getID().toString()))
            .andExpect(jsonPath("$.page.totalElements", is(0)));

        getClient(adminToken).perform(get("/api/authz/authorizations/search/object")
                .param("uri", siteUri)
                .param("feature", "not-existing-feature")
                .param("eperson", eperson.getID().toString()))
            .andExpect(jsonPath("$.page.totalElements", is(0)));

        // verify that it works for administators inspecting other users - by assuming login
        getClient(adminToken).perform(get("/api/authz/authorizations/search/object")
                .param("uri", wrongSiteUri)
                .param("feature", alwaysTrue.getName())
                .header("X-On-Behalf-Of", eperson.getID()))
            .andExpect(jsonPath("$.page.totalElements", is(0)));

        getClient(adminToken).perform(get("/api/authz/authorizations/search/object")
                .param("uri", siteUri)
                .param("feature", "not-existing-feature")
                .header("X-On-Behalf-Of", eperson.getID()))
            .andExpect(jsonPath("$.page.totalElements", is(0)));

        // verify that it works for anonymous users
        getClient().perform(get("/api/authz/authorizations/search/object")
                .param("uri", wrongSiteUri)
                .param("feature", alwaysTrue.getName()))
            .andExpect(jsonPath("$.page.totalElements", is(0)));

        getClient().perform(get("/api/authz/authorizations/search/object")
                .param("uri", siteUri)
                .param("feature", "not-existing-feature"))
            .andExpect(jsonPath("$.page.totalElements", is(0)));
    }

    /**
     * Verify that the findByObject return the 400 Bad Request response for
     * invalid or missing URI or feature (required parameters).
     *
     * @throws Exception
     */
    @Test
    public void findByObjectAndFeatureBadRequestTest() throws Exception {
        String[] invalidUris = new String[] {
                "invalid-uri",
                "",
                "http://localhost/api/wrongcategory/wrongmodel/1",
                "http://localhost/api/core/sites/this-is-not-an-uuid"
        };
        Site site = siteService.findSite(context);
        SiteRest siteRest = siteConverter.convert(site, DefaultProjection.DEFAULT);
        String siteUri = utils.linkToSingleResource(siteRest, "self").getHref();
        // disarm the alwaysThrowExceptionFeature
        configurationService.setProperty("org.dspace.app.rest.authorization.AlwaysThrowExceptionFeature.turnoff", true);

        String adminToken = getAuthToken(admin.getEmail(), password);
        String epersonToken = getAuthToken(eperson.getEmail(), password);
        for (String invalidUri : invalidUris) {
            log.debug("findByObjectAndFeatureBadRequestTest - Testing the URI: " + invalidUri);

            // verify that it works for administrators with an invalid or missing uri - with eperson parameter
            getClient(adminToken).perform(get("/api/authz/authorizations/search/object")
                    .param("uri", invalidUri)
                    .param("feature", alwaysTrue.getName())
                    .param("eperson", admin.getID().toString()))
                .andExpect(status().isBadRequest());

            // verify that it works for administrators with an invalid or missing uri - without eperson parameter
            getClient(adminToken).perform(get("/api/authz/authorizations/search/object")
                    .param("uri", invalidUri)
                    .param("feature", alwaysTrue.getName()))
                .andExpect(status().isBadRequest());

            // verify that it works for normal loggedin users with an invalid or missing uri - with eperson parameter
            getClient(epersonToken).perform(get("/api/authz/authorizations/search/object")
                    .param("uri", invalidUri)
                    .param("feature", alwaysTrue.getName())
                    .param("eperson", eperson.getID().toString()))
                .andExpect(status().isBadRequest());

            // verify that it works for normal loggedin users with an invalid or missing uri - without eperson parameter
            getClient(epersonToken).perform(get("/api/authz/authorizations/search/object")
                    .param("uri", invalidUri)
                    .param("feature", alwaysTrue.getName()))
                .andExpect(status().isBadRequest());

            // verify that it works for administators inspecting other users with an invalid or missing uri - by
            // using the eperson parameter
            getClient(adminToken).perform(get("/api/authz/authorizations/search/object")
                    .param("uri", invalidUri)
                    .param("feature", alwaysTrue.getName())
                    .param("eperson", eperson.getID().toString()))
                .andExpect(status().isBadRequest());

            // verify that it works for administators inspecting other users with an invalid or missing uri - by
            // assuming login
            getClient(adminToken).perform(get("/api/authz/authorizations/search/object")
                    .param("uri", invalidUri)
                    .param("feature", alwaysTrue.getName())
                    .header("X-On-Behalf-Of", eperson.getID()))
                .andExpect(status().isBadRequest());

            // verify that it works for anonymous users with an invalid or missing uri
            getClient().perform(get("/api/authz/authorizations/search/object")
                    .param("uri", invalidUri)
                    .param("feature", alwaysTrue.getName()))
                .andExpect(status().isBadRequest());
        }
    }

    /**
     * Verify that the findByObjectAndFeature return the 401 Unauthorized response when an eperson is involved
     *
     * @throws Exception
     */
    @Test
    public void findByObjectAndFeatureUnauthorizedTest() throws Exception {
        Site site = siteService.findSite(context);
        SiteRest siteRest = siteConverter.convert(site, DefaultProjection.DEFAULT);
        String siteUri = utils.linkToSingleResource(siteRest, "self").getHref();

        // disarm the alwaysThrowExceptionFeature
        configurationService.setProperty("org.dspace.app.rest.authorization.AlwaysThrowExceptionFeature.turnoff", true);

        // verify that it works for an anonymous user inspecting an admin user - by using the eperson parameter
        getClient().perform(get("/api/authz/authorizations/search/object")
                .param("uri", siteUri)
                .param("feature", alwaysTrue.getName())
                .param("eperson", admin.getID().toString()))
            .andExpect(status().isUnauthorized());

        // verify that it works for an anonymous user inspecting an admin user - by assuming login
        getClient().perform(get("/api/authz/authorizations/search/object")
                .param("uri", siteUri)
                .param("feature", alwaysTrue.getName())
                .header("X-On-Behalf-Of", admin.getID()))
            .andExpect(status().isUnauthorized());

        // verify that it works for an anonymous user inspecting a normal user - by using the eperson parameter
        getClient().perform(get("/api/authz/authorizations/search/object")
                .param("uri", siteUri)
                .param("feature", alwaysTrue.getName())
                .param("eperson", eperson.getID().toString()))
            .andExpect(status().isUnauthorized());

        // verify that it works for an anonymous user inspecting a normal user - by assuming login
        getClient().perform(get("/api/authz/authorizations/search/object")
                .param("uri", siteUri)
                .param("feature", alwaysTrue.getName())
                .header("X-On-Behalf-Of", eperson.getID()))
            .andExpect(status().isUnauthorized());
    }

    /**
     * Verify that the findByObjectAndFeature returns the 403 Forbidden response
     * when a non-admin eperson tries to search the authorization of another
     * eperson.
     *
     * @throws Exception
     */
    @Test
    public void findByObjectAndFeatureForbiddenTest() throws Exception {
        Site site = siteService.findSite(context);
        SiteRest siteRest = siteConverter.convert(site, DefaultProjection.DEFAULT);
        String siteUri = utils.linkToSingleResource(siteRest, "self").getHref();
        context.turnOffAuthorisationSystem();
        EPerson anotherEperson = EPersonBuilder.createEPerson(context).withEmail("another@example.com")
                .withPassword(password).build();
        context.restoreAuthSystemState();
        // disarm the alwaysThrowExceptionFeature
        configurationService.setProperty("org.dspace.app.rest.authorization.AlwaysThrowExceptionFeature.turnoff", true);
        String anotherToken = getAuthToken(anotherEperson.getEmail(), password);

        // verify that admin cannot search the admin authorizations - by using the eperson parameter
        getClient(anotherToken).perform(get("/api/authz/authorizations/search/object")
                .param("uri", siteUri)
                .param("feature", alwaysTrue.getName())
                .param("eperson", admin.getID().toString()))
            .andExpect(status().isForbidden());

        // verify that admin cannot search the admin authorizations - by assuming login
        getClient(anotherToken).perform(get("/api/authz/authorizations/search/object")
                .param("uri", siteUri)
                .param("feature", alwaysTrue.getName())
                .header("X-On-Behalf-Of", admin.getID()))
            .andExpect(status().isForbidden());

        // verify that eperson cannot search the authorizations of another "normal" eperson - by using the parameter
        getClient(anotherToken).perform(get("/api/authz/authorizations/search/object")
                .param("uri", siteUri)
                .param("feature", alwaysTrue.getName())
                .param("eperson", eperson.getID().toString()))
            .andExpect(status().isForbidden());

        // verify that eperson cannot search the authorizations of another "normal" eperson - by assuming login
        getClient(anotherToken).perform(get("/api/authz/authorizations/search/object")
                .param("uri", siteUri)
                .param("feature", alwaysTrue.getName())
                .header("X-On-Behalf-Of", eperson.getID()))
            .andExpect(status().isForbidden());
    }

    /**
     * Verify that an exception in the feature check will be reported back.
     * @throws Exception
     */
    @Test
    public void findByObjectAndFeatureInternalServerErrorTest() throws Exception {
        Site site = siteService.findSite(context);
        SiteRest siteRest = siteConverter.convert(site, DefaultProjection.DEFAULT);
        String siteUri = utils.linkToSingleResource(siteRest, "self").getHref();

        String adminToken = getAuthToken(admin.getEmail(), password);

        // verify that it works for administrators - with eperson parameter
        getClient(adminToken).perform(get("/api/authz/authorizations/search/object")
                .param("uri", siteUri)
                .param("feature", alwaysException.getName())
                .param("eperson", admin.getID().toString()))
            .andExpect(status().isInternalServerError());

        // verify that it works for administrators - without eperson parameter
        getClient(adminToken).perform(get("/api/authz/authorizations/search/object")
                .param("uri", siteUri)
                .param("feature", alwaysException.getName()))
            .andExpect(status().isInternalServerError());

        String epersonToken = getAuthToken(eperson.getEmail(), password);

        // verify that it works for normal loggedin users - with eperson parameter
        getClient(epersonToken).perform(get("/api/authz/authorizations/search/object")
                .param("uri", siteUri)
                .param("feature", alwaysException.getName())
                .param("eperson", eperson.getID().toString()))
            .andExpect(status().isInternalServerError());

        // verify that it works for normal loggedin users - without eperson parameter
        getClient(epersonToken).perform(get("/api/authz/authorizations/search/object")
                .param("uri", siteUri)
                .param("feature", alwaysException.getName()))
            .andExpect(status().isInternalServerError());

        // verify that it works for anonymous users
        getClient().perform(get("/api/authz/authorizations/search/object")
                .param("uri", siteUri)
                .param("feature", alwaysException.getName()))
            .andExpect(status().isInternalServerError());
    }

    /**
     * Verify that the search by multiple objects and features works properly in allowed scenarios.
     * <ul>
     *  <li>for an administrator</li>
     *  <li>for an administrator that wants to inspect permission of the anonymous users or another user</li>
     *  <li>for a logged-in "normal" user</li>
     *  <li>for a not-logged-in user</li>
     * </ul>
     *
     * @throws Exception
     */
    @Test
    public void findByMultipleObjectsAndFeaturesTest() throws Exception {
        context.turnOffAuthorisationSystem();
        Community com = CommunityBuilder.createCommunity(context).withName("A test community").build();
        String comId = com.getID().toString();
        CommunityRest comRest = communityConverter.convert(com, DefaultProjection.DEFAULT);
        Community secondCom = CommunityBuilder.createCommunity(context).withName("Another test community").build();
        String secondComId = secondCom.getID().toString();
        CommunityRest secondComRest = communityConverter.convert(secondCom, DefaultProjection.DEFAULT);
        context.restoreAuthSystemState();

        String adminToken = getAuthToken(admin.getEmail(), password);

        // verify that it works for administrators - with eperson parameter

        Supplier<MockHttpServletRequestBuilder> baseFeatureRequest = () ->
            get("/api/authz/authorizations/search/objects")
                .param("type", "core.community")
                .param("uuid", comId)
                .param("uuid", secondComId)
                .param("projection", "level")
                .param("embedLevelDepth", "1")
                .param("feature", alwaysTrue.getName())
                .param("feature", alwaysFalse.getName())
                .param("feature", trueForLoggedUsers.getName())
                .param("feature", trueForAdmins.getName());

        getClient(adminToken).perform(baseFeatureRequest.get()
            .param("eperson", admin.getID().toString()))
            .andExpect(status().isOk())
            .andExpect(jsonPath("$.page.totalElements", is(6)))
            .andExpect(jsonPath("$._embedded.authorizations", containsInAnyOrder(
                allOf(
                    hasJsonPath("$.id", is(admin.getID().toString() + "_" + alwaysTrue.getName() + "_"
                        + comRest.getUniqueType() + "_" + comRest.getId())),
                    hasJsonPath("$.type", is("authorization")),
                    hasJsonPath("$._embedded.feature.id", is(alwaysTrue.getName())),
                    hasJsonPath("$._embedded.eperson.id", is(admin.getID().toString()))
                ),
                allOf(
                    hasJsonPath("$.id", is(admin.getID().toString() + "_" + trueForAdmins.getName() + "_"
                        + comRest.getUniqueType() + "_" + comRest.getId())),
                    hasJsonPath("$.type", is("authorization")),
                    hasJsonPath("$._embedded.feature.id", is(trueForAdmins.getName())),
                    hasJsonPath("$._embedded.eperson.id", is(admin.getID().toString()))
                ),
                allOf(
                    hasJsonPath("$.id", is(admin.getID().toString() + "_" + trueForLoggedUsers.getName() + "_"
                        + comRest.getUniqueType() + "_" + comRest.getId())),
                    hasJsonPath("$.type", is("authorization")),
                    hasJsonPath("$._embedded.feature.id", is(trueForLoggedUsers.getName())),
                    hasJsonPath("$._embedded.eperson.id", is(admin.getID().toString()))
                ),
                allOf(
                    hasJsonPath("$.id", is(admin.getID().toString() + "_" + alwaysTrue.getName() + "_"
                        + secondComRest.getUniqueType() + "_" + secondComRest.getId())),
                    hasJsonPath("$.type", is("authorization")),
                    hasJsonPath("$._embedded.feature.id", is(alwaysTrue.getName())),
                    hasJsonPath("$._embedded.eperson.id", is(admin.getID().toString()))
                ),
                allOf(
                    hasJsonPath("$.id", is(admin.getID().toString() + "_" + trueForAdmins.getName() + "_"
                        + secondComRest.getUniqueType() + "_" + secondComRest.getId())),
                    hasJsonPath("$.type", is("authorization")),
                    hasJsonPath("$._embedded.feature.id", is(trueForAdmins.getName())),
                    hasJsonPath("$._embedded.eperson.id", is(admin.getID().toString()))
                ),
                allOf(
                    hasJsonPath("$.id", is(admin.getID().toString() + "_" + trueForLoggedUsers.getName() + "_"
                        + secondComRest.getUniqueType() + "_" + secondComRest.getId())),
                    hasJsonPath("$.type", is("authorization")),
                    hasJsonPath("$._embedded.feature.id", is(trueForLoggedUsers.getName())),
                    hasJsonPath("$._embedded.eperson.id", is(admin.getID().toString()))
                )
            )));

        // verify that it works for administrators - without eperson parameter
        getClient(adminToken).perform(baseFeatureRequest.get())
            .andExpect(status().isOk())
            .andExpect(jsonPath("$.page.totalElements", is(6)))
            .andExpect(jsonPath("$._embedded.authorizations", containsInAnyOrder(
                allOf(
                    hasJsonPath("$.id", is(
                        admin.getID().toString() + "_"
                            + alwaysTrue.getName() + "_"
                            + comRest.getUniqueType() + "_" + comRest.getId()
                    )),
                    hasJsonPath("$.type", is("authorization")),
                    hasJsonPath("$._embedded.feature.id", is(alwaysTrue.getName())),
                    hasJsonPath("$._embedded.eperson.id", is(admin.getID().toString()))
                ),
                allOf(
                    hasJsonPath("$.id", is(
                        admin.getID().toString() + "_"
                            + trueForAdmins.getName() + "_"
                            + comRest.getUniqueType() + "_" + comRest.getId()
                    )),
                    hasJsonPath("$.type", is("authorization")),
                    hasJsonPath("$._embedded.feature.id", is(trueForAdmins.getName())),
                    hasJsonPath("$._embedded.eperson.id", is(admin.getID().toString()))
                ),
                allOf(
                    hasJsonPath("$.id", is(
                        admin.getID().toString() + "_"
                            + trueForLoggedUsers.getName() + "_"
                            + comRest.getUniqueType() + "_" + comRest.getId()
                    )),
                    hasJsonPath("$.type", is("authorization")),
                    hasJsonPath("$._embedded.feature.id", is(trueForLoggedUsers.getName())),
                    hasJsonPath("$._embedded.eperson.id", is(admin.getID().toString()))
                ),
                allOf(
                    hasJsonPath("$.id", is(
                        admin.getID().toString() + "_"
                            + alwaysTrue.getName() + "_"
                            + secondComRest.getUniqueType() + "_" + secondComRest.getId()
                    )),
                    hasJsonPath("$.type", is("authorization")),
                    hasJsonPath("$._embedded.feature.id", is(alwaysTrue.getName())),
                    hasJsonPath("$._embedded.eperson.id", is(admin.getID().toString()))
                ),
                allOf(
                    hasJsonPath("$.id", is(
                        admin.getID().toString() + "_"
                            + trueForAdmins.getName() + "_"
                            + secondComRest.getUniqueType() + "_" + secondComRest.getId()
                    )),
                    hasJsonPath("$.type", is("authorization")),
                    hasJsonPath("$._embedded.feature.id", is(trueForAdmins.getName())),
                    hasJsonPath("$._embedded.eperson.id", is(admin.getID().toString()))
                ),
                allOf(
                    hasJsonPath("$.id", is(
                        admin.getID().toString() + "_"
                            + trueForLoggedUsers.getName() + "_"
                            + secondComRest.getUniqueType() + "_" + secondComRest.getId()
                    )),
                    hasJsonPath("$.type", is("authorization")),
                    hasJsonPath("$._embedded.feature.id", is(trueForLoggedUsers.getName())),
                    hasJsonPath("$._embedded.eperson.id", is(admin.getID().toString()))
                )
            )));

        String epersonToken = getAuthToken(eperson.getEmail(), password);

        // verify that it works for normal loggedin users - with eperson parameter
        getClient(epersonToken).perform(baseFeatureRequest.get()
            .param("eperson", eperson.getID().toString()))
            .andExpect(status().isOk())
            .andExpect(jsonPath("$.page.totalElements", is(4)))
            .andExpect(jsonPath("$._embedded.authorizations", containsInAnyOrder(
                allOf(
                    hasJsonPath("$.id", is(
                        eperson.getID().toString() + "_"
                            + alwaysTrue.getName() + "_"
                            + comRest.getUniqueType() + "_" + comRest.getId()
                    )),
                    hasJsonPath("$.type", is("authorization")),
                    hasJsonPath("$._embedded.feature.id", is(alwaysTrue.getName())),
                    hasJsonPath("$._embedded.eperson.id", is(eperson.getID().toString()))
                ),
                allOf(
                    hasJsonPath("$.id", is(
                        eperson.getID().toString() + "_"
                            + trueForLoggedUsers.getName() + "_"
                            + comRest.getUniqueType() + "_" + comRest.getId()
                    )),
                    hasJsonPath("$.type", is("authorization")),
                    hasJsonPath("$._embedded.feature.id", is(trueForLoggedUsers.getName())),
                    hasJsonPath("$._embedded.eperson.id", is(eperson.getID().toString()))
                ),
                allOf(
                    hasJsonPath("$.id", is(
                        eperson.getID().toString() + "_"
                            + alwaysTrue.getName() + "_"
                            + secondComRest.getUniqueType() + "_" + secondComRest.getId()
                    )),
                    hasJsonPath("$.type", is("authorization")),
                    hasJsonPath("$._embedded.feature.id", is(alwaysTrue.getName())),
                    hasJsonPath("$._embedded.eperson.id", is(eperson.getID().toString()))
                ),
                allOf(
                    hasJsonPath("$.id", is(
                        eperson.getID().toString() + "_"
                            + trueForLoggedUsers.getName() + "_"
                            + secondComRest.getUniqueType() + "_" + secondComRest.getId()
                    )),
                    hasJsonPath("$.type", is("authorization")),
                    hasJsonPath("$._embedded.feature.id", is(trueForLoggedUsers.getName())),
                    hasJsonPath("$._embedded.eperson.id", is(eperson.getID().toString()))
                )
            )));

        // verify that it works for normal loggedin users - without eperson parameter
        getClient(epersonToken).perform(baseFeatureRequest.get())
            .andExpect(status().isOk())
            .andExpect(jsonPath("$.page.totalElements", is(4)))
            .andExpect(jsonPath("$._embedded.authorizations", containsInAnyOrder(
                allOf(
                    hasJsonPath("$.id", is(
                        eperson.getID().toString() + "_"
                            + alwaysTrue.getName() + "_"
                            + comRest.getUniqueType() + "_" + comRest.getId()
                    )),
                    hasJsonPath("$.type", is("authorization")),
                    hasJsonPath("$._embedded.feature.id", is(alwaysTrue.getName())),
                    hasJsonPath("$._embedded.eperson.id", is(eperson.getID().toString()))
                ),
                allOf(
                    hasJsonPath("$.id", is(
                        eperson.getID().toString() + "_"
                            + trueForLoggedUsers.getName() + "_"
                            + comRest.getUniqueType() + "_" + comRest.getId()
                    )),
                    hasJsonPath("$.type", is("authorization")),
                    hasJsonPath("$._embedded.feature.id", is(trueForLoggedUsers.getName())),
                    hasJsonPath("$._embedded.eperson.id", is(eperson.getID().toString()))
                ),
                allOf(
                    hasJsonPath("$.id", is(
                        eperson.getID().toString() + "_"
                            + alwaysTrue.getName() + "_"
                            + secondComRest.getUniqueType() + "_" + secondComRest.getId()
                    )),
                    hasJsonPath("$.type", is("authorization")),
                    hasJsonPath("$._embedded.feature.id", is(alwaysTrue.getName())),
                    hasJsonPath("$._embedded.eperson.id", is(eperson.getID().toString()))
                ),
                allOf(
                    hasJsonPath("$.id", is(
                        eperson.getID().toString() + "_"
                            + trueForLoggedUsers.getName() + "_"
                            + secondComRest.getUniqueType() + "_" + secondComRest.getId()
                    )),
                    hasJsonPath("$.type", is("authorization")),
                    hasJsonPath("$._embedded.feature.id", is(trueForLoggedUsers.getName())),
                    hasJsonPath("$._embedded.eperson.id", is(eperson.getID().toString()))
                )
            )));

        // verify that it works for administators inspecting other users - by using the eperson parameter
        getClient(adminToken).perform(baseFeatureRequest.get()
            .param("eperson", eperson.getID().toString()))
            .andExpect(status().isOk())
            .andExpect(jsonPath("$.page.totalElements", is(4)))
            .andExpect(jsonPath("$._embedded.authorizations", containsInAnyOrder(
                allOf(
                    hasJsonPath("$.id", is(
                        eperson.getID().toString() + "_"
                            + alwaysTrue.getName() + "_"
                            + comRest.getUniqueType() + "_" + comRest.getId()
                    )),
                    hasJsonPath("$.type", is("authorization")),
                    hasJsonPath("$._embedded.feature.id", is(alwaysTrue.getName())),
                    hasJsonPath("$._embedded.eperson.id", is(eperson.getID().toString()))
                ),
                allOf(
                    hasJsonPath("$.id", is(
                        eperson.getID().toString() + "_"
                            + trueForLoggedUsers.getName() + "_"
                            + comRest.getUniqueType() + "_" + comRest.getId()
                    )),
                    hasJsonPath("$.type", is("authorization")),
                    hasJsonPath("$._embedded.feature.id", is(trueForLoggedUsers.getName())),
                    hasJsonPath("$._embedded.eperson.id", is(eperson.getID().toString()))
                ),
                allOf(
                    hasJsonPath("$.id", is(
                        eperson.getID().toString() + "_"
                            + alwaysTrue.getName() + "_"
                            + secondComRest.getUniqueType() + "_" + secondComRest.getId()
                    )),
                    hasJsonPath("$.type", is("authorization")),
                    hasJsonPath("$._embedded.feature.id", is(alwaysTrue.getName())),
                    hasJsonPath("$._embedded.eperson.id", is(eperson.getID().toString()))
                ),
                allOf(
                    hasJsonPath("$.id", is(
                        eperson.getID().toString() + "_"
                            + trueForLoggedUsers.getName() + "_"
                            + secondComRest.getUniqueType() + "_" + secondComRest.getId()
                    )),
                    hasJsonPath("$.type", is("authorization")),
                    hasJsonPath("$._embedded.feature.id", is(trueForLoggedUsers.getName())),
                    hasJsonPath("$._embedded.eperson.id", is(eperson.getID().toString()))
                )
            )));

        // verify that it works for administators inspecting other users - by assuming login
        getClient(adminToken).perform(baseFeatureRequest.get()
            .header("X-On-Behalf-Of", eperson.getID()))
            .andExpect(status().isOk())
            .andExpect(jsonPath("$.page.totalElements", is(4)))
            .andExpect(jsonPath("$._embedded.authorizations", contains(
                allOf(
                    hasJsonPath("$.id", is(
                        eperson.getID().toString() + "_"
                            + alwaysTrue.getName() + "_"
                            + comRest.getUniqueType() + "_" + comRest.getId()
                    )),
                    hasJsonPath("$.type", is("authorization")),
                    hasJsonPath("$._embedded.feature.id", is(alwaysTrue.getName())),
                    hasJsonPath("$._embedded.eperson.id", is(eperson.getID().toString()))
                ),
                allOf(
                    hasJsonPath("$.id", is(
                        eperson.getID().toString() + "_"
                            + trueForLoggedUsers.getName() + "_"
                            + comRest.getUniqueType() + "_" + comRest.getId()
                    )),
                    hasJsonPath("$.type", is("authorization")),
                    hasJsonPath("$._embedded.feature.id", is(trueForLoggedUsers.getName())),
                    hasJsonPath("$._embedded.eperson.id", is(eperson.getID().toString()))
                ),
                allOf(
                    hasJsonPath("$.id", is(
                        eperson.getID().toString() + "_"
                            + alwaysTrue.getName() + "_"
                            + secondComRest.getUniqueType() + "_" + secondComRest.getId()
                    )),
                    hasJsonPath("$.type", is("authorization")),
                    hasJsonPath("$._embedded.feature.id", is(alwaysTrue.getName())),
                    hasJsonPath("$._embedded.eperson.id", is(eperson.getID().toString()))
                ),
                allOf(
                    hasJsonPath("$.id", is(
                        eperson.getID().toString() + "_"
                            + trueForLoggedUsers.getName() + "_"
                            + secondComRest.getUniqueType() + "_" + secondComRest.getId()
                    )),
                    hasJsonPath("$.type", is("authorization")),
                    hasJsonPath("$._embedded.feature.id", is(trueForLoggedUsers.getName())),
                    hasJsonPath("$._embedded.eperson.id", is(eperson.getID().toString()))
                )
            )));

        // verify that it works for anonymous users
        getClient().perform(baseFeatureRequest.get())
            .andExpect(status().isOk())
            .andExpect(jsonPath("$.page.totalElements", is(2)))
            .andExpect(jsonPath("$._embedded.authorizations", containsInAnyOrder(
                allOf(
                    hasJsonPath("$.id", is(
                        alwaysTrue.getName() + "_"
                            + comRest.getUniqueType() + "_" + comRest.getId()
                    )),
                    hasJsonPath("$.type", is("authorization")),
                    hasJsonPath("$._embedded.feature.id", is(alwaysTrue.getName())),
                    hasJsonPath("$._embedded.eperson", nullValue())
                ),
                allOf(
                    hasJsonPath("$.id", is(
                        alwaysTrue.getName() + "_"
                            + secondComRest.getUniqueType() + "_" + secondComRest.getId()
                    )),
                    hasJsonPath("$.type", is("authorization")),
                    hasJsonPath("$._embedded.feature.id", is(alwaysTrue.getName())),
                    hasJsonPath("$._embedded.eperson", nullValue())
                )
            )));
    }

    /**
     * Verify that the paginated search by multiple objects and features works
     * properly in allowed scenarios.
     * <ul>
     * <li>for an administrator</li>
     * <li>for an administrator that wants to inspect permission of the anonymous users or another user</li>
     * <li>for a logged-in "normal" user</li>
     * <li>for a not-logged-in user</li>
     * </ul>
     *
     * @throws Exception
     */
    @Test
    public void findByMultipleObjectsAndFeaturesPaginationTest() throws Exception {
        context.turnOffAuthorisationSystem();

        Community com = CommunityBuilder.createCommunity(context).withName("A test community").build();
        String comId = com.getID().toString();
        CommunityRest comRest = communityConverter.convert(com, DefaultProjection.DEFAULT);
        Community secondCom = CommunityBuilder.createCommunity(context).withName("Another test community").build();
        String secondComId = secondCom.getID().toString();
        CommunityRest secondComRest = communityConverter.convert(secondCom, DefaultProjection.DEFAULT);

        context.restoreAuthSystemState();

        String adminToken = getAuthToken(admin.getEmail(), password);

        // verify that it works for administrators - with eperson parameter

        Supplier<MockHttpServletRequestBuilder> baseFeatureRequest = () ->
            get("/api/authz/authorizations/search/objects")
                .param("type", "core.community")
                .param("uuid", comId)
                .param("uuid", secondComId)
                .param("projection", "level")
                .param("page", "1")
                .param("size", "1")
                .param("embedLevelDepth", "1")
                .param("feature", alwaysTrue.getName())
                .param("feature", alwaysFalse.getName())
                .param("feature", trueForLoggedUsers.getName())
                .param("feature", trueForAdmins.getName());

        getClient(adminToken).perform(baseFeatureRequest.get()
                                                        .param("eperson", admin.getID().toString()))
                             .andExpect(status().isOk())
                             .andExpect(jsonPath("$.page.size", is(1)))
                             .andExpect(jsonPath("$.page.totalElements", is(6)))
                             .andExpect(jsonPath("$.page.totalPages", is(6)))
                             .andExpect(jsonPath("$.page.number", is(1)))
                             .andExpect(jsonPath("$._links.prev.href", containsString("page=0")))
                             .andExpect(jsonPath("$._links.next.href", containsString("page=2")))
                             .andExpect(jsonPath("$._embedded.authorizations", contains(
                                 allOf(
                                     hasJsonPath("$.id",
                                                 is(admin.getID().toString() +
                                                        "_" + trueForLoggedUsers.getName() + "_"
                                                        + comRest.getUniqueType() + "_" + comRest.getId())),
                                     hasJsonPath("$.type", is("authorization")),
                                     hasJsonPath("$._embedded.feature.id", is(trueForLoggedUsers.getName())),
                                     hasJsonPath("$._embedded.eperson.id", is(admin.getID().toString()))
                                 )
                             )));

        // verify that it works for administrators - without eperson parameter
        getClient(adminToken).perform(baseFeatureRequest.get())
                             .andExpect(status().isOk())
                             .andExpect(jsonPath("$.page.size", is(1)))
                             .andExpect(jsonPath("$.page.totalElements", is(6)))
                             .andExpect(jsonPath("$.page.totalPages", is(6)))
                             .andExpect(jsonPath("$.page.number", is(1)))
                             .andExpect(jsonPath("$._links.prev.href", containsString("page=0")))
                             .andExpect(jsonPath("$._links.next.href", containsString("page=2")))
                             .andExpect(jsonPath("$._embedded.authorizations", contains(
                                 allOf(
                                     hasJsonPath("$.id", is(
                                         admin.getID().toString() + "_"
                                             + trueForLoggedUsers.getName() + "_"
                                             + comRest.getUniqueType() + "_" + comRest.getId()
                                     )),
                                     hasJsonPath("$.type", is("authorization")),
                                     hasJsonPath("$._embedded.feature.id", is(trueForLoggedUsers.getName())),
                                     hasJsonPath("$._embedded.eperson.id", is(admin.getID().toString()))
                                 )
                             )));

        String epersonToken = getAuthToken(eperson.getEmail(), password);

        // verify that it works for normal loggedin users - with eperson parameter
        getClient(epersonToken).perform(baseFeatureRequest.get()
                                                          .param("eperson", eperson.getID().toString()))
                               .andExpect(status().isOk())
                               .andExpect(jsonPath("$.page.size", is(1)))
                               .andExpect(jsonPath("$.page.totalElements", is(4)))
                               .andExpect(jsonPath("$.page.totalPages", is(4)))
                               .andExpect(jsonPath("$.page.number", is(1)))
                               .andExpect(jsonPath("$._links.prev.href", containsString("page=0")))
                               .andExpect(jsonPath("$._links.next.href", containsString("page=2")))
                               .andExpect(jsonPath("$._embedded.authorizations", contains(
                                   allOf(
                                       hasJsonPath("$.id", is(
                                           eperson.getID().toString() + "_"
                                               + trueForLoggedUsers.getName() + "_"
                                               + comRest.getUniqueType() + "_" + comRest.getId()
                                       )),
                                       hasJsonPath("$.type", is("authorization")),
                                       hasJsonPath("$._embedded.feature.id", is(trueForLoggedUsers.getName())),
                                       hasJsonPath("$._embedded.eperson.id", is(eperson.getID().toString()))
                                   )
                               )));

        // verify that it works for normal loggedin users - without eperson parameter
        getClient(epersonToken).perform(baseFeatureRequest.get())
                               .andExpect(status().isOk())
                               .andExpect(jsonPath("$.page.size", is(1)))
                               .andExpect(jsonPath("$.page.totalElements", is(4)))
                               .andExpect(jsonPath("$.page.totalPages", is(4)))
                               .andExpect(jsonPath("$.page.number", is(1)))
                               .andExpect(jsonPath("$._links.prev.href", containsString("page=0")))
                               .andExpect(jsonPath("$._links.next.href", containsString("page=2")))
                               .andExpect(jsonPath("$._embedded.authorizations", contains(
                                   allOf(
                                       hasJsonPath("$.id", is(
                                           eperson.getID().toString() + "_"
                                               + trueForLoggedUsers.getName() + "_"
                                               + comRest.getUniqueType() + "_" + comRest.getId()
                                       )),
                                       hasJsonPath("$.type", is("authorization")),
                                       hasJsonPath("$._embedded.feature.id", is(trueForLoggedUsers.getName())),
                                       hasJsonPath("$._embedded.eperson.id", is(eperson.getID().toString()))
                                   )
                               )));

        // verify that it works for administators inspecting other users - by using the eperson parameter
        getClient(adminToken).perform(baseFeatureRequest.get()
                                                        .param("eperson", eperson.getID().toString()))
                             .andExpect(status().isOk())
                             .andExpect(jsonPath("$.page.size", is(1)))
                             .andExpect(jsonPath("$.page.totalElements", is(4)))
                             .andExpect(jsonPath("$.page.totalPages", is(4)))
                             .andExpect(jsonPath("$.page.number", is(1)))
                             .andExpect(jsonPath("$._links.prev.href", containsString("page=0")))
                             .andExpect(jsonPath("$._links.next.href", containsString("page=2")))
                             .andExpect(jsonPath("$._embedded.authorizations", contains(
                                 allOf(
                                     hasJsonPath("$.id", is(
                                         eperson.getID().toString() + "_"
                                             + trueForLoggedUsers.getName() + "_"
                                             + comRest.getUniqueType() + "_" + comRest.getId()
                                     )),
                                     hasJsonPath("$.type", is("authorization")),
                                     hasJsonPath("$._embedded.feature.id", is(trueForLoggedUsers.getName())),
                                     hasJsonPath("$._embedded.eperson.id", is(eperson.getID().toString()))
                                 )
                             )));

        // verify that it works for administators inspecting other users - by assuming login
        getClient(adminToken).perform(baseFeatureRequest.get()
                                                        .header("X-On-Behalf-Of", eperson.getID()))
                             .andExpect(status().isOk())
                             .andExpect(jsonPath("$.page.size", is(1)))
                             .andExpect(jsonPath("$.page.totalElements", is(4)))
                             .andExpect(jsonPath("$.page.totalPages", is(4)))
                             .andExpect(jsonPath("$.page.number", is(1)))
                             .andExpect(jsonPath("$._links.prev.href", containsString("page=0")))
                             .andExpect(jsonPath("$._links.next.href", containsString("page=2")))
                             .andExpect(jsonPath("$._embedded.authorizations", contains(
                                 allOf(
                                     hasJsonPath("$.id", is(
                                         eperson.getID().toString() + "_"
                                             + trueForLoggedUsers.getName() + "_"
                                             + comRest.getUniqueType() + "_" + comRest.getId()
                                     )),
                                     hasJsonPath("$.type", is("authorization")),
                                     hasJsonPath("$._embedded.feature.id", is(trueForLoggedUsers.getName())),
                                     hasJsonPath("$._embedded.eperson.id", is(eperson.getID().toString()))
                                 )
                             )));

        // verify that it works for anonymous users
        getClient().perform(baseFeatureRequest.get())
                   .andExpect(status().isOk())
                   .andExpect(jsonPath("$.page.size", is(1)))
                   .andExpect(jsonPath("$.page.totalElements", is(2)))
                   .andExpect(jsonPath("$.page.totalPages", is(2)))
                   .andExpect(jsonPath("$._links.prev.href", containsString("page=0")))
                   .andExpect(jsonPath("$._links.next.href").doesNotExist())
                   .andExpect(jsonPath("$.page.number", is(1)))
                   .andExpect(jsonPath("$._embedded.authorizations",
                                       contains(
                                           allOf(
                                               hasJsonPath("$.id", is(
                                                   alwaysTrue.getName() + "_"
                                                       + secondComRest.getUniqueType() + "_" + secondComRest.getId()
                                               )),
                                               hasJsonPath("$.type", is("authorization")),
                                               hasJsonPath("$._embedded.feature.id", is(alwaysTrue.getName())),
                                               hasJsonPath("$._embedded.eperson", nullValue())
                                           )
                                       )));
    }

    /**
     * Verify that the search by many objects and features works return 204 No Content when no feature is granted.
     *
     * @throws Exception
     */
    @Test
    public void findByMultipleObjectsAndFeatureNotGrantedTest() throws Exception {

        context.turnOffAuthorisationSystem();

        Community community = CommunityBuilder.createCommunity(context).build();
        Collection collection = CollectionBuilder.createCollection(context,community).build();
        Item item = ItemBuilder.createItem(context, collection).build();
        String itemId = item.getID().toString();
        ItemRest itemRest = itemConverter.convert(item, DefaultProjection.DEFAULT);
        Item secondItem = ItemBuilder.createItem(context, collection).build();
        String secondItemId = secondItem.getID().toString();
        ItemRest secondItemRest = itemConverter.convert(secondItem, DefaultProjection.DEFAULT);

        context.restoreAuthSystemState();

        String adminToken = getAuthToken(admin.getEmail(), password);

        // verify that it works for administrators - with eperson parameter
        getClient(adminToken).perform(get("/api/authz/authorizations/search/objects")
            .param("type", "core.item")
            .param("uuid", itemId)
            .param("uuid", secondItemId)
            .param("feature", alwaysFalse.getName())
            .param("eperson", admin.getID().toString()))
            .andExpect(jsonPath("$.page.totalElements", is(0)));

        // verify that it works for administrators - without eperson parameter
        getClient(adminToken).perform(get("/api/authz/authorizations/search/objects")
            .param("type", "core.item")
            .param("uuid", itemId)
            .param("uuid", secondItemId)
            .param("feature", alwaysFalse.getName())
            .param("feature", alwaysFalse.getName()))
            .andExpect(jsonPath("$.page.totalElements", is(0)));

        String epersonToken = getAuthToken(eperson.getEmail(), password);

        // verify that it works for normal loggedin users - with eperson parameter
        getClient(epersonToken).perform(get("/api/authz/authorizations/search/objects")
            .param("type", "core.item")
            .param("uuid", itemId)
            .param("uuid", secondItemId)
            .param("feature", alwaysFalse.getName())
            .param("feature", alwaysFalse.getName())
            .param("eperson", eperson.getID().toString()))
            .andExpect(jsonPath("$.page.totalElements", is(0)));

        // verify that it works for normal loggedin users - without eperson parameter
        getClient(epersonToken).perform(get("/api/authz/authorizations/search/objects")
            .param("type", "core.item")
            .param("uuid", itemId)
            .param("uuid", secondItemId)
            .param("feature", alwaysFalse.getName())
            .param("feature", trueForAdmins.getName()))
            .andExpect(jsonPath("$.page.totalElements", is(0)));

        // verify that it works for administators inspecting other users - by using the eperson parameter
        getClient(adminToken).perform(get("/api/authz/authorizations/search/objects")
            .param("type", "core.item")
            .param("uuid", itemId)
            .param("uuid", secondItemId)
            .param("feature", alwaysFalse.getName())
            .param("feature", trueForAdmins.getName())
            .param("eperson", eperson.getID().toString()))
            .andExpect(jsonPath("$.page.totalElements", is(0)));

        // verify that it works for administators inspecting other users - by assuming login
        getClient(adminToken).perform(get("/api/authz/authorizations/search/objects")
            .param("type", "core.item")
            .param("uuid", itemId)
            .param("uuid", secondItemId)
            .param("feature", alwaysFalse.getName())
            .param("feature", trueForAdmins.getName())
            .header("X-On-Behalf-Of", eperson.getID()))
            .andExpect(jsonPath("$.page.totalElements", is(0)));

        // verify that it works for anonymous users
        getClient().perform(get("/api/authz/authorizations/search/objects")
            .param("type", "core.item")
            .param("uuid", itemId)
            .param("uuid", secondItemId)
            .param("feature", alwaysFalse.getName())
            .param("feature", trueForLoggedUsers.getName()))
            .andExpect(jsonPath("$.page.totalElements", is(0)));
    }

    /**
     * Verify that the find by multiple objects and features
     * return the 204 No Content code when the requested object doesn't exist
     * but the uri is potentially valid (a deleted object) or the feature
     * doesn't exist.
     *
     * @throws Exception
     */
    @Test
    public void findByNotExistingMultipleObjectsAndFeatureTest() throws Exception {
        String wrongSiteId = UUID.randomUUID().toString();
        Site site = siteService.findSite(context);
        SiteRest siteRest = siteConverter.convert(site, DefaultProjection.DEFAULT);

        // disarm the alwaysThrowExceptionFeature
        configurationService.setProperty("org.dspace.app.rest.authorization.AlwaysThrowExceptionFeature.turnoff", true);

        String adminToken = getAuthToken(admin.getEmail(), password);

        // verify that it works for administrators, no result - with eperson parameter
        getClient(adminToken).perform(get("/api/authz/authorizations/search/objects")
            .param("type", "core.site")
            .param("uuid", wrongSiteId)
            .param("feature", alwaysTrue.getName())
            .param("eperson", admin.getID().toString()))
            .andExpect(status().isOk())
            .andExpect(jsonPath("$.page.totalElements", is(0)));

        getClient(adminToken).perform(get("/api/authz/authorizations/search/objects")
            .param("type", "core.site")
            .param("uuid", wrongSiteId)
            .param("feature", "not-existing-feature")
            .param("eperson", admin.getID().toString()))
            .andExpect(jsonPath("$.page.totalElements", is(0)));

        // verify that it works for administrators, no result - without eperson parameter
        getClient(adminToken).perform(get("/api/authz/authorizations/search/objects")
            .param("type", "core.site")
            .param("uuid", wrongSiteId)
            .param("feature", alwaysTrue.getName()))
            .andExpect(jsonPath("$.page.totalElements", is(0)));

        getClient(adminToken).perform(get("/api/authz/authorizations/search/objects")
            .param("type", "core.site")
            .param("uuid", wrongSiteId)
            .param("feature", "not-existing-one")
            .param("feature", "not-existing-feature"))
            .andExpect(jsonPath("$.page.totalElements", is(0)));

        String epersonToken = getAuthToken(eperson.getEmail(), password);

        // verify that it works for normal loggedin users - with eperson parameter
        getClient(epersonToken).perform(get("/api/authz/authorizations/search/objects")
            .param("type", "core.site")
            .param("uuid", wrongSiteId)
            .param("feature", "not-existing-one")
            .param("feature", alwaysTrue.getName())
            .param("eperson", eperson.getID().toString()))
            .andExpect(jsonPath("$.page.totalElements", is(0)));

        getClient(epersonToken).perform(get("/api/authz/authorizations/search/objects")
            .param("type", "core.site")
            .param("uuid", wrongSiteId)
            .param("feature", "not-existing-one")
            .param("feature", "not-existing-feature")
            .param("eperson", eperson.getID().toString()))
            .andExpect(jsonPath("$.page.totalElements", is(0)));

        // verify that it works for normal loggedin users - without eperson parameter
        getClient(epersonToken).perform(get("/api/authz/authorizations/search/objects")
            .param("type", "core.site")
            .param("uuid", wrongSiteId)
            .param("feature", "not-existing-one")
            .param("feature", alwaysTrue.getName()))
            .andExpect(jsonPath("$.page.totalElements", is(0)));

        getClient(epersonToken).perform(get("/api/authz/authorizations/search/objects")
            .param("type", "core.site")
            .param("uuid", wrongSiteId)
            .param("feature", "not-existing-one")
            .param("feature", "not-existing-feature"))
            .andExpect(jsonPath("$.page.totalElements", is(0)));

        // verify that it works for administators inspecting other users - by using the eperson parameter
        getClient(adminToken).perform(get("/api/authz/authorizations/search/objects")
            .param("type", "core.site")
            .param("uuid", wrongSiteId)
            .param("feature", "not-existing-one")
            .param("feature", alwaysTrue.getName())
            .param("eperson", eperson.getID().toString()))
            .andExpect(jsonPath("$.page.totalElements", is(0)));

        getClient(adminToken).perform(get("/api/authz/authorizations/search/objects")
            .param("type", "core.site")
            .param("uuid", wrongSiteId)
            .param("feature", "not-existing-one")
            .param("feature", "not-existing-feature")
            .param("eperson", eperson.getID().toString()))
            .andExpect(jsonPath("$.page.totalElements", is(0)));

        // verify that it works for administators inspecting other users - by assuming login
        getClient(adminToken).perform(get("/api/authz/authorizations/search/objects")
            .param("type", "core.site")
            .param("uuid", wrongSiteId)
            .param("feature", "not-existing-one")
            .param("feature", alwaysTrue.getName())
            .header("X-On-Behalf-Of", eperson.getID()))
            .andExpect(jsonPath("$.page.totalElements", is(0)));

        getClient(adminToken).perform(get("/api/authz/authorizations/search/objects")
            .param("type", "core.site")
            .param("uuid", wrongSiteId)
            .param("feature", "not-existing-one")
            .param("feature", "not-existing-feature")
            .header("X-On-Behalf-Of", eperson.getID()))
            .andExpect(jsonPath("$.page.totalElements", is(0)));

        // verify that it works for anonymous users
        getClient().perform(get("/api/authz/authorizations/search/objects")
            .param("type", "core.site")
            .param("uuid", wrongSiteId)
            .param("feature", "not-existing-one")
            .param("feature", alwaysTrue.getName()))
            .andExpect(jsonPath("$.page.totalElements", is(0)));

        getClient().perform(get("/api/authz/authorizations/search/objects")
            .param("type", "core.site")
            .param("uuid", wrongSiteId)
            .param("feature", "not-existing-one")
            .param("feature", "not-existing-feature"))
            .andExpect(jsonPath("$.page.totalElements", is(0)));
    }

    /**
     * Verify that the find by multiple objects and features
     * return the 400 Bad Request response for invalid or missing UUID or type
     *
     * @throws Exception
     */
    @Test
    public void findByMultipleObjectsAndFeatureBadRequestTest() throws Exception {
        String[] invalidUris = new String[] {
            "foo",
            "",
            "boo-invalid",
            "this-is-not-an-uuid"
        };
        // disarm the alwaysThrowExceptionFeature
        configurationService.setProperty("org.dspace.app.rest.authorization.AlwaysThrowExceptionFeature.turnoff", true);

        String adminToken = getAuthToken(admin.getEmail(), password);
        String epersonToken = getAuthToken(eperson.getEmail(), password);

            // verify that it works for administrators with an invalid or missing uuid - with eperson parameter
            getClient(adminToken).perform(get("/api/authz/authorizations/search/objects")
                .param("type", "core.item")
                .param("uuid", "foo")
                .param("uuid", "")
                .param("uuid", "invalid")
                .param("uuid", "this-is-not-an-uuid")
                .param("feature", alwaysTrue.getName())
                .param("eperson", admin.getID().toString()))
                .andExpect(status().isBadRequest());

            // verify that it works for administrators with an invalid or missing uuid - without eperson parameter
            getClient(adminToken).perform(get("/api/authz/authorizations/search/objects")
                .param("type", "core.item")
                .param("uuid", "foo")
                .param("uuid", "")
                .param("uuid", "invalid")
                .param("uuid", "this-is-not-an-uuid")
                .param("feature", alwaysTrue.getName()))
                .andExpect(status().isBadRequest());

            // verify that it works for normal loggedin users with an invalid or missing uuid - with eperson parameter
            getClient(epersonToken).perform(get("/api/authz/authorizations/search/objects")
                .param("type", "core.item")
                .param("uuid", "foo")
                .param("uuid", "")
                .param("uuid", "invalid")
                .param("uuid", "this-is-not-an-uuid")
                .param("feature", alwaysTrue.getName())
                .param("eperson", eperson.getID().toString()))
                .andExpect(status().isBadRequest());

            // verify that it works for normal loggedin users with an invalid or missing
            // uuid - without eperson parameter
            getClient(epersonToken).perform(get("/api/authz/authorizations/search/objects")
                .param("type", "core.item")
                .param("uuid", "foo")
                .param("uuid", "")
                .param("uuid", "invalid")
                .param("uuid", "this-is-not-an-uuid")
                .param("feature", alwaysTrue.getName()))
                .andExpect(status().isBadRequest());

            // verify that it works for administators inspecting other users with an invalid or missing uri - by
            // using the eperson parameter
            getClient(adminToken).perform(get("/api/authz/authorizations/search/objects")
                .param("type", "core.item")
                .param("uuid", "foo")
                .param("uuid", "")
                .param("uuid", "invalid")
                .param("uuid", "this-is-not-an-uuid")
                .param("feature", alwaysTrue.getName())
                .param("eperson", eperson.getID().toString()))
                .andExpect(status().isBadRequest());

            // verify that it works for administators inspecting other users with an invalid or missing uri - by
            // assuming login
            getClient(adminToken).perform(get("/api/authz/authorizations/search/objects")
                .param("type", "core.item")
                .param("uuid", "foo")
                .param("uuid", "")
                .param("uuid", "invalid")
                .param("uuid", "this-is-not-an-uuid")
                .param("feature", alwaysTrue.getName())
                .header("X-On-Behalf-Of", eperson.getID()))
                .andExpect(status().isBadRequest());

            // verify that it works for anonymous users with an invalid or missing uri
            getClient().perform(get("/api/authz/authorizations/search/objects")
                .param("type", "core.item")
                .param("uuid", "foo")
                .param("uuid", "")
                .param("uuid", "invalid")
                .param("uuid", "this-is-not-an-uuid")
                .param("feature", alwaysTrue.getName()))
                .andExpect(status().isBadRequest());

            // verify that returns bad request for invalid type
        getClient().perform(get("/api/authz/authorizations/search/objects")
            .param("type", "INVALID")
            .param("uuid", UUID.randomUUID().toString())
            .param("uuid", UUID.randomUUID().toString())
            .param("feature", alwaysTrue.getName()))
            .andExpect(status().isBadRequest());

        // verify that returns bad request for missing type
        getClient().perform(get("/api/authz/authorizations/search/objects")
            .param("uuid", UUID.randomUUID().toString())
            .param("uuid", UUID.randomUUID().toString())
            .param("feature", alwaysTrue.getName()))
            .andExpect(status().isBadRequest());

        // verify that returns bad request for missing uuid
        getClient().perform(get("/api/authz/authorizations/search/objects")
            .param("type", "core.item")
            .param("feature", alwaysTrue.getName()))
            .andExpect(status().isBadRequest());
    }

    /**
     * Verify that the find by multiple objects and features return
     * the 401 Unauthorized response when an eperson is involved
     *
     * @throws Exception
     */
    @Test
    public void findByMultipleObjectsAndFeatureUnauthorizedTest() throws Exception {
        Site site = siteService.findSite(context);
        String siteId = site.getID().toString();

        // disarm the alwaysThrowExceptionFeature
        configurationService.setProperty("org.dspace.app.rest.authorization.AlwaysThrowExceptionFeature.turnoff", true);

        // verify that it works for an anonymous user inspecting an admin user - by using the eperson parameter
        getClient().perform(get("/api/authz/authorizations/search/objects")
            .param("type", "core.site")
            .param("uuid", siteId)
            .param("feature", alwaysTrue.getName())
            .param("eperson", admin.getID().toString()))
            .andExpect(status().isUnauthorized());

        // verify that it works for an anonymous user inspecting an admin user - by assuming login
        getClient().perform(get("/api/authz/authorizations/search/objects")
            .param("type", "core.site")
            .param("uuid", siteId)
            .param("feature", alwaysTrue.getName())
            .header("X-On-Behalf-Of", admin.getID()))
            .andExpect(status().isUnauthorized());

        // verify that it works for an anonymous user inspecting a normal user - by using the eperson parameter
        getClient().perform(get("/api/authz/authorizations/search/objects")
            .param("type", "core.site")
            .param("uuid", siteId)
            .param("feature", alwaysTrue.getName())
            .param("eperson", eperson.getID().toString()))
            .andExpect(status().isUnauthorized());

        // verify that it works for an anonymous user inspecting a normal user - by assuming login
        getClient().perform(get("/api/authz/authorizations/search/objects")
            .param("type", "core.site")
            .param("uuid", siteId)
            .param("feature", alwaysTrue.getName())
            .header("X-On-Behalf-Of", eperson.getID()))
            .andExpect(status().isUnauthorized());
    }

    /**
     * Verify that the find by multiple objects and features
     * returns the 403 Forbidden response when a non-admin eperson try to search
     * the authorization of another eperson
     *
     * @throws Exception
     */
    @Test
    public void findByMultipleObjectsAndFeatureForbiddenTest() throws Exception {
        Site site = siteService.findSite(context);
        String siteId = site.getID().toString();

        context.turnOffAuthorisationSystem();
        EPerson anotherEperson = EPersonBuilder.createEPerson(context).withEmail("another@example.com")
            .withPassword(password).build();
        context.restoreAuthSystemState();
        // disarm the alwaysThrowExceptionFeature
        configurationService.setProperty("org.dspace.app.rest.authorization.AlwaysThrowExceptionFeature.turnoff", true);
        String anotherToken = getAuthToken(anotherEperson.getEmail(), password);

        // verify that admin cannot search the admin authorizations - by using the eperson parameter
        getClient(anotherToken).perform(get("/api/authz/authorizations/search/objects")
            .param("type", "core.site")
            .param("uuid", siteId)
            .param("feature", alwaysFalse.getName())
            .param("feature", alwaysTrue.getName())
            .param("eperson", admin.getID().toString()))
            .andExpect(status().isForbidden());

        // verify that admin cannot search the admin authorizations - by assuming login
        getClient(anotherToken).perform(get("/api/authz/authorizations/search/objects")
            .param("type", "core.site")
            .param("uuid", siteId)
            .param("feature", alwaysFalse.getName())
            .param("feature", alwaysTrue.getName())
            .header("X-On-Behalf-Of", admin.getID()))
            .andExpect(status().isForbidden());

        // verify that eperson cannot search the authorizations of another "normal" eperson - by using the parameter
        getClient(anotherToken).perform(get("/api/authz/authorizations/search/objects")
            .param("type", "core.site")
            .param("uuid", siteId)
            .param("feature", alwaysFalse.getName())
            .param("feature", alwaysTrue.getName())
            .param("eperson", eperson.getID().toString()))
            .andExpect(status().isForbidden());

        // verify that eperson cannot search the authorizations of another "normal" eperson - by assuming login
        getClient(anotherToken).perform(get("/api/authz/authorizations/search/objects")
            .param("type", "core.site")
            .param("uuid", siteId)
            .param("feature", alwaysFalse.getName())
            .param("feature", alwaysTrue.getName())
            .header("X-On-Behalf-Of", eperson.getID()))
            .andExpect(status().isForbidden());
    }

    /**
     * Verify that an exception in the multiple authorization features check will be reported back
     * @throws Exception
     */
    @Test
    public void findByMultipleObjectsAndFeatureInternalServerErrorTest() throws Exception {
        Site site = siteService.findSite(context);
        String siteId = site.getID().toString();

        String adminToken = getAuthToken(admin.getEmail(), password);

        // verify that it works for administrators - with eperson parameter
        getClient(adminToken).perform(get("/api/authz/authorizations/search/objects")
            .param("type", "core.site")
            .param("uuid", siteId)
            .param("feature", alwaysException.getName())
            .param("eperson", admin.getID().toString()))
            .andExpect(status().isInternalServerError());

        // verify that it works for administrators - without eperson parameter
        getClient(adminToken).perform(get("/api/authz/authorizations/search/objects")
            .param("type", "core.site")
            .param("uuid", siteId)
            .param("feature", alwaysException.getName()))
            .andExpect(status().isInternalServerError());

        String epersonToken = getAuthToken(eperson.getEmail(), password);

        // verify that it works for normal loggedin users - with eperson parameter
        getClient(epersonToken).perform(get("/api/authz/authorizations/search/objects")
            .param("type", "core.site")
            .param("uuid", siteId)
            .param("feature", alwaysException.getName())
            .param("eperson", eperson.getID().toString()))
            .andExpect(status().isInternalServerError());

        // verify that it works for normal loggedin users - without eperson parameter
        getClient(epersonToken).perform(get("/api/authz/authorizations/search/objects")
            .param("type", "core.site")
            .param("uuid", siteId)
            .param("feature", alwaysException.getName()))
            .andExpect(status().isInternalServerError());

        // verify that it works for anonymous users
        getClient().perform(get("/api/authz/authorizations/search/objects")
            .param("type", "core.site")
            .param("uuid", siteId)
            .param("feature", alwaysException.getName()))
            .andExpect(status().isInternalServerError());
    }

    /**
     * This test will check that special group are correctly used to verify
     * authorization for the current logged-in user but not inherited from the
     * Administrators login when they look to authorization of third users
     *
     * @throws Exception
     */
    @Test
    public void verifySpecialGroupMembershipTest() throws Exception {
        Site site = siteService.findSite(context);
        SiteRest siteRest = siteConverter.convert(site, DefaultProjection.DEFAULT);
        String siteUri = utils.linkToSingleResource(siteRest, "self").getHref();
        context.turnOffAuthorisationSystem();
        // create two normal users and put one in the test group directly
        EPerson memberOfTestGroup = EPersonBuilder.createEPerson(context).withEmail("memberGroupTest@example.com")
                .withPassword(password).build();
        EPerson normalUser = EPersonBuilder.createEPerson(context).withEmail("normal@example.com")
                .withPassword(password).build();
        Group testGroup = GroupBuilder.createGroup(context).withName(TrueForUsersInGroupTestFeature.GROUP_NAME)
                .addMember(memberOfTestGroup).build();
        context.restoreAuthSystemState();

        Authorization authAdminSite = new Authorization(admin, trueForUsersInGroupTest, siteRest);
        Authorization authMemberSite = new Authorization(memberOfTestGroup, trueForUsersInGroupTest, siteRest);
        Authorization authNormalUserSite = new Authorization(normalUser, trueForUsersInGroupTest, siteRest);

        String adminToken = getAuthToken(admin.getEmail(), password);
        String normalUserToken = getAuthToken(normalUser.getEmail(), password);
        String memberToken = getAuthToken(memberOfTestGroup.getEmail(), password);

        // proof that our admin doesn't have the special trueForUsersInGroupTest feature
        // check both via direct access than via a search method
        getClient(adminToken).perform(get("/api/authz/authorizations/" + authAdminSite.getID()))
            .andExpect(status().isNotFound());
        getClient(adminToken).perform(get("/api/authz/authorizations/search/object")
                .param("uri", siteUri)
                .param("feature", trueForUsersInGroupTest.getName())
                .param("eperson", admin.getID().toString()))
            .andExpect(jsonPath("$.page.totalElements", is(0)));
        // nor the normal user both directly than if checked by the admin
        getClient(adminToken).perform(get("/api/authz/authorizations/" + authNormalUserSite.getID()))
            .andExpect(status().isNotFound());
        getClient(adminToken).perform(get("/api/authz/authorizations/search/object")
                .param("uri", siteUri)
                .param("feature", trueForUsersInGroupTest.getName())
                .param("eperson", normalUser.getID().toString()))
            .andExpect(jsonPath("$.page.totalElements", is(0)));
        getClient(normalUserToken).perform(get("/api/authz/authorizations/" + authNormalUserSite.getID()))
            .andExpect(status().isNotFound());
        getClient(normalUserToken).perform(get("/api/authz/authorizations/search/object")
                .param("uri", siteUri)
                .param("feature", trueForUsersInGroupTest.getName())
                .param("eperson", normalUser.getID().toString()))
            .andExpect(jsonPath("$.page.totalElements", is(0)));

        // instead the member user has
        getClient(adminToken).perform(get("/api/authz/authorizations/" + authMemberSite.getID()))
            .andExpect(status().isOk());
        getClient(adminToken).perform(get("/api/authz/authorizations/search/object")
                .param("uri", siteUri)
                .param("feature", trueForUsersInGroupTest.getName())
                .param("eperson", memberOfTestGroup.getID().toString()))
            .andExpect(status().isOk());
        // so it can also check itself the permission
        getClient(memberToken).perform(get("/api/authz/authorizations/" + authMemberSite.getID()))
            .andExpect(status().isOk());
        getClient(memberToken).perform(get("/api/authz/authorizations/search/object")
                .param("uri", siteUri)
                .param("feature", trueForUsersInGroupTest.getName())
                .param("eperson", memberOfTestGroup.getID().toString()))
            .andExpect(status().isOk());

        // now configure the password login to grant special membership to our test group and login again our users
        configurationService.setProperty("authentication-password.login.specialgroup",
                TrueForUsersInGroupTestFeature.GROUP_NAME);
        adminToken = getAuthToken(admin.getEmail(), password);
        normalUserToken = getAuthToken(normalUser.getEmail(), password);
        memberToken = getAuthToken(memberOfTestGroup.getEmail(), password);

        // our admin now should have the authorization
        getClient(adminToken).perform(get("/api/authz/authorizations/" + authAdminSite.getID()))
            .andExpect(status().isOk());
        getClient(adminToken).perform(get("/api/authz/authorizations/search/object")
                .param("uri", siteUri)
                .param("feature", trueForUsersInGroupTest.getName())
                .param("eperson", admin.getID().toString()))
            .andExpect(status().isOk());
        // our normal user when checked via the admin should still not have the authorization
        getClient(adminToken).perform(get("/api/authz/authorizations/" + authNormalUserSite.getID()))
            .andExpect(status().isNotFound());
        getClient(adminToken).perform(get("/api/authz/authorizations/search/object")
                .param("uri", siteUri)
                .param("feature", trueForUsersInGroupTest.getName())
                .param("eperson", normalUser.getID().toString()))
            .andExpect(jsonPath("$.page.totalElements", is(0)));
        // but user should have the authorization if loggedin directly
        getClient(normalUserToken).perform(get("/api/authz/authorizations/" + authNormalUserSite.getID()))
            .andExpect(status().isOk());
        getClient(normalUserToken).perform(get("/api/authz/authorizations/search/object")
                .param("uri", siteUri)
                .param("feature", trueForUsersInGroupTest.getName())
                .param("eperson", normalUser.getID().toString()))
            .andExpect(status().isOk());
        // for our direct member user we don't expect differences
        getClient(adminToken).perform(get("/api/authz/authorizations/" + authMemberSite.getID()))
            .andExpect(status().isOk());
        getClient(adminToken).perform(get("/api/authz/authorizations/search/object")
                .param("uri", siteUri)
                .param("feature", trueForUsersInGroupTest.getName())
                .param("eperson", memberOfTestGroup.getID().toString()))
            .andExpect(status().isOk());
        getClient(memberToken).perform(get("/api/authz/authorizations/" + authMemberSite.getID()))
            .andExpect(status().isOk());
        getClient(memberToken).perform(get("/api/authz/authorizations/search/object")
                .param("uri", siteUri)
                .param("feature", trueForUsersInGroupTest.getName())
                .param("eperson", memberOfTestGroup.getID().toString()))
            .andExpect(status().isOk());
    }

    @Test
    public void findByObjectAndFeatureFullProjectionTest() throws Exception {
        context.turnOffAuthorisationSystem();
        Community com = CommunityBuilder.createCommunity(context).withName("A test community").build();
        CommunityRest comRest = communityConverter.convert(com, DefaultProjection.DEFAULT);
        String comUri = utils.linkToSingleResource(comRest, "self").getHref();
        context.restoreAuthSystemState();

        String adminToken = getAuthToken(admin.getEmail(), password);

        // verify that it works for administrators - with eperson parameter
        getClient(adminToken).perform(get("/api/authz/authorizations/search/object")
                                          .param("uri", comUri)
                                          .param("projection", "full")
                                          .param("feature", alwaysTrue.getName())
                                          .param("eperson", admin.getID().toString()))
                             .andExpect(status().isOk())
                             .andExpect(jsonPath("$.page.totalElements", is(1)))
                             .andExpect(jsonPath("$._embedded.authorizations", contains(
                                 allOf(
                                     hasJsonPath("$.id", is(admin.getID().toString() + "_" + alwaysTrue.getName() + "_"
                                                                + comRest.getUniqueType() + "_" + comRest.getId())),
                                     hasJsonPath("$.type", is("authorization")),
                                     hasJsonPath("$._embedded.feature.id", is(alwaysTrue.getName())),
                                     hasJsonPath("$._embedded.eperson.id", is(admin.getID().toString())),
                                     hasJsonPath("$._embedded.object.id", is(com.getID().toString()))
                                 )
                             )))
                             // This is the Full Projection data not visible to eperson's full projection
                             .andExpect(jsonPath("$._embedded.authorizations[0]._embedded.object._embedded.adminGroup",
                                                 nullValue()));

        String epersonToken = getAuthToken(eperson.getEmail(), password);

        // verify that it works for administrators - with eperson parameter
        getClient(epersonToken).perform(get("/api/authz/authorizations/search/object")
                                            .param("uri", comUri)
                                            .param("projection", "full")
                                            .param("feature", alwaysTrue.getName())
                                            .param("eperson", eperson.getID().toString()))
                               .andExpect(status().isOk())
                               .andExpect(jsonPath("$.page.totalElements", is(1)))
                               .andExpect(jsonPath("$._embedded.authorizations", contains(
                                   allOf(
                                       hasJsonPath("$.id",
                                                   is(eperson.getID().toString() + "_" + alwaysTrue.getName() + "_"
                                                          + comRest.getUniqueType() + "_" + comRest.getId())),
                                       hasJsonPath("$.type", is("authorization")),
                                       hasJsonPath("$._embedded.feature.id", is(alwaysTrue.getName())),
                                       hasJsonPath("$._embedded.eperson.id", is(eperson.getID().toString())),
                                       hasJsonPath("$._embedded.object.id", is(com.getID().toString()))
                                   )
                               )))
                               // This is the Full Projection data not visible to eperson's full projection
                               .andExpect(
                                   jsonPath("$._embedded.authorizations[0]._embedded.object._embedded.adminGroup")
                                       .doesNotExist());
    }

    // utility methods to build authorization ID without having an authorization object
    private String getAuthorizationID(EPerson eperson, AuthorizationFeature feature, BaseObjectRest obj) {
        return getAuthorizationID(eperson != null ? eperson.getID().toString() : null, feature.getName(),
                obj.getUniqueType(), obj.getId());
    }

    private String getAuthorizationID(UUID epersonUuid, AuthorizationFeature feature, BaseObjectRest obj) {
        return getAuthorizationID(epersonUuid != null ? epersonUuid.toString() : null, feature.getName(),
                obj.getUniqueType(), obj.getId());
    }

    private String getAuthorizationID(EPerson eperson, String featureName, BaseObjectRest obj) {
        return getAuthorizationID(eperson != null ? eperson.getID().toString() : null, featureName,
                obj.getUniqueType(), obj.getId());
    }

    private String getAuthorizationID(EPerson eperson, AuthorizationFeature feature, String objUniqueType,
            Serializable objID) {
        return getAuthorizationID(eperson != null ? eperson.getID().toString() : null, feature.getName(),
                objUniqueType, objID);
    }

    private String getAuthorizationID(String epersonUuid, String featureName, String type, Serializable id) {
        return (epersonUuid != null ? epersonUuid + "_" : "") + featureName + "_" + type + "_"
                + id.toString();
    }

}<|MERGE_RESOLUTION|>--- conflicted
+++ resolved
@@ -837,7 +837,6 @@
             .andExpect(status().isBadRequest());
     }
 
-<<<<<<< HEAD
     /**
      * Verify that the search by object works properly in allowed scenarios, when SSR rest url is defined, :
      * - for an administrator
@@ -1134,8 +1133,6 @@
             .andExpect(jsonPath("$.page.totalElements", is(0)));
     }
 
-=======
->>>>>>> ec32897f
     /**
      * Verify that the findByObject return the 401 Unauthorized response when an eperson is involved
      *
