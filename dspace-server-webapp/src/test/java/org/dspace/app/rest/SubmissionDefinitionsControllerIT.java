/**
 * The contents of this file are subject to the license and copyright
 * detailed in the LICENSE and NOTICE files at the root of the source
 * tree and available online at
 *
 * http://www.dspace.org/license/
 */
package org.dspace.app.rest;

import static com.jayway.jsonpath.matchers.JsonPathMatchers.hasJsonPath;
import static org.hamcrest.Matchers.allOf;
import static org.hamcrest.Matchers.greaterThanOrEqualTo;
import static org.hamcrest.Matchers.hasSize;
import static org.hamcrest.Matchers.is;
import static org.springframework.test.web.servlet.request.MockMvcRequestBuilders.get;
import static org.springframework.test.web.servlet.result.MockMvcResultMatchers.content;
import static org.springframework.test.web.servlet.result.MockMvcResultMatchers.jsonPath;
import static org.springframework.test.web.servlet.result.MockMvcResultMatchers.status;

import org.dspace.app.rest.matcher.SubmissionDefinitionsMatcher;
import org.dspace.app.rest.test.AbstractControllerIntegrationTest;
import org.dspace.builder.CollectionBuilder;
import org.dspace.builder.CommunityBuilder;
import org.dspace.content.Collection;
import org.hamcrest.Matchers;
import org.junit.Test;
import org.springframework.test.web.servlet.result.MockMvcResultHandlers;

/**
 * Integration test to test the /api/config/submissiondefinitions endpoint
 * (Class has to start or end with IT to be picked up by the failsafe plugin)
 */
public class SubmissionDefinitionsControllerIT extends AbstractControllerIntegrationTest {

    // The total number of expected submission definitions is referred to in multiple tests and assertions as
    // is the last page (totalDefinitions - 1)
    // This integer should be maintained along with any changes to item-submissions.xml
<<<<<<< HEAD
    private static final int totalDefinitions = 9;
=======
    private static final int totalDefinitions = 12;
>>>>>>> b2ae1d54

    @Test
    public void findAll() throws Exception {
        //When we call the root endpoint as anonymous user
        getClient().perform(get("/api/config/submissiondefinitions"))
                   //The status has to be 403 Not Authorized
                   .andExpect(status().isUnauthorized());


        String token = getAuthToken(admin.getEmail(), password);


        getClient(token).perform(get("/api/config/submissiondefinitions"))
                   //The status has to be 200 OK
                   .andExpect(status().isOk())
                   //We expect the content type to be "application/hal+json;charset=UTF-8"
                   .andExpect(content().contentType(contentType))

                   //By default we expect at least 1 submission definition so this to be reflected in the page object
                   .andExpect(jsonPath("$.page.size", is(20)))
                   .andExpect(jsonPath("$.page.totalElements", greaterThanOrEqualTo(1)))
                   .andExpect(jsonPath("$.page.totalPages", greaterThanOrEqualTo(1)))
                   .andExpect(jsonPath("$.page.number", is(0)))
                   .andExpect(
                       jsonPath("$._links.search.href", is(REST_SERVER_URL + "config/submissiondefinitions/search")))

                   //The array of browse index should have a size greater or equals to 1
                   .andExpect(jsonPath("$._embedded.submissiondefinitions", hasSize(greaterThanOrEqualTo(1))))
        ;
    }

    @Test
    public void findAllWithNewlyCreatedAccountTest() throws Exception {
        String token = getAuthToken(eperson.getEmail(), password);
        getClient(token).perform(get("/api/config/submissiondefinitions"))
                .andExpect(status().isOk())
                .andExpect(content().contentType(contentType))
                .andExpect(jsonPath("$.page.size", is(20)))
                .andExpect(jsonPath("$.page.totalElements", greaterThanOrEqualTo(1)))
                .andExpect(jsonPath("$.page.totalPages", greaterThanOrEqualTo(1)))
                .andExpect(jsonPath("$.page.number", is(0)))
                .andExpect(jsonPath("$._links.search.href", is(REST_SERVER_URL
                                  + "config/submissiondefinitions/search")))
                //The array of browse index should have a size greater or equals to 1
                .andExpect(jsonPath("$._embedded.submissiondefinitions", hasSize(greaterThanOrEqualTo(1))));
    }

    @Test
    public void findDefault() throws Exception {
        getClient().perform(get("/api/config/submissiondefinitions/traditional"))
                   //The status has to be 403 Not Authorized
                   .andExpect(status().isUnauthorized());

        String token = getAuthToken(admin.getEmail(), password);

        // When full projection is requested, response should include expected properties, links, and embeds.
        getClient(token).perform(get("/api/config/submissiondefinitions/traditional").param("projection", "full"))
                   //The status has to be 200 OK
                   .andExpect(status().isOk())
                   .andExpect(jsonPath("$", SubmissionDefinitionsMatcher.matchFullEmbeds()))
                   .andExpect(jsonPath("$", SubmissionDefinitionsMatcher.matchLinks()))
                   //We expect the content type to be "application/hal+json;charset=UTF-8"
                   .andExpect(content().contentType(contentType))

                   //Check that the JSON root matches the expected "traditional" submission definition
                   .andExpect(jsonPath("$", SubmissionDefinitionsMatcher
                       .matchSubmissionDefinition(true, "traditional", "traditional")))
        ;
    }

    @Test
    public void findOneWithNewlyCreatedAccountTest() throws Exception {
        String tokenEPerson = getAuthToken(eperson.getEmail(), password);
        getClient(tokenEPerson).perform(get("/api/config/submissiondefinitions/traditional"))
                .andExpect(status().isOk())
                .andExpect(content().contentType(contentType))
                .andExpect(jsonPath("$", allOf(
                        hasJsonPath("$.isDefault", is(true)),
                        hasJsonPath("$.name", is("traditional")),
                        hasJsonPath("$.id", is("traditional")),
                        hasJsonPath("$.type", is("submissiondefinition")))));
    }

    @Test
    public void findByCollection() throws Exception {

        context.turnOffAuthorisationSystem();

        parentCommunity = CommunityBuilder.createCommunity(context)
                                          .withName("Community")
                                          .build();

        Collection col1 = CollectionBuilder.createCollection(context, parentCommunity).withName("Collection 1").build();

        context.restoreAuthSystemState();
        getClient().perform(get("/api/config/submissiondefinitions/search/findByCollection")
                                    .param("uuid", col1.getID().toString()))
                   //** THEN **
                   //The status has to be 200
                   .andExpect(status().isUnauthorized());

        String token = getAuthToken(admin.getEmail(), password);



        getClient(token).perform(get("/api/config/submissiondefinitions/search/findByCollection")
                                .param("uuid", col1.getID().toString()))
                   //** THEN **
                   //The status has to be 200
                   .andExpect(status().isOk())
                   .andDo(MockMvcResultHandlers.print())
                   //We expect the content type to be "application/hal+json;charset=UTF-8"
                   .andExpect(content().contentType(contentType))
                   .andExpect(jsonPath("$", SubmissionDefinitionsMatcher
                       .matchSubmissionDefinition(true, "traditional", "traditional")));
    }

    @Test
    public void findByCollectionWithNewlyCreatedAccountTest() throws Exception {

        context.turnOffAuthorisationSystem();

        parentCommunity = CommunityBuilder.createCommunity(context)
                .withName("Community")
                .build();

        Collection col1 = CollectionBuilder.createCollection(context, parentCommunity)
                .withName("Collection 1")
                .build();

        context.restoreAuthSystemState();
        String token = getAuthToken(eperson.getEmail(), password);
        getClient(token).perform(get("/api/config/submissiondefinitions/search/findByCollection")
                .param("uuid", col1.getID().toString()))
                .andExpect(status().isOk())
                .andDo(MockMvcResultHandlers.print())
                .andExpect(content().contentType(contentType))
                .andExpect(jsonPath("$", SubmissionDefinitionsMatcher
                       .matchSubmissionDefinition(true, "traditional", "traditional")));
    }

    @Test
    public void findCollections() throws Exception {

        //Match only that a section exists with a submission configuration behind
        getClient().perform(get("/api/config/submissiondefinitions/traditional/collections"))
                   //The status has to be 403 Not Authorized
                   .andExpect(status().isUnauthorized());

        String token = getAuthToken(admin.getEmail(), password);


        //Match only that a section exists with a submission configuration behind
        getClient(token).perform(get("/api/config/submissiondefinitions/traditional/collections")
                   .param("projection", "full"))
                   .andExpect(status().isOk())
                   .andExpect(jsonPath("$.page.totalElements", is(0)));
    }

    @Test
    public void findSections() throws Exception {

        getClient().perform(get("/api/config/submissiondefinitions/traditional/sections"))
                   //The status has to be 403 Not Authorized
                   .andExpect(status().isUnauthorized());

        String token = getAuthToken(admin.getEmail(), password);

        getClient(token).perform(get("/api/config/submissiondefinitions/traditional/sections")
                   .param("projection", "full"))
                   // The status has to be 200 OK
                   .andExpect(status().isOk())
                   // We expect the content type to be "application/hal+json;charset=UTF-8"
                   .andExpect(content().contentType(contentType))
                   // Match only that a section exists with a submission configuration behind
                   .andExpect(jsonPath("$._embedded.submissionsections", hasSize(10)))
                   .andExpect(jsonPath("$._embedded.submissionsections",
                                       Matchers.hasItem(
                                           allOf(
                                               hasJsonPath("$.id", is("traditionalpageone")),
                                               hasJsonPath("$.sectionType", is("submission-form")),
                                               hasJsonPath("$.type", is("submissionsection")),
                                               hasJsonPath("$._links.config.href",
                                                           is(REST_SERVER_URL +
                                                                  "config/submissionforms/traditionalpageone")),
                                               hasJsonPath("$._links.self.href",
                                                           is(REST_SERVER_URL +
                                                                  "config/submissionsections/traditionalpageone"))
                                           ))))
        ;
        // the extract submission should NOT expose the backend only extract panel
        getClient(token).perform(get("/api/config/submissiondefinitions/extractiontestprocess/sections")
                .param("projection", "full"))
                // The status has to be 200 OK
                .andExpect(status().isOk())
                // We expect the content type to be "application/hal+json;charset=UTF-8"
                .andExpect(content().contentType(contentType))
                // Match only that a section exists with a submission configuration behind
                .andExpect(jsonPath("$._embedded.submissionsections", hasSize(6)))
                .andExpect(jsonPath("$._embedded.submissionsections",
                        Matchers.not(Matchers.hasItem(
                                            hasJsonPath("$.id", is("extractionstep"))
                                        ))))
     ;

    }

    @Test
    public void findAllPaginationTest() throws Exception {
        String tokenAdmin = getAuthToken(admin.getEmail(), password);
        getClient(tokenAdmin).perform(get("/api/config/submissiondefinitions")
                .param("size", "1")
                .param("page", "0"))
<<<<<<< HEAD
            .andExpect(status().isOk())
            .andExpect(content().contentType(contentType))
            .andExpect(jsonPath("$._embedded.submissiondefinitions[0].id", is("traditional")))
            .andExpect(jsonPath("$._links.first.href", Matchers.allOf(
                Matchers.containsString("/api/config/submissiondefinitions?"),
                Matchers.containsString("page=0"), Matchers.containsString("size=1"))))
            .andExpect(jsonPath("$._links.self.href", Matchers.allOf(
                Matchers.containsString("/api/config/submissiondefinitions?"),
                Matchers.containsString("page=0"), Matchers.containsString("size=1"))))
            .andExpect(jsonPath("$._links.next.href", Matchers.allOf(
                Matchers.containsString("/api/config/submissiondefinitions?"),
                Matchers.containsString("page=1"), Matchers.containsString("size=1"))))
            .andExpect(jsonPath("$._links.last.href", Matchers.allOf(
                Matchers.containsString("/api/config/submissiondefinitions?"),
                Matchers.containsString("page=" + (totalDefinitions - 1)), Matchers.containsString("size=1"))))
            .andExpect(jsonPath("$.page.size", is(1)))
            .andExpect(jsonPath("$.page.totalElements", is(totalDefinitions)))
            .andExpect(jsonPath("$.page.totalPages", is(totalDefinitions)))
            .andExpect(jsonPath("$.page.number", is(0)));
=======
                .andExpect(status().isOk())
                .andExpect(content().contentType(contentType))
                .andExpect(jsonPath("$._embedded.submissiondefinitions[0].id", is("traditional")))
                .andExpect(jsonPath("$._links.first.href", Matchers.allOf(
                        Matchers.containsString("/api/config/submissiondefinitions?"),
                        Matchers.containsString("page=0"), Matchers.containsString("size=1"))))
                .andExpect(jsonPath("$._links.self.href", Matchers.allOf(
                        Matchers.containsString("/api/config/submissiondefinitions?"),
                        Matchers.containsString("page=0"), Matchers.containsString("size=1"))))
                .andExpect(jsonPath("$._links.next.href", Matchers.allOf(
                        Matchers.containsString("/api/config/submissiondefinitions?"),
                        Matchers.containsString("page=1"), Matchers.containsString("size=1"))))
                .andExpect(jsonPath("$._links.last.href", Matchers.allOf(
                        Matchers.containsString("/api/config/submissiondefinitions?"),
                        Matchers.containsString("page=" + (totalDefinitions - 1)), Matchers.containsString("size=1"))))
                .andExpect(jsonPath("$.page.size", is(1)))
                .andExpect(jsonPath("$.page.totalElements", is(totalDefinitions)))
                .andExpect(jsonPath("$.page.totalPages", is(totalDefinitions)))
                .andExpect(jsonPath("$.page.number", is(0)));
>>>>>>> b2ae1d54

        getClient(tokenAdmin).perform(get("/api/config/submissiondefinitions")
                .param("size", "1")
                .param("page", "1"))
<<<<<<< HEAD
            .andExpect(status().isOk())
            .andExpect(content().contentType(contentType))
            .andExpect(jsonPath("$._embedded.submissiondefinitions[0].id", is("languagetestprocess")))
            .andExpect(jsonPath("$._links.first.href", Matchers.allOf(
                Matchers.containsString("/api/config/submissiondefinitions?"),
                Matchers.containsString("page=0"), Matchers.containsString("size=1"))))
            .andExpect(jsonPath("$._links.prev.href", Matchers.allOf(
                Matchers.containsString("/api/config/submissiondefinitions?"),
                Matchers.containsString("page=0"), Matchers.containsString("size=1"))))
            .andExpect(jsonPath("$._links.next.href", Matchers.allOf(
                Matchers.containsString("/api/config/submissiondefinitions?"),
                Matchers.containsString("page=2"), Matchers.containsString("size=1"))))
            .andExpect(jsonPath("$._links.self.href", Matchers.allOf(
                Matchers.containsString("/api/config/submissiondefinitions?"),
                Matchers.containsString("page=1"), Matchers.containsString("size=1"))))
            .andExpect(jsonPath("$._links.last.href", Matchers.allOf(
                Matchers.containsString("/api/config/submissiondefinitions?"),
                Matchers.containsString("page=" + (totalDefinitions - 1)), Matchers.containsString("size=1"))))
            .andExpect(jsonPath("$.page.size", is(1)))
            .andExpect(jsonPath("$.page.totalElements", is(totalDefinitions)))
            .andExpect(jsonPath("$.page.totalPages", is(totalDefinitions)))
            .andExpect(jsonPath("$.page.number", is(1)));
=======
                .andExpect(status().isOk())
                .andExpect(content().contentType(contentType))
                .andExpect(jsonPath("$._embedded.submissiondefinitions[0].id", is("languagetestprocess")))
                .andExpect(jsonPath("$._links.first.href", Matchers.allOf(
                        Matchers.containsString("/api/config/submissiondefinitions?"),
                        Matchers.containsString("page=0"), Matchers.containsString("size=1"))))
                .andExpect(jsonPath("$._links.prev.href", Matchers.allOf(
                        Matchers.containsString("/api/config/submissiondefinitions?"),
                        Matchers.containsString("page=0"), Matchers.containsString("size=1"))))
                .andExpect(jsonPath("$._links.next.href", Matchers.allOf(
                        Matchers.containsString("/api/config/submissiondefinitions?"),
                        Matchers.containsString("page=2"), Matchers.containsString("size=1"))))
                .andExpect(jsonPath("$._links.self.href", Matchers.allOf(
                        Matchers.containsString("/api/config/submissiondefinitions?"),
                        Matchers.containsString("page=1"), Matchers.containsString("size=1"))))
                .andExpect(jsonPath("$._links.last.href", Matchers.allOf(
                        Matchers.containsString("/api/config/submissiondefinitions?"),
                        Matchers.containsString("page=" + (totalDefinitions - 1)), Matchers.containsString("size=1"))))
                .andExpect(jsonPath("$.page.size", is(1)))
                .andExpect(jsonPath("$.page.totalElements", is(totalDefinitions)))
                .andExpect(jsonPath("$.page.totalPages", is(totalDefinitions)))
                .andExpect(jsonPath("$.page.number", is(1)));
>>>>>>> b2ae1d54

        getClient(tokenAdmin).perform(get("/api/config/submissiondefinitions")
                .param("size", "1")
                .param("page", "2"))
<<<<<<< HEAD
            .andExpect(status().isOk())
            .andExpect(content().contentType(contentType))
            .andExpect(jsonPath("$._embedded.submissiondefinitions[0].id", is("extractiontestprocess")))
            .andExpect(jsonPath("$._links.first.href", Matchers.allOf(
                Matchers.containsString("/api/config/submissiondefinitions?"),
                Matchers.containsString("page=0"), Matchers.containsString("size=1"))))
            .andExpect(jsonPath("$._links.prev.href", Matchers.allOf(
                Matchers.containsString("/api/config/submissiondefinitions?"),
                Matchers.containsString("page=1"), Matchers.containsString("size=1"))))
            .andExpect(jsonPath("$._links.next.href", Matchers.allOf(
                Matchers.containsString("/api/config/submissiondefinitions?"),
                Matchers.containsString("page=3"), Matchers.containsString("size=1"))))
            .andExpect(jsonPath("$._links.self.href", Matchers.allOf(
                Matchers.containsString("/api/config/submissiondefinitions?"),
                Matchers.containsString("page=2"), Matchers.containsString("size=1"))))
            .andExpect(jsonPath("$._links.last.href", Matchers.allOf(
                Matchers.containsString("/api/config/submissiondefinitions?"),
                Matchers.containsString("page=" + (totalDefinitions - 1)), Matchers.containsString("size=1"))))
            .andExpect(jsonPath("$.page.size", is(1)))
            .andExpect(jsonPath("$.page.totalElements", is(totalDefinitions)))
            .andExpect(jsonPath("$.page.totalPages", is(totalDefinitions)))
            .andExpect(jsonPath("$.page.number", is(2)));
=======
                .andExpect(status().isOk())
                .andExpect(content().contentType(contentType))
                .andExpect(jsonPath("$._embedded.submissiondefinitions[0].id", is("extractiontestprocess")))
                .andExpect(jsonPath("$._links.first.href", Matchers.allOf(
                    Matchers.containsString("/api/config/submissiondefinitions?"),
                    Matchers.containsString("page=0"), Matchers.containsString("size=1"))))
                .andExpect(jsonPath("$._links.prev.href", Matchers.allOf(
                    Matchers.containsString("/api/config/submissiondefinitions?"),
                    Matchers.containsString("page=1"), Matchers.containsString("size=1"))))
                .andExpect(jsonPath("$._links.next.href", Matchers.allOf(
                    Matchers.containsString("/api/config/submissiondefinitions?"),
                    Matchers.containsString("page=3"), Matchers.containsString("size=1"))))
                .andExpect(jsonPath("$._links.self.href", Matchers.allOf(
                    Matchers.containsString("/api/config/submissiondefinitions?"),
                    Matchers.containsString("page=2"), Matchers.containsString("size=1"))))
                .andExpect(jsonPath("$._links.last.href", Matchers.allOf(
                    Matchers.containsString("/api/config/submissiondefinitions?"),
                    Matchers.containsString("page=" + (totalDefinitions - 1)), Matchers.containsString("size=1"))))
                .andExpect(jsonPath("$.page.size", is(1)))
                .andExpect(jsonPath("$.page.totalElements", is(totalDefinitions)))
                .andExpect(jsonPath("$.page.totalPages", is(totalDefinitions)))
                .andExpect(jsonPath("$.page.number", is(2)));
>>>>>>> b2ae1d54

        getClient(tokenAdmin).perform(get("/api/config/submissiondefinitions")
                .param("size", "1")
                .param("page", "3"))
<<<<<<< HEAD
            .andExpect(status().isOk())
            .andExpect(content().contentType(contentType))
            .andExpect(jsonPath("$._embedded.submissiondefinitions[0].id", is("qualdroptest")))
            .andExpect(jsonPath("$._links.first.href", Matchers.allOf(
                Matchers.containsString("/api/config/submissiondefinitions?"),
                Matchers.containsString("page=0"), Matchers.containsString("size=1"))))
            .andExpect(jsonPath("$._links.prev.href", Matchers.allOf(
                Matchers.containsString("/api/config/submissiondefinitions?"),
                Matchers.containsString("page=2"), Matchers.containsString("size=1"))))
            .andExpect(jsonPath("$._links.next.href", Matchers.allOf(
                Matchers.containsString("/api/config/submissiondefinitions?"),
                Matchers.containsString("page=4"), Matchers.containsString("size=1"))))
            .andExpect(jsonPath("$._links.self.href", Matchers.allOf(
                Matchers.containsString("/api/config/submissiondefinitions?"),
                Matchers.containsString("page=3"), Matchers.containsString("size=1"))))
            .andExpect(jsonPath("$._links.last.href", Matchers.allOf(
                Matchers.containsString("/api/config/submissiondefinitions?"),
                Matchers.containsString("page=" + (totalDefinitions - 1)), Matchers.containsString("size=1"))))
            .andExpect(jsonPath("$.page.size", is(1)))
            .andExpect(jsonPath("$.page.totalElements", is(totalDefinitions)))
            .andExpect(jsonPath("$.page.totalPages", is(totalDefinitions)))
            .andExpect(jsonPath("$.page.number", is(3)));
=======
                .andExpect(status().isOk())
                .andExpect(content().contentType(contentType))
                .andExpect(jsonPath("$._embedded.submissiondefinitions[0].id", is("qualdroptest")))
                .andExpect(jsonPath("$._links.first.href", Matchers.allOf(
                    Matchers.containsString("/api/config/submissiondefinitions?"),
                    Matchers.containsString("page=0"), Matchers.containsString("size=1"))))
                .andExpect(jsonPath("$._links.prev.href", Matchers.allOf(
                    Matchers.containsString("/api/config/submissiondefinitions?"),
                    Matchers.containsString("page=2"), Matchers.containsString("size=1"))))
                .andExpect(jsonPath("$._links.next.href", Matchers.allOf(
                    Matchers.containsString("/api/config/submissiondefinitions?"),
                    Matchers.containsString("page=4"), Matchers.containsString("size=1"))))
                .andExpect(jsonPath("$._links.self.href", Matchers.allOf(
                    Matchers.containsString("/api/config/submissiondefinitions?"),
                    Matchers.containsString("page=3"), Matchers.containsString("size=1"))))
                .andExpect(jsonPath("$._links.last.href", Matchers.allOf(
                    Matchers.containsString("/api/config/submissiondefinitions?"),
                    Matchers.containsString("page=" + (totalDefinitions - 1)), Matchers.containsString("size=1"))))
                .andExpect(jsonPath("$.page.size", is(1)))
                .andExpect(jsonPath("$.page.totalElements", is(totalDefinitions)))
                .andExpect(jsonPath("$.page.totalPages", is(totalDefinitions)))
                .andExpect(jsonPath("$.page.number", is(3)));
>>>>>>> b2ae1d54

        getClient(tokenAdmin).perform(get("/api/config/submissiondefinitions")
                .param("size", "1")
                .param("page", "4"))
            .andExpect(status().isOk())
            .andExpect(content().contentType(contentType))
            .andExpect(jsonPath("$._embedded.submissiondefinitions[0].id", is("typebindtest")))
            .andExpect(jsonPath("$._links.first.href", Matchers.allOf(
                Matchers.containsString("/api/config/submissiondefinitions?"),
                Matchers.containsString("page=0"), Matchers.containsString("size=1"))))
            .andExpect(jsonPath("$._links.prev.href", Matchers.allOf(
                Matchers.containsString("/api/config/submissiondefinitions?"),
                Matchers.containsString("page=3"), Matchers.containsString("size=1"))))
            .andExpect(jsonPath("$._links.next.href", Matchers.allOf(
                Matchers.containsString("/api/config/submissiondefinitions?"),
                Matchers.containsString("page=5"), Matchers.containsString("size=1"))))
            .andExpect(jsonPath("$._links.self.href", Matchers.allOf(
                Matchers.containsString("/api/config/submissiondefinitions?"),
                Matchers.containsString("page=4"), Matchers.containsString("size=1"))))
            .andExpect(jsonPath("$._links.last.href", Matchers.allOf(
                Matchers.containsString("/api/config/submissiondefinitions?"),
                Matchers.containsString("page=" + (totalDefinitions - 1)), Matchers.containsString("size=1"))))
            .andExpect(jsonPath("$.page.size", is(1)))
            .andExpect(jsonPath("$.page.totalElements", is(totalDefinitions)))
            .andExpect(jsonPath("$.page.totalPages", is(totalDefinitions)))
            .andExpect(jsonPath("$.page.number", is(4)));

        getClient(tokenAdmin).perform(get("/api/config/submissiondefinitions")
                .param("size", "1")
                .param("page", "5"))
            .andExpect(status().isOk())
            .andExpect(content().contentType(contentType))
            .andExpect(jsonPath("$._embedded.submissiondefinitions[0].id", is("accessConditionNotDiscoverable")))
            .andExpect(jsonPath("$._links.first.href", Matchers.allOf(
                Matchers.containsString("/api/config/submissiondefinitions?"),
                Matchers.containsString("page=0"), Matchers.containsString("size=1"))))
            .andExpect(jsonPath("$._links.prev.href", Matchers.allOf(
                Matchers.containsString("/api/config/submissiondefinitions?"),
                Matchers.containsString("page=4"), Matchers.containsString("size=1"))))
            .andExpect(jsonPath("$._links.next.href", Matchers.allOf(
                Matchers.containsString("/api/config/submissiondefinitions?"),
                Matchers.containsString("page=6"), Matchers.containsString("size=1"))))
            .andExpect(jsonPath("$._links.self.href", Matchers.allOf(
                Matchers.containsString("/api/config/submissiondefinitions?"),
                Matchers.containsString("page=5"), Matchers.containsString("size=1"))))
            .andExpect(jsonPath("$._links.last.href", Matchers.allOf(
                Matchers.containsString("/api/config/submissiondefinitions?"),
<<<<<<< HEAD
                Matchers.containsString("page=" + (totalDefinitions - 1)), Matchers.containsString("size=1"))))
=======
                    Matchers.containsString("page=" + (totalDefinitions - 1)), Matchers.containsString("size=1"))))
>>>>>>> b2ae1d54
            .andExpect(jsonPath("$.page.size", is(1)))
            .andExpect(jsonPath("$.page.totalElements", is(totalDefinitions)))
            .andExpect(jsonPath("$.page.totalPages", is(totalDefinitions)))
            .andExpect(jsonPath("$.page.number", is(5)));

        getClient(tokenAdmin).perform(get("/api/config/submissiondefinitions")
                .param("size", "1")
                .param("page", "5"))
            .andExpect(status().isOk())
            .andExpect(content().contentType(contentType))
            .andExpect(jsonPath("$._embedded.submissiondefinitions[0].id", is("accessConditionNotDiscoverable")))
            .andExpect(jsonPath("$._links.first.href", Matchers.allOf(
                Matchers.containsString("/api/config/submissiondefinitions?"),
                Matchers.containsString("page=0"), Matchers.containsString("size=1"))))
            .andExpect(jsonPath("$._links.prev.href", Matchers.allOf(
                Matchers.containsString("/api/config/submissiondefinitions?"),
                Matchers.containsString("page=4"), Matchers.containsString("size=1"))))
            .andExpect(jsonPath("$._links.next.href", Matchers.allOf(
                Matchers.containsString("/api/config/submissiondefinitions?"),
                Matchers.containsString("page=6"), Matchers.containsString("size=1"))))
            .andExpect(jsonPath("$._links.self.href", Matchers.allOf(
                Matchers.containsString("/api/config/submissiondefinitions?"),
                Matchers.containsString("page=5"), Matchers.containsString("size=1"))))
            .andExpect(jsonPath("$._links.last.href", Matchers.allOf(
                Matchers.containsString("/api/config/submissiondefinitions?"),
                Matchers.containsString("page=" + (totalDefinitions - 1)), Matchers.containsString("size=1"))))
            .andExpect(jsonPath("$.page.size", is(1)))
            .andExpect(jsonPath("$.page.totalElements", is(totalDefinitions)))
            .andExpect(jsonPath("$.page.totalPages", is(totalDefinitions)))
            .andExpect(jsonPath("$.page.number", is(5)));

        getClient(tokenAdmin).perform(get("/api/config/submissiondefinitions")
                .param("size", "1")
                .param("page", "6"))
            .andExpect(status().isOk())
            .andExpect(content().contentType(contentType))
            .andExpect(jsonPath("$._embedded.submissiondefinitions[0].id", is("test-hidden")))
            .andExpect(jsonPath("$._links.first.href", Matchers.allOf(
                Matchers.containsString("/api/config/submissiondefinitions?"),
                Matchers.containsString("page=0"), Matchers.containsString("size=1"))))
            .andExpect(jsonPath("$._links.prev.href", Matchers.allOf(
                Matchers.containsString("/api/config/submissiondefinitions?"),
                Matchers.containsString("page=5"), Matchers.containsString("size=1"))))
            .andExpect(jsonPath("$._links.next.href", Matchers.allOf(
                Matchers.containsString("/api/config/submissiondefinitions?"),
                Matchers.containsString("page=7"), Matchers.containsString("size=1"))))
            .andExpect(jsonPath("$._links.self.href", Matchers.allOf(
                Matchers.containsString("/api/config/submissiondefinitions?"),
                Matchers.containsString("page=6"), Matchers.containsString("size=1"))))
            .andExpect(jsonPath("$._links.last.href", Matchers.allOf(
                Matchers.containsString("/api/config/submissiondefinitions?"),
                Matchers.containsString("page=" + (totalDefinitions - 1)), Matchers.containsString("size=1"))))
            .andExpect(jsonPath("$.page.size", is(1)))
            .andExpect(jsonPath("$.page.totalElements", is(totalDefinitions)))
            .andExpect(jsonPath("$.page.totalPages", is(totalDefinitions)))
            .andExpect(jsonPath("$.page.number", is(6)));

        getClient(tokenAdmin).perform(get("/api/config/submissiondefinitions")
                .param("size", "1")
                .param("page", "7"))
            .andExpect(status().isOk())
            .andExpect(content().contentType(contentType))
<<<<<<< HEAD
            .andExpect(jsonPath("$._embedded.submissiondefinitions[0].id", is("collectiontest")))
=======
            .andExpect(jsonPath("$._embedded.submissiondefinitions[0].id", is("topcommunitytest")))
>>>>>>> b2ae1d54
            .andExpect(jsonPath("$._links.first.href", Matchers.allOf(
                Matchers.containsString("/api/config/submissiondefinitions?"),
                Matchers.containsString("page=0"), Matchers.containsString("size=1"))))
            .andExpect(jsonPath("$._links.prev.href", Matchers.allOf(
                Matchers.containsString("/api/config/submissiondefinitions?"),
                Matchers.containsString("page=6"), Matchers.containsString("size=1"))))
            .andExpect(jsonPath("$._links.next.href", Matchers.allOf(
                Matchers.containsString("/api/config/submissiondefinitions?"),
                Matchers.containsString("page=8"), Matchers.containsString("size=1"))))
            .andExpect(jsonPath("$._links.self.href", Matchers.allOf(
                Matchers.containsString("/api/config/submissiondefinitions?"),
                Matchers.containsString("page=7"), Matchers.containsString("size=1"))))
            .andExpect(jsonPath("$._links.last.href", Matchers.allOf(
                Matchers.containsString("/api/config/submissiondefinitions?"),
                Matchers.containsString("page=" + (totalDefinitions - 1)), Matchers.containsString("size=1"))))
            .andExpect(jsonPath("$.page.size", is(1)))
            .andExpect(jsonPath("$.page.totalElements", is(totalDefinitions)))
            .andExpect(jsonPath("$.page.totalPages", is(totalDefinitions)))
            .andExpect(jsonPath("$.page.number", is(7)));

        getClient(tokenAdmin).perform(get("/api/config/submissiondefinitions")
                .param("size", "1")
                .param("page", "8"))
            .andExpect(status().isOk())
            .andExpect(content().contentType(contentType))
<<<<<<< HEAD
            .andExpect(jsonPath("$._embedded.submissiondefinitions[0].id", is("entitytypetest")))
=======
            .andExpect(jsonPath("$._embedded.submissiondefinitions[0].id", is("subcommunitytest")))
>>>>>>> b2ae1d54
            .andExpect(jsonPath("$._links.first.href", Matchers.allOf(
                Matchers.containsString("/api/config/submissiondefinitions?"),
                Matchers.containsString("page=0"), Matchers.containsString("size=1"))))
            .andExpect(jsonPath("$._links.prev.href", Matchers.allOf(
                Matchers.containsString("/api/config/submissiondefinitions?"),
                Matchers.containsString("page=7"), Matchers.containsString("size=1"))))
<<<<<<< HEAD
=======
            .andExpect(jsonPath("$._links.next.href", Matchers.allOf(
                Matchers.containsString("/api/config/submissiondefinitions?"),
                Matchers.containsString("page=9"), Matchers.containsString("size=1"))))
>>>>>>> b2ae1d54
            .andExpect(jsonPath("$._links.self.href", Matchers.allOf(
                Matchers.containsString("/api/config/submissiondefinitions?"),
                Matchers.containsString("page=8"), Matchers.containsString("size=1"))))
            .andExpect(jsonPath("$._links.last.href", Matchers.allOf(
                Matchers.containsString("/api/config/submissiondefinitions?"),
                Matchers.containsString("page=" + (totalDefinitions - 1)), Matchers.containsString("size=1"))))
            .andExpect(jsonPath("$.page.size", is(1)))
            .andExpect(jsonPath("$.page.totalElements", is(totalDefinitions)))
            .andExpect(jsonPath("$.page.totalPages", is(totalDefinitions)))
            .andExpect(jsonPath("$.page.number", is(8)));

<<<<<<< HEAD
=======
        getClient(tokenAdmin).perform(get("/api/config/submissiondefinitions")
                .param("size", "1")
                .param("page", "9"))
            .andExpect(status().isOk())
            .andExpect(content().contentType(contentType))
            .andExpect(jsonPath("$._embedded.submissiondefinitions[0].id", is("collectiontest")))
            .andExpect(jsonPath("$._links.first.href", Matchers.allOf(
                Matchers.containsString("/api/config/submissiondefinitions?"),
                Matchers.containsString("page=0"), Matchers.containsString("size=1"))))
            .andExpect(jsonPath("$._links.prev.href", Matchers.allOf(
                Matchers.containsString("/api/config/submissiondefinitions?"),
                Matchers.containsString("page=8"), Matchers.containsString("size=1"))))
            .andExpect(jsonPath("$._links.next.href", Matchers.allOf(
                Matchers.containsString("/api/config/submissiondefinitions?"),
                Matchers.containsString("page=10"), Matchers.containsString("size=1"))))
            .andExpect(jsonPath("$._links.self.href", Matchers.allOf(
                Matchers.containsString("/api/config/submissiondefinitions?"),
                Matchers.containsString("page=9"), Matchers.containsString("size=1"))))
            .andExpect(jsonPath("$._links.last.href", Matchers.allOf(
                Matchers.containsString("/api/config/submissiondefinitions?"),
                Matchers.containsString("page=" + (totalDefinitions - 1)), Matchers.containsString("size=1"))))
            .andExpect(jsonPath("$.page.size", is(1)))
            .andExpect(jsonPath("$.page.totalElements", is(totalDefinitions)))
            .andExpect(jsonPath("$.page.totalPages", is(totalDefinitions)))
            .andExpect(jsonPath("$.page.number", is(9)));

        getClient(tokenAdmin).perform(get("/api/config/submissiondefinitions")
                .param("size", "1")
                .param("page", "10"))
            .andExpect(status().isOk())
            .andExpect(content().contentType(contentType))
            .andExpect(jsonPath("$._embedded.submissiondefinitions[0].id", is("entitytypetest")))
            .andExpect(jsonPath("$._links.first.href", Matchers.allOf(
                Matchers.containsString("/api/config/submissiondefinitions?"),
                Matchers.containsString("page=0"), Matchers.containsString("size=1"))))
            .andExpect(jsonPath("$._links.prev.href", Matchers.allOf(
                Matchers.containsString("/api/config/submissiondefinitions?"),
                Matchers.containsString("page=9"), Matchers.containsString("size=1"))))
            .andExpect(jsonPath("$._links.next.href", Matchers.allOf(
                Matchers.containsString("/api/config/submissiondefinitions?"),
                Matchers.containsString("page=11"), Matchers.containsString("size=1"))))
            .andExpect(jsonPath("$._links.self.href", Matchers.allOf(
                Matchers.containsString("/api/config/submissiondefinitions?"),
                Matchers.containsString("page=10"), Matchers.containsString("size=1"))))
            .andExpect(jsonPath("$._links.last.href", Matchers.allOf(
                Matchers.containsString("/api/config/submissiondefinitions?"),
                Matchers.containsString("page=" + (totalDefinitions - 1)), Matchers.containsString("size=1"))))
            .andExpect(jsonPath("$.page.size", is(1)))
            .andExpect(jsonPath("$.page.totalElements", is(totalDefinitions)))
            .andExpect(jsonPath("$.page.totalPages", is(totalDefinitions)))
            .andExpect(jsonPath("$.page.number", is(10)));

        getClient(tokenAdmin).perform(get("/api/config/submissiondefinitions")
                .param("size", "1")
                .param("page", "11"))
            .andExpect(status().isOk())
            .andExpect(content().contentType(contentType))
            .andExpect(jsonPath("$._embedded.submissiondefinitions[0].id", is("test-duplicate-detection")))
            .andExpect(jsonPath("$._links.first.href", Matchers.allOf(
                Matchers.containsString("/api/config/submissiondefinitions?"),
                Matchers.containsString("page=0"), Matchers.containsString("size=1"))))
            .andExpect(jsonPath("$._links.prev.href", Matchers.allOf(
                Matchers.containsString("/api/config/submissiondefinitions?"),
                Matchers.containsString("page=10"), Matchers.containsString("size=1"))))
            .andExpect(jsonPath("$._links.self.href", Matchers.allOf(
                Matchers.containsString("/api/config/submissiondefinitions?"),
                Matchers.containsString("page=11"), Matchers.containsString("size=1"))))
            .andExpect(jsonPath("$._links.last.href", Matchers.allOf(
                Matchers.containsString("/api/config/submissiondefinitions?"),
                Matchers.containsString("page=" + (totalDefinitions - 1)), Matchers.containsString("size=1"))))
            .andExpect(jsonPath("$.page.size", is(1)))
            .andExpect(jsonPath("$.page.totalElements", is(totalDefinitions)))
            .andExpect(jsonPath("$.page.totalPages", is(totalDefinitions)))
            .andExpect(jsonPath("$.page.number", is(11)));
>>>>>>> b2ae1d54
    }

}<|MERGE_RESOLUTION|>--- conflicted
+++ resolved
@@ -35,11 +35,7 @@
     // The total number of expected submission definitions is referred to in multiple tests and assertions as
     // is the last page (totalDefinitions - 1)
     // This integer should be maintained along with any changes to item-submissions.xml
-<<<<<<< HEAD
-    private static final int totalDefinitions = 9;
-=======
     private static final int totalDefinitions = 12;
->>>>>>> b2ae1d54
 
     @Test
     public void findAll() throws Exception {
@@ -253,27 +249,6 @@
         getClient(tokenAdmin).perform(get("/api/config/submissiondefinitions")
                 .param("size", "1")
                 .param("page", "0"))
-<<<<<<< HEAD
-            .andExpect(status().isOk())
-            .andExpect(content().contentType(contentType))
-            .andExpect(jsonPath("$._embedded.submissiondefinitions[0].id", is("traditional")))
-            .andExpect(jsonPath("$._links.first.href", Matchers.allOf(
-                Matchers.containsString("/api/config/submissiondefinitions?"),
-                Matchers.containsString("page=0"), Matchers.containsString("size=1"))))
-            .andExpect(jsonPath("$._links.self.href", Matchers.allOf(
-                Matchers.containsString("/api/config/submissiondefinitions?"),
-                Matchers.containsString("page=0"), Matchers.containsString("size=1"))))
-            .andExpect(jsonPath("$._links.next.href", Matchers.allOf(
-                Matchers.containsString("/api/config/submissiondefinitions?"),
-                Matchers.containsString("page=1"), Matchers.containsString("size=1"))))
-            .andExpect(jsonPath("$._links.last.href", Matchers.allOf(
-                Matchers.containsString("/api/config/submissiondefinitions?"),
-                Matchers.containsString("page=" + (totalDefinitions - 1)), Matchers.containsString("size=1"))))
-            .andExpect(jsonPath("$.page.size", is(1)))
-            .andExpect(jsonPath("$.page.totalElements", is(totalDefinitions)))
-            .andExpect(jsonPath("$.page.totalPages", is(totalDefinitions)))
-            .andExpect(jsonPath("$.page.number", is(0)));
-=======
                 .andExpect(status().isOk())
                 .andExpect(content().contentType(contentType))
                 .andExpect(jsonPath("$._embedded.submissiondefinitions[0].id", is("traditional")))
@@ -293,35 +268,10 @@
                 .andExpect(jsonPath("$.page.totalElements", is(totalDefinitions)))
                 .andExpect(jsonPath("$.page.totalPages", is(totalDefinitions)))
                 .andExpect(jsonPath("$.page.number", is(0)));
->>>>>>> b2ae1d54
 
         getClient(tokenAdmin).perform(get("/api/config/submissiondefinitions")
                 .param("size", "1")
                 .param("page", "1"))
-<<<<<<< HEAD
-            .andExpect(status().isOk())
-            .andExpect(content().contentType(contentType))
-            .andExpect(jsonPath("$._embedded.submissiondefinitions[0].id", is("languagetestprocess")))
-            .andExpect(jsonPath("$._links.first.href", Matchers.allOf(
-                Matchers.containsString("/api/config/submissiondefinitions?"),
-                Matchers.containsString("page=0"), Matchers.containsString("size=1"))))
-            .andExpect(jsonPath("$._links.prev.href", Matchers.allOf(
-                Matchers.containsString("/api/config/submissiondefinitions?"),
-                Matchers.containsString("page=0"), Matchers.containsString("size=1"))))
-            .andExpect(jsonPath("$._links.next.href", Matchers.allOf(
-                Matchers.containsString("/api/config/submissiondefinitions?"),
-                Matchers.containsString("page=2"), Matchers.containsString("size=1"))))
-            .andExpect(jsonPath("$._links.self.href", Matchers.allOf(
-                Matchers.containsString("/api/config/submissiondefinitions?"),
-                Matchers.containsString("page=1"), Matchers.containsString("size=1"))))
-            .andExpect(jsonPath("$._links.last.href", Matchers.allOf(
-                Matchers.containsString("/api/config/submissiondefinitions?"),
-                Matchers.containsString("page=" + (totalDefinitions - 1)), Matchers.containsString("size=1"))))
-            .andExpect(jsonPath("$.page.size", is(1)))
-            .andExpect(jsonPath("$.page.totalElements", is(totalDefinitions)))
-            .andExpect(jsonPath("$.page.totalPages", is(totalDefinitions)))
-            .andExpect(jsonPath("$.page.number", is(1)));
-=======
                 .andExpect(status().isOk())
                 .andExpect(content().contentType(contentType))
                 .andExpect(jsonPath("$._embedded.submissiondefinitions[0].id", is("languagetestprocess")))
@@ -344,35 +294,10 @@
                 .andExpect(jsonPath("$.page.totalElements", is(totalDefinitions)))
                 .andExpect(jsonPath("$.page.totalPages", is(totalDefinitions)))
                 .andExpect(jsonPath("$.page.number", is(1)));
->>>>>>> b2ae1d54
 
         getClient(tokenAdmin).perform(get("/api/config/submissiondefinitions")
                 .param("size", "1")
                 .param("page", "2"))
-<<<<<<< HEAD
-            .andExpect(status().isOk())
-            .andExpect(content().contentType(contentType))
-            .andExpect(jsonPath("$._embedded.submissiondefinitions[0].id", is("extractiontestprocess")))
-            .andExpect(jsonPath("$._links.first.href", Matchers.allOf(
-                Matchers.containsString("/api/config/submissiondefinitions?"),
-                Matchers.containsString("page=0"), Matchers.containsString("size=1"))))
-            .andExpect(jsonPath("$._links.prev.href", Matchers.allOf(
-                Matchers.containsString("/api/config/submissiondefinitions?"),
-                Matchers.containsString("page=1"), Matchers.containsString("size=1"))))
-            .andExpect(jsonPath("$._links.next.href", Matchers.allOf(
-                Matchers.containsString("/api/config/submissiondefinitions?"),
-                Matchers.containsString("page=3"), Matchers.containsString("size=1"))))
-            .andExpect(jsonPath("$._links.self.href", Matchers.allOf(
-                Matchers.containsString("/api/config/submissiondefinitions?"),
-                Matchers.containsString("page=2"), Matchers.containsString("size=1"))))
-            .andExpect(jsonPath("$._links.last.href", Matchers.allOf(
-                Matchers.containsString("/api/config/submissiondefinitions?"),
-                Matchers.containsString("page=" + (totalDefinitions - 1)), Matchers.containsString("size=1"))))
-            .andExpect(jsonPath("$.page.size", is(1)))
-            .andExpect(jsonPath("$.page.totalElements", is(totalDefinitions)))
-            .andExpect(jsonPath("$.page.totalPages", is(totalDefinitions)))
-            .andExpect(jsonPath("$.page.number", is(2)));
-=======
                 .andExpect(status().isOk())
                 .andExpect(content().contentType(contentType))
                 .andExpect(jsonPath("$._embedded.submissiondefinitions[0].id", is("extractiontestprocess")))
@@ -395,35 +320,10 @@
                 .andExpect(jsonPath("$.page.totalElements", is(totalDefinitions)))
                 .andExpect(jsonPath("$.page.totalPages", is(totalDefinitions)))
                 .andExpect(jsonPath("$.page.number", is(2)));
->>>>>>> b2ae1d54
 
         getClient(tokenAdmin).perform(get("/api/config/submissiondefinitions")
                 .param("size", "1")
                 .param("page", "3"))
-<<<<<<< HEAD
-            .andExpect(status().isOk())
-            .andExpect(content().contentType(contentType))
-            .andExpect(jsonPath("$._embedded.submissiondefinitions[0].id", is("qualdroptest")))
-            .andExpect(jsonPath("$._links.first.href", Matchers.allOf(
-                Matchers.containsString("/api/config/submissiondefinitions?"),
-                Matchers.containsString("page=0"), Matchers.containsString("size=1"))))
-            .andExpect(jsonPath("$._links.prev.href", Matchers.allOf(
-                Matchers.containsString("/api/config/submissiondefinitions?"),
-                Matchers.containsString("page=2"), Matchers.containsString("size=1"))))
-            .andExpect(jsonPath("$._links.next.href", Matchers.allOf(
-                Matchers.containsString("/api/config/submissiondefinitions?"),
-                Matchers.containsString("page=4"), Matchers.containsString("size=1"))))
-            .andExpect(jsonPath("$._links.self.href", Matchers.allOf(
-                Matchers.containsString("/api/config/submissiondefinitions?"),
-                Matchers.containsString("page=3"), Matchers.containsString("size=1"))))
-            .andExpect(jsonPath("$._links.last.href", Matchers.allOf(
-                Matchers.containsString("/api/config/submissiondefinitions?"),
-                Matchers.containsString("page=" + (totalDefinitions - 1)), Matchers.containsString("size=1"))))
-            .andExpect(jsonPath("$.page.size", is(1)))
-            .andExpect(jsonPath("$.page.totalElements", is(totalDefinitions)))
-            .andExpect(jsonPath("$.page.totalPages", is(totalDefinitions)))
-            .andExpect(jsonPath("$.page.number", is(3)));
-=======
                 .andExpect(status().isOk())
                 .andExpect(content().contentType(contentType))
                 .andExpect(jsonPath("$._embedded.submissiondefinitions[0].id", is("qualdroptest")))
@@ -446,11 +346,10 @@
                 .andExpect(jsonPath("$.page.totalElements", is(totalDefinitions)))
                 .andExpect(jsonPath("$.page.totalPages", is(totalDefinitions)))
                 .andExpect(jsonPath("$.page.number", is(3)));
->>>>>>> b2ae1d54
-
-        getClient(tokenAdmin).perform(get("/api/config/submissiondefinitions")
-                .param("size", "1")
-                .param("page", "4"))
+
+        getClient(tokenAdmin).perform(get("/api/config/submissiondefinitions")
+            .param("size", "1")
+            .param("page", "4"))
             .andExpect(status().isOk())
             .andExpect(content().contentType(contentType))
             .andExpect(jsonPath("$._embedded.submissiondefinitions[0].id", is("typebindtest")))
@@ -475,6 +374,32 @@
             .andExpect(jsonPath("$.page.number", is(4)));
 
         getClient(tokenAdmin).perform(get("/api/config/submissiondefinitions")
+            .param("size", "1")
+            .param("page", "5"))
+            .andExpect(status().isOk())
+            .andExpect(content().contentType(contentType))
+            .andExpect(jsonPath("$._embedded.submissiondefinitions[0].id", is("accessConditionNotDiscoverable")))
+            .andExpect(jsonPath("$._links.first.href", Matchers.allOf(
+                Matchers.containsString("/api/config/submissiondefinitions?"),
+                Matchers.containsString("page=0"), Matchers.containsString("size=1"))))
+            .andExpect(jsonPath("$._links.prev.href", Matchers.allOf(
+                Matchers.containsString("/api/config/submissiondefinitions?"),
+                Matchers.containsString("page=4"), Matchers.containsString("size=1"))))
+            .andExpect(jsonPath("$._links.next.href", Matchers.allOf(
+                Matchers.containsString("/api/config/submissiondefinitions?"),
+                Matchers.containsString("page=6"), Matchers.containsString("size=1"))))
+            .andExpect(jsonPath("$._links.self.href", Matchers.allOf(
+                Matchers.containsString("/api/config/submissiondefinitions?"),
+                Matchers.containsString("page=5"), Matchers.containsString("size=1"))))
+            .andExpect(jsonPath("$._links.last.href", Matchers.allOf(
+                Matchers.containsString("/api/config/submissiondefinitions?"),
+                    Matchers.containsString("page=" + (totalDefinitions - 1)), Matchers.containsString("size=1"))))
+            .andExpect(jsonPath("$.page.size", is(1)))
+            .andExpect(jsonPath("$.page.totalElements", is(totalDefinitions)))
+            .andExpect(jsonPath("$.page.totalPages", is(totalDefinitions)))
+            .andExpect(jsonPath("$.page.number", is(5)));
+
+        getClient(tokenAdmin).perform(get("/api/config/submissiondefinitions")
                 .param("size", "1")
                 .param("page", "5"))
             .andExpect(status().isOk())
@@ -494,11 +419,7 @@
                 Matchers.containsString("page=5"), Matchers.containsString("size=1"))))
             .andExpect(jsonPath("$._links.last.href", Matchers.allOf(
                 Matchers.containsString("/api/config/submissiondefinitions?"),
-<<<<<<< HEAD
-                Matchers.containsString("page=" + (totalDefinitions - 1)), Matchers.containsString("size=1"))))
-=======
-                    Matchers.containsString("page=" + (totalDefinitions - 1)), Matchers.containsString("size=1"))))
->>>>>>> b2ae1d54
+                Matchers.containsString("page=" + (totalDefinitions - 1)), Matchers.containsString("size=1"))))
             .andExpect(jsonPath("$.page.size", is(1)))
             .andExpect(jsonPath("$.page.totalElements", is(totalDefinitions)))
             .andExpect(jsonPath("$.page.totalPages", is(totalDefinitions)))
@@ -506,188 +427,149 @@
 
         getClient(tokenAdmin).perform(get("/api/config/submissiondefinitions")
                 .param("size", "1")
-                .param("page", "5"))
-            .andExpect(status().isOk())
-            .andExpect(content().contentType(contentType))
-            .andExpect(jsonPath("$._embedded.submissiondefinitions[0].id", is("accessConditionNotDiscoverable")))
-            .andExpect(jsonPath("$._links.first.href", Matchers.allOf(
-                Matchers.containsString("/api/config/submissiondefinitions?"),
-                Matchers.containsString("page=0"), Matchers.containsString("size=1"))))
-            .andExpect(jsonPath("$._links.prev.href", Matchers.allOf(
-                Matchers.containsString("/api/config/submissiondefinitions?"),
-                Matchers.containsString("page=4"), Matchers.containsString("size=1"))))
-            .andExpect(jsonPath("$._links.next.href", Matchers.allOf(
+                .param("page", "6"))
+            .andExpect(status().isOk())
+            .andExpect(content().contentType(contentType))
+            .andExpect(jsonPath("$._embedded.submissiondefinitions[0].id", is("test-hidden")))
+            .andExpect(jsonPath("$._links.first.href", Matchers.allOf(
+                Matchers.containsString("/api/config/submissiondefinitions?"),
+                Matchers.containsString("page=0"), Matchers.containsString("size=1"))))
+            .andExpect(jsonPath("$._links.prev.href", Matchers.allOf(
+                Matchers.containsString("/api/config/submissiondefinitions?"),
+                Matchers.containsString("page=5"), Matchers.containsString("size=1"))))
+            .andExpect(jsonPath("$._links.next.href", Matchers.allOf(
+                Matchers.containsString("/api/config/submissiondefinitions?"),
+                Matchers.containsString("page=7"), Matchers.containsString("size=1"))))
+            .andExpect(jsonPath("$._links.self.href", Matchers.allOf(
                 Matchers.containsString("/api/config/submissiondefinitions?"),
                 Matchers.containsString("page=6"), Matchers.containsString("size=1"))))
-            .andExpect(jsonPath("$._links.self.href", Matchers.allOf(
-                Matchers.containsString("/api/config/submissiondefinitions?"),
-                Matchers.containsString("page=5"), Matchers.containsString("size=1"))))
-            .andExpect(jsonPath("$._links.last.href", Matchers.allOf(
-                Matchers.containsString("/api/config/submissiondefinitions?"),
-                Matchers.containsString("page=" + (totalDefinitions - 1)), Matchers.containsString("size=1"))))
-            .andExpect(jsonPath("$.page.size", is(1)))
-            .andExpect(jsonPath("$.page.totalElements", is(totalDefinitions)))
-            .andExpect(jsonPath("$.page.totalPages", is(totalDefinitions)))
-            .andExpect(jsonPath("$.page.number", is(5)));
-
-        getClient(tokenAdmin).perform(get("/api/config/submissiondefinitions")
-                .param("size", "1")
-                .param("page", "6"))
-            .andExpect(status().isOk())
-            .andExpect(content().contentType(contentType))
-            .andExpect(jsonPath("$._embedded.submissiondefinitions[0].id", is("test-hidden")))
-            .andExpect(jsonPath("$._links.first.href", Matchers.allOf(
-                Matchers.containsString("/api/config/submissiondefinitions?"),
-                Matchers.containsString("page=0"), Matchers.containsString("size=1"))))
-            .andExpect(jsonPath("$._links.prev.href", Matchers.allOf(
-                Matchers.containsString("/api/config/submissiondefinitions?"),
-                Matchers.containsString("page=5"), Matchers.containsString("size=1"))))
-            .andExpect(jsonPath("$._links.next.href", Matchers.allOf(
+            .andExpect(jsonPath("$._links.last.href", Matchers.allOf(
+                Matchers.containsString("/api/config/submissiondefinitions?"),
+                Matchers.containsString("page=" + (totalDefinitions - 1)), Matchers.containsString("size=1"))))
+            .andExpect(jsonPath("$.page.size", is(1)))
+            .andExpect(jsonPath("$.page.totalElements", is(totalDefinitions)))
+            .andExpect(jsonPath("$.page.totalPages", is(totalDefinitions)))
+            .andExpect(jsonPath("$.page.number", is(6)));
+
+        getClient(tokenAdmin).perform(get("/api/config/submissiondefinitions")
+                .param("size", "1")
+                .param("page", "7"))
+            .andExpect(status().isOk())
+            .andExpect(content().contentType(contentType))
+            .andExpect(jsonPath("$._embedded.submissiondefinitions[0].id", is("topcommunitytest")))
+            .andExpect(jsonPath("$._links.first.href", Matchers.allOf(
+                Matchers.containsString("/api/config/submissiondefinitions?"),
+                Matchers.containsString("page=0"), Matchers.containsString("size=1"))))
+            .andExpect(jsonPath("$._links.prev.href", Matchers.allOf(
+                Matchers.containsString("/api/config/submissiondefinitions?"),
+                Matchers.containsString("page=6"), Matchers.containsString("size=1"))))
+            .andExpect(jsonPath("$._links.next.href", Matchers.allOf(
+                Matchers.containsString("/api/config/submissiondefinitions?"),
+                Matchers.containsString("page=8"), Matchers.containsString("size=1"))))
+            .andExpect(jsonPath("$._links.self.href", Matchers.allOf(
                 Matchers.containsString("/api/config/submissiondefinitions?"),
                 Matchers.containsString("page=7"), Matchers.containsString("size=1"))))
-            .andExpect(jsonPath("$._links.self.href", Matchers.allOf(
-                Matchers.containsString("/api/config/submissiondefinitions?"),
-                Matchers.containsString("page=6"), Matchers.containsString("size=1"))))
-            .andExpect(jsonPath("$._links.last.href", Matchers.allOf(
-                Matchers.containsString("/api/config/submissiondefinitions?"),
-                Matchers.containsString("page=" + (totalDefinitions - 1)), Matchers.containsString("size=1"))))
-            .andExpect(jsonPath("$.page.size", is(1)))
-            .andExpect(jsonPath("$.page.totalElements", is(totalDefinitions)))
-            .andExpect(jsonPath("$.page.totalPages", is(totalDefinitions)))
-            .andExpect(jsonPath("$.page.number", is(6)));
-
-        getClient(tokenAdmin).perform(get("/api/config/submissiondefinitions")
-                .param("size", "1")
-                .param("page", "7"))
-            .andExpect(status().isOk())
-            .andExpect(content().contentType(contentType))
-<<<<<<< HEAD
+            .andExpect(jsonPath("$._links.last.href", Matchers.allOf(
+                Matchers.containsString("/api/config/submissiondefinitions?"),
+                Matchers.containsString("page=" + (totalDefinitions - 1)), Matchers.containsString("size=1"))))
+            .andExpect(jsonPath("$.page.size", is(1)))
+            .andExpect(jsonPath("$.page.totalElements", is(totalDefinitions)))
+            .andExpect(jsonPath("$.page.totalPages", is(totalDefinitions)))
+            .andExpect(jsonPath("$.page.number", is(7)));
+
+        getClient(tokenAdmin).perform(get("/api/config/submissiondefinitions")
+                .param("size", "1")
+                .param("page", "8"))
+            .andExpect(status().isOk())
+            .andExpect(content().contentType(contentType))
+            .andExpect(jsonPath("$._embedded.submissiondefinitions[0].id", is("subcommunitytest")))
+            .andExpect(jsonPath("$._links.first.href", Matchers.allOf(
+                Matchers.containsString("/api/config/submissiondefinitions?"),
+                Matchers.containsString("page=0"), Matchers.containsString("size=1"))))
+            .andExpect(jsonPath("$._links.prev.href", Matchers.allOf(
+                Matchers.containsString("/api/config/submissiondefinitions?"),
+                Matchers.containsString("page=7"), Matchers.containsString("size=1"))))
+            .andExpect(jsonPath("$._links.next.href", Matchers.allOf(
+                Matchers.containsString("/api/config/submissiondefinitions?"),
+                Matchers.containsString("page=9"), Matchers.containsString("size=1"))))
+            .andExpect(jsonPath("$._links.self.href", Matchers.allOf(
+                Matchers.containsString("/api/config/submissiondefinitions?"),
+                Matchers.containsString("page=8"), Matchers.containsString("size=1"))))
+            .andExpect(jsonPath("$._links.last.href", Matchers.allOf(
+                Matchers.containsString("/api/config/submissiondefinitions?"),
+                Matchers.containsString("page=" + (totalDefinitions - 1)), Matchers.containsString("size=1"))))
+            .andExpect(jsonPath("$.page.size", is(1)))
+            .andExpect(jsonPath("$.page.totalElements", is(totalDefinitions)))
+            .andExpect(jsonPath("$.page.totalPages", is(totalDefinitions)))
+            .andExpect(jsonPath("$.page.number", is(8)));
+
+        getClient(tokenAdmin).perform(get("/api/config/submissiondefinitions")
+                .param("size", "1")
+                .param("page", "9"))
+            .andExpect(status().isOk())
+            .andExpect(content().contentType(contentType))
             .andExpect(jsonPath("$._embedded.submissiondefinitions[0].id", is("collectiontest")))
-=======
-            .andExpect(jsonPath("$._embedded.submissiondefinitions[0].id", is("topcommunitytest")))
->>>>>>> b2ae1d54
-            .andExpect(jsonPath("$._links.first.href", Matchers.allOf(
-                Matchers.containsString("/api/config/submissiondefinitions?"),
-                Matchers.containsString("page=0"), Matchers.containsString("size=1"))))
-            .andExpect(jsonPath("$._links.prev.href", Matchers.allOf(
-                Matchers.containsString("/api/config/submissiondefinitions?"),
-                Matchers.containsString("page=6"), Matchers.containsString("size=1"))))
-            .andExpect(jsonPath("$._links.next.href", Matchers.allOf(
+            .andExpect(jsonPath("$._links.first.href", Matchers.allOf(
+                Matchers.containsString("/api/config/submissiondefinitions?"),
+                Matchers.containsString("page=0"), Matchers.containsString("size=1"))))
+            .andExpect(jsonPath("$._links.prev.href", Matchers.allOf(
                 Matchers.containsString("/api/config/submissiondefinitions?"),
                 Matchers.containsString("page=8"), Matchers.containsString("size=1"))))
-            .andExpect(jsonPath("$._links.self.href", Matchers.allOf(
-                Matchers.containsString("/api/config/submissiondefinitions?"),
-                Matchers.containsString("page=7"), Matchers.containsString("size=1"))))
-            .andExpect(jsonPath("$._links.last.href", Matchers.allOf(
-                Matchers.containsString("/api/config/submissiondefinitions?"),
-                Matchers.containsString("page=" + (totalDefinitions - 1)), Matchers.containsString("size=1"))))
-            .andExpect(jsonPath("$.page.size", is(1)))
-            .andExpect(jsonPath("$.page.totalElements", is(totalDefinitions)))
-            .andExpect(jsonPath("$.page.totalPages", is(totalDefinitions)))
-            .andExpect(jsonPath("$.page.number", is(7)));
-
-        getClient(tokenAdmin).perform(get("/api/config/submissiondefinitions")
-                .param("size", "1")
-                .param("page", "8"))
-            .andExpect(status().isOk())
-            .andExpect(content().contentType(contentType))
-<<<<<<< HEAD
+            .andExpect(jsonPath("$._links.next.href", Matchers.allOf(
+                Matchers.containsString("/api/config/submissiondefinitions?"),
+                Matchers.containsString("page=10"), Matchers.containsString("size=1"))))
+            .andExpect(jsonPath("$._links.self.href", Matchers.allOf(
+                Matchers.containsString("/api/config/submissiondefinitions?"),
+                Matchers.containsString("page=9"), Matchers.containsString("size=1"))))
+            .andExpect(jsonPath("$._links.last.href", Matchers.allOf(
+                Matchers.containsString("/api/config/submissiondefinitions?"),
+                Matchers.containsString("page=" + (totalDefinitions - 1)), Matchers.containsString("size=1"))))
+            .andExpect(jsonPath("$.page.size", is(1)))
+            .andExpect(jsonPath("$.page.totalElements", is(totalDefinitions)))
+            .andExpect(jsonPath("$.page.totalPages", is(totalDefinitions)))
+            .andExpect(jsonPath("$.page.number", is(9)));
+
+        getClient(tokenAdmin).perform(get("/api/config/submissiondefinitions")
+                .param("size", "1")
+                .param("page", "10"))
+            .andExpect(status().isOk())
+            .andExpect(content().contentType(contentType))
             .andExpect(jsonPath("$._embedded.submissiondefinitions[0].id", is("entitytypetest")))
-=======
-            .andExpect(jsonPath("$._embedded.submissiondefinitions[0].id", is("subcommunitytest")))
->>>>>>> b2ae1d54
-            .andExpect(jsonPath("$._links.first.href", Matchers.allOf(
-                Matchers.containsString("/api/config/submissiondefinitions?"),
-                Matchers.containsString("page=0"), Matchers.containsString("size=1"))))
-            .andExpect(jsonPath("$._links.prev.href", Matchers.allOf(
-                Matchers.containsString("/api/config/submissiondefinitions?"),
-                Matchers.containsString("page=7"), Matchers.containsString("size=1"))))
-<<<<<<< HEAD
-=======
-            .andExpect(jsonPath("$._links.next.href", Matchers.allOf(
+            .andExpect(jsonPath("$._links.first.href", Matchers.allOf(
+                Matchers.containsString("/api/config/submissiondefinitions?"),
+                Matchers.containsString("page=0"), Matchers.containsString("size=1"))))
+            .andExpect(jsonPath("$._links.prev.href", Matchers.allOf(
                 Matchers.containsString("/api/config/submissiondefinitions?"),
                 Matchers.containsString("page=9"), Matchers.containsString("size=1"))))
->>>>>>> b2ae1d54
-            .andExpect(jsonPath("$._links.self.href", Matchers.allOf(
-                Matchers.containsString("/api/config/submissiondefinitions?"),
-                Matchers.containsString("page=8"), Matchers.containsString("size=1"))))
-            .andExpect(jsonPath("$._links.last.href", Matchers.allOf(
-                Matchers.containsString("/api/config/submissiondefinitions?"),
-                Matchers.containsString("page=" + (totalDefinitions - 1)), Matchers.containsString("size=1"))))
-            .andExpect(jsonPath("$.page.size", is(1)))
-            .andExpect(jsonPath("$.page.totalElements", is(totalDefinitions)))
-            .andExpect(jsonPath("$.page.totalPages", is(totalDefinitions)))
-            .andExpect(jsonPath("$.page.number", is(8)));
-
-<<<<<<< HEAD
-=======
-        getClient(tokenAdmin).perform(get("/api/config/submissiondefinitions")
-                .param("size", "1")
-                .param("page", "9"))
-            .andExpect(status().isOk())
-            .andExpect(content().contentType(contentType))
-            .andExpect(jsonPath("$._embedded.submissiondefinitions[0].id", is("collectiontest")))
-            .andExpect(jsonPath("$._links.first.href", Matchers.allOf(
-                Matchers.containsString("/api/config/submissiondefinitions?"),
-                Matchers.containsString("page=0"), Matchers.containsString("size=1"))))
-            .andExpect(jsonPath("$._links.prev.href", Matchers.allOf(
-                Matchers.containsString("/api/config/submissiondefinitions?"),
-                Matchers.containsString("page=8"), Matchers.containsString("size=1"))))
-            .andExpect(jsonPath("$._links.next.href", Matchers.allOf(
+            .andExpect(jsonPath("$._links.next.href", Matchers.allOf(
+                Matchers.containsString("/api/config/submissiondefinitions?"),
+                Matchers.containsString("page=11"), Matchers.containsString("size=1"))))
+            .andExpect(jsonPath("$._links.self.href", Matchers.allOf(
                 Matchers.containsString("/api/config/submissiondefinitions?"),
                 Matchers.containsString("page=10"), Matchers.containsString("size=1"))))
-            .andExpect(jsonPath("$._links.self.href", Matchers.allOf(
-                Matchers.containsString("/api/config/submissiondefinitions?"),
-                Matchers.containsString("page=9"), Matchers.containsString("size=1"))))
-            .andExpect(jsonPath("$._links.last.href", Matchers.allOf(
-                Matchers.containsString("/api/config/submissiondefinitions?"),
-                Matchers.containsString("page=" + (totalDefinitions - 1)), Matchers.containsString("size=1"))))
-            .andExpect(jsonPath("$.page.size", is(1)))
-            .andExpect(jsonPath("$.page.totalElements", is(totalDefinitions)))
-            .andExpect(jsonPath("$.page.totalPages", is(totalDefinitions)))
-            .andExpect(jsonPath("$.page.number", is(9)));
-
-        getClient(tokenAdmin).perform(get("/api/config/submissiondefinitions")
-                .param("size", "1")
-                .param("page", "10"))
-            .andExpect(status().isOk())
-            .andExpect(content().contentType(contentType))
-            .andExpect(jsonPath("$._embedded.submissiondefinitions[0].id", is("entitytypetest")))
-            .andExpect(jsonPath("$._links.first.href", Matchers.allOf(
-                Matchers.containsString("/api/config/submissiondefinitions?"),
-                Matchers.containsString("page=0"), Matchers.containsString("size=1"))))
-            .andExpect(jsonPath("$._links.prev.href", Matchers.allOf(
-                Matchers.containsString("/api/config/submissiondefinitions?"),
-                Matchers.containsString("page=9"), Matchers.containsString("size=1"))))
-            .andExpect(jsonPath("$._links.next.href", Matchers.allOf(
+            .andExpect(jsonPath("$._links.last.href", Matchers.allOf(
+                Matchers.containsString("/api/config/submissiondefinitions?"),
+                Matchers.containsString("page=" + (totalDefinitions - 1)), Matchers.containsString("size=1"))))
+            .andExpect(jsonPath("$.page.size", is(1)))
+            .andExpect(jsonPath("$.page.totalElements", is(totalDefinitions)))
+            .andExpect(jsonPath("$.page.totalPages", is(totalDefinitions)))
+            .andExpect(jsonPath("$.page.number", is(10)));
+
+        getClient(tokenAdmin).perform(get("/api/config/submissiondefinitions")
+                .param("size", "1")
+                .param("page", "11"))
+            .andExpect(status().isOk())
+            .andExpect(content().contentType(contentType))
+            .andExpect(jsonPath("$._embedded.submissiondefinitions[0].id", is("test-duplicate-detection")))
+            .andExpect(jsonPath("$._links.first.href", Matchers.allOf(
+                Matchers.containsString("/api/config/submissiondefinitions?"),
+                Matchers.containsString("page=0"), Matchers.containsString("size=1"))))
+            .andExpect(jsonPath("$._links.prev.href", Matchers.allOf(
+                Matchers.containsString("/api/config/submissiondefinitions?"),
+                Matchers.containsString("page=10"), Matchers.containsString("size=1"))))
+            .andExpect(jsonPath("$._links.self.href", Matchers.allOf(
                 Matchers.containsString("/api/config/submissiondefinitions?"),
                 Matchers.containsString("page=11"), Matchers.containsString("size=1"))))
-            .andExpect(jsonPath("$._links.self.href", Matchers.allOf(
-                Matchers.containsString("/api/config/submissiondefinitions?"),
-                Matchers.containsString("page=10"), Matchers.containsString("size=1"))))
-            .andExpect(jsonPath("$._links.last.href", Matchers.allOf(
-                Matchers.containsString("/api/config/submissiondefinitions?"),
-                Matchers.containsString("page=" + (totalDefinitions - 1)), Matchers.containsString("size=1"))))
-            .andExpect(jsonPath("$.page.size", is(1)))
-            .andExpect(jsonPath("$.page.totalElements", is(totalDefinitions)))
-            .andExpect(jsonPath("$.page.totalPages", is(totalDefinitions)))
-            .andExpect(jsonPath("$.page.number", is(10)));
-
-        getClient(tokenAdmin).perform(get("/api/config/submissiondefinitions")
-                .param("size", "1")
-                .param("page", "11"))
-            .andExpect(status().isOk())
-            .andExpect(content().contentType(contentType))
-            .andExpect(jsonPath("$._embedded.submissiondefinitions[0].id", is("test-duplicate-detection")))
-            .andExpect(jsonPath("$._links.first.href", Matchers.allOf(
-                Matchers.containsString("/api/config/submissiondefinitions?"),
-                Matchers.containsString("page=0"), Matchers.containsString("size=1"))))
-            .andExpect(jsonPath("$._links.prev.href", Matchers.allOf(
-                Matchers.containsString("/api/config/submissiondefinitions?"),
-                Matchers.containsString("page=10"), Matchers.containsString("size=1"))))
-            .andExpect(jsonPath("$._links.self.href", Matchers.allOf(
-                Matchers.containsString("/api/config/submissiondefinitions?"),
-                Matchers.containsString("page=11"), Matchers.containsString("size=1"))))
             .andExpect(jsonPath("$._links.last.href", Matchers.allOf(
                 Matchers.containsString("/api/config/submissiondefinitions?"),
                 Matchers.containsString("page=" + (totalDefinitions - 1)), Matchers.containsString("size=1"))))
@@ -695,7 +577,6 @@
             .andExpect(jsonPath("$.page.totalElements", is(totalDefinitions)))
             .andExpect(jsonPath("$.page.totalPages", is(totalDefinitions)))
             .andExpect(jsonPath("$.page.number", is(11)));
->>>>>>> b2ae1d54
     }
 
 }