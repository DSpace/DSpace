--- conflicted
+++ resolved
@@ -36,15 +36,6 @@
  * (Class has to start or end with IT to be picked up by the failsafe plugin)
  */
 public class SubmissionDefinitionsControllerIT extends AbstractControllerIntegrationTest {
-<<<<<<< HEAD
-
-    // The total number of expected submission definitions is referred to in multiple tests and assertions as
-    // is the last page (totalDefinitions - 1)
-    // This integer should be maintained along with any changes to item-submissions.xml
-    private static final int totalDefinitions = 14;
-
-=======
->>>>>>> ee1d711f
     @Test
     public void findAll() throws Exception {
         //When we call the root endpoint as anonymous user
