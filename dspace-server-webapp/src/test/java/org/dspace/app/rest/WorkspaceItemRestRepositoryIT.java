--- conflicted
+++ resolved
@@ -5471,7 +5471,6 @@
     }
 
     @Test
-<<<<<<< HEAD
     public void testWorkspaceItemPoliciesWithSharedWorkspace() throws Exception {
 
         context.turnOffAuthorisationSystem();
@@ -6030,7 +6029,9 @@
         getClient(token).perform(get("/api/core/relationships/" + relationship2.getID()))
                 .andExpect(status().is(404));
 
-=======
+    }
+
+    @Test
     public void createWorkspaceItemFromExternalSourceOpenAIRE_Test() throws Exception {
         //We turn off the authorization system in order to create the structure as defined below
         context.turnOffAuthorisationSystem();
@@ -6083,7 +6084,6 @@
         } finally {
             WorkspaceItemBuilder.deleteWorkspaceItem(workspaceItemId);
         }
->>>>>>> 1f4ee178
     }
 
 }