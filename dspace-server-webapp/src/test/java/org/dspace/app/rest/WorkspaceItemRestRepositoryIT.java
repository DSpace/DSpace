--- conflicted
+++ resolved
@@ -6254,7 +6254,58 @@
     }
 
     @Test
-<<<<<<< HEAD
+    public void patchUploadAddMultiAccessConditionTest() throws Exception {
+        context.turnOffAuthorisationSystem();
+
+        parentCommunity = CommunityBuilder.createCommunity(context)
+                                          .withName("Parent Community")
+                                          .build();
+
+        Collection col1 = CollectionBuilder.createCollection(context, parentCommunity)
+                                           .withName("Collection 1")
+                                           .build();
+
+        InputStream pdf = getClass().getResourceAsStream("simple-article.pdf");
+
+        WorkspaceItem witem = WorkspaceItemBuilder.createWorkspaceItem(context, col1)
+                                              .withTitle("Test WorkspaceItem")
+                                              .withIssueDate("2019-10-01")
+                                              .withFulltext("simple-article.pdf", "/local/path/simple-article.pdf", pdf)
+                                              .build();
+
+        context.restoreAuthSystemState();
+
+        // create a list of values to use in add operation
+        List<Operation> addAccessCondition = new ArrayList<>();
+        List<Map<String, String>> values = new ArrayList<Map<String,String>>();
+        Map<String, String> value = new HashMap<>();
+        value.put("name", "openaccess");
+
+        Map<String, String> value2 = new HashMap<>();
+        value2.put("name", "administrator");
+
+        values.add(value);
+        values.add(value2);
+
+        addAccessCondition.add(new AddOperation("/sections/upload/files/0/accessConditions", values));
+        String authToken = getAuthToken(eperson.getEmail(), password);
+
+        getClient(authToken).perform(patch("/api/submission/workspaceitems/" + witem.getID())
+                            .content(getPatchContent(addAccessCondition))
+                            .contentType(MediaType.APPLICATION_JSON_PATCH_JSON))
+                 .andExpect(status().isOk())
+                 .andExpect(jsonPath("$.sections.upload.files[0].accessConditions[0].name", is("openaccess")))
+                 .andExpect(jsonPath("$.sections.upload.files[0].accessConditions[1].name", is("administrator")));
+
+        // verify that the patch changes have been persisted
+        getClient(authToken).perform(get("/api/submission/workspaceitems/" + witem.getID()))
+                 .andExpect(status().isOk())
+                 .andExpect(jsonPath("$.sections.upload.files[0].accessConditions[0].name", is("openaccess")))
+                 .andExpect(jsonPath("$.sections.upload.files[0].accessConditions[1].name", is("administrator")));
+
+    }
+
+    @Test
     public void createWorkspaceItemFromExternalSourceOpenAIRE_Test() throws Exception {
         //We turn off the authorization system in order to create the structure as defined below
         context.turnOffAuthorisationSystem();
@@ -6307,57 +6358,6 @@
         } finally {
             WorkspaceItemBuilder.deleteWorkspaceItem(workspaceItemId);
         }
-=======
-    public void patchUploadAddMultiAccessConditionTest() throws Exception {
-        context.turnOffAuthorisationSystem();
-
-        parentCommunity = CommunityBuilder.createCommunity(context)
-                                          .withName("Parent Community")
-                                          .build();
-
-        Collection col1 = CollectionBuilder.createCollection(context, parentCommunity)
-                                           .withName("Collection 1")
-                                           .build();
-
-        InputStream pdf = getClass().getResourceAsStream("simple-article.pdf");
-
-        WorkspaceItem witem = WorkspaceItemBuilder.createWorkspaceItem(context, col1)
-                                              .withTitle("Test WorkspaceItem")
-                                              .withIssueDate("2019-10-01")
-                                              .withFulltext("simple-article.pdf", "/local/path/simple-article.pdf", pdf)
-                                              .build();
-
-        context.restoreAuthSystemState();
-
-        // create a list of values to use in add operation
-        List<Operation> addAccessCondition = new ArrayList<>();
-        List<Map<String, String>> values = new ArrayList<Map<String,String>>();
-        Map<String, String> value = new HashMap<>();
-        value.put("name", "openaccess");
-
-        Map<String, String> value2 = new HashMap<>();
-        value2.put("name", "administrator");
-
-        values.add(value);
-        values.add(value2);
-
-        addAccessCondition.add(new AddOperation("/sections/upload/files/0/accessConditions", values));
-        String authToken = getAuthToken(eperson.getEmail(), password);
-
-        getClient(authToken).perform(patch("/api/submission/workspaceitems/" + witem.getID())
-                            .content(getPatchContent(addAccessCondition))
-                            .contentType(MediaType.APPLICATION_JSON_PATCH_JSON))
-                 .andExpect(status().isOk())
-                 .andExpect(jsonPath("$.sections.upload.files[0].accessConditions[0].name", is("openaccess")))
-                 .andExpect(jsonPath("$.sections.upload.files[0].accessConditions[1].name", is("administrator")));
-
-        // verify that the patch changes have been persisted
-        getClient(authToken).perform(get("/api/submission/workspaceitems/" + witem.getID()))
-                 .andExpect(status().isOk())
-                 .andExpect(jsonPath("$.sections.upload.files[0].accessConditions[0].name", is("openaccess")))
-                 .andExpect(jsonPath("$.sections.upload.files[0].accessConditions[1].name", is("administrator")));
-
->>>>>>> 4953b2d5
     }
 
 }