/**
 * The contents of this file are subject to the license and copyright
 * detailed in the LICENSE and NOTICE files at the root of the source
 * tree and available online at
 *
 * http://www.dspace.org/license/
 */
package org.dspace.app.rest;

import static com.jayway.jsonpath.JsonPath.read;
import static com.jayway.jsonpath.matchers.JsonPathMatchers.hasJsonPath;
import static org.dspace.app.rest.matcher.MetadataMatcher.matchMetadata;
import static org.hamcrest.Matchers.allOf;
import static org.hamcrest.Matchers.equalTo;
import static org.hamcrest.Matchers.hasSize;
import static org.hamcrest.Matchers.is;
import static org.springframework.data.rest.webmvc.RestMediaTypes.TEXT_URI_LIST_VALUE;
import static org.springframework.http.MediaType.parseMediaType;
import static org.springframework.test.web.servlet.request.MockMvcRequestBuilders.delete;
import static org.springframework.test.web.servlet.request.MockMvcRequestBuilders.fileUpload;
import static org.springframework.test.web.servlet.request.MockMvcRequestBuilders.get;
import static org.springframework.test.web.servlet.request.MockMvcRequestBuilders.patch;
import static org.springframework.test.web.servlet.request.MockMvcRequestBuilders.post;
import static org.springframework.test.web.servlet.result.MockMvcResultMatchers.jsonPath;
import static org.springframework.test.web.servlet.result.MockMvcResultMatchers.status;

import java.io.InputStream;
import java.util.ArrayList;
import java.util.HashMap;
import java.util.List;
import java.util.Map;
import java.util.UUID;
import java.util.concurrent.atomic.AtomicReference;
import javax.ws.rs.core.MediaType;

import com.fasterxml.jackson.databind.ObjectMapper;
import org.apache.commons.io.IOUtils;
import org.apache.commons.lang3.CharEncoding;
import org.apache.commons.lang3.StringEscapeUtils;
import org.dspace.app.rest.builder.BitstreamBuilder;
import org.dspace.app.rest.builder.CollectionBuilder;
import org.dspace.app.rest.builder.CommunityBuilder;
import org.dspace.app.rest.builder.EPersonBuilder;
import org.dspace.app.rest.builder.EntityTypeBuilder;
import org.dspace.app.rest.builder.GroupBuilder;
import org.dspace.app.rest.builder.ItemBuilder;
import org.dspace.app.rest.builder.WorkspaceItemBuilder;
import org.dspace.app.rest.matcher.CollectionMatcher;
import org.dspace.app.rest.matcher.ItemMatcher;
import org.dspace.app.rest.matcher.MetadataMatcher;
import org.dspace.app.rest.matcher.WorkspaceItemMatcher;
import org.dspace.app.rest.model.patch.AddOperation;
import org.dspace.app.rest.model.patch.Operation;
import org.dspace.app.rest.model.patch.RemoveOperation;
import org.dspace.app.rest.model.patch.ReplaceOperation;
import org.dspace.app.rest.test.AbstractControllerIntegrationTest;
import org.dspace.content.Bitstream;
import org.dspace.content.Collection;
import org.dspace.content.Community;
import org.dspace.content.EntityType;
import org.dspace.content.Item;
import org.dspace.content.WorkspaceItem;
import org.dspace.content.service.EntityTypeService;
import org.dspace.eperson.EPerson;
import org.dspace.eperson.Group;
import org.dspace.eperson.factory.EPersonServiceFactory;
import org.dspace.services.ConfigurationService;
import org.dspace.services.factory.DSpaceServicesFactory;
import org.hamcrest.Matchers;
import org.junit.Before;
import org.junit.Test;
import org.springframework.beans.factory.annotation.Autowired;
import org.springframework.mock.web.MockMultipartFile;
import org.springframework.test.web.servlet.MvcResult;


/**
 * Test suite for the WorkspaceItem endpoint
 * @author Andrea Bollini (andrea.bollini at 4science.it)
 *
 */
public class WorkspaceItemRestRepositoryIT extends AbstractControllerIntegrationTest {

    @Autowired
    private ConfigurationService configurationService;
    @Autowired
    EntityTypeService entityTypeService;
    private Group embargoedGroups;
    private Group embargoedGroup1;
    private Group embargoedGroup2;
    private Group anonymousGroup;
    private EntityType publicationType;
    private EntityType journalType;
    private EntityType orgUnitType;

    @Before
    @Override
    public void setUp() throws Exception {
        super.setUp();
        context.turnOffAuthorisationSystem();

        embargoedGroups = GroupBuilder.createGroup(context)
                .withName("Embargoed Groups")
                .build();

        embargoedGroup1 = GroupBuilder.createGroup(context)
                .withName("Embargoed Group 1")
                .withParent(embargoedGroups)
                .build();

        embargoedGroup2 = GroupBuilder.createGroup(context)
                .withName("Embargoed Group 2")
                .withParent(embargoedGroups)
                .build();

        anonymousGroup = EPersonServiceFactory.getInstance().getGroupService().findByName(context, Group.ANONYMOUS);
        publicationType = entityTypeService.findByEntityType(context, "Publication");
        if (publicationType == null) {
            publicationType = EntityTypeBuilder.createEntityTypeBuilder(context, "Publication").build();
        }
        journalType = entityTypeService.findByEntityType(context, "Journal");
        if (journalType == null) {
            journalType = EntityTypeBuilder.createEntityTypeBuilder(context, "Journal").build();
        }
        orgUnitType = entityTypeService.findByEntityType(context, "OrgUnit");
        if (orgUnitType == null) {
            orgUnitType = EntityTypeBuilder.createEntityTypeBuilder(context, "OrgUnit").build();
        }
        context.restoreAuthSystemState();
    }

    @Test
    /**
     * All the workspaceitem should be returned regardless of the collection where they were created
     *
     * @throws Exception
     */
    public void findAllTest() throws Exception {
        context.setCurrentUser(admin);

        //** GIVEN **
        //1. A community-collection structure with one parent community with sub-community and two collections.
        parentCommunity = CommunityBuilder.createCommunity(context)
                                          .withName("Parent Community")
                                          .build();
        Community child1 = CommunityBuilder.createSubCommunity(context, parentCommunity)
                                           .withName("Sub Community")
                                           .build();
        Collection col1 = CollectionBuilder.createCollection(context, child1).withName("Collection 1").build();
        Collection col2 = CollectionBuilder.createCollection(context, child1).withName("Collection 2").build();


        //2. Three workspace items in two different collections
        WorkspaceItem workspaceItem1 = WorkspaceItemBuilder.createWorkspaceItem(context, col1)
                                      .withTitle("Workspace Item 1")
                                      .withIssueDate("2017-10-17")
                                      .build();

        WorkspaceItem workspaceItem2 = WorkspaceItemBuilder.createWorkspaceItem(context, col2)
                                      .withTitle("Workspace Item 2")
                                      .withIssueDate("2016-02-13")
                                      .build();

        WorkspaceItem workspaceItem3 = WorkspaceItemBuilder.createWorkspaceItem(context, col2)
                                      .withTitle("Workspace Item 3")
                                      .withIssueDate("2016-02-13")
                                      .build();

        context.restoreAuthSystemState();

        String token = getAuthToken(admin.getEmail(), password);

        getClient(token).perform(get("/api/submission/workspaceitems"))
                   .andExpect(status().isOk())
                   .andExpect(jsonPath("$._embedded.workspaceitems", Matchers.containsInAnyOrder(
                        WorkspaceItemMatcher.matchItemWithTitleAndDateIssued(workspaceItem1, "Workspace Item 1",
                                "2017-10-17"),
                        WorkspaceItemMatcher.matchItemWithTitleAndDateIssued(workspaceItem2, "Workspace Item 2",
                                "2016-02-13"),
                        WorkspaceItemMatcher.matchItemWithTitleAndDateIssued(workspaceItem3, "Workspace Item 3",
                                "2016-02-13"))))
                   .andExpect(jsonPath("$._links.self.href", Matchers.containsString("/api/submission/workspaceitems")))
                   .andExpect(jsonPath("$.page.size", is(20)))
                   .andExpect(jsonPath("$.page.totalElements", is(3)));
    }

    @Test
    public void findAllUnAuthenticatedTest() throws Exception {
        context.turnOffAuthorisationSystem();

        parentCommunity = CommunityBuilder.createCommunity(context)
                .withName("Parent Community")
                .build();

        Community child1 = CommunityBuilder.createSubCommunity(context, parentCommunity)
                .withName("Sub Community")
                .build();

        Collection col1 = CollectionBuilder.createCollection(context, child1).withName("Collection 1").build();
        Collection col2 = CollectionBuilder.createCollection(context, child1).withName("Collection 2").build();

        WorkspaceItem workspaceItem1 = WorkspaceItemBuilder.createWorkspaceItem(context, col1)
                .withTitle("Workspace Item 1")
                .withIssueDate("2020-11-13")
                .build();

        WorkspaceItem workspaceItem2 = WorkspaceItemBuilder.createWorkspaceItem(context, col2)
                .withTitle("Workspace Item 2")
                .withIssueDate("2019-09-13")
                .build();

        context.restoreAuthSystemState();

        getClient().perform(get("/api/submission/workspaceitems"))
                   .andExpect(status().isUnauthorized());
    }

    @Test
    public void findAllForbiddenTest() throws Exception {
        context.turnOffAuthorisationSystem();

        EPerson eperson1 = EPersonBuilder.createEPerson(context)
                .withEmail("eperson1@mail.com")
                .withPassword("qwerty01")
                .build();

        parentCommunity = CommunityBuilder.createCommunity(context)
                .withName("Parent Community")
                .build();

        Community child1 = CommunityBuilder.createSubCommunity(context, parentCommunity)
                .withName("Sub Community")
                .build();

        Collection col1 = CollectionBuilder.createCollection(context, child1)
                .withName("Collection 1")
                .build();

        Collection col2 = CollectionBuilder.createCollection(context, child1)
                .withName("Collection 2")
                .build();

        context.setCurrentUser(eperson1);
        WorkspaceItem workspaceItem1 = WorkspaceItemBuilder.createWorkspaceItem(context, col1)
                .withTitle("Workspace Item 1")
                .withIssueDate("2019-01-13")
                .build();

        WorkspaceItem workspaceItem2 = WorkspaceItemBuilder.createWorkspaceItem(context, col2)
                .withTitle("Workspace Item 2")
                .withIssueDate("2018-09-20")
                .build();

        context.restoreAuthSystemState();

        String authTokenAdmin = getAuthToken(admin.getEmail(), password);
        getClient(authTokenAdmin).perform(get("/api/submission/workspaceitems"))
                 .andExpect(status().isOk())
                 .andExpect(jsonPath("$._embedded.workspaceitems", Matchers.containsInAnyOrder(
                   WorkspaceItemMatcher.matchItemWithTitleAndDateIssued(workspaceItem1, "Workspace Item 1",
                        "2019-01-13"),
                   WorkspaceItemMatcher.matchItemWithTitleAndDateIssued(workspaceItem2, "Workspace Item 2",
                        "2018-09-20"))))
                 .andExpect(jsonPath("$._links.self.href", Matchers.containsString("/api/submission/workspaceitems")))
                 .andExpect(jsonPath("$.page.size", is(20)))
                 .andExpect(jsonPath("$.page.totalElements", is(2)));

        String authToken = getAuthToken(eperson1.getEmail(), "qwerty01");
        getClient(authToken).perform(get("/api/submission/workspaceitems"))
                 .andExpect(status().isForbidden());
    }

    @Test
    /**
     * The workspaceitem endpoint must provide proper pagination
     *
     * @throws Exception
     */
    public void findAllWithPaginationTest() throws Exception {
        context.turnOffAuthorisationSystem();

        //** GIVEN **
        //1. A community-collection structure with one parent community with sub-community and two collections.
        parentCommunity = CommunityBuilder.createCommunity(context)
                                          .withName("Parent Community")
                                          .build();
        Community child1 = CommunityBuilder.createSubCommunity(context, parentCommunity)
                                           .withName("Sub Community")
                                           .build();
        Collection col1 = CollectionBuilder.createCollection(context, child1).withName("Collection 1").build();
        Collection col2 = CollectionBuilder.createCollection(context, child1).withName("Collection 2").build();


        //2. Three workspace items in two different collections
        WorkspaceItem workspaceItem1 = WorkspaceItemBuilder.createWorkspaceItem(context, col1)
                                      .withTitle("Workspace Item 1")
                                      .withIssueDate("2017-10-17")
                                      .build();

        WorkspaceItem workspaceItem2 = WorkspaceItemBuilder.createWorkspaceItem(context, col2)
                                      .withTitle("Workspace Item 2")
                                      .withIssueDate("2016-02-13")
                                      .build();

        WorkspaceItem workspaceItem3 = WorkspaceItemBuilder.createWorkspaceItem(context, col2)
                                      .withTitle("Workspace Item 3")
                                      .withIssueDate("2016-02-13")
                                      .build();

        context.restoreAuthSystemState();

        String token = getAuthToken(admin.getEmail(), password);

        getClient(token).perform(get("/api/submission/workspaceitems").param("size", "2"))
                .andExpect(status().isOk())
                .andExpect(jsonPath("$._embedded.workspaceitems",
                        Matchers.containsInAnyOrder(
                                WorkspaceItemMatcher.matchItemWithTitleAndDateIssued(workspaceItem1, "Workspace Item 1",
                                        "2017-10-17"),
                                WorkspaceItemMatcher.matchItemWithTitleAndDateIssued(workspaceItem2, "Workspace Item 2",
                                        "2016-02-13"))))
                .andExpect(jsonPath("$._embedded.workspaceitems",
                        Matchers.not(Matchers.contains(WorkspaceItemMatcher
                                .matchItemWithTitleAndDateIssued(workspaceItem3, "Workspace Item 3", "2016-02-13")))));

        getClient(token).perform(get("/api/submission/workspaceitems").param("size", "2").param("page", "1"))
                .andExpect(status().isOk())
                .andExpect(jsonPath("$._embedded.workspaceitems",
                        Matchers.contains(WorkspaceItemMatcher.matchItemWithTitleAndDateIssued(workspaceItem3,
                                "Workspace Item 3", "2016-02-13"))))
                .andExpect(jsonPath("$._embedded.workspaceitems",
                        Matchers.not(Matchers.contains(
                                WorkspaceItemMatcher.matchItemWithTitleAndDateIssued(workspaceItem1, "Workspace Item 1",
                                        "2017-10-17"),
                                WorkspaceItemMatcher.matchItemWithTitleAndDateIssued(workspaceItem2, "Workspace Item 2",
                                        "2016-02-13")))))
                .andExpect(jsonPath("$.page.size", is(2))).andExpect(jsonPath("$.page.totalElements", is(3)));
    }

    @Test
    /**
     * The workspaceitem resource endpoint must expose the proper structure
     *
     * @throws Exception
     */
    public void findOneTest() throws Exception {
        context.turnOffAuthorisationSystem();

        //** GIVEN **
        //1. A community-collection structure with one parent community with sub-community and two collections.
        parentCommunity = CommunityBuilder.createCommunity(context)
                                          .withName("Parent Community")
                                          .build();
        Community child1 = CommunityBuilder.createSubCommunity(context, parentCommunity)
                                           .withName("Sub Community")
                                           .build();
        Collection col1 = CollectionBuilder.createCollection(context, child1).withName("Collection 1").build();

        //2. a workspace item
        WorkspaceItem witem = WorkspaceItemBuilder.createWorkspaceItem(context, col1)
                .withTitle("Workspace Item 1")
                .withIssueDate("2017-10-17")
                .withAuthor("Smith, Donald").withAuthor("Doe, John")
                .withSubject("ExtraEntry")
                .build();

        context.restoreAuthSystemState();

        String token = getAuthToken(eperson.getEmail(), password);
        getClient(token).perform(get("/api/submission/workspaceitems/" + witem.getID())).andExpect(status().isOk())
                .andExpect(jsonPath("$",
                        Matchers.is(WorkspaceItemMatcher.matchItemWithTitleAndDateIssuedAndSubject(witem,
                                "Workspace Item 1", "2017-10-17", "ExtraEntry"))));
    }

    @Test
    public void findOneForbiddenTest() throws Exception {
        context.turnOffAuthorisationSystem();

        EPerson eperson1 = EPersonBuilder.createEPerson(context)
                .withEmail("eperson1@mail.com")
                .withPassword("qwerty01")
                .build();

        EPerson eperson2 = EPersonBuilder.createEPerson(context)
                .withEmail("eperson2@mail.com")
                .withPassword("qwerty02")
                .build();

        parentCommunity = CommunityBuilder.createCommunity(context)
                .withName("Parent Community")
                .build();

        Community child1 = CommunityBuilder.createSubCommunity(context, parentCommunity)
                .withName("Sub Community")
                .build();

        Collection col1 = CollectionBuilder.createCollection(context, child1)
                .withName("Collection 1")
                .build();

        context.setCurrentUser(eperson1);
        WorkspaceItem witem1 = WorkspaceItemBuilder.createWorkspaceItem(context, col1)
                .withTitle("Workspace Item 1")
                .withIssueDate("2019-09-09")
                .withAuthor("Smith, Donald")
                .withSubject("ExtraEntry")
                .build();

        context.restoreAuthSystemState();

        String tokenEperson1 = getAuthToken(eperson1.getEmail(), "qwerty01");
        getClient(tokenEperson1).perform(get("/api/submission/workspaceitems/" + witem1.getID()))
                        .andExpect(status().isOk())
                        .andExpect(jsonPath("$",
                       Matchers.is(WorkspaceItemMatcher.matchItemWithTitleAndDateIssuedAndSubject(witem1,
                                    "Workspace Item 1", "2019-09-09", "ExtraEntry"))));

        String tokenEperson2 = getAuthToken(eperson2.getEmail(), "qwerty02");
        getClient(tokenEperson2).perform(get("/api/submission/workspaceitems/" + witem1.getID()))
                        .andExpect(status().isForbidden());
    }

    @Test
    /**
     * The workspaceitem resource endpoint must expose the proper structure
     *
     * @throws Exception
     */
    public void findOneRelsTest() throws Exception {
        context.turnOffAuthorisationSystem();

        //** GIVEN **
        //1. A community-collection structure with one parent community with sub-community and two collections.
        parentCommunity = CommunityBuilder.createCommunity(context)
                                          .withName("Parent Community")
                                          .build();
        Community child1 = CommunityBuilder.createSubCommunity(context, parentCommunity)
                                           .withName("Sub Community")
                                           .build();
        Collection col1 = CollectionBuilder.createCollection(context, child1).withName("Collection 1").build();

        //2. a workspace item
        WorkspaceItem witem = WorkspaceItemBuilder.createWorkspaceItem(context, col1)
                .withTitle("Workspace Item 1")
                .withIssueDate("2017-10-17")
                .withAuthor("Smith, Donald").withAuthor("Doe, John")
                .withSubject("ExtraEntry")
                .build();

        context.restoreAuthSystemState();

        String authToken = getAuthToken(admin.getEmail(), password);

        getClient(authToken).perform(get("/api/submission/workspaceitems/" + witem.getID() + "/collection"))
                .andExpect(status().isOk())
                .andExpect(jsonPath("$", Matchers
                        .is(CollectionMatcher.matchCollectionEntry(col1.getName(), col1.getID(), col1.getHandle()))
                ));

        getClient(authToken).perform(get("/api/submission/workspaceitems/" + witem.getID() + "/item"))
                .andExpect(status().isOk())
                .andExpect(jsonPath("$", Matchers.is(ItemMatcher.matchItemWithTitleAndDateIssued(witem.getItem(),
                        "Workspace Item 1", "2017-10-17"))));

        getClient(authToken).perform(get("/api/submission/workspaceitems/" + witem.getID() + "/submissionDefinition"))
                .andExpect(status().isOk())
                .andExpect(jsonPath("$", Matchers.is(hasJsonPath("$.id", is("traditional")))));

    }

    @Test
    /**
     * Check the response code for unexistent workspaceitem
     *
     * @throws Exception
     */
    public void findOneWrongUUIDTest() throws Exception {
        String token = getAuthToken(eperson.getEmail(), password);

        getClient(token).perform(get("/api/submission/workspaceitems/" + Integer.MAX_VALUE))
                   .andExpect(status().isNotFound());
    }

    @Test
    /**
     * Removing a workspaceitem should result in delete of all the underline resources (item and bitstreams)
     *
     * @throws Exception
     */
    public void deleteOneTest() throws Exception {
        context.turnOffAuthorisationSystem();

        //** GIVEN **
        //1. A community with one collection.
        parentCommunity = CommunityBuilder.createCommunity(context)
                                          .withName("Parent Community")
                                          .build();
        Collection col1 = CollectionBuilder.createCollection(context, parentCommunity).withName("Collection 1").build();

        //2. a workspace item
        WorkspaceItem witem = WorkspaceItemBuilder.createWorkspaceItem(context, col1)
                .withTitle("Workspace Item 1")
                .withIssueDate("2017-10-17")
                .build();

        Item item = witem.getItem();

        //Add a bitstream to the item
        String bitstreamContent = "ThisIsSomeDummyText";
        Bitstream bitstream = null;
        try (InputStream is = IOUtils.toInputStream(bitstreamContent, CharEncoding.UTF_8)) {
            bitstream = BitstreamBuilder
                    .createBitstream(context, item, is)
                    .withName("Bitstream1")
                    .withMimeType("text/plain").build();
        }

        context.restoreAuthSystemState();

        String token = getAuthToken(eperson.getEmail(), password);

        //Delete the workspaceitem
        getClient(token).perform(delete("/api/submission/workspaceitems/" + witem.getID()))
                    .andExpect(status().is(204));

        //Trying to get deleted item should fail with 404
        getClient(token).perform(get("/api/submission/workspaceitems/" + witem.getID()))
                   .andExpect(status().is(404));

        //Trying to get deleted workspaceitem's item should fail with 404
        getClient(token).perform(get("/api/core/items/" + item.getID()))
                   .andExpect(status().is(404));

        //Trying to get deleted workspaceitem's bitstream should fail with 404
        getClient(token).perform(get("/api/core/biststreams/" + bitstream.getID()))
                   .andExpect(status().is(404));
    }

    @Test
    public void deleteOneUnAuthenticatedTest() throws Exception {
        context.turnOffAuthorisationSystem();

        parentCommunity = CommunityBuilder.createCommunity(context)
                .withName("Parent Community")
                .build();
        Collection col1 = CollectionBuilder.createCollection(context, parentCommunity)
                .withName("Collection 1")
                .build();
        WorkspaceItem witem = WorkspaceItemBuilder.createWorkspaceItem(context, col1)
                .withTitle("Workspace Item 1")
                .withIssueDate("2019-01-01")
                .build();

        Item item = witem.getItem();

        //Add a bitstream to the item
        String bitstreamContent = "ThisIsSomeDummyText";
        Bitstream bitstream = null;
        try (InputStream is = IOUtils.toInputStream(bitstreamContent, CharEncoding.UTF_8)) {
            bitstream = BitstreamBuilder
                    .createBitstream(context, item, is)
                    .withName("Bitstream1")
                    .withMimeType("text/plain").build();
        }

        context.restoreAuthSystemState();

        getClient().perform(delete("/api/submission/workspaceitems/" + witem.getID()))
                   .andExpect(status().isUnauthorized());
    }

    @Test
    public void deleteOneForbiddenTest() throws Exception {
        context.turnOffAuthorisationSystem();

        EPerson submitter1 = EPersonBuilder.createEPerson(context)
                .withEmail("submitter1@example.com")
                .withPassword("qwerty01")
                .build();
        EPerson submitter2 = EPersonBuilder.createEPerson(context)
                .withEmail("submitter2@example.com")
                .withPassword("qwerty02")
                .build();

        parentCommunity = CommunityBuilder.createCommunity(context)
                .withName("Parent Community")
                .build();
        Collection col1 = CollectionBuilder.createCollection(context, parentCommunity)
                .withName("Collection 1")
                .withSubmitterGroup(submitter1, submitter2)
                .build();

        context.setCurrentUser(submitter1);
        WorkspaceItem witem = WorkspaceItemBuilder.createWorkspaceItem(context, col1)
                .withTitle("Workspace Item 1")
                .withIssueDate("2020-01-01")
                .build();

        Item item = witem.getItem();

        //Add a bitstream to the item
        String bitstreamContent = "ThisIsSomeDummyText";
        Bitstream bitstream = null;
        try (InputStream is = IOUtils.toInputStream(bitstreamContent, CharEncoding.UTF_8)) {
            bitstream = BitstreamBuilder
                    .createBitstream(context, item, is)
                    .withName("Bitstream1")
                    .withMimeType("text/plain").build();
        }

        context.setCurrentUser(submitter2);
        WorkspaceItem witem2 = WorkspaceItemBuilder.createWorkspaceItem(context, col1)
                .withTitle("Workspace Item 2")
                .withIssueDate("2020-02-02")
                .build();

        Item item2 = witem2.getItem();

        String bitstreamContent2 = "ThisIsSomeDummyText2";
        Bitstream bitstream2 = null;
        try (InputStream is2 = IOUtils.toInputStream(bitstreamContent2, CharEncoding.UTF_8)) {
            bitstream2 = BitstreamBuilder
                    .createBitstream(context, item2, is2)
                    .withName("Bitstream 2")
                    .withMimeType("text/plain").build();
        }
        context.restoreAuthSystemState();

        // submitter2 attempt to delete the workspaceitem of submitter1
        String tokenSubmitter2 = getAuthToken(submitter2.getEmail(), "qwerty02");
        getClient(tokenSubmitter2).perform(delete("/api/submission/workspaceitems/" + witem.getID()))
                                  .andExpect(status().isForbidden());

        // check that workspaceitem was not deleted
        String tokenAdmin = getAuthToken(admin.getEmail(), password);
        getClient(tokenAdmin).perform(get("/api/submission/workspaceitems/" + witem.getID()))
                            .andExpect(status().isOk());

        // a normal user, without any special submission rights, attempt to delete the workspaceitem of submitter1
        String tokenEPerson = getAuthToken(eperson.getEmail(), password);
        getClient(tokenEPerson).perform(delete("/api/submission/workspaceitems/" + witem.getID()))
                                  .andExpect(status().isForbidden());

        // check that workspaceitem was not deleted
        getClient(tokenAdmin).perform(get("/api/submission/workspaceitems/" + witem.getID()))
                            .andExpect(status().isOk());
    }

    @Test
    /**
     * Create three workspaceitem with two different submitter and verify that the findBySubmitter return the proper
     * list of workspaceitem for each submitter also paginating
     *
     * @throws Exception
     */
    public void findBySubmitterTest() throws Exception {
        context.turnOffAuthorisationSystem();

        //** GIVEN **
        //1. A community-collection structure with one parent community with sub-community and two collections.
        parentCommunity = CommunityBuilder.createCommunity(context)
                                          .withName("Parent Community")
                                          .build();
        Community child1 = CommunityBuilder.createSubCommunity(context, parentCommunity)
                                           .withName("Sub Community")
                                           .build();
        Collection col1 = CollectionBuilder.createCollection(context, child1).withName("Collection 1").build();
        Collection col2 = CollectionBuilder.createCollection(context, child1).withName("Collection 2").build();

        //2. create two users to use as submitters
        EPerson submitter1 = EPersonBuilder.createEPerson(context)
                .withEmail("submitter1@example.com")
                .withPassword("qwerty01")
                .build();
        EPerson submitter2 = EPersonBuilder.createEPerson(context)
                .withEmail("submitter2@example.com")
                .withPassword("qwerty02")
                .build();

        // create two workspaceitems with the first submitter
        context.setCurrentUser(submitter1);


        //3. Two workspace items in two different collections
        WorkspaceItem workspaceItem1 = WorkspaceItemBuilder.createWorkspaceItem(context, col1)
                                      .withTitle("Workspace Item 1")
                                      .withIssueDate("2017-10-17")
                                      .build();

        WorkspaceItem workspaceItem2 = WorkspaceItemBuilder.createWorkspaceItem(context, col2)
                                      .withTitle("Workspace Item 2")
                                      .withIssueDate("2016-02-13")
                                      .build();

        //4. A workspaceitem for the second submitter
        context.setCurrentUser(submitter2);
        WorkspaceItem workspaceItem3 = WorkspaceItemBuilder.createWorkspaceItem(context, col2)
                                      .withTitle("Workspace Item 3")
                                      .withIssueDate("2016-02-13")
                                      .build();

        context.restoreAuthSystemState();
        // the first submitter has two workspace
        String tokenSubmitter1 = getAuthToken(submitter1.getEmail(), "qwerty01");
        getClient(tokenSubmitter1).perform(get("/api/submission/workspaceitems/search/findBySubmitter")
                .param("size", "20")
                .param("uuid", submitter1.getID().toString()))
            .andExpect(status().isOk())
            .andExpect(jsonPath("$._embedded.workspaceitems",
                    Matchers.containsInAnyOrder(
                            WorkspaceItemMatcher.matchItemWithTitleAndDateIssued(workspaceItem1, "Workspace Item 1",
                                    "2017-10-17"),
                            WorkspaceItemMatcher.matchItemWithTitleAndDateIssued(workspaceItem2, "Workspace Item 2",
                                    "2016-02-13"))))
            .andExpect(jsonPath("$._embedded.workspaceitems",
                    Matchers.not(Matchers.contains(WorkspaceItemMatcher
                            .matchItemWithTitleAndDateIssued(workspaceItem3, "Workspace Item 3", "2016-02-13")))))
            .andExpect(jsonPath("$.page.size", is(20)))
            .andExpect(jsonPath("$.page.totalElements", is(2)));

        // the first submitter has two workspace so if we paginate with a 1-size windows the page 1 will contains the
        // second workspace
        getClient(tokenSubmitter1).perform(get("/api/submission/workspaceitems/search/findBySubmitter")
                .param("size", "1")
                .param("page", "1")
                .param("uuid", submitter1.getID().toString()))
            .andExpect(status().isOk())
            .andExpect(jsonPath("$._embedded.workspaceitems",
                    Matchers.contains(WorkspaceItemMatcher.matchItemWithTitleAndDateIssued(workspaceItem2,
                            "Workspace Item 2", "2016-02-13"))))
            .andExpect(jsonPath("$._embedded.workspaceitems",
                    Matchers.not(Matchers.contains(
                            WorkspaceItemMatcher.matchItemWithTitleAndDateIssued(workspaceItem1, "Workspace Item 1",
                                    "2017-10-17"),
                            WorkspaceItemMatcher.matchItemWithTitleAndDateIssued(workspaceItem3, "Workspace Item 3",
                                    "2016-02-13")))))
            .andExpect(jsonPath("$.page.size", is(1)))
            .andExpect(jsonPath("$.page.totalElements", is(2)));

        // the second submitter has a single workspace
        String tokenSubmitter2 = getAuthToken(submitter2.getEmail(), "qwerty02");
        getClient(tokenSubmitter2).perform(get("/api/submission/workspaceitems/search/findBySubmitter")
                .param("size", "20")
                .param("uuid", submitter2.getID().toString()))
            .andExpect(status().isOk())
            .andExpect(jsonPath("$._embedded.workspaceitems",
                    Matchers.contains(
                            WorkspaceItemMatcher.matchItemWithTitleAndDateIssued(workspaceItem3, "Workspace Item 3",
                                    "2016-02-13"))))
            .andExpect(jsonPath("$.page.size", is(20)))
            .andExpect(jsonPath("$.page.totalElements", is(1)));

        // also the admin should be able to retrieve the submission of an another user
        String tokenAdmin = getAuthToken(admin.getEmail(), password);
        getClient(tokenAdmin).perform(get("/api/submission/workspaceitems/search/findBySubmitter")
                             .param("uuid", submitter1.getID().toString()))
                             .andExpect(status().isOk())
                             .andExpect(jsonPath("$._embedded.workspaceitems", Matchers.containsInAnyOrder(
                                        WorkspaceItemMatcher.matchItemWithTitleAndDateIssued
                                                  (workspaceItem1, "Workspace Item 1", "2017-10-17"),
                                        WorkspaceItemMatcher.matchItemWithTitleAndDateIssued
                                                  (workspaceItem2, "Workspace Item 2", "2016-02-13"))))
                             .andExpect(jsonPath("$.page.totalElements", is(2)));
    }

    @Test
    public void findBySubmitterForbiddenTest() throws Exception {
        context.turnOffAuthorisationSystem();

        parentCommunity = CommunityBuilder.createCommunity(context)
                .withName("Parent Community")
                .build();

        Community child1 = CommunityBuilder.createSubCommunity(context, parentCommunity)
                .withName("Sub Community")
                .build();

        Collection col1 = CollectionBuilder.createCollection(context, child1)
                .withName("Collection 1")
                .build();

        EPerson submitter1 = EPersonBuilder.createEPerson(context)
                .withEmail("submitter1@example.com")
                .withPassword("qwerty01")
                .build();

        EPerson submitter2 = EPersonBuilder.createEPerson(context)
                .withEmail("submitter2@example.com")
                .withPassword("qwerty02")
                .build();

        context.setCurrentUser(submitter1);

        WorkspaceItem workspaceItem1 = WorkspaceItemBuilder.createWorkspaceItem(context, col1)
                                      .withTitle("Workspace Item 1")
                                      .withIssueDate("2019-10-17")
                                      .build();

        WorkspaceItem workspaceItem2 = WorkspaceItemBuilder.createWorkspaceItem(context, col1)
                                      .withTitle("Workspace Item 2")
                                      .withIssueDate("2018-02-13")
                                      .build();

        context.restoreAuthSystemState();
        String tokenSubmitter1 = getAuthToken(submitter1.getEmail(), "qwerty01");
        getClient(tokenSubmitter1).perform(get("/api/submission/workspaceitems/search/findBySubmitter")
                .param("uuid", submitter1.getID().toString()))
                .andExpect(status().isOk())
                .andExpect(jsonPath("$._embedded.workspaceitems", Matchers.containsInAnyOrder(
                            WorkspaceItemMatcher.matchItemWithTitleAndDateIssued(workspaceItem1, "Workspace Item 1",
                                    "2019-10-17"),
                            WorkspaceItemMatcher.matchItemWithTitleAndDateIssued(workspaceItem2, "Workspace Item 2",
                                    "2018-02-13"))));

        String tokenSubmitter2 = getAuthToken(submitter2.getEmail(), "qwerty02");
        getClient(tokenSubmitter2).perform(get("/api/submission/workspaceitems/search/findBySubmitter")
                .param("uuid", submitter1.getID().toString()))
                .andExpect(status().isForbidden());
    }

    @Test
    /**
     * Test the creation of workspaceitem POSTing to the resource collection endpoint. It should respect the collection
     * param if present or use a default if it is not used
     *
     * @throws Exception
     */
    public void createEmptyWorkspateItemTest() throws Exception {
        context.turnOffAuthorisationSystem();

        //** GIVEN **
        //1. A community-collection structure with one parent community with sub-community and two collections.
        parentCommunity = CommunityBuilder.createCommunity(context)
                                          .withName("Parent Community")
                                          .build();
        Community child1 = CommunityBuilder.createSubCommunity(context, parentCommunity)
                                           .withName("Sub Community")
                                           .build();
        Collection col1 = CollectionBuilder.createCollection(context, child1)
                                           .withName("Collection 1")
                                           .withRelationshipType("Publication")
                                           .withSubmitterGroup(eperson)
                                           .build();
        Collection col2 = CollectionBuilder.createCollection(context, child1)
                                           .withName("Collection 2")
                                           .withSubmitterGroup(eperson)
                                           .build();
        context.restoreAuthSystemState();

        AtomicReference<Integer> idRef1 = new AtomicReference<>();
        AtomicReference<Integer> idRef2 = new AtomicReference<>();
        AtomicReference<Integer> idRef3 = new AtomicReference<>();
        try {

        String authToken = getAuthToken(eperson.getEmail(), password);

        // create a workspaceitem explicitly in the col1
        getClient(authToken).perform(post("/api/submission/workspaceitems")
                    .param("owningCollection", col1.getID().toString())
                    .contentType(org.springframework.http.MediaType.APPLICATION_JSON))
                .andExpect(status().isCreated())
                .andExpect(jsonPath("$._embedded.collection.id", is(col1.getID().toString())))
                .andDo(result -> idRef1.set(read(result.getResponse().getContentAsString(), "$.id")));

        // create a workspaceitem explicitly in the col2
        getClient(authToken).perform(post("/api/submission/workspaceitems")
                    .param("owningCollection", col2.getID().toString())
                    .contentType(org.springframework.http.MediaType.APPLICATION_JSON))
                .andExpect(status().isCreated())
                .andExpect(jsonPath("$._embedded.collection.id", is(col2.getID().toString())))
                .andDo(result -> idRef2.set(read(result.getResponse().getContentAsString(), "$.id")));

        // create a workspaceitem without an explicit collection, this will go in the first valid collection for the
        // user: the col1
        getClient(authToken).perform(post("/api/submission/workspaceitems")
                .contentType(org.springframework.http.MediaType.APPLICATION_JSON))
                .andExpect(status().isCreated())
                .andExpect(jsonPath("$._embedded.collection.id", is(col1.getID().toString())))
                .andExpect(jsonPath("$", WorkspaceItemMatcher.matchFullEmbeds()))
                .andDo(result -> idRef3.set(read(result.getResponse().getContentAsString(), "$.id")));


        } finally {
            WorkspaceItemBuilder.deleteWorkspaceItem(idRef1.get());
            WorkspaceItemBuilder.deleteWorkspaceItem(idRef2.get());
            WorkspaceItemBuilder.deleteWorkspaceItem(idRef3.get());
        }
    }

    @Test
    /**
     * Test the creation of workspaceitems POSTing to the resource collection endpoint a bibtex file
     *
     * @throws Exception
     */
    public void createMultipleWorkspaceItemFromFileTest() throws Exception {
        context.turnOffAuthorisationSystem();

        //** GIVEN **
        //1. A community-collection structure with one parent community with sub-community and two collections.
        parentCommunity = CommunityBuilder.createCommunity(context)
                                          .withName("Parent Community")
                                          .build();
        Community child1 = CommunityBuilder.createSubCommunity(context, parentCommunity)
                                           .withName("Sub Community")
                                           .build();
        Collection col1 = CollectionBuilder.createCollection(context, child1)
                                           .withName("Collection 1")
                                           .withSubmitterGroup(eperson)
                                           .build();
        Collection col2 = CollectionBuilder.createCollection(context, child1)
                                           .withName("Collection 2")
                                           .withSubmitterGroup(eperson)
                                           .build();

        InputStream bibtex = getClass().getResourceAsStream("bibtex-test.bib");
        final MockMultipartFile bibtexFile = new MockMultipartFile("file", "bibtex-test.bib", "application/x-bibtex",
                bibtex);

        context.restoreAuthSystemState();

        String authToken = getAuthToken(eperson.getEmail(), password);
        // bulk create workspaceitems in the default collection (col1)
        getClient(authToken).perform(fileUpload("/api/submission/workspaceitems")
                    .file(bibtexFile))
                // bulk create should return 200, 201 (created) is better for single resource
                .andExpect(status().isOk())
                .andExpect(jsonPath("$._embedded.workspaceitems[0].sections.traditionalpageone['dc.title'][0].value",
                        is("My Article")))
                .andExpect(
                        jsonPath("$._embedded.workspaceitems[0]._embedded.collection.id", is(col1.getID().toString())))
                .andExpect(jsonPath("$._embedded.workspaceitems[1].sections.traditionalpageone['dc.title'][0].value",
                        is("My Article 2")))
                .andExpect(
                        jsonPath("$._embedded.workspaceitems[1]._embedded.collection.id", is(col1.getID().toString())))
                .andExpect(jsonPath("$._embedded.workspaceitems[2].sections.traditionalpageone['dc.title'][0].value",
                        is("My Article 3")))
                .andExpect(
                        jsonPath("$._embedded.workspaceitems[2]._embedded.collection.id", is(col1.getID().toString())))
                .andExpect(
                        jsonPath("$._embedded.workspaceitems[*]._embedded.upload").doesNotExist())
        ;

        // bulk create workspaceitems explicitly in the col2
        getClient(authToken).perform(fileUpload("/api/submission/workspaceitems")
                    .file(bibtexFile)
                    .param("collection", col2.getID().toString()))
                .andExpect(status().isOk())
                .andExpect(jsonPath("$._embedded.workspaceitems[0].sections.traditionalpageone['dc.title'][0].value",
                        is("My Article")))
                .andExpect(
                        jsonPath("$._embedded.workspaceitems[0]._embedded.collection.id", is(col2.getID().toString())))
                .andExpect(jsonPath("$._embedded.workspaceitems[1].sections.traditionalpageone['dc.title'][0].value",
                        is("My Article 2")))
                .andExpect(
                        jsonPath("$._embedded.workspaceitems[1]._embedded.collection.id", is(col2.getID().toString())))
                .andExpect(jsonPath("$._embedded.workspaceitems[2].sections.traditionalpageone['dc.title'][0].value",
                        is("My Article 3")))
                .andExpect(
                        jsonPath("$._embedded.workspaceitems[2]._embedded.collection.id", is(col2.getID().toString())))
                .andExpect(
                        jsonPath("$._embedded.workspaceitems[*]._embedded.upload").doesNotExist())
        ;

        bibtex.close();
    }

    @Test
    /**
     * Test the creation of a workspaceitem POSTing to the resource collection endpoint a PDF file. As a single item
     * will be created we expect to have the pdf file stored as a bitstream
     *
     * @throws Exception
     */
    public void createWorkspaceItemFromPDFFileTest() throws Exception {
        context.turnOffAuthorisationSystem();

        //** GIVEN **
        //1. A community-collection structure with one parent community with sub-community and two collections.
        parentCommunity = CommunityBuilder.createCommunity(context)
                                          .withName("Parent Community")
                                          .build();
        Community child1 = CommunityBuilder.createSubCommunity(context, parentCommunity)
                                           .withName("Sub Community")
                                           .build();
        Collection col1 = CollectionBuilder.createCollection(context, child1)
                .withName("Collection 1")
                .withSubmitterGroup(eperson)
                .build();

        String authToken = getAuthToken(eperson.getEmail(), password);

        InputStream pdf = getClass().getResourceAsStream("simple-article.pdf");
        MockMultipartFile pdfFile = new MockMultipartFile("file", "/local/path/myfile.pdf", "application/pdf", pdf);

        context.restoreAuthSystemState();

        // bulk create a workspaceitem
        getClient(authToken).perform(fileUpload("/api/submission/workspaceitems")
                    .file(pdfFile))
                // bulk create should return 200, 201 (created) is better for single resource
                .andExpect(status().isOk())
                // testing grobid extraction
                .andExpect(jsonPath(
                      "$._embedded.workspaceitems[0].sections.traditionalpageone['dc.title'][0].value",
                is("This is a simple test file")))
                .andExpect(jsonPath(
                      "$._embedded.workspaceitems[0].sections.traditionalpageone['dc.contributor.author'][0].value",
                is("Bollini, Andrea")))
                .andExpect(jsonPath(
                      "$._embedded.workspaceitems[0].sections.traditionalpageone['dc.date.issued'][0].value",
                is("2018")))
                .andExpect(jsonPath(
                      "$._embedded.workspaceitems[0].sections.traditionalpagetwo['dc.description.abstract'][0].value",
                is("This is the abstract of our PDF file")))
                // we can just check that the pdf is stored in the item
                .andExpect(
                        jsonPath("$._embedded.workspaceitems[0].sections.upload.files[0].metadata['dc.title'][0].value",
                                is("myfile.pdf")))
                .andExpect(jsonPath(
                        "$._embedded.workspaceitems[0].sections.upload.files[0].metadata['dc.source'][0].value",
                        is("/local/path/myfile.pdf")))
        ;

        pdf.close();
    }

    @Test
    /**
     * Test the exposition of validation error for missing required metadata both at the creation time than on existent
     * workspaceitems
     *
     * @throws Exception
     */
    public void validationErrorsRequiredMetadataTest() throws Exception {
        context.turnOffAuthorisationSystem();

        //** GIVEN **
        //1. A community-collection structure with one parent community with sub-community and two collections.
        parentCommunity = CommunityBuilder.createCommunity(context)
                                          .withName("Parent Community")
                                          .build();
        Community child1 = CommunityBuilder.createSubCommunity(context, parentCommunity)
                                           .withName("Sub Community")
                                           .build();
        Collection col1 = CollectionBuilder.createCollection(context, child1)
                .withName("Collection 1")
                .withRelationshipType("Publication")
                .withSubmitterGroup(eperson)
                .build();

        String authToken = getAuthToken(eperson.getEmail(), password);

        WorkspaceItem workspaceItem1 = WorkspaceItemBuilder.createWorkspaceItem(context, col1)
                .withTitle("Workspace Item 1")
                .withIssueDate("2017-10-17")
                .build();

        WorkspaceItem workspaceItem2 = WorkspaceItemBuilder.createWorkspaceItem(context, col1)
                .withTitle("Workspace Item 2")
                .build();

        //disable file upload mandatory
        configurationService.setProperty("webui.submit.upload.required", false);

        context.restoreAuthSystemState();

        AtomicReference<Integer> idRef = new AtomicReference<>();
        try {

        getClient(authToken).perform(get("/api/submission/workspaceitems/" + workspaceItem1.getID()))
                .andExpect(status().isOk())
                .andExpect(jsonPath("$.errors").doesNotExist())
        ;

        getClient(authToken).perform(get("/api/submission/workspaceitems/" + workspaceItem2.getID()))
                .andExpect(status().isOk())
                .andExpect(jsonPath("$.errors[?(@.message=='error.validation.required')]",
                        Matchers.contains(
                                hasJsonPath("$.paths", Matchers.contains(
                                        hasJsonPath("$", Matchers.is("/sections/traditionalpageone/dc.date.issued"))
                                )))))
        ;

        // create an empty workspaceitem explicitly in the col1, check validation on creation
        getClient(authToken).perform(post("/api/submission/workspaceitems")
                    .param("collection", col1.getID().toString())
                    .contentType(org.springframework.http.MediaType.APPLICATION_JSON))
                .andExpect(status().isCreated())
                // title and dateissued are required in the first panel
                // the json path with a @ selector always return an array
                .andExpect(jsonPath("$.errors[?(@.message=='error.validation.required')]",
                        Matchers.contains(
                                hasJsonPath("$.paths", Matchers.containsInAnyOrder(
                                        hasJsonPath("$", Matchers.is("/sections/traditionalpageone/dc.title")),
                                        hasJsonPath("$", Matchers.is("/sections/traditionalpageone/dc.date.issued"))
                                )))))
                .andDo(result -> idRef.set(read(result.getResponse().getContentAsString(), "$.id")));
        } finally {
            WorkspaceItemBuilder.deleteWorkspaceItem(idRef.get());
        }

    }

    @Test
    /**
     * Test the metadata lookup
     *
     * @throws Exception
     */
    public void lookupDOIMetadataTest() throws Exception {
        context.turnOffAuthorisationSystem();

        //** GIVEN **
        //1. A community-collection structure with one parent community with sub-community and two collections.
        parentCommunity = CommunityBuilder.createCommunity(context)
                                          .withName("Parent Community")
                                          .build();
        Community child1 = CommunityBuilder.createSubCommunity(context, parentCommunity)
                                           .withName("Sub Community")
                                           .build();
        Collection col1 = CollectionBuilder.createCollection(context, child1).withName("Collection 1").build();
        String authToken = getAuthToken(admin.getEmail(), password);

        WorkspaceItem witem = WorkspaceItemBuilder.createWorkspaceItem(context, col1)
                .build();

        // try to add the web of science identifier
        List<Operation> addId = new ArrayList<Operation>();
        // create a list of values to use in add operation
        List<Map<String, String>> values = new ArrayList<Map<String, String>>();
        Map<String, String> value = new HashMap<String, String>();
        value.put("value", "10.1021/ac0354342");
        values.add(value);
        addId.add(new AddOperation("/sections/traditionalpageone/dc.identifier.doi", values));

        String patchBody = getPatchContent(addId);

        getClient(authToken).perform(patch("/api/submission/workspaceitems/" + witem.getID())
                .content(patchBody)
                .contentType(MediaType.APPLICATION_JSON_PATCH_JSON))
                    .andExpect(status().isOk())
                    // testing lookup
                    .andExpect(jsonPath("$.sections.traditionalpageone['dc.identifier.doi'][0].value",
                        is("10.1021/ac0354342")))
                    .andExpect(jsonPath("$.sections.traditionalpageone['dc.title'][0].value",
                        is("Multistep microreactions with proteins using electrocapture technology.")))
                    .andExpect(jsonPath("$.sections.traditionalpageone['dc.type'][0].value",
                        is("Journal Article")))
                    .andExpect(jsonPath("$.sections.traditionalpageone['dc.date.issued'][0].value",
                        is("2004-05-01")))
                    .andExpect(jsonPath("$.sections.traditionalpageone['dc.contributor.author'][0].value",
                        is("Astorga-Wells, Juan")))
                    .andExpect(jsonPath("$.sections.traditionalpageone['dc.contributor.author'][1].value",
                        is("Bergman, Tomas")))
                    .andExpect(jsonPath("$.sections.traditionalpageone['dc.contributor.author'][2].value",
                        is(StringEscapeUtils.unescapeJava("J\\u00F6rnvall, Hans"))))
                    .andExpect(jsonPath("$.sections.traditionalpageone['dc.identifier.issn'][0].value",
                        is("0003-2700")))
                    .andExpect(jsonPath("$.sections.traditionalpagetwo['dc.description.abstract'][0].value",
                        is("A method to perform multistep reactions by means of electroimmobilization of a " +
                           "target molecule in a microflow stream is presented. A target protein is captured " +
                           "by the opposing effects between the hydrodynamic and electric forces, after which " +
                           "another medium is injected into the system. The second medium carries enzymes or " +
                           "other reagents, which are brought into contact with the target protein and react." +
                           " The immobilization is reversed by disconnecting the electric field, " +
                           "upon which products are collected at the outlet of the device for analysis. On-line " +
                           "reduction, alkylation, and trypsin digestion of proteins is demonstrated and was" +
                           " monitored by MALDI mass spectrometry.")))
            ;

            // verify that the patch changes have been persisted
            getClient(authToken).perform(get("/api/submission/workspaceitems/" + witem.getID()))
                .andExpect(status().isOk())
                // testing lookup
                .andExpect(jsonPath("$.sections.traditionalpageone['dc.identifier.doi'][0].value",
                    is("10.1021/ac0354342")))
                .andExpect(jsonPath("$.sections.traditionalpageone['dc.title'][0].value",
                    is("Multistep microreactions with proteins using electrocapture technology.")))
                .andExpect(jsonPath("$.sections.traditionalpageone['dc.type'][0].value",
                    is("Journal Article")))
                .andExpect(jsonPath("$.sections.traditionalpageone['dc.date.issued'][0].value",
                    is("2004-05-01")))
                .andExpect(jsonPath("$.sections.traditionalpageone['dc.contributor.author'][0].value",
                    is("Astorga-Wells, Juan")))
                .andExpect(jsonPath("$.sections.traditionalpageone['dc.contributor.author'][1].value",
                    is("Bergman, Tomas")))
                .andExpect(jsonPath("$.sections.traditionalpageone['dc.contributor.author'][2].value",
                    is(StringEscapeUtils.unescapeJava("J\\u00F6rnvall, Hans"))))
                .andExpect(jsonPath("$.sections.traditionalpageone['dc.identifier.issn'][0].value",
                    is("0003-2700")))
                .andExpect(jsonPath("$.sections.traditionalpagetwo['dc.description.abstract'][0].value",
                    is("A method to perform multistep reactions by means of electroimmobilization of a " +
                       "target molecule in a microflow stream is presented. A target protein is captured " +
                       "by the opposing effects between the hydrodynamic and electric forces, after which " +
                       "another medium is injected into the system. The second medium carries enzymes or " +
                       "other reagents, which are brought into contact with the target protein and react." +
                       " The immobilization is reversed by disconnecting the electric field, " +
                       "upon which products are collected at the outlet of the device for analysis. On-line " +
                       "reduction, alkylation, and trypsin digestion of proteins is demonstrated and was" +
                       " monitored by MALDI mass spectrometry.")))
            ;

    }

    @Test
    /**
     * Test the metadata lookup
     *
     * @throws Exception
     */
    public void lookupScopusMetadataTest() throws Exception {
        ConfigurationService configService = DSpaceServicesFactory.getInstance().getConfigurationService();
        String apikey = configService.getProperty("submission.lookup.scopus.apikey");
        context.turnOffAuthorisationSystem();

        //** GIVEN **
        //1. A community-collection structure with one parent community with sub-community and two collections.
        parentCommunity = CommunityBuilder.createCommunity(context)
                                          .withName("Parent Community")
                                          .build();
        Community child1 = CommunityBuilder.createSubCommunity(context, parentCommunity)
                                           .withName("Sub Community")
                                           .build();
        Collection col1 = CollectionBuilder.createCollection(context, child1).withName("Collection 1").build();
        String authToken = getAuthToken(admin.getEmail(), password);

        WorkspaceItem witem = WorkspaceItemBuilder.createWorkspaceItem(context, col1)
                .build();

        // try to add the web of science identifier
        List<Operation> addId = new ArrayList<Operation>();
        // create a list of values to use in add operation
        List<Map<String, String>> values = new ArrayList<Map<String, String>>();
        Map<String, String> value = new HashMap<String, String>();
        value.put("value", "10.1016/j.joi.2016.11.006");
        values.add(value);
        addId.add(new AddOperation("/sections/traditionalpageone/dc.identifier.doi", values));

        String patchBody = getPatchContent(addId);

        if (apikey == null || apikey.equals("")) {
            getClient(authToken).perform(patch("/api/submission/workspaceitems/" + witem.getID())
                .content(patchBody)
                .contentType(MediaType.APPLICATION_JSON_PATCH_JSON))
                    .andExpect(status().isOk())
                    // testing lookup
                    .andExpect(jsonPath("$.sections.traditionalpageone['dc.identifier.doi'][0].value",
                        is("10.1016/j.joi.2016.11.006")));

                // verify that the patch changes have been persisted
                getClient(authToken).perform(get("/api/submission/workspaceitems/" + witem.getID()))
                    .andExpect(status().isOk())
                    // testing lookup
                    .andExpect(jsonPath("$.sections.traditionalpageone['dc.identifier.doi'][0].value",
                        is("10.1016/j.joi.2016.11.006")));
        } else {
            getClient(authToken).perform(patch("/api/submission/workspaceitems/" + witem.getID())
                .content(patchBody)
                .contentType(MediaType.APPLICATION_JSON_PATCH_JSON))
                    .andExpect(status().isOk())
                    // testing lookup
                    .andExpect(jsonPath("$.sections.traditionalpageone['dc.identifier.doi'][0].value",
                        is("10.1016/j.joi.2016.11.006")))
                    .andExpect(jsonPath("$.sections.traditionalpageone['dc.title'][0].value",
                        is("Partial orders for zero-sum arrays with applications to network theory")))
                    .andExpect(jsonPath("$.sections.traditionalpageone['dc.date.issued'][0].value",
                        is("2017-02-01")))
                    .andExpect(jsonPath("$.sections.traditionalpageone['dc.contributor.author'][0].value",
                        is("Liu Y.")))
                    .andExpect(jsonPath("$.sections.traditionalpageone['dc.contributor.author'][1].value",
                        is("Rousseau R")))
                    .andExpect(jsonPath("$.sections.traditionalpageone['dc.contributor.author'][2].value",
                        is("Egghe L.")))
                    .andExpect(jsonPath("$.sections.traditionalpageone['dc.identifier.issn'][0].value",
                        is("17511577")))
                    .andExpect(jsonPath("$.sections.traditionalpagetwo['dc.description.abstract'][0].value",
                        is(StringEscapeUtils.unescapeJava("\\u00A9 2016 Elsevier Ltd In this contribution" +
                           " we study partial orders in the set" +
                           " of zero-sum arrays. Concretely, these partial orders relate to local and" +
                           " global hierarchy and dominance theories. The exact relation between hierarchy" +
                           " and dominance curves is explained. Based on this investigation we design a" +
                           " new approach for measuring dominance or stated otherwise, power structures," +
                           " in networks. A new type of Lorenz curve to measure dominance or power is proposed," +
                           " and used to illustrate intrinsic characteristics of networks. The new curves," +
                           " referred to as D-curves are partly concave and partly convex. As such they do" +
                           " not satisfy Dalton's transfer principle. Most importantly, this article" +
                           " introduces a framework to compare different power structures as a whole." +
                           " It is shown that D-curves have several properties making them suitable to" +
                           " measure dominance. If dominance and being a subordinate are reversed, the" +
                           " dominance structure in a network is also reversed."))));

            // verify that the patch changes have been persisted
            getClient(authToken).perform(get("/api/submission/workspaceitems/" + witem.getID()))
                .andExpect(status().isOk())
                // testing lookup
                .andExpect(jsonPath("$.sections.traditionalpageone['dc.identifier.doi'][0].value",
                        is("10.1016/j.joi.2016.11.006")))
                    .andExpect(jsonPath("$.sections.traditionalpageone['dc.title'][0].value",
                        is("Partial orders for zero-sum arrays with applications to network theory")))
                    .andExpect(jsonPath("$.sections.traditionalpageone['dc.date.issued'][0].value",
                        is("2017-02-01")))
                    .andExpect(jsonPath("$.sections.traditionalpageone['dc.contributor.author'][0].value",
                        is("Liu Y.")))
                    .andExpect(jsonPath("$.sections.traditionalpageone['dc.contributor.author'][1].value",
                        is("Rousseau R")))
                    .andExpect(jsonPath("$.sections.traditionalpageone['dc.contributor.author'][2].value",
                        is("Egghe L.")))
                    .andExpect(jsonPath("$.sections.traditionalpageone['dc.identifier.issn'][0].value",
                        is("17511577")))
                    .andExpect(jsonPath("$.sections.traditionalpagetwo['dc.description.abstract'][0].value",
                        is(StringEscapeUtils.unescapeJava("\\u00A9 2016 Elsevier Ltd In this contribution" +
                           " we study partial orders in the set" +
                           " of zero-sum arrays. Concretely, these partial orders relate to local and" +
                           " global hierarchy and dominance theories. The exact relation between hierarchy" +
                           " and dominance curves is explained. Based on this investigation we design a" +
                           " new approach for measuring dominance or stated otherwise, power structures," +
                           " in networks. A new type of Lorenz curve to measure dominance or power is proposed," +
                           " and used to illustrate intrinsic characteristics of networks. The new curves," +
                           " referred to as D-curves are partly concave and partly convex. As such they do" +
                           " not satisfy Dalton's transfer principle. Most importantly, this article" +
                           " introduces a framework to compare different power structures as a whole." +
                           " It is shown that D-curves have several properties making them suitable to" +
                           " measure dominance. If dominance and being a subordinate are reversed, the" +
                           " dominance structure in a network is also reversed."))));
        }
    }

    @Test
    /**
     * Test the metadata lookup
     *
     * @throws Exception
     */
    public void lookupWOSMetadataTest() throws Exception {
        ConfigurationService configService = DSpaceServicesFactory.getInstance().getConfigurationService();
        String wosUser = configService.getProperty("submission.lookup.webofknowledge.user");
        String wosPassword = configService.getProperty("submission.lookup.webofknowledge.password");
        context.turnOffAuthorisationSystem();

        //** GIVEN **
        //1. A community-collection structure with one parent community with sub-community and two collections.
        parentCommunity = CommunityBuilder.createCommunity(context)
                .withName("Parent Community")
                .build();
        Community child1 = CommunityBuilder.createSubCommunity(context, parentCommunity)
                .withName("Sub Community")
                .build();
        Collection col1 = CollectionBuilder.createCollection(context, child1).withName("Collection 1").build();
        String authToken = getAuthToken(admin.getEmail(), password);

        WorkspaceItem witem = WorkspaceItemBuilder.createWorkspaceItem(context, col1)
                .build();

        // try to add the web of science identifier
        List<Operation> addId = new ArrayList<Operation>();
        // create a list of values to use in add operation
        List<Map<String, String>> values = new ArrayList<Map<String, String>>();
        Map<String, String> value = new HashMap<String, String>();
        value.put("value", "WOS:000270372400005");
        values.add(value);
        addId.add(new AddOperation("/sections/traditionalpageone/dc.identifier.isi", values));

        String patchBody = getPatchContent(addId);

        if (wosUser == null || wosUser.equals("") || wosPassword == null ||  wosPassword.equals("")) {
            getClient(authToken).perform(patch("/api/submission/workspaceitems/" + witem.getID())
                .content(patchBody)
                .contentType(MediaType.APPLICATION_JSON_PATCH_JSON))
                    .andExpect(status().isOk())
                    // testing lookup
                    .andExpect(jsonPath("$.sections.traditionalpageone['dc.identifier.isi'][0].value",
                        is("WOS:000270372400005")));

                // verify that the patch changes have been persisted
                getClient(authToken).perform(get("/api/submission/workspaceitems/" + witem.getID()))
                    .andExpect(status().isOk())
                    // testing lookup
                    .andExpect(jsonPath("$.sections.traditionalpageone['dc.identifier.isi'][0].value",
                        is("WOS:000270372400005")));
        } else {
            getClient(authToken).perform(patch("/api/submission/workspaceitems/" + witem.getID())
                .content(patchBody)
                .contentType(MediaType.APPLICATION_JSON_PATCH_JSON))
                    .andExpect(status().isOk())
                    // testing lookup
                    .andExpect(jsonPath("$.sections.traditionalpageone['dc.identifier.isi'][0].value",
                        is("WOS:000270372400005")))
                    .andExpect(jsonPath("$.sections.traditionalpageone['dc.title'][0].value",
                        is("Individual Susceptibility to Cadmium Toxicity and Metallothionein Gene Polymorphisms:" +
                           " with References to Current Status of Occupational Cadmium Exposure")))
                    .andExpect(jsonPath("$.sections.traditionalpageone['dc.type'][0].value",
                        is("Article")))
                    .andExpect(jsonPath("$.sections.traditionalpageone['dc.date.issued'][0].value",
                        is("2009")))
                    .andExpect(jsonPath("$.sections.traditionalpageone['dc.contributor.author'][0].value",
                        is("Miura, N")))
                    .andExpect(jsonPath("$.sections.traditionalpageone['dc.identifier.issn'][0].value",
                        is("0019-8366")));

            // verify that the patch changes have been persisted
            getClient(authToken).perform(get("/api/submission/workspaceitems/" + witem.getID()))
                .andExpect(status().isOk())
                // testing lookup
                .andExpect(jsonPath("$.sections.traditionalpageone['dc.identifier.isi'][0].value",
                    is("WOS:000270372400005")))
                .andExpect(jsonPath("$.sections.traditionalpageone['dc.title'][0].value",
                    is("Individual Susceptibility to Cadmium Toxicity and Metallothionein Gene Polymorphisms:" +
                       " with References to Current Status of Occupational Cadmium Exposure")))
                .andExpect(jsonPath("$.sections.traditionalpageone['dc.type'][0].value",
                    is("Article")))
                .andExpect(jsonPath("$.sections.traditionalpageone['dc.date.issued'][0].value",
                    is("2009")))
                .andExpect(jsonPath("$.sections.traditionalpageone['dc.contributor.author'][0].value",
                    is("Miura, N")))
                .andExpect(jsonPath("$.sections.traditionalpageone['dc.identifier.issn'][0].value",
                    is("0019-8366")));
        }
    }

    @Test
    /**
     * Test the update of metadata
     *
     * @throws Exception
     */
    public void patchUpdateMetadataTest() throws Exception {
        context.turnOffAuthorisationSystem();

        //** GIVEN **
        //1. A community-collection structure with one parent community with sub-community and two collections.
        parentCommunity = CommunityBuilder.createCommunity(context)
                                          .withName("Parent Community")
                                          .build();
        Community child1 = CommunityBuilder.createSubCommunity(context, parentCommunity)
                                           .withName("Sub Community")
                                           .build();
        Collection col1 = CollectionBuilder.createCollection(context, child1).withName("Collection 1").build();
        String authToken = getAuthToken(eperson.getEmail(), password);

        WorkspaceItem witem = WorkspaceItemBuilder.createWorkspaceItem(context, col1)
                .withTitle("Workspace Item 1")
                .withIssueDate("2017-10-17")
                .withSubject("ExtraEntry")
                .build();

        //disable file upload mandatory
        configurationService.setProperty("webui.submit.upload.required", false);

        context.restoreAuthSystemState();

        // a simple patch to update an existent metadata
        List<Operation> updateTitle = new ArrayList<Operation>();
        Map<String, String> value = new HashMap<String, String>();
        value.put("value", "New Title");
        updateTitle.add(new ReplaceOperation("/sections/traditionalpageone/dc.title/0", value));

        String patchBody = getPatchContent(updateTitle);

        getClient(authToken).perform(patch("/api/submission/workspaceitems/" + witem.getID())
            .content(patchBody)
            .contentType(MediaType.APPLICATION_JSON_PATCH_JSON))
                        .andExpect(status().isOk())
                        .andExpect(jsonPath("$.errors").doesNotExist())
                        .andExpect(jsonPath("$",
                                // check the new title and untouched values
                                Matchers.is(WorkspaceItemMatcher.matchItemWithTitleAndDateIssuedAndSubject(witem,
                                        "New Title", "2017-10-17", "ExtraEntry"))));

        // verify that the patch changes have been persisted
        getClient(authToken).perform(get("/api/submission/workspaceitems/" + witem.getID()))
            .andExpect(status().isOk())
            .andExpect(jsonPath("$.errors").doesNotExist())
            .andExpect(jsonPath("$",
                    Matchers.is(WorkspaceItemMatcher.matchItemWithTitleAndDateIssuedAndSubject(witem,
                            "New Title", "2017-10-17", "ExtraEntry"))))
        ;
    }

    @Test
    public void patchUpdateMetadataForbiddenTest() throws Exception {
        context.turnOffAuthorisationSystem();

        EPerson eperson1 = EPersonBuilder.createEPerson(context)
                .withEmail("eperson1@mail.com")
                .withPassword("qwerty01")
                .build();

        EPerson eperson2 = EPersonBuilder.createEPerson(context)
                .withEmail("eperson2@mail.com")
                .withPassword("qwerty02")
                .build();

        parentCommunity = CommunityBuilder.createCommunity(context)
                .withName("Parent Community")
                .build();
        Community child1 = CommunityBuilder.createSubCommunity(context, parentCommunity)
                .withName("Sub Community")
                .build();
        Collection col1 = CollectionBuilder.createCollection(context, child1)
                .withName("Collection 1")
                .build();

        context.setCurrentUser(eperson1);
        WorkspaceItem witem = WorkspaceItemBuilder.createWorkspaceItem(context, col1)
                .withTitle("Workspace Item 1")
                .withIssueDate("2019-01-01")
                .withSubject("ExtraEntry")
                .build();

        context.restoreAuthSystemState();

        List<Operation> updateIssueDate = new ArrayList<Operation>();
        Map<String, String> value = new HashMap<String, String>();
        value.put("value", "2020-01-01");
        updateIssueDate.add(new ReplaceOperation("/sections/traditionalpageone/dc.date.issued/0", value));

        String patchBody = getPatchContent(updateIssueDate);
        String tokenEperson2 = getAuthToken(eperson2.getEmail(), "qwerty02");
        getClient(tokenEperson2).perform(patch("/api/submission/workspaceitems/" + witem.getID())
            .content(patchBody)
            .contentType(MediaType.APPLICATION_JSON_PATCH_JSON))
            .andExpect(status().isForbidden());

        String tokenEperson1 = getAuthToken(eperson1.getEmail(), "qwerty01");
        getClient(tokenEperson1).perform(get("/api/submission/workspaceitems/" + witem.getID()))
            .andExpect(status().isOk())
            .andExpect(jsonPath("$",
                    Matchers.is(WorkspaceItemMatcher.matchItemWithTitleAndDateIssuedAndSubject
                               (witem, "Workspace Item 1", "2019-01-01", "ExtraEntry"))));
    }

    public void patchReplaceMetadataOnItemStillInSubmissionTest() throws Exception {
        context.turnOffAuthorisationSystem();

        parentCommunity = CommunityBuilder.createCommunity(context)
                .withName("Parent Community")
                .build();
        Community child1 = CommunityBuilder.createSubCommunity(context, parentCommunity)
                .withName("Sub Community")
                .build();
        Collection col1 = CollectionBuilder.createCollection(context, child1)
                .withName("Collection 1")
                .build();

        context.setCurrentUser(eperson);
        WorkspaceItem witem = WorkspaceItemBuilder.createWorkspaceItem(context, col1)
                .withTitle("Workspace Item 1")
                .withIssueDate("2017-10-17")
                .withSubject("ExtraEntry")
                .build();

        context.restoreAuthSystemState();

        List<Operation> updateTitle = new ArrayList<Operation>();
        Map<String, String> value = new HashMap<String, String>();
        value.put("value", "New Title");
        updateTitle.add(new ReplaceOperation("/metadata/dc.title/0", value));

        String patchBody = getPatchContent(updateTitle);
        UUID idItem = witem.getItem().getID();

        // Verify submitter cannot modify metadata via item PATCH. They must use submission forms.
        String tokenEperson = getAuthToken(eperson.getEmail(), password);
        getClient(tokenEperson).perform(patch("/api/core/items/" + idItem)
            .content(patchBody)
            .contentType(MediaType.APPLICATION_JSON_PATCH_JSON))
            .andExpect(status().isForbidden());

        String tokenAdmin = getAuthToken(admin.getEmail(), password);
        getClient(tokenAdmin).perform(get("/api/core/items/" + idItem))
        .andExpect(status().isOk())
        .andExpect(jsonPath("$", Matchers.is(ItemMatcher.matchItemWithTitleAndDateIssued
                  (witem.getItem(), "Workspace Item 1", "2017-10-17"))));
    }

    @Test
    public void patchAddMetadataOnItemStillInSubmissionTest() throws Exception {
        context.turnOffAuthorisationSystem();

        parentCommunity = CommunityBuilder.createCommunity(context)
                .withName("Parent Community")
                .build();
        Community child1 = CommunityBuilder.createSubCommunity(context, parentCommunity)
                .withName("Sub Community")
                .build();
        Collection col1 = CollectionBuilder.createCollection(context, child1)
                .withName("Collection 1")
                .build();

        context.setCurrentUser(eperson);
        WorkspaceItem witem = WorkspaceItemBuilder.createWorkspaceItem(context, col1)
                .withTitle("Workspace")
                .withSubject("ExtraEntry")
                .build();

        context.restoreAuthSystemState();

        List<Operation> addIssueDate = new ArrayList<Operation>();
        Map<String, String> value = new HashMap<String, String>();
        value.put("value", "2017-10-17");
        addIssueDate.add(new ReplaceOperation("/metadata/dc.date.issued/0", value));

        String patchBody = getPatchContent(addIssueDate);
        UUID idItem = witem.getItem().getID();

        // Verify submitter cannot modify metadata via item PATCH. They must use submission forms.
        String tokenEperson = getAuthToken(eperson.getEmail(), password);
        getClient(tokenEperson).perform(patch("/api/core/items/" + idItem)
            .content(patchBody)
            .contentType(MediaType.APPLICATION_JSON_PATCH_JSON))
            .andExpect(status().isForbidden());

        String tokenAdmin = getAuthToken(admin.getEmail(), password);
        getClient(tokenAdmin).perform(get("/api/core/items/" + idItem))
        .andExpect(status().isOk())
        .andExpect(jsonPath("$", hasJsonPath("$.metadata", allOf(
              matchMetadata("dc.title", "Workspace")))))
        .andExpect(jsonPath("$.metadata.['dc.date.issued']").doesNotExist());
    }

    @Test
    public void patchUpdateMetadataUnAuthenticatedTest() throws Exception {
        context.turnOffAuthorisationSystem();

        EPerson eperson1 = EPersonBuilder.createEPerson(context)
                .withEmail("eperson1@mail.com")
                .withPassword("qwerty01")
                .build();

        parentCommunity = CommunityBuilder.createCommunity(context)
                .withName("Parent Community")
                .build();
        Community child1 = CommunityBuilder.createSubCommunity(context, parentCommunity)
                .withName("Sub Community")
                .build();
        Collection col1 = CollectionBuilder.createCollection(context, child1)
                .withName("Collection 1")
                .build();

        context.setCurrentUser(eperson1);
        WorkspaceItem witem = WorkspaceItemBuilder.createWorkspaceItem(context, col1)
                .withTitle("Workspace Item 1")
                .withIssueDate("2019-01-01")
                .withSubject("ExtraEntry")
                .build();

        context.restoreAuthSystemState();

        List<Operation> updateIssueDate = new ArrayList<Operation>();
        Map<String, String> value = new HashMap<String, String>();
        value.put("value", "2020-01-01");
        updateIssueDate.add(new ReplaceOperation("/sections/traditionalpageone/dc.date.issued/0", value));

        String patchBody = getPatchContent(updateIssueDate);
        getClient().perform(patch("/api/submission/workspaceitems/" + witem.getID())
            .content(patchBody)
            .contentType(MediaType.APPLICATION_JSON_PATCH_JSON))
            .andExpect(status().isUnauthorized());

        String tokenEperson1 = getAuthToken(eperson1.getEmail(), "qwerty01");
        getClient(tokenEperson1).perform(get("/api/submission/workspaceitems/" + witem.getID()))
            .andExpect(status().isOk())
            .andExpect(jsonPath("$",
                    Matchers.is(WorkspaceItemMatcher.matchItemWithTitleAndDateIssuedAndSubject
                               (witem, "Workspace Item 1", "2019-01-01", "ExtraEntry"))));
    }

    @Test
    public void patchRemoveMetadataOnItemStillInSubmissionTest() throws Exception {
        context.turnOffAuthorisationSystem();

        parentCommunity = CommunityBuilder.createCommunity(context)
                .withName("Parent Community")
                .build();
        Community child1 = CommunityBuilder.createSubCommunity(context, parentCommunity)
                .withName("Sub Community")
                .build();
        Collection col1 = CollectionBuilder.createCollection(context, child1)
                .withName("Collection 1")
                .build();

        context.setCurrentUser(eperson);
        WorkspaceItem witem = WorkspaceItemBuilder.createWorkspaceItem(context, col1)
                .withTitle("Workspace title")
                .withIssueDate("2017-10-17")
                .withSubject("ExtraEntry")
                .build();

        context.restoreAuthSystemState();

        List<Operation> removeTitle = new ArrayList<Operation>();
        removeTitle.add(new RemoveOperation("/metadata/dc.title/0"));

        String patchBody = getPatchContent(removeTitle);
        UUID idItem = witem.getItem().getID();

        // Verify submitter cannot modify metadata via item PATCH. They must use submission forms.
        String tokenEperson = getAuthToken(eperson.getEmail(), password);
        getClient(tokenEperson).perform(patch("/api/core/items/" + idItem)
            .content(patchBody)
            .contentType(MediaType.APPLICATION_JSON_PATCH_JSON))
            .andExpect(status().isForbidden());

        String tokenAdmin = getAuthToken(admin.getEmail(), password);
        getClient(tokenAdmin).perform(get("/api/core/items/" + idItem))
        .andExpect(status().isOk())
        .andExpect(jsonPath("$", hasJsonPath("$.metadata", allOf(
              matchMetadata("dc.title", "Workspace title"),
              matchMetadata("dc.date.issued", "2017-10-17")))));
    }

    @Test
    /**
     * Test delete of a metadata
     *
     * @throws Exception
     */
    public void patchDeleteMetadataTest() throws Exception {
        context.turnOffAuthorisationSystem();

        //** GIVEN **
        //1. A community-collection structure with one parent community with sub-community and two collections.
        parentCommunity = CommunityBuilder.createCommunity(context)
                                          .withName("Parent Community")
                                          .build();
        Community child1 = CommunityBuilder.createSubCommunity(context, parentCommunity)
                                           .withName("Sub Community")
                                           .build();
        Collection col1 = CollectionBuilder.createCollection(context, child1).withName("Collection 1").build();
        String authToken = getAuthToken(eperson.getEmail(), password);

        WorkspaceItem witem = WorkspaceItemBuilder.createWorkspaceItem(context, col1)
                .withTitle("Workspace Item 1")
                .withIssueDate("2017-10-17")
                .withSubject("ExtraEntry")
                .build();

        WorkspaceItem witemMultipleSubjects = WorkspaceItemBuilder.createWorkspaceItem(context, col1)
                .withTitle("Workspace Item 1")
                .withIssueDate("2017-10-17")
                .withSubject("Subject1")
                .withSubject("Subject2")
                .withSubject("Subject3")
                .withSubject("Subject4")
                .build();

        WorkspaceItem witemWithTitleDateAndSubjects = WorkspaceItemBuilder.createWorkspaceItem(context, col1)
                .withTitle("Workspace Item 1")
                .withIssueDate("2017-10-17")
                .withSubject("Subject1")
                .withSubject("Subject2")
                .withSubject("Subject3")
                .withSubject("Subject4")
                .build();

        context.restoreAuthSystemState();

        // try to remove the title
        List<Operation> removeTitle = new ArrayList<Operation>();
        removeTitle.add(new RemoveOperation("/sections/traditionalpageone/dc.title/0"));

        String patchBody = getPatchContent(removeTitle);
        getClient(authToken).perform(patch("/api/submission/workspaceitems/" + witem.getID())
                .content(patchBody)
                .contentType(MediaType.APPLICATION_JSON_PATCH_JSON))
                            .andExpect(status().isOk())
                            .andExpect(jsonPath("$.errors[?(@.message=='error.validation.required')]",
                                Matchers.contains(hasJsonPath("$.paths",
                                        Matchers.contains(
                                                hasJsonPath("$",
                                                        Matchers.is("/sections/traditionalpageone/dc.title")))))))
                            .andExpect(jsonPath("$",
                                    // check the new title and untouched values
                                    Matchers.is(WorkspaceItemMatcher.matchItemWithTitleAndDateIssuedAndSubject(witem,
                                            null, "2017-10-17", "ExtraEntry"))));

        // verify that the patch changes have been persisted
        getClient(authToken).perform(get("/api/submission/workspaceitems/" + witem.getID()))
            .andExpect(status().isOk())
            .andExpect(jsonPath("$.errors[?(@.message=='error.validation.required')]",
                    Matchers.contains(
                            hasJsonPath("$.paths", Matchers.contains(
                                    hasJsonPath("$", Matchers.is("/sections/traditionalpageone/dc.title"))
                            )))))
            .andExpect(jsonPath("$",
                    Matchers.is(WorkspaceItemMatcher.matchItemWithTitleAndDateIssuedAndSubject(witem,
                            null, "2017-10-17", "ExtraEntry"))))
        ;

        //disable file upload mandatory
        configurationService.setProperty("webui.submit.upload.required", false);

        // try to remove a metadata in a specific position
        List<Operation> removeMidSubject = new ArrayList<Operation>();
        removeMidSubject.add(new RemoveOperation("/sections/traditionalpagetwo/dc.subject/1"));

        patchBody = getPatchContent(removeMidSubject);
        getClient(authToken).perform(patch("/api/submission/workspaceitems/" + witemMultipleSubjects.getID())
                .content(patchBody)
                .contentType(MediaType.APPLICATION_JSON_PATCH_JSON))
                            .andExpect(status().isOk())
                            .andExpect(jsonPath("$.errors").doesNotExist())
                            .andExpect(jsonPath("$.sections.traditionalpagetwo['dc.subject'][0].value", is("Subject1")))
                            .andExpect(jsonPath("$.sections.traditionalpagetwo['dc.subject'][1].value", is("Subject3")))
                            .andExpect(jsonPath("$.sections.traditionalpagetwo['dc.subject'][2].value", is("Subject4")))
        ;

        // verify that the patch changes have been persisted
        getClient(authToken).perform(get("/api/submission/workspaceitems/" + witemMultipleSubjects.getID()))
            .andExpect(status().isOk())
            .andExpect(jsonPath("$.errors").doesNotExist())
            .andExpect(jsonPath("$.sections.traditionalpagetwo['dc.subject'][0].value", is("Subject1")))
            .andExpect(jsonPath("$.sections.traditionalpagetwo['dc.subject'][1].value", is("Subject3")))
            .andExpect(jsonPath("$.sections.traditionalpagetwo['dc.subject'][2].value", is("Subject4")))
        ;

        List<Operation> removeFirstSubject = new ArrayList<Operation>();
        removeFirstSubject.add(new RemoveOperation("/sections/traditionalpagetwo/dc.subject/0"));

        patchBody = getPatchContent(removeFirstSubject);
        getClient(authToken).perform(patch("/api/submission/workspaceitems/" + witemMultipleSubjects.getID())
                .content(patchBody)
                .contentType(MediaType.APPLICATION_JSON_PATCH_JSON))
                            .andExpect(status().isOk())
                            .andExpect(jsonPath("$.errors").doesNotExist())
                            .andExpect(jsonPath("$.sections.traditionalpagetwo['dc.subject'][0].value", is("Subject3")))
                            .andExpect(jsonPath("$.sections.traditionalpagetwo['dc.subject'][1].value", is("Subject4")))
        ;

        // verify that the patch changes have been persisted
        getClient(authToken).perform(get("/api/submission/workspaceitems/" + witemMultipleSubjects.getID()))
            .andExpect(status().isOk())
            .andExpect(jsonPath("$.errors").doesNotExist())
            .andExpect(jsonPath("$.sections.traditionalpagetwo['dc.subject'][0].value", is("Subject3")))
            .andExpect(jsonPath("$.sections.traditionalpagetwo['dc.subject'][1].value", is("Subject4")))
        ;

        List<Operation> removeLastSubject = new ArrayList<Operation>();
        removeLastSubject.add(new RemoveOperation("/sections/traditionalpagetwo/dc.subject/1"));

        patchBody = getPatchContent(removeLastSubject);
        getClient(authToken).perform(patch("/api/submission/workspaceitems/" + witemMultipleSubjects.getID())
                .content(patchBody)
                .contentType(MediaType.APPLICATION_JSON_PATCH_JSON))
                            .andExpect(status().isOk())
                            .andExpect(jsonPath("$.errors").doesNotExist())
                            .andExpect(jsonPath("$.sections.traditionalpagetwo['dc.subject'][0].value", is("Subject3")))
        ;

        // verify that the patch changes have been persisted
        getClient(authToken).perform(get("/api/submission/workspaceitems/" + witemMultipleSubjects.getID()))
            .andExpect(status().isOk())
            .andExpect(jsonPath("$.errors").doesNotExist())
            .andExpect(jsonPath("$.sections.traditionalpagetwo['dc.subject'][0].value", is("Subject3")))
        ;

        List<Operation> removeFinalSubject = new ArrayList<Operation>();
        removeFinalSubject.add(new RemoveOperation("/sections/traditionalpagetwo/dc.subject/0"));

        patchBody = getPatchContent(removeFinalSubject);
        getClient(authToken).perform(patch("/api/submission/workspaceitems/" + witemMultipleSubjects.getID())
                .content(patchBody)
                .contentType(MediaType.APPLICATION_JSON_PATCH_JSON))
                            .andExpect(status().isOk())
                            .andExpect(jsonPath("$.errors").doesNotExist())
                            .andExpect(jsonPath("$.sections.traditionalpagetwo['dc.subject']").doesNotExist())
        ;

        // verify that the patch changes have been persisted
        getClient(authToken).perform(get("/api/submission/workspaceitems/" + witemMultipleSubjects.getID()))
            .andExpect(status().isOk())
            .andExpect(jsonPath("$.errors").doesNotExist())
            .andExpect(jsonPath("$.sections.traditionalpagetwo['dc.subject']").doesNotExist())
        ;

        // remove all the subjects with a single operation
        List<Operation> removeSubjectsAllAtOnce = new ArrayList<Operation>();
        removeSubjectsAllAtOnce.add(new RemoveOperation("/sections/traditionalpagetwo/dc.subject"));

        patchBody = getPatchContent(removeSubjectsAllAtOnce);
        getClient(authToken).perform(patch("/api/submission/workspaceitems/" + witemWithTitleDateAndSubjects.getID())
                .content(patchBody)
                .contentType(MediaType.APPLICATION_JSON_PATCH_JSON))
                            .andExpect(status().isOk())
                            .andExpect(jsonPath("$.errors").doesNotExist())
                            .andExpect(jsonPath("$.sections.traditionalpagetwo['dc.subject']").doesNotExist())
        ;

        // verify that the patch changes have been persisted
        getClient(authToken).perform(get("/api/submission/workspaceitems/" + witemWithTitleDateAndSubjects.getID()))
            .andExpect(status().isOk())
            .andExpect(jsonPath("$.errors").doesNotExist())
            .andExpect(jsonPath("$.sections.traditionalpagetwo['dc.subject']").doesNotExist())
        ;
    }

    @Test
    public void patchDeleteMetadataForbiddenTest() throws Exception {
        context.turnOffAuthorisationSystem();

        EPerson eperson1 = EPersonBuilder.createEPerson(context)
                .withEmail("eperson1@mail.com")
                .withPassword("qwerty01")
                .build();

        EPerson eperson2 = EPersonBuilder.createEPerson(context)
                .withEmail("eperson2@mail.com")
                .withPassword("qwerty02")
                .build();

        parentCommunity = CommunityBuilder.createCommunity(context)
                .withName("Parent Community")
                .build();
        Community child1 = CommunityBuilder.createSubCommunity(context, parentCommunity)
                .withName("Sub Community")
                .build();
        Collection col1 = CollectionBuilder.createCollection(context, child1)
                .withName("Collection 1")
                .build();

        context.setCurrentUser(eperson1);
        WorkspaceItem witem = WorkspaceItemBuilder.createWorkspaceItem(context, col1)
                .withTitle("Workspace Item 1")
                .withIssueDate("2019-01-01")
                .withSubject("ExtraEntry")
                .build();

        context.restoreAuthSystemState();

        List<Operation> deleteIssueDate = new ArrayList<Operation>();
        deleteIssueDate.add(new RemoveOperation("/sections/traditionalpageone/dc.date.issued/0"));

        String patchBody = getPatchContent(deleteIssueDate);
        String tokenEperson2 = getAuthToken(eperson2.getEmail(), "qwerty02");
        getClient(tokenEperson2).perform(patch("/api/submission/workspaceitems/" + witem.getID())
            .content(patchBody)
            .contentType(MediaType.APPLICATION_JSON_PATCH_JSON))
            .andExpect(status().isForbidden());

        String tokenEperson1 = getAuthToken(eperson1.getEmail(), "qwerty01");
        getClient(tokenEperson1).perform(get("/api/submission/workspaceitems/" + witem.getID()))
            .andExpect(status().isOk())
            .andExpect(jsonPath("$",
                    Matchers.is(WorkspaceItemMatcher.matchItemWithTitleAndDateIssuedAndSubject
                               (witem, "Workspace Item 1", "2019-01-01", "ExtraEntry"))));
    }

    @Test
    public void patchDeleteMetadataUnAuthenticatedTest() throws Exception {
        context.turnOffAuthorisationSystem();

        EPerson eperson1 = EPersonBuilder.createEPerson(context)
                .withEmail("eperson1@mail.com")
                .withPassword("qwerty01")
                .build();

        parentCommunity = CommunityBuilder.createCommunity(context)
                .withName("Parent Community")
                .build();
        Community child1 = CommunityBuilder.createSubCommunity(context, parentCommunity)
                .withName("Sub Community")
                .build();
        Collection col1 = CollectionBuilder.createCollection(context, child1)
                .withName("Collection 1")
                .build();

        context.setCurrentUser(eperson1);
        WorkspaceItem witem = WorkspaceItemBuilder.createWorkspaceItem(context, col1)
                .withTitle("Workspace Item 1")
                .withIssueDate("2019-01-01")
                .withSubject("ExtraEntry")
                .build();

        context.restoreAuthSystemState();

        List<Operation> deleteIssueDate = new ArrayList<Operation>();
        deleteIssueDate.add(new RemoveOperation("/sections/traditionalpageone/dc.date.issued/0"));

        String patchBody = getPatchContent(deleteIssueDate);
        getClient().perform(patch("/api/submission/workspaceitems/" + witem.getID())
            .content(patchBody)
            .contentType(MediaType.APPLICATION_JSON_PATCH_JSON))
            .andExpect(status().isUnauthorized());

        String tokenEperson1 = getAuthToken(eperson1.getEmail(), "qwerty01");
        getClient(tokenEperson1).perform(get("/api/submission/workspaceitems/" + witem.getID()))
            .andExpect(status().isOk())
            .andExpect(jsonPath("$",
                    Matchers.is(WorkspaceItemMatcher.matchItemWithTitleAndDateIssuedAndSubject
                               (witem, "Workspace Item 1", "2019-01-01", "ExtraEntry"))));
    }

    @Test
    /**
     * Test delete of a section
     *
     * @throws Exception
     */
    public void patchDeleteSectionTest() throws Exception {
        context.turnOffAuthorisationSystem();

        //** GIVEN **
        //1. A community-collection structure with one parent community with sub-community and two collections.
        parentCommunity = CommunityBuilder.createCommunity(context)
                                          .withName("Parent Community")
                                          .build();
        Community child1 = CommunityBuilder.createSubCommunity(context, parentCommunity)
                                           .withName("Sub Community")
                                           .build();
        Collection col1 = CollectionBuilder.createCollection(context, child1).withName("Collection 1").build();
        String authToken = getAuthToken(admin.getEmail(), password);

        WorkspaceItem witem = WorkspaceItemBuilder.createWorkspaceItem(context, col1)
                .withTitle("Workspace Item 1")
                .withIssueDate("2017-10-17")
                .withSubject("Subject1")
                .withSubject("Subject2")
                .withSubject("Subject3")
                .withSubject("Subject4")
                .withAbstract("This is a sample abstract")
                .build();

        // remove entire section metadata
        List<Operation> removeSubjectsAllAtOnce = new ArrayList<Operation>();
        removeSubjectsAllAtOnce.add(new RemoveOperation("/sections/traditionalpagetwo"));

        String patchBody = getPatchContent(removeSubjectsAllAtOnce);
        getClient(authToken).perform(patch("/api/submission/workspaceitems/" + witem.getID())
                .content(patchBody)
                .contentType(MediaType.APPLICATION_JSON_PATCH_JSON))
                            .andExpect(status().isOk())
                            .andExpect(jsonPath("$.sections.traditionalpagetwo['dc.subject']").doesNotExist())
                            .andExpect(jsonPath("$.sections.traditionalpagetwo['dc.description.abstract']")
                                    .doesNotExist())
        ;

        // verify that the patch changes have been persisted
        getClient(authToken).perform(get("/api/submission/workspaceitems/" + witem.getID()))
            .andExpect(status().isOk())
            .andExpect(jsonPath("$.sections.traditionalpagetwo['dc.subject']").doesNotExist())
            .andExpect(jsonPath("$.sections.traditionalpagetwo['dc.description.abstract']").doesNotExist())
        ;
    }

    @Test
    /**
     * Test the addition of metadata
     *
     * @throws Exception
     */
    public void patchAddMetadataTest() throws Exception {
        context.turnOffAuthorisationSystem();

        //** GIVEN **
        //1. A community-collection structure with one parent community with sub-community and two collections.
        parentCommunity = CommunityBuilder.createCommunity(context)
                                          .withName("Parent Community")
                                          .build();
        Community child1 = CommunityBuilder.createSubCommunity(context, parentCommunity)
                                           .withName("Sub Community")
                                           .build();
        Collection col1 = CollectionBuilder.createCollection(context, child1).withName("Collection 1").build();
        String authToken = getAuthToken(eperson.getEmail(), password);

        WorkspaceItem witem = WorkspaceItemBuilder.createWorkspaceItem(context, col1)
                .withIssueDate("2017-10-17")
                .withSubject("ExtraEntry")
                .build();

        //disable file upload mandatory
        configurationService.setProperty("webui.submit.upload.required", false);

        context.restoreAuthSystemState();

        // try to add the title
        List<Operation> operations = new ArrayList<Operation>();
        // create a list of values to use in add operation
        List<Map<String, String>> titelValues = new ArrayList<Map<String, String>>();
        List<Map<String, String>> uriValues = new ArrayList<Map<String, String>>();
        Map<String, String> value = new HashMap<String, String>();
        Map<String, String> value2 = new HashMap<String, String>();
        value.put("value", "New Title");
        value2.put("value", "https://www.dspace.org");
        titelValues.add(value);
        uriValues.add(value2);
        operations.add(new AddOperation("/sections/traditionalpageone/dc.title", titelValues));
        operations.add(new AddOperation("/sections/traditionalpageone/dc.identifier.uri", uriValues));

        String patchBody = getPatchContent(operations);
        getClient(authToken).perform(patch("/api/submission/workspaceitems/" + witem.getID())
                .content(patchBody)
                .contentType(MediaType.APPLICATION_JSON_PATCH_JSON))
                            .andExpect(status().isOk())
                            .andExpect(jsonPath("$.errors").doesNotExist())
                            .andExpect(jsonPath("$",
                                    // check if the new title if back and the other values untouched
                                    Matchers.is(WorkspaceItemMatcher.matchItemWithTitleAndDateIssuedAndSubject(witem,
                                            "New Title", "2017-10-17", "ExtraEntry"))))
                            .andExpect(jsonPath("$", Matchers.allOf(
                                    hasJsonPath("$.sections.traditionalpageone['dc.identifier.uri'][0].value",
                                             is("https://www.dspace.org")))));

        // verify that the patch changes have been persisted
        getClient(authToken).perform(get("/api/submission/workspaceitems/" + witem.getID()))
            .andExpect(status().isOk())
            .andExpect(jsonPath("$.errors").doesNotExist())
            .andExpect(jsonPath("$",
                    Matchers.is(WorkspaceItemMatcher.matchItemWithTitleAndDateIssuedAndSubject(witem,
                            "New Title", "2017-10-17", "ExtraEntry"))))
            .andExpect(jsonPath("$", Matchers.allOf(
                    hasJsonPath("$.sections.traditionalpageone['dc.identifier.uri'][0].value",
                             is("https://www.dspace.org")))))
        ;
    }

    @Test
    public void patchAddMetadataUpdateExistValueTest() throws Exception {
        context.turnOffAuthorisationSystem();

        EPerson eperson1 = EPersonBuilder.createEPerson(context)
                .withEmail("eperson1@mail.com")
                .withPassword("qwerty01")
                .build();

        parentCommunity = CommunityBuilder.createCommunity(context)
                                          .withName("Parent Community")
                                          .build();
        Community child1 = CommunityBuilder.createSubCommunity(context, parentCommunity)
                                           .withName("Sub Community")
                                           .build();
        Collection col1 = CollectionBuilder.createCollection(context, child1).withName("Collection 1").build();

        context.setCurrentUser(eperson1);
        WorkspaceItem witem = WorkspaceItemBuilder.createWorkspaceItem(context, col1)
                .withTitle("Workspace Item 1")
                .withIssueDate("2017-10-17")
                .withSubject("ExtraEntry")
                .build();

        context.restoreAuthSystemState();

        List<Operation> addTitle = new ArrayList<Operation>();
        List<Map<String, String>> values = new ArrayList<Map<String, String>>();
        Map<String, String> value = new HashMap<String, String>();
        value.put("value", "New Title");
        values.add(value);
        addTitle.add(new AddOperation("/sections/traditionalpageone/dc.title", values));

        String patchBody = getPatchContent(addTitle);
        String authToken = getAuthToken(eperson1.getEmail(), "qwerty01");
        getClient(authToken).perform(patch("/api/submission/workspaceitems/" + witem.getID())
            .content(patchBody)
            .contentType(MediaType.APPLICATION_JSON_PATCH_JSON))
            .andExpect(status().isOk());

        getClient(authToken).perform(get("/api/submission/workspaceitems/" + witem.getID()))
            .andExpect(status().isOk())
            .andExpect(jsonPath("$",
                    Matchers.is(WorkspaceItemMatcher.matchItemWithTitleAndDateIssuedAndSubject(witem,
                            "New Title", "2017-10-17", "ExtraEntry"))))
        ;
    }

    @Test
    public void patchAddMetadataUnAuthenticatedTest() throws Exception {
        context.turnOffAuthorisationSystem();

        parentCommunity = CommunityBuilder.createCommunity(context)
                                          .withName("Parent Community")
                                          .build();
        Community child1 = CommunityBuilder.createSubCommunity(context, parentCommunity)
                                           .withName("Sub Community")
                                           .build();
        Collection col1 = CollectionBuilder.createCollection(context, child1).withName("Collection 1").build();

        WorkspaceItem witem = WorkspaceItemBuilder.createWorkspaceItem(context, col1)
                .withIssueDate("2020-01-13")
                .withSubject("ExtraEntry")
                .build();

        context.restoreAuthSystemState();

        List<Operation> addTitle = new ArrayList<Operation>();
        List<Map<String, String>> values = new ArrayList<Map<String, String>>();
        Map<String, String> value = new HashMap<String, String>();
        value.put("value", "New Title");
        values.add(value);
        addTitle.add(new AddOperation("/sections/traditionalpageone/dc.title", values));

        String patchBody = getPatchContent(addTitle);
        getClient().perform(patch("/api/submission/workspaceitems/" + witem.getID())
                   .content(patchBody)
                   .contentType(MediaType.APPLICATION_JSON_PATCH_JSON))
                   .andExpect(status().isUnauthorized());

        String authToken = getAuthToken(admin.getEmail(), password);
        getClient(authToken).perform(get("/api/submission/workspaceitems/" + witem.getID()))
            .andExpect(status().isOk())
            .andExpect(jsonPath("$",
                    Matchers.is(WorkspaceItemMatcher.matchItemWithTitleAndDateIssuedAndSubject
                               (witem, null, "2020-01-13", "ExtraEntry"))));
    }

    @Test
    public void patchAddMetadataForbiddenTest() throws Exception {
        context.turnOffAuthorisationSystem();

        EPerson eperson1 = EPersonBuilder.createEPerson(context)
                .withEmail("eperson1@mail.com")
                .withPassword("qwerty01")
                .build();

        EPerson eperson2 = EPersonBuilder.createEPerson(context)
                .withEmail("eperson2@mail.com")
                .withPassword("qwerty02")
                .build();

        parentCommunity = CommunityBuilder.createCommunity(context)
                .withName("Parent Community")
                .build();
        Community child1 = CommunityBuilder.createSubCommunity(context, parentCommunity)
                .withName("Sub Community")
                .build();
        Collection col1 = CollectionBuilder.createCollection(context, child1)
                .withName("Collection 1")
                .build();

        context.setCurrentUser(eperson1);
        WorkspaceItem witem = WorkspaceItemBuilder.createWorkspaceItem(context, col1)
                .withIssueDate("2019-11-25")
                .withSubject("ExtraEntry")
                .build();

        context.restoreAuthSystemState();

        List<Operation> addTitle = new ArrayList<Operation>();
        Map<String, String> value = new HashMap<String, String>();
        value.put("value", "New Title");
        addTitle.add(new AddOperation("/sections/traditionalpageone/dc.title", value));

        String patchBody = getPatchContent(addTitle);
        String tokenEperson2 = getAuthToken(eperson2.getEmail(), "qwerty02");
        getClient(tokenEperson2).perform(patch("/api/submission/workspaceitems/" + witem.getID())
            .content(patchBody)
            .contentType(MediaType.APPLICATION_JSON_PATCH_JSON))
            .andExpect(status().isForbidden());

        String tokenEperson1 = getAuthToken(eperson1.getEmail(), "qwerty01");
        getClient(tokenEperson1).perform(get("/api/submission/workspaceitems/" + witem.getID()))
            .andExpect(status().isOk())
            .andExpect(jsonPath("$",
                    Matchers.is(WorkspaceItemMatcher.matchItemWithTitleAndDateIssuedAndSubject
                               (witem, null, "2019-11-25", "ExtraEntry"))));
    }

    @Test
    /**
     * Test the addition of metadata
     *
     * @throws Exception
     */
    public void patchAddMultipleMetadataValuesTest() throws Exception {
        context.turnOffAuthorisationSystem();

        //** GIVEN **
        //1. A community-collection structure with one parent community with sub-community and two collections.
        parentCommunity = CommunityBuilder.createCommunity(context)
                                          .withName("Parent Community")
                                          .build();
        Community child1 = CommunityBuilder.createSubCommunity(context, parentCommunity)
                                           .withName("Sub Community")
                                           .build();
        Collection col1 = CollectionBuilder.createCollection(context, child1).withName("Collection 1").build();
        String authToken = getAuthToken(eperson.getEmail(), password);

        WorkspaceItem witem = WorkspaceItemBuilder.createWorkspaceItem(context, col1)
                .withTitle("Test WorkspaceItem")
                .withIssueDate("2017-10-17")
                .build();

        //disable file upload mandatory
        configurationService.setProperty("webui.submit.upload.required", false);

        context.restoreAuthSystemState();

        // try to add multiple subjects at once
        List<Operation> addSubjects = new ArrayList<Operation>();
        // create a list of values to use in add operation
        List<Map<String, String>> values = new ArrayList<Map<String, String>>();
        Map<String, String> value1 = new HashMap<String, String>();
        value1.put("value", "Subject1");
        Map<String, String> value2 = new HashMap<String, String>();
        value2.put("value", "Subject2");
        values.add(value1);
        values.add(value2);

        addSubjects.add(new AddOperation("/sections/traditionalpagetwo/dc.subject", values));

        String patchBody = getPatchContent(addSubjects);
        getClient(authToken).perform(patch("/api/submission/workspaceitems/" + witem.getID())
                .content(patchBody)
                .contentType(MediaType.APPLICATION_JSON_PATCH_JSON))
                            .andExpect(status().isOk())
                            .andExpect(jsonPath("$.errors").doesNotExist())
                            .andExpect(jsonPath("$.sections.traditionalpagetwo['dc.subject'][0].value",
                                    is("Subject1")))
                            .andExpect(jsonPath("$.sections.traditionalpagetwo['dc.subject'][1].value",
                                    is("Subject2")))
        ;

        // verify that the patch changes have been persisted
        getClient(authToken).perform(get("/api/submission/workspaceitems/" + witem.getID()))
            .andExpect(status().isOk())
            .andExpect(jsonPath("$.errors").doesNotExist())
            .andExpect(jsonPath("$.sections.traditionalpagetwo['dc.subject'][0].value", is("Subject1")))
            .andExpect(jsonPath("$.sections.traditionalpagetwo['dc.subject'][1].value", is("Subject2")))
        ;

        // add a subject in the first position
        List<Operation> addFirstSubject = new ArrayList<Operation>();
        Map<String, String> firstSubject = new HashMap<String, String>();
        firstSubject.put("value", "First Subject");

        addFirstSubject.add(new AddOperation("/sections/traditionalpagetwo/dc.subject/0", firstSubject));

        patchBody = getPatchContent(addFirstSubject);
        getClient(authToken).perform(patch("/api/submission/workspaceitems/" + witem.getID())
                .content(patchBody)
                .contentType(MediaType.APPLICATION_JSON_PATCH_JSON))
                            .andExpect(status().isOk())
                            .andExpect(jsonPath("$.errors").doesNotExist())
                            .andExpect(jsonPath("$.sections.traditionalpagetwo['dc.subject'][0].value",
                                    is("First Subject")))
                            .andExpect(jsonPath("$.sections.traditionalpagetwo['dc.subject'][1].value",
                                    is("Subject1")))
                            .andExpect(jsonPath("$.sections.traditionalpagetwo['dc.subject'][2].value",
                                    is("Subject2")))
        ;

        // verify that the patch changes have been persisted
        getClient(authToken).perform(get("/api/submission/workspaceitems/" + witem.getID()))
            .andExpect(status().isOk())
            .andExpect(jsonPath("$.errors").doesNotExist())
            .andExpect(jsonPath("$.sections.traditionalpagetwo['dc.subject'][0].value", is("First Subject")))
            .andExpect(jsonPath("$.sections.traditionalpagetwo['dc.subject'][1].value", is("Subject1")))
            .andExpect(jsonPath("$.sections.traditionalpagetwo['dc.subject'][2].value", is("Subject2")))
        ;

        // add a subject in a central position
        List<Operation> addMidSubject = new ArrayList<Operation>();
        Map<String, String> midSubject = new HashMap<String, String>();
        midSubject.put("value", "Mid Subject");

        addMidSubject.add(new AddOperation("/sections/traditionalpagetwo/dc.subject/2", midSubject));

        patchBody = getPatchContent(addMidSubject);
        getClient(authToken).perform(patch("/api/submission/workspaceitems/" + witem.getID())
                .content(patchBody)
                .contentType(MediaType.APPLICATION_JSON_PATCH_JSON))
                            .andExpect(status().isOk())
                            .andExpect(jsonPath("$.errors").doesNotExist())
                            .andExpect(jsonPath("$.sections.traditionalpagetwo['dc.subject'][0].value",
                                    is("First Subject")))
                            .andExpect(jsonPath("$.sections.traditionalpagetwo['dc.subject'][1].value",
                                    is("Subject1")))
                            .andExpect(jsonPath("$.sections.traditionalpagetwo['dc.subject'][2].value",
                                    is("Mid Subject")))
                            .andExpect(jsonPath("$.sections.traditionalpagetwo['dc.subject'][3].value",
                                    is("Subject2")))
        ;

        // verify that the patch changes have been persisted
        getClient(authToken).perform(get("/api/submission/workspaceitems/" + witem.getID()))
            .andExpect(status().isOk())
            .andExpect(jsonPath("$.errors").doesNotExist())
            .andExpect(jsonPath("$.sections.traditionalpagetwo['dc.subject'][0].value", is("First Subject")))
            .andExpect(jsonPath("$.sections.traditionalpagetwo['dc.subject'][1].value", is("Subject1")))
            .andExpect(jsonPath("$.sections.traditionalpagetwo['dc.subject'][2].value", is("Mid Subject")))
            .andExpect(jsonPath("$.sections.traditionalpagetwo['dc.subject'][3].value", is("Subject2")))
        ;

        // append a last subject without specifying the index
        List<Operation> addLastSubject = new ArrayList<Operation>();
        Map<String, String> lastSubject = new HashMap<String, String>();
        lastSubject.put("value", "Last Subject");

        addLastSubject.add(new AddOperation("/sections/traditionalpagetwo/dc.subject/4", lastSubject));

        patchBody = getPatchContent(addLastSubject);
        getClient(authToken).perform(patch("/api/submission/workspaceitems/" + witem.getID())
                .content(patchBody)
                .contentType(MediaType.APPLICATION_JSON_PATCH_JSON))
                            .andExpect(status().isOk())
                            .andExpect(jsonPath("$.errors").doesNotExist())
                            .andExpect(jsonPath("$.sections.traditionalpagetwo['dc.subject'][0].value",
                                    is("First Subject")))
                            .andExpect(jsonPath("$.sections.traditionalpagetwo['dc.subject'][1].value",
                                    is("Subject1")))
                            .andExpect(jsonPath("$.sections.traditionalpagetwo['dc.subject'][2].value",
                                    is("Mid Subject")))
                            .andExpect(jsonPath("$.sections.traditionalpagetwo['dc.subject'][3].value",
                                    is("Subject2")))
                            .andExpect(jsonPath("$.sections.traditionalpagetwo['dc.subject'][4].value",
                                    is("Last Subject")))
        ;

        // verify that the patch changes have been persisted
        getClient(authToken).perform(get("/api/submission/workspaceitems/" + witem.getID()))
            .andExpect(status().isOk())
            .andExpect(jsonPath("$.errors").doesNotExist())
            .andExpect(jsonPath("$.sections.traditionalpagetwo['dc.subject'][0].value", is("First Subject")))
            .andExpect(jsonPath("$.sections.traditionalpagetwo['dc.subject'][1].value", is("Subject1")))
            .andExpect(jsonPath("$.sections.traditionalpagetwo['dc.subject'][2].value", is("Mid Subject")))
            .andExpect(jsonPath("$.sections.traditionalpagetwo['dc.subject'][3].value", is("Subject2")))
            .andExpect(jsonPath("$.sections.traditionalpagetwo['dc.subject'][4].value", is("Last Subject")))
        ;

        // append a last subject without specifying the index
        List<Operation> addFinalSubject = new ArrayList<Operation>();
        Map<String, String> finalSubject = new HashMap<String, String>();
        finalSubject.put("value", "Final Subject");

        addFinalSubject.add(new AddOperation("/sections/traditionalpagetwo/dc.subject/-", finalSubject));

        patchBody = getPatchContent(addFinalSubject);
        getClient(authToken).perform(patch("/api/submission/workspaceitems/" + witem.getID())
                .content(patchBody)
                .contentType(MediaType.APPLICATION_JSON_PATCH_JSON))
                            .andExpect(status().isOk())
                            .andExpect(jsonPath("$.errors").doesNotExist())
                            .andExpect(jsonPath("$.sections.traditionalpagetwo['dc.subject'][0].value",
                                    is("First Subject")))
                            .andExpect(jsonPath("$.sections.traditionalpagetwo['dc.subject'][1].value",
                                    is("Subject1")))
                            .andExpect(jsonPath("$.sections.traditionalpagetwo['dc.subject'][2].value",
                                    is("Mid Subject")))
                            .andExpect(jsonPath("$.sections.traditionalpagetwo['dc.subject'][3].value",
                                    is("Subject2")))
                            .andExpect(jsonPath("$.sections.traditionalpagetwo['dc.subject'][4].value",
                                    is("Last Subject")))
                            .andExpect(jsonPath("$.sections.traditionalpagetwo['dc.subject'][5].value",
                                    is("Final Subject")))
        ;

        // verify that the patch changes have been persisted
        getClient(authToken).perform(get("/api/submission/workspaceitems/" + witem.getID()))
            .andExpect(status().isOk())
            .andExpect(jsonPath("$.errors").doesNotExist())
            .andExpect(jsonPath("$.sections.traditionalpagetwo['dc.subject'][0].value", is("First Subject")))
            .andExpect(jsonPath("$.sections.traditionalpagetwo['dc.subject'][1].value", is("Subject1")))
            .andExpect(jsonPath("$.sections.traditionalpagetwo['dc.subject'][2].value", is("Mid Subject")))
            .andExpect(jsonPath("$.sections.traditionalpagetwo['dc.subject'][3].value", is("Subject2")))
            .andExpect(jsonPath("$.sections.traditionalpagetwo['dc.subject'][4].value", is("Last Subject")))
            .andExpect(jsonPath("$.sections.traditionalpagetwo['dc.subject'][5].value", is("Final Subject")))
        ;
    }

    @Test
    /**
     * Test the acceptance of the deposit license
     *
     * @throws Exception
     */
    public void patchAcceptLicenseTest() throws Exception {
        context.turnOffAuthorisationSystem();

        //** GIVEN **
        //1. A community-collection structure with one parent community with sub-community and two collections.
        parentCommunity = CommunityBuilder.createCommunity(context)
                                          .withName("Parent Community")
                                          .build();
        Community child1 = CommunityBuilder.createSubCommunity(context, parentCommunity)
                                           .withName("Sub Community")
                                           .build();
        Collection col1 = CollectionBuilder.createCollection(context, child1).withName("Collection 1").build();
        String authToken = getAuthToken(eperson.getEmail(), password);

        WorkspaceItem witem = WorkspaceItemBuilder.createWorkspaceItem(context, col1)
                .withTitle("Test WorkspaceItem")
                .withIssueDate("2017-10-17")
                .build();

        WorkspaceItem witem2 = WorkspaceItemBuilder.createWorkspaceItem(context, col1)
                .withTitle("Test WorkspaceItem 2")
                .withIssueDate("2017-10-17")
                .build();

        WorkspaceItem witem3 = WorkspaceItemBuilder.createWorkspaceItem(context, col1)
                .withTitle("Test WorkspaceItem 3")
                .withIssueDate("2017-10-17")
                .build();

        WorkspaceItem witem4 = WorkspaceItemBuilder.createWorkspaceItem(context, col1)
                .withTitle("Test WorkspaceItem 4")
                .withIssueDate("2017-10-17")
                .build();

        context.restoreAuthSystemState();

        // check that our workspaceitems come without a license (all are build in the same way, just check the first)
        getClient(authToken).perform(get("/api/submission/workspaceitems/" + witem.getID()))
            .andExpect(status().isOk())
            .andExpect(jsonPath("$.sections.license.granted",
                    is(false)))
            .andExpect(jsonPath("$.sections.license.acceptanceDate").isEmpty())
            .andExpect(jsonPath("$.sections.license.url").isEmpty())
        ;

        //disable file upload mandatory
        configurationService.setProperty("webui.submit.upload.required", false);

        // try to grant the license with an add operation
        List<Operation> addGrant = new ArrayList<Operation>();
        addGrant.add(new AddOperation("/sections/license/granted", true));

        String patchBody = getPatchContent(addGrant);
        getClient(authToken).perform(patch("/api/submission/workspaceitems/" + witem.getID())
                .content(patchBody)
                .contentType(MediaType.APPLICATION_JSON_PATCH_JSON))
                            .andExpect(status().isOk())
                            .andExpect(jsonPath("$.errors").doesNotExist())
                            .andExpect(jsonPath("$.sections.license.granted",
                                    is(true)))
                            .andExpect(jsonPath("$.sections.license.acceptanceDate").isNotEmpty())
                            .andExpect(jsonPath("$.sections.license.url").isNotEmpty())
        ;

        // verify that the patch changes have been persisted
        getClient(authToken).perform(get("/api/submission/workspaceitems/" + witem.getID()))
            .andExpect(status().isOk())
            .andExpect(jsonPath("$.errors").doesNotExist())
            .andExpect(jsonPath("$.sections.license.granted",
                    is(true)))
            .andExpect(jsonPath("$.sections.license.acceptanceDate").isNotEmpty())
            .andExpect(jsonPath("$.sections.license.url").isNotEmpty())
        ;

        // try to grant the license with an add operation supplying a string instead than a boolean
        List<Operation> addGrantString = new ArrayList<Operation>();
        addGrantString.add(new AddOperation("/sections/license/granted", "true"));

        patchBody = getPatchContent(addGrantString);
        getClient(authToken).perform(patch("/api/submission/workspaceitems/" + witem2.getID())
                .content(patchBody)
                .contentType(MediaType.APPLICATION_JSON_PATCH_JSON))
                            .andExpect(status().isOk())
                            .andExpect(jsonPath("$.errors").doesNotExist())
                            .andExpect(jsonPath("$.sections.license.granted",
                                    is(true)))
                            .andExpect(jsonPath("$.sections.license.acceptanceDate").isNotEmpty())
                            .andExpect(jsonPath("$.sections.license.url").isNotEmpty())
        ;

        // verify that the patch changes have been persisted
        getClient(authToken).perform(get("/api/submission/workspaceitems/" + witem2.getID()))
            .andExpect(status().isOk())
            .andExpect(jsonPath("$.errors").doesNotExist())
            .andExpect(jsonPath("$.sections.license.granted",
                    is(true)))
            .andExpect(jsonPath("$.sections.license.acceptanceDate").isNotEmpty())
            .andExpect(jsonPath("$.sections.license.url").isNotEmpty())
        ;

        // try to grant the license with a replace operation
        List<Operation> replaceGrant = new ArrayList<Operation>();
        replaceGrant.add(new ReplaceOperation("/sections/license/granted", true));

        patchBody = getPatchContent(replaceGrant);
        getClient(authToken).perform(patch("/api/submission/workspaceitems/" + witem3.getID())
                .content(patchBody)
                .contentType(MediaType.APPLICATION_JSON_PATCH_JSON))
                            .andExpect(status().isOk())
                            .andExpect(jsonPath("$.errors").doesNotExist())
                            .andExpect(jsonPath("$.sections.license.granted",
                                    is(true)))
                            .andExpect(jsonPath("$.sections.license.acceptanceDate").isNotEmpty())
                            .andExpect(jsonPath("$.sections.license.url").isNotEmpty())
        ;

        // verify that the patch changes have been persisted
        getClient(authToken).perform(get("/api/submission/workspaceitems/" + witem3.getID()))
            .andExpect(status().isOk())
            .andExpect(jsonPath("$.errors").doesNotExist())
            .andExpect(jsonPath("$.sections.license.granted",
                    is(true)))
            .andExpect(jsonPath("$.sections.license.acceptanceDate").isNotEmpty())
            .andExpect(jsonPath("$.sections.license.url").isNotEmpty())
        ;

        // try to grant the license with a replace operation supplying a string
        List<Operation> replaceGrantString = new ArrayList<Operation>();
        replaceGrant.add(new ReplaceOperation("/sections/license/granted", "true"));

        patchBody = getPatchContent(replaceGrant);
        getClient(authToken).perform(patch("/api/submission/workspaceitems/" + witem4.getID())
                .content(patchBody)
                .contentType(MediaType.APPLICATION_JSON_PATCH_JSON))
                            .andExpect(status().isOk())
                            .andExpect(jsonPath("$.errors").doesNotExist())
                            .andExpect(jsonPath("$.sections.license.granted",
                                    is(true)))
                            .andExpect(jsonPath("$.sections.license.acceptanceDate").isNotEmpty())
                            .andExpect(jsonPath("$.sections.license.url").isNotEmpty())
        ;

        // verify that the patch changes have been persisted
        getClient(authToken).perform(get("/api/submission/workspaceitems/" + witem4.getID()))
            .andExpect(status().isOk())
            .andExpect(jsonPath("$.errors").doesNotExist())
            .andExpect(jsonPath("$.sections.license.granted",
                    is(true)))
            .andExpect(jsonPath("$.sections.license.acceptanceDate").isNotEmpty())
            .andExpect(jsonPath("$.sections.license.url").isNotEmpty())
        ;
    }

    @Test
    /**
     * Test the reject of the deposit license
     *
     * @throws Exception
     */
    public void patchRejectLicenseTest() throws Exception {
        context.turnOffAuthorisationSystem();

        //** GIVEN **
        //1. A community-collection structure with one parent community with sub-community and two collections.
        parentCommunity = CommunityBuilder.createCommunity(context)
                                          .withName("Parent Community")
                                          .build();
        Community child1 = CommunityBuilder.createSubCommunity(context, parentCommunity)
                                           .withName("Sub Community")
                                           .build();
        Collection col1 = CollectionBuilder.createCollection(context, child1).withName("Collection 1").build();
        String authToken = getAuthToken(eperson.getEmail(), password);

        WorkspaceItem witem = WorkspaceItemBuilder.createWorkspaceItem(context, col1)
                .withTitle("Test WorkspaceItem")
                .withIssueDate("2017-10-17")
                .grantLicense()
                .build();

        WorkspaceItem witem2 = WorkspaceItemBuilder.createWorkspaceItem(context, col1)
                .withTitle("Test WorkspaceItem 2")
                .withIssueDate("2017-10-17")
                .grantLicense()
                .build();

        WorkspaceItem witem3 = WorkspaceItemBuilder.createWorkspaceItem(context, col1)
                .withTitle("Test WorkspaceItem 3")
                .withIssueDate("2017-10-17")
                .grantLicense()
                .build();

        WorkspaceItem witem4 = WorkspaceItemBuilder.createWorkspaceItem(context, col1)
                .withTitle("Test WorkspaceItem 4")
                .withIssueDate("2017-10-17")
                .grantLicense()
                .build();

        //disable file upload mandatory
        configurationService.setProperty("webui.submit.upload.required", false);

        context.restoreAuthSystemState();

        // check that our workspaceitems come with a license (all are build in the same way, just check the first)
        getClient(authToken).perform(get("/api/submission/workspaceitems/" + witem.getID()))
            .andExpect(status().isOk())
            .andExpect(jsonPath("$.sections.license.granted",
                    is(true)))
            .andExpect(jsonPath("$.sections.license.acceptanceDate").isNotEmpty())
            .andExpect(jsonPath("$.sections.license.url").isNotEmpty())
        ;

        // try to reject the license with an add operation
        List<Operation> addGrant = new ArrayList<Operation>();
        addGrant.add(new AddOperation("/sections/license/granted", false));

        String patchBody = getPatchContent(addGrant);
        getClient(authToken).perform(patch("/api/submission/workspaceitems/" + witem.getID())
                .content(patchBody)
                .contentType(MediaType.APPLICATION_JSON_PATCH_JSON))
                            .andExpect(status().isOk())
                            .andExpect(jsonPath("$.errors").doesNotExist())
                            .andExpect(jsonPath("$.sections.license.granted",
                                    is(false)))
                            .andExpect(jsonPath("$.sections.license.acceptanceDate").isEmpty())
                            .andExpect(jsonPath("$.sections.license.url").isEmpty())
        ;

        // verify that the patch changes have been persisted
        getClient(authToken).perform(get("/api/submission/workspaceitems/" + witem.getID()))
            .andExpect(status().isOk())
            .andExpect(jsonPath("$.errors").doesNotExist())
            .andExpect(jsonPath("$.sections.license.granted",
                    is(false)))
            .andExpect(jsonPath("$.sections.license.acceptanceDate").isEmpty())
            .andExpect(jsonPath("$.sections.license.url").isEmpty())
        ;

        // try to reject the license with an add operation supplying a string instead than a boolean
        List<Operation> addGrantString = new ArrayList<Operation>();
        addGrantString.add(new AddOperation("/sections/license/granted", "false"));

        patchBody = getPatchContent(addGrantString);
        getClient(authToken).perform(patch("/api/submission/workspaceitems/" + witem2.getID())
                .content(patchBody)
                .contentType(MediaType.APPLICATION_JSON_PATCH_JSON))
                            .andExpect(status().isOk())
                            .andExpect(jsonPath("$.errors").doesNotExist())
                            .andExpect(jsonPath("$.sections.license.granted",
                                    is(false)))
                            .andExpect(jsonPath("$.sections.license.acceptanceDate").isEmpty())
                            .andExpect(jsonPath("$.sections.license.url").isEmpty())
        ;

        // verify that the patch changes have been persisted
        getClient(authToken).perform(get("/api/submission/workspaceitems/" + witem2.getID()))
            .andExpect(status().isOk())
            .andExpect(jsonPath("$.errors").doesNotExist())
            .andExpect(jsonPath("$.sections.license.granted",
                    is(false)))
            .andExpect(jsonPath("$.sections.license.acceptanceDate").isEmpty())
            .andExpect(jsonPath("$.sections.license.url").isEmpty())
        ;

        // try to reject the license with a replace operation
        List<Operation> replaceGrant = new ArrayList<Operation>();
        replaceGrant.add(new ReplaceOperation("/sections/license/granted", false));

        patchBody = getPatchContent(replaceGrant);
        getClient(authToken).perform(patch("/api/submission/workspaceitems/" + witem3.getID())
                .content(patchBody)
                .contentType(MediaType.APPLICATION_JSON_PATCH_JSON))
                            .andExpect(status().isOk())
                            .andExpect(jsonPath("$.errors").doesNotExist())
                            .andExpect(jsonPath("$.sections.license.granted",
                                    is(false)))
                            .andExpect(jsonPath("$.sections.license.acceptanceDate").isEmpty())
                            .andExpect(jsonPath("$.sections.license.url").isEmpty())
        ;

        // verify that the patch changes have been persisted
        getClient(authToken).perform(get("/api/submission/workspaceitems/" + witem3.getID()))
            .andExpect(status().isOk())
            .andExpect(jsonPath("$.errors").doesNotExist())
            .andExpect(jsonPath("$.sections.license.granted",
                    is(false)))
            .andExpect(jsonPath("$.sections.license.acceptanceDate").isEmpty())
            .andExpect(jsonPath("$.sections.license.url").isEmpty())
        ;

        // try to reject the license with a replace operation supplying a string
        List<Operation> replaceGrantString = new ArrayList<Operation>();
        replaceGrant.add(new ReplaceOperation("/sections/license/granted", "false"));

        patchBody = getPatchContent(replaceGrant);
        getClient(authToken).perform(patch("/api/submission/workspaceitems/" + witem4.getID())
                .content(patchBody)
                .contentType(MediaType.APPLICATION_JSON_PATCH_JSON))
                            .andExpect(status().isOk())
                            .andExpect(jsonPath("$.errors").doesNotExist())
                            .andExpect(jsonPath("$.sections.license.granted",
                                    is(false)))
                            .andExpect(jsonPath("$.sections.license.acceptanceDate").isEmpty())
                            .andExpect(jsonPath("$.sections.license.url").isEmpty())
        ;

        // verify that the patch changes have been persisted
        getClient(authToken).perform(get("/api/submission/workspaceitems/" + witem4.getID()))
            .andExpect(status().isOk())
            .andExpect(jsonPath("$.errors").doesNotExist())
            .andExpect(jsonPath("$.sections.license.granted",
                    is(false)))
            .andExpect(jsonPath("$.sections.license.acceptanceDate").isEmpty())
            .andExpect(jsonPath("$.sections.license.url").isEmpty())
        ;

    }

    @Test
    /**
     * Test update of bitstream metadata in the upload section
     *
     * @throws Exception
     */
    public void patchUploadTest() throws Exception {
        context.turnOffAuthorisationSystem();

        //** GIVEN **
        //1. A community-collection structure with one parent community with sub-community and two collections.
        parentCommunity = CommunityBuilder.createCommunity(context)
                                          .withName("Parent Community")
                                          .build();
        Community child1 = CommunityBuilder.createSubCommunity(context, parentCommunity)
                                           .withName("Sub Community")
                                           .build();
        Collection col1 = CollectionBuilder.createCollection(context, child1).withName("Collection 1").build();

        String authToken = getAuthToken(eperson.getEmail(), password);

        InputStream pdf = getClass().getResourceAsStream("simple-article.pdf");

        WorkspaceItem witem = WorkspaceItemBuilder.createWorkspaceItem(context, col1)
                .withTitle("Test WorkspaceItem")
                .withIssueDate("2017-10-17")
                .withFulltext("simple-article.pdf", "/local/path/simple-article.pdf", pdf)
                .build();

        context.restoreAuthSystemState();

        // check the file metadata
        getClient(authToken).perform(get("/api/submission/workspaceitems/" + witem.getID()))
            .andExpect(status().isOk())
            .andExpect(jsonPath("$.sections.upload.files[0].metadata['dc.source'][0].value",
                    is("/local/path/simple-article.pdf")))
            .andExpect(jsonPath("$.sections.upload.files[0].metadata['dc.title'][0].value",
                    is("simple-article.pdf")))
        ;

        // try to change the filename and add a description
        List<Operation> addOpts = new ArrayList<Operation>();
        Map<String, String> value = new HashMap<String, String>();
        value.put("value", "newfilename.pdf");
        Map<String, String> valueDesc  = new HashMap<String, String>();
        valueDesc.put("value", "Description");
        List valueDescs = new ArrayList();
        valueDescs.add(valueDesc);
        addOpts.add(new AddOperation("/sections/upload/files/0/metadata/dc.title/0", value));
        addOpts.add(new AddOperation("/sections/upload/files/0/metadata/dc.description", valueDescs));

        String patchBody = getPatchContent(addOpts);
        getClient(authToken).perform(patch("/api/submission/workspaceitems/" + witem.getID())
                .content(patchBody)
                .contentType(MediaType.APPLICATION_JSON_PATCH_JSON))
                            .andExpect(status().isOk())
                            // is the source still here?
                            .andExpect(jsonPath("$.sections.upload.files[0].metadata['dc.source'][0].value",
                                    is("/local/path/simple-article.pdf")))
                            // check the new filename
                            .andExpect(jsonPath("$.sections.upload.files[0].metadata['dc.title'][0].value",
                                    is("newfilename.pdf")))
                            // check the description
                            .andExpect(jsonPath("$.sections.upload.files[0].metadata['dc.description'][0].value",
                                    is("Description")))
        ;

        // check that changes persist
        getClient(authToken).perform(get("/api/submission/workspaceitems/" + witem.getID()))
            .andExpect(status().isOk())
            .andExpect(jsonPath("$.sections.upload.files[0].metadata['dc.source'][0].value",
                    is("/local/path/simple-article.pdf")))
            .andExpect(jsonPath("$.sections.upload.files[0].metadata['dc.title'][0].value",
                    is("newfilename.pdf")))
            .andExpect(jsonPath("$.sections.upload.files[0].metadata['dc.description'][0].value",
                    is("Description")))
        ;

        // try to remove the description
        List<Operation> removeOpts = new ArrayList<Operation>();
        removeOpts.add(new RemoveOperation("/sections/upload/files/0/metadata/dc.description"));

        patchBody = getPatchContent(removeOpts);
        getClient(authToken).perform(patch("/api/submission/workspaceitems/" + witem.getID())
                .content(patchBody)
                .contentType(MediaType.APPLICATION_JSON_PATCH_JSON))
                            .andExpect(status().isOk())
                            // check the filename still here
                            .andExpect(jsonPath("$.sections.upload.files[0].metadata['dc.title'][0].value",
                                    is("newfilename.pdf")))
                            // check the removed description
                            .andExpect(jsonPath("$.sections.upload.files[0].metadata['dc.description']").doesNotExist())
        ;

        // check that changes persist
        getClient(authToken).perform(get("/api/submission/workspaceitems/" + witem.getID()))
            .andExpect(status().isOk())
            .andExpect(jsonPath("$.sections.upload.files[0].metadata['dc.source'][0].value",
                    is("/local/path/simple-article.pdf")))
            .andExpect(jsonPath("$.sections.upload.files[0].metadata['dc.title'][0].value",
                    is("newfilename.pdf")))
            .andExpect(jsonPath("$.sections.upload.files[0].metadata['dc.description']").doesNotExist())        ;

        // try to update the filename with an update opt
        List<Operation> updateOpts = new ArrayList<Operation>();
        Map<String, String> updateValue = new HashMap<String, String>();
        updateValue.put("value", "another-filename.pdf");
        updateOpts.add(new ReplaceOperation("/sections/upload/files/0/metadata/dc.title/0", updateValue));

        patchBody = getPatchContent(updateOpts);
        getClient(authToken).perform(patch("/api/submission/workspaceitems/" + witem.getID())
                .content(patchBody)
                .contentType(MediaType.APPLICATION_JSON_PATCH_JSON))
                            .andExpect(status().isOk())
                            // check the filename still here
                            .andExpect(jsonPath("$.sections.upload.files[0].metadata['dc.title'][0].value",
                                    is("another-filename.pdf")))
        ;

        // check that changes persist
        getClient(authToken).perform(get("/api/submission/workspaceitems/" + witem.getID()))
            .andExpect(status().isOk())
            .andExpect(jsonPath("$.sections.upload.files[0].metadata['dc.title'][0].value",
                    is("another-filename.pdf")))
        ;
    }

    @Test
    public void patchUploadAddAccessConditionTest() throws Exception {
        context.turnOffAuthorisationSystem();

        parentCommunity = CommunityBuilder.createCommunity(context)
                .withName("Parent Community")
                .build();

        Community child1 = CommunityBuilder.createSubCommunity(context, parentCommunity)
                .withName("Sub Community")
                .build();

        Collection collection1 = CollectionBuilder.createCollection(context, child1)
                .withName("Collection 1")
                .build();

        InputStream pdf = getClass().getResourceAsStream("simple-article.pdf");

        WorkspaceItem witem = WorkspaceItemBuilder.createWorkspaceItem(context, collection1)
                .withTitle("Test WorkspaceItem")
                .withIssueDate("2019-10-01")
                .withFulltext("simple-article.pdf", "/local/path/simple-article.pdf", pdf)
                .build();

        context.restoreAuthSystemState();

        // create a list of values to use in add accessCondition
        List<Operation> addAccessCondition = new ArrayList<Operation>();
        Map<String, String> value = new HashMap<String, String>();
        value.put("name", "embargoedWithGroupSelect");
        value.put("groupUUID", embargoedGroup1.getID().toString());
        value.put("endDate", "2030-10-02");
        addAccessCondition.add(new AddOperation("/sections/upload/files/0/accessConditions/-", value));

        String patchBody = getPatchContent(addAccessCondition);
        String authToken = getAuthToken(eperson.getEmail(), password);

        getClient(authToken).perform(patch("/api/submission/workspaceitems/" + witem.getID())
                .content(patchBody)
                .contentType(MediaType.APPLICATION_JSON_PATCH_JSON))
                            .andExpect(status().isOk())
                            .andExpect(jsonPath("$",Matchers.allOf(
                                    hasJsonPath("$.sections.upload.files[0].accessConditions[0].name",
                                             is("embargoedWithGroupSelect")),
                                    hasJsonPath("$.sections.upload.files[0].accessConditions[0].groupUUID",
                                             is(embargoedGroup1.getID().toString()))
                                    )));

        // verify that the patch changes have been persisted
        getClient(authToken).perform(get("/api/submission/workspaceitems/" + witem.getID()))
            .andExpect(status().isOk())
            .andExpect(jsonPath("$",Matchers.allOf(
                    hasJsonPath("$.sections.upload.files[0].accessConditions[0].name",
                             is("embargoedWithGroupSelect")),
                    hasJsonPath("$.sections.upload.files[0].accessConditions[0].groupUUID",
                             is(embargoedGroup1.getID().toString()))
                    )));
    }

    @Test
    public void patchUploadRemoveAccessConditionTest() throws Exception {
        context.turnOffAuthorisationSystem();

        parentCommunity = CommunityBuilder.createCommunity(context)
                .withName("Parent Community")
                .build();

        Community child1 = CommunityBuilder.createSubCommunity(context, parentCommunity)
                .withName("Sub Community")
                .build();

        Collection collection1 = CollectionBuilder.createCollection(context, child1)
                .withName("Collection 1")
                .build();

        InputStream pdf = getClass().getResourceAsStream("simple-article.pdf");

        WorkspaceItem witem = WorkspaceItemBuilder.createWorkspaceItem(context, collection1)
                .withTitle("Test WorkspaceItem")
                .withIssueDate("2019-10-01")
                .withFulltext("simple-article.pdf", "/local/path/simple-article.pdf", pdf)
                .build();

        context.restoreAuthSystemState();

        // create a list of values to use in add operation
        List<Operation> addAccessCondition = new ArrayList<Operation>();
        Map<String, String> value = new HashMap<String, String>();
        value.put("name", "embargoedWithGroupSelect");
        value.put("groupUUID", embargoedGroup1.getID().toString());
        value.put("endDate", "2020-01-01");
        addAccessCondition.add(new AddOperation("/sections/upload/files/0/accessConditions/-", value));

        String patchBody = getPatchContent(addAccessCondition);
        String authToken = getAuthToken(eperson.getEmail(), password);

        getClient(authToken).perform(patch("/api/submission/workspaceitems/" + witem.getID())
                .content(patchBody)
                .contentType(MediaType.APPLICATION_JSON_PATCH_JSON))
                .andExpect(status().isOk())
                .andExpect(jsonPath("$",Matchers.allOf(
                        hasJsonPath("$.sections.upload.files[0].accessConditions[0].name",
                                 is("embargoedWithGroupSelect")),
                        hasJsonPath("$.sections.upload.files[0].accessConditions[0].endDate",
                                is("2020-01-01")),
                        hasJsonPath("$.sections.upload.files[0].accessConditions[0].groupUUID",
                                 is(embargoedGroup1.getID().toString()))
                        )));

        // verify that the patch changes have been persisted
        getClient(authToken).perform(get("/api/submission/workspaceitems/" + witem.getID()))
            .andExpect(status().isOk())
            .andExpect(jsonPath("$",Matchers.allOf(
                    hasJsonPath("$.sections.upload.files[0].accessConditions[0].name",
                             is("embargoedWithGroupSelect")),
                    hasJsonPath("$.sections.upload.files[0].accessConditions[0].endDate",
                            is("2020-01-01")),
                    hasJsonPath("$.sections.upload.files[0].accessConditions[0].groupUUID",
                             is(embargoedGroup1.getID().toString()))
                    )));

        // create a list of values to use in remove operation
        List<Operation> removeAccessCondition = new ArrayList<Operation>();
        removeAccessCondition.add(new RemoveOperation("/sections/upload/files/0/accessConditions"));

        String patchReplaceBody = getPatchContent(removeAccessCondition);
        getClient(authToken).perform(patch("/api/submission/workspaceitems/" + witem.getID())
                .content(patchReplaceBody)
                .contentType(MediaType.APPLICATION_JSON_PATCH_JSON))
                    .andExpect(status().isOk())
                    .andExpect(jsonPath("$",Matchers.allOf(
                            hasJsonPath("$.sections.upload.files[0].accessConditions",hasSize(0)))));

        // verify that the patch changes have been persisted
        getClient(authToken).perform(get("/api/submission/workspaceitems/" + witem.getID()))
        .andExpect(status().isOk())
        .andExpect(jsonPath("$",Matchers.allOf(
                hasJsonPath("$.sections.upload.files[0].accessConditions", hasSize(0))
                )));
    }

    @Test
    /**
     * Test the upload of files in the upload over section
     *
     * @throws Exception
     */
    public void uploadTest() throws Exception {
        context.turnOffAuthorisationSystem();

        //** GIVEN **
        //1. A community-collection structure with one parent community with sub-community and two collections.
        parentCommunity = CommunityBuilder.createCommunity(context)
                                          .withName("Parent Community")
                                          .build();
        Community child1 = CommunityBuilder.createSubCommunity(context, parentCommunity)
                                           .withName("Sub Community")
                                           .build();
        Collection col1 = CollectionBuilder.createCollection(context, child1).withName("Collection 1").build();

        String authToken = getAuthToken(eperson.getEmail(), password);

        WorkspaceItem witem = WorkspaceItemBuilder.createWorkspaceItem(context, col1)
                .withTitle("Test WorkspaceItem")
                .withIssueDate("2017-10-17")
                .build();

        InputStream pdf = getClass().getResourceAsStream("simple-article.pdf");
        final MockMultipartFile pdfFile = new MockMultipartFile("file", "/local/path/simple-article.pdf",
                "application/pdf", pdf);

        context.restoreAuthSystemState();

        // upload the file in our workspaceitem
        getClient(authToken).perform(fileUpload("/api/submission/workspaceitems/" + witem.getID())
                .file(pdfFile))
                    .andExpect(status().isCreated())
                    .andExpect(jsonPath("$.sections.upload.files[0].metadata['dc.title'][0].value",
                            is("simple-article.pdf")))
                    .andExpect(jsonPath("$.sections.upload.files[0].metadata['dc.source'][0].value",
                            is("/local/path/simple-article.pdf")))
        ;

        // check the file metadata
        getClient(authToken).perform(get("/api/submission/workspaceitems/" + witem.getID()))
            .andExpect(status().isOk())
            .andExpect(jsonPath("$.sections.upload.files[0].metadata['dc.title'][0].value",
                    is("simple-article.pdf")))
            .andExpect(jsonPath("$.sections.upload.files[0].metadata['dc.source'][0].value",
                    is("/local/path/simple-article.pdf")))
        ;
    }

    @Test
    public void uploadUnAuthenticatedTest() throws Exception {
        context.turnOffAuthorisationSystem();

        parentCommunity = CommunityBuilder.createCommunity(context)
                .withName("Parent Community")
                .build();
        Community child1 = CommunityBuilder.createSubCommunity(context, parentCommunity)
                .withName("Sub Community")
                .build();
        Collection col1 = CollectionBuilder.createCollection(context, child1).withName("Collection 1").build();

        WorkspaceItem witem = WorkspaceItemBuilder.createWorkspaceItem(context, col1)
                .withTitle("Test WorkspaceItem")
                .withIssueDate("2017-10-17")
                .build();

        InputStream pdf = getClass().getResourceAsStream("simple-article.pdf");
        final MockMultipartFile pdfFile = new MockMultipartFile("file", "/local/path/simple-article.pdf",
                "application/pdf", pdf);

        context.restoreAuthSystemState();

        // upload the file in our workspaceitem
        getClient().perform(fileUpload("/api/submission/workspaceitems/" + witem.getID())
                .file(pdfFile))
                .andExpect(status().isUnauthorized());

        String authToken = getAuthToken(admin.getEmail(), password);
        getClient(authToken).perform(get("/api/submission/workspaceitems/" + witem.getID()))
                .andExpect(status().isOk())
                .andExpect(jsonPath("$.sections.upload.files", hasSize(0)));
    }

    @Test
    public void uploadForbiddenTest() throws Exception {
        context.turnOffAuthorisationSystem();

        EPerson eperson1 = EPersonBuilder.createEPerson(context)
                .withEmail("eperson1@mail.com")
                .withPassword("qwerty01")
                .build();

        EPerson eperson2 = EPersonBuilder.createEPerson(context)
                .withEmail("eperson2@mail.com")
                .withPassword("qwerty02")
                .build();

        parentCommunity = CommunityBuilder.createCommunity(context)
                .withName("Parent Community")
                .build();
        Community child1 = CommunityBuilder.createSubCommunity(context, parentCommunity)
                .withName("Sub Community")
                .build();
        Collection col1 = CollectionBuilder.createCollection(context, child1).withName("Collection 1").build();

        context.setCurrentUser(eperson1);
        WorkspaceItem witem = WorkspaceItemBuilder.createWorkspaceItem(context, col1)
                .withTitle("WorkspaceItem")
                .withIssueDate("2019-10-27")
                .build();

        InputStream pdf = getClass().getResourceAsStream("simple-article.pdf");
        final MockMultipartFile pdfFile = new MockMultipartFile("file", "/local/path/simple-article.pdf",
                "application/pdf", pdf);

        context.restoreAuthSystemState();

        // upload the file in our workspaceitem
        String authToken = getAuthToken(eperson2.getEmail(), "qwerty02");
        getClient(authToken).perform(fileUpload("/api/submission/workspaceitems/" + witem.getID())
                .file(pdfFile))
                .andExpect(status().isForbidden());

        String authToken2 = getAuthToken(eperson1.getEmail(), "qwerty01");
        getClient(authToken2).perform(get("/api/submission/workspaceitems/" + witem.getID()))
                .andExpect(status().isOk())
                .andExpect(jsonPath("$.sections.upload.files", hasSize(0)));
    }

    @Test
    public void createWorkspaceWithFiles_UploadRequired() throws Exception {
        context.turnOffAuthorisationSystem();

        //** GIVEN **
        //1. A community-collection structure with one parent community with sub-community and two collections.
        parentCommunity = CommunityBuilder.createCommunity(context)
            .withName("Parent Community")
            .build();
        Community child1 = CommunityBuilder.createSubCommunity(context, parentCommunity)
            .withName("Sub Community")
            .build();
        Collection col1 = CollectionBuilder.createCollection(context, child1).withName("Collection 1").build();

        String authToken = getAuthToken(eperson.getEmail(), password);

        WorkspaceItem witem = WorkspaceItemBuilder.createWorkspaceItem(context, col1)
            .withTitle("Test WorkspaceItem")
            .withIssueDate("2017-10-17")
            .build();

        InputStream pdf = getClass().getResourceAsStream("simple-article.pdf");
        final MockMultipartFile pdfFile = new MockMultipartFile("file", "/local/path/simple-article.pdf",
            "application/pdf", pdf);

        context.restoreAuthSystemState();
        // upload the file in our workspaceitem
        getClient(authToken).perform(fileUpload("/api/submission/workspaceitems/" + witem.getID())
                .file(pdfFile))
                .andExpect(status().isCreated())
                .andExpect(jsonPath("$.sections.upload.files[0].metadata['dc.title'][0].value",
                        is("simple-article.pdf")))
                .andExpect(jsonPath("$.sections.upload.files[0].metadata['dc.source'][0].value",
                        is("/local/path/simple-article.pdf")))
        ;

        //Verify there are no errors since file was uploaded (with upload required set to true)
        getClient(authToken).perform(get("/api/submission/workspaceitems/" + witem.getID()))
            .andExpect(status().isOk())
            .andExpect(jsonPath("$.errors").doesNotExist());
    }

    @Test
    public void createWorkspaceWithoutFiles_UploadRequired() throws Exception {
        context.turnOffAuthorisationSystem();

        //** GIVEN **
        //1. A community-collection structure with one parent community with sub-community and two collections.
        parentCommunity = CommunityBuilder.createCommunity(context)
            .withName("Parent Community")
            .build();
        Community child1 = CommunityBuilder.createSubCommunity(context, parentCommunity)
            .withName("Sub Community")
            .build();
        Collection col1 = CollectionBuilder.createCollection(context, child1).withName("Collection 1").build();

        String authToken = getAuthToken(eperson.getEmail(), password);

        WorkspaceItem witem = WorkspaceItemBuilder.createWorkspaceItem(context, col1)
            .withTitle("Test WorkspaceItem")
            .withIssueDate("2017-10-17")
            .build();

        context.restoreAuthSystemState();
        //Verify there is an error since no file was uploaded (with upload required set to true)
        getClient(authToken).perform(get("/api/submission/workspaceitems/" + witem.getID()))
            .andExpect(status().isOk())
            .andExpect(jsonPath("$.errors").isNotEmpty())
            .andExpect(jsonPath("$.errors[?(@.message=='error.validation.filerequired')]",
                Matchers.contains(
                    hasJsonPath("$.paths", Matchers.contains(
                        hasJsonPath("$", Matchers.is("/sections/upload"))
                    )))));
    }

    @Test
    public void createWorkspaceItemFromExternalSources() throws Exception {
        //We turn off the authorization system in order to create the structure as defined below
        context.turnOffAuthorisationSystem();
        //** GIVEN **
        //1. A community-collection structure with one parent community with sub-community and two collections.
        parentCommunity = CommunityBuilder.createCommunity(context)
                                          .withName("Parent Community")
                                          .build();
        Community child1 = CommunityBuilder.createSubCommunity(context, parentCommunity)
                                           .withName("Sub Community")
                                           .build();
        Collection col1 = CollectionBuilder.createCollection(context, child1).withName("Collection 1").build();

        context.restoreAuthSystemState();

        Integer workspaceItemId = null;
        try {

        ObjectMapper mapper = new ObjectMapper();
        // You have to be an admin to create an Item from an ExternalDataObject
        String token = getAuthToken(admin.getEmail(), password);
        MvcResult mvcResult = getClient(token).perform(post("/api/submission/workspaceitems?owningCollection="
                                                                + col1.getID().toString())
                                                           .contentType(parseMediaType(TEXT_URI_LIST_VALUE))
                                                           .content("https://localhost:8080/server/api/integration/" +
                                                                        "externalsources/mock/entryValues/one"))
                                            .andExpect(status().isCreated()).andReturn();

        String content = mvcResult.getResponse().getContentAsString();
        Map<String,Object> map = mapper.readValue(content, Map.class);
        workspaceItemId = (Integer) map.get("id");
        String itemUuidString = String.valueOf(((Map) ((Map) map.get("_embedded")).get("item")).get("uuid"));

        getClient(token).perform(get("/api/submission/workspaceitems/" + workspaceItemId))
                        .andExpect(status().isOk())
                        .andExpect(jsonPath("$", Matchers.allOf(
                            hasJsonPath("$.id", is(workspaceItemId)),
                            hasJsonPath("$.type", is("workspaceitem")),
                            hasJsonPath("$._embedded.item", Matchers.allOf(
                                hasJsonPath("$.id", is(itemUuidString)),
                                hasJsonPath("$.uuid", is(itemUuidString)),
                                hasJsonPath("$.type", is("item")),
                                hasJsonPath("$.metadata", Matchers.allOf(
                                    MetadataMatcher.matchMetadata("dc.contributor.author", "Donald, Smith")
                                )))))
                        ));
        } finally {
            WorkspaceItemBuilder.deleteWorkspaceItem(workspaceItemId);
        }
    }

    @Test
    public void createWorkspaceItemFromExternalSourcesNoOwningCollectionUuidBadRequest() throws Exception {
        String token = getAuthToken(eperson.getEmail(), password);
        getClient(token).perform(post("/api/submission/workspaceitems")
                                     .contentType(parseMediaType(
                                         TEXT_URI_LIST_VALUE))
                                     .content("https://localhost:8080/server/api/integration/externalsources/" +
                                                "mock/entryValues/one"))
                        .andExpect(status().isBadRequest());
    }

    @Test
    public void createWorkspaceItemFromExternalSourcesRandomOwningCollectionUuidBadRequest() throws Exception {
        String token = getAuthToken(eperson.getEmail(), password);
        getClient(token).perform(post("/api/submission/workspaceitems?owningCollection=" + UUID.randomUUID())
                                     .contentType(parseMediaType(
                                         TEXT_URI_LIST_VALUE))
                                     .content("https://localhost:8080/server/api/integration/externalsources/" +
                                                  "mock/entryValues/one"))
                        .andExpect(status().isBadRequest());
    }

    @Test
    public void createWorkspaceItemFromExternalSourcesWrongUriList() throws Exception {
        //We turn off the authorization system in order to create the structure as defined below
        context.turnOffAuthorisationSystem();
        //** GIVEN **
        //1. A community-collection structure with one parent community with sub-community and two collections.
        parentCommunity = CommunityBuilder.createCommunity(context)
                                          .withName("Parent Community")
                                          .build();
        Community child1 = CommunityBuilder.createSubCommunity(context, parentCommunity)
                                           .withName("Sub Community")
                                           .build();
        Collection col1 = CollectionBuilder.createCollection(context, child1).withName("Collection 1").build();

        context.restoreAuthSystemState();

        ObjectMapper mapper = new ObjectMapper();
        String token = getAuthToken(eperson.getEmail(), password);
        getClient(token).perform(post("/api/submission/workspaceitems?owningCollection="
                                          + col1.getID().toString())
                                     .contentType(parseMediaType(
                                         TEXT_URI_LIST_VALUE))
                                     .content("https://localhost:8080/server/mock/mock/mock/" +
                                                  "mock/entryValues/one")).andExpect(status().isBadRequest());
    }

    @Test
    public void createWorkspaceItemFromExternalSourcesWrongSourceBadRequest() throws Exception {
        //We turn off the authorization system in order to create the structure as defined below
        context.turnOffAuthorisationSystem();
        //** GIVEN **
        //1. A community-collection structure with one parent community with sub-community and two collections.
        parentCommunity = CommunityBuilder.createCommunity(context)
                                          .withName("Parent Community")
                                          .build();
        Community child1 = CommunityBuilder.createSubCommunity(context, parentCommunity)
                                           .withName("Sub Community")
                                           .build();
        Collection col1 = CollectionBuilder.createCollection(context, child1).withName("Collection 1").build();

        context.restoreAuthSystemState();

        String token = getAuthToken(eperson.getEmail(), password);
        getClient(token).perform(post("/api/submission/workspaceitems?owningCollection="
                                          + col1.getID().toString())
                                     .contentType(parseMediaType(
                                         TEXT_URI_LIST_VALUE))
                                     .content("https://localhost:8080/server/api/integration/externalsources/" +
                                                  "mockWrongSource/entryValues/one"))
                        .andExpect(status().isBadRequest());

    }

    @Test
    public void createWorkspaceItemFromExternalSourcesWrongIdResourceNotFound() throws Exception {
        //We turn off the authorization system in order to create the structure as defined below
        context.turnOffAuthorisationSystem();
        //** GIVEN **
        //1. A community-collection structure with one parent community with sub-community and two collections.
        parentCommunity = CommunityBuilder.createCommunity(context)
                                          .withName("Parent Community")
                                          .build();
        Community child1 = CommunityBuilder.createSubCommunity(context, parentCommunity)
                                           .withName("Sub Community")
                                           .build();
        Collection col1 = CollectionBuilder.createCollection(context, child1).withName("Collection 1").build();

        context.restoreAuthSystemState();

        String token = getAuthToken(eperson.getEmail(), password);
        getClient(token).perform(post("/api/submission/workspaceitems?owningCollection="
                                          + col1.getID().toString())
                                     .contentType(parseMediaType(
                                         TEXT_URI_LIST_VALUE))
                                     .content("https://localhost:8080/server/api/integration/externalsources/" +
                                                  "mock/entryValues/azeazezaezeaz"))
                        .andExpect(status().is(404));

    }

    @Test
    public void createWorkspaceItemFromExternalSourcesForbidden() throws Exception {
        //We turn off the authorization system in order to create the structure as defined below
        context.turnOffAuthorisationSystem();
        //** GIVEN **
        //1. A community-collection structure with one parent community with sub-community and two collections.
        parentCommunity = CommunityBuilder.createCommunity(context)
                                          .withName("Parent Community")
                                          .build();
        Community child1 = CommunityBuilder.createSubCommunity(context, parentCommunity)
                                           .withName("Sub Community")
                                           .build();
        Collection col1 = CollectionBuilder.createCollection(context, child1).withName("Collection 1").build();

        context.restoreAuthSystemState();

        String token = getAuthToken(eperson.getEmail(), password);
        getClient(token).perform(post("/api/submission/workspaceitems?owningCollection="
                                          + col1.getID().toString())
                                     .contentType(parseMediaType(
                                         TEXT_URI_LIST_VALUE))
                                     .content("https://localhost:8080/server/api/integration/externalsources/" +
                                                  "mock/entryValues/one"))
                        .andExpect(status().isForbidden());
    }

    @Test
    public void createWorkspaceItemFromExternalSourcesUnauthorized() throws Exception {
        //We turn off the authorization system in order to create the structure as defined below
        context.turnOffAuthorisationSystem();
        //** GIVEN **
        //1. A community-collection structure with one parent community with sub-community and two collections.
        parentCommunity = CommunityBuilder.createCommunity(context)
                                          .withName("Parent Community")
                                          .build();
        Community child1 = CommunityBuilder.createSubCommunity(context, parentCommunity)
                                           .withName("Sub Community")
                                           .build();
        Collection col1 = CollectionBuilder.createCollection(context, child1).withName("Collection 1").build();

        context.restoreAuthSystemState();

        getClient().perform(post("/api/submission/workspaceitems?owningCollection="
                                     + col1.getID().toString())
                                .contentType(parseMediaType(
                                    TEXT_URI_LIST_VALUE))
                                .content("https://localhost:8080/server/api/integration/externalsources/" +
                                             "mock/entryValues/one"))
                   .andExpect(status().isUnauthorized());
    }

    @Test
    public void findByItemUuidTest() throws Exception {
        context.turnOffAuthorisationSystem();

        //** GIVEN **
        //1. A community-collection structure with one parent community with sub-community and two collections.
        parentCommunity = CommunityBuilder.createCommunity(context)
                                          .withName("Parent Community")
                                          .build();
        Community child1 = CommunityBuilder.createSubCommunity(context, parentCommunity)
                                           .withName("Sub Community")
                                           .build();
        Collection col1 = CollectionBuilder.createCollection(context, child1).withName("Collection 1").build();

        //2. a workspace item
        WorkspaceItem witem = WorkspaceItemBuilder.createWorkspaceItem(context, col1)
                                                  .withTitle("Workspace Item 1")
                                                  .withIssueDate("2017-10-17")
                                                  .withAuthor("Smith, Donald").withAuthor("Doe, John")
                                                  .withSubject("ExtraEntry")
                                                  .build();

        context.restoreAuthSystemState();
        String token = getAuthToken(admin.getEmail(), password);
        getClient(token).perform(get("/api/submission/workspaceitems/search/item")
                                .param("uuid", String.valueOf(witem.getItem().getID())))
                   .andExpect(status().isOk())
                   .andExpect(jsonPath("$",
                                       Matchers.is(WorkspaceItemMatcher.matchItemWithTitleAndDateIssuedAndSubject
                                           (witem, "Workspace Item 1", "2017-10-17",
                                            "ExtraEntry"))));
    }

    @Test
    public void findByItemUuidMissingParameterTest() throws Exception {
        context.turnOffAuthorisationSystem();

        //** GIVEN **
        //1. A community-collection structure with one parent community with sub-community and two collections.
        parentCommunity = CommunityBuilder.createCommunity(context)
                                          .withName("Parent Community")
                                          .build();
        Community child1 = CommunityBuilder.createSubCommunity(context, parentCommunity)
                                           .withName("Sub Community")
                                           .build();
        Collection col1 = CollectionBuilder.createCollection(context, child1).withName("Collection 1").build();

        //2. a workspace item
        WorkspaceItem witem = WorkspaceItemBuilder.createWorkspaceItem(context, col1)
                                                  .withTitle("Workspace Item 1")
                                                  .withIssueDate("2017-10-17")
                                                  .withAuthor("Smith, Donald").withAuthor("Doe, John")
                                                  .withSubject("ExtraEntry")
                                                  .build();
        context.restoreAuthSystemState();
        String token = getAuthToken(admin.getEmail(), password);
        getClient(token).perform(get("/api/submission/workspaceitems/search/item"))
                   .andExpect(status().isBadRequest());
    }

    @Test
    public void findByItemUuidDoesntExistTest() throws Exception {
        context.turnOffAuthorisationSystem();

        //** GIVEN **
        //1. A community-collection structure with one parent community with sub-community and two collections.
        parentCommunity = CommunityBuilder.createCommunity(context)
                                          .withName("Parent Community")
                                          .build();
        Community child1 = CommunityBuilder.createSubCommunity(context, parentCommunity)
                                           .withName("Sub Community")
                                           .build();
        Collection col1 = CollectionBuilder.createCollection(context, child1).withName("Collection 1").build();

        Item item = ItemBuilder.createItem(context, col1).build();
        //2. a workspace item
        WorkspaceItem witem = WorkspaceItemBuilder.createWorkspaceItem(context, col1)
                                                  .withTitle("Workspace Item 1")
                                                  .withIssueDate("2017-10-17")
                                                  .withAuthor("Smith, Donald").withAuthor("Doe, John")
                                                  .withSubject("ExtraEntry")
                                                  .build();
        context.restoreAuthSystemState();
        String token = getAuthToken(admin.getEmail(), password);
        getClient(token).perform(get("/api/submission/workspaceitems/search/item")
                                .param("uuid", String.valueOf(item.getID())))
                   .andExpect(status().isNoContent());
    }

    @Test
    public void findByItemUuidForbiddenTest() throws Exception {
        context.turnOffAuthorisationSystem();
        context.setCurrentUser(admin);
        //** GIVEN **
        //1. A community-collection structure with one parent community with sub-community and two collections.
        parentCommunity = CommunityBuilder.createCommunity(context)
                                          .withName("Parent Community")
                                          .build();
        Community child1 = CommunityBuilder.createSubCommunity(context, parentCommunity)
                                           .withName("Sub Community")
                                           .build();
        Collection col1 = CollectionBuilder.createCollection(context, child1).withName("Collection 1").build();

        //2. a workspace item
        WorkspaceItem witem = WorkspaceItemBuilder.createWorkspaceItem(context, col1)
                                                  .withTitle("Workspace Item 1")
                                                  .withIssueDate("2017-10-17")
                                                  .withAuthor("Smith, Donald").withAuthor("Doe, John")
                                                  .withSubject("ExtraEntry")
                                                  .build();

        context.restoreAuthSystemState();

        String token = getAuthToken(eperson.getEmail(), password);
        getClient(token).perform(get("/api/submission/workspaceitems/search/item")
                                .param("uuid", String.valueOf(witem.getItem().getID())))
                   .andExpect(status().isForbidden());
    }

    @Test
    public void findByItemUuidUnAuthenticatedTest() throws Exception {
        context.turnOffAuthorisationSystem();

        //** GIVEN **
        //1. A community-collection structure with one parent community with sub-community and two collections.
        parentCommunity = CommunityBuilder.createCommunity(context)
                                          .withName("Parent Community")
                                          .build();
        Community child1 = CommunityBuilder.createSubCommunity(context, parentCommunity)
                                           .withName("Sub Community")
                                           .build();
        Collection col1 = CollectionBuilder.createCollection(context, child1).withName("Collection 1").build();

        //2. a workspace item
        WorkspaceItem witem = WorkspaceItemBuilder.createWorkspaceItem(context, col1)
                                                  .withTitle("Workspace Item 1")
                                                  .withIssueDate("2017-10-17")
                                                  .withAuthor("Smith, Donald").withAuthor("Doe, John")
                                                  .withSubject("ExtraEntry")
                                                  .build();
        context.restoreAuthSystemState();
        getClient().perform(get("/api/submission/workspaceitems/search/item")
                                     .param("uuid", String.valueOf(witem.getItem().getID())))
                        .andExpect(status().isUnauthorized());
    }

    @Test
    public void patchAddMetadataOnSectionNotExistentTest() throws Exception {
        context.turnOffAuthorisationSystem();

        parentCommunity = CommunityBuilder.createCommunity(context)
                         .withName("Parent Community")
                         .build();

        Community child1 = CommunityBuilder.createSubCommunity(context, parentCommunity)
                          .withName("Sub Community")
                          .build();

        Collection col1 = CollectionBuilder.createCollection(context, child1)
                         .withName("Collection 1")
                         .build();

        WorkspaceItem witem = WorkspaceItemBuilder.createWorkspaceItem(context, col1)
                             .withIssueDate("2019-04-25")
                             .withSubject("ExtraEntry")
                             .build();

        //disable file upload mandatory
        configurationService.setProperty("webui.submit.upload.required", false);

        context.restoreAuthSystemState();

        String authToken = getAuthToken(eperson.getEmail(), password);

        List<Operation> addTitle = new ArrayList<Operation>();
        List<Map<String, String>> values = new ArrayList<Map<String, String>>();
        Map<String, String> value = new HashMap<String, String>();
        value.put("value", "New Title");
        values.add(value);
        addTitle.add(new AddOperation("/sections/not-existing-section/dc.title", values));

        String patchBody = getPatchContent(addTitle);
        getClient(authToken).perform(patch("/api/submission/workspaceitems/" + witem.getID())
                 .content(patchBody)
                 .contentType(MediaType.APPLICATION_JSON_PATCH_JSON))
                 .andExpect(status().isUnprocessableEntity());
<<<<<<< HEAD
=======

        getClient(authToken).perform(get("/api/submission/workspaceitems/" + witem.getID()))
                 .andExpect(status().isOk())
                 .andExpect(jsonPath("$.sections.traditionalpageone['dc.title']").doesNotExist());

>>>>>>> 338bb229
    }

    @Test
    public void patchAddMetadataWrongAttributeTest() throws Exception {
        context.turnOffAuthorisationSystem();

        parentCommunity = CommunityBuilder.createCommunity(context)
                         .withName("Parent Community")
                         .build();

        Community child1 = CommunityBuilder.createSubCommunity(context, parentCommunity)
                          .withName("Sub Community")
                          .build();

        Collection col1 = CollectionBuilder.createCollection(context, child1)
                         .withName("Collection 1")
                         .build();

        WorkspaceItem witem = WorkspaceItemBuilder.createWorkspaceItem(context, col1)
                             .withIssueDate("2019-04-25")
                             .withSubject("ExtraEntry")
                             .build();

        //disable file upload mandatory
        configurationService.setProperty("webui.submit.upload.required", false);

        context.restoreAuthSystemState();

        String authToken = getAuthToken(eperson.getEmail(), password);

        List<Operation> addTitle = new ArrayList<Operation>();
        List<Map<String, String>> values = new ArrayList<Map<String, String>>();
        Map<String, String> value = new HashMap<String, String>();
        value.put("value", "New Title");
        values.add(value);
        addTitle.add(new AddOperation("/sections/traditionalpageone/dc.not.existing", values));

        String patchBody = getPatchContent(addTitle);
        getClient(authToken).perform(patch("/api/submission/workspaceitems/" + witem.getID())
                 .content(patchBody)
                 .contentType(MediaType.APPLICATION_JSON_PATCH_JSON))
                 .andExpect(status().isUnprocessableEntity());
    }

    @Test
    // try to add Title on tradiotionalpagetwo, but attribute title is placed on tradiotionalpageone
    public void patchAddTitleOnSectionThatNotContainAttributeTitleTest() throws Exception {
        context.turnOffAuthorisationSystem();

        parentCommunity = CommunityBuilder.createCommunity(context)
                         .withName("Parent Community")
                         .build();

        Community child1 = CommunityBuilder.createSubCommunity(context, parentCommunity)
                          .withName("Sub Community")
                          .build();

        Collection col1 = CollectionBuilder.createCollection(context, child1)
                         .withName("Collection 1")
                         .build();

        WorkspaceItem witem = WorkspaceItemBuilder.createWorkspaceItem(context, col1)
                             .withIssueDate("2019-11-21")
                             .withSubject("ExtraEntry")
                             .build();

        //disable file upload mandatory
        configurationService.setProperty("webui.submit.upload.required", false);

        context.restoreAuthSystemState();

        String authToken = getAuthToken(eperson.getEmail(), password);

        List<Operation> addTitle = new ArrayList<Operation>();
        List<Map<String, String>> values = new ArrayList<Map<String, String>>();
        Map<String, String> value = new HashMap<String, String>();
        value.put("value", "New Title");
        values.add(value);
        addTitle.add(new AddOperation("/sections/traditionalpagetwo/dc.title", values));

        String patchBody = getPatchContent(addTitle);
        getClient(authToken).perform(patch("/api/submission/workspaceitems/" + witem.getID())
                 .content(patchBody)
                 .contentType(MediaType.APPLICATION_JSON_PATCH_JSON))
                 .andExpect(status().isUnprocessableEntity());
<<<<<<< HEAD
=======

        getClient(authToken).perform(get("/api/submission/workspaceitems/" + witem.getID()))
                 .andExpect(status().isOk())
                 .andExpect(jsonPath("$.sections.traditionalpageone['dc.title']").doesNotExist());
>>>>>>> 338bb229
    }

    @Test
    public void patchAcceptLicenseWrontPathTest() throws Exception {
        context.turnOffAuthorisationSystem();

        parentCommunity = CommunityBuilder.createCommunity(context)
                         .withName("Parent Community")
                         .build();

        Community child1 = CommunityBuilder.createSubCommunity(context, parentCommunity)
                          .withName("Sub Community")
                          .build();

        Collection col1 = CollectionBuilder.createCollection(context, child1)
                         .withName("Collection 1")
                         .build();

        WorkspaceItem witem = WorkspaceItemBuilder.createWorkspaceItem(context, col1)
                             .withTitle("Example Title")
                             .withIssueDate("2019-11-21")
                             .withSubject("ExtraEntry")
                             .build();

        //disable file upload mandatory
        configurationService.setProperty("webui.submit.upload.required", false);

        context.restoreAuthSystemState();

        String authToken = getAuthToken(eperson.getEmail(), password);

        List<Operation> replaceGrant = new ArrayList<Operation>();
        replaceGrant.add(new ReplaceOperation("/sections/license/not-existing", true));

        String patchBody = getPatchContent(replaceGrant);
        getClient(authToken).perform(patch("/api/submission/workspaceitems/" + witem.getID())
                 .content(patchBody)
                 .contentType(MediaType.APPLICATION_JSON_PATCH_JSON))
                 .andExpect(status().isUnprocessableEntity());
    }

    @Test
    public void patchAcceptLicenseTryToChangeLicenseUrlTest() throws Exception {
        context.turnOffAuthorisationSystem();

        parentCommunity = CommunityBuilder.createCommunity(context)
                         .withName("Parent Community")
                         .build();

        Community child1 = CommunityBuilder.createSubCommunity(context, parentCommunity)
                          .withName("Sub Community")
                          .build();

        Collection col1 = CollectionBuilder.createCollection(context, child1)
                         .withName("Collection 1")
                         .build();

        WorkspaceItem witem = WorkspaceItemBuilder.createWorkspaceItem(context, col1)
                             .withTitle("Example Title")
                             .withIssueDate("2019-11-21")
                             .withSubject("ExtraEntry")
                             .build();

        //disable file upload mandatory
        configurationService.setProperty("webui.submit.upload.required", false);

        context.restoreAuthSystemState();

        String authToken = getAuthToken(eperson.getEmail(), password);

        List<Operation> replaceGrant = new ArrayList<Operation>();
        replaceGrant.add(new ReplaceOperation("/sections/license/granted", true));

        String patchBody = getPatchContent(replaceGrant);
        getClient(authToken).perform(patch("/api/submission/workspaceitems/" + witem.getID())
                 .content(patchBody)
                 .contentType(MediaType.APPLICATION_JSON_PATCH_JSON))
                 .andExpect(status().isOk());

        List<Operation> replaceLicenseUrl = new ArrayList<Operation>();
        replaceLicenseUrl.add(new ReplaceOperation("/sections/license/url", "not.existing"));

        patchBody = getPatchContent(replaceLicenseUrl);
        getClient(authToken).perform(patch("/api/submission/workspaceitems/" + witem.getID())
                 .content(patchBody)
                 .contentType(MediaType.APPLICATION_JSON_PATCH_JSON))
                 .andExpect(status().isUnprocessableEntity());
    }

    @Test
    public void patchAcceptLicenseTryToChangeDateAccepteLicenseTest() throws Exception {
        context.turnOffAuthorisationSystem();

        parentCommunity = CommunityBuilder.createCommunity(context)
                         .withName("Parent Community")
                         .build();

        Community child1 = CommunityBuilder.createSubCommunity(context, parentCommunity)
                          .withName("Sub Community")
                          .build();

        Collection col1 = CollectionBuilder.createCollection(context, child1)
                         .withName("Collection 1")
                         .build();

        WorkspaceItem witem = WorkspaceItemBuilder.createWorkspaceItem(context, col1)
                             .withTitle("Example Title")
                             .withIssueDate("2019-11-21")
                             .withSubject("ExtraEntry")
                             .build();

        //disable file upload mandatory
        configurationService.setProperty("webui.submit.upload.required", false);

        context.restoreAuthSystemState();

        String authToken = getAuthToken(eperson.getEmail(), password);

        List<Operation> replaceGrant = new ArrayList<Operation>();
        replaceGrant.add(new ReplaceOperation("/sections/license/granted", true));

        String patchBody = getPatchContent(replaceGrant);
        getClient(authToken).perform(patch("/api/submission/workspaceitems/" + witem.getID())
                 .content(patchBody)
                 .contentType(MediaType.APPLICATION_JSON_PATCH_JSON))
                 .andExpect(status().isOk());

        List<Operation> replaceLicenseUrl = new ArrayList<Operation>();
        replaceLicenseUrl.add(new ReplaceOperation("/sections/license/acceptanceDate", "2020-02-14"));

        patchBody = getPatchContent(replaceLicenseUrl);
        getClient(authToken).perform(patch("/api/submission/workspaceitems/" + witem.getID())
                 .content(patchBody)
                 .contentType(MediaType.APPLICATION_JSON_PATCH_JSON))
                 .andExpect(status().isUnprocessableEntity());
    }

    @Test
    public void patchUploadMetadatoNotExistTest() throws Exception {
        context.turnOffAuthorisationSystem();

        parentCommunity = CommunityBuilder.createCommunity(context)
                                          .withName("Parent Community")
                                          .build();
        Community child1 = CommunityBuilder.createSubCommunity(context, parentCommunity)
                                           .withName("Sub Community")
                                           .build();
        Collection col1 = CollectionBuilder.createCollection(context, child1)
                                           .withName("Collection 1")
                                           .build();

        InputStream pdf = getClass().getResourceAsStream("simple-article.pdf");

        WorkspaceItem witem = WorkspaceItemBuilder.createWorkspaceItem(context, col1)
                 .withTitle("Test WorkspaceItem")
                 .withIssueDate("2019-10-25")
                 .withFulltext("simple-article.pdf", "/local/path/simple-article.pdf", pdf)
                 .build();

        context.restoreAuthSystemState();

        String authToken = getAuthToken(eperson.getEmail(), password);

        List<Operation> addOpts = new ArrayList<Operation>();
        Map<String, String> value = new HashMap<String, String>();
        value.put("value", "some text");
        addOpts.add(new AddOperation("/sections/upload/files/0/metadata/dc.not.existing", value));

        String patchBody = getPatchContent(addOpts);
        getClient(authToken).perform(patch("/api/submission/workspaceitems/" + witem.getID())
                            .content(patchBody)
                            .contentType(MediaType.APPLICATION_JSON_PATCH_JSON))
                            .andExpect(status().isUnprocessableEntity());
    }

    @Test
<<<<<<< HEAD
    public void patchUploadWrongPathTest() throws Exception {
=======
    public void patchUploadNotConfiguredMetadataTest() throws Exception {
>>>>>>> 338bb229
        context.turnOffAuthorisationSystem();

        parentCommunity = CommunityBuilder.createCommunity(context)
                                          .withName("Parent Community")
                                          .build();
        Community child1 = CommunityBuilder.createSubCommunity(context, parentCommunity)
                                           .withName("Sub Community")
                                           .build();
        Collection col1 = CollectionBuilder.createCollection(context, child1)
                                           .withName("Collection 1")
                                           .build();

        InputStream pdf = getClass().getResourceAsStream("simple-article.pdf");

        WorkspaceItem witem = WorkspaceItemBuilder.createWorkspaceItem(context, col1)
                .withTitle("Test WorkspaceItem")
<<<<<<< HEAD
                .withIssueDate("2017-10-17")
=======
>>>>>>> 338bb229
                .withFulltext("simple-article.pdf", "/local/path/simple-article.pdf", pdf)
                .build();

        context.restoreAuthSystemState();

        String authToken = getAuthToken(eperson.getEmail(), password);

        List<Operation> addOpts = new ArrayList<Operation>();
        Map<String, String> value = new HashMap<String, String>();
        value.put("value", "2020-01-25");
        addOpts.add(new AddOperation("/sections/upload/files/0/metadata/dc.date.issued", value));

        String patchBody = getPatchContent(addOpts);
        getClient(authToken).perform(patch("/api/submission/workspaceitems/" + witem.getID())
                            .content(patchBody)
                            .contentType(MediaType.APPLICATION_JSON_PATCH_JSON))
                            .andExpect(status().isUnprocessableEntity());
<<<<<<< HEAD
    }

    @Test
    public void patchAddMetadataToGroupTypeMetadataTest() throws Exception {
=======

        getClient(authToken).perform(get("/api/submission/workspaceitems/" + witem.getID()))
                 .andExpect(status().isOk())
                 .andExpect(jsonPath("$.sections.bitstream-metadata['dc.date.issued']").doesNotExist())
                 .andExpect(jsonPath("$.sections.traditionalpageone['dc.date.issued']").doesNotExist());
    }

    @Test
    public void patchUploadMissingFieldTest() throws Exception {
>>>>>>> 338bb229
        context.turnOffAuthorisationSystem();

        parentCommunity = CommunityBuilder.createCommunity(context)
                                          .withName("Parent Community")
                                          .build();
        Community child1 = CommunityBuilder.createSubCommunity(context, parentCommunity)
                                           .withName("Sub Community")
                                           .build();
<<<<<<< HEAD
        Collection col1 = CollectionBuilder.createCollection(context, child1, "123456789/traditional-cris")
                                           .withName("Collection 1")
                                           .build();

        String authToken = getAuthToken(eperson.getEmail(), password);

        WorkspaceItem witem = WorkspaceItemBuilder.createWorkspaceItem(context, col1)
                                                  .withTitle("Test witem")
                                                  .withIssueDate("2017-10-17")
                                                  .withSubject("ExtraEntry")
                                                  .build();

        //disable file upload mandatory
        configurationService.setProperty("webui.submit.upload.required", false);

        context.restoreAuthSystemState();

        List<Operation> list = new ArrayList<Operation>();
        List<Map<String, String>> values = new ArrayList<Map<String, String>>();
        Map<String, String> author = new HashMap<String, String>();
        List<Map<String, String>> values2 = new ArrayList<Map<String, String>>();
        Map<String, String> affiliation = new HashMap<String, String>();
        author.put("value", "Mykhaylo Boychuk");
        values.add(author);
        affiliation.put("value", "4science");
        values2.add(affiliation);
        list.add(new AddOperation("/sections/traditionalpageone-cris/dc.contributor.author", values));
        list.add(new AddOperation("/sections/traditionalpageone-cris/person.affiliation.name", values2));

        String patchBody = getPatchContent(list);
        getClient(authToken).perform(patch("/api/submission/workspaceitems/" + witem.getID())
                .content(patchBody)
                .contentType(MediaType.APPLICATION_JSON_PATCH_JSON))
                       .andExpect(status().isOk())
                       .andExpect(jsonPath("$.sections.traditionalpageone-cris['dc.contributor.author'][0].value",
                                        is("Mykhaylo Boychuk")))
                       .andExpect(jsonPath("$.sections.traditionalpageone-cris['person.affiliation.name'][0].value",
                                        is("4science")));

        getClient(authToken).perform(get("/api/submission/workspaceitems/" + witem.getID()))
                 .andExpect(status().isOk())
                 .andExpect(jsonPath("$.errors").doesNotExist())
                 .andExpect(jsonPath("$.sections.traditionalpageone-cris['dc.contributor.author'][0].value",
                                  is("Mykhaylo Boychuk")))
                 .andExpect(jsonPath("$.sections.traditionalpageone-cris['person.affiliation.name'][0].value",
                                  is("4science")));
    }

    @Test
    public void patchAddMetadataToInlineGroupTypeMetadataTest() throws Exception {
=======
        Collection col1 = CollectionBuilder.createCollection(context, child1)
                                           .withName("Collection 1")
                                           .build();

        InputStream pdf = getClass().getResourceAsStream("simple-article.pdf");

        WorkspaceItem witem = WorkspaceItemBuilder.createWorkspaceItem(context, col1)
                .withTitle("Test WorkspaceItem")
                .withIssueDate("2017-10-17")
                .withFulltext("simple-article.pdf", "/local/path/simple-article.pdf", pdf)
                .build();

        context.restoreAuthSystemState();

        String authToken = getAuthToken(eperson.getEmail(), password);

        List<Operation> addOpts = new ArrayList<Operation>();
        Map<String, String> value = new HashMap<String, String>();
        value.put("value", "test text");

        addOpts.add(new AddOperation("/sections/upload/files/0/metadata", value));

        String patchBody = getPatchContent(addOpts);
        getClient(authToken).perform(patch("/api/submission/workspaceitems/" + witem.getID())
                .content(patchBody)
                .contentType(MediaType.APPLICATION_JSON_PATCH_JSON))
                            .andExpect(status().isUnprocessableEntity());
    }

    @Test
    public void patchUploadNotExistingPropertyTest() throws Exception {
>>>>>>> 338bb229
        context.turnOffAuthorisationSystem();

        parentCommunity = CommunityBuilder.createCommunity(context)
                                          .withName("Parent Community")
                                          .build();
        Community child1 = CommunityBuilder.createSubCommunity(context, parentCommunity)
                                           .withName("Sub Community")
                                           .build();
<<<<<<< HEAD
        Collection col1 = CollectionBuilder.createCollection(context, child1, "123456789/traditional-cris")
                                           .withName("Collection 1")
                                           .build();

        String authToken = getAuthToken(eperson.getEmail(), password);

        WorkspaceItem witem = WorkspaceItemBuilder.createWorkspaceItem(context, col1)
                                                  .withTitle("Test witem")
                                                  .withIssueDate("2017-10-17")
                                                  .withSubject("ExtraEntry")
                                                  .build();

        //disable file upload mandatory
        configurationService.setProperty("webui.submit.upload.required", false);

        context.restoreAuthSystemState();

        List<Operation> list = new ArrayList<Operation>();
        List<Map<String, String>> values = new ArrayList<Map<String, String>>();
        Map<String, String> idName = new HashMap<String, String>();
        List<Map<String, String>> values2 = new ArrayList<Map<String, String>>();
        Map<String, String> identifier = new HashMap<String, String>();
        idName.put("value", "test name");
        values.add(idName);
        identifier.put("value", "test id");
        values2.add(identifier);
        list.add(new AddOperation("/sections/traditionalpageone-cris/orgunit.identifier.name", values));
        list.add(new AddOperation("/sections/traditionalpageone-cris/orgunit.identifier.id", values2));

        String patchBody = getPatchContent(list);
        getClient(authToken).perform(patch("/api/submission/workspaceitems/" + witem.getID())
                .content(patchBody)
                .contentType(MediaType.APPLICATION_JSON_PATCH_JSON))
                       .andExpect(status().isOk())
                       .andExpect(jsonPath("$.sections.traditionalpageone-cris['orgunit.identifier.name'][0].value",
                                        is("test name")))
                       .andExpect(jsonPath("$.sections.traditionalpageone-cris['orgunit.identifier.id'][0].value",
                                        is("test id")));

        // verify that the patch changes have been persisted
        getClient(authToken).perform(get("/api/submission/workspaceitems/" + witem.getID()))
            .andExpect(status().isOk())
            .andExpect(jsonPath("$.errors").doesNotExist())
            .andExpect(jsonPath("$.sections.traditionalpageone-cris['orgunit.identifier.name'][0].value",
                             is("test name")))
            .andExpect(jsonPath("$.sections.traditionalpageone-cris['orgunit.identifier.id'][0].value",
                             is("test id")));
    }

    @Test
    public void createEmptyWorkspateItemWithEntityTypeTest() throws Exception {
        context.turnOffAuthorisationSystem();

        //** GIVEN **
        //1. A community-collection structure with one parent community with sub-community and two collections.
        parentCommunity = CommunityBuilder.createCommunity(context)
                .withName("Parent Community")
                .build();
        Community child1 = CommunityBuilder.createSubCommunity(context, parentCommunity)
                .withName("Sub Community")
                .build();
        Collection col1 = CollectionBuilder.createCollection(context, child1)
                .withName("Collection 1")
                .withRelationshipType("Publication")
                .withSubmitterGroup(eperson)
                .build();
        Collection col2 = CollectionBuilder.createCollection(context, child1)
                .withName("Collection 2")
                .withRelationshipType("Journal")
                .withSubmitterGroup(eperson)
                .build();
        context.restoreAuthSystemState();

        AtomicReference<Integer> idRef1 = new AtomicReference<>();
        AtomicReference<Integer> idRef2 = new AtomicReference<>();
        try {

            String authToken = getAuthToken(eperson.getEmail(), password);

            // create a workspaceitem explicitly with entityType Publication
            getClient(authToken).perform(post("/api/submission/workspaceitems")
                    .param("entityType", "Publication")
                    .contentType(org.springframework.http.MediaType.APPLICATION_JSON))
                    .andExpect(status().isCreated())
                    .andExpect(jsonPath("$._embedded.collection.metadata.['relationship.type'][0].value",
                            equalTo("Publication")))
                    .andDo(result -> idRef1.set(read(result.getResponse().getContentAsString(), "$.id")));


            // create a workspaceitem explicitly with entityType Journal
            getClient(authToken).perform(post("/api/submission/workspaceitems")
                    .param("entityType", "Journal")
                    .contentType(org.springframework.http.MediaType.APPLICATION_JSON))
                    .andExpect(status().isCreated())
                    .andExpect(jsonPath("$._embedded.collection.metadata.['relationship.type'][0].value",
                            equalTo("Journal")))
                    .andDo(result -> idRef2.set(read(result.getResponse().getContentAsString(), "$.id")));


        } finally {
            WorkspaceItemBuilder.deleteWorkspaceItem(idRef1.get());
            WorkspaceItemBuilder.deleteWorkspaceItem(idRef2.get());
        }
    }

    @Test
    public void createEmptyWorkspateItemWithEntityTypeAndCollectionWithNoMatchTest() throws Exception {
        context.turnOffAuthorisationSystem();
        context.setCurrentUser(eperson);

        parentCommunity = CommunityBuilder.createCommunity(context)
                .withName("Parent Community")
                .build();
        Community child1 = CommunityBuilder.createSubCommunity(context, parentCommunity)
                .withName("Sub Community")
                .build();
        Collection col1 = CollectionBuilder.createCollection(context, child1)
                .withName("Collection 1")
                .withRelationshipType("Publication")
                .build();

        context.restoreAuthSystemState();

        try {

            String authToken = getAuthToken(eperson.getEmail(), password);

            // create a workspaceitem explicitly with entityType Publication
            getClient(authToken).perform(post("/api/submission/workspaceitems")
                    .param("entityType", "Journal")
                    .param("owningCollection", col1.getID().toString())
                    .contentType(org.springframework.http.MediaType.APPLICATION_JSON))
                    .andExpect(status().isUnprocessableEntity())
                    .andExpect(jsonPath("$.id").doesNotExist());


        } finally {

        }
    }

    @Test
    public void entityTypeInvalidTest() throws Exception {
        context.turnOffAuthorisationSystem();
        context.setCurrentUser(eperson);

        parentCommunity = CommunityBuilder.createCommunity(context)
                .withName("Parent Community")
                .build();
        Community child1 = CommunityBuilder.createSubCommunity(context, parentCommunity)
                .withName("Sub Community")
                .build();
        Collection col1 = CollectionBuilder.createCollection(context, child1)
                .withName("Collection 1")
                .withRelationshipType("Publication")
                .build();

        context.restoreAuthSystemState();


        try {

            String authToken = getAuthToken(eperson.getEmail(), password);


            getClient(authToken).perform(post("/api/submission/workspaceitems")
                    .param("entityType", "NotValidType")
                    .contentType(org.springframework.http.MediaType.APPLICATION_JSON))
                    .andExpect(status().isUnprocessableEntity());

        } finally {

        }
=======
        Collection col1 = CollectionBuilder.createCollection(context, child1)
                                           .withName("Collection 1")
                                           .build();

        InputStream pdf = getClass().getResourceAsStream("simple-article.pdf");

        WorkspaceItem witem = WorkspaceItemBuilder.createWorkspaceItem(context, col1)
                .withTitle("Test WorkspaceItem")
                .withIssueDate("2017-10-17")
                .withFulltext("simple-article.pdf", "/local/path/simple-article.pdf", pdf)
                .build();

        context.restoreAuthSystemState();

        String authToken = getAuthToken(eperson.getEmail(), password);

        List<Operation> addOpts = new ArrayList<Operation>();
        Map<String, String> value = new HashMap<String, String>();
        value.put("value", "test text");

        addOpts.add(new AddOperation("/sections/upload/files/0/not-existing-property/dc.title", value));

        String patchBody = getPatchContent(addOpts);
        getClient(authToken).perform(patch("/api/submission/workspaceitems/" + witem.getID())
                .content(patchBody)
                .contentType(MediaType.APPLICATION_JSON_PATCH_JSON))
                            .andExpect(status().isUnprocessableEntity());
    }

    @Test
    public void patchUploadWithWrongPathTest() throws Exception {
        context.turnOffAuthorisationSystem();

        parentCommunity = CommunityBuilder.createCommunity(context)
                                          .withName("Parent Community")
                                          .build();
        Community child1 = CommunityBuilder.createSubCommunity(context, parentCommunity)
                                           .withName("Sub Community")
                                           .build();
        Collection col1 = CollectionBuilder.createCollection(context, child1)
                                           .withName("Collection 1")
                                           .build();

        InputStream pdf = getClass().getResourceAsStream("simple-article.pdf");

        WorkspaceItem witem = WorkspaceItemBuilder.createWorkspaceItem(context, col1)
                .withTitle("Test WorkspaceItem")
                .withIssueDate("2017-10-17")
                .withFulltext("simple-article.pdf", "/local/path/simple-article.pdf", pdf)
                .build();

        context.restoreAuthSystemState();

        String authToken = getAuthToken(eperson.getEmail(), password);

        List<Operation> addOpts = new ArrayList<Operation>();
        Map<String, String> value = new HashMap<String, String>();
        value.put("value", "test text");

        addOpts.add(new AddOperation("/sections/upload/files/0", value));

        String patchBody = getPatchContent(addOpts);
        getClient(authToken).perform(patch("/api/submission/workspaceitems/" + witem.getID())
                .content(patchBody)
                .contentType(MediaType.APPLICATION_JSON_PATCH_JSON))
                            .andExpect(status().isUnprocessableEntity());

        addOpts.add(new AddOperation("/sections/upload/files", value));
        patchBody = getPatchContent(addOpts);

        getClient(authToken).perform(patch("/api/submission/workspaceitems/" + witem.getID())
                .content(patchBody)
                .contentType(MediaType.APPLICATION_JSON_PATCH_JSON))
                            .andExpect(status().isUnprocessableEntity());
    }

    @Test
    public void patchDeleteSectionTest() throws Exception {
        context.turnOffAuthorisationSystem();
        parentCommunity = CommunityBuilder.createCommunity(context)
                                          .withName("Parent Community")
                                          .build();
        Community child1 = CommunityBuilder.createSubCommunity(context, parentCommunity)
                                           .withName("Sub Community")
                                           .build();
        Collection col1 = CollectionBuilder.createCollection(context, child1)
                                           .withName("Collection 1")
                                           .build();
        WorkspaceItem witem = WorkspaceItemBuilder.createWorkspaceItem(context, col1)
                             .withTitle("Test WorkspaceItem")
                             .withIssueDate("2020-01-21")
                             .withSubject("Subject 1")
                             .withSubject("Subject 2")
                             .withAbstract("Test description abstract")
                             .build();

        context.restoreAuthSystemState();

        String authToken = getAuthToken(eperson.getEmail(), password);

        getClient(authToken).perform(get("/api/submission/workspaceitems/" + witem.getID()))
                 .andExpect(status().isOk())
                 .andExpect(jsonPath("$.sections.traditionalpagetwo['dc.subject']").isNotEmpty())
                 .andExpect(jsonPath("$.sections.traditionalpagetwo['dc.description.abstract']").isNotEmpty());

        List<Operation> operations = new ArrayList<Operation>();
        operations.add(new RemoveOperation("/sections/traditionalpagetwo"));
        String patchBody = getPatchContent(operations);

        getClient(authToken).perform(patch("/api/submission/workspaceitems/" + witem.getID())
                 .content(patchBody)
                 .contentType(MediaType.APPLICATION_JSON_PATCH_JSON))
                 .andExpect(status().isOk())
                 .andExpect(jsonPath("$.sections.traditionalpagetwo['dc.subject']").doesNotExist())
                 .andExpect(jsonPath("$.sections.traditionalpagetwo['dc.description.abstract']").doesNotExist());

        // verify that the patch changes have been persisted
        getClient(authToken).perform(get("/api/submission/workspaceitems/" + witem.getID()))
                 .andExpect(status().isOk())
                 .andExpect(jsonPath("$.sections.traditionalpagetwo['dc.subject']").doesNotExist())
                 .andExpect(jsonPath("$.sections.traditionalpagetwo['dc.description.abstract']").doesNotExist());
    }

    @Test
    public void patchDeleteMetadataThatNotExistTest() throws Exception {
        context.turnOffAuthorisationSystem();

        parentCommunity = CommunityBuilder.createCommunity(context)
                         .withName("Parent Community")
                         .build();

        Community child1 = CommunityBuilder.createSubCommunity(context, parentCommunity)
                          .withName("Sub Community")
                          .build();

        Collection col1 = CollectionBuilder.createCollection(context, child1)
                         .withName("Collection 1")
                         .build();

        WorkspaceItem witem = WorkspaceItemBuilder.createWorkspaceItem(context, col1)
                             .withIssueDate("2020-04-21")
                             .withSubject("ExtraEntry")
                             .build();

        //disable file upload mandatory
        configurationService.setProperty("webui.submit.upload.required", false);

        context.restoreAuthSystemState();

        String authToken = getAuthToken(eperson.getEmail(), password);

        List<Operation> operations = new ArrayList<Operation>();
        operations.add(new RemoveOperation("/sections/traditionalpageone/dc.not.existing/0"));

        String patchBody = getPatchContent(operations);
        getClient(authToken).perform(patch("/api/submission/workspaceitems/" + witem.getID())
                 .content(patchBody)
                 .contentType(MediaType.APPLICATION_JSON_PATCH_JSON))
                 .andExpect(status().isUnprocessableEntity());
    }

    @Test
    public void patchDeleteMetadataWrongSectionTest() throws Exception {
        context.turnOffAuthorisationSystem();
        parentCommunity = CommunityBuilder.createCommunity(context)
                         .withName("Parent Community")
                         .build();
        Community child1 = CommunityBuilder.createSubCommunity(context, parentCommunity)
                          .withName("Sub Community")
                          .build();
        Collection col1 = CollectionBuilder.createCollection(context, child1)
                         .withName("Collection 1")
                         .build();
        WorkspaceItem witem = WorkspaceItemBuilder.createWorkspaceItem(context, col1)
                             .withTitle("Test title")
                             .withIssueDate("2019-04-25")
                             .withSubject("ExtraEntry")
                             .build();
        //disable file upload mandatory
        configurationService.setProperty("webui.submit.upload.required", false);
        context.restoreAuthSystemState();

        String authToken = getAuthToken(eperson.getEmail(), password);
        List<Operation> operations = new ArrayList<Operation>();
        operations.add(new RemoveOperation("/sections/traditionalpagetwo/dc.title/0"));
        String patchBody = getPatchContent(operations);

        getClient(authToken).perform(patch("/api/submission/workspaceitems/" + witem.getID())
                 .content(patchBody)
                 .contentType(MediaType.APPLICATION_JSON_PATCH_JSON))
                 .andExpect(status().isUnprocessableEntity());

        getClient(authToken).perform(get("/api/submission/workspaceitems/" + witem.getID()))
                 .andExpect(status().isOk())
                 .andExpect(jsonPath("$",
                         Matchers.is(WorkspaceItemMatcher.matchItemWithTitleAndDateIssuedAndSubject(witem,
                                 "Test title", "2019-04-25", "ExtraEntry"))));
>>>>>>> 338bb229
    }
}<|MERGE_RESOLUTION|>--- conflicted
+++ resolved
@@ -3646,14 +3646,11 @@
                  .content(patchBody)
                  .contentType(MediaType.APPLICATION_JSON_PATCH_JSON))
                  .andExpect(status().isUnprocessableEntity());
-<<<<<<< HEAD
-=======
 
         getClient(authToken).perform(get("/api/submission/workspaceitems/" + witem.getID()))
                  .andExpect(status().isOk())
                  .andExpect(jsonPath("$.sections.traditionalpageone['dc.title']").doesNotExist());
 
->>>>>>> 338bb229
     }
 
     @Test
@@ -3739,13 +3736,10 @@
                  .content(patchBody)
                  .contentType(MediaType.APPLICATION_JSON_PATCH_JSON))
                  .andExpect(status().isUnprocessableEntity());
-<<<<<<< HEAD
-=======
 
         getClient(authToken).perform(get("/api/submission/workspaceitems/" + witem.getID()))
                  .andExpect(status().isOk())
                  .andExpect(jsonPath("$.sections.traditionalpageone['dc.title']").doesNotExist());
->>>>>>> 338bb229
     }
 
     @Test
@@ -3922,11 +3916,7 @@
     }
 
     @Test
-<<<<<<< HEAD
-    public void patchUploadWrongPathTest() throws Exception {
-=======
     public void patchUploadNotConfiguredMetadataTest() throws Exception {
->>>>>>> 338bb229
         context.turnOffAuthorisationSystem();
 
         parentCommunity = CommunityBuilder.createCommunity(context)
@@ -3943,10 +3933,6 @@
 
         WorkspaceItem witem = WorkspaceItemBuilder.createWorkspaceItem(context, col1)
                 .withTitle("Test WorkspaceItem")
-<<<<<<< HEAD
-                .withIssueDate("2017-10-17")
-=======
->>>>>>> 338bb229
                 .withFulltext("simple-article.pdf", "/local/path/simple-article.pdf", pdf)
                 .build();
 
@@ -3964,12 +3950,6 @@
                             .content(patchBody)
                             .contentType(MediaType.APPLICATION_JSON_PATCH_JSON))
                             .andExpect(status().isUnprocessableEntity());
-<<<<<<< HEAD
-    }
-
-    @Test
-    public void patchAddMetadataToGroupTypeMetadataTest() throws Exception {
-=======
 
         getClient(authToken).perform(get("/api/submission/workspaceitems/" + witem.getID()))
                  .andExpect(status().isOk())
@@ -3979,7 +3959,6 @@
 
     @Test
     public void patchUploadMissingFieldTest() throws Exception {
->>>>>>> 338bb229
         context.turnOffAuthorisationSystem();
 
         parentCommunity = CommunityBuilder.createCommunity(context)
@@ -3988,7 +3967,254 @@
         Community child1 = CommunityBuilder.createSubCommunity(context, parentCommunity)
                                            .withName("Sub Community")
                                            .build();
-<<<<<<< HEAD
+        Collection col1 = CollectionBuilder.createCollection(context, child1)
+                                           .withName("Collection 1")
+                                           .build();
+
+        InputStream pdf = getClass().getResourceAsStream("simple-article.pdf");
+
+        WorkspaceItem witem = WorkspaceItemBuilder.createWorkspaceItem(context, col1)
+                .withTitle("Test WorkspaceItem")
+                .withIssueDate("2017-10-17")
+                .withFulltext("simple-article.pdf", "/local/path/simple-article.pdf", pdf)
+                .build();
+
+        context.restoreAuthSystemState();
+
+        String authToken = getAuthToken(eperson.getEmail(), password);
+
+        List<Operation> addOpts = new ArrayList<Operation>();
+        Map<String, String> value = new HashMap<String, String>();
+        value.put("value", "test text");
+
+        addOpts.add(new AddOperation("/sections/upload/files/0/metadata", value));
+
+        String patchBody = getPatchContent(addOpts);
+        getClient(authToken).perform(patch("/api/submission/workspaceitems/" + witem.getID())
+                .content(patchBody)
+                .contentType(MediaType.APPLICATION_JSON_PATCH_JSON))
+                            .andExpect(status().isUnprocessableEntity());
+    }
+
+    @Test
+    public void patchUploadNotExistingPropertyTest() throws Exception {
+        context.turnOffAuthorisationSystem();
+
+        parentCommunity = CommunityBuilder.createCommunity(context)
+                                          .withName("Parent Community")
+                                          .build();
+        Community child1 = CommunityBuilder.createSubCommunity(context, parentCommunity)
+                                           .withName("Sub Community")
+                                           .build();
+        Collection col1 = CollectionBuilder.createCollection(context, child1)
+                                           .withName("Collection 1")
+                                           .build();
+
+        InputStream pdf = getClass().getResourceAsStream("simple-article.pdf");
+
+        WorkspaceItem witem = WorkspaceItemBuilder.createWorkspaceItem(context, col1)
+                .withTitle("Test WorkspaceItem")
+                .withIssueDate("2017-10-17")
+                .withFulltext("simple-article.pdf", "/local/path/simple-article.pdf", pdf)
+                .build();
+
+        context.restoreAuthSystemState();
+
+        String authToken = getAuthToken(eperson.getEmail(), password);
+
+        List<Operation> addOpts = new ArrayList<Operation>();
+        Map<String, String> value = new HashMap<String, String>();
+        value.put("value", "test text");
+
+        addOpts.add(new AddOperation("/sections/upload/files/0/not-existing-property/dc.title", value));
+
+        String patchBody = getPatchContent(addOpts);
+        getClient(authToken).perform(patch("/api/submission/workspaceitems/" + witem.getID())
+                .content(patchBody)
+                .contentType(MediaType.APPLICATION_JSON_PATCH_JSON))
+                            .andExpect(status().isUnprocessableEntity());
+    }
+
+    @Test
+    public void patchUploadWithWrongPathTest() throws Exception {
+        context.turnOffAuthorisationSystem();
+
+        parentCommunity = CommunityBuilder.createCommunity(context)
+                                          .withName("Parent Community")
+                                          .build();
+        Community child1 = CommunityBuilder.createSubCommunity(context, parentCommunity)
+                                           .withName("Sub Community")
+                                           .build();
+        Collection col1 = CollectionBuilder.createCollection(context, child1)
+                                           .withName("Collection 1")
+                                           .build();
+
+        InputStream pdf = getClass().getResourceAsStream("simple-article.pdf");
+
+        WorkspaceItem witem = WorkspaceItemBuilder.createWorkspaceItem(context, col1)
+                .withTitle("Test WorkspaceItem")
+                .withIssueDate("2017-10-17")
+                .withFulltext("simple-article.pdf", "/local/path/simple-article.pdf", pdf)
+                .build();
+
+        context.restoreAuthSystemState();
+
+        String authToken = getAuthToken(eperson.getEmail(), password);
+
+        List<Operation> addOpts = new ArrayList<Operation>();
+        Map<String, String> value = new HashMap<String, String>();
+        value.put("value", "test text");
+
+        addOpts.add(new AddOperation("/sections/upload/files/0", value));
+
+        String patchBody = getPatchContent(addOpts);
+        getClient(authToken).perform(patch("/api/submission/workspaceitems/" + witem.getID())
+                .content(patchBody)
+                .contentType(MediaType.APPLICATION_JSON_PATCH_JSON))
+                            .andExpect(status().isUnprocessableEntity());
+
+        addOpts.add(new AddOperation("/sections/upload/files", value));
+        patchBody = getPatchContent(addOpts);
+
+        getClient(authToken).perform(patch("/api/submission/workspaceitems/" + witem.getID())
+                .content(patchBody)
+                .contentType(MediaType.APPLICATION_JSON_PATCH_JSON))
+                            .andExpect(status().isUnprocessableEntity());
+    }
+
+    @Test
+    public void patchDeleteSectionWithEpersonTest() throws Exception {
+        context.turnOffAuthorisationSystem();
+        parentCommunity = CommunityBuilder.createCommunity(context)
+                                          .withName("Parent Community")
+                                          .build();
+        Community child1 = CommunityBuilder.createSubCommunity(context, parentCommunity)
+                                           .withName("Sub Community")
+                                           .build();
+        Collection col1 = CollectionBuilder.createCollection(context, child1)
+                                           .withName("Collection 1")
+                                           .build();
+        WorkspaceItem witem = WorkspaceItemBuilder.createWorkspaceItem(context, col1)
+                             .withTitle("Test WorkspaceItem")
+                             .withIssueDate("2020-01-21")
+                             .withSubject("Subject 1")
+                             .withSubject("Subject 2")
+                             .withAbstract("Test description abstract")
+                             .build();
+
+        context.restoreAuthSystemState();
+
+        String authToken = getAuthToken(eperson.getEmail(), password);
+
+        getClient(authToken).perform(get("/api/submission/workspaceitems/" + witem.getID()))
+                 .andExpect(status().isOk())
+                 .andExpect(jsonPath("$.sections.traditionalpagetwo['dc.subject']").isNotEmpty())
+                 .andExpect(jsonPath("$.sections.traditionalpagetwo['dc.description.abstract']").isNotEmpty());
+
+        List<Operation> operations = new ArrayList<Operation>();
+        operations.add(new RemoveOperation("/sections/traditionalpagetwo"));
+        String patchBody = getPatchContent(operations);
+
+        getClient(authToken).perform(patch("/api/submission/workspaceitems/" + witem.getID())
+                 .content(patchBody)
+                 .contentType(MediaType.APPLICATION_JSON_PATCH_JSON))
+                 .andExpect(status().isOk())
+                 .andExpect(jsonPath("$.sections.traditionalpagetwo['dc.subject']").doesNotExist())
+                 .andExpect(jsonPath("$.sections.traditionalpagetwo['dc.description.abstract']").doesNotExist());
+
+        // verify that the patch changes have been persisted
+        getClient(authToken).perform(get("/api/submission/workspaceitems/" + witem.getID()))
+                 .andExpect(status().isOk())
+                 .andExpect(jsonPath("$.sections.traditionalpagetwo['dc.subject']").doesNotExist())
+                 .andExpect(jsonPath("$.sections.traditionalpagetwo['dc.description.abstract']").doesNotExist());
+    }
+
+    @Test
+    public void patchDeleteMetadataThatNotExistTest() throws Exception {
+        context.turnOffAuthorisationSystem();
+
+        parentCommunity = CommunityBuilder.createCommunity(context)
+                         .withName("Parent Community")
+                         .build();
+
+        Community child1 = CommunityBuilder.createSubCommunity(context, parentCommunity)
+                          .withName("Sub Community")
+                          .build();
+
+        Collection col1 = CollectionBuilder.createCollection(context, child1)
+                         .withName("Collection 1")
+                         .build();
+
+        WorkspaceItem witem = WorkspaceItemBuilder.createWorkspaceItem(context, col1)
+                             .withIssueDate("2020-04-21")
+                             .withSubject("ExtraEntry")
+                             .build();
+
+        //disable file upload mandatory
+        configurationService.setProperty("webui.submit.upload.required", false);
+
+        context.restoreAuthSystemState();
+
+        String authToken = getAuthToken(eperson.getEmail(), password);
+
+        List<Operation> operations = new ArrayList<Operation>();
+        operations.add(new RemoveOperation("/sections/traditionalpageone/dc.not.existing/0"));
+
+        String patchBody = getPatchContent(operations);
+        getClient(authToken).perform(patch("/api/submission/workspaceitems/" + witem.getID())
+                 .content(patchBody)
+                 .contentType(MediaType.APPLICATION_JSON_PATCH_JSON))
+                 .andExpect(status().isUnprocessableEntity());
+    }
+
+    @Test
+    public void patchDeleteMetadataWrongSectionTest() throws Exception {
+        context.turnOffAuthorisationSystem();
+        parentCommunity = CommunityBuilder.createCommunity(context)
+                         .withName("Parent Community")
+                         .build();
+        Community child1 = CommunityBuilder.createSubCommunity(context, parentCommunity)
+                          .withName("Sub Community")
+                          .build();
+        Collection col1 = CollectionBuilder.createCollection(context, child1)
+                         .withName("Collection 1")
+                         .build();
+        WorkspaceItem witem = WorkspaceItemBuilder.createWorkspaceItem(context, col1)
+                             .withTitle("Test title")
+                             .withIssueDate("2019-04-25")
+                             .withSubject("ExtraEntry")
+                             .build();
+        //disable file upload mandatory
+        configurationService.setProperty("webui.submit.upload.required", false);
+        context.restoreAuthSystemState();
+
+        String authToken = getAuthToken(eperson.getEmail(), password);
+        List<Operation> operations = new ArrayList<Operation>();
+        operations.add(new RemoveOperation("/sections/traditionalpagetwo/dc.title/0"));
+        String patchBody = getPatchContent(operations);
+
+        getClient(authToken).perform(patch("/api/submission/workspaceitems/" + witem.getID())
+                 .content(patchBody)
+                 .contentType(MediaType.APPLICATION_JSON_PATCH_JSON))
+                 .andExpect(status().isUnprocessableEntity());
+
+        getClient(authToken).perform(get("/api/submission/workspaceitems/" + witem.getID()))
+                 .andExpect(status().isOk())
+                 .andExpect(jsonPath("$",
+                         Matchers.is(WorkspaceItemMatcher.matchItemWithTitleAndDateIssuedAndSubject(witem,
+                                 "Test title", "2019-04-25", "ExtraEntry"))));
+    }
+
+    @Test
+    public void patchAddMetadataToGroupTypeMetadataTest() throws Exception {
+        context.turnOffAuthorisationSystem();
+
+        parentCommunity = CommunityBuilder.createCommunity(context)
+                                          .withName("Parent Community")
+                                          .build();
+        Community child1 = CommunityBuilder.createSubCommunity(context, parentCommunity)
+                                           .withName("Sub Community")
+                                           .build();
         Collection col1 = CollectionBuilder.createCollection(context, child1, "123456789/traditional-cris")
                                            .withName("Collection 1")
                                            .build();
@@ -4039,39 +4265,6 @@
 
     @Test
     public void patchAddMetadataToInlineGroupTypeMetadataTest() throws Exception {
-=======
-        Collection col1 = CollectionBuilder.createCollection(context, child1)
-                                           .withName("Collection 1")
-                                           .build();
-
-        InputStream pdf = getClass().getResourceAsStream("simple-article.pdf");
-
-        WorkspaceItem witem = WorkspaceItemBuilder.createWorkspaceItem(context, col1)
-                .withTitle("Test WorkspaceItem")
-                .withIssueDate("2017-10-17")
-                .withFulltext("simple-article.pdf", "/local/path/simple-article.pdf", pdf)
-                .build();
-
-        context.restoreAuthSystemState();
-
-        String authToken = getAuthToken(eperson.getEmail(), password);
-
-        List<Operation> addOpts = new ArrayList<Operation>();
-        Map<String, String> value = new HashMap<String, String>();
-        value.put("value", "test text");
-
-        addOpts.add(new AddOperation("/sections/upload/files/0/metadata", value));
-
-        String patchBody = getPatchContent(addOpts);
-        getClient(authToken).perform(patch("/api/submission/workspaceitems/" + witem.getID())
-                .content(patchBody)
-                .contentType(MediaType.APPLICATION_JSON_PATCH_JSON))
-                            .andExpect(status().isUnprocessableEntity());
-    }
-
-    @Test
-    public void patchUploadNotExistingPropertyTest() throws Exception {
->>>>>>> 338bb229
         context.turnOffAuthorisationSystem();
 
         parentCommunity = CommunityBuilder.createCommunity(context)
@@ -4080,7 +4273,6 @@
         Community child1 = CommunityBuilder.createSubCommunity(context, parentCommunity)
                                            .withName("Sub Community")
                                            .build();
-<<<<<<< HEAD
         Collection col1 = CollectionBuilder.createCollection(context, child1, "123456789/traditional-cris")
                                            .withName("Collection 1")
                                            .build();
@@ -4254,204 +4446,5 @@
         } finally {
 
         }
-=======
-        Collection col1 = CollectionBuilder.createCollection(context, child1)
-                                           .withName("Collection 1")
-                                           .build();
-
-        InputStream pdf = getClass().getResourceAsStream("simple-article.pdf");
-
-        WorkspaceItem witem = WorkspaceItemBuilder.createWorkspaceItem(context, col1)
-                .withTitle("Test WorkspaceItem")
-                .withIssueDate("2017-10-17")
-                .withFulltext("simple-article.pdf", "/local/path/simple-article.pdf", pdf)
-                .build();
-
-        context.restoreAuthSystemState();
-
-        String authToken = getAuthToken(eperson.getEmail(), password);
-
-        List<Operation> addOpts = new ArrayList<Operation>();
-        Map<String, String> value = new HashMap<String, String>();
-        value.put("value", "test text");
-
-        addOpts.add(new AddOperation("/sections/upload/files/0/not-existing-property/dc.title", value));
-
-        String patchBody = getPatchContent(addOpts);
-        getClient(authToken).perform(patch("/api/submission/workspaceitems/" + witem.getID())
-                .content(patchBody)
-                .contentType(MediaType.APPLICATION_JSON_PATCH_JSON))
-                            .andExpect(status().isUnprocessableEntity());
-    }
-
-    @Test
-    public void patchUploadWithWrongPathTest() throws Exception {
-        context.turnOffAuthorisationSystem();
-
-        parentCommunity = CommunityBuilder.createCommunity(context)
-                                          .withName("Parent Community")
-                                          .build();
-        Community child1 = CommunityBuilder.createSubCommunity(context, parentCommunity)
-                                           .withName("Sub Community")
-                                           .build();
-        Collection col1 = CollectionBuilder.createCollection(context, child1)
-                                           .withName("Collection 1")
-                                           .build();
-
-        InputStream pdf = getClass().getResourceAsStream("simple-article.pdf");
-
-        WorkspaceItem witem = WorkspaceItemBuilder.createWorkspaceItem(context, col1)
-                .withTitle("Test WorkspaceItem")
-                .withIssueDate("2017-10-17")
-                .withFulltext("simple-article.pdf", "/local/path/simple-article.pdf", pdf)
-                .build();
-
-        context.restoreAuthSystemState();
-
-        String authToken = getAuthToken(eperson.getEmail(), password);
-
-        List<Operation> addOpts = new ArrayList<Operation>();
-        Map<String, String> value = new HashMap<String, String>();
-        value.put("value", "test text");
-
-        addOpts.add(new AddOperation("/sections/upload/files/0", value));
-
-        String patchBody = getPatchContent(addOpts);
-        getClient(authToken).perform(patch("/api/submission/workspaceitems/" + witem.getID())
-                .content(patchBody)
-                .contentType(MediaType.APPLICATION_JSON_PATCH_JSON))
-                            .andExpect(status().isUnprocessableEntity());
-
-        addOpts.add(new AddOperation("/sections/upload/files", value));
-        patchBody = getPatchContent(addOpts);
-
-        getClient(authToken).perform(patch("/api/submission/workspaceitems/" + witem.getID())
-                .content(patchBody)
-                .contentType(MediaType.APPLICATION_JSON_PATCH_JSON))
-                            .andExpect(status().isUnprocessableEntity());
-    }
-
-    @Test
-    public void patchDeleteSectionTest() throws Exception {
-        context.turnOffAuthorisationSystem();
-        parentCommunity = CommunityBuilder.createCommunity(context)
-                                          .withName("Parent Community")
-                                          .build();
-        Community child1 = CommunityBuilder.createSubCommunity(context, parentCommunity)
-                                           .withName("Sub Community")
-                                           .build();
-        Collection col1 = CollectionBuilder.createCollection(context, child1)
-                                           .withName("Collection 1")
-                                           .build();
-        WorkspaceItem witem = WorkspaceItemBuilder.createWorkspaceItem(context, col1)
-                             .withTitle("Test WorkspaceItem")
-                             .withIssueDate("2020-01-21")
-                             .withSubject("Subject 1")
-                             .withSubject("Subject 2")
-                             .withAbstract("Test description abstract")
-                             .build();
-
-        context.restoreAuthSystemState();
-
-        String authToken = getAuthToken(eperson.getEmail(), password);
-
-        getClient(authToken).perform(get("/api/submission/workspaceitems/" + witem.getID()))
-                 .andExpect(status().isOk())
-                 .andExpect(jsonPath("$.sections.traditionalpagetwo['dc.subject']").isNotEmpty())
-                 .andExpect(jsonPath("$.sections.traditionalpagetwo['dc.description.abstract']").isNotEmpty());
-
-        List<Operation> operations = new ArrayList<Operation>();
-        operations.add(new RemoveOperation("/sections/traditionalpagetwo"));
-        String patchBody = getPatchContent(operations);
-
-        getClient(authToken).perform(patch("/api/submission/workspaceitems/" + witem.getID())
-                 .content(patchBody)
-                 .contentType(MediaType.APPLICATION_JSON_PATCH_JSON))
-                 .andExpect(status().isOk())
-                 .andExpect(jsonPath("$.sections.traditionalpagetwo['dc.subject']").doesNotExist())
-                 .andExpect(jsonPath("$.sections.traditionalpagetwo['dc.description.abstract']").doesNotExist());
-
-        // verify that the patch changes have been persisted
-        getClient(authToken).perform(get("/api/submission/workspaceitems/" + witem.getID()))
-                 .andExpect(status().isOk())
-                 .andExpect(jsonPath("$.sections.traditionalpagetwo['dc.subject']").doesNotExist())
-                 .andExpect(jsonPath("$.sections.traditionalpagetwo['dc.description.abstract']").doesNotExist());
-    }
-
-    @Test
-    public void patchDeleteMetadataThatNotExistTest() throws Exception {
-        context.turnOffAuthorisationSystem();
-
-        parentCommunity = CommunityBuilder.createCommunity(context)
-                         .withName("Parent Community")
-                         .build();
-
-        Community child1 = CommunityBuilder.createSubCommunity(context, parentCommunity)
-                          .withName("Sub Community")
-                          .build();
-
-        Collection col1 = CollectionBuilder.createCollection(context, child1)
-                         .withName("Collection 1")
-                         .build();
-
-        WorkspaceItem witem = WorkspaceItemBuilder.createWorkspaceItem(context, col1)
-                             .withIssueDate("2020-04-21")
-                             .withSubject("ExtraEntry")
-                             .build();
-
-        //disable file upload mandatory
-        configurationService.setProperty("webui.submit.upload.required", false);
-
-        context.restoreAuthSystemState();
-
-        String authToken = getAuthToken(eperson.getEmail(), password);
-
-        List<Operation> operations = new ArrayList<Operation>();
-        operations.add(new RemoveOperation("/sections/traditionalpageone/dc.not.existing/0"));
-
-        String patchBody = getPatchContent(operations);
-        getClient(authToken).perform(patch("/api/submission/workspaceitems/" + witem.getID())
-                 .content(patchBody)
-                 .contentType(MediaType.APPLICATION_JSON_PATCH_JSON))
-                 .andExpect(status().isUnprocessableEntity());
-    }
-
-    @Test
-    public void patchDeleteMetadataWrongSectionTest() throws Exception {
-        context.turnOffAuthorisationSystem();
-        parentCommunity = CommunityBuilder.createCommunity(context)
-                         .withName("Parent Community")
-                         .build();
-        Community child1 = CommunityBuilder.createSubCommunity(context, parentCommunity)
-                          .withName("Sub Community")
-                          .build();
-        Collection col1 = CollectionBuilder.createCollection(context, child1)
-                         .withName("Collection 1")
-                         .build();
-        WorkspaceItem witem = WorkspaceItemBuilder.createWorkspaceItem(context, col1)
-                             .withTitle("Test title")
-                             .withIssueDate("2019-04-25")
-                             .withSubject("ExtraEntry")
-                             .build();
-        //disable file upload mandatory
-        configurationService.setProperty("webui.submit.upload.required", false);
-        context.restoreAuthSystemState();
-
-        String authToken = getAuthToken(eperson.getEmail(), password);
-        List<Operation> operations = new ArrayList<Operation>();
-        operations.add(new RemoveOperation("/sections/traditionalpagetwo/dc.title/0"));
-        String patchBody = getPatchContent(operations);
-
-        getClient(authToken).perform(patch("/api/submission/workspaceitems/" + witem.getID())
-                 .content(patchBody)
-                 .contentType(MediaType.APPLICATION_JSON_PATCH_JSON))
-                 .andExpect(status().isUnprocessableEntity());
-
-        getClient(authToken).perform(get("/api/submission/workspaceitems/" + witem.getID()))
-                 .andExpect(status().isOk())
-                 .andExpect(jsonPath("$",
-                         Matchers.is(WorkspaceItemMatcher.matchItemWithTitleAndDateIssuedAndSubject(witem,
-                                 "Test title", "2019-04-25", "ExtraEntry"))));
->>>>>>> 338bb229
     }
 }