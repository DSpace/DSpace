/**
 * The contents of this file are subject to the license and copyright
 * detailed in the LICENSE and NOTICE files at the root of the source
 * tree and available online at
 *
 * http://www.dspace.org/license/
 */
package org.dspace.app.rest;

import static com.jayway.jsonpath.JsonPath.read;
import static com.jayway.jsonpath.matchers.JsonPathMatchers.hasJsonPath;
import static org.dspace.app.rest.matcher.MetadataMatcher.matchMetadata;
import static org.hamcrest.Matchers.allOf;
import static org.hamcrest.Matchers.equalTo;
import static org.hamcrest.Matchers.hasSize;
import static org.hamcrest.Matchers.is;
import static org.hamcrest.Matchers.nullValue;
import static org.springframework.data.rest.webmvc.RestMediaTypes.TEXT_URI_LIST_VALUE;
import static org.springframework.http.MediaType.parseMediaType;
import static org.springframework.test.web.servlet.request.MockMvcRequestBuilders.delete;
import static org.springframework.test.web.servlet.request.MockMvcRequestBuilders.fileUpload;
import static org.springframework.test.web.servlet.request.MockMvcRequestBuilders.get;
import static org.springframework.test.web.servlet.request.MockMvcRequestBuilders.patch;
import static org.springframework.test.web.servlet.request.MockMvcRequestBuilders.post;
import static org.springframework.test.web.servlet.result.MockMvcResultMatchers.jsonPath;
import static org.springframework.test.web.servlet.result.MockMvcResultMatchers.status;

import java.io.InputStream;
import java.util.ArrayList;
import java.util.HashMap;
import java.util.List;
import java.util.Map;
import java.util.UUID;
import java.util.concurrent.atomic.AtomicReference;
import javax.ws.rs.core.MediaType;

import com.fasterxml.jackson.databind.ObjectMapper;
import org.apache.commons.io.IOUtils;
import org.apache.commons.lang3.CharEncoding;
import org.apache.commons.lang3.StringEscapeUtils;
import org.dspace.app.rest.matcher.CollectionMatcher;
import org.dspace.app.rest.matcher.ItemMatcher;
import org.dspace.app.rest.matcher.MetadataMatcher;
import org.dspace.app.rest.matcher.WorkspaceItemMatcher;
import org.dspace.app.rest.model.patch.AddOperation;
import org.dspace.app.rest.model.patch.Operation;
import org.dspace.app.rest.model.patch.RemoveOperation;
import org.dspace.app.rest.model.patch.ReplaceOperation;
import org.dspace.app.rest.test.AbstractControllerIntegrationTest;
import org.dspace.builder.BitstreamBuilder;
import org.dspace.builder.CollectionBuilder;
import org.dspace.builder.CommunityBuilder;
import org.dspace.builder.EPersonBuilder;
import org.dspace.builder.EntityTypeBuilder;
import org.dspace.builder.GroupBuilder;
import org.dspace.builder.ItemBuilder;
import org.dspace.builder.WorkspaceItemBuilder;
import org.dspace.content.Bitstream;
import org.dspace.content.Collection;
import org.dspace.content.Community;
import org.dspace.content.EntityType;
import org.dspace.content.Item;
import org.dspace.content.WorkspaceItem;
import org.dspace.content.service.EntityTypeService;
import org.dspace.eperson.EPerson;
import org.dspace.eperson.Group;
import org.dspace.eperson.factory.EPersonServiceFactory;
import org.dspace.services.ConfigurationService;
import org.dspace.services.factory.DSpaceServicesFactory;
import org.hamcrest.Matchers;
import org.junit.Before;
import org.junit.Test;
import org.springframework.beans.factory.annotation.Autowired;
import org.springframework.mock.web.MockMultipartFile;
import org.springframework.test.web.servlet.MvcResult;


/**
 * Test suite for the WorkspaceItem endpoint
 * @author Andrea Bollini (andrea.bollini at 4science.it)
 *
 */
public class WorkspaceItemRestRepositoryIT extends AbstractControllerIntegrationTest {

    @Autowired
    private ConfigurationService configurationService;
    @Autowired
    EntityTypeService entityTypeService;
    private Group embargoedGroups;
    private Group embargoedGroup1;
    private Group embargoedGroup2;
    private Group anonymousGroup;
    private EntityType publicationType;
    private EntityType journalType;
    private EntityType orgUnitType;

    @Before
    @Override
    public void setUp() throws Exception {
        super.setUp();
        context.turnOffAuthorisationSystem();

        embargoedGroups = GroupBuilder.createGroup(context)
                .withName("Embargoed Groups")
                .build();

        embargoedGroup1 = GroupBuilder.createGroup(context)
                .withName("Embargoed Group 1")
                .withParent(embargoedGroups)
                .build();

        embargoedGroup2 = GroupBuilder.createGroup(context)
                .withName("Embargoed Group 2")
                .withParent(embargoedGroups)
                .build();

        anonymousGroup = EPersonServiceFactory.getInstance().getGroupService().findByName(context, Group.ANONYMOUS);
        publicationType = entityTypeService.findByEntityType(context, "Publication");
        if (publicationType == null) {
            publicationType = EntityTypeBuilder.createEntityTypeBuilder(context, "Publication").build();
        }
        journalType = entityTypeService.findByEntityType(context, "Journal");
        if (journalType == null) {
            journalType = EntityTypeBuilder.createEntityTypeBuilder(context, "Journal").build();
        }
        orgUnitType = entityTypeService.findByEntityType(context, "OrgUnit");
        if (orgUnitType == null) {
            orgUnitType = EntityTypeBuilder.createEntityTypeBuilder(context, "OrgUnit").build();
        }
        context.restoreAuthSystemState();
    }

    @Test
    /**
     * All the workspaceitem should be returned regardless of the collection where they were created
     *
     * @throws Exception
     */
    public void findAllTest() throws Exception {
        context.setCurrentUser(admin);

        //** GIVEN **
        //1. A community-collection structure with one parent community with sub-community and two collections.
        parentCommunity = CommunityBuilder.createCommunity(context)
                                          .withName("Parent Community")
                                          .build();
        Community child1 = CommunityBuilder.createSubCommunity(context, parentCommunity)
                                           .withName("Sub Community")
                                           .build();
        Collection col1 = CollectionBuilder.createCollection(context, child1).withName("Collection 1").build();
        Collection col2 = CollectionBuilder.createCollection(context, child1).withName("Collection 2").build();


        //2. Three workspace items in two different collections
        WorkspaceItem workspaceItem1 = WorkspaceItemBuilder.createWorkspaceItem(context, col1)
                                      .withTitle("Workspace Item 1")
                                      .withIssueDate("2017-10-17")
                                      .build();

        WorkspaceItem workspaceItem2 = WorkspaceItemBuilder.createWorkspaceItem(context, col2)
                                      .withTitle("Workspace Item 2")
                                      .withIssueDate("2016-02-13")
                                      .build();

        WorkspaceItem workspaceItem3 = WorkspaceItemBuilder.createWorkspaceItem(context, col2)
                                      .withTitle("Workspace Item 3")
                                      .withIssueDate("2016-02-13")
                                      .build();

        context.restoreAuthSystemState();

        String token = getAuthToken(admin.getEmail(), password);

        getClient(token).perform(get("/api/submission/workspaceitems"))
                   .andExpect(status().isOk())
                   .andExpect(jsonPath("$._embedded.workspaceitems", Matchers.containsInAnyOrder(
                        WorkspaceItemMatcher.matchItemWithTitleAndDateIssued(workspaceItem1, "Workspace Item 1",
                                "2017-10-17"),
                        WorkspaceItemMatcher.matchItemWithTitleAndDateIssued(workspaceItem2, "Workspace Item 2",
                                "2016-02-13"),
                        WorkspaceItemMatcher.matchItemWithTitleAndDateIssued(workspaceItem3, "Workspace Item 3",
                                "2016-02-13"))))
                   .andExpect(jsonPath("$._links.self.href", Matchers.containsString("/api/submission/workspaceitems")))
                   .andExpect(jsonPath("$.page.size", is(20)))
                   .andExpect(jsonPath("$.page.totalElements", is(3)));
    }

    @Test
    public void findAllUnAuthenticatedTest() throws Exception {
        context.turnOffAuthorisationSystem();

        parentCommunity = CommunityBuilder.createCommunity(context)
                .withName("Parent Community")
                .build();

        Community child1 = CommunityBuilder.createSubCommunity(context, parentCommunity)
                .withName("Sub Community")
                .build();

        Collection col1 = CollectionBuilder.createCollection(context, child1).withName("Collection 1").build();
        Collection col2 = CollectionBuilder.createCollection(context, child1).withName("Collection 2").build();

        WorkspaceItem workspaceItem1 = WorkspaceItemBuilder.createWorkspaceItem(context, col1)
                .withTitle("Workspace Item 1")
                .withIssueDate("2020-11-13")
                .build();

        WorkspaceItem workspaceItem2 = WorkspaceItemBuilder.createWorkspaceItem(context, col2)
                .withTitle("Workspace Item 2")
                .withIssueDate("2019-09-13")
                .build();

        context.restoreAuthSystemState();

        getClient().perform(get("/api/submission/workspaceitems"))
                   .andExpect(status().isUnauthorized());
    }

    @Test
    public void findAllForbiddenTest() throws Exception {
        context.turnOffAuthorisationSystem();

        EPerson eperson1 = EPersonBuilder.createEPerson(context)
                .withEmail("eperson1@mail.com")
                .withPassword("qwerty01")
                .build();

        parentCommunity = CommunityBuilder.createCommunity(context)
                .withName("Parent Community")
                .build();

        Community child1 = CommunityBuilder.createSubCommunity(context, parentCommunity)
                .withName("Sub Community")
                .build();

        Collection col1 = CollectionBuilder.createCollection(context, child1)
                .withName("Collection 1")
                .build();

        Collection col2 = CollectionBuilder.createCollection(context, child1)
                .withName("Collection 2")
                .build();

        context.setCurrentUser(eperson1);
        WorkspaceItem workspaceItem1 = WorkspaceItemBuilder.createWorkspaceItem(context, col1)
                .withTitle("Workspace Item 1")
                .withIssueDate("2019-01-13")
                .build();

        WorkspaceItem workspaceItem2 = WorkspaceItemBuilder.createWorkspaceItem(context, col2)
                .withTitle("Workspace Item 2")
                .withIssueDate("2018-09-20")
                .build();

        context.restoreAuthSystemState();

        String authTokenAdmin = getAuthToken(admin.getEmail(), password);
        getClient(authTokenAdmin).perform(get("/api/submission/workspaceitems"))
                 .andExpect(status().isOk())
                 .andExpect(jsonPath("$._embedded.workspaceitems", Matchers.containsInAnyOrder(
                   WorkspaceItemMatcher.matchItemWithTitleAndDateIssued(workspaceItem1, "Workspace Item 1",
                        "2019-01-13"),
                   WorkspaceItemMatcher.matchItemWithTitleAndDateIssued(workspaceItem2, "Workspace Item 2",
                        "2018-09-20"))))
                 .andExpect(jsonPath("$._links.self.href", Matchers.containsString("/api/submission/workspaceitems")))
                 .andExpect(jsonPath("$.page.size", is(20)))
                 .andExpect(jsonPath("$.page.totalElements", is(2)));

        String authToken = getAuthToken(eperson1.getEmail(), "qwerty01");
        getClient(authToken).perform(get("/api/submission/workspaceitems"))
                 .andExpect(status().isForbidden());
    }

    @Test
    /**
     * The workspaceitem endpoint must provide proper pagination
     *
     * @throws Exception
     */
    public void findAllWithPaginationTest() throws Exception {
        context.turnOffAuthorisationSystem();

        //** GIVEN **
        //1. A community-collection structure with one parent community with sub-community and two collections.
        parentCommunity = CommunityBuilder.createCommunity(context)
                                          .withName("Parent Community")
                                          .build();
        Community child1 = CommunityBuilder.createSubCommunity(context, parentCommunity)
                                           .withName("Sub Community")
                                           .build();
        Collection col1 = CollectionBuilder.createCollection(context, child1).withName("Collection 1").build();
        Collection col2 = CollectionBuilder.createCollection(context, child1).withName("Collection 2").build();


        //2. Three workspace items in two different collections
        WorkspaceItem workspaceItem1 = WorkspaceItemBuilder.createWorkspaceItem(context, col1)
                                      .withTitle("Workspace Item 1")
                                      .withIssueDate("2017-10-17")
                                      .build();

        WorkspaceItem workspaceItem2 = WorkspaceItemBuilder.createWorkspaceItem(context, col2)
                                      .withTitle("Workspace Item 2")
                                      .withIssueDate("2016-02-13")
                                      .build();

        WorkspaceItem workspaceItem3 = WorkspaceItemBuilder.createWorkspaceItem(context, col2)
                                      .withTitle("Workspace Item 3")
                                      .withIssueDate("2016-02-13")
                                      .build();

        context.restoreAuthSystemState();

        String token = getAuthToken(admin.getEmail(), password);

        getClient(token).perform(get("/api/submission/workspaceitems").param("size", "2"))
                .andExpect(status().isOk())
                .andExpect(jsonPath("$._embedded.workspaceitems",
                        Matchers.containsInAnyOrder(
                                WorkspaceItemMatcher.matchItemWithTitleAndDateIssued(workspaceItem1, "Workspace Item 1",
                                        "2017-10-17"),
                                WorkspaceItemMatcher.matchItemWithTitleAndDateIssued(workspaceItem2, "Workspace Item 2",
                                        "2016-02-13"))))
                .andExpect(jsonPath("$._embedded.workspaceitems",
                        Matchers.not(Matchers.contains(WorkspaceItemMatcher
                                .matchItemWithTitleAndDateIssued(workspaceItem3, "Workspace Item 3", "2016-02-13")))));

        getClient(token).perform(get("/api/submission/workspaceitems").param("size", "2").param("page", "1"))
                .andExpect(status().isOk())
                .andExpect(jsonPath("$._embedded.workspaceitems",
                        Matchers.contains(WorkspaceItemMatcher.matchItemWithTitleAndDateIssued(workspaceItem3,
                                "Workspace Item 3", "2016-02-13"))))
                .andExpect(jsonPath("$._embedded.workspaceitems",
                        Matchers.not(Matchers.contains(
                                WorkspaceItemMatcher.matchItemWithTitleAndDateIssued(workspaceItem1, "Workspace Item 1",
                                        "2017-10-17"),
                                WorkspaceItemMatcher.matchItemWithTitleAndDateIssued(workspaceItem2, "Workspace Item 2",
                                        "2016-02-13")))))
                .andExpect(jsonPath("$.page.size", is(2))).andExpect(jsonPath("$.page.totalElements", is(3)));
    }

    @Test
    /**
     * The workspaceitem resource endpoint must expose the proper structure
     *
     * @throws Exception
     */
    public void findOneTest() throws Exception {
        context.turnOffAuthorisationSystem();

        //** GIVEN **
        //1. A community-collection structure with one parent community with sub-community and two collections.
        parentCommunity = CommunityBuilder.createCommunity(context)
                                          .withName("Parent Community")
                                          .build();
        Community child1 = CommunityBuilder.createSubCommunity(context, parentCommunity)
                                           .withName("Sub Community")
                                           .build();
        Collection col1 = CollectionBuilder.createCollection(context, child1).withName("Collection 1").build();

        //2. a workspace item
        WorkspaceItem witem = WorkspaceItemBuilder.createWorkspaceItem(context, col1)
                .withTitle("Workspace Item 1")
                .withIssueDate("2017-10-17")
                .withAuthor("Smith, Donald").withAuthor("Doe, John")
                .withSubject("ExtraEntry")
                .build();

        context.restoreAuthSystemState();

        String token = getAuthToken(eperson.getEmail(), password);
        getClient(token).perform(get("/api/submission/workspaceitems/" + witem.getID())).andExpect(status().isOk())
                .andExpect(jsonPath("$",
                        Matchers.is(WorkspaceItemMatcher.matchItemWithTitleAndDateIssuedAndSubject(witem,
                                "Workspace Item 1", "2017-10-17", "ExtraEntry"))));
    }

    @Test
    public void findOneForbiddenTest() throws Exception {
        context.turnOffAuthorisationSystem();

        EPerson eperson1 = EPersonBuilder.createEPerson(context)
                .withEmail("eperson1@mail.com")
                .withPassword("qwerty01")
                .build();

        EPerson eperson2 = EPersonBuilder.createEPerson(context)
                .withEmail("eperson2@mail.com")
                .withPassword("qwerty02")
                .build();

        parentCommunity = CommunityBuilder.createCommunity(context)
                .withName("Parent Community")
                .build();

        Community child1 = CommunityBuilder.createSubCommunity(context, parentCommunity)
                .withName("Sub Community")
                .build();

        Collection col1 = CollectionBuilder.createCollection(context, child1)
                .withName("Collection 1")
                .build();

        context.setCurrentUser(eperson1);
        WorkspaceItem witem1 = WorkspaceItemBuilder.createWorkspaceItem(context, col1)
                .withTitle("Workspace Item 1")
                .withIssueDate("2019-09-09")
                .withAuthor("Smith, Donald")
                .withSubject("ExtraEntry")
                .build();

        context.restoreAuthSystemState();

        String tokenEperson1 = getAuthToken(eperson1.getEmail(), "qwerty01");
        getClient(tokenEperson1).perform(get("/api/submission/workspaceitems/" + witem1.getID()))
                        .andExpect(status().isOk())
                        .andExpect(jsonPath("$",
                       Matchers.is(WorkspaceItemMatcher.matchItemWithTitleAndDateIssuedAndSubject(witem1,
                                    "Workspace Item 1", "2019-09-09", "ExtraEntry"))));

        String tokenEperson2 = getAuthToken(eperson2.getEmail(), "qwerty02");
        getClient(tokenEperson2).perform(get("/api/submission/workspaceitems/" + witem1.getID()))
                        .andExpect(status().isForbidden());
    }

    @Test
    /**
     * The workspaceitem resource endpoint must expose the proper structure
     *
     * @throws Exception
     */
    public void findOneRelsTest() throws Exception {
        context.turnOffAuthorisationSystem();

        //** GIVEN **
        //1. A community-collection structure with one parent community with sub-community and two collections.
        parentCommunity = CommunityBuilder.createCommunity(context)
                                          .withName("Parent Community")
                                          .build();
        Community child1 = CommunityBuilder.createSubCommunity(context, parentCommunity)
                                           .withName("Sub Community")
                                           .build();
        Collection col1 = CollectionBuilder.createCollection(context, child1).withName("Collection 1").build();

        //2. a workspace item
        WorkspaceItem witem = WorkspaceItemBuilder.createWorkspaceItem(context, col1)
                .withTitle("Workspace Item 1")
                .withIssueDate("2017-10-17")
                .withAuthor("Smith, Donald").withAuthor("Doe, John")
                .withSubject("ExtraEntry")
                .build();

        context.restoreAuthSystemState();

        String authToken = getAuthToken(admin.getEmail(), password);

        getClient(authToken).perform(get("/api/submission/workspaceitems/" + witem.getID() + "/collection"))
                .andExpect(status().isOk())
                .andExpect(jsonPath("$", Matchers
                        .is(CollectionMatcher.matchCollectionEntry(col1.getName(), col1.getID(), col1.getHandle()))
                ));

        getClient(authToken).perform(get("/api/submission/workspaceitems/" + witem.getID() + "/item"))
                .andExpect(status().isOk())
                .andExpect(jsonPath("$", Matchers.is(ItemMatcher.matchItemWithTitleAndDateIssued(witem.getItem(),
                        "Workspace Item 1", "2017-10-17"))));

        getClient(authToken).perform(get("/api/submission/workspaceitems/" + witem.getID() + "/submissionDefinition"))
                .andExpect(status().isOk())
                .andExpect(jsonPath("$", Matchers.is(hasJsonPath("$.id", is("traditional")))));

    }

    @Test
    /**
     * Check the response code for unexistent workspaceitem
     *
     * @throws Exception
     */
    public void findOneWrongUUIDTest() throws Exception {
        String token = getAuthToken(eperson.getEmail(), password);

        getClient(token).perform(get("/api/submission/workspaceitems/" + Integer.MAX_VALUE))
                   .andExpect(status().isNotFound());
    }

    @Test
    /**
     * Removing a workspaceitem should result in delete of all the underline resources (item and bitstreams)
     *
     * @throws Exception
     */
    public void deleteOneTest() throws Exception {
        context.turnOffAuthorisationSystem();

        //** GIVEN **
        //1. A community with one collection.
        parentCommunity = CommunityBuilder.createCommunity(context)
                                          .withName("Parent Community")
                                          .build();
        Collection col1 = CollectionBuilder.createCollection(context, parentCommunity).withName("Collection 1").build();

        //2. a workspace item
        WorkspaceItem witem = WorkspaceItemBuilder.createWorkspaceItem(context, col1)
                .withTitle("Workspace Item 1")
                .withIssueDate("2017-10-17")
                .build();

        Item item = witem.getItem();

        //Add a bitstream to the item
        String bitstreamContent = "ThisIsSomeDummyText";
        Bitstream bitstream = null;
        try (InputStream is = IOUtils.toInputStream(bitstreamContent, CharEncoding.UTF_8)) {
            bitstream = BitstreamBuilder
                    .createBitstream(context, item, is)
                    .withName("Bitstream1")
                    .withMimeType("text/plain").build();
        }

        context.restoreAuthSystemState();

        String token = getAuthToken(eperson.getEmail(), password);

        //Delete the workspaceitem
        getClient(token).perform(delete("/api/submission/workspaceitems/" + witem.getID()))
                    .andExpect(status().is(204));

        //Trying to get deleted item should fail with 404
        getClient(token).perform(get("/api/submission/workspaceitems/" + witem.getID()))
                   .andExpect(status().is(404));

        //Trying to get deleted workspaceitem's item should fail with 404
        getClient(token).perform(get("/api/core/items/" + item.getID()))
                   .andExpect(status().is(404));

        //Trying to get deleted workspaceitem's bitstream should fail with 404
        getClient(token).perform(get("/api/core/biststreams/" + bitstream.getID()))
                   .andExpect(status().is(404));
    }

    @Test
    public void deleteOneUnAuthenticatedTest() throws Exception {
        context.turnOffAuthorisationSystem();

        parentCommunity = CommunityBuilder.createCommunity(context)
                .withName("Parent Community")
                .build();
        Collection col1 = CollectionBuilder.createCollection(context, parentCommunity)
                .withName("Collection 1")
                .build();
        WorkspaceItem witem = WorkspaceItemBuilder.createWorkspaceItem(context, col1)
                .withTitle("Workspace Item 1")
                .withIssueDate("2019-01-01")
                .build();

        Item item = witem.getItem();

        //Add a bitstream to the item
        String bitstreamContent = "ThisIsSomeDummyText";
        Bitstream bitstream = null;
        try (InputStream is = IOUtils.toInputStream(bitstreamContent, CharEncoding.UTF_8)) {
            bitstream = BitstreamBuilder
                    .createBitstream(context, item, is)
                    .withName("Bitstream1")
                    .withMimeType("text/plain").build();
        }

        context.restoreAuthSystemState();

        getClient().perform(delete("/api/submission/workspaceitems/" + witem.getID()))
                   .andExpect(status().isUnauthorized());
    }

    @Test
    public void deleteOneForbiddenTest() throws Exception {
        context.turnOffAuthorisationSystem();

        EPerson submitter1 = EPersonBuilder.createEPerson(context)
                .withEmail("submitter1@example.com")
                .withPassword("qwerty01")
                .build();
        EPerson submitter2 = EPersonBuilder.createEPerson(context)
                .withEmail("submitter2@example.com")
                .withPassword("qwerty02")
                .build();

        parentCommunity = CommunityBuilder.createCommunity(context)
                .withName("Parent Community")
                .build();
        Collection col1 = CollectionBuilder.createCollection(context, parentCommunity)
                .withName("Collection 1")
                .withSubmitterGroup(submitter1, submitter2)
                .build();

        context.setCurrentUser(submitter1);
        WorkspaceItem witem = WorkspaceItemBuilder.createWorkspaceItem(context, col1)
                .withTitle("Workspace Item 1")
                .withIssueDate("2020-01-01")
                .build();

        Item item = witem.getItem();

        //Add a bitstream to the item
        String bitstreamContent = "ThisIsSomeDummyText";
        Bitstream bitstream = null;
        try (InputStream is = IOUtils.toInputStream(bitstreamContent, CharEncoding.UTF_8)) {
            bitstream = BitstreamBuilder
                    .createBitstream(context, item, is)
                    .withName("Bitstream1")
                    .withMimeType("text/plain").build();
        }

        context.setCurrentUser(submitter2);
        WorkspaceItem witem2 = WorkspaceItemBuilder.createWorkspaceItem(context, col1)
                .withTitle("Workspace Item 2")
                .withIssueDate("2020-02-02")
                .build();

        Item item2 = witem2.getItem();

        String bitstreamContent2 = "ThisIsSomeDummyText2";
        Bitstream bitstream2 = null;
        try (InputStream is2 = IOUtils.toInputStream(bitstreamContent2, CharEncoding.UTF_8)) {
            bitstream2 = BitstreamBuilder
                    .createBitstream(context, item2, is2)
                    .withName("Bitstream 2")
                    .withMimeType("text/plain").build();
        }
        context.restoreAuthSystemState();

        // submitter2 attempt to delete the workspaceitem of submitter1
        String tokenSubmitter2 = getAuthToken(submitter2.getEmail(), "qwerty02");
        getClient(tokenSubmitter2).perform(delete("/api/submission/workspaceitems/" + witem.getID()))
                                  .andExpect(status().isForbidden());

        // check that workspaceitem was not deleted
        String tokenAdmin = getAuthToken(admin.getEmail(), password);
        getClient(tokenAdmin).perform(get("/api/submission/workspaceitems/" + witem.getID()))
                            .andExpect(status().isOk());

        // a normal user, without any special submission rights, attempt to delete the workspaceitem of submitter1
        String tokenEPerson = getAuthToken(eperson.getEmail(), password);
        getClient(tokenEPerson).perform(delete("/api/submission/workspaceitems/" + witem.getID()))
                                  .andExpect(status().isForbidden());

        // check that workspaceitem was not deleted
        getClient(tokenAdmin).perform(get("/api/submission/workspaceitems/" + witem.getID()))
                            .andExpect(status().isOk());
    }

    @Test
    /**
     * Create three workspaceitem with two different submitter and verify that the findBySubmitter return the proper
     * list of workspaceitem for each submitter also paginating
     *
     * @throws Exception
     */
    public void findBySubmitterTest() throws Exception {
        context.turnOffAuthorisationSystem();

        //** GIVEN **
        //1. A community-collection structure with one parent community with sub-community and two collections.
        parentCommunity = CommunityBuilder.createCommunity(context)
                                          .withName("Parent Community")
                                          .build();
        Community child1 = CommunityBuilder.createSubCommunity(context, parentCommunity)
                                           .withName("Sub Community")
                                           .build();
        Collection col1 = CollectionBuilder.createCollection(context, child1).withName("Collection 1").build();
        Collection col2 = CollectionBuilder.createCollection(context, child1).withName("Collection 2").build();

        //2. create two users to use as submitters
        EPerson submitter1 = EPersonBuilder.createEPerson(context)
                .withEmail("submitter1@example.com")
                .withPassword("qwerty01")
                .build();
        EPerson submitter2 = EPersonBuilder.createEPerson(context)
                .withEmail("submitter2@example.com")
                .withPassword("qwerty02")
                .build();

        // create two workspaceitems with the first submitter
        context.setCurrentUser(submitter1);


        //3. Two workspace items in two different collections
        WorkspaceItem workspaceItem1 = WorkspaceItemBuilder.createWorkspaceItem(context, col1)
                                      .withTitle("Workspace Item 1")
                                      .withIssueDate("2017-10-17")
                                      .build();

        WorkspaceItem workspaceItem2 = WorkspaceItemBuilder.createWorkspaceItem(context, col2)
                                      .withTitle("Workspace Item 2")
                                      .withIssueDate("2016-02-13")
                                      .build();

        //4. A workspaceitem for the second submitter
        context.setCurrentUser(submitter2);
        WorkspaceItem workspaceItem3 = WorkspaceItemBuilder.createWorkspaceItem(context, col2)
                                      .withTitle("Workspace Item 3")
                                      .withIssueDate("2016-02-13")
                                      .build();

        context.restoreAuthSystemState();
        // the first submitter has two workspace
        String tokenSubmitter1 = getAuthToken(submitter1.getEmail(), "qwerty01");
        getClient(tokenSubmitter1).perform(get("/api/submission/workspaceitems/search/findBySubmitter")
                .param("size", "20")
                .param("uuid", submitter1.getID().toString()))
            .andExpect(status().isOk())
            .andExpect(jsonPath("$._embedded.workspaceitems",
                    Matchers.containsInAnyOrder(
                            WorkspaceItemMatcher.matchItemWithTitleAndDateIssued(workspaceItem1, "Workspace Item 1",
                                    "2017-10-17"),
                            WorkspaceItemMatcher.matchItemWithTitleAndDateIssued(workspaceItem2, "Workspace Item 2",
                                    "2016-02-13"))))
            .andExpect(jsonPath("$._embedded.workspaceitems",
                    Matchers.not(Matchers.contains(WorkspaceItemMatcher
                            .matchItemWithTitleAndDateIssued(workspaceItem3, "Workspace Item 3", "2016-02-13")))))
            .andExpect(jsonPath("$.page.size", is(20)))
            .andExpect(jsonPath("$.page.totalElements", is(2)));

        // the first submitter has two workspace so if we paginate with a 1-size windows the page 1 will contains the
        // second workspace
        getClient(tokenSubmitter1).perform(get("/api/submission/workspaceitems/search/findBySubmitter")
                .param("size", "1")
                .param("page", "1")
                .param("uuid", submitter1.getID().toString()))
            .andExpect(status().isOk())
            .andExpect(jsonPath("$._embedded.workspaceitems",
                    Matchers.contains(WorkspaceItemMatcher.matchItemWithTitleAndDateIssued(workspaceItem2,
                            "Workspace Item 2", "2016-02-13"))))
            .andExpect(jsonPath("$._embedded.workspaceitems",
                    Matchers.not(Matchers.contains(
                            WorkspaceItemMatcher.matchItemWithTitleAndDateIssued(workspaceItem1, "Workspace Item 1",
                                    "2017-10-17"),
                            WorkspaceItemMatcher.matchItemWithTitleAndDateIssued(workspaceItem3, "Workspace Item 3",
                                    "2016-02-13")))))
            .andExpect(jsonPath("$.page.size", is(1)))
            .andExpect(jsonPath("$.page.totalElements", is(2)));

        // the second submitter has a single workspace
        String tokenSubmitter2 = getAuthToken(submitter2.getEmail(), "qwerty02");
        getClient(tokenSubmitter2).perform(get("/api/submission/workspaceitems/search/findBySubmitter")
                .param("size", "20")
                .param("uuid", submitter2.getID().toString()))
            .andExpect(status().isOk())
            .andExpect(jsonPath("$._embedded.workspaceitems",
                    Matchers.contains(
                            WorkspaceItemMatcher.matchItemWithTitleAndDateIssued(workspaceItem3, "Workspace Item 3",
                                    "2016-02-13"))))
            .andExpect(jsonPath("$.page.size", is(20)))
            .andExpect(jsonPath("$.page.totalElements", is(1)));

        // also the admin should be able to retrieve the submission of an another user
        String tokenAdmin = getAuthToken(admin.getEmail(), password);
        getClient(tokenAdmin).perform(get("/api/submission/workspaceitems/search/findBySubmitter")
                             .param("uuid", submitter1.getID().toString()))
                             .andExpect(status().isOk())
                             .andExpect(jsonPath("$._embedded.workspaceitems", Matchers.containsInAnyOrder(
                                        WorkspaceItemMatcher.matchItemWithTitleAndDateIssued
                                                  (workspaceItem1, "Workspace Item 1", "2017-10-17"),
                                        WorkspaceItemMatcher.matchItemWithTitleAndDateIssued
                                                  (workspaceItem2, "Workspace Item 2", "2016-02-13"))))
                             .andExpect(jsonPath("$.page.totalElements", is(2)));
    }

    @Test
    public void findBySubmitterForbiddenTest() throws Exception {
        context.turnOffAuthorisationSystem();

        parentCommunity = CommunityBuilder.createCommunity(context)
                .withName("Parent Community")
                .build();

        Community child1 = CommunityBuilder.createSubCommunity(context, parentCommunity)
                .withName("Sub Community")
                .build();

        Collection col1 = CollectionBuilder.createCollection(context, child1)
                .withName("Collection 1")
                .build();

        EPerson submitter1 = EPersonBuilder.createEPerson(context)
                .withEmail("submitter1@example.com")
                .withPassword("qwerty01")
                .build();

        EPerson submitter2 = EPersonBuilder.createEPerson(context)
                .withEmail("submitter2@example.com")
                .withPassword("qwerty02")
                .build();

        context.setCurrentUser(submitter1);

        WorkspaceItem workspaceItem1 = WorkspaceItemBuilder.createWorkspaceItem(context, col1)
                                      .withTitle("Workspace Item 1")
                                      .withIssueDate("2019-10-17")
                                      .build();

        WorkspaceItem workspaceItem2 = WorkspaceItemBuilder.createWorkspaceItem(context, col1)
                                      .withTitle("Workspace Item 2")
                                      .withIssueDate("2018-02-13")
                                      .build();

        context.restoreAuthSystemState();
        String tokenSubmitter1 = getAuthToken(submitter1.getEmail(), "qwerty01");
        getClient(tokenSubmitter1).perform(get("/api/submission/workspaceitems/search/findBySubmitter")
                .param("uuid", submitter1.getID().toString()))
                .andExpect(status().isOk())
                .andExpect(jsonPath("$._embedded.workspaceitems", Matchers.containsInAnyOrder(
                            WorkspaceItemMatcher.matchItemWithTitleAndDateIssued(workspaceItem1, "Workspace Item 1",
                                    "2019-10-17"),
                            WorkspaceItemMatcher.matchItemWithTitleAndDateIssued(workspaceItem2, "Workspace Item 2",
                                    "2018-02-13"))));

        String tokenSubmitter2 = getAuthToken(submitter2.getEmail(), "qwerty02");
        getClient(tokenSubmitter2).perform(get("/api/submission/workspaceitems/search/findBySubmitter")
                .param("uuid", submitter1.getID().toString()))
                .andExpect(status().isForbidden());
    }

    @Test
    /**
     * Test the creation of workspaceitem POSTing to the resource collection endpoint. It should respect the collection
     * param if present or use a default if it is not used
     *
     * @throws Exception
     */
    public void createEmptyWorkspateItemTest() throws Exception {
        context.turnOffAuthorisationSystem();

        //** GIVEN **
        //1. A community-collection structure with one parent community with sub-community and two collections.
        parentCommunity = CommunityBuilder.createCommunity(context)
                                          .withName("Parent Community")
                                          .build();
        Community child1 = CommunityBuilder.createSubCommunity(context, parentCommunity)
                                           .withName("Sub Community")
                                           .build();
        Collection col1 = CollectionBuilder.createCollection(context, child1)
                                           .withName("Collection 1")
                                           .withRelationshipType("Publication")
                                           .withSubmitterGroup(eperson)
                                           .build();
        Collection col2 = CollectionBuilder.createCollection(context, child1)
                                           .withName("Collection 2")
                                           .withSubmitterGroup(eperson)
                                           .build();
        context.restoreAuthSystemState();

        AtomicReference<Integer> idRef1 = new AtomicReference<>();
        AtomicReference<Integer> idRef2 = new AtomicReference<>();
        AtomicReference<Integer> idRef3 = new AtomicReference<>();
        try {

        String authToken = getAuthToken(eperson.getEmail(), password);

        // create a workspaceitem explicitly in the col1
        getClient(authToken).perform(post("/api/submission/workspaceitems")
                    .param("owningCollection", col1.getID().toString())
                    .contentType(org.springframework.http.MediaType.APPLICATION_JSON))
                .andExpect(status().isCreated())
                .andExpect(jsonPath("$._embedded.collection.id", is(col1.getID().toString())))
                .andDo(result -> idRef1.set(read(result.getResponse().getContentAsString(), "$.id")));

        // create a workspaceitem explicitly in the col2
        getClient(authToken).perform(post("/api/submission/workspaceitems")
                    .param("owningCollection", col2.getID().toString())
                    .contentType(org.springframework.http.MediaType.APPLICATION_JSON))
                .andExpect(status().isCreated())
                .andExpect(jsonPath("$._embedded.collection.id", is(col2.getID().toString())))
                .andDo(result -> idRef2.set(read(result.getResponse().getContentAsString(), "$.id")));

        // create a workspaceitem without an explicit collection, this will go in the first valid collection for the
        // user: the col1
        getClient(authToken).perform(post("/api/submission/workspaceitems")
                .contentType(org.springframework.http.MediaType.APPLICATION_JSON))
                .andExpect(status().isCreated())
                .andExpect(jsonPath("$._embedded.collection.id", is(col1.getID().toString())))
                .andExpect(jsonPath("$", WorkspaceItemMatcher.matchFullEmbeds()))
                .andDo(result -> idRef3.set(read(result.getResponse().getContentAsString(), "$.id")));


        } finally {
            WorkspaceItemBuilder.deleteWorkspaceItem(idRef1.get());
            WorkspaceItemBuilder.deleteWorkspaceItem(idRef2.get());
            WorkspaceItemBuilder.deleteWorkspaceItem(idRef3.get());
        }
    }

    @Test
    /**
     * Test the creation of workspaceitems POSTing to the resource collection endpoint a bibtex file
     *
     * @throws Exception
     */
    public void createSingleWorkspaceItemFromBibtexFileWithOneEntryTest() throws Exception {
        context.turnOffAuthorisationSystem();

        //** GIVEN **
        //1. A community-collection structure with one parent community with sub-community and two collections.
        parentCommunity = CommunityBuilder.createCommunity(context)
                                          .withName("Parent Community")
                                          .build();
        Community child1 = CommunityBuilder.createSubCommunity(context, parentCommunity)
                                           .withName("Sub Community")
                                           .build();
        Collection col1 = CollectionBuilder.createCollection(context, child1)
                                           .withName("Collection 1")
                                           .withRelationshipType("Publication")
                                           .withSubmissionDefinition("traditional")
                                           .withSubmitterGroup(eperson)
                                           .build();
        Collection col2 = CollectionBuilder.createCollection(context, child1)
                                           .withName("Collection 2")
                                           .withRelationshipType("Publication")
                                           .withSubmissionDefinition("traditional")
                                           .withSubmitterGroup(eperson)
                                           .build();

        InputStream bibtex = getClass().getResourceAsStream("bibtex-test.bib");
        final MockMultipartFile bibtexFile = new MockMultipartFile("file", "/local/path/bibtex-test.bib",
            "application/x-bibtex", bibtex);

        context.restoreAuthSystemState();

        AtomicReference<List<Integer>> idRef = new AtomicReference<>();
        String authToken = getAuthToken(eperson.getEmail(), password);
        try {
            // create a workspaceitem from a single bibliographic entry file explicitly in the default collection (col1)
            getClient(authToken).perform(fileUpload("/api/submission/workspaceitems")
                    .file(bibtexFile))
                // create should return 200, 201 (created) is better for single resource
                .andExpect(status().isOk())
                .andExpect(jsonPath("$._embedded.workspaceitems[0].sections.traditionalpageone['dc.title'][0].value",
                        is("My Article")))
                .andExpect(
                        jsonPath("$._embedded.workspaceitems[0]._embedded.collection.id", is(col1.getID().toString())))
                .andExpect(jsonPath("$._embedded.workspaceitems[0].sections.upload.files[0]"
                     + ".metadata['dc.source'][0].value",
                        is("/local/path/bibtex-test.bib")))
                .andExpect(jsonPath("$._embedded.workspaceitems[0].sections.upload.files[0]"
                     + ".metadata['dc.title'][0].value",
                        is("bibtex-test.bib")))
                .andExpect(
                        jsonPath("$._embedded.workspaceitems[*]._embedded.upload").doesNotExist())
                .andDo(result -> idRef.set(read(result.getResponse().getContentAsString(),
                    "$._embedded.workspaceitems[*].id")));
        } finally {
            if (idRef != null && idRef.get() != null) {
                for (int i : idRef.get()) {
                    WorkspaceItemBuilder.deleteWorkspaceItem(i);
                }
            }
        }

        // create a workspaceitem from a single bibliographic entry file explicitly in the col2
        try {
            getClient(authToken).perform(fileUpload("/api/submission/workspaceitems")
                    .file(bibtexFile)
                    .param("owningCollection", col2.getID().toString()))
                .andExpect(status().isOk())
                .andExpect(jsonPath("$._embedded.workspaceitems[0].sections.traditionalpageone['dc.title'][0].value",
                        is("My Article")))
                .andExpect(
                        jsonPath("$._embedded.workspaceitems[0]._embedded.collection.id", is(col2.getID().toString())))
                .andExpect(jsonPath("$._embedded.workspaceitems[0].sections.upload.files[0]"
                     + ".metadata['dc.source'][0].value",
                        is("/local/path/bibtex-test.bib")))
                .andExpect(jsonPath("$._embedded.workspaceitems[0].sections.upload"
                     + ".files[0].metadata['dc.title'][0].value",
                        is("bibtex-test.bib")))
                .andExpect(
                        jsonPath("$._embedded.workspaceitems[*]._embedded.upload").doesNotExist())
                .andDo(result -> idRef.set(read(result.getResponse().getContentAsString(),
                        "$._embedded.workspaceitems[*].id")));
        } finally {
            if (idRef != null && idRef.get() != null) {
                for (int i : idRef.get()) {
                    WorkspaceItemBuilder.deleteWorkspaceItem(i);
                }
            }
        }
        bibtex.close();
    }

    @Test
    /**
     * Test the creation of workspaceitems POSTing to the resource collection endpoint a csv file
     *
     * @throws Exception
     */
    public void createSingleWorkspaceItemFromCSVWithOneEntryTest() throws Exception {
        context.turnOffAuthorisationSystem();

        //** GIVEN **
        //1. A community-collection structure with one parent community with sub-community and two collections.
        parentCommunity = CommunityBuilder.createCommunity(context)
                                          .withName("Parent Community")
                                          .build();
        Community child1 = CommunityBuilder.createSubCommunity(context, parentCommunity)
                                           .withName("Sub Community")
                                           .build();
        Collection col1 = CollectionBuilder.createCollection(context, child1)
                                           .withName("Collection 1")
                                           .withSubmitterGroup(eperson)
                                           .build();
        Collection col2 = CollectionBuilder.createCollection(context, child1)
                                           .withName("Collection 2")
                                           .withSubmitterGroup(eperson)
                                           .build();

        InputStream csv = getClass().getResourceAsStream("csv-test.csv");
        final MockMultipartFile csvFile = new MockMultipartFile("file", "/local/path/csv-test.csv",
            "text/csv", csv);

        context.restoreAuthSystemState();

        String authToken = getAuthToken(eperson.getEmail(), password);
        // create workspaceitems in the default collection (col1)
        AtomicReference<List<Integer>> idRef = new AtomicReference<>();
        try {
            getClient(authToken).perform(fileUpload("/api/submission/workspaceitems")
                    .file(csvFile))
                // create should return 200, 201 (created) is better for single resource
                .andExpect(status().isOk())
                .andExpect(jsonPath("$._embedded.workspaceitems[0].sections.traditionalpageone['dc.title'][0].value",
                        is("My Article")))
                .andExpect(jsonPath("$._embedded.workspaceitems[0].sections.traditionalpageone"
                        + "['dc.contributor.author'][0].value",
                        is("Nobody")))
                .andExpect(jsonPath("$._embedded.workspaceitems[0].sections.traditionalpageone"
                        + "['dc.date.issued'][0].value",
                        is("2006")))
                .andExpect(jsonPath("$._embedded.workspaceitems[0].sections.traditionalpageone"
                        + "['dc.identifier.issn'][0].value",
                        is("Mock ISSN")))
                .andExpect(jsonPath("$._embedded.workspaceitems[0].sections.traditionalpageone['dc.type'][0].value",
                        is("Mock subtype")))
                .andExpect(
                        jsonPath("$._embedded.workspaceitems[0]._embedded.collection.id", is(col1.getID().toString())))
                .andExpect(jsonPath("$._embedded.workspaceitems[0].sections.upload.files[0]"
                     + ".metadata['dc.source'][0].value",
                        is("/local/path/csv-test.csv")))
                .andExpect(jsonPath("$._embedded.workspaceitems[0].sections.upload.files[0]"
                     + ".metadata['dc.title'][0].value",
                        is("csv-test.csv")))
                .andExpect(
                        jsonPath("$._embedded.workspaceitems[*]._embedded.upload").doesNotExist())
                .andDo(result -> idRef.set(read(result.getResponse().getContentAsString(),
                        "$._embedded.workspaceitems[*].id")));
        } finally {
            if (idRef != null && idRef.get() != null) {
                for (int i : idRef.get()) {
                    WorkspaceItemBuilder.deleteWorkspaceItem(i);
                }
            }
        }

        // create workspaceitems explicitly in the col2
        try {
            getClient(authToken).perform(fileUpload("/api/submission/workspaceitems")
                    .file(csvFile)
                    .param("owningCollection", col2.getID().toString()))
                    .andExpect(status().isOk())
                 .andExpect(jsonPath("$._embedded.workspaceitems[0].sections.traditionalpageone"
                     + "['dc.title'][0].value",
                     is("My Article")))
                 .andExpect(jsonPath("$._embedded.workspaceitems[0].sections.traditionalpageone"
                     + "['dc.contributor.author'][0].value",
                     is("Nobody")))
                 .andExpect(jsonPath("$._embedded.workspaceitems[0].sections.traditionalpageone"
                     + "['dc.date.issued'][0].value",
                     is("2006")))
                 .andExpect(jsonPath("$._embedded.workspaceitems[0].sections.traditionalpageone"
                     + "['dc.identifier.issn'][0].value",
                     is("Mock ISSN")))
                 .andExpect(jsonPath("$._embedded.workspaceitems[0].sections.traditionalpageone['dc.type'][0].value",
                     is("Mock subtype")))
                 .andExpect(
                        jsonPath("$._embedded.workspaceitems[0]._embedded.collection.id", is(col2.getID().toString())))
                 .andExpect(jsonPath("$._embedded.workspaceitems[0].sections.upload.files[0]"
                     + ".metadata['dc.source'][0].value",
                        is("/local/path/csv-test.csv")))
                 .andExpect(jsonPath("$._embedded.workspaceitems[0].sections.upload"
                     + ".files[0].metadata['dc.title'][0].value",
                        is("csv-test.csv")))
                 .andExpect(
                     jsonPath("$._embedded.workspaceitems[*]._embedded.upload").doesNotExist())
                 .andDo(result -> idRef.set(read(result.getResponse().getContentAsString(),
                         "$._embedded.workspaceitems[*].id")));
        } finally {
            if (idRef != null && idRef.get() != null) {
                for (int i : idRef.get()) {
                    WorkspaceItemBuilder.deleteWorkspaceItem(i);
                }
            }
        }
        csv.close();
    }

    @Test
    /**
     * Test the creation of workspaceitems POSTing to the resource collection endpoint a csv file
     * with some missing data
     *
     * @throws Exception
     */
    public void createSingleWorkspaceItemFromCSVWithOneEntryAndMissingDataTest() throws Exception {
        context.turnOffAuthorisationSystem();

        //** GIVEN **
        //1. A community-collection structure with one parent community with sub-community and two collections.
        parentCommunity = CommunityBuilder.createCommunity(context)
                                          .withName("Parent Community")
                                          .build();
        Community child1 = CommunityBuilder.createSubCommunity(context, parentCommunity)
                                           .withName("Sub Community")
                                           .build();
        Collection col1 = CollectionBuilder.createCollection(context, child1)
                                           .withName("Collection 1")
                                           .withSubmitterGroup(eperson)
                                           .build();
        Collection col2 = CollectionBuilder.createCollection(context, child1)
                                           .withName("Collection 2")
                                           .withSubmitterGroup(eperson)
                                           .build();

        InputStream csv = getClass().getResourceAsStream("csv-missing-field-test.csv");
        final MockMultipartFile csvFile = new MockMultipartFile("file", "/local/path/csv-missing-field-test.csv",
            "text/csv", csv);

        context.restoreAuthSystemState();

        String authToken = getAuthToken(eperson.getEmail(), password);
        AtomicReference<List<Integer>> idRef = new AtomicReference<>();
        // create workspaceitems in the default collection (col1)

        try {
            getClient(authToken).perform(fileUpload("/api/submission/workspaceitems")
                .file(csvFile))
            // create should return 200, 201 (created) is better for single resource
            .andExpect(status().isOk())
            .andExpect(jsonPath("$._embedded.workspaceitems[0].sections.traditionalpageone['dc.title'][0].value",
                    is("My Article")))
            .andExpect(jsonPath("$._embedded.workspaceitems[0].sections.traditionalpageone"
                + "['dc.contributor.author'][0].value",
                    is("Nobody")))
            .andExpect(jsonPath("$._embedded.workspaceitems[0].sections.traditionalpageone"
                    + "['dc.contributor.author'][1].value",
                        is("Try escape, in item")))
            .andExpect(jsonPath("$._embedded.workspaceitems[0].sections.traditionalpageone"
                    + "['dc.date.issued'][0].value").isEmpty())
            .andExpect(jsonPath("$._embedded.workspaceitems[0].sections.traditionalpageone"
                    + "['dc.identifier.issn'][0].value",
                    is("Mock ISSN")))
            .andExpect(jsonPath("$._embedded.workspaceitems[0].sections.traditionalpageone['dc.type'][0].value"
                    ).doesNotExist())
            .andExpect(
                    jsonPath("$._embedded.workspaceitems[0]._embedded.collection.id", is(col1.getID().toString())))
            .andExpect(jsonPath("$._embedded.workspaceitems[0].sections.upload.files[0]"
                 + ".metadata['dc.source'][0].value",
                    is("/local/path/csv-missing-field-test.csv")))
            .andExpect(jsonPath("$._embedded.workspaceitems[0].sections.upload.files[0]"
                 + ".metadata['dc.title'][0].value",
                    is("csv-missing-field-test.csv")))
            .andExpect(
                    jsonPath("$._embedded.workspaceitems[*]._embedded.upload").doesNotExist())
            .andDo(result -> idRef.set(read(result.getResponse().getContentAsString(),
                    "$._embedded.workspaceitems[*].id")));
        } finally {
            if (idRef != null && idRef.get() != null) {
                for (int i : idRef.get()) {
                    WorkspaceItemBuilder.deleteWorkspaceItem(i);
                }
            }
        }
        csv.close();
    }

    @Test
    /**
     * Test the creation of workspaceitems POSTing to the resource collection endpoint a tsv file
     *
     * @throws Exception
     */
    public void createSingleWorkspaceItemFromTSVWithOneEntryTest() throws Exception {
        context.turnOffAuthorisationSystem();

        //** GIVEN **
        //1. A community-collection structure with one parent community with sub-community and two collections.
        parentCommunity = CommunityBuilder.createCommunity(context)
                                          .withName("Parent Community")
                                          .build();
        Community child1 = CommunityBuilder.createSubCommunity(context, parentCommunity)
                                           .withName("Sub Community")
                                           .build();
        Collection col1 = CollectionBuilder.createCollection(context, child1)
                                           .withName("Collection 1")
                                           .withSubmitterGroup(eperson)
                                           .build();
        Collection col2 = CollectionBuilder.createCollection(context, child1)
                                           .withName("Collection 2")
                                           .withSubmitterGroup(eperson)
                                           .build();

        InputStream tsv = getClass().getResourceAsStream("tsv-test.tsv");
        final MockMultipartFile tsvFile = new MockMultipartFile("file", "/local/path/tsv-test.tsv",
            "text/tsv", tsv);

        context.restoreAuthSystemState();

        String authToken = getAuthToken(eperson.getEmail(), password);
        AtomicReference<List<Integer>> idRef = new AtomicReference<>();

        // create workspaceitems in the default collection (col1)
        try {
            getClient(authToken).perform(fileUpload("/api/submission/workspaceitems")
                    .file(tsvFile))
                // create should return 200, 201 (created) is better for single resource
                .andExpect(status().isOk())
                .andExpect(jsonPath("$._embedded.workspaceitems[0].sections.traditionalpageone['dc.title'][0].value",
                        is("My Article")))
                .andExpect(jsonPath("$._embedded.workspaceitems[0].sections.traditionalpageone"
                        + "['dc.contributor.author'][0].value",
                        is("Nobody")))
                .andExpect(jsonPath("$._embedded.workspaceitems[0].sections.traditionalpageone"
                        + "['dc.date.issued'][0].value",
                        is("2006")))
                .andExpect(jsonPath("$._embedded.workspaceitems[0].sections.traditionalpageone"
                        + "['dc.identifier.issn'][0].value",
                        is("Mock ISSN")))
                .andExpect(jsonPath("$._embedded.workspaceitems[0].sections.traditionalpageone['dc.type'][0].value",
                        is("Mock subtype")))
                .andExpect(
                        jsonPath("$._embedded.workspaceitems[0]._embedded.collection.id", is(col1.getID().toString())))
                .andExpect(jsonPath("$._embedded.workspaceitems[0].sections.upload.files[0]"
                     + ".metadata['dc.source'][0].value",
                        is("/local/path/tsv-test.tsv")))
                .andExpect(jsonPath("$._embedded.workspaceitems[0].sections.upload.files[0]"
                     + ".metadata['dc.title'][0].value",
                        is("tsv-test.tsv")))
                .andExpect(
                        jsonPath("$._embedded.workspaceitems[*]._embedded.upload").doesNotExist())
                .andDo(result -> idRef.set(read(result.getResponse().getContentAsString(),
                        "$._embedded.workspaceitems[*].id")));
        } finally {
            if (idRef != null && idRef.get() != null) {
                for (int i : idRef.get()) {
                    WorkspaceItemBuilder.deleteWorkspaceItem(i);
                }
            }
        }
        tsv.close();
    }

    @Test
    /**
     * Test the creation of workspaceitems POSTing to the resource collection endpoint a ris file
     *
     * @throws Exception
     */
    public void createSingleWorkspaceItemFromRISWithOneEntryTest() throws Exception {
        context.turnOffAuthorisationSystem();

        //** GIVEN **
        //1. A community-collection structure with one parent community with sub-community and two collections.
        parentCommunity = CommunityBuilder.createCommunity(context)
                                          .withName("Parent Community")
                                          .build();
        Community child1 = CommunityBuilder.createSubCommunity(context, parentCommunity)
                                           .withName("Sub Community")
                                           .build();
        Collection col1 = CollectionBuilder.createCollection(context, child1)
                                           .withName("Collection 1")
                                           .withSubmitterGroup(eperson)
                                           .build();
        Collection col2 = CollectionBuilder.createCollection(context, child1)
                                           .withName("Collection 2")
                                           .withSubmitterGroup(eperson)
                                           .build();

        InputStream ris = getClass().getResourceAsStream("ris-test.ris");
        final MockMultipartFile tsvFile = new MockMultipartFile("file", "/local/path/ris-test.ris",
            "text/ris", ris);

        context.restoreAuthSystemState();

        String authToken = getAuthToken(eperson.getEmail(), password);
        AtomicReference<List<Integer>> idRef = new AtomicReference<>();

        // create workspaceitems in the default collection (col1)
        try {
            getClient(authToken).perform(fileUpload("/api/submission/workspaceitems")
                    .file(tsvFile))
                // create should return 200, 201 (created) is better for single resource
                .andExpect(status().isOk())
                .andExpect(jsonPath("$._embedded.workspaceitems[0].sections.traditionalpageone['dc.title'][0].value",
                        is("Challenge–Response Identification")))
                .andExpect(jsonPath("$._embedded.workspaceitems[0].sections.traditionalpageone['dc.title'][1].value",
                        is("Challenge–Response Identification second title")))
                .andExpect(jsonPath("$._embedded.workspaceitems[0].sections.traditionalpageone"
                        + "['dc.contributor.author'][0].value",
                        is("Just, Mike")))
                .andExpect(jsonPath("$._embedded.workspaceitems[0].sections.traditionalpageone"
                        + "['dc.date.issued'][0].value",
                        is("2005")))
                .andExpect(jsonPath("$._embedded.workspaceitems[0].sections.traditionalpageone"
                        + "['dc.identifier.issn'][0].value",
                        is("978-0-387-23483-0")))
                .andExpect(jsonPath("$._embedded.workspaceitems[0].sections.traditionalpageone['dc.type'][0].value",
                        is("Mock subtype")))
                .andExpect(
                        jsonPath("$._embedded.workspaceitems[0]._embedded.collection.id", is(col1.getID().toString())))
                .andExpect(jsonPath("$._embedded.workspaceitems[0].sections.upload.files[0]"
                     + ".metadata['dc.source'][0].value",
                        is("/local/path/ris-test.ris")))
                .andExpect(jsonPath("$._embedded.workspaceitems[0].sections.upload.files[0]"
                     + ".metadata['dc.title'][0].value",
                        is("ris-test.ris")))
                .andExpect(
                        jsonPath("$._embedded.workspaceitems[*]._embedded.upload").doesNotExist())
                .andDo(result -> idRef.set(read(result.getResponse().getContentAsString(),
                                "$._embedded.workspaceitems[*].id")));
        } finally {
            if (idRef != null && idRef.get() != null) {
                for (int i : idRef.get()) {
                    WorkspaceItemBuilder.deleteWorkspaceItem(i);
                }
            }
        }
        ris.close();
    }

    @Test
    /**
     * Test the creation of workspaceitems POSTing to the resource collection endpoint an endnote file
     *
     * @throws Exception
     */
    public void createSingleWorkspaceItemFromEndnoteWithOneEntryTest() throws Exception {
        context.turnOffAuthorisationSystem();

        //** GIVEN **
        //1. A community-collection structure with one parent community with sub-community and two collections.
        parentCommunity = CommunityBuilder.createCommunity(context)
                                          .withName("Parent Community")
                                          .build();
        Community child1 = CommunityBuilder.createSubCommunity(context, parentCommunity)
                                           .withName("Sub Community")
                                           .build();
        Collection col1 = CollectionBuilder.createCollection(context, child1)
                                           .withName("Collection 1")
                                           .withSubmitterGroup(eperson)
                                           .build();
        Collection col2 = CollectionBuilder.createCollection(context, child1)
                                           .withName("Collection 2")
                                           .withSubmitterGroup(eperson)
                                           .build();

        InputStream endnote = getClass().getResourceAsStream("endnote-test.enw");
        final MockMultipartFile endnoteFile = new MockMultipartFile("file", "/local/path/endnote-test.enw",
            "text/endnote", endnote);

        context.restoreAuthSystemState();

        String authToken = getAuthToken(eperson.getEmail(), password);
        AtomicReference<List<Integer>> idRef = new AtomicReference<>();
        // create workspaceitems in the default collection (col1)
        try {
            getClient(authToken).perform(fileUpload("/api/submission/workspaceitems")
                    .file(endnoteFile))
                // create should return 200, 201 (created) is better for single resource
                .andExpect(status().isOk())
                .andExpect(jsonPath("$._embedded.workspaceitems[0].sections.traditionalpageone['dc.title'][0].value",
                        is("My Title")))
                .andExpect(jsonPath("$._embedded.workspaceitems[0].sections.traditionalpageone"
                        + "['dc.contributor.author'][0].value",
                        is("Author 1")))
                .andExpect(jsonPath("$._embedded.workspaceitems[0].sections.traditionalpageone"
                        + "['dc.contributor.author'][1].value",
                        is("Author 2")))
                .andExpect(jsonPath("$._embedded.workspaceitems[0].sections.traditionalpageone"
                        + "['dc.date.issued'][0].value",
                        is("2005")))
                .andExpect(jsonPath("$._embedded.workspaceitems[0].sections.traditionalpagetwo"
                        + "['dc.description.abstract'][0].value",
                        is("This is my abstract")))
                .andExpect(
                        jsonPath("$._embedded.workspaceitems[0]._embedded.collection.id", is(col1.getID().toString())))
                .andExpect(jsonPath("$._embedded.workspaceitems[0].sections.upload.files[0]"
                     + ".metadata['dc.source'][0].value",
                        is("/local/path/endnote-test.enw")))
                .andExpect(jsonPath("$._embedded.workspaceitems[0].sections.upload.files[0]"
                     + ".metadata['dc.title'][0].value",
                        is("endnote-test.enw")))
                .andExpect(
                        jsonPath("$._embedded.workspaceitems[*]._embedded.upload").doesNotExist())
                .andDo(result -> idRef.set(read(result.getResponse().getContentAsString(),
                        "$._embedded.workspaceitems[*].id")));
        } finally {
            if (idRef != null && idRef.get() != null) {
                for (int i : idRef.get()) {
                     WorkspaceItemBuilder.deleteWorkspaceItem(i);
                }
            }
        }
        endnote.close();
    }


    @Test
    /**
     * Test the creation of workspaceitems POSTing to the resource collection endpoint a csv file
     * with some missing data and inner tab in field (those have to be read as list)
     *
     * @throws Exception
     */
    public void createSingleWorkspaceItemFromTSVWithOneEntryAndMissingDataTest() throws Exception {
        context.turnOffAuthorisationSystem();

        //** GIVEN **
        //1. A community-collection structure with one parent community with sub-community and two collections.
        parentCommunity = CommunityBuilder.createCommunity(context)
                                          .withName("Parent Community")
                                          .build();
        Community child1 = CommunityBuilder.createSubCommunity(context, parentCommunity)
                                           .withName("Sub Community")
                                           .build();
        Collection col1 = CollectionBuilder.createCollection(context, child1)
                                           .withName("Collection 1")
                                           .withSubmitterGroup(eperson)
                                           .build();
        Collection col2 = CollectionBuilder.createCollection(context, child1)
                                           .withName("Collection 2")
                                           .withSubmitterGroup(eperson)
                                           .build();

        InputStream tsv = getClass().getResourceAsStream("tsv-missing-field-test.tsv");
        final MockMultipartFile csvFile = new MockMultipartFile("file", "/local/path/tsv-missing-field-test.tsv",
            "text/tsv", tsv);

        context.restoreAuthSystemState();

        String authToken = getAuthToken(eperson.getEmail(), password);
        AtomicReference<List<Integer>> idRef = new AtomicReference<>();

        // create workspaceitems in the default collection (col1)
        try {
            getClient(authToken).perform(fileUpload("/api/submission/workspaceitems")
                .file(csvFile))
            // create should return 200, 201 (created) is better for single resource
            .andExpect(status().isOk())
            .andExpect(jsonPath("$._embedded.workspaceitems[0].sections.traditionalpageone['dc.title'][0].value",
                    is("My Article")))
            .andExpect(jsonPath("$._embedded.workspaceitems[0].sections.traditionalpageone"
                + "['dc.contributor.author'][0].value",
                    is("Nobody")))
            .andExpect(jsonPath("$._embedded.workspaceitems[0].sections.traditionalpageone"
                    + "['dc.contributor.author'][1].value",
                        is("Try escape \t\t\tin \t\titem")))
            .andExpect(jsonPath("$._embedded.workspaceitems[0].sections.traditionalpageone"
                    + "['dc.date.issued'][0].value").isEmpty())
            .andExpect(jsonPath("$._embedded.workspaceitems[0].sections.traditionalpageone"
                    + "['dc.identifier.issn'][0].value",
                    is("Mock ISSN")))
            .andExpect(jsonPath("$._embedded.workspaceitems[0].sections.traditionalpageone['dc.type'][0].value"
                    ).doesNotExist())
            .andExpect(
                    jsonPath("$._embedded.workspaceitems[0]._embedded.collection.id", is(col1.getID().toString())))
            .andExpect(jsonPath("$._embedded.workspaceitems[0].sections.upload.files[0]"
                 + ".metadata['dc.source'][0].value",
                    is("/local/path/tsv-missing-field-test.tsv")))
            .andExpect(jsonPath("$._embedded.workspaceitems[0].sections.upload.files[0]"
                 + ".metadata['dc.title'][0].value",
                    is("tsv-missing-field-test.tsv")))
            .andExpect(
                    jsonPath("$._embedded.workspaceitems[*]._embedded.upload").doesNotExist())
            .andDo(result -> idRef.set(read(result.getResponse().getContentAsString(),
                    "$._embedded.workspaceitems[*].id")));
            } finally {
                if (idRef != null && idRef.get() != null) {
                    for (int i : idRef.get()) {
                        WorkspaceItemBuilder.deleteWorkspaceItem(i);
                    }
                }
            }
            tsv.close();
    }

    @Test
    /**
     * Test the creation of workspaceitems POSTing to the resource collection endpoint a
     * bibtex and pubmed files
     *
     * @throws Exception
     */
    public void createSingleWorkspaceItemFromMultipleFilesWithOneEntryTest() throws Exception {
        context.turnOffAuthorisationSystem();
        //** GIVEN **
        //1. A community-collection structure with one parent community with sub-community and two collections.
        parentCommunity = CommunityBuilder.createCommunity(context)
                                          .withName("Parent Community")
                                          .build();
        Community child1 = CommunityBuilder.createSubCommunity(context, parentCommunity)
                                           .withName("Sub Community")
                                           .build();
        Collection col1 = CollectionBuilder.createCollection(context, child1)
                                           .withName("Collection 1")
                                           .withRelationshipType("Publication")
                                           .withSubmissionDefinition("traditional")
                                           .withSubmitterGroup(eperson)
                                           .build();
        Collection col2 = CollectionBuilder.createCollection(context, child1)
                                           .withName("Collection 2")
                                           .withRelationshipType("Publication")
                                           .withSubmissionDefinition("traditional")
                                           .withSubmitterGroup(eperson)
                                           .build();

        InputStream bibtex = getClass().getResourceAsStream("bibtex-test.bib");
        final MockMultipartFile bibtexFile = new MockMultipartFile("file", "/local/path/bibtex-test.bib",
            "application/x-bibtex", bibtex);
        InputStream xmlIS = getClass().getResourceAsStream("pubmed-test.xml");
        final MockMultipartFile pubmedFile = new MockMultipartFile("file", "/local/path/pubmed-test.xml",
            "application/xml", xmlIS);

        context.restoreAuthSystemState();

        String authToken = getAuthToken(eperson.getEmail(), password);
        AtomicReference<List<Integer>> idRef = new AtomicReference<>();

        // create a workspaceitem from a single bibliographic entry file explicitly in the default collection (col1)
        try {
            getClient(authToken).perform(fileUpload("/api/submission/workspaceitems")
                    .file(bibtexFile).file(pubmedFile))
                // create should return 200, 201 (created) is better for single resource
                .andExpect(status().isOk())
                .andExpect(jsonPath("$._embedded.workspaceitems[0].sections.traditionalpageone['dc.title'][0].value",
                        is("My Article")))
                .andExpect(
                        jsonPath("$._embedded.workspaceitems[0]._embedded.collection.id", is(col1.getID().toString())))
                .andExpect(jsonPath("$._embedded.workspaceitems[0].sections.upload.files[0]"
                     + ".metadata['dc.source'][0].value",
                        is("/local/path/bibtex-test.bib")))
                .andExpect(jsonPath("$._embedded.workspaceitems[0].sections.upload.files[0]"
                     + ".metadata['dc.title'][0].value",
                        is("bibtex-test.bib")))
                .andExpect(jsonPath("$._embedded.workspaceitems[0].sections.traditionalpageone['dc.title'][1].value")
                    .doesNotExist())
                .andExpect(jsonPath("$._embedded.workspaceitems[0].sections.upload.files[1]"
                        + ".metadata['dc.source'][0].value",
                            is("/local/path/pubmed-test.xml")))
                .andExpect(jsonPath("$._embedded.workspaceitems[0].sections.upload.files[1]"
                        + ".metadata['dc.title'][0].value",
                            is("pubmed-test.xml")))
                .andDo(result -> idRef.set(read(result.getResponse().getContentAsString(),
                        "$._embedded.workspaceitems[*].id")));
        } finally {
            if (idRef != null && idRef.get() != null) {
                for (int i : idRef.get()) {
                    WorkspaceItemBuilder.deleteWorkspaceItem(i);
                }
            }
        }

        // create a workspaceitem from a single bibliographic entry file explicitly in the col2
        try {
            getClient(authToken).perform(fileUpload("/api/submission/workspaceitems")
                    .file(bibtexFile).file(pubmedFile)
                    .param("owningCollection", col2.getID().toString()))
                .andExpect(status().isOk())
                .andExpect(jsonPath("$._embedded.workspaceitems[0].sections.traditionalpageone['dc.title'][0].value",
                        is("My Article")))
                .andExpect(
                        jsonPath("$._embedded.workspaceitems[0]._embedded.collection.id", is(col2.getID().toString())))
                .andExpect(jsonPath("$._embedded.workspaceitems[0].sections.upload.files[0]"
                     + ".metadata['dc.source'][0].value",
                        is("/local/path/bibtex-test.bib")))
                .andExpect(jsonPath("$._embedded.workspaceitems[0].sections.upload"
                     + ".files[0].metadata['dc.title'][0].value",
                        is("bibtex-test.bib")))
                .andExpect(jsonPath("$._embedded.workspaceitems[0].sections.traditionalpageone['dc.title'][1].value")
                        .doesNotExist())
                .andExpect(jsonPath("$._embedded.workspaceitems[0].sections.upload.files[1]"
                     + ".metadata['dc.source'][0].value",
                         is("/local/path/pubmed-test.xml")))
                .andExpect(jsonPath("$._embedded.workspaceitems[0].sections.upload.files[1]"
                     + ".metadata['dc.title'][0].value",
                         is("pubmed-test.xml")))
                .andDo(result -> idRef.set(read(result.getResponse().getContentAsString(),
                        "$._embedded.workspaceitems[*].id")));
        } finally {
            if (idRef != null && idRef.get() != null) {
                for (int i : idRef.get()) {
                    WorkspaceItemBuilder.deleteWorkspaceItem(i);
                }
            }
        }
        bibtex.close();
        xmlIS.close();
    }

    @Test
    /**
     * Test the creation of workspaceitems POSTing to the resource collection endpoint a bibtex file
     * contains more than one entry.
     * 
     * @throws Exception
     */
    public void createSingleWorkspaceItemsFromSingleFileWithMultipleEntriesTest() throws Exception {
        context.turnOffAuthorisationSystem();

        //** GIVEN **
        //1. A community-collection structure with one parent community with sub-community and two collections.
        parentCommunity = CommunityBuilder.createCommunity(context)
                                          .withName("Parent Community")
                                          .build();
        Community child1 = CommunityBuilder.createSubCommunity(context, parentCommunity)
                                           .withName("Sub Community")
                                           .build();
        Collection col1 = CollectionBuilder.createCollection(context, child1)
                                           .withName("Collection 1")
                                           .withSubmitterGroup(eperson)
                                           .build();
        Collection col2 = CollectionBuilder.createCollection(context, child1)
                                           .withName("Collection 2")
                                           .withSubmitterGroup(eperson)
                                           .build();

        InputStream bibtex = getClass().getResourceAsStream("bibtex-test-3-entries.bib");
        final MockMultipartFile bibtexFile = new MockMultipartFile("file", "bibtex-test-3-entries.bib",
            "application/x-bibtex",
                bibtex);

        context.restoreAuthSystemState();

        String authToken = getAuthToken(eperson.getEmail(), password);

        // create a workspaceitem from a single bibliographic entry file explicitly in the default collection (col1)
        getClient(authToken).perform(fileUpload("/api/submission/workspaceitems")
                    .file(bibtexFile))
                  // create should return return a 422 because we don't allow/support bibliographic files
                 // that have multiple metadata records
                .andExpect(status().is(422));
        bibtex.close();
    }

    @Test
    /**
     * Test the creation of workspaceitems POSTing to the resource collection endpoint a pubmed XML
     * file.
     * 
     * @throws Exception
     */
    public void createPubmedWorkspaceItemFromFileTest() throws Exception {
        context.turnOffAuthorisationSystem();

        //** GIVEN **
        //1. A community-collection structure with one parent community with sub-community and two collections.
        parentCommunity = CommunityBuilder.createCommunity(context)
                                          .withName("Parent Community")
                                          .build();
        Community child1 = CommunityBuilder.createSubCommunity(context, parentCommunity)
                                           .withName("Sub Community")
                                           .build();
        Collection col1 = CollectionBuilder.createCollection(context, child1)
                                           .withName("Collection 1")
                                           .withRelationshipType("Publication")
                                           .withSubmissionDefinition("traditional")
                                           .withSubmitterGroup(eperson)
                                           .build();
        Collection col2 = CollectionBuilder.createCollection(context, child1)
                                           .withName("Collection 2")
                                           .withRelationshipType("Publication")
                                           .withSubmissionDefinition("traditional")
                                           .withSubmitterGroup(eperson)
                                           .build();
        InputStream xmlIS = getClass().getResourceAsStream("pubmed-test.xml");
        final MockMultipartFile pubmedFile = new MockMultipartFile("file", "/local/path/pubmed-test.xml",
            "application/xml", xmlIS);

        context.restoreAuthSystemState();

        String authToken = getAuthToken(eperson.getEmail(), password);
        AtomicReference<List<Integer>> idRef = new AtomicReference<>();

        // create a workspaceitem from a single bibliographic entry file explicitly in the default collection (col1)
        try {
            getClient(authToken).perform(fileUpload("/api/submission/workspaceitems")
                    .file(pubmedFile))
                .andExpect(status().isOk())
                .andExpect(jsonPath("$._embedded.workspaceitems[0].sections.traditionalpageone['dc.title'][0].value",
                        is("Multistep microreactions with proteins using electrocapture technology.")))
                .andExpect(
                        jsonPath(
                        "$._embedded.workspaceitems[0].sections.traditionalpageone['dc.identifier.other'][0].value",
                        is("15117179")))
                .andExpect(jsonPath("$._embedded.workspaceitems[0].sections.traditionalpageone"
                        + "['dc.contributor.author'][0].value",
                        is("Astorga-Wells, Juan")))
                .andExpect(jsonPath("$._embedded.workspaceitems[0].sections.upload.files[0]"
                    + ".metadata['dc.source'][0].value",
                        is("/local/path/pubmed-test.xml")))
                .andExpect(jsonPath("$._embedded.workspaceitems[0].sections.upload.files[0]"
                    + ".metadata['dc.title'][0].value",
                        is("pubmed-test.xml")))
                .andDo(result -> idRef.set(read(result.getResponse().getContentAsString(),
                        "$._embedded.workspaceitems[*].id")));
        } finally {
            if (idRef != null && idRef.get() != null) {
                for (int i : idRef.get()) {
                    WorkspaceItemBuilder.deleteWorkspaceItem(i);
                }
            }
        }


        // create a workspaceitem from a single bibliographic entry file explicitly in the col2
        try {
            getClient(authToken).perform(fileUpload("/api/submission/workspaceitems")
                    .file(pubmedFile)
                    .param("owningCollection", col2.getID().toString()))
            .andExpect(status().isOk())
            .andExpect(jsonPath("$._embedded.workspaceitems[0].sections.traditionalpageone['dc.title'][0].value",
                is("Multistep microreactions with proteins using electrocapture technology.")))
            .andExpect(
                jsonPath(
                "$._embedded.workspaceitems[0].sections.traditionalpageone['dc.identifier.other'][0].value",
                is("15117179")))
            .andExpect(jsonPath("$._embedded.workspaceitems[0].sections.traditionalpageone"
                + "['dc.contributor.author'][0].value",
                is("Astorga-Wells, Juan")))
            .andExpect(jsonPath("$._embedded.workspaceitems[0].sections.upload.files[0].metadata['dc.source'][0].value",
                    is("/local/path/pubmed-test.xml")))
            .andExpect(jsonPath("$._embedded.workspaceitems[0].sections.upload.files[0].metadata['dc.title'][0].value",
                    is("pubmed-test.xml")))
            .andDo(result -> idRef.set(read(result.getResponse().getContentAsString(),
                    "$._embedded.workspaceitems[*].id")));
        } finally {
            if (idRef != null && idRef.get() != null) {
                for (int i : idRef.get()) {
                    WorkspaceItemBuilder.deleteWorkspaceItem(i);
                }
            }
        }
        xmlIS.close();
    }

    @Test
    /**
     * Test the creation of a workspaceitem POSTing to the resource collection endpoint a PDF file. As a single item
     * will be created we expect to have the pdf file stored as a bitstream
     *
     * @throws Exception
     */
    public void createWorkspaceItemFromPDFFileTest() throws Exception {
        context.turnOffAuthorisationSystem();

        //** GIVEN **
        //1. A community-collection structure with one parent community with sub-community and two collections.
        parentCommunity = CommunityBuilder.createCommunity(context)
                                          .withName("Parent Community")
                                          .build();
        Community child1 = CommunityBuilder.createSubCommunity(context, parentCommunity)
                                           .withName("Sub Community")
                                           .build();
        Collection col1 = CollectionBuilder.createCollection(context, child1)
                .withName("Collection 1")
                .withRelationshipType("Publication")
                .withSubmissionDefinition("traditional")
                .withSubmitterGroup(eperson)
                .build();

        String authToken = getAuthToken(eperson.getEmail(), password);

        InputStream pdf = getClass().getResourceAsStream("simple-article.pdf");
        MockMultipartFile pdfFile = new MockMultipartFile("file", "/local/path/myfile.pdf", "application/pdf", pdf);

        context.restoreAuthSystemState();

        // create a workspaceitem
        getClient(authToken).perform(fileUpload("/api/submission/workspaceitems")
                    .file(pdfFile))
                // create should return 200, 201 (created) is better for single resource
                .andExpect(status().isOk())
                // testing grobid extraction
                .andExpect(jsonPath(
                      "$._embedded.workspaceitems[0].sections.traditionalpageone['dc.title'][0].value",
                is("This is a simple test file")))
                .andExpect(jsonPath(
                      "$._embedded.workspaceitems[0].sections.traditionalpageone['dc.contributor.author'][0].value",
                is("Bollini, Andrea")))
                .andExpect(jsonPath(
                      "$._embedded.workspaceitems[0].sections.traditionalpageone['dc.date.issued'][0].value",
                is("2018")))
                .andExpect(jsonPath(
                      "$._embedded.workspaceitems[0].sections.traditionalpagetwo['dc.description.abstract'][0].value",
                is("This is the abstract of our PDF file")))
                // we can just check that the pdf is stored in the item
                .andExpect(
                        jsonPath("$._embedded.workspaceitems[0].sections.upload.files[0].metadata['dc.title'][0].value",
                                is("myfile.pdf")))
                .andExpect(jsonPath(
                        "$._embedded.workspaceitems[0].sections.upload.files[0].metadata['dc.source'][0].value",
                        is("/local/path/myfile.pdf")))
        ;

        pdf.close();
    }

    @Test
    /**
     * Test the exposition of validation error for missing required metadata both at the creation time than on existent
     * workspaceitems
     *
     * @throws Exception
     */
    public void validationErrorsRequiredMetadataTest() throws Exception {
        context.turnOffAuthorisationSystem();

        //** GIVEN **
        //1. A community-collection structure with one parent community with sub-community and two collections.
        parentCommunity = CommunityBuilder.createCommunity(context)
                                          .withName("Parent Community")
                                          .build();
        Community child1 = CommunityBuilder.createSubCommunity(context, parentCommunity)
                                           .withName("Sub Community")
                                           .build();
        Collection col1 = CollectionBuilder.createCollection(context, child1)
                .withName("Collection 1")
                .withSubmitterGroup(eperson)
                .build();

        String authToken = getAuthToken(eperson.getEmail(), password);

        WorkspaceItem workspaceItem1 = WorkspaceItemBuilder.createWorkspaceItem(context, col1)
                .withTitle("Workspace Item 1")
                .withIssueDate("2017-10-17")
                .build();

        WorkspaceItem workspaceItem2 = WorkspaceItemBuilder.createWorkspaceItem(context, col1)
                .withTitle("Workspace Item 2")
                .build();

        //disable file upload mandatory
        configurationService.setProperty("webui.submit.upload.required", false);

        context.restoreAuthSystemState();

        AtomicReference<Integer> idRef = new AtomicReference<>();
        try {

        getClient(authToken).perform(get("/api/submission/workspaceitems/" + workspaceItem1.getID()))
                .andExpect(status().isOk())
                .andExpect(jsonPath("$.errors").doesNotExist())
        ;

        getClient(authToken).perform(get("/api/submission/workspaceitems/" + workspaceItem2.getID()))
                .andExpect(status().isOk())
                .andExpect(jsonPath("$.errors[?(@.message=='error.validation.required')]",
                        Matchers.contains(
                                hasJsonPath("$.paths", Matchers.contains(
                                        hasJsonPath("$", Matchers.is("/sections/traditionalpageone/dc.date.issued"))
                                )))))
        ;

        // create an empty workspaceitem explicitly in the col1, check validation on creation
        getClient(authToken).perform(post("/api/submission/workspaceitems")
                    .param("owningCollection", col1.getID().toString())
                    .contentType(org.springframework.http.MediaType.APPLICATION_JSON))
                .andExpect(status().isCreated())
                // title and dateissued are required in the first panel
                // the json path with a @ selector always return an array
                .andExpect(jsonPath("$.errors[?(@.message=='error.validation.required')]",
                        Matchers.contains(
                                hasJsonPath("$.paths", Matchers.containsInAnyOrder(
                                        hasJsonPath("$", Matchers.is("/sections/traditionalpageone/dc.title")),
                                        hasJsonPath("$", Matchers.is("/sections/traditionalpageone/dc.date.issued"))
                                )))))
                .andDo(result -> idRef.set(read(result.getResponse().getContentAsString(), "$.id")));
        } finally {
            WorkspaceItemBuilder.deleteWorkspaceItem(idRef.get());
        }

    }

    @Test
    /**
     * Test the metadata lookup
     *
     * @throws Exception
     */
    public void lookupDOIMetadataTest() throws Exception {
        context.turnOffAuthorisationSystem();

        //** GIVEN **
        //1. A community-collection structure with one parent community with sub-community and two collections.
        parentCommunity = CommunityBuilder.createCommunity(context)
                                          .withName("Parent Community")
                                          .build();
        Community child1 = CommunityBuilder.createSubCommunity(context, parentCommunity)
                                           .withName("Sub Community")
                                           .build();
        Collection col1 = CollectionBuilder.createCollection(context, child1).withName("Collection 1").build();
        String authToken = getAuthToken(admin.getEmail(), password);

        WorkspaceItem witem = WorkspaceItemBuilder.createWorkspaceItem(context, col1)
                .build();

        // try to add the web of science identifier
        List<Operation> addId = new ArrayList<Operation>();
        // create a list of values to use in add operation
        List<Map<String, String>> values = new ArrayList<Map<String, String>>();
        Map<String, String> value = new HashMap<String, String>();
        value.put("value", "10.1021/ac0354342");
        values.add(value);
        addId.add(new AddOperation("/sections/traditionalpageone/dc.identifier.doi", values));

        String patchBody = getPatchContent(addId);

        getClient(authToken).perform(patch("/api/submission/workspaceitems/" + witem.getID())
                .content(patchBody)
                .contentType(MediaType.APPLICATION_JSON_PATCH_JSON))
                    .andExpect(status().isOk())
                    // testing lookup
                    .andExpect(jsonPath("$.sections.traditionalpageone['dc.identifier.doi'][0].value",
                        is("10.1021/ac0354342")))
                    .andExpect(jsonPath("$.sections.traditionalpageone['dc.title'][0].value",
                        is("Multistep microreactions with proteins using electrocapture technology.")))
                    .andExpect(jsonPath("$.sections.traditionalpageone['dc.type'][1].value",
                        is("Journal Article")))
                    .andExpect(jsonPath("$.sections.traditionalpageone['dc.date.issued'][0].value",
                        is("2004-05-01")))
                    .andExpect(jsonPath("$.sections.traditionalpageone['dc.contributor.author'][0].value",
                        is("Astorga-Wells, Juan")))
                    .andExpect(jsonPath("$.sections.traditionalpageone['dc.contributor.author'][1].value",
                        is("Bergman, Tomas")))
                    .andExpect(jsonPath("$.sections.traditionalpageone['dc.contributor.author'][2].value",
                        is(StringEscapeUtils.unescapeJava("J\\u00F6rnvall, Hans"))))
                    .andExpect(jsonPath("$.sections.traditionalpageone['dc.identifier.issn'][0].value",
                        is("0003-2700")))
                    .andExpect(jsonPath("$.sections.traditionalpagetwo['dc.description.abstract'][0].value",
                        is("A method to perform multistep reactions by means of electroimmobilization of a " +
                           "target molecule in a microflow stream is presented. A target protein is captured " +
                           "by the opposing effects between the hydrodynamic and electric forces, after which " +
                           "another medium is injected into the system. The second medium carries enzymes or " +
                           "other reagents, which are brought into contact with the target protein and react." +
                           " The immobilization is reversed by disconnecting the electric field, " +
                           "upon which products are collected at the outlet of the device for analysis. On-line " +
                           "reduction, alkylation, and trypsin digestion of proteins is demonstrated and was" +
                           " monitored by MALDI mass spectrometry.")))
            ;

            // verify that the patch changes have been persisted
            getClient(authToken).perform(get("/api/submission/workspaceitems/" + witem.getID()))
                .andExpect(status().isOk())
                // testing lookup
                .andExpect(jsonPath("$.sections.traditionalpageone['dc.identifier.doi'][0].value",
                    is("10.1021/ac0354342")))
                .andExpect(jsonPath("$.sections.traditionalpageone['dc.title'][0].value",
                    is("Multistep microreactions with proteins using electrocapture technology.")))
                .andExpect(jsonPath("$.sections.traditionalpageone['dc.type'][1].value",
                    is("Journal Article")))
                .andExpect(jsonPath("$.sections.traditionalpageone['dc.date.issued'][0].value",
                    is("2004-05-01")))
                .andExpect(jsonPath("$.sections.traditionalpageone['dc.contributor.author'][0].value",
                    is("Astorga-Wells, Juan")))
                .andExpect(jsonPath("$.sections.traditionalpageone['dc.contributor.author'][1].value",
                    is("Bergman, Tomas")))
                .andExpect(jsonPath("$.sections.traditionalpageone['dc.contributor.author'][2].value",
                    is(StringEscapeUtils.unescapeJava("J\\u00F6rnvall, Hans"))))
                .andExpect(jsonPath("$.sections.traditionalpageone['dc.identifier.issn'][0].value",
                    is("0003-2700")))
                .andExpect(jsonPath("$.sections.traditionalpagetwo['dc.description.abstract'][0].value",
                    is("A method to perform multistep reactions by means of electroimmobilization of a " +
                       "target molecule in a microflow stream is presented. A target protein is captured " +
                       "by the opposing effects between the hydrodynamic and electric forces, after which " +
                       "another medium is injected into the system. The second medium carries enzymes or " +
                       "other reagents, which are brought into contact with the target protein and react." +
                       " The immobilization is reversed by disconnecting the electric field, " +
                       "upon which products are collected at the outlet of the device for analysis. On-line " +
                       "reduction, alkylation, and trypsin digestion of proteins is demonstrated and was" +
                       " monitored by MALDI mass spectrometry.")))
            ;

    }

    @Test
    /**
     * Test the metadata lookup
     *
     * @throws Exception
     */
    public void lookupScopusMetadataTest() throws Exception {
        ConfigurationService configService = DSpaceServicesFactory.getInstance().getConfigurationService();
        String apikey = configService.getProperty("submission.lookup.scopus.apikey");
        context.turnOffAuthorisationSystem();

        //** GIVEN **
        //1. A community-collection structure with one parent community with sub-community and two collections.
        parentCommunity = CommunityBuilder.createCommunity(context)
                                          .withName("Parent Community")
                                          .build();
        Community child1 = CommunityBuilder.createSubCommunity(context, parentCommunity)
                                           .withName("Sub Community")
                                           .build();
        Collection col1 = CollectionBuilder.createCollection(context, child1).withName("Collection 1").build();
        String authToken = getAuthToken(admin.getEmail(), password);

        WorkspaceItem witem = WorkspaceItemBuilder.createWorkspaceItem(context, col1)
                .build();

        // try to add the web of science identifier
        List<Operation> addId = new ArrayList<Operation>();
        // create a list of values to use in add operation
        List<Map<String, String>> values = new ArrayList<Map<String, String>>();
        Map<String, String> value = new HashMap<String, String>();
        value.put("value", "10.1016/j.joi.2016.11.006");
        values.add(value);
        addId.add(new AddOperation("/sections/traditionalpageone/dc.identifier.doi", values));

        String patchBody = getPatchContent(addId);

        if (apikey == null || apikey.equals("")) {
            getClient(authToken).perform(patch("/api/submission/workspaceitems/" + witem.getID())
                .content(patchBody)
                .contentType(MediaType.APPLICATION_JSON_PATCH_JSON))
                    .andExpect(status().isOk())
                    // testing lookup
                    .andExpect(jsonPath("$.sections.traditionalpageone['dc.identifier.doi'][0].value",
                        is("10.1016/j.joi.2016.11.006")));

                // verify that the patch changes have been persisted
                getClient(authToken).perform(get("/api/submission/workspaceitems/" + witem.getID()))
                    .andExpect(status().isOk())
                    // testing lookup
                    .andExpect(jsonPath("$.sections.traditionalpageone['dc.identifier.doi'][0].value",
                        is("10.1016/j.joi.2016.11.006")));
        } else {
            getClient(authToken).perform(patch("/api/submission/workspaceitems/" + witem.getID())
                .content(patchBody)
                .contentType(MediaType.APPLICATION_JSON_PATCH_JSON))
                    .andExpect(status().isOk())
                    // testing lookup
                    .andExpect(jsonPath("$.sections.traditionalpageone['dc.identifier.doi'][0].value",
                        is("10.1016/j.joi.2016.11.006")))
                    .andExpect(jsonPath("$.sections.traditionalpageone['dc.title'][0].value",
                        is("Partial orders for zero-sum arrays with applications to network theory")))
                    .andExpect(jsonPath("$.sections.traditionalpageone['dc.date.issued'][0].value",
                        is("2017-02-01")))
                    .andExpect(jsonPath("$.sections.traditionalpageone['dc.contributor.author'][0].value",
                        is("Liu Y.")))
                    .andExpect(jsonPath("$.sections.traditionalpageone['dc.contributor.author'][1].value",
                        is("Rousseau R")))
                    .andExpect(jsonPath("$.sections.traditionalpageone['dc.contributor.author'][2].value",
                        is("Egghe L.")))
                    .andExpect(jsonPath("$.sections.traditionalpageone['dc.identifier.issn'][0].value",
                        is("17511577")))
                    .andExpect(jsonPath("$.sections.traditionalpagetwo['dc.description.abstract'][0].value",
                        is(StringEscapeUtils.unescapeJava("\\u00A9 2016 Elsevier Ltd In this contribution" +
                           " we study partial orders in the set" +
                           " of zero-sum arrays. Concretely, these partial orders relate to local and" +
                           " global hierarchy and dominance theories. The exact relation between hierarchy" +
                           " and dominance curves is explained. Based on this investigation we design a" +
                           " new approach for measuring dominance or stated otherwise, power structures," +
                           " in networks. A new type of Lorenz curve to measure dominance or power is proposed," +
                           " and used to illustrate intrinsic characteristics of networks. The new curves," +
                           " referred to as D-curves are partly concave and partly convex. As such they do" +
                           " not satisfy Dalton's transfer principle. Most importantly, this article" +
                           " introduces a framework to compare different power structures as a whole." +
                           " It is shown that D-curves have several properties making them suitable to" +
                           " measure dominance. If dominance and being a subordinate are reversed, the" +
                           " dominance structure in a network is also reversed."))));

            // verify that the patch changes have been persisted
            getClient(authToken).perform(get("/api/submission/workspaceitems/" + witem.getID()))
                .andExpect(status().isOk())
                // testing lookup
                .andExpect(jsonPath("$.sections.traditionalpageone['dc.identifier.doi'][0].value",
                        is("10.1016/j.joi.2016.11.006")))
                    .andExpect(jsonPath("$.sections.traditionalpageone['dc.title'][0].value",
                        is("Partial orders for zero-sum arrays with applications to network theory")))
                    .andExpect(jsonPath("$.sections.traditionalpageone['dc.date.issued'][0].value",
                        is("2017-02-01")))
                    .andExpect(jsonPath("$.sections.traditionalpageone['dc.contributor.author'][0].value",
                        is("Liu Y.")))
                    .andExpect(jsonPath("$.sections.traditionalpageone['dc.contributor.author'][1].value",
                        is("Rousseau R")))
                    .andExpect(jsonPath("$.sections.traditionalpageone['dc.contributor.author'][2].value",
                        is("Egghe L.")))
                    .andExpect(jsonPath("$.sections.traditionalpageone['dc.identifier.issn'][0].value",
                        is("17511577")))
                    .andExpect(jsonPath("$.sections.traditionalpagetwo['dc.description.abstract'][0].value",
                        is(StringEscapeUtils.unescapeJava("\\u00A9 2016 Elsevier Ltd In this contribution" +
                           " we study partial orders in the set" +
                           " of zero-sum arrays. Concretely, these partial orders relate to local and" +
                           " global hierarchy and dominance theories. The exact relation between hierarchy" +
                           " and dominance curves is explained. Based on this investigation we design a" +
                           " new approach for measuring dominance or stated otherwise, power structures," +
                           " in networks. A new type of Lorenz curve to measure dominance or power is proposed," +
                           " and used to illustrate intrinsic characteristics of networks. The new curves," +
                           " referred to as D-curves are partly concave and partly convex. As such they do" +
                           " not satisfy Dalton's transfer principle. Most importantly, this article" +
                           " introduces a framework to compare different power structures as a whole." +
                           " It is shown that D-curves have several properties making them suitable to" +
                           " measure dominance. If dominance and being a subordinate are reversed, the" +
                           " dominance structure in a network is also reversed."))));
        }
    }

    @Test
    /**
     * Test the metadata lookup
     *
     * @throws Exception
     */
    public void lookupWOSMetadataTest() throws Exception {
        ConfigurationService configService = DSpaceServicesFactory.getInstance().getConfigurationService();
        String wosUser = configService.getProperty("submission.lookup.webofknowledge.user");
        String wosPassword = configService.getProperty("submission.lookup.webofknowledge.password");
        context.turnOffAuthorisationSystem();

        //** GIVEN **
        //1. A community-collection structure with one parent community with sub-community and two collections.
        parentCommunity = CommunityBuilder.createCommunity(context)
                .withName("Parent Community")
                .build();
        Community child1 = CommunityBuilder.createSubCommunity(context, parentCommunity)
                .withName("Sub Community")
                .build();
        Collection col1 = CollectionBuilder.createCollection(context, child1).withName("Collection 1").build();
        String authToken = getAuthToken(admin.getEmail(), password);

        WorkspaceItem witem = WorkspaceItemBuilder.createWorkspaceItem(context, col1)
                .build();

        // try to add the web of science identifier
        List<Operation> addId = new ArrayList<Operation>();
        // create a list of values to use in add operation
        List<Map<String, String>> values = new ArrayList<Map<String, String>>();
        Map<String, String> value = new HashMap<String, String>();
        value.put("value", "WOS:000270372400005");
        values.add(value);
        addId.add(new AddOperation("/sections/traditionalpageone/dc.identifier.isi", values));

        String patchBody = getPatchContent(addId);

        if (wosUser == null || wosUser.equals("") || wosPassword == null ||  wosPassword.equals("")) {
            getClient(authToken).perform(patch("/api/submission/workspaceitems/" + witem.getID())
                .content(patchBody)
                .contentType(MediaType.APPLICATION_JSON_PATCH_JSON))
                    .andExpect(status().isOk())
                    // testing lookup
                    .andExpect(jsonPath("$.sections.traditionalpageone['dc.identifier.isi'][0].value",
                        is("WOS:000270372400005")));

                // verify that the patch changes have been persisted
                getClient(authToken).perform(get("/api/submission/workspaceitems/" + witem.getID()))
                    .andExpect(status().isOk())
                    // testing lookup
                    .andExpect(jsonPath("$.sections.traditionalpageone['dc.identifier.isi'][0].value",
                        is("WOS:000270372400005")));
        } else {
            getClient(authToken).perform(patch("/api/submission/workspaceitems/" + witem.getID())
                .content(patchBody)
                .contentType(MediaType.APPLICATION_JSON_PATCH_JSON))
                    .andExpect(status().isOk())
                    // testing lookup
                    .andExpect(jsonPath("$.sections.traditionalpageone['dc.identifier.isi'][0].value",
                        is("WOS:000270372400005")))
                    .andExpect(jsonPath("$.sections.traditionalpageone['dc.title'][0].value",
                        is("Individual Susceptibility to Cadmium Toxicity and Metallothionein Gene Polymorphisms:" +
                           " with References to Current Status of Occupational Cadmium Exposure")))
                    .andExpect(jsonPath("$.sections.traditionalpageone['dc.type'][0].value",
                        is("Article")))
                    .andExpect(jsonPath("$.sections.traditionalpageone['dc.date.issued'][0].value",
                        is("2009")))
                    .andExpect(jsonPath("$.sections.traditionalpageone['dc.contributor.author'][0].value",
                        is("Miura, N")))
                    .andExpect(jsonPath("$.sections.traditionalpageone['dc.identifier.issn'][0].value",
                        is("0019-8366")));

            // verify that the patch changes have been persisted
            getClient(authToken).perform(get("/api/submission/workspaceitems/" + witem.getID()))
                .andExpect(status().isOk())
                // testing lookup
                .andExpect(jsonPath("$.sections.traditionalpageone['dc.identifier.isi'][0].value",
                    is("WOS:000270372400005")))
                .andExpect(jsonPath("$.sections.traditionalpageone['dc.title'][0].value",
                    is("Individual Susceptibility to Cadmium Toxicity and Metallothionein Gene Polymorphisms:" +
                       " with References to Current Status of Occupational Cadmium Exposure")))
                .andExpect(jsonPath("$.sections.traditionalpageone['dc.type'][0].value",
                    is("Article")))
                .andExpect(jsonPath("$.sections.traditionalpageone['dc.date.issued'][0].value",
                    is("2009")))
                .andExpect(jsonPath("$.sections.traditionalpageone['dc.contributor.author'][0].value",
                    is("Miura, N")))
                .andExpect(jsonPath("$.sections.traditionalpageone['dc.identifier.issn'][0].value",
                    is("0019-8366")));
        }
    }

    @Test
    /**
     * Test the update of metadata
     *
     * @throws Exception
     */
    public void patchUpdateMetadataTest() throws Exception {
        context.turnOffAuthorisationSystem();

        //** GIVEN **
        //1. A community-collection structure with one parent community with sub-community and two collections.
        parentCommunity = CommunityBuilder.createCommunity(context)
                                          .withName("Parent Community")
                                          .build();
        Community child1 = CommunityBuilder.createSubCommunity(context, parentCommunity)
                                           .withName("Sub Community")
                                           .build();
        Collection col1 = CollectionBuilder.createCollection(context, child1).withName("Collection 1").build();
        String authToken = getAuthToken(eperson.getEmail(), password);

        WorkspaceItem witem = WorkspaceItemBuilder.createWorkspaceItem(context, col1)
                .withTitle("Workspace Item 1")
                .withIssueDate("2017-10-17")
                .withSubject("ExtraEntry")
                .build();

        //disable file upload mandatory
        configurationService.setProperty("webui.submit.upload.required", false);

        context.restoreAuthSystemState();

        // a simple patch to update an existent metadata
        List<Operation> updateTitle = new ArrayList<Operation>();
        Map<String, String> value = new HashMap<String, String>();
        value.put("value", "New Title");
        updateTitle.add(new ReplaceOperation("/sections/traditionalpageone/dc.title/0", value));

        String patchBody = getPatchContent(updateTitle);

        getClient(authToken).perform(patch("/api/submission/workspaceitems/" + witem.getID())
            .content(patchBody)
            .contentType(MediaType.APPLICATION_JSON_PATCH_JSON))
                        .andExpect(status().isOk())
                        .andExpect(jsonPath("$.errors").doesNotExist())
                        .andExpect(jsonPath("$",
                                // check the new title and untouched values
                                Matchers.is(WorkspaceItemMatcher.matchItemWithTitleAndDateIssuedAndSubject(witem,
                                        "New Title", "2017-10-17", "ExtraEntry"))));

        // verify that the patch changes have been persisted
        getClient(authToken).perform(get("/api/submission/workspaceitems/" + witem.getID()))
            .andExpect(status().isOk())
            .andExpect(jsonPath("$.errors").doesNotExist())
            .andExpect(jsonPath("$",
                    Matchers.is(WorkspaceItemMatcher.matchItemWithTitleAndDateIssuedAndSubject(witem,
                            "New Title", "2017-10-17", "ExtraEntry"))))
        ;
    }

    @Test
    public void patchUpdateMetadataForbiddenTest() throws Exception {
        context.turnOffAuthorisationSystem();

        EPerson eperson1 = EPersonBuilder.createEPerson(context)
                .withEmail("eperson1@mail.com")
                .withPassword("qwerty01")
                .build();

        EPerson eperson2 = EPersonBuilder.createEPerson(context)
                .withEmail("eperson2@mail.com")
                .withPassword("qwerty02")
                .build();

        parentCommunity = CommunityBuilder.createCommunity(context)
                .withName("Parent Community")
                .build();
        Community child1 = CommunityBuilder.createSubCommunity(context, parentCommunity)
                .withName("Sub Community")
                .build();
        Collection col1 = CollectionBuilder.createCollection(context, child1)
                .withName("Collection 1")
                .build();

        context.setCurrentUser(eperson1);
        WorkspaceItem witem = WorkspaceItemBuilder.createWorkspaceItem(context, col1)
                .withTitle("Workspace Item 1")
                .withIssueDate("2019-01-01")
                .withSubject("ExtraEntry")
                .build();

        context.restoreAuthSystemState();

        List<Operation> updateIssueDate = new ArrayList<Operation>();
        Map<String, String> value = new HashMap<String, String>();
        value.put("value", "2020-01-01");
        updateIssueDate.add(new ReplaceOperation("/sections/traditionalpageone/dc.date.issued/0", value));

        String patchBody = getPatchContent(updateIssueDate);
        String tokenEperson2 = getAuthToken(eperson2.getEmail(), "qwerty02");
        getClient(tokenEperson2).perform(patch("/api/submission/workspaceitems/" + witem.getID())
            .content(patchBody)
            .contentType(MediaType.APPLICATION_JSON_PATCH_JSON))
            .andExpect(status().isForbidden());

        String tokenEperson1 = getAuthToken(eperson1.getEmail(), "qwerty01");
        getClient(tokenEperson1).perform(get("/api/submission/workspaceitems/" + witem.getID()))
            .andExpect(status().isOk())
            .andExpect(jsonPath("$",
                    Matchers.is(WorkspaceItemMatcher.matchItemWithTitleAndDateIssuedAndSubject
                               (witem, "Workspace Item 1", "2019-01-01", "ExtraEntry"))));
    }

    public void patchReplaceMetadataOnItemStillInSubmissionTest() throws Exception {
        context.turnOffAuthorisationSystem();

        parentCommunity = CommunityBuilder.createCommunity(context)
                .withName("Parent Community")
                .build();
        Community child1 = CommunityBuilder.createSubCommunity(context, parentCommunity)
                .withName("Sub Community")
                .build();
        Collection col1 = CollectionBuilder.createCollection(context, child1)
                .withName("Collection 1")
                .build();

        context.setCurrentUser(eperson);
        WorkspaceItem witem = WorkspaceItemBuilder.createWorkspaceItem(context, col1)
                .withTitle("Workspace Item 1")
                .withIssueDate("2017-10-17")
                .withSubject("ExtraEntry")
                .build();

        context.restoreAuthSystemState();

        List<Operation> updateTitle = new ArrayList<Operation>();
        Map<String, String> value = new HashMap<String, String>();
        value.put("value", "New Title");
        updateTitle.add(new ReplaceOperation("/metadata/dc.title/0", value));

        String patchBody = getPatchContent(updateTitle);
        UUID idItem = witem.getItem().getID();

        // Verify submitter cannot modify metadata via item PATCH. They must use submission forms.
        String tokenEperson = getAuthToken(eperson.getEmail(), password);
        getClient(tokenEperson).perform(patch("/api/core/items/" + idItem)
            .content(patchBody)
            .contentType(MediaType.APPLICATION_JSON_PATCH_JSON))
            .andExpect(status().isForbidden());

        String tokenAdmin = getAuthToken(admin.getEmail(), password);
        getClient(tokenAdmin).perform(get("/api/core/items/" + idItem))
        .andExpect(status().isOk())
        .andExpect(jsonPath("$", Matchers.is(ItemMatcher.matchItemWithTitleAndDateIssued
                  (witem.getItem(), "Workspace Item 1", "2017-10-17"))));
    }

    @Test
    public void patchAddMetadataOnItemStillInSubmissionTest() throws Exception {
        context.turnOffAuthorisationSystem();

        parentCommunity = CommunityBuilder.createCommunity(context)
                .withName("Parent Community")
                .build();
        Community child1 = CommunityBuilder.createSubCommunity(context, parentCommunity)
                .withName("Sub Community")
                .build();
        Collection col1 = CollectionBuilder.createCollection(context, child1)
                .withName("Collection 1")
                .build();

        context.setCurrentUser(eperson);
        WorkspaceItem witem = WorkspaceItemBuilder.createWorkspaceItem(context, col1)
                .withTitle("Workspace")
                .withSubject("ExtraEntry")
                .build();

        context.restoreAuthSystemState();

        List<Operation> addIssueDate = new ArrayList<Operation>();
        Map<String, String> value = new HashMap<String, String>();
        value.put("value", "2017-10-17");
        addIssueDate.add(new ReplaceOperation("/metadata/dc.date.issued/0", value));

        String patchBody = getPatchContent(addIssueDate);
        UUID idItem = witem.getItem().getID();

        // Verify submitter cannot modify metadata via item PATCH. They must use submission forms.
        String tokenEperson = getAuthToken(eperson.getEmail(), password);
        getClient(tokenEperson).perform(patch("/api/core/items/" + idItem)
            .content(patchBody)
            .contentType(MediaType.APPLICATION_JSON_PATCH_JSON))
            .andExpect(status().isForbidden());

        String tokenAdmin = getAuthToken(admin.getEmail(), password);
        getClient(tokenAdmin).perform(get("/api/core/items/" + idItem))
        .andExpect(status().isOk())
        .andExpect(jsonPath("$", hasJsonPath("$.metadata", allOf(
              matchMetadata("dc.title", "Workspace")))))
        .andExpect(jsonPath("$.metadata.['dc.date.issued']").doesNotExist());
    }

    @Test
    public void patchUpdateMetadataUnAuthenticatedTest() throws Exception {
        context.turnOffAuthorisationSystem();

        EPerson eperson1 = EPersonBuilder.createEPerson(context)
                .withEmail("eperson1@mail.com")
                .withPassword("qwerty01")
                .build();

        parentCommunity = CommunityBuilder.createCommunity(context)
                .withName("Parent Community")
                .build();
        Community child1 = CommunityBuilder.createSubCommunity(context, parentCommunity)
                .withName("Sub Community")
                .build();
        Collection col1 = CollectionBuilder.createCollection(context, child1)
                .withName("Collection 1")
                .build();

        context.setCurrentUser(eperson1);
        WorkspaceItem witem = WorkspaceItemBuilder.createWorkspaceItem(context, col1)
                .withTitle("Workspace Item 1")
                .withIssueDate("2019-01-01")
                .withSubject("ExtraEntry")
                .build();

        context.restoreAuthSystemState();

        List<Operation> updateIssueDate = new ArrayList<Operation>();
        Map<String, String> value = new HashMap<String, String>();
        value.put("value", "2020-01-01");
        updateIssueDate.add(new ReplaceOperation("/sections/traditionalpageone/dc.date.issued/0", value));

        String patchBody = getPatchContent(updateIssueDate);
        getClient().perform(patch("/api/submission/workspaceitems/" + witem.getID())
            .content(patchBody)
            .contentType(MediaType.APPLICATION_JSON_PATCH_JSON))
            .andExpect(status().isUnauthorized());

        String tokenEperson1 = getAuthToken(eperson1.getEmail(), "qwerty01");
        getClient(tokenEperson1).perform(get("/api/submission/workspaceitems/" + witem.getID()))
            .andExpect(status().isOk())
            .andExpect(jsonPath("$",
                    Matchers.is(WorkspaceItemMatcher.matchItemWithTitleAndDateIssuedAndSubject
                               (witem, "Workspace Item 1", "2019-01-01", "ExtraEntry"))));
    }

    @Test
    public void patchRemoveMetadataOnItemStillInSubmissionTest() throws Exception {
        context.turnOffAuthorisationSystem();

        parentCommunity = CommunityBuilder.createCommunity(context)
                .withName("Parent Community")
                .build();
        Community child1 = CommunityBuilder.createSubCommunity(context, parentCommunity)
                .withName("Sub Community")
                .build();
        Collection col1 = CollectionBuilder.createCollection(context, child1)
                .withName("Collection 1")
                .build();

        context.setCurrentUser(eperson);
        WorkspaceItem witem = WorkspaceItemBuilder.createWorkspaceItem(context, col1)
                .withTitle("Workspace title")
                .withIssueDate("2017-10-17")
                .withSubject("ExtraEntry")
                .build();

        context.restoreAuthSystemState();

        List<Operation> removeTitle = new ArrayList<Operation>();
        removeTitle.add(new RemoveOperation("/metadata/dc.title/0"));

        String patchBody = getPatchContent(removeTitle);
        UUID idItem = witem.getItem().getID();

        // Verify submitter cannot modify metadata via item PATCH. They must use submission forms.
        String tokenEperson = getAuthToken(eperson.getEmail(), password);
        getClient(tokenEperson).perform(patch("/api/core/items/" + idItem)
            .content(patchBody)
            .contentType(MediaType.APPLICATION_JSON_PATCH_JSON))
            .andExpect(status().isForbidden());

        String tokenAdmin = getAuthToken(admin.getEmail(), password);
        getClient(tokenAdmin).perform(get("/api/core/items/" + idItem))
        .andExpect(status().isOk())
        .andExpect(jsonPath("$", hasJsonPath("$.metadata", allOf(
              matchMetadata("dc.title", "Workspace title"),
              matchMetadata("dc.date.issued", "2017-10-17")))));
    }

    @Test
    /**
     * Test delete of a metadata
     *
     * @throws Exception
     */
    public void patchDeleteMetadataTest() throws Exception {
        context.turnOffAuthorisationSystem();

        //** GIVEN **
        //1. A community-collection structure with one parent community with sub-community and two collections.
        parentCommunity = CommunityBuilder.createCommunity(context)
                                          .withName("Parent Community")
                                          .build();
        Community child1 = CommunityBuilder.createSubCommunity(context, parentCommunity)
                                           .withName("Sub Community")
                                           .build();
        Collection col1 = CollectionBuilder.createCollection(context, child1).withName("Collection 1").build();
        String authToken = getAuthToken(eperson.getEmail(), password);

        WorkspaceItem witem = WorkspaceItemBuilder.createWorkspaceItem(context, col1)
                .withTitle("Workspace Item 1")
                .withIssueDate("2017-10-17")
                .withSubject("ExtraEntry")
                .build();

        WorkspaceItem witemMultipleSubjects = WorkspaceItemBuilder.createWorkspaceItem(context, col1)
                .withTitle("Workspace Item 1")
                .withIssueDate("2017-10-17")
                .withSubject("Subject1")
                .withSubject("Subject2")
                .withSubject("Subject3")
                .withSubject("Subject4")
                .build();

        WorkspaceItem witemWithTitleDateAndSubjects = WorkspaceItemBuilder.createWorkspaceItem(context, col1)
                .withTitle("Workspace Item 1")
                .withIssueDate("2017-10-17")
                .withSubject("Subject1")
                .withSubject("Subject2")
                .withSubject("Subject3")
                .withSubject("Subject4")
                .build();

        context.restoreAuthSystemState();

        // try to remove the title
        List<Operation> removeTitle = new ArrayList<Operation>();
        removeTitle.add(new RemoveOperation("/sections/traditionalpageone/dc.title/0"));

        String patchBody = getPatchContent(removeTitle);
        getClient(authToken).perform(patch("/api/submission/workspaceitems/" + witem.getID())
                .content(patchBody)
                .contentType(MediaType.APPLICATION_JSON_PATCH_JSON))
                            .andExpect(status().isOk())
                            .andExpect(jsonPath("$.errors[?(@.message=='error.validation.required')]",
                                Matchers.contains(hasJsonPath("$.paths",
                                        Matchers.contains(
                                                hasJsonPath("$",
                                                        Matchers.is("/sections/traditionalpageone/dc.title")))))))
                            .andExpect(jsonPath("$",
                                    // check the new title and untouched values
                                    Matchers.is(WorkspaceItemMatcher.matchItemWithTitleAndDateIssuedAndSubject(witem,
                                            null, "2017-10-17", "ExtraEntry"))));

        // verify that the patch changes have been persisted
        getClient(authToken).perform(get("/api/submission/workspaceitems/" + witem.getID()))
            .andExpect(status().isOk())
            .andExpect(jsonPath("$.errors[?(@.message=='error.validation.required')]",
                    Matchers.contains(
                            hasJsonPath("$.paths", Matchers.contains(
                                    hasJsonPath("$", Matchers.is("/sections/traditionalpageone/dc.title"))
                            )))))
            .andExpect(jsonPath("$",
                    Matchers.is(WorkspaceItemMatcher.matchItemWithTitleAndDateIssuedAndSubject(witem,
                            null, "2017-10-17", "ExtraEntry"))))
        ;

        //disable file upload mandatory
        configurationService.setProperty("webui.submit.upload.required", false);

        // try to remove a metadata in a specific position
        List<Operation> removeMidSubject = new ArrayList<Operation>();
        removeMidSubject.add(new RemoveOperation("/sections/traditionalpagetwo/dc.subject/1"));

        patchBody = getPatchContent(removeMidSubject);
        getClient(authToken).perform(patch("/api/submission/workspaceitems/" + witemMultipleSubjects.getID())
                .content(patchBody)
                .contentType(MediaType.APPLICATION_JSON_PATCH_JSON))
                            .andExpect(status().isOk())
                            .andExpect(jsonPath("$.errors").doesNotExist())
                            .andExpect(jsonPath("$.sections.traditionalpagetwo['dc.subject'][0].value", is("Subject1")))
                            .andExpect(jsonPath("$.sections.traditionalpagetwo['dc.subject'][1].value", is("Subject3")))
                            .andExpect(jsonPath("$.sections.traditionalpagetwo['dc.subject'][2].value", is("Subject4")))
        ;

        // verify that the patch changes have been persisted
        getClient(authToken).perform(get("/api/submission/workspaceitems/" + witemMultipleSubjects.getID()))
            .andExpect(status().isOk())
            .andExpect(jsonPath("$.errors").doesNotExist())
            .andExpect(jsonPath("$.sections.traditionalpagetwo['dc.subject'][0].value", is("Subject1")))
            .andExpect(jsonPath("$.sections.traditionalpagetwo['dc.subject'][1].value", is("Subject3")))
            .andExpect(jsonPath("$.sections.traditionalpagetwo['dc.subject'][2].value", is("Subject4")))
        ;

        List<Operation> removeFirstSubject = new ArrayList<Operation>();
        removeFirstSubject.add(new RemoveOperation("/sections/traditionalpagetwo/dc.subject/0"));

        patchBody = getPatchContent(removeFirstSubject);
        getClient(authToken).perform(patch("/api/submission/workspaceitems/" + witemMultipleSubjects.getID())
                .content(patchBody)
                .contentType(MediaType.APPLICATION_JSON_PATCH_JSON))
                            .andExpect(status().isOk())
                            .andExpect(jsonPath("$.errors").doesNotExist())
                            .andExpect(jsonPath("$.sections.traditionalpagetwo['dc.subject'][0].value", is("Subject3")))
                            .andExpect(jsonPath("$.sections.traditionalpagetwo['dc.subject'][1].value", is("Subject4")))
        ;

        // verify that the patch changes have been persisted
        getClient(authToken).perform(get("/api/submission/workspaceitems/" + witemMultipleSubjects.getID()))
            .andExpect(status().isOk())
            .andExpect(jsonPath("$.errors").doesNotExist())
            .andExpect(jsonPath("$.sections.traditionalpagetwo['dc.subject'][0].value", is("Subject3")))
            .andExpect(jsonPath("$.sections.traditionalpagetwo['dc.subject'][1].value", is("Subject4")))
        ;

        List<Operation> removeLastSubject = new ArrayList<Operation>();
        removeLastSubject.add(new RemoveOperation("/sections/traditionalpagetwo/dc.subject/1"));

        patchBody = getPatchContent(removeLastSubject);
        getClient(authToken).perform(patch("/api/submission/workspaceitems/" + witemMultipleSubjects.getID())
                .content(patchBody)
                .contentType(MediaType.APPLICATION_JSON_PATCH_JSON))
                            .andExpect(status().isOk())
                            .andExpect(jsonPath("$.errors").doesNotExist())
                            .andExpect(jsonPath("$.sections.traditionalpagetwo['dc.subject'][0].value", is("Subject3")))
        ;

        // verify that the patch changes have been persisted
        getClient(authToken).perform(get("/api/submission/workspaceitems/" + witemMultipleSubjects.getID()))
            .andExpect(status().isOk())
            .andExpect(jsonPath("$.errors").doesNotExist())
            .andExpect(jsonPath("$.sections.traditionalpagetwo['dc.subject'][0].value", is("Subject3")))
        ;

        List<Operation> removeFinalSubject = new ArrayList<Operation>();
        removeFinalSubject.add(new RemoveOperation("/sections/traditionalpagetwo/dc.subject/0"));

        patchBody = getPatchContent(removeFinalSubject);
        getClient(authToken).perform(patch("/api/submission/workspaceitems/" + witemMultipleSubjects.getID())
                .content(patchBody)
                .contentType(MediaType.APPLICATION_JSON_PATCH_JSON))
                            .andExpect(status().isOk())
                            .andExpect(jsonPath("$.errors").doesNotExist())
                            .andExpect(jsonPath("$.sections.traditionalpagetwo['dc.subject']").doesNotExist())
        ;

        // verify that the patch changes have been persisted
        getClient(authToken).perform(get("/api/submission/workspaceitems/" + witemMultipleSubjects.getID()))
            .andExpect(status().isOk())
            .andExpect(jsonPath("$.errors").doesNotExist())
            .andExpect(jsonPath("$.sections.traditionalpagetwo['dc.subject']").doesNotExist())
        ;

        // remove all the subjects with a single operation
        List<Operation> removeSubjectsAllAtOnce = new ArrayList<Operation>();
        removeSubjectsAllAtOnce.add(new RemoveOperation("/sections/traditionalpagetwo/dc.subject"));

        patchBody = getPatchContent(removeSubjectsAllAtOnce);
        getClient(authToken).perform(patch("/api/submission/workspaceitems/" + witemWithTitleDateAndSubjects.getID())
                .content(patchBody)
                .contentType(MediaType.APPLICATION_JSON_PATCH_JSON))
                            .andExpect(status().isOk())
                            .andExpect(jsonPath("$.errors").doesNotExist())
                            .andExpect(jsonPath("$.sections.traditionalpagetwo['dc.subject']").doesNotExist())
        ;

        // verify that the patch changes have been persisted
        getClient(authToken).perform(get("/api/submission/workspaceitems/" + witemWithTitleDateAndSubjects.getID()))
            .andExpect(status().isOk())
            .andExpect(jsonPath("$.errors").doesNotExist())
            .andExpect(jsonPath("$.sections.traditionalpagetwo['dc.subject']").doesNotExist())
        ;
    }

    @Test
    public void patchDeleteMetadataForbiddenTest() throws Exception {
        context.turnOffAuthorisationSystem();

        EPerson eperson1 = EPersonBuilder.createEPerson(context)
                .withEmail("eperson1@mail.com")
                .withPassword("qwerty01")
                .build();

        EPerson eperson2 = EPersonBuilder.createEPerson(context)
                .withEmail("eperson2@mail.com")
                .withPassword("qwerty02")
                .build();

        parentCommunity = CommunityBuilder.createCommunity(context)
                .withName("Parent Community")
                .build();
        Community child1 = CommunityBuilder.createSubCommunity(context, parentCommunity)
                .withName("Sub Community")
                .build();
        Collection col1 = CollectionBuilder.createCollection(context, child1)
                .withName("Collection 1")
                .build();

        context.setCurrentUser(eperson1);
        WorkspaceItem witem = WorkspaceItemBuilder.createWorkspaceItem(context, col1)
                .withTitle("Workspace Item 1")
                .withIssueDate("2019-01-01")
                .withSubject("ExtraEntry")
                .build();

        context.restoreAuthSystemState();

        List<Operation> deleteIssueDate = new ArrayList<Operation>();
        deleteIssueDate.add(new RemoveOperation("/sections/traditionalpageone/dc.date.issued/0"));

        String patchBody = getPatchContent(deleteIssueDate);
        String tokenEperson2 = getAuthToken(eperson2.getEmail(), "qwerty02");
        getClient(tokenEperson2).perform(patch("/api/submission/workspaceitems/" + witem.getID())
            .content(patchBody)
            .contentType(MediaType.APPLICATION_JSON_PATCH_JSON))
            .andExpect(status().isForbidden());

        String tokenEperson1 = getAuthToken(eperson1.getEmail(), "qwerty01");
        getClient(tokenEperson1).perform(get("/api/submission/workspaceitems/" + witem.getID()))
            .andExpect(status().isOk())
            .andExpect(jsonPath("$",
                    Matchers.is(WorkspaceItemMatcher.matchItemWithTitleAndDateIssuedAndSubject
                               (witem, "Workspace Item 1", "2019-01-01", "ExtraEntry"))));
    }

    @Test
    public void patchDeleteMetadataUnAuthenticatedTest() throws Exception {
        context.turnOffAuthorisationSystem();

        EPerson eperson1 = EPersonBuilder.createEPerson(context)
                .withEmail("eperson1@mail.com")
                .withPassword("qwerty01")
                .build();

        parentCommunity = CommunityBuilder.createCommunity(context)
                .withName("Parent Community")
                .build();
        Community child1 = CommunityBuilder.createSubCommunity(context, parentCommunity)
                .withName("Sub Community")
                .build();
        Collection col1 = CollectionBuilder.createCollection(context, child1)
                .withName("Collection 1")
                .build();

        context.setCurrentUser(eperson1);
        WorkspaceItem witem = WorkspaceItemBuilder.createWorkspaceItem(context, col1)
                .withTitle("Workspace Item 1")
                .withIssueDate("2019-01-01")
                .withSubject("ExtraEntry")
                .build();

        context.restoreAuthSystemState();

        List<Operation> deleteIssueDate = new ArrayList<Operation>();
        deleteIssueDate.add(new RemoveOperation("/sections/traditionalpageone/dc.date.issued/0"));

        String patchBody = getPatchContent(deleteIssueDate);
        getClient().perform(patch("/api/submission/workspaceitems/" + witem.getID())
            .content(patchBody)
            .contentType(MediaType.APPLICATION_JSON_PATCH_JSON))
            .andExpect(status().isUnauthorized());

        String tokenEperson1 = getAuthToken(eperson1.getEmail(), "qwerty01");
        getClient(tokenEperson1).perform(get("/api/submission/workspaceitems/" + witem.getID()))
            .andExpect(status().isOk())
            .andExpect(jsonPath("$",
                    Matchers.is(WorkspaceItemMatcher.matchItemWithTitleAndDateIssuedAndSubject
                               (witem, "Workspace Item 1", "2019-01-01", "ExtraEntry"))));
    }

    @Test
    /**
     * Test delete of a section
     *
     * @throws Exception
     */
    public void patchDeleteSectionTest() throws Exception {
        context.turnOffAuthorisationSystem();

        //** GIVEN **
        //1. A community-collection structure with one parent community with sub-community and two collections.
        parentCommunity = CommunityBuilder.createCommunity(context)
                                          .withName("Parent Community")
                                          .build();
        Community child1 = CommunityBuilder.createSubCommunity(context, parentCommunity)
                                           .withName("Sub Community")
                                           .build();
        Collection col1 = CollectionBuilder.createCollection(context, child1).withName("Collection 1").build();
        String authToken = getAuthToken(admin.getEmail(), password);

        WorkspaceItem witem = WorkspaceItemBuilder.createWorkspaceItem(context, col1)
                .withTitle("Workspace Item 1")
                .withIssueDate("2017-10-17")
                .withSubject("Subject1")
                .withSubject("Subject2")
                .withSubject("Subject3")
                .withSubject("Subject4")
                .withAbstract("This is a sample abstract")
                .build();

        // remove entire section metadata
        List<Operation> removeSubjectsAllAtOnce = new ArrayList<Operation>();
        removeSubjectsAllAtOnce.add(new RemoveOperation("/sections/traditionalpagetwo"));

        String patchBody = getPatchContent(removeSubjectsAllAtOnce);
        getClient(authToken).perform(patch("/api/submission/workspaceitems/" + witem.getID())
                .content(patchBody)
                .contentType(MediaType.APPLICATION_JSON_PATCH_JSON))
                            .andExpect(status().isOk())
                            .andExpect(jsonPath("$.sections.traditionalpagetwo['dc.subject']").doesNotExist())
                            .andExpect(jsonPath("$.sections.traditionalpagetwo['dc.description.abstract']")
                                    .doesNotExist())
        ;

        // verify that the patch changes have been persisted
        getClient(authToken).perform(get("/api/submission/workspaceitems/" + witem.getID()))
            .andExpect(status().isOk())
            .andExpect(jsonPath("$.sections.traditionalpagetwo['dc.subject']").doesNotExist())
            .andExpect(jsonPath("$.sections.traditionalpagetwo['dc.description.abstract']").doesNotExist())
        ;
    }

    @Test
    /**
     * Test the addition of metadata
     *
     * @throws Exception
     */
    public void patchAddMetadataTest() throws Exception {
        context.turnOffAuthorisationSystem();

        //** GIVEN **
        //1. A community-collection structure with one parent community with sub-community and two collections.
        parentCommunity = CommunityBuilder.createCommunity(context)
                                          .withName("Parent Community")
                                          .build();
        Community child1 = CommunityBuilder.createSubCommunity(context, parentCommunity)
                                           .withName("Sub Community")
                                           .build();
        Collection col1 = CollectionBuilder.createCollection(context, child1).withName("Collection 1").build();
        String authToken = getAuthToken(eperson.getEmail(), password);

        WorkspaceItem witem = WorkspaceItemBuilder.createWorkspaceItem(context, col1)
                .withIssueDate("2017-10-17")
                .withSubject("ExtraEntry")
                .build();

        //disable file upload mandatory
        configurationService.setProperty("webui.submit.upload.required", false);

        context.restoreAuthSystemState();

        // try to add the title
        List<Operation> operations = new ArrayList<Operation>();
        // create a list of values to use in add operation
        List<Map<String, String>> titelValues = new ArrayList<Map<String, String>>();
        List<Map<String, String>> uriValues = new ArrayList<Map<String, String>>();
        Map<String, String> value = new HashMap<String, String>();
        Map<String, String> value2 = new HashMap<String, String>();
        value.put("value", "New Title");
        value2.put("value", "https://www.dspace.org");
        titelValues.add(value);
        uriValues.add(value2);
        operations.add(new AddOperation("/sections/traditionalpageone/dc.title", titelValues));
        operations.add(new AddOperation("/sections/traditionalpageone/dc.identifier.uri", uriValues));

        String patchBody = getPatchContent(operations);
        getClient(authToken).perform(patch("/api/submission/workspaceitems/" + witem.getID())
                .content(patchBody)
                .contentType(MediaType.APPLICATION_JSON_PATCH_JSON))
                            .andExpect(status().isOk())
                            .andExpect(jsonPath("$.errors").doesNotExist())
                            .andExpect(jsonPath("$",
                                    // check if the new title if back and the other values untouched
                                    Matchers.is(WorkspaceItemMatcher.matchItemWithTitleAndDateIssuedAndSubject(witem,
                                            "New Title", "2017-10-17", "ExtraEntry"))))
                            .andExpect(jsonPath("$", Matchers.allOf(
                                    hasJsonPath("$.sections.traditionalpageone['dc.identifier.uri'][0].value",
                                             is("https://www.dspace.org")))));

        // verify that the patch changes have been persisted
        getClient(authToken).perform(get("/api/submission/workspaceitems/" + witem.getID()))
            .andExpect(status().isOk())
            .andExpect(jsonPath("$.errors").doesNotExist())
            .andExpect(jsonPath("$",
                    Matchers.is(WorkspaceItemMatcher.matchItemWithTitleAndDateIssuedAndSubject(witem,
                            "New Title", "2017-10-17", "ExtraEntry"))))
            .andExpect(jsonPath("$", Matchers.allOf(
                    hasJsonPath("$.sections.traditionalpageone['dc.identifier.uri'][0].value",
                             is("https://www.dspace.org")))))
        ;
    }

    @Test
    public void patchAddMetadataUpdateExistValueTest() throws Exception {
        context.turnOffAuthorisationSystem();

        EPerson eperson1 = EPersonBuilder.createEPerson(context)
                .withEmail("eperson1@mail.com")
                .withPassword("qwerty01")
                .build();

        parentCommunity = CommunityBuilder.createCommunity(context)
                                          .withName("Parent Community")
                                          .build();
        Community child1 = CommunityBuilder.createSubCommunity(context, parentCommunity)
                                           .withName("Sub Community")
                                           .build();
        Collection col1 = CollectionBuilder.createCollection(context, child1).withName("Collection 1").build();

        context.setCurrentUser(eperson1);
        WorkspaceItem witem = WorkspaceItemBuilder.createWorkspaceItem(context, col1)
                .withTitle("Workspace Item 1")
                .withIssueDate("2017-10-17")
                .withSubject("ExtraEntry")
                .build();

        context.restoreAuthSystemState();

        List<Operation> addTitle = new ArrayList<Operation>();
        List<Map<String, String>> values = new ArrayList<Map<String, String>>();
        Map<String, String> value = new HashMap<String, String>();
        value.put("value", "New Title");
        values.add(value);
        addTitle.add(new AddOperation("/sections/traditionalpageone/dc.title", values));

        String patchBody = getPatchContent(addTitle);
        String authToken = getAuthToken(eperson1.getEmail(), "qwerty01");
        getClient(authToken).perform(patch("/api/submission/workspaceitems/" + witem.getID())
            .content(patchBody)
            .contentType(MediaType.APPLICATION_JSON_PATCH_JSON))
            .andExpect(status().isOk());

        getClient(authToken).perform(get("/api/submission/workspaceitems/" + witem.getID()))
            .andExpect(status().isOk())
            .andExpect(jsonPath("$",
                    Matchers.is(WorkspaceItemMatcher.matchItemWithTitleAndDateIssuedAndSubject(witem,
                            "New Title", "2017-10-17", "ExtraEntry"))))
        ;
    }

    @Test
    public void patchAddMetadataUnAuthenticatedTest() throws Exception {
        context.turnOffAuthorisationSystem();

        parentCommunity = CommunityBuilder.createCommunity(context)
                                          .withName("Parent Community")
                                          .build();
        Community child1 = CommunityBuilder.createSubCommunity(context, parentCommunity)
                                           .withName("Sub Community")
                                           .build();
        Collection col1 = CollectionBuilder.createCollection(context, child1).withName("Collection 1").build();

        WorkspaceItem witem = WorkspaceItemBuilder.createWorkspaceItem(context, col1)
                .withIssueDate("2020-01-13")
                .withSubject("ExtraEntry")
                .build();

        context.restoreAuthSystemState();

        List<Operation> addTitle = new ArrayList<Operation>();
        List<Map<String, String>> values = new ArrayList<Map<String, String>>();
        Map<String, String> value = new HashMap<String, String>();
        value.put("value", "New Title");
        values.add(value);
        addTitle.add(new AddOperation("/sections/traditionalpageone/dc.title", values));

        String patchBody = getPatchContent(addTitle);
        getClient().perform(patch("/api/submission/workspaceitems/" + witem.getID())
                   .content(patchBody)
                   .contentType(MediaType.APPLICATION_JSON_PATCH_JSON))
                   .andExpect(status().isUnauthorized());

        String authToken = getAuthToken(admin.getEmail(), password);
        getClient(authToken).perform(get("/api/submission/workspaceitems/" + witem.getID()))
            .andExpect(status().isOk())
            .andExpect(jsonPath("$",
                    Matchers.is(WorkspaceItemMatcher.matchItemWithTitleAndDateIssuedAndSubject
                               (witem, null, "2020-01-13", "ExtraEntry"))));
    }

    @Test
    public void patchAddMetadataForbiddenTest() throws Exception {
        context.turnOffAuthorisationSystem();

        EPerson eperson1 = EPersonBuilder.createEPerson(context)
                .withEmail("eperson1@mail.com")
                .withPassword("qwerty01")
                .build();

        EPerson eperson2 = EPersonBuilder.createEPerson(context)
                .withEmail("eperson2@mail.com")
                .withPassword("qwerty02")
                .build();

        parentCommunity = CommunityBuilder.createCommunity(context)
                .withName("Parent Community")
                .build();
        Community child1 = CommunityBuilder.createSubCommunity(context, parentCommunity)
                .withName("Sub Community")
                .build();
        Collection col1 = CollectionBuilder.createCollection(context, child1)
                .withName("Collection 1")
                .build();

        context.setCurrentUser(eperson1);
        WorkspaceItem witem = WorkspaceItemBuilder.createWorkspaceItem(context, col1)
                .withIssueDate("2019-11-25")
                .withSubject("ExtraEntry")
                .build();

        context.restoreAuthSystemState();

        List<Operation> addTitle = new ArrayList<Operation>();
        Map<String, String> value = new HashMap<String, String>();
        value.put("value", "New Title");
        addTitle.add(new AddOperation("/sections/traditionalpageone/dc.title", value));

        String patchBody = getPatchContent(addTitle);
        String tokenEperson2 = getAuthToken(eperson2.getEmail(), "qwerty02");
        getClient(tokenEperson2).perform(patch("/api/submission/workspaceitems/" + witem.getID())
            .content(patchBody)
            .contentType(MediaType.APPLICATION_JSON_PATCH_JSON))
            .andExpect(status().isForbidden());

        String tokenEperson1 = getAuthToken(eperson1.getEmail(), "qwerty01");
        getClient(tokenEperson1).perform(get("/api/submission/workspaceitems/" + witem.getID()))
            .andExpect(status().isOk())
            .andExpect(jsonPath("$",
                    Matchers.is(WorkspaceItemMatcher.matchItemWithTitleAndDateIssuedAndSubject
                               (witem, null, "2019-11-25", "ExtraEntry"))));
    }

    @Test
    /**
     * Test the addition of metadata
     *
     * @throws Exception
     */
    public void patchAddMultipleMetadataValuesTest() throws Exception {
        context.turnOffAuthorisationSystem();

        //** GIVEN **
        //1. A community-collection structure with one parent community with sub-community and two collections.
        parentCommunity = CommunityBuilder.createCommunity(context)
                                          .withName("Parent Community")
                                          .build();
        Community child1 = CommunityBuilder.createSubCommunity(context, parentCommunity)
                                           .withName("Sub Community")
                                           .build();
        Collection col1 = CollectionBuilder.createCollection(context, child1).withName("Collection 1").build();
        String authToken = getAuthToken(eperson.getEmail(), password);

        WorkspaceItem witem = WorkspaceItemBuilder.createWorkspaceItem(context, col1)
                .withTitle("Test WorkspaceItem")
                .withIssueDate("2017-10-17")
                .build();

        //disable file upload mandatory
        configurationService.setProperty("webui.submit.upload.required", false);

        context.restoreAuthSystemState();

        // try to add multiple subjects at once
        List<Operation> addSubjects = new ArrayList<Operation>();
        // create a list of values to use in add operation
        List<Map<String, String>> values = new ArrayList<Map<String, String>>();
        Map<String, String> value1 = new HashMap<String, String>();
        value1.put("value", "Subject1");
        Map<String, String> value2 = new HashMap<String, String>();
        value2.put("value", "Subject2");
        values.add(value1);
        values.add(value2);

        addSubjects.add(new AddOperation("/sections/traditionalpagetwo/dc.subject", values));

        String patchBody = getPatchContent(addSubjects);
        getClient(authToken).perform(patch("/api/submission/workspaceitems/" + witem.getID())
                .content(patchBody)
                .contentType(MediaType.APPLICATION_JSON_PATCH_JSON))
                            .andExpect(status().isOk())
                            .andExpect(jsonPath("$.errors").doesNotExist())
                            .andExpect(jsonPath("$.sections.traditionalpagetwo['dc.subject'][0].value",
                                    is("Subject1")))
                            .andExpect(jsonPath("$.sections.traditionalpagetwo['dc.subject'][1].value",
                                    is("Subject2")))
        ;

        // verify that the patch changes have been persisted
        getClient(authToken).perform(get("/api/submission/workspaceitems/" + witem.getID()))
            .andExpect(status().isOk())
            .andExpect(jsonPath("$.errors").doesNotExist())
            .andExpect(jsonPath("$.sections.traditionalpagetwo['dc.subject'][0].value", is("Subject1")))
            .andExpect(jsonPath("$.sections.traditionalpagetwo['dc.subject'][1].value", is("Subject2")))
        ;

        // add a subject in the first position
        List<Operation> addFirstSubject = new ArrayList<Operation>();
        Map<String, String> firstSubject = new HashMap<String, String>();
        firstSubject.put("value", "First Subject");

        addFirstSubject.add(new AddOperation("/sections/traditionalpagetwo/dc.subject/0", firstSubject));

        patchBody = getPatchContent(addFirstSubject);
        getClient(authToken).perform(patch("/api/submission/workspaceitems/" + witem.getID())
                .content(patchBody)
                .contentType(MediaType.APPLICATION_JSON_PATCH_JSON))
                            .andExpect(status().isOk())
                            .andExpect(jsonPath("$.errors").doesNotExist())
                            .andExpect(jsonPath("$.sections.traditionalpagetwo['dc.subject'][0].value",
                                    is("First Subject")))
                            .andExpect(jsonPath("$.sections.traditionalpagetwo['dc.subject'][1].value",
                                    is("Subject1")))
                            .andExpect(jsonPath("$.sections.traditionalpagetwo['dc.subject'][2].value",
                                    is("Subject2")))
        ;

        // verify that the patch changes have been persisted
        getClient(authToken).perform(get("/api/submission/workspaceitems/" + witem.getID()))
            .andExpect(status().isOk())
            .andExpect(jsonPath("$.errors").doesNotExist())
            .andExpect(jsonPath("$.sections.traditionalpagetwo['dc.subject'][0].value", is("First Subject")))
            .andExpect(jsonPath("$.sections.traditionalpagetwo['dc.subject'][1].value", is("Subject1")))
            .andExpect(jsonPath("$.sections.traditionalpagetwo['dc.subject'][2].value", is("Subject2")))
        ;

        // add a subject in a central position
        List<Operation> addMidSubject = new ArrayList<Operation>();
        Map<String, String> midSubject = new HashMap<String, String>();
        midSubject.put("value", "Mid Subject");

        addMidSubject.add(new AddOperation("/sections/traditionalpagetwo/dc.subject/2", midSubject));

        patchBody = getPatchContent(addMidSubject);
        getClient(authToken).perform(patch("/api/submission/workspaceitems/" + witem.getID())
                .content(patchBody)
                .contentType(MediaType.APPLICATION_JSON_PATCH_JSON))
                            .andExpect(status().isOk())
                            .andExpect(jsonPath("$.errors").doesNotExist())
                            .andExpect(jsonPath("$.sections.traditionalpagetwo['dc.subject'][0].value",
                                    is("First Subject")))
                            .andExpect(jsonPath("$.sections.traditionalpagetwo['dc.subject'][1].value",
                                    is("Subject1")))
                            .andExpect(jsonPath("$.sections.traditionalpagetwo['dc.subject'][2].value",
                                    is("Mid Subject")))
                            .andExpect(jsonPath("$.sections.traditionalpagetwo['dc.subject'][3].value",
                                    is("Subject2")))
        ;

        // verify that the patch changes have been persisted
        getClient(authToken).perform(get("/api/submission/workspaceitems/" + witem.getID()))
            .andExpect(status().isOk())
            .andExpect(jsonPath("$.errors").doesNotExist())
            .andExpect(jsonPath("$.sections.traditionalpagetwo['dc.subject'][0].value", is("First Subject")))
            .andExpect(jsonPath("$.sections.traditionalpagetwo['dc.subject'][1].value", is("Subject1")))
            .andExpect(jsonPath("$.sections.traditionalpagetwo['dc.subject'][2].value", is("Mid Subject")))
            .andExpect(jsonPath("$.sections.traditionalpagetwo['dc.subject'][3].value", is("Subject2")))
        ;

        // append a last subject without specifying the index
        List<Operation> addLastSubject = new ArrayList<Operation>();
        Map<String, String> lastSubject = new HashMap<String, String>();
        lastSubject.put("value", "Last Subject");

        addLastSubject.add(new AddOperation("/sections/traditionalpagetwo/dc.subject/4", lastSubject));

        patchBody = getPatchContent(addLastSubject);
        getClient(authToken).perform(patch("/api/submission/workspaceitems/" + witem.getID())
                .content(patchBody)
                .contentType(MediaType.APPLICATION_JSON_PATCH_JSON))
                            .andExpect(status().isOk())
                            .andExpect(jsonPath("$.errors").doesNotExist())
                            .andExpect(jsonPath("$.sections.traditionalpagetwo['dc.subject'][0].value",
                                    is("First Subject")))
                            .andExpect(jsonPath("$.sections.traditionalpagetwo['dc.subject'][1].value",
                                    is("Subject1")))
                            .andExpect(jsonPath("$.sections.traditionalpagetwo['dc.subject'][2].value",
                                    is("Mid Subject")))
                            .andExpect(jsonPath("$.sections.traditionalpagetwo['dc.subject'][3].value",
                                    is("Subject2")))
                            .andExpect(jsonPath("$.sections.traditionalpagetwo['dc.subject'][4].value",
                                    is("Last Subject")))
        ;

        // verify that the patch changes have been persisted
        getClient(authToken).perform(get("/api/submission/workspaceitems/" + witem.getID()))
            .andExpect(status().isOk())
            .andExpect(jsonPath("$.errors").doesNotExist())
            .andExpect(jsonPath("$.sections.traditionalpagetwo['dc.subject'][0].value", is("First Subject")))
            .andExpect(jsonPath("$.sections.traditionalpagetwo['dc.subject'][1].value", is("Subject1")))
            .andExpect(jsonPath("$.sections.traditionalpagetwo['dc.subject'][2].value", is("Mid Subject")))
            .andExpect(jsonPath("$.sections.traditionalpagetwo['dc.subject'][3].value", is("Subject2")))
            .andExpect(jsonPath("$.sections.traditionalpagetwo['dc.subject'][4].value", is("Last Subject")))
        ;

        // append a last subject without specifying the index
        List<Operation> addFinalSubject = new ArrayList<Operation>();
        Map<String, String> finalSubject = new HashMap<String, String>();
        finalSubject.put("value", "Final Subject");

        addFinalSubject.add(new AddOperation("/sections/traditionalpagetwo/dc.subject/-", finalSubject));

        patchBody = getPatchContent(addFinalSubject);
        getClient(authToken).perform(patch("/api/submission/workspaceitems/" + witem.getID())
                .content(patchBody)
                .contentType(MediaType.APPLICATION_JSON_PATCH_JSON))
                            .andExpect(status().isOk())
                            .andExpect(jsonPath("$.errors").doesNotExist())
                            .andExpect(jsonPath("$.sections.traditionalpagetwo['dc.subject'][0].value",
                                    is("First Subject")))
                            .andExpect(jsonPath("$.sections.traditionalpagetwo['dc.subject'][1].value",
                                    is("Subject1")))
                            .andExpect(jsonPath("$.sections.traditionalpagetwo['dc.subject'][2].value",
                                    is("Mid Subject")))
                            .andExpect(jsonPath("$.sections.traditionalpagetwo['dc.subject'][3].value",
                                    is("Subject2")))
                            .andExpect(jsonPath("$.sections.traditionalpagetwo['dc.subject'][4].value",
                                    is("Last Subject")))
                            .andExpect(jsonPath("$.sections.traditionalpagetwo['dc.subject'][5].value",
                                    is("Final Subject")))
        ;

        // verify that the patch changes have been persisted
        getClient(authToken).perform(get("/api/submission/workspaceitems/" + witem.getID()))
            .andExpect(status().isOk())
            .andExpect(jsonPath("$.errors").doesNotExist())
            .andExpect(jsonPath("$.sections.traditionalpagetwo['dc.subject'][0].value", is("First Subject")))
            .andExpect(jsonPath("$.sections.traditionalpagetwo['dc.subject'][1].value", is("Subject1")))
            .andExpect(jsonPath("$.sections.traditionalpagetwo['dc.subject'][2].value", is("Mid Subject")))
            .andExpect(jsonPath("$.sections.traditionalpagetwo['dc.subject'][3].value", is("Subject2")))
            .andExpect(jsonPath("$.sections.traditionalpagetwo['dc.subject'][4].value", is("Last Subject")))
            .andExpect(jsonPath("$.sections.traditionalpagetwo['dc.subject'][5].value", is("Final Subject")))
        ;
    }

    @Test
    /**
     * Test the acceptance of the deposit license
     *
     * @throws Exception
     */
    public void patchAcceptLicenseTest() throws Exception {
        context.turnOffAuthorisationSystem();

        //** GIVEN **
        //1. A community-collection structure with one parent community with sub-community and two collections.
        parentCommunity = CommunityBuilder.createCommunity(context)
                                          .withName("Parent Community")
                                          .build();
        Community child1 = CommunityBuilder.createSubCommunity(context, parentCommunity)
                                           .withName("Sub Community")
                                           .build();
        Collection col1 = CollectionBuilder.createCollection(context, child1).withName("Collection 1").build();
        String authToken = getAuthToken(eperson.getEmail(), password);

        WorkspaceItem witem = WorkspaceItemBuilder.createWorkspaceItem(context, col1)
                .withTitle("Test WorkspaceItem")
                .withIssueDate("2017-10-17")
                .build();

        WorkspaceItem witem2 = WorkspaceItemBuilder.createWorkspaceItem(context, col1)
                .withTitle("Test WorkspaceItem 2")
                .withIssueDate("2017-10-17")
                .build();

        WorkspaceItem witem3 = WorkspaceItemBuilder.createWorkspaceItem(context, col1)
                .withTitle("Test WorkspaceItem 3")
                .withIssueDate("2017-10-17")
                .build();

        WorkspaceItem witem4 = WorkspaceItemBuilder.createWorkspaceItem(context, col1)
                .withTitle("Test WorkspaceItem 4")
                .withIssueDate("2017-10-17")
                .build();

        context.restoreAuthSystemState();

        // check that our workspaceitems come without a license (all are build in the same way, just check the first)
        getClient(authToken).perform(get("/api/submission/workspaceitems/" + witem.getID()))
            .andExpect(status().isOk())
            .andExpect(jsonPath("$.sections.license.granted",
                    is(false)))
            .andExpect(jsonPath("$.sections.license.acceptanceDate").isEmpty())
            .andExpect(jsonPath("$.sections.license.url").isEmpty())
        ;

        //disable file upload mandatory
        configurationService.setProperty("webui.submit.upload.required", false);

        // try to grant the license with an add operation
        List<Operation> addGrant = new ArrayList<Operation>();
        addGrant.add(new AddOperation("/sections/license/granted", true));

        String patchBody = getPatchContent(addGrant);
        getClient(authToken).perform(patch("/api/submission/workspaceitems/" + witem.getID())
                .content(patchBody)
                .contentType(MediaType.APPLICATION_JSON_PATCH_JSON))
                            .andExpect(status().isOk())
                            .andExpect(jsonPath("$.errors").doesNotExist())
                            .andExpect(jsonPath("$.sections.license.granted",
                                    is(true)))
                            .andExpect(jsonPath("$.sections.license.acceptanceDate").isNotEmpty())
                            .andExpect(jsonPath("$.sections.license.url").isNotEmpty())
        ;

        // verify that the patch changes have been persisted
        getClient(authToken).perform(get("/api/submission/workspaceitems/" + witem.getID()))
            .andExpect(status().isOk())
            .andExpect(jsonPath("$.errors").doesNotExist())
            .andExpect(jsonPath("$.sections.license.granted",
                    is(true)))
            .andExpect(jsonPath("$.sections.license.acceptanceDate").isNotEmpty())
            .andExpect(jsonPath("$.sections.license.url").isNotEmpty())
        ;

        // try to grant the license with an add operation supplying a string instead than a boolean
        List<Operation> addGrantString = new ArrayList<Operation>();
        addGrantString.add(new AddOperation("/sections/license/granted", "true"));

        patchBody = getPatchContent(addGrantString);
        getClient(authToken).perform(patch("/api/submission/workspaceitems/" + witem2.getID())
                .content(patchBody)
                .contentType(MediaType.APPLICATION_JSON_PATCH_JSON))
                            .andExpect(status().isOk())
                            .andExpect(jsonPath("$.errors").doesNotExist())
                            .andExpect(jsonPath("$.sections.license.granted",
                                    is(true)))
                            .andExpect(jsonPath("$.sections.license.acceptanceDate").isNotEmpty())
                            .andExpect(jsonPath("$.sections.license.url").isNotEmpty())
        ;

        // verify that the patch changes have been persisted
        getClient(authToken).perform(get("/api/submission/workspaceitems/" + witem2.getID()))
            .andExpect(status().isOk())
            .andExpect(jsonPath("$.errors").doesNotExist())
            .andExpect(jsonPath("$.sections.license.granted",
                    is(true)))
            .andExpect(jsonPath("$.sections.license.acceptanceDate").isNotEmpty())
            .andExpect(jsonPath("$.sections.license.url").isNotEmpty())
        ;

        // try to grant the license with a replace operation
        List<Operation> replaceGrant = new ArrayList<Operation>();
        replaceGrant.add(new ReplaceOperation("/sections/license/granted", true));

        patchBody = getPatchContent(replaceGrant);
        getClient(authToken).perform(patch("/api/submission/workspaceitems/" + witem3.getID())
                .content(patchBody)
                .contentType(MediaType.APPLICATION_JSON_PATCH_JSON))
                            .andExpect(status().isOk())
                            .andExpect(jsonPath("$.errors").doesNotExist())
                            .andExpect(jsonPath("$.sections.license.granted",
                                    is(true)))
                            .andExpect(jsonPath("$.sections.license.acceptanceDate").isNotEmpty())
                            .andExpect(jsonPath("$.sections.license.url").isNotEmpty())
        ;

        // verify that the patch changes have been persisted
        getClient(authToken).perform(get("/api/submission/workspaceitems/" + witem3.getID()))
            .andExpect(status().isOk())
            .andExpect(jsonPath("$.errors").doesNotExist())
            .andExpect(jsonPath("$.sections.license.granted",
                    is(true)))
            .andExpect(jsonPath("$.sections.license.acceptanceDate").isNotEmpty())
            .andExpect(jsonPath("$.sections.license.url").isNotEmpty())
        ;

        // try to grant the license with a replace operation supplying a string
        List<Operation> replaceGrantString = new ArrayList<Operation>();
        replaceGrant.add(new ReplaceOperation("/sections/license/granted", "true"));

        patchBody = getPatchContent(replaceGrant);
        getClient(authToken).perform(patch("/api/submission/workspaceitems/" + witem4.getID())
                .content(patchBody)
                .contentType(MediaType.APPLICATION_JSON_PATCH_JSON))
                            .andExpect(status().isOk())
                            .andExpect(jsonPath("$.errors").doesNotExist())
                            .andExpect(jsonPath("$.sections.license.granted",
                                    is(true)))
                            .andExpect(jsonPath("$.sections.license.acceptanceDate").isNotEmpty())
                            .andExpect(jsonPath("$.sections.license.url").isNotEmpty())
        ;

        // verify that the patch changes have been persisted
        getClient(authToken).perform(get("/api/submission/workspaceitems/" + witem4.getID()))
            .andExpect(status().isOk())
            .andExpect(jsonPath("$.errors").doesNotExist())
            .andExpect(jsonPath("$.sections.license.granted",
                    is(true)))
            .andExpect(jsonPath("$.sections.license.acceptanceDate").isNotEmpty())
            .andExpect(jsonPath("$.sections.license.url").isNotEmpty())
        ;
    }

    @Test
    /**
     * Test the reject of the deposit license
     *
     * @throws Exception
     */
    public void patchRejectLicenseTest() throws Exception {
        context.turnOffAuthorisationSystem();

        //** GIVEN **
        //1. A community-collection structure with one parent community with sub-community and two collections.
        parentCommunity = CommunityBuilder.createCommunity(context)
                                          .withName("Parent Community")
                                          .build();
        Community child1 = CommunityBuilder.createSubCommunity(context, parentCommunity)
                                           .withName("Sub Community")
                                           .build();
        Collection col1 = CollectionBuilder.createCollection(context, child1).withName("Collection 1").build();
        String authToken = getAuthToken(eperson.getEmail(), password);

        WorkspaceItem witem = WorkspaceItemBuilder.createWorkspaceItem(context, col1)
                .withTitle("Test WorkspaceItem")
                .withIssueDate("2017-10-17")
                .grantLicense()
                .build();

        WorkspaceItem witem2 = WorkspaceItemBuilder.createWorkspaceItem(context, col1)
                .withTitle("Test WorkspaceItem 2")
                .withIssueDate("2017-10-17")
                .grantLicense()
                .build();

        WorkspaceItem witem3 = WorkspaceItemBuilder.createWorkspaceItem(context, col1)
                .withTitle("Test WorkspaceItem 3")
                .withIssueDate("2017-10-17")
                .grantLicense()
                .build();

        WorkspaceItem witem4 = WorkspaceItemBuilder.createWorkspaceItem(context, col1)
                .withTitle("Test WorkspaceItem 4")
                .withIssueDate("2017-10-17")
                .grantLicense()
                .build();

        //disable file upload mandatory
        configurationService.setProperty("webui.submit.upload.required", false);

        context.restoreAuthSystemState();

        // check that our workspaceitems come with a license (all are build in the same way, just check the first)
        getClient(authToken).perform(get("/api/submission/workspaceitems/" + witem.getID()))
            .andExpect(status().isOk())
            .andExpect(jsonPath("$.sections.license.granted",
                    is(true)))
            .andExpect(jsonPath("$.sections.license.acceptanceDate").isNotEmpty())
            .andExpect(jsonPath("$.sections.license.url").isNotEmpty())
        ;

        // try to reject the license with an add operation
        List<Operation> addGrant = new ArrayList<Operation>();
        addGrant.add(new AddOperation("/sections/license/granted", false));

        String patchBody = getPatchContent(addGrant);
        getClient(authToken).perform(patch("/api/submission/workspaceitems/" + witem.getID())
                .content(patchBody)
                .contentType(MediaType.APPLICATION_JSON_PATCH_JSON))
                            .andExpect(status().isOk())
                            .andExpect(jsonPath("$.errors").doesNotExist())
                            .andExpect(jsonPath("$.sections.license.granted",
                                    is(false)))
                            .andExpect(jsonPath("$.sections.license.acceptanceDate").isEmpty())
                            .andExpect(jsonPath("$.sections.license.url").isEmpty())
        ;

        // verify that the patch changes have been persisted
        getClient(authToken).perform(get("/api/submission/workspaceitems/" + witem.getID()))
            .andExpect(status().isOk())
            .andExpect(jsonPath("$.errors").doesNotExist())
            .andExpect(jsonPath("$.sections.license.granted",
                    is(false)))
            .andExpect(jsonPath("$.sections.license.acceptanceDate").isEmpty())
            .andExpect(jsonPath("$.sections.license.url").isEmpty())
        ;

        // try to reject the license with an add operation supplying a string instead than a boolean
        List<Operation> addGrantString = new ArrayList<Operation>();
        addGrantString.add(new AddOperation("/sections/license/granted", "false"));

        patchBody = getPatchContent(addGrantString);
        getClient(authToken).perform(patch("/api/submission/workspaceitems/" + witem2.getID())
                .content(patchBody)
                .contentType(MediaType.APPLICATION_JSON_PATCH_JSON))
                            .andExpect(status().isOk())
                            .andExpect(jsonPath("$.errors").doesNotExist())
                            .andExpect(jsonPath("$.sections.license.granted",
                                    is(false)))
                            .andExpect(jsonPath("$.sections.license.acceptanceDate").isEmpty())
                            .andExpect(jsonPath("$.sections.license.url").isEmpty())
        ;

        // verify that the patch changes have been persisted
        getClient(authToken).perform(get("/api/submission/workspaceitems/" + witem2.getID()))
            .andExpect(status().isOk())
            .andExpect(jsonPath("$.errors").doesNotExist())
            .andExpect(jsonPath("$.sections.license.granted",
                    is(false)))
            .andExpect(jsonPath("$.sections.license.acceptanceDate").isEmpty())
            .andExpect(jsonPath("$.sections.license.url").isEmpty())
        ;

        // try to reject the license with a replace operation
        List<Operation> replaceGrant = new ArrayList<Operation>();
        replaceGrant.add(new ReplaceOperation("/sections/license/granted", false));

        patchBody = getPatchContent(replaceGrant);
        getClient(authToken).perform(patch("/api/submission/workspaceitems/" + witem3.getID())
                .content(patchBody)
                .contentType(MediaType.APPLICATION_JSON_PATCH_JSON))
                            .andExpect(status().isOk())
                            .andExpect(jsonPath("$.errors").doesNotExist())
                            .andExpect(jsonPath("$.sections.license.granted",
                                    is(false)))
                            .andExpect(jsonPath("$.sections.license.acceptanceDate").isEmpty())
                            .andExpect(jsonPath("$.sections.license.url").isEmpty())
        ;

        // verify that the patch changes have been persisted
        getClient(authToken).perform(get("/api/submission/workspaceitems/" + witem3.getID()))
            .andExpect(status().isOk())
            .andExpect(jsonPath("$.errors").doesNotExist())
            .andExpect(jsonPath("$.sections.license.granted",
                    is(false)))
            .andExpect(jsonPath("$.sections.license.acceptanceDate").isEmpty())
            .andExpect(jsonPath("$.sections.license.url").isEmpty())
        ;

        // try to reject the license with a replace operation supplying a string
        List<Operation> replaceGrantString = new ArrayList<Operation>();
        replaceGrant.add(new ReplaceOperation("/sections/license/granted", "false"));

        patchBody = getPatchContent(replaceGrant);
        getClient(authToken).perform(patch("/api/submission/workspaceitems/" + witem4.getID())
                .content(patchBody)
                .contentType(MediaType.APPLICATION_JSON_PATCH_JSON))
                            .andExpect(status().isOk())
                            .andExpect(jsonPath("$.errors").doesNotExist())
                            .andExpect(jsonPath("$.sections.license.granted",
                                    is(false)))
                            .andExpect(jsonPath("$.sections.license.acceptanceDate").isEmpty())
                            .andExpect(jsonPath("$.sections.license.url").isEmpty())
        ;

        // verify that the patch changes have been persisted
        getClient(authToken).perform(get("/api/submission/workspaceitems/" + witem4.getID()))
            .andExpect(status().isOk())
            .andExpect(jsonPath("$.errors").doesNotExist())
            .andExpect(jsonPath("$.sections.license.granted",
                    is(false)))
            .andExpect(jsonPath("$.sections.license.acceptanceDate").isEmpty())
            .andExpect(jsonPath("$.sections.license.url").isEmpty())
        ;

    }

    @Test
    /**
     * Test update of bitstream metadata in the upload section
     *
     * @throws Exception
     */
    public void patchUploadTest() throws Exception {
        context.turnOffAuthorisationSystem();

        //** GIVEN **
        //1. A community-collection structure with one parent community with sub-community and two collections.
        parentCommunity = CommunityBuilder.createCommunity(context)
                                          .withName("Parent Community")
                                          .build();
        Community child1 = CommunityBuilder.createSubCommunity(context, parentCommunity)
                                           .withName("Sub Community")
                                           .build();
        Collection col1 = CollectionBuilder.createCollection(context, child1).withName("Collection 1").build();

        String authToken = getAuthToken(eperson.getEmail(), password);

        InputStream pdf = getClass().getResourceAsStream("simple-article.pdf");

        WorkspaceItem witem = WorkspaceItemBuilder.createWorkspaceItem(context, col1)
                .withTitle("Test WorkspaceItem")
                .withIssueDate("2017-10-17")
                .withFulltext("simple-article.pdf", "/local/path/simple-article.pdf", pdf)
                .build();

        context.restoreAuthSystemState();

        // check the file metadata
        getClient(authToken).perform(get("/api/submission/workspaceitems/" + witem.getID()))
            .andExpect(status().isOk())
            .andExpect(jsonPath("$.sections.upload.files[0].metadata['dc.source'][0].value",
                    is("/local/path/simple-article.pdf")))
            .andExpect(jsonPath("$.sections.upload.files[0].metadata['dc.title'][0].value",
                    is("simple-article.pdf")))
        ;

        // try to change the filename and add a description
        List<Operation> addOpts = new ArrayList<Operation>();
        Map<String, String> value = new HashMap<String, String>();
        value.put("value", "newfilename.pdf");
        Map<String, String> valueDesc  = new HashMap<String, String>();
        valueDesc.put("value", "Description");
        List valueDescs = new ArrayList();
        valueDescs.add(valueDesc);
        addOpts.add(new AddOperation("/sections/upload/files/0/metadata/dc.title/0", value));
        addOpts.add(new AddOperation("/sections/upload/files/0/metadata/dc.description", valueDescs));

        String patchBody = getPatchContent(addOpts);
        getClient(authToken).perform(patch("/api/submission/workspaceitems/" + witem.getID())
                .content(patchBody)
                .contentType(MediaType.APPLICATION_JSON_PATCH_JSON))
                            .andExpect(status().isOk())
                            // is the source still here?
                            .andExpect(jsonPath("$.sections.upload.files[0].metadata['dc.source'][0].value",
                                    is("/local/path/simple-article.pdf")))
                            // check the new filename
                            .andExpect(jsonPath("$.sections.upload.files[0].metadata['dc.title'][0].value",
                                    is("newfilename.pdf")))
                            // check the description
                            .andExpect(jsonPath("$.sections.upload.files[0].metadata['dc.description'][0].value",
                                    is("Description")))
        ;

        // check that changes persist
        getClient(authToken).perform(get("/api/submission/workspaceitems/" + witem.getID()))
            .andExpect(status().isOk())
            .andExpect(jsonPath("$.sections.upload.files[0].metadata['dc.source'][0].value",
                    is("/local/path/simple-article.pdf")))
            .andExpect(jsonPath("$.sections.upload.files[0].metadata['dc.title'][0].value",
                    is("newfilename.pdf")))
            .andExpect(jsonPath("$.sections.upload.files[0].metadata['dc.description'][0].value",
                    is("Description")))
        ;

        // try to remove the description
        List<Operation> removeOpts = new ArrayList<Operation>();
        removeOpts.add(new RemoveOperation("/sections/upload/files/0/metadata/dc.description"));

        patchBody = getPatchContent(removeOpts);
        getClient(authToken).perform(patch("/api/submission/workspaceitems/" + witem.getID())
                .content(patchBody)
                .contentType(MediaType.APPLICATION_JSON_PATCH_JSON))
                            .andExpect(status().isOk())
                            // check the filename still here
                            .andExpect(jsonPath("$.sections.upload.files[0].metadata['dc.title'][0].value",
                                    is("newfilename.pdf")))
                            // check the removed description
                            .andExpect(jsonPath("$.sections.upload.files[0].metadata['dc.description']").doesNotExist())
        ;

        // check that changes persist
        getClient(authToken).perform(get("/api/submission/workspaceitems/" + witem.getID()))
            .andExpect(status().isOk())
            .andExpect(jsonPath("$.sections.upload.files[0].metadata['dc.source'][0].value",
                    is("/local/path/simple-article.pdf")))
            .andExpect(jsonPath("$.sections.upload.files[0].metadata['dc.title'][0].value",
                    is("newfilename.pdf")))
            .andExpect(jsonPath("$.sections.upload.files[0].metadata['dc.description']").doesNotExist())        ;

        // try to update the filename with an update opt
        List<Operation> updateOpts = new ArrayList<Operation>();
        Map<String, String> updateValue = new HashMap<String, String>();
        updateValue.put("value", "another-filename.pdf");
        updateOpts.add(new ReplaceOperation("/sections/upload/files/0/metadata/dc.title/0", updateValue));

        patchBody = getPatchContent(updateOpts);
        getClient(authToken).perform(patch("/api/submission/workspaceitems/" + witem.getID())
                .content(patchBody)
                .contentType(MediaType.APPLICATION_JSON_PATCH_JSON))
                            .andExpect(status().isOk())
                            // check the filename still here
                            .andExpect(jsonPath("$.sections.upload.files[0].metadata['dc.title'][0].value",
                                    is("another-filename.pdf")))
        ;

        // check that changes persist
        getClient(authToken).perform(get("/api/submission/workspaceitems/" + witem.getID()))
            .andExpect(status().isOk())
            .andExpect(jsonPath("$.sections.upload.files[0].metadata['dc.title'][0].value",
                    is("another-filename.pdf")))
        ;
    }

    @Test
    public void patchUploadAddAccessConditionTest() throws Exception {
        context.turnOffAuthorisationSystem();

        parentCommunity = CommunityBuilder.createCommunity(context)
                .withName("Parent Community")
                .build();

        Community child1 = CommunityBuilder.createSubCommunity(context, parentCommunity)
                .withName("Sub Community")
                .build();

        Collection collection1 = CollectionBuilder.createCollection(context, child1)
                .withName("Collection 1")
                .build();

        InputStream pdf = getClass().getResourceAsStream("simple-article.pdf");

        WorkspaceItem witem = WorkspaceItemBuilder.createWorkspaceItem(context, collection1)
                .withTitle("Test WorkspaceItem")
                .withIssueDate("2019-10-01")
                .withFulltext("simple-article.pdf", "/local/path/simple-article.pdf", pdf)
                .build();

        context.restoreAuthSystemState();

        // create a list of values to use in add accessCondition
        List<Operation> addAccessCondition = new ArrayList<Operation>();
        Map<String, String> value = new HashMap<String, String>();
        value.put("name", "embargoedWithGroupSelect");
        value.put("groupUUID", embargoedGroup1.getID().toString());
        value.put("endDate", "2030-10-02");
        addAccessCondition.add(new AddOperation("/sections/upload/files/0/accessConditions/-", value));

        String patchBody = getPatchContent(addAccessCondition);
        String authToken = getAuthToken(eperson.getEmail(), password);

        getClient(authToken).perform(patch("/api/submission/workspaceitems/" + witem.getID())
                .content(patchBody)
                .contentType(MediaType.APPLICATION_JSON_PATCH_JSON))
                            .andExpect(status().isOk())
                            .andExpect(jsonPath("$",Matchers.allOf(
                                    hasJsonPath("$.sections.upload.files[0].accessConditions[0].name",
                                             is("embargoedWithGroupSelect")),
                                    hasJsonPath("$.sections.upload.files[0].accessConditions[0].groupUUID",
                                             is(embargoedGroup1.getID().toString()))
                                    )));

        // verify that the patch changes have been persisted
        getClient(authToken).perform(get("/api/submission/workspaceitems/" + witem.getID()))
            .andExpect(status().isOk())
            .andExpect(jsonPath("$",Matchers.allOf(
                    hasJsonPath("$.sections.upload.files[0].accessConditions[0].name",
                             is("embargoedWithGroupSelect")),
                    hasJsonPath("$.sections.upload.files[0].accessConditions[0].groupUUID",
                             is(embargoedGroup1.getID().toString()))
                    )));
    }

    @Test
    public void patchUploadRemoveAccessConditionTest() throws Exception {
        context.turnOffAuthorisationSystem();

        parentCommunity = CommunityBuilder.createCommunity(context)
                .withName("Parent Community")
                .build();

        Community child1 = CommunityBuilder.createSubCommunity(context, parentCommunity)
                .withName("Sub Community")
                .build();

        Collection collection1 = CollectionBuilder.createCollection(context, child1)
                .withName("Collection 1")
                .build();

        InputStream pdf = getClass().getResourceAsStream("simple-article.pdf");

        WorkspaceItem witem = WorkspaceItemBuilder.createWorkspaceItem(context, collection1)
                .withTitle("Test WorkspaceItem")
                .withIssueDate("2019-10-01")
                .withFulltext("simple-article.pdf", "/local/path/simple-article.pdf", pdf)
                .build();

        context.restoreAuthSystemState();

        // create a list of values to use in add operation
        List<Operation> addAccessCondition = new ArrayList<Operation>();
        Map<String, String> value = new HashMap<String, String>();
        value.put("name", "embargoedWithGroupSelect");
        value.put("groupUUID", embargoedGroup1.getID().toString());
        value.put("endDate", "2020-01-01");
        addAccessCondition.add(new AddOperation("/sections/upload/files/0/accessConditions/-", value));

        String patchBody = getPatchContent(addAccessCondition);
        String authToken = getAuthToken(eperson.getEmail(), password);

        getClient(authToken).perform(patch("/api/submission/workspaceitems/" + witem.getID())
                .content(patchBody)
                .contentType(MediaType.APPLICATION_JSON_PATCH_JSON))
                .andExpect(status().isOk())
                .andExpect(jsonPath("$",Matchers.allOf(
                        hasJsonPath("$.sections.upload.files[0].accessConditions[0].name",
                                 is("embargoedWithGroupSelect")),
                        hasJsonPath("$.sections.upload.files[0].accessConditions[0].endDate",
                                is("2020-01-01")),
                        hasJsonPath("$.sections.upload.files[0].accessConditions[0].groupUUID",
                                 is(embargoedGroup1.getID().toString()))
                        )));

        // verify that the patch changes have been persisted
        getClient(authToken).perform(get("/api/submission/workspaceitems/" + witem.getID()))
            .andExpect(status().isOk())
            .andExpect(jsonPath("$",Matchers.allOf(
                    hasJsonPath("$.sections.upload.files[0].accessConditions[0].name",
                             is("embargoedWithGroupSelect")),
                    hasJsonPath("$.sections.upload.files[0].accessConditions[0].endDate",
                            is("2020-01-01")),
                    hasJsonPath("$.sections.upload.files[0].accessConditions[0].groupUUID",
                             is(embargoedGroup1.getID().toString()))
                    )));

        // create a list of values to use in remove operation
        List<Operation> removeAccessCondition = new ArrayList<Operation>();
        removeAccessCondition.add(new RemoveOperation("/sections/upload/files/0/accessConditions"));

        String patchReplaceBody = getPatchContent(removeAccessCondition);
        getClient(authToken).perform(patch("/api/submission/workspaceitems/" + witem.getID())
                .content(patchReplaceBody)
                .contentType(MediaType.APPLICATION_JSON_PATCH_JSON))
                    .andExpect(status().isOk())
                    .andExpect(jsonPath("$",Matchers.allOf(
                            hasJsonPath("$.sections.upload.files[0].accessConditions",hasSize(0)))));

        // verify that the patch changes have been persisted
        getClient(authToken).perform(get("/api/submission/workspaceitems/" + witem.getID()))
        .andExpect(status().isOk())
        .andExpect(jsonPath("$",Matchers.allOf(
                hasJsonPath("$.sections.upload.files[0].accessConditions", hasSize(0))
                )));
    }

    @Test
    /**
     * Test the upload of files in the upload over section
     *
     * @throws Exception
     */
    public void uploadTest() throws Exception {
        context.turnOffAuthorisationSystem();

        //** GIVEN **
        //1. A community-collection structure with one parent community with sub-community and two collections.
        parentCommunity = CommunityBuilder.createCommunity(context)
                                          .withName("Parent Community")
                                          .build();
        Community child1 = CommunityBuilder.createSubCommunity(context, parentCommunity)
                                           .withName("Sub Community")
                                           .build();
        Collection col1 = CollectionBuilder.createCollection(context, child1).withName("Collection 1").build();

        String authToken = getAuthToken(eperson.getEmail(), password);

        WorkspaceItem witem = WorkspaceItemBuilder.createWorkspaceItem(context, col1)
                .withTitle("Test WorkspaceItem")
                .withIssueDate("2017-10-17")
                .build();

        InputStream pdf = getClass().getResourceAsStream("simple-article.pdf");
        final MockMultipartFile pdfFile = new MockMultipartFile("file", "/local/path/simple-article.pdf",
                "application/pdf", pdf);

        context.restoreAuthSystemState();

        // upload the file in our workspaceitem
        getClient(authToken).perform(fileUpload("/api/submission/workspaceitems/" + witem.getID())
                .file(pdfFile))
                    .andExpect(status().isCreated())
                    .andExpect(jsonPath("$.sections.upload.files[0].metadata['dc.title'][0].value",
                            is("simple-article.pdf")))
                    .andExpect(jsonPath("$.sections.upload.files[0].metadata['dc.source'][0].value",
                            is("/local/path/simple-article.pdf")))
        ;

        // check the file metadata
        getClient(authToken).perform(get("/api/submission/workspaceitems/" + witem.getID()))
            .andExpect(status().isOk())
            .andExpect(jsonPath("$.sections.upload.files[0].metadata['dc.title'][0].value",
                    is("simple-article.pdf")))
            .andExpect(jsonPath("$.sections.upload.files[0].metadata['dc.source'][0].value",
                    is("/local/path/simple-article.pdf")))
        ;
    }

    @Test
    public void uploadUnAuthenticatedTest() throws Exception {
        context.turnOffAuthorisationSystem();

        parentCommunity = CommunityBuilder.createCommunity(context)
                .withName("Parent Community")
                .build();
        Community child1 = CommunityBuilder.createSubCommunity(context, parentCommunity)
                .withName("Sub Community")
                .build();
        Collection col1 = CollectionBuilder.createCollection(context, child1).withName("Collection 1").build();

        WorkspaceItem witem = WorkspaceItemBuilder.createWorkspaceItem(context, col1)
                .withTitle("Test WorkspaceItem")
                .withIssueDate("2017-10-17")
                .build();

        InputStream pdf = getClass().getResourceAsStream("simple-article.pdf");
        final MockMultipartFile pdfFile = new MockMultipartFile("file", "/local/path/simple-article.pdf",
                "application/pdf", pdf);

        context.restoreAuthSystemState();

        // upload the file in our workspaceitem
        getClient().perform(fileUpload("/api/submission/workspaceitems/" + witem.getID())
                .file(pdfFile))
                .andExpect(status().isUnauthorized());

        String authToken = getAuthToken(admin.getEmail(), password);
        getClient(authToken).perform(get("/api/submission/workspaceitems/" + witem.getID()))
                .andExpect(status().isOk())
                .andExpect(jsonPath("$.sections.upload.files", hasSize(0)));
    }

    @Test
    public void uploadForbiddenTest() throws Exception {
        context.turnOffAuthorisationSystem();

        EPerson eperson1 = EPersonBuilder.createEPerson(context)
                .withEmail("eperson1@mail.com")
                .withPassword("qwerty01")
                .build();

        EPerson eperson2 = EPersonBuilder.createEPerson(context)
                .withEmail("eperson2@mail.com")
                .withPassword("qwerty02")
                .build();

        parentCommunity = CommunityBuilder.createCommunity(context)
                .withName("Parent Community")
                .build();
        Community child1 = CommunityBuilder.createSubCommunity(context, parentCommunity)
                .withName("Sub Community")
                .build();
        Collection col1 = CollectionBuilder.createCollection(context, child1).withName("Collection 1").build();

        context.setCurrentUser(eperson1);
        WorkspaceItem witem = WorkspaceItemBuilder.createWorkspaceItem(context, col1)
                .withTitle("WorkspaceItem")
                .withIssueDate("2019-10-27")
                .build();

        InputStream pdf = getClass().getResourceAsStream("simple-article.pdf");
        final MockMultipartFile pdfFile = new MockMultipartFile("file", "/local/path/simple-article.pdf",
                "application/pdf", pdf);

        context.restoreAuthSystemState();

        // upload the file in our workspaceitem
        String authToken = getAuthToken(eperson2.getEmail(), "qwerty02");
        getClient(authToken).perform(fileUpload("/api/submission/workspaceitems/" + witem.getID())
                .file(pdfFile))
                .andExpect(status().isForbidden());

        String authToken2 = getAuthToken(eperson1.getEmail(), "qwerty01");
        getClient(authToken2).perform(get("/api/submission/workspaceitems/" + witem.getID()))
                .andExpect(status().isOk())
                .andExpect(jsonPath("$.sections.upload.files", hasSize(0)));
    }

    @Test
    public void createWorkspaceWithFiles_UploadRequired() throws Exception {
        context.turnOffAuthorisationSystem();

        //** GIVEN **
        //1. A community-collection structure with one parent community with sub-community and two collections.
        parentCommunity = CommunityBuilder.createCommunity(context)
            .withName("Parent Community")
            .build();
        Community child1 = CommunityBuilder.createSubCommunity(context, parentCommunity)
            .withName("Sub Community")
            .build();
        Collection col1 = CollectionBuilder.createCollection(context, child1).withName("Collection 1").build();

        String authToken = getAuthToken(eperson.getEmail(), password);

        WorkspaceItem witem = WorkspaceItemBuilder.createWorkspaceItem(context, col1)
            .withTitle("Test WorkspaceItem")
            .withIssueDate("2017-10-17")
            .build();

        InputStream pdf = getClass().getResourceAsStream("simple-article.pdf");
        final MockMultipartFile pdfFile = new MockMultipartFile("file", "/local/path/simple-article.pdf",
            "application/pdf", pdf);

        context.restoreAuthSystemState();
        // upload the file in our workspaceitem
        getClient(authToken).perform(fileUpload("/api/submission/workspaceitems/" + witem.getID())
            .file(pdfFile))
            .andExpect(status().isCreated())
            .andExpect(jsonPath("$.sections.upload.files[0].metadata['dc.title'][0].value",
                is("simple-article.pdf")))
            .andExpect(jsonPath("$.sections.upload.files[0].metadata['dc.source'][0].value",
                is("/local/path/simple-article.pdf")))
        ;

        //Verify there are no errors since file was uploaded (with upload required set to true)
        getClient(authToken).perform(get("/api/submission/workspaceitems/" + witem.getID()))
            .andExpect(status().isOk())
            .andExpect(jsonPath("$.errors").doesNotExist());
    }

    @Test
    public void createWorkspaceWithoutFiles_UploadRequired() throws Exception {
        context.turnOffAuthorisationSystem();

        //** GIVEN **
        //1. A community-collection structure with one parent community with sub-community and two collections.
        parentCommunity = CommunityBuilder.createCommunity(context)
            .withName("Parent Community")
            .build();
        Community child1 = CommunityBuilder.createSubCommunity(context, parentCommunity)
            .withName("Sub Community")
            .build();
        Collection col1 = CollectionBuilder.createCollection(context, child1).withName("Collection 1").build();

        String authToken = getAuthToken(eperson.getEmail(), password);

        WorkspaceItem witem = WorkspaceItemBuilder.createWorkspaceItem(context, col1)
            .withTitle("Test WorkspaceItem")
            .withIssueDate("2017-10-17")
            .build();

        context.restoreAuthSystemState();
        //Verify there is an error since no file was uploaded (with upload required set to true)
        getClient(authToken).perform(get("/api/submission/workspaceitems/" + witem.getID()))
            .andExpect(status().isOk())
            .andExpect(jsonPath("$.errors").isNotEmpty())
            .andExpect(jsonPath("$.errors[?(@.message=='error.validation.filerequired')]",
                Matchers.contains(
                    hasJsonPath("$.paths", Matchers.contains(
                        hasJsonPath("$", Matchers.is("/sections/upload"))
                    )))));
    }

    @Test
    public void createWorkspaceItemFromExternalSources() throws Exception {
        //We turn off the authorization system in order to create the structure as defined below
        context.turnOffAuthorisationSystem();
        //** GIVEN **
        //1. A community-collection structure with one parent community with sub-community and two collections.
        parentCommunity = CommunityBuilder.createCommunity(context)
                                          .withName("Parent Community")
                                          .build();
        Community child1 = CommunityBuilder.createSubCommunity(context, parentCommunity)
                                           .withName("Sub Community")
                                           .build();
        Collection col1 = CollectionBuilder.createCollection(context, child1).withName("Collection 1").build();

        context.restoreAuthSystemState();

        Integer workspaceItemId = null;
        try {

        ObjectMapper mapper = new ObjectMapper();
        // You have to be an admin to create an Item from an ExternalDataObject
        String token = getAuthToken(admin.getEmail(), password);
        MvcResult mvcResult = getClient(token).perform(post("/api/submission/workspaceitems?owningCollection="
                                                                + col1.getID().toString())
                                                           .contentType(parseMediaType(TEXT_URI_LIST_VALUE))
                                                           .content("https://localhost:8080/server/api/integration/" +
                                                                        "externalsources/mock/entryValues/one"))
                                            .andExpect(status().isCreated()).andReturn();

        String content = mvcResult.getResponse().getContentAsString();
        Map<String,Object> map = mapper.readValue(content, Map.class);
        workspaceItemId = (Integer) map.get("id");
        String itemUuidString = String.valueOf(((Map) ((Map) map.get("_embedded")).get("item")).get("uuid"));

        getClient(token).perform(get("/api/submission/workspaceitems/" + workspaceItemId))
                        .andExpect(status().isOk())
                        .andExpect(jsonPath("$", Matchers.allOf(
                            hasJsonPath("$.id", is(workspaceItemId)),
                            hasJsonPath("$.type", is("workspaceitem")),
                            hasJsonPath("$._embedded.item", Matchers.allOf(
                                hasJsonPath("$.id", is(itemUuidString)),
                                hasJsonPath("$.uuid", is(itemUuidString)),
                                hasJsonPath("$.type", is("item")),
                                hasJsonPath("$.metadata", Matchers.allOf(
                                    MetadataMatcher.matchMetadata("dc.contributor.author", "Donald, Smith")
                                )))))
                        ));
        } finally {
            WorkspaceItemBuilder.deleteWorkspaceItem(workspaceItemId);
        }
    }

    @Test
    public void createWorkspaceItemFromExternalSourcesNoOwningCollectionUuidBadRequest() throws Exception {
        String token = getAuthToken(eperson.getEmail(), password);
        getClient(token).perform(post("/api/submission/workspaceitems")
                                     .contentType(parseMediaType(
                                         TEXT_URI_LIST_VALUE))
                                     .content("https://localhost:8080/server/api/integration/externalsources/" +
                                                "mock/entryValues/one"))
                        .andExpect(status().isBadRequest());
    }

    @Test
    public void createWorkspaceItemFromExternalSourcesRandomOwningCollectionUuidBadRequest() throws Exception {
        String token = getAuthToken(eperson.getEmail(), password);
        getClient(token).perform(post("/api/submission/workspaceitems?owningCollection=" + UUID.randomUUID())
                                     .contentType(parseMediaType(
                                         TEXT_URI_LIST_VALUE))
                                     .content("https://localhost:8080/server/api/integration/externalsources/" +
                                                  "mock/entryValues/one"))
                        .andExpect(status().isBadRequest());
    }

    @Test
    public void createWorkspaceItemFromExternalSourcesWrongUriList() throws Exception {
        //We turn off the authorization system in order to create the structure as defined below
        context.turnOffAuthorisationSystem();
        //** GIVEN **
        //1. A community-collection structure with one parent community with sub-community and two collections.
        parentCommunity = CommunityBuilder.createCommunity(context)
                                          .withName("Parent Community")
                                          .build();
        Community child1 = CommunityBuilder.createSubCommunity(context, parentCommunity)
                                           .withName("Sub Community")
                                           .build();
        Collection col1 = CollectionBuilder.createCollection(context, child1).withName("Collection 1").build();

        context.restoreAuthSystemState();

        ObjectMapper mapper = new ObjectMapper();
        String token = getAuthToken(eperson.getEmail(), password);
        getClient(token).perform(post("/api/submission/workspaceitems?owningCollection="
                                          + col1.getID().toString())
                                     .contentType(parseMediaType(
                                         TEXT_URI_LIST_VALUE))
                                     .content("https://localhost:8080/server/mock/mock/mock/" +
                                                  "mock/entryValues/one")).andExpect(status().isBadRequest());
    }

    @Test
    public void createWorkspaceItemFromExternalSourcesWrongSourceBadRequest() throws Exception {
        //We turn off the authorization system in order to create the structure as defined below
        context.turnOffAuthorisationSystem();
        //** GIVEN **
        //1. A community-collection structure with one parent community with sub-community and two collections.
        parentCommunity = CommunityBuilder.createCommunity(context)
                                          .withName("Parent Community")
                                          .build();
        Community child1 = CommunityBuilder.createSubCommunity(context, parentCommunity)
                                           .withName("Sub Community")
                                           .build();
        Collection col1 = CollectionBuilder.createCollection(context, child1).withName("Collection 1").build();

        context.restoreAuthSystemState();

        String token = getAuthToken(eperson.getEmail(), password);
        getClient(token).perform(post("/api/submission/workspaceitems?owningCollection="
                                          + col1.getID().toString())
                                     .contentType(parseMediaType(
                                         TEXT_URI_LIST_VALUE))
                                     .content("https://localhost:8080/server/api/integration/externalsources/" +
                                                  "mockWrongSource/entryValues/one"))
                        .andExpect(status().isBadRequest());

    }

    @Test
    public void createWorkspaceItemFromExternalSourcesWrongIdResourceNotFound() throws Exception {
        //We turn off the authorization system in order to create the structure as defined below
        context.turnOffAuthorisationSystem();
        //** GIVEN **
        //1. A community-collection structure with one parent community with sub-community and two collections.
        parentCommunity = CommunityBuilder.createCommunity(context)
                                          .withName("Parent Community")
                                          .build();
        Community child1 = CommunityBuilder.createSubCommunity(context, parentCommunity)
                                           .withName("Sub Community")
                                           .build();
        Collection col1 = CollectionBuilder.createCollection(context, child1).withName("Collection 1").build();

        context.restoreAuthSystemState();

        String token = getAuthToken(eperson.getEmail(), password);
        getClient(token).perform(post("/api/submission/workspaceitems?owningCollection="
                                          + col1.getID().toString())
                                     .contentType(parseMediaType(
                                         TEXT_URI_LIST_VALUE))
                                     .content("https://localhost:8080/server/api/integration/externalsources/" +
                                                  "mock/entryValues/azeazezaezeaz"))
                        .andExpect(status().is(404));

    }

    @Test
    public void createWorkspaceItemFromExternalSourcesForbidden() throws Exception {
        //We turn off the authorization system in order to create the structure as defined below
        context.turnOffAuthorisationSystem();
        //** GIVEN **
        //1. A community-collection structure with one parent community with sub-community and two collections.
        parentCommunity = CommunityBuilder.createCommunity(context)
                                          .withName("Parent Community")
                                          .build();
        Community child1 = CommunityBuilder.createSubCommunity(context, parentCommunity)
                                           .withName("Sub Community")
                                           .build();
        Collection col1 = CollectionBuilder.createCollection(context, child1).withName("Collection 1").build();

        context.restoreAuthSystemState();

        String token = getAuthToken(eperson.getEmail(), password);
        getClient(token).perform(post("/api/submission/workspaceitems?owningCollection="
                                          + col1.getID().toString())
                                     .contentType(parseMediaType(
                                         TEXT_URI_LIST_VALUE))
                                     .content("https://localhost:8080/server/api/integration/externalsources/" +
                                                  "mock/entryValues/one"))
                        .andExpect(status().isForbidden());
    }

    @Test
    public void createWorkspaceItemFromExternalSourcesUnauthorized() throws Exception {
        //We turn off the authorization system in order to create the structure as defined below
        context.turnOffAuthorisationSystem();
        //** GIVEN **
        //1. A community-collection structure with one parent community with sub-community and two collections.
        parentCommunity = CommunityBuilder.createCommunity(context)
                                          .withName("Parent Community")
                                          .build();
        Community child1 = CommunityBuilder.createSubCommunity(context, parentCommunity)
                                           .withName("Sub Community")
                                           .build();
        Collection col1 = CollectionBuilder.createCollection(context, child1).withName("Collection 1").build();

        context.restoreAuthSystemState();

        getClient().perform(post("/api/submission/workspaceitems?owningCollection="
                                     + col1.getID().toString())
                                .contentType(parseMediaType(
                                    TEXT_URI_LIST_VALUE))
                                .content("https://localhost:8080/server/api/integration/externalsources/" +
                                             "mock/entryValues/one"))
                   .andExpect(status().isUnauthorized());
    }

    @Test
    public void findByItemUuidTest() throws Exception {
        context.turnOffAuthorisationSystem();

        //** GIVEN **
        //1. A community-collection structure with one parent community with sub-community and two collections.
        parentCommunity = CommunityBuilder.createCommunity(context)
                                          .withName("Parent Community")
                                          .build();
        Community child1 = CommunityBuilder.createSubCommunity(context, parentCommunity)
                                           .withName("Sub Community")
                                           .build();
        Collection col1 = CollectionBuilder.createCollection(context, child1).withName("Collection 1").build();

        //2. a workspace item
        WorkspaceItem witem = WorkspaceItemBuilder.createWorkspaceItem(context, col1)
                                                  .withTitle("Workspace Item 1")
                                                  .withIssueDate("2017-10-17")
                                                  .withAuthor("Smith, Donald").withAuthor("Doe, John")
                                                  .withSubject("ExtraEntry")
                                                  .build();

        context.restoreAuthSystemState();
        String token = getAuthToken(admin.getEmail(), password);
        getClient(token).perform(get("/api/submission/workspaceitems/search/item")
                                .param("uuid", String.valueOf(witem.getItem().getID())))
                   .andExpect(status().isOk())
                   .andExpect(jsonPath("$",
                                       Matchers.is(WorkspaceItemMatcher.matchItemWithTitleAndDateIssuedAndSubject
                                           (witem, "Workspace Item 1", "2017-10-17",
                                            "ExtraEntry"))));
    }

    @Test
    public void findByItemUuidMissingParameterTest() throws Exception {
        context.turnOffAuthorisationSystem();

        //** GIVEN **
        //1. A community-collection structure with one parent community with sub-community and two collections.
        parentCommunity = CommunityBuilder.createCommunity(context)
                                          .withName("Parent Community")
                                          .build();
        Community child1 = CommunityBuilder.createSubCommunity(context, parentCommunity)
                                           .withName("Sub Community")
                                           .build();
        Collection col1 = CollectionBuilder.createCollection(context, child1).withName("Collection 1").build();

        //2. a workspace item
        WorkspaceItem witem = WorkspaceItemBuilder.createWorkspaceItem(context, col1)
                                                  .withTitle("Workspace Item 1")
                                                  .withIssueDate("2017-10-17")
                                                  .withAuthor("Smith, Donald").withAuthor("Doe, John")
                                                  .withSubject("ExtraEntry")
                                                  .build();
        context.restoreAuthSystemState();
        String token = getAuthToken(admin.getEmail(), password);
        getClient(token).perform(get("/api/submission/workspaceitems/search/item"))
                   .andExpect(status().isBadRequest());
    }

    @Test
    public void findByItemUuidDoesntExistTest() throws Exception {
        context.turnOffAuthorisationSystem();

        //** GIVEN **
        //1. A community-collection structure with one parent community with sub-community and two collections.
        parentCommunity = CommunityBuilder.createCommunity(context)
                                          .withName("Parent Community")
                                          .build();
        Community child1 = CommunityBuilder.createSubCommunity(context, parentCommunity)
                                           .withName("Sub Community")
                                           .build();
        Collection col1 = CollectionBuilder.createCollection(context, child1).withName("Collection 1").build();

        Item item = ItemBuilder.createItem(context, col1).build();
        //2. a workspace item
        WorkspaceItem witem = WorkspaceItemBuilder.createWorkspaceItem(context, col1)
                                                  .withTitle("Workspace Item 1")
                                                  .withIssueDate("2017-10-17")
                                                  .withAuthor("Smith, Donald").withAuthor("Doe, John")
                                                  .withSubject("ExtraEntry")
                                                  .build();
        context.restoreAuthSystemState();
        String token = getAuthToken(admin.getEmail(), password);
        getClient(token).perform(get("/api/submission/workspaceitems/search/item")
                                .param("uuid", String.valueOf(item.getID())))
                   .andExpect(status().isNoContent());
    }

    @Test
    public void findByItemUuidForbiddenTest() throws Exception {
        context.turnOffAuthorisationSystem();
        context.setCurrentUser(admin);
        //** GIVEN **
        //1. A community-collection structure with one parent community with sub-community and two collections.
        parentCommunity = CommunityBuilder.createCommunity(context)
                                          .withName("Parent Community")
                                          .build();
        Community child1 = CommunityBuilder.createSubCommunity(context, parentCommunity)
                                           .withName("Sub Community")
                                           .build();
        Collection col1 = CollectionBuilder.createCollection(context, child1).withName("Collection 1").build();

        //2. a workspace item
        WorkspaceItem witem = WorkspaceItemBuilder.createWorkspaceItem(context, col1)
                                                  .withTitle("Workspace Item 1")
                                                  .withIssueDate("2017-10-17")
                                                  .withAuthor("Smith, Donald").withAuthor("Doe, John")
                                                  .withSubject("ExtraEntry")
                                                  .build();

        context.restoreAuthSystemState();

        String token = getAuthToken(eperson.getEmail(), password);
        getClient(token).perform(get("/api/submission/workspaceitems/search/item")
                                .param("uuid", String.valueOf(witem.getItem().getID())))
                   .andExpect(status().isForbidden());
    }

    @Test
    public void findByItemUuidUnAuthenticatedTest() throws Exception {
        context.turnOffAuthorisationSystem();

        //** GIVEN **
        //1. A community-collection structure with one parent community with sub-community and two collections.
        parentCommunity = CommunityBuilder.createCommunity(context)
                                          .withName("Parent Community")
                                          .build();
        Community child1 = CommunityBuilder.createSubCommunity(context, parentCommunity)
                                           .withName("Sub Community")
                                           .build();
        Collection col1 = CollectionBuilder.createCollection(context, child1).withName("Collection 1").build();

        //2. a workspace item
        WorkspaceItem witem = WorkspaceItemBuilder.createWorkspaceItem(context, col1)
                                                  .withTitle("Workspace Item 1")
                                                  .withIssueDate("2017-10-17")
                                                  .withAuthor("Smith, Donald").withAuthor("Doe, John")
                                                  .withSubject("ExtraEntry")
                                                  .build();
        context.restoreAuthSystemState();
        getClient().perform(get("/api/submission/workspaceitems/search/item")
                                     .param("uuid", String.valueOf(witem.getItem().getID())))
                        .andExpect(status().isUnauthorized());
    }

    @Test
    public void patchAddMetadataOnSectionNotExistentTest() throws Exception {
        context.turnOffAuthorisationSystem();

        parentCommunity = CommunityBuilder.createCommunity(context)
                         .withName("Parent Community")
                         .build();

        Community child1 = CommunityBuilder.createSubCommunity(context, parentCommunity)
                          .withName("Sub Community")
                          .build();

        Collection col1 = CollectionBuilder.createCollection(context, child1)
                         .withName("Collection 1")
                         .build();

        WorkspaceItem witem = WorkspaceItemBuilder.createWorkspaceItem(context, col1)
                             .withIssueDate("2019-04-25")
                             .withSubject("ExtraEntry")
                             .build();

        //disable file upload mandatory
        configurationService.setProperty("webui.submit.upload.required", false);

        context.restoreAuthSystemState();

        String authToken = getAuthToken(eperson.getEmail(), password);

        List<Operation> addTitle = new ArrayList<Operation>();
        List<Map<String, String>> values = new ArrayList<Map<String, String>>();
        Map<String, String> value = new HashMap<String, String>();
        value.put("value", "New Title");
        values.add(value);
        addTitle.add(new AddOperation("/sections/not-existing-section/dc.title", values));

        String patchBody = getPatchContent(addTitle);
        getClient(authToken).perform(patch("/api/submission/workspaceitems/" + witem.getID())
                 .content(patchBody)
                 .contentType(MediaType.APPLICATION_JSON_PATCH_JSON))
                 .andExpect(status().isUnprocessableEntity());

        getClient(authToken).perform(get("/api/submission/workspaceitems/" + witem.getID()))
                 .andExpect(status().isOk())
                 .andExpect(jsonPath("$.sections.traditionalpageone['dc.title']").doesNotExist());

    }

    @Test
    public void patchAddMetadataWrongAttributeTest() throws Exception {
        context.turnOffAuthorisationSystem();

        parentCommunity = CommunityBuilder.createCommunity(context)
                         .withName("Parent Community")
                         .build();

        Community child1 = CommunityBuilder.createSubCommunity(context, parentCommunity)
                          .withName("Sub Community")
                          .build();

        Collection col1 = CollectionBuilder.createCollection(context, child1)
                         .withName("Collection 1")
                         .build();

        WorkspaceItem witem = WorkspaceItemBuilder.createWorkspaceItem(context, col1)
                             .withIssueDate("2019-04-25")
                             .withSubject("ExtraEntry")
                             .build();

        //disable file upload mandatory
        configurationService.setProperty("webui.submit.upload.required", false);

        context.restoreAuthSystemState();

        String authToken = getAuthToken(eperson.getEmail(), password);

        List<Operation> addTitle = new ArrayList<Operation>();
        List<Map<String, String>> values = new ArrayList<Map<String, String>>();
        Map<String, String> value = new HashMap<String, String>();
        value.put("value", "New Title");
        values.add(value);
        addTitle.add(new AddOperation("/sections/traditionalpageone/dc.not.existing", values));

        String patchBody = getPatchContent(addTitle);
        getClient(authToken).perform(patch("/api/submission/workspaceitems/" + witem.getID())
                 .content(patchBody)
                 .contentType(MediaType.APPLICATION_JSON_PATCH_JSON))
                 .andExpect(status().isUnprocessableEntity());
    }

    @Test
    // try to add Title on tradiotionalpagetwo, but attribute title is placed on tradiotionalpageone
    public void patchAddTitleOnSectionThatNotContainAttributeTitleTest() throws Exception {
        context.turnOffAuthorisationSystem();

        parentCommunity = CommunityBuilder.createCommunity(context)
                         .withName("Parent Community")
                         .build();

        Community child1 = CommunityBuilder.createSubCommunity(context, parentCommunity)
                          .withName("Sub Community")
                          .build();

        Collection col1 = CollectionBuilder.createCollection(context, child1)
                         .withName("Collection 1")
                         .build();

        WorkspaceItem witem = WorkspaceItemBuilder.createWorkspaceItem(context, col1)
                             .withIssueDate("2019-11-21")
                             .withSubject("ExtraEntry")
                             .build();

        //disable file upload mandatory
        configurationService.setProperty("webui.submit.upload.required", false);

        context.restoreAuthSystemState();

        String authToken = getAuthToken(eperson.getEmail(), password);

        List<Operation> addTitle = new ArrayList<Operation>();
        List<Map<String, String>> values = new ArrayList<Map<String, String>>();
        Map<String, String> value = new HashMap<String, String>();
        value.put("value", "New Title");
        values.add(value);
        addTitle.add(new AddOperation("/sections/traditionalpagetwo/dc.title", values));

        String patchBody = getPatchContent(addTitle);
        getClient(authToken).perform(patch("/api/submission/workspaceitems/" + witem.getID())
                 .content(patchBody)
                 .contentType(MediaType.APPLICATION_JSON_PATCH_JSON))
                 .andExpect(status().isUnprocessableEntity());

        getClient(authToken).perform(get("/api/submission/workspaceitems/" + witem.getID()))
                 .andExpect(status().isOk())
                 .andExpect(jsonPath("$.sections.traditionalpageone['dc.title']").doesNotExist());
    }

    @Test
    public void patchAcceptLicenseWrontPathTest() throws Exception {
        context.turnOffAuthorisationSystem();

        parentCommunity = CommunityBuilder.createCommunity(context)
                         .withName("Parent Community")
                         .build();

        Community child1 = CommunityBuilder.createSubCommunity(context, parentCommunity)
                          .withName("Sub Community")
                          .build();

        Collection col1 = CollectionBuilder.createCollection(context, child1)
                         .withName("Collection 1")
                         .build();

        WorkspaceItem witem = WorkspaceItemBuilder.createWorkspaceItem(context, col1)
                             .withTitle("Example Title")
                             .withIssueDate("2019-11-21")
                             .withSubject("ExtraEntry")
                             .build();

        //disable file upload mandatory
        configurationService.setProperty("webui.submit.upload.required", false);

        context.restoreAuthSystemState();

        String authToken = getAuthToken(eperson.getEmail(), password);

        List<Operation> replaceGrant = new ArrayList<Operation>();
        replaceGrant.add(new ReplaceOperation("/sections/license/not-existing", true));

        String patchBody = getPatchContent(replaceGrant);
        getClient(authToken).perform(patch("/api/submission/workspaceitems/" + witem.getID())
                 .content(patchBody)
                 .contentType(MediaType.APPLICATION_JSON_PATCH_JSON))
                 .andExpect(status().isUnprocessableEntity());
    }

    @Test
    public void patchAcceptLicenseTryToChangeLicenseUrlTest() throws Exception {
        context.turnOffAuthorisationSystem();

        parentCommunity = CommunityBuilder.createCommunity(context)
                         .withName("Parent Community")
                         .build();

        Community child1 = CommunityBuilder.createSubCommunity(context, parentCommunity)
                          .withName("Sub Community")
                          .build();

        Collection col1 = CollectionBuilder.createCollection(context, child1)
                         .withName("Collection 1")
                         .build();

        WorkspaceItem witem = WorkspaceItemBuilder.createWorkspaceItem(context, col1)
                             .withTitle("Example Title")
                             .withIssueDate("2019-11-21")
                             .withSubject("ExtraEntry")
                             .build();

        //disable file upload mandatory
        configurationService.setProperty("webui.submit.upload.required", false);

        context.restoreAuthSystemState();

        String authToken = getAuthToken(eperson.getEmail(), password);

        List<Operation> replaceGrant = new ArrayList<Operation>();
        replaceGrant.add(new ReplaceOperation("/sections/license/granted", true));

        String patchBody = getPatchContent(replaceGrant);
        getClient(authToken).perform(patch("/api/submission/workspaceitems/" + witem.getID())
                 .content(patchBody)
                 .contentType(MediaType.APPLICATION_JSON_PATCH_JSON))
                 .andExpect(status().isOk());

        List<Operation> replaceLicenseUrl = new ArrayList<Operation>();
        replaceLicenseUrl.add(new ReplaceOperation("/sections/license/url", "not.existing"));

        patchBody = getPatchContent(replaceLicenseUrl);
        getClient(authToken).perform(patch("/api/submission/workspaceitems/" + witem.getID())
                 .content(patchBody)
                 .contentType(MediaType.APPLICATION_JSON_PATCH_JSON))
                 .andExpect(status().isUnprocessableEntity());
    }

    @Test
    public void patchAcceptLicenseTryToChangeDateAccepteLicenseTest() throws Exception {
        context.turnOffAuthorisationSystem();

        parentCommunity = CommunityBuilder.createCommunity(context)
                         .withName("Parent Community")
                         .build();

        Community child1 = CommunityBuilder.createSubCommunity(context, parentCommunity)
                          .withName("Sub Community")
                          .build();

        Collection col1 = CollectionBuilder.createCollection(context, child1)
                         .withName("Collection 1")
                         .build();

        WorkspaceItem witem = WorkspaceItemBuilder.createWorkspaceItem(context, col1)
                             .withTitle("Example Title")
                             .withIssueDate("2019-11-21")
                             .withSubject("ExtraEntry")
                             .build();

        //disable file upload mandatory
        configurationService.setProperty("webui.submit.upload.required", false);

        context.restoreAuthSystemState();

        String authToken = getAuthToken(eperson.getEmail(), password);

        List<Operation> replaceGrant = new ArrayList<Operation>();
        replaceGrant.add(new ReplaceOperation("/sections/license/granted", true));

        String patchBody = getPatchContent(replaceGrant);
        getClient(authToken).perform(patch("/api/submission/workspaceitems/" + witem.getID())
                 .content(patchBody)
                 .contentType(MediaType.APPLICATION_JSON_PATCH_JSON))
                 .andExpect(status().isOk());

        List<Operation> replaceLicenseUrl = new ArrayList<Operation>();
        replaceLicenseUrl.add(new ReplaceOperation("/sections/license/acceptanceDate", "2020-02-14"));

        patchBody = getPatchContent(replaceLicenseUrl);
        getClient(authToken).perform(patch("/api/submission/workspaceitems/" + witem.getID())
                 .content(patchBody)
                 .contentType(MediaType.APPLICATION_JSON_PATCH_JSON))
                 .andExpect(status().isUnprocessableEntity());
    }

    @Test
    public void patchUploadMetadatoNotExistTest() throws Exception {
        context.turnOffAuthorisationSystem();

        parentCommunity = CommunityBuilder.createCommunity(context)
                                          .withName("Parent Community")
                                          .build();
        Community child1 = CommunityBuilder.createSubCommunity(context, parentCommunity)
                                           .withName("Sub Community")
                                           .build();
        Collection col1 = CollectionBuilder.createCollection(context, child1)
                                           .withName("Collection 1")
                                           .build();

        InputStream pdf = getClass().getResourceAsStream("simple-article.pdf");

        WorkspaceItem witem = WorkspaceItemBuilder.createWorkspaceItem(context, col1)
                 .withTitle("Test WorkspaceItem")
                 .withIssueDate("2019-10-25")
                 .withFulltext("simple-article.pdf", "/local/path/simple-article.pdf", pdf)
                 .build();

        context.restoreAuthSystemState();

        String authToken = getAuthToken(eperson.getEmail(), password);

        List<Operation> addOpts = new ArrayList<Operation>();
        Map<String, String> value = new HashMap<String, String>();
        value.put("value", "some text");
        addOpts.add(new AddOperation("/sections/upload/files/0/metadata/dc.not.existing", value));

        String patchBody = getPatchContent(addOpts);
        getClient(authToken).perform(patch("/api/submission/workspaceitems/" + witem.getID())
                            .content(patchBody)
                            .contentType(MediaType.APPLICATION_JSON_PATCH_JSON))
                            .andExpect(status().isUnprocessableEntity());
    }

    @Test
    public void patchUploadNotConfiguredMetadataTest() throws Exception {
        context.turnOffAuthorisationSystem();

        parentCommunity = CommunityBuilder.createCommunity(context)
                                          .withName("Parent Community")
                                          .build();
        Community child1 = CommunityBuilder.createSubCommunity(context, parentCommunity)
                                           .withName("Sub Community")
                                           .build();
        Collection col1 = CollectionBuilder.createCollection(context, child1)
                                           .withName("Collection 1")
                                           .build();

        InputStream pdf = getClass().getResourceAsStream("simple-article.pdf");

        WorkspaceItem witem = WorkspaceItemBuilder.createWorkspaceItem(context, col1)
                .withTitle("Test WorkspaceItem")
                .withFulltext("simple-article.pdf", "/local/path/simple-article.pdf", pdf)
                .build();

        context.restoreAuthSystemState();

        String authToken = getAuthToken(eperson.getEmail(), password);

        List<Operation> addOpts = new ArrayList<Operation>();
        Map<String, String> value = new HashMap<String, String>();
        value.put("value", "2020-01-25");
        addOpts.add(new AddOperation("/sections/upload/files/0/metadata/dc.date.issued", value));

        String patchBody = getPatchContent(addOpts);
        getClient(authToken).perform(patch("/api/submission/workspaceitems/" + witem.getID())
                            .content(patchBody)
                            .contentType(MediaType.APPLICATION_JSON_PATCH_JSON))
                            .andExpect(status().isUnprocessableEntity());

        getClient(authToken).perform(get("/api/submission/workspaceitems/" + witem.getID()))
                 .andExpect(status().isOk())
                 .andExpect(jsonPath("$.sections.bitstream-metadata['dc.date.issued']").doesNotExist())
                 .andExpect(jsonPath("$.sections.traditionalpageone['dc.date.issued']").doesNotExist());
    }

    @Test
    public void patchUploadMissingFieldTest() throws Exception {
        context.turnOffAuthorisationSystem();

        parentCommunity = CommunityBuilder.createCommunity(context)
                                          .withName("Parent Community")
                                          .build();
        Community child1 = CommunityBuilder.createSubCommunity(context, parentCommunity)
                                           .withName("Sub Community")
                                           .build();
        Collection col1 = CollectionBuilder.createCollection(context, child1)
                                           .withName("Collection 1")
                                           .build();

        InputStream pdf = getClass().getResourceAsStream("simple-article.pdf");

        WorkspaceItem witem = WorkspaceItemBuilder.createWorkspaceItem(context, col1)
                .withTitle("Test WorkspaceItem")
                .withIssueDate("2017-10-17")
                .withFulltext("simple-article.pdf", "/local/path/simple-article.pdf", pdf)
                .build();

        context.restoreAuthSystemState();

        String authToken = getAuthToken(eperson.getEmail(), password);

        List<Operation> addOpts = new ArrayList<Operation>();
        Map<String, String> value = new HashMap<String, String>();
        value.put("value", "test text");

        addOpts.add(new AddOperation("/sections/upload/files/0/metadata", value));

        String patchBody = getPatchContent(addOpts);
        getClient(authToken).perform(patch("/api/submission/workspaceitems/" + witem.getID())
                .content(patchBody)
                .contentType(MediaType.APPLICATION_JSON_PATCH_JSON))
                            .andExpect(status().isUnprocessableEntity());
    }

    @Test
    public void patchUploadNotExistingPropertyTest() throws Exception {
        context.turnOffAuthorisationSystem();

        parentCommunity = CommunityBuilder.createCommunity(context)
                                          .withName("Parent Community")
                                          .build();
        Community child1 = CommunityBuilder.createSubCommunity(context, parentCommunity)
                                           .withName("Sub Community")
                                           .build();
        Collection col1 = CollectionBuilder.createCollection(context, child1)
                                           .withName("Collection 1")
                                           .build();

        InputStream pdf = getClass().getResourceAsStream("simple-article.pdf");

        WorkspaceItem witem = WorkspaceItemBuilder.createWorkspaceItem(context, col1)
                .withTitle("Test WorkspaceItem")
                .withIssueDate("2017-10-17")
                .withFulltext("simple-article.pdf", "/local/path/simple-article.pdf", pdf)
                .build();

        context.restoreAuthSystemState();

        String authToken = getAuthToken(eperson.getEmail(), password);

        List<Operation> addOpts = new ArrayList<Operation>();
        Map<String, String> value = new HashMap<String, String>();
        value.put("value", "test text");

        addOpts.add(new AddOperation("/sections/upload/files/0/not-existing-property/dc.title", value));

        String patchBody = getPatchContent(addOpts);
        getClient(authToken).perform(patch("/api/submission/workspaceitems/" + witem.getID())
                .content(patchBody)
                .contentType(MediaType.APPLICATION_JSON_PATCH_JSON))
                            .andExpect(status().isUnprocessableEntity());
    }

    @Test
    public void patchUploadWithWrongPathTest() throws Exception {
        context.turnOffAuthorisationSystem();

        parentCommunity = CommunityBuilder.createCommunity(context)
                                          .withName("Parent Community")
                                          .build();
        Community child1 = CommunityBuilder.createSubCommunity(context, parentCommunity)
                                           .withName("Sub Community")
                                           .build();
        Collection col1 = CollectionBuilder.createCollection(context, child1)
                                           .withName("Collection 1")
                                           .build();

        InputStream pdf = getClass().getResourceAsStream("simple-article.pdf");

        WorkspaceItem witem = WorkspaceItemBuilder.createWorkspaceItem(context, col1)
                .withTitle("Test WorkspaceItem")
                .withIssueDate("2017-10-17")
                .withFulltext("simple-article.pdf", "/local/path/simple-article.pdf", pdf)
                .build();

        context.restoreAuthSystemState();

        String authToken = getAuthToken(eperson.getEmail(), password);

        List<Operation> addOpts = new ArrayList<Operation>();
        Map<String, String> value = new HashMap<String, String>();
        value.put("value", "test text");

        addOpts.add(new AddOperation("/sections/upload/files/0", value));

        String patchBody = getPatchContent(addOpts);
        getClient(authToken).perform(patch("/api/submission/workspaceitems/" + witem.getID())
                .content(patchBody)
                .contentType(MediaType.APPLICATION_JSON_PATCH_JSON))
                            .andExpect(status().isUnprocessableEntity());

        addOpts.add(new AddOperation("/sections/upload/files", value));
        patchBody = getPatchContent(addOpts);

        getClient(authToken).perform(patch("/api/submission/workspaceitems/" + witem.getID())
                .content(patchBody)
                .contentType(MediaType.APPLICATION_JSON_PATCH_JSON))
                            .andExpect(status().isUnprocessableEntity());
    }

    @Test
    public void patchDeleteSectionWithEPersonTest() throws Exception {
        context.turnOffAuthorisationSystem();
        parentCommunity = CommunityBuilder.createCommunity(context)
                                          .withName("Parent Community")
                                          .build();
        Community child1 = CommunityBuilder.createSubCommunity(context, parentCommunity)
                                           .withName("Sub Community")
                                           .build();
        Collection col1 = CollectionBuilder.createCollection(context, child1)
                                           .withName("Collection 1")
                                           .build();
        WorkspaceItem witem = WorkspaceItemBuilder.createWorkspaceItem(context, col1)
                             .withTitle("Test WorkspaceItem")
                             .withIssueDate("2020-01-21")
                             .withSubject("Subject 1")
                             .withSubject("Subject 2")
                             .withAbstract("Test description abstract")
                             .build();

        context.restoreAuthSystemState();

        String authToken = getAuthToken(eperson.getEmail(), password);

        getClient(authToken).perform(get("/api/submission/workspaceitems/" + witem.getID()))
                 .andExpect(status().isOk())
                 .andExpect(jsonPath("$.sections.traditionalpagetwo['dc.subject']").isNotEmpty())
                 .andExpect(jsonPath("$.sections.traditionalpagetwo['dc.description.abstract']").isNotEmpty());

        List<Operation> operations = new ArrayList<Operation>();
        operations.add(new RemoveOperation("/sections/traditionalpagetwo"));
        String patchBody = getPatchContent(operations);

        getClient(authToken).perform(patch("/api/submission/workspaceitems/" + witem.getID())
                 .content(patchBody)
                 .contentType(MediaType.APPLICATION_JSON_PATCH_JSON))
                 .andExpect(status().isOk())
                 .andExpect(jsonPath("$.sections.traditionalpagetwo['dc.subject']").doesNotExist())
                 .andExpect(jsonPath("$.sections.traditionalpagetwo['dc.description.abstract']").doesNotExist());

        // verify that the patch changes have been persisted
        getClient(authToken).perform(get("/api/submission/workspaceitems/" + witem.getID()))
                 .andExpect(status().isOk())
                 .andExpect(jsonPath("$.sections.traditionalpagetwo['dc.subject']").doesNotExist())
                 .andExpect(jsonPath("$.sections.traditionalpagetwo['dc.description.abstract']").doesNotExist());
    }

    @Test
    public void patchDeleteMetadataThatNotExistTest() throws Exception {
        context.turnOffAuthorisationSystem();

        parentCommunity = CommunityBuilder.createCommunity(context)
                         .withName("Parent Community")
                         .build();

        Community child1 = CommunityBuilder.createSubCommunity(context, parentCommunity)
                          .withName("Sub Community")
                          .build();

        Collection col1 = CollectionBuilder.createCollection(context, child1)
                         .withName("Collection 1")
                         .build();

        WorkspaceItem witem = WorkspaceItemBuilder.createWorkspaceItem(context, col1)
                             .withIssueDate("2020-04-21")
                             .withSubject("ExtraEntry")
                             .build();

        //disable file upload mandatory
        configurationService.setProperty("webui.submit.upload.required", false);

        context.restoreAuthSystemState();

        String authToken = getAuthToken(eperson.getEmail(), password);

        List<Operation> operations = new ArrayList<Operation>();
        operations.add(new RemoveOperation("/sections/traditionalpageone/dc.not.existing/0"));

        String patchBody = getPatchContent(operations);
        getClient(authToken).perform(patch("/api/submission/workspaceitems/" + witem.getID())
                 .content(patchBody)
                 .contentType(MediaType.APPLICATION_JSON_PATCH_JSON))
                 .andExpect(status().isUnprocessableEntity());
    }

    @Test
    public void patchDeleteMetadataWrongSectionTest() throws Exception {
        context.turnOffAuthorisationSystem();
        parentCommunity = CommunityBuilder.createCommunity(context)
                         .withName("Parent Community")
                         .build();
        Community child1 = CommunityBuilder.createSubCommunity(context, parentCommunity)
                          .withName("Sub Community")
                          .build();
        Collection col1 = CollectionBuilder.createCollection(context, child1)
                         .withName("Collection 1")
                         .build();
        WorkspaceItem witem = WorkspaceItemBuilder.createWorkspaceItem(context, col1)
                             .withTitle("Test title")
                             .withIssueDate("2019-04-25")
                             .withSubject("ExtraEntry")
                             .build();
        //disable file upload mandatory
        configurationService.setProperty("webui.submit.upload.required", false);
        context.restoreAuthSystemState();

        String authToken = getAuthToken(eperson.getEmail(), password);
        List<Operation> operations = new ArrayList<Operation>();
        operations.add(new RemoveOperation("/sections/traditionalpagetwo/dc.title/0"));
        String patchBody = getPatchContent(operations);

        getClient(authToken).perform(patch("/api/submission/workspaceitems/" + witem.getID())
                 .content(patchBody)
                 .contentType(MediaType.APPLICATION_JSON_PATCH_JSON))
                 .andExpect(status().isUnprocessableEntity());

        getClient(authToken).perform(get("/api/submission/workspaceitems/" + witem.getID()))
                 .andExpect(status().isOk())
                 .andExpect(jsonPath("$",
                         Matchers.is(WorkspaceItemMatcher.matchItemWithTitleAndDateIssuedAndSubject(witem,
                                 "Test title", "2019-04-25", "ExtraEntry"))));
    }

    @Test
<<<<<<< HEAD
    public void patchAddMetadataToGroupTypeMetadataTest() throws Exception {
        context.turnOffAuthorisationSystem();

        parentCommunity = CommunityBuilder.createCommunity(context)
                                          .withName("Parent Community")
                                          .build();
        Community child1 = CommunityBuilder.createSubCommunity(context, parentCommunity)
                                           .withName("Sub Community")
                                           .build();
        Collection col1 = CollectionBuilder.createCollection(context, child1, "123456789/traditional-cris")
                                           .withName("Collection 1")
                                           .build();

        String authToken = getAuthToken(eperson.getEmail(), password);

        WorkspaceItem witem = WorkspaceItemBuilder.createWorkspaceItem(context, col1)
                                                  .withTitle("Test witem")
                                                  .withIssueDate("2017-10-17")
                                                  .withSubject("ExtraEntry")
                                                  .build();

        //disable file upload mandatory
        configurationService.setProperty("webui.submit.upload.required", false);

        context.restoreAuthSystemState();

        List<Operation> list = new ArrayList<Operation>();
        List<Map<String, String>> values = new ArrayList<Map<String, String>>();
        Map<String, String> author = new HashMap<String, String>();
        List<Map<String, String>> values2 = new ArrayList<Map<String, String>>();
        Map<String, String> affiliation = new HashMap<String, String>();
        author.put("value", "Mykhaylo Boychuk");
        values.add(author);
        affiliation.put("value", "4science");
        values2.add(affiliation);
        list.add(new AddOperation("/sections/traditionalpageone-cris/dc.contributor.author", values));
        list.add(new AddOperation("/sections/traditionalpageone-cris/person.affiliation.name", values2));

        String patchBody = getPatchContent(list);
        getClient(authToken).perform(patch("/api/submission/workspaceitems/" + witem.getID())
                .content(patchBody)
                .contentType(MediaType.APPLICATION_JSON_PATCH_JSON))
                       .andExpect(status().isOk())
                       .andExpect(jsonPath("$.sections.traditionalpageone-cris['dc.contributor.author'][0].value",
                                        is("Mykhaylo Boychuk")))
                       .andExpect(jsonPath("$.sections.traditionalpageone-cris['person.affiliation.name'][0].value",
                                        is("4science")));

        getClient(authToken).perform(get("/api/submission/workspaceitems/" + witem.getID()))
                 .andExpect(status().isOk())
                 .andExpect(jsonPath("$.errors").doesNotExist())
                 .andExpect(jsonPath("$.sections.traditionalpageone-cris['dc.contributor.author'][0].value",
                                  is("Mykhaylo Boychuk")))
                 .andExpect(jsonPath("$.sections.traditionalpageone-cris['person.affiliation.name'][0].value",
                                  is("4science")));
    }

    @Test
    public void patchAddMetadataToInlineGroupTypeMetadataTest() throws Exception {
        context.turnOffAuthorisationSystem();

=======
    public void findOneFullProjectionTest() throws Exception {
        context.turnOffAuthorisationSystem();

        //** GIVEN **
        //1. A community-collection structure with one parent community with sub-community and two collections.
>>>>>>> 2e5efda2
        parentCommunity = CommunityBuilder.createCommunity(context)
                                          .withName("Parent Community")
                                          .build();
        Community child1 = CommunityBuilder.createSubCommunity(context, parentCommunity)
                                           .withName("Sub Community")
                                           .build();
<<<<<<< HEAD
        Collection col1 = CollectionBuilder.createCollection(context, child1, "123456789/traditional-cris")
                                           .withName("Collection 1")
                                           .build();

        String authToken = getAuthToken(eperson.getEmail(), password);

        WorkspaceItem witem = WorkspaceItemBuilder.createWorkspaceItem(context, col1)
                                                  .withTitle("Test witem")
                                                  .withIssueDate("2017-10-17")
                                                  .withSubject("ExtraEntry")
                                                  .build();

        //disable file upload mandatory
        configurationService.setProperty("webui.submit.upload.required", false);

        context.restoreAuthSystemState();

        List<Operation> list = new ArrayList<Operation>();
        List<Map<String, String>> values = new ArrayList<Map<String, String>>();
        Map<String, String> idName = new HashMap<String, String>();
        List<Map<String, String>> values2 = new ArrayList<Map<String, String>>();
        Map<String, String> identifier = new HashMap<String, String>();
        idName.put("value", "test name");
        values.add(idName);
        identifier.put("value", "test id");
        values2.add(identifier);
        list.add(new AddOperation("/sections/traditionalpageone-cris/orgunit.identifier.name", values));
        list.add(new AddOperation("/sections/traditionalpageone-cris/orgunit.identifier.id", values2));

        String patchBody = getPatchContent(list);
        getClient(authToken).perform(patch("/api/submission/workspaceitems/" + witem.getID())
                .content(patchBody)
                .contentType(MediaType.APPLICATION_JSON_PATCH_JSON))
                       .andExpect(status().isOk())
                       .andExpect(jsonPath("$.sections.traditionalpageone-cris['orgunit.identifier.name'][0].value",
                                        is("test name")))
                       .andExpect(jsonPath("$.sections.traditionalpageone-cris['orgunit.identifier.id'][0].value",
                                        is("test id")));

        // verify that the patch changes have been persisted
        getClient(authToken).perform(get("/api/submission/workspaceitems/" + witem.getID()))
            .andExpect(status().isOk())
            .andExpect(jsonPath("$.errors").doesNotExist())
            .andExpect(jsonPath("$.sections.traditionalpageone-cris['orgunit.identifier.name'][0].value",
                             is("test name")))
            .andExpect(jsonPath("$.sections.traditionalpageone-cris['orgunit.identifier.id'][0].value",
                             is("test id")));
    }

    @Test
    public void createEmptyWorkspateItemWithEntityTypeTest() throws Exception {
        context.turnOffAuthorisationSystem();

        //** GIVEN **
        //1. A community-collection structure with one parent community with sub-community and two collections.
        parentCommunity = CommunityBuilder.createCommunity(context)
                .withName("Parent Community")
                .build();
        Community child1 = CommunityBuilder.createSubCommunity(context, parentCommunity)
                .withName("Sub Community")
                .build();
        Collection col1 = CollectionBuilder.createCollection(context, child1)
                .withName("Collection 1")
                .withRelationshipType("Publication")
                .withSubmitterGroup(eperson)
                .build();
        Collection col2 = CollectionBuilder.createCollection(context, child1)
                .withName("Collection 2")
                .withRelationshipType("Journal")
                .withSubmissionDefinition("traditional")
                .withSubmitterGroup(eperson)
                .build();
        context.restoreAuthSystemState();

        AtomicReference<Integer> idRef1 = new AtomicReference<>();
        AtomicReference<Integer> idRef2 = new AtomicReference<>();
        try {

            String authToken = getAuthToken(eperson.getEmail(), password);

            // create a workspaceitem explicitly with entityType Publication
            getClient(authToken).perform(post("/api/submission/workspaceitems")
                    .param("entityType", "Publication")
                    .contentType(org.springframework.http.MediaType.APPLICATION_JSON))
                    .andExpect(status().isCreated())
                    .andExpect(jsonPath("$._embedded.collection.metadata.['relationship.type'][0].value",
                            equalTo("Publication")))
                    .andDo(result -> idRef1.set(read(result.getResponse().getContentAsString(), "$.id")));


            // create a workspaceitem explicitly with entityType Journal
            getClient(authToken).perform(post("/api/submission/workspaceitems")
                    .param("entityType", "Journal")
                    .contentType(org.springframework.http.MediaType.APPLICATION_JSON))
                    .andExpect(status().isCreated())
                    .andExpect(jsonPath("$._embedded.collection.metadata.['relationship.type'][0].value",
                            equalTo("Journal")))
                    .andDo(result -> idRef2.set(read(result.getResponse().getContentAsString(), "$.id")));


        } finally {
            WorkspaceItemBuilder.deleteWorkspaceItem(idRef1.get());
            WorkspaceItemBuilder.deleteWorkspaceItem(idRef2.get());
        }
    }

    @Test
    public void createEmptyWorkspateItemWithEntityTypeAndCollectionWithNoMatchTest() throws Exception {
        context.turnOffAuthorisationSystem();
        context.setCurrentUser(eperson);

        parentCommunity = CommunityBuilder.createCommunity(context)
                .withName("Parent Community")
                .build();
        Community child1 = CommunityBuilder.createSubCommunity(context, parentCommunity)
                .withName("Sub Community")
                .build();
        Collection col1 = CollectionBuilder.createCollection(context, child1)
                .withName("Collection 1")
                .withRelationshipType("Publication")
                .build();

        context.restoreAuthSystemState();

        try {

            String authToken = getAuthToken(eperson.getEmail(), password);

            // create a workspaceitem explicitly with entityType Publication
            getClient(authToken).perform(post("/api/submission/workspaceitems")
                    .param("entityType", "Journal")
                    .param("owningCollection", col1.getID().toString())
                    .contentType(org.springframework.http.MediaType.APPLICATION_JSON))
                    .andExpect(status().isUnprocessableEntity())
                    .andExpect(jsonPath("$.id").doesNotExist());


        } finally {

        }
    }

    @Test
    public void entityTypeInvalidTest() throws Exception {
        context.turnOffAuthorisationSystem();
        context.setCurrentUser(eperson);

        parentCommunity = CommunityBuilder.createCommunity(context)
                .withName("Parent Community")
                .build();
        Community child1 = CommunityBuilder.createSubCommunity(context, parentCommunity)
                .withName("Sub Community")
                .build();
        Collection col1 = CollectionBuilder.createCollection(context, child1)
                .withName("Collection 1")
                .withRelationshipType("Publication")
                .build();

        context.restoreAuthSystemState();


        try {

            String authToken = getAuthToken(eperson.getEmail(), password);


            getClient(authToken).perform(post("/api/submission/workspaceitems")
                    .param("entityType", "NotValidType")
                    .contentType(org.springframework.http.MediaType.APPLICATION_JSON))
                    .andExpect(status().isUnprocessableEntity());

        } finally {

        }
=======
        Collection col1 = CollectionBuilder.createCollection(context, child1).withName("Collection 1").build();

        //2. a workspace item
        WorkspaceItem witem = WorkspaceItemBuilder.createWorkspaceItem(context, col1)
                                                  .withTitle("Workspace Item 1")
                                                  .withIssueDate("2017-10-17")
                                                  .withAuthor("Smith, Donald").withAuthor("Doe, John")
                                                  .withSubject("ExtraEntry")
                                                  .build();

        context.restoreAuthSystemState();

        String adminToken = getAuthToken(admin.getEmail(), password);
        String epersonToken = getAuthToken(eperson.getEmail(), password);

        getClient(adminToken).perform(get("/api/submission/workspaceitems/" + witem.getID())
                                .param("projection", "full"))
                            .andExpect(status().isOk())
                            .andExpect(jsonPath("$._embedded.collection._embedded.adminGroup", nullValue()));


        getClient(epersonToken).perform(get("/api/submission/workspaceitems/" + witem.getID())
                                          .param("projection", "full"))
                                .andExpect(status().isOk())
                                .andExpect(jsonPath("$._embedded.collection._embedded.adminGroup").doesNotExist());

>>>>>>> 2e5efda2
    }
}<|MERGE_RESOLUTION|>--- conflicted
+++ resolved
@@ -908,15 +908,15 @@
                                            .build();
         Collection col1 = CollectionBuilder.createCollection(context, child1)
                                            .withName("Collection 1")
+                                           .withSubmitterGroup(eperson)
                                            .withRelationshipType("Publication")
                                            .withSubmissionDefinition("traditional")
-                                           .withSubmitterGroup(eperson)
                                            .build();
         Collection col2 = CollectionBuilder.createCollection(context, child1)
                                            .withName("Collection 2")
+                                           .withSubmitterGroup(eperson)
                                            .withRelationshipType("Publication")
                                            .withSubmissionDefinition("traditional")
-                                           .withSubmitterGroup(eperson)
                                            .build();
 
         InputStream bibtex = getClass().getResourceAsStream("bibtex-test.bib");
@@ -1004,10 +1004,14 @@
                                            .build();
         Collection col1 = CollectionBuilder.createCollection(context, child1)
                                            .withName("Collection 1")
+                                           .withRelationshipType("Publication")
+                                           .withSubmissionDefinition("traditional")
                                            .withSubmitterGroup(eperson)
                                            .build();
         Collection col2 = CollectionBuilder.createCollection(context, child1)
                                            .withName("Collection 2")
+                                           .withRelationshipType("Publication")
+                                           .withSubmissionDefinition("traditional")
                                            .withSubmitterGroup(eperson)
                                            .build();
 
@@ -1120,10 +1124,14 @@
                                            .build();
         Collection col1 = CollectionBuilder.createCollection(context, child1)
                                            .withName("Collection 1")
+                                           .withRelationshipType("Publication")
+                                           .withSubmissionDefinition("traditional")
                                            .withSubmitterGroup(eperson)
                                            .build();
         Collection col2 = CollectionBuilder.createCollection(context, child1)
                                            .withName("Collection 2")
+                                           .withRelationshipType("Publication")
+                                           .withSubmissionDefinition("traditional")
                                            .withSubmitterGroup(eperson)
                                            .build();
 
@@ -1198,10 +1206,14 @@
                                            .build();
         Collection col1 = CollectionBuilder.createCollection(context, child1)
                                            .withName("Collection 1")
+                                           .withRelationshipType("Publication")
+                                           .withSubmissionDefinition("traditional")
                                            .withSubmitterGroup(eperson)
                                            .build();
         Collection col2 = CollectionBuilder.createCollection(context, child1)
                                            .withName("Collection 2")
+                                           .withRelationshipType("Publication")
+                                           .withSubmissionDefinition("traditional")
                                            .withSubmitterGroup(eperson)
                                            .build();
 
@@ -1274,10 +1286,14 @@
                                            .build();
         Collection col1 = CollectionBuilder.createCollection(context, child1)
                                            .withName("Collection 1")
+                                           .withRelationshipType("Publication")
+                                           .withSubmissionDefinition("traditional")
                                            .withSubmitterGroup(eperson)
                                            .build();
         Collection col2 = CollectionBuilder.createCollection(context, child1)
                                            .withName("Collection 2")
+                                           .withRelationshipType("Publication")
+                                           .withSubmissionDefinition("traditional")
                                            .withSubmitterGroup(eperson)
                                            .build();
 
@@ -1352,10 +1368,14 @@
                                            .build();
         Collection col1 = CollectionBuilder.createCollection(context, child1)
                                            .withName("Collection 1")
+                                           .withRelationshipType("Publication")
+                                           .withSubmissionDefinition("traditional")
                                            .withSubmitterGroup(eperson)
                                            .build();
         Collection col2 = CollectionBuilder.createCollection(context, child1)
                                            .withName("Collection 2")
+                                           .withRelationshipType("Publication")
+                                           .withSubmissionDefinition("traditional")
                                            .withSubmitterGroup(eperson)
                                            .build();
 
@@ -1430,10 +1450,14 @@
                                            .build();
         Collection col1 = CollectionBuilder.createCollection(context, child1)
                                            .withName("Collection 1")
+                                           .withRelationshipType("Publication")
+                                           .withSubmissionDefinition("traditional")
                                            .withSubmitterGroup(eperson)
                                            .build();
         Collection col2 = CollectionBuilder.createCollection(context, child1)
                                            .withName("Collection 2")
+                                           .withRelationshipType("Publication")
+                                           .withSubmissionDefinition("traditional")
                                            .withSubmitterGroup(eperson)
                                            .build();
 
@@ -1529,11 +1553,8 @@
         context.restoreAuthSystemState();
 
         String authToken = getAuthToken(eperson.getEmail(), password);
-        AtomicReference<List<Integer>> idRef = new AtomicReference<>();
-
         // create a workspaceitem from a single bibliographic entry file explicitly in the default collection (col1)
-        try {
-            getClient(authToken).perform(fileUpload("/api/submission/workspaceitems")
+        getClient(authToken).perform(fileUpload("/api/submission/workspaceitems")
                     .file(bibtexFile).file(pubmedFile))
                 // create should return 200, 201 (created) is better for single resource
                 .andExpect(status().isOk())
@@ -1554,20 +1575,10 @@
                             is("/local/path/pubmed-test.xml")))
                 .andExpect(jsonPath("$._embedded.workspaceitems[0].sections.upload.files[1]"
                         + ".metadata['dc.title'][0].value",
-                            is("pubmed-test.xml")))
-                .andDo(result -> idRef.set(read(result.getResponse().getContentAsString(),
-                        "$._embedded.workspaceitems[*].id")));
-        } finally {
-            if (idRef != null && idRef.get() != null) {
-                for (int i : idRef.get()) {
-                    WorkspaceItemBuilder.deleteWorkspaceItem(i);
-                }
-            }
-        }
+                            is("pubmed-test.xml")));
 
         // create a workspaceitem from a single bibliographic entry file explicitly in the col2
-        try {
-            getClient(authToken).perform(fileUpload("/api/submission/workspaceitems")
+        getClient(authToken).perform(fileUpload("/api/submission/workspaceitems")
                     .file(bibtexFile).file(pubmedFile)
                     .param("owningCollection", col2.getID().toString()))
                 .andExpect(status().isOk())
@@ -1588,16 +1599,7 @@
                          is("/local/path/pubmed-test.xml")))
                 .andExpect(jsonPath("$._embedded.workspaceitems[0].sections.upload.files[1]"
                      + ".metadata['dc.title'][0].value",
-                         is("pubmed-test.xml")))
-                .andDo(result -> idRef.set(read(result.getResponse().getContentAsString(),
-                        "$._embedded.workspaceitems[*].id")));
-        } finally {
-            if (idRef != null && idRef.get() != null) {
-                for (int i : idRef.get()) {
-                    WorkspaceItemBuilder.deleteWorkspaceItem(i);
-                }
-            }
-        }
+                         is("pubmed-test.xml")));
         bibtex.close();
         xmlIS.close();
     }
@@ -1637,7 +1639,6 @@
         context.restoreAuthSystemState();
 
         String authToken = getAuthToken(eperson.getEmail(), password);
-
         // create a workspaceitem from a single bibliographic entry file explicitly in the default collection (col1)
         getClient(authToken).perform(fileUpload("/api/submission/workspaceitems")
                     .file(bibtexFile))
@@ -1684,11 +1685,8 @@
         context.restoreAuthSystemState();
 
         String authToken = getAuthToken(eperson.getEmail(), password);
-        AtomicReference<List<Integer>> idRef = new AtomicReference<>();
-
         // create a workspaceitem from a single bibliographic entry file explicitly in the default collection (col1)
-        try {
-            getClient(authToken).perform(fileUpload("/api/submission/workspaceitems")
+        getClient(authToken).perform(fileUpload("/api/submission/workspaceitems")
                     .file(pubmedFile))
                 .andExpect(status().isOk())
                 .andExpect(jsonPath("$._embedded.workspaceitems[0].sections.traditionalpageone['dc.title'][0].value",
@@ -1705,21 +1703,10 @@
                         is("/local/path/pubmed-test.xml")))
                 .andExpect(jsonPath("$._embedded.workspaceitems[0].sections.upload.files[0]"
                     + ".metadata['dc.title'][0].value",
-                        is("pubmed-test.xml")))
-                .andDo(result -> idRef.set(read(result.getResponse().getContentAsString(),
-                        "$._embedded.workspaceitems[*].id")));
-        } finally {
-            if (idRef != null && idRef.get() != null) {
-                for (int i : idRef.get()) {
-                    WorkspaceItemBuilder.deleteWorkspaceItem(i);
-                }
-            }
-        }
-
+                        is("pubmed-test.xml")));
 
         // create a workspaceitem from a single bibliographic entry file explicitly in the col2
-        try {
-            getClient(authToken).perform(fileUpload("/api/submission/workspaceitems")
+        getClient(authToken).perform(fileUpload("/api/submission/workspaceitems")
                     .file(pubmedFile)
                     .param("owningCollection", col2.getID().toString()))
             .andExpect(status().isOk())
@@ -1735,16 +1722,8 @@
             .andExpect(jsonPath("$._embedded.workspaceitems[0].sections.upload.files[0].metadata['dc.source'][0].value",
                     is("/local/path/pubmed-test.xml")))
             .andExpect(jsonPath("$._embedded.workspaceitems[0].sections.upload.files[0].metadata['dc.title'][0].value",
-                    is("pubmed-test.xml")))
-            .andDo(result -> idRef.set(read(result.getResponse().getContentAsString(),
-                    "$._embedded.workspaceitems[*].id")));
-        } finally {
-            if (idRef != null && idRef.get() != null) {
-                for (int i : idRef.get()) {
-                    WorkspaceItemBuilder.deleteWorkspaceItem(i);
-                }
-            }
-        }
+                    is("pubmed-test.xml")));
+
         xmlIS.close();
     }
 
@@ -1780,10 +1759,10 @@
 
         context.restoreAuthSystemState();
 
-        // create a workspaceitem
+        // bulk create a workspaceitem
         getClient(authToken).perform(fileUpload("/api/submission/workspaceitems")
                     .file(pdfFile))
-                // create should return 200, 201 (created) is better for single resource
+                // bulk create should return 200, 201 (created) is better for single resource
                 .andExpect(status().isOk())
                 // testing grobid extraction
                 .andExpect(jsonPath(
@@ -4989,7 +4968,46 @@
     }
 
     @Test
-<<<<<<< HEAD
+    public void findOneFullProjectionTest() throws Exception {
+        context.turnOffAuthorisationSystem();
+
+        //** GIVEN **
+        //1. A community-collection structure with one parent community with sub-community and two collections.
+        parentCommunity = CommunityBuilder.createCommunity(context)
+                                          .withName("Parent Community")
+                                          .build();
+        Community child1 = CommunityBuilder.createSubCommunity(context, parentCommunity)
+                                           .withName("Sub Community")
+                                           .build();
+        Collection col1 = CollectionBuilder.createCollection(context, child1).withName("Collection 1").build();
+
+        //2. a workspace item
+        WorkspaceItem witem = WorkspaceItemBuilder.createWorkspaceItem(context, col1)
+                                                  .withTitle("Workspace Item 1")
+                                                  .withIssueDate("2017-10-17")
+                                                  .withAuthor("Smith, Donald").withAuthor("Doe, John")
+                                                  .withSubject("ExtraEntry")
+                                                  .build();
+
+        context.restoreAuthSystemState();
+
+        String adminToken = getAuthToken(admin.getEmail(), password);
+        String epersonToken = getAuthToken(eperson.getEmail(), password);
+
+        getClient(adminToken).perform(get("/api/submission/workspaceitems/" + witem.getID())
+                                .param("projection", "full"))
+                            .andExpect(status().isOk())
+                            .andExpect(jsonPath("$._embedded.collection._embedded.adminGroup", nullValue()));
+
+
+        getClient(epersonToken).perform(get("/api/submission/workspaceitems/" + witem.getID())
+                                          .param("projection", "full"))
+                                .andExpect(status().isOk())
+                                .andExpect(jsonPath("$._embedded.collection._embedded.adminGroup").doesNotExist());
+
+    }
+
+    @Test
     public void patchAddMetadataToGroupTypeMetadataTest() throws Exception {
         context.turnOffAuthorisationSystem();
 
@@ -5051,20 +5069,12 @@
     public void patchAddMetadataToInlineGroupTypeMetadataTest() throws Exception {
         context.turnOffAuthorisationSystem();
 
-=======
-    public void findOneFullProjectionTest() throws Exception {
-        context.turnOffAuthorisationSystem();
-
-        //** GIVEN **
-        //1. A community-collection structure with one parent community with sub-community and two collections.
->>>>>>> 2e5efda2
         parentCommunity = CommunityBuilder.createCommunity(context)
                                           .withName("Parent Community")
                                           .build();
         Community child1 = CommunityBuilder.createSubCommunity(context, parentCommunity)
                                            .withName("Sub Community")
                                            .build();
-<<<<<<< HEAD
         Collection col1 = CollectionBuilder.createCollection(context, child1, "123456789/traditional-cris")
                                            .withName("Collection 1")
                                            .build();
@@ -5239,33 +5249,5 @@
         } finally {
 
         }
-=======
-        Collection col1 = CollectionBuilder.createCollection(context, child1).withName("Collection 1").build();
-
-        //2. a workspace item
-        WorkspaceItem witem = WorkspaceItemBuilder.createWorkspaceItem(context, col1)
-                                                  .withTitle("Workspace Item 1")
-                                                  .withIssueDate("2017-10-17")
-                                                  .withAuthor("Smith, Donald").withAuthor("Doe, John")
-                                                  .withSubject("ExtraEntry")
-                                                  .build();
-
-        context.restoreAuthSystemState();
-
-        String adminToken = getAuthToken(admin.getEmail(), password);
-        String epersonToken = getAuthToken(eperson.getEmail(), password);
-
-        getClient(adminToken).perform(get("/api/submission/workspaceitems/" + witem.getID())
-                                .param("projection", "full"))
-                            .andExpect(status().isOk())
-                            .andExpect(jsonPath("$._embedded.collection._embedded.adminGroup", nullValue()));
-
-
-        getClient(epersonToken).perform(get("/api/submission/workspaceitems/" + witem.getID())
-                                          .param("projection", "full"))
-                                .andExpect(status().isOk())
-                                .andExpect(jsonPath("$._embedded.collection._embedded.adminGroup").doesNotExist());
-
->>>>>>> 2e5efda2
     }
 }