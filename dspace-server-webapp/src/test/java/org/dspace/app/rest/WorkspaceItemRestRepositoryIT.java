--- conflicted
+++ resolved
@@ -36,18 +36,7 @@
 import com.fasterxml.jackson.databind.ObjectMapper;
 import org.apache.commons.io.IOUtils;
 import org.apache.commons.lang3.CharEncoding;
-<<<<<<< HEAD
 import org.apache.commons.lang3.StringEscapeUtils;
-import org.dspace.app.rest.builder.BitstreamBuilder;
-import org.dspace.app.rest.builder.CollectionBuilder;
-import org.dspace.app.rest.builder.CommunityBuilder;
-import org.dspace.app.rest.builder.EPersonBuilder;
-import org.dspace.app.rest.builder.EntityTypeBuilder;
-import org.dspace.app.rest.builder.GroupBuilder;
-import org.dspace.app.rest.builder.ItemBuilder;
-import org.dspace.app.rest.builder.WorkspaceItemBuilder;
-=======
->>>>>>> af272683
 import org.dspace.app.rest.matcher.CollectionMatcher;
 import org.dspace.app.rest.matcher.ItemMatcher;
 import org.dspace.app.rest.matcher.MetadataMatcher;
@@ -61,6 +50,7 @@
 import org.dspace.builder.CollectionBuilder;
 import org.dspace.builder.CommunityBuilder;
 import org.dspace.builder.EPersonBuilder;
+import org.dspace.builder.EntityTypeBuilder;
 import org.dspace.builder.GroupBuilder;
 import org.dspace.builder.ItemBuilder;
 import org.dspace.builder.WorkspaceItemBuilder;
@@ -1009,17 +999,10 @@
         context.restoreAuthSystemState();
 
         String authToken = getAuthToken(eperson.getEmail(), password);
-<<<<<<< HEAD
-        // bulk create workspaceitems in the default collection (col1)
-        getClient(authToken).perform(fileUpload("/api/submission/workspaceitems")
-                    .file(bibtexFile).file(pubmedFile))
-                // bulk create should return 200, 201 (created) is better for single resource
-=======
         // create a workspaceitem from a single bibliographic entry file explicitly in the default collection (col1)
         getClient(authToken).perform(fileUpload("/api/submission/workspaceitems")
                     .file(bibtexFile).file(pubmedFile))
                 // create should return 200, 201 (created) is better for single resource
->>>>>>> af272683
                 .andExpect(status().isOk())
                 .andExpect(jsonPath("$._embedded.workspaceitems[0].sections.traditionalpageone['dc.title'][0].value",
                         is("My Article")))
@@ -1040,11 +1023,7 @@
                         + ".metadata['dc.title'][0].value",
                             is("pubmed-test.xml")));
 
-<<<<<<< HEAD
-        // bulk create workspaceitems explicitly in the col2
-=======
         // create a workspaceitem from a single bibliographic entry file explicitly in the col2
->>>>>>> af272683
         getClient(authToken).perform(fileUpload("/api/submission/workspaceitems")
                     .file(bibtexFile).file(pubmedFile)
                     .param("owningCollection", col2.getID().toString()))
@@ -1102,16 +1081,6 @@
         final MockMultipartFile bibtexFile = new MockMultipartFile("file", "bibtex-test-3-entries.bib",
             "application/x-bibtex",
                 bibtex);
-<<<<<<< HEAD
-
-        context.restoreAuthSystemState();
-
-        String authToken = getAuthToken(eperson.getEmail(), password);
-        // bulk create workspaceitems in the default collection (col1)
-        getClient(authToken).perform(fileUpload("/api/submission/workspaceitems")
-                    .file(bibtexFile))
-                // bulk create should return 200, 201 (created) is better for single resource
-=======
 
         context.restoreAuthSystemState();
 
@@ -1121,7 +1090,6 @@
                     .file(bibtexFile))
                   // create should return return a 422 because we don't allow/support bibliographic files
                  // that have multiple metadata records
->>>>>>> af272683
                 .andExpect(status().is(422));
         bibtex.close();
     }
@@ -1159,16 +1127,9 @@
         context.restoreAuthSystemState();
 
         String authToken = getAuthToken(eperson.getEmail(), password);
-<<<<<<< HEAD
-        // bulk create workspaceitems in the default collection (col1)
-        getClient(authToken).perform(fileUpload("/api/submission/workspaceitems")
-                    .file(pubmedFile))
-                // bulk create should return 200, 201 (created) is better for single resource
-=======
         // create a workspaceitem from a single bibliographic entry file explicitly in the default collection (col1)
         getClient(authToken).perform(fileUpload("/api/submission/workspaceitems")
                     .file(pubmedFile))
->>>>>>> af272683
                 .andExpect(status().isOk())
                 .andExpect(jsonPath("$._embedded.workspaceitems[0].sections.traditionalpageone['dc.title'][0].value",
                         is("Multistep microreactions with proteins using electrocapture technology.")))
@@ -1186,11 +1147,7 @@
                     + ".metadata['dc.title'][0].value",
                         is("pubmed-test.xml")));
 
-<<<<<<< HEAD
-        // bulk create workspaceitems explicitly in the col2
-=======
         // create a workspaceitem from a single bibliographic entry file explicitly in the col2
->>>>>>> af272683
         getClient(authToken).perform(fileUpload("/api/submission/workspaceitems")
                     .file(pubmedFile)
                     .param("owningCollection", col2.getID().toString()))
@@ -3454,12 +3411,12 @@
         context.restoreAuthSystemState();
         // upload the file in our workspaceitem
         getClient(authToken).perform(fileUpload("/api/submission/workspaceitems/" + witem.getID())
-                .file(pdfFile))
-                .andExpect(status().isCreated())
-                .andExpect(jsonPath("$.sections.upload.files[0].metadata['dc.title'][0].value",
-                        is("simple-article.pdf")))
-                .andExpect(jsonPath("$.sections.upload.files[0].metadata['dc.source'][0].value",
-                        is("/local/path/simple-article.pdf")))
+            .file(pdfFile))
+            .andExpect(status().isCreated())
+            .andExpect(jsonPath("$.sections.upload.files[0].metadata['dc.title'][0].value",
+                is("simple-article.pdf")))
+            .andExpect(jsonPath("$.sections.upload.files[0].metadata['dc.source'][0].value",
+                is("/local/path/simple-article.pdf")))
         ;
 
         //Verify there are no errors since file was uploaded (with upload required set to true)
@@ -4329,7 +4286,7 @@
     }
 
     @Test
-    public void patchDeleteSectionWithEpersonTest() throws Exception {
+    public void patchDeleteSectionWithEPersonTest() throws Exception {
         context.turnOffAuthorisationSystem();
         parentCommunity = CommunityBuilder.createCommunity(context)
                                           .withName("Parent Community")
