--- conflicted
+++ resolved
@@ -447,11 +447,8 @@
     }
 
     @Test
-<<<<<<< HEAD
-=======
     @Ignore
     // Ignored until an endpoint is added to return all groups
->>>>>>> 3989987a
     public void testShibbolethLoginRequestAttribute() throws Exception {
         context.turnOffAuthorisationSystem();
         //Enable Shibboleth login
