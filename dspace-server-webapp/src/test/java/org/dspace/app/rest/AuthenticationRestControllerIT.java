/**
 * The contents of this file are subject to the license and copyright
 * detailed in the LICENSE and NOTICE files at the root of the source
 * tree and available online at
 *
 * http://www.dspace.org/license/
 */
package org.dspace.app.rest;

import static java.lang.Thread.sleep;
import static org.hamcrest.Matchers.containsString;
import static org.hamcrest.Matchers.endsWith;
import static org.hamcrest.Matchers.is;
import static org.hamcrest.Matchers.startsWith;
import static org.junit.Assert.assertNotEquals;
import static org.springframework.test.web.servlet.request.MockMvcRequestBuilders.get;
import static org.springframework.test.web.servlet.request.MockMvcRequestBuilders.post;
import static org.springframework.test.web.servlet.result.MockMvcResultMatchers.content;
import static org.springframework.test.web.servlet.result.MockMvcResultMatchers.header;
import static org.springframework.test.web.servlet.result.MockMvcResultMatchers.jsonPath;
import static org.springframework.test.web.servlet.result.MockMvcResultMatchers.status;

import java.util.Base64;

import org.dspace.app.rest.builder.GroupBuilder;
import org.dspace.app.rest.matcher.AuthenticationStatusMatcher;
import org.dspace.app.rest.matcher.EPersonMatcher;
import org.dspace.app.rest.matcher.HalMatcher;
import org.dspace.app.rest.test.AbstractControllerIntegrationTest;
import org.dspace.eperson.Group;
import org.dspace.services.ConfigurationService;
import org.junit.Before;
import org.junit.Ignore;
import org.junit.Test;
import org.springframework.beans.factory.annotation.Autowired;
import org.springframework.test.web.servlet.result.MockMvcResultHandlers;

/**
 * Integration test that covers various authentication scenarios
 *
 * @author Frederic Van Reet (frederic dot vanreet at atmire dot com)
 * @author Tom Desair (tom dot desair at atmire dot com)
 */
public class AuthenticationRestControllerIT extends AbstractControllerIntegrationTest {

    @Autowired
    ConfigurationService configurationService;

    public static final String[] PASS_ONLY = {"org.dspace.authenticate.PasswordAuthentication"};
    public static final String[] SHIB_ONLY = {"org.dspace.authenticate.ShibAuthentication"};
    public static final String[] SHIB_AND_IP =
            {"org.dspace.authenticate.IPAuthentication",
            "org.dspace.authenticate.ShibAuthentication"};

    @Before
    public void setup() throws Exception {
        super.setUp();
        configurationService.setProperty("plugin.sequence.org.dspace.authenticate.AuthenticationMethod", PASS_ONLY);
    }

    @Test
    @Ignore
<<<<<<< HEAD
    // Ignored until an endpoint is added to return all groups
=======
    // Ignored until an endpoint is added to return all groups. Anonymous is not considered a direct group.
>>>>>>> 0039b309
    public void testStatusAuthenticated() throws Exception {
        String token = getAuthToken(eperson.getEmail(), password);

        getClient(token).perform(get("/api/authn/status").param("projection", "full"))

                        .andExpect(status().isOk())
                        .andExpect(jsonPath("$", AuthenticationStatusMatcher.matchFullEmbeds()))
                        .andExpect(jsonPath("$", AuthenticationStatusMatcher.matchLinks()))
                        //We expect the content type to be "application/hal+json;charset=UTF-8"
                        .andExpect(content().contentType(contentType))
                        .andExpect(jsonPath("$.okay", is(true)))
                        .andExpect(jsonPath("$.authenticated", is(true)))
                        .andExpect(jsonPath("$.type", is("status")))

                        .andExpect(jsonPath("$._links.eperson.href", startsWith(REST_SERVER_URL)))
                        .andExpect(jsonPath("$._embedded.eperson",
                                EPersonMatcher.matchEPersonWithGroups(eperson.getEmail(), "Anonymous")))
        ;

        getClient(token).perform(get("/api/authn/status"))
                .andExpect(status().isOk())
                .andExpect(jsonPath("$", HalMatcher.matchNoEmbeds()))
        ;
    }

    @Test
    public void testStatusNotAuthenticated() throws Exception {

        getClient().perform(get("/api/authn/status"))

                   .andExpect(status().isOk())

                   //We expect the content type to be "application/hal+json;charset=UTF-8"
                   .andExpect(content().contentType(contentType))
                   .andExpect(jsonPath("$.okay", is(true)))
                   .andExpect(jsonPath("$.authenticated", is(false)))
                   .andExpect(jsonPath("$.type", is("status")));
    }

    @Test
    public void testTwoAuthenticationTokens() throws Exception {
        String token1 = getAuthToken(eperson.getEmail(), password);

        //Sleep so tokens are different
        sleep(1200);

        String token2 = getAuthToken(eperson.getEmail(), password);

        assertNotEquals(token1, token2);

        getClient(token1).perform(get("/api/authn/status").param("projection", "full"))

                         .andExpect(status().isOk())

                         //We expect the content type to be "application/hal+json;charset=UTF-8"
                         .andExpect(content().contentType(contentType))
                         .andExpect(jsonPath("$.okay", is(true)))
                         .andExpect(jsonPath("$.authenticated", is(true)))
                         .andExpect(jsonPath("$.type", is("status")))

                         .andExpect(jsonPath("$._links.eperson.href", startsWith(REST_SERVER_URL)))
                         .andExpect(jsonPath("$._embedded.eperson",
                                EPersonMatcher.matchEPersonOnEmail(eperson.getEmail())));

        getClient(token2).perform(get("/api/authn/status")
                         .param("projection", "full"))

                         .andExpect(status().isOk())

                         //We expect the content type to be "application/hal+json;charset=UTF-8"
                         .andExpect(content().contentType(contentType))
                         .andExpect(jsonPath("$.okay", is(true)))
                         .andExpect(jsonPath("$.authenticated", is(true)))
                         .andExpect(jsonPath("$.type", is("status")))

                         .andExpect(jsonPath("$._links.eperson.href", startsWith(REST_SERVER_URL)))
                         .andExpect(jsonPath("$._embedded.eperson",
                                EPersonMatcher.matchEPersonOnEmail(eperson.getEmail())));

    }

    @Test
    public void testTamperingWithToken() throws Exception {
        //Receive a valid token
        String token = getAuthToken(eperson.getEmail(), password);

        //Check it is really valid
        getClient(token).perform(get("/api/authn/status"))
                        .andExpect(status().isOk())

                        .andExpect(jsonPath("$.okay", is(true)))
                        .andExpect(jsonPath("$.authenticated", is(true)))
                        .andExpect(jsonPath("$.type", is("status")));

        //The group we try to add to our token
        context.turnOffAuthorisationSystem();
        Group internalGroup = GroupBuilder.createGroup(context)
                                          .withName("Internal Group")
                                          .build();
        context.restoreAuthSystemState();

        //Tamper with the token, insert id of group we don't belong to
        String[] jwtSplit = token.split("\\.");

        //We try to inject a special group ID to spoof membership
        String tampered = new String(Base64.getUrlEncoder().encode(
            new String(Base64.getUrlDecoder().decode(
                token.split("\\.")[1]))
                .replaceAll("\\[]", "[\"" + internalGroup.getID() + "\"]")
                .getBytes()));

        String tamperedToken = jwtSplit[0] + "." + tampered + "." + jwtSplit[2];

        //Try to get authenticated with the tampered token
        getClient(tamperedToken).perform(get("/api/authn/status"))
                                .andExpect(status().isOk())

                                .andExpect(jsonPath("$.okay", is(true)))
                                .andExpect(jsonPath("$.authenticated", is(false)))
                                .andExpect(jsonPath("$.type", is("status")));
    }

    @Test
    public void testLogout() throws Exception {
        String token = getAuthToken(eperson.getEmail(), password);

        getClient(token).perform(get("/api/authn/status"))
                        .andExpect(status().isOk())

                        .andExpect(jsonPath("$.okay", is(true)))
                        .andExpect(jsonPath("$.authenticated", is(true)))
                        .andExpect(jsonPath("$.type", is("status")));

        getClient(token).perform(get("/api/authn/logout"))
                        .andExpect(status().isNoContent());

        getClient(token).perform(get("/api/authn/status"))
                        .andExpect(status().isOk())

                        .andExpect(jsonPath("$.okay", is(true)))
                        .andExpect(jsonPath("$.authenticated", is(false)))
                        .andExpect(jsonPath("$.type", is("status")));
    }

    @Test
    public void testLogoutInvalidatesAllTokens() throws Exception {
        String token1 = getAuthToken(eperson.getEmail(), password);

        //Sleep so tokens are different
        sleep(1200);

        String token2 = getAuthToken(eperson.getEmail(), password);

        assertNotEquals(token1, token2);

        getClient(token1).perform(get("/api/authn/logout"));

        getClient(token1).perform(get("/api/authn/status"))
                         .andExpect(status().isOk())

                         .andExpect(jsonPath("$.okay", is(true)))
                         .andExpect(jsonPath("$.authenticated", is(false)))
                         .andExpect(jsonPath("$.type", is("status")));


        getClient(token2).perform(get("/api/authn/status"))
                         .andExpect(status().isOk())

                         .andExpect(jsonPath("$.okay", is(true)))
                         .andExpect(jsonPath("$.authenticated", is(false)))
                         .andExpect(jsonPath("$.type", is("status")));
    }

    @Test
    public void testRefreshToken() throws Exception {
        String token = getAuthToken(eperson.getEmail(), password);

        //Sleep so tokens are different
        sleep(1200);

        String newToken = getClient(token).perform(post("/api/authn/login"))
                                          .andExpect(status().isOk())
                                          .andReturn().getResponse().getHeader("Authorization");

        assertNotEquals(token, newToken);

        getClient(newToken).perform(get("/api/authn/status"))
                           .andExpect(status().isOk())

                           .andExpect(jsonPath("$.okay", is(true)))
                           .andExpect(jsonPath("$.authenticated", is(true)))
                           .andExpect(jsonPath("$.type", is("status")));
    }

    @Test
    public void testReuseTokenWithDifferentIP() throws Exception {
        String token = getAuthToken(eperson.getEmail(), password);

        getClient(token).perform(get("/api/authn/status"))

                .andExpect(status().isOk())
                .andExpect(jsonPath("$.okay", is(true)))
                .andExpect(jsonPath("$.authenticated", is(true)))
                .andExpect(jsonPath("$.type", is("status")));

        getClient(token).perform(get("/api/authn/status")
                                     .header("X-FORWARDED-FOR", "1.1.1.1"))
                        .andExpect(status().isOk())
                        .andExpect(jsonPath("$.okay", is(true)))
                        .andExpect(jsonPath("$.authenticated", is(false)))
                        .andExpect(jsonPath("$.type", is("status")));


        getClient(token).perform(get("/api/authn/status")
                                    .with(ip("1.1.1.1")))
                .andExpect(status().isOk())
                .andExpect(jsonPath("$.okay", is(true)))
                .andExpect(jsonPath("$.authenticated", is(false)))
                .andExpect(jsonPath("$.type", is("status")));
    }

    @Test
    public void testFailedLoginResponseCode() throws Exception {
        getClient().perform(post("/api/authn/login")
                                .param("user", eperson.getEmail()).param("password", "fakePassword"))

                   .andExpect(status().isUnauthorized());
    }

    @Test
    public void testLoginLogoutStatusLink() throws Exception {
        getClient().perform(get("/api/authn"))
                   .andExpect(status().isOk())
                   .andExpect(jsonPath("$._links.login.href", endsWith("login")))
                   .andExpect(jsonPath("$._links.logout.href", endsWith("logout")))
                   .andExpect(jsonPath("$._links.status.href", endsWith("status")));
    }

    /**
     * Check if we can just request a new token after we logged out
     *
     * @throws Exception
     */
    @Test
    public void testLoginAgainAfterLogout() throws Exception {
        String token = getAuthToken(eperson.getEmail(), password);

        //Check if we have a valid token
        getClient(token).perform(get("/api/authn/status"))
                        .andExpect(status().isOk())
                        .andExpect(jsonPath("$.okay", is(true)))
                        .andExpect(jsonPath("$.authenticated", is(true)))
                        .andExpect(jsonPath("$.type", is("status")));

        //Logout
        getClient(token).perform(get("/api/authn/logout"))
                        .andExpect(status().isNoContent());

        //Check if we are actually logged out
        getClient(token).perform(get("/api/authn/status"))
                        .andExpect(status().isOk())
                        .andExpect(jsonPath("$.okay", is(true)))
                        .andExpect(jsonPath("$.authenticated", is(false)))
                        .andExpect(jsonPath("$.type", is("status")));

        //request a new token
        token = getAuthToken(eperson.getEmail(), password);

        //Check if we succesfully authenticated again
        getClient(token).perform(get("/api/authn/status"))
                        .andExpect(status().isOk())
                        .andExpect(jsonPath("$.okay", is(true)))
                        .andExpect(jsonPath("$.authenticated", is(true)))
                        .andExpect(jsonPath("$.type", is("status")));


    }

    @Test
    public void testLoginEmptyRequest() throws Exception {
        getClient().perform(post("/api/authn/login"))
                   .andExpect(status().isUnauthorized())
                   .andExpect(status().reason(containsString("Login failed")));
    }

    @Test
    public void testLoginGetRequest() throws Exception {
       getClient().perform(get("/api/authn/login")
            .param("user", eperson.getEmail())
            .param("password", password))
            .andExpect(status().isMethodNotAllowed());
    }

    @Test
    @Ignore
    // Ignored until an endpoint is added to return all groups
    public void testShibbolethLoginRequestAttribute() throws Exception {
        context.turnOffAuthorisationSystem();
        //Enable Shibboleth login
        configurationService.setProperty("plugin.sequence.org.dspace.authenticate.AuthenticationMethod", SHIB_ONLY);

        //Create a reviewers group
        Group reviewersGroup = GroupBuilder.createGroup(context)
                .withName("Reviewers")
                .build();

        //Faculty members are assigned to the Reviewers group
        configurationService.setProperty("authentication-shibboleth.role.faculty", "Reviewers");
        context.restoreAuthSystemState();

        getClient().perform(post("/api/authn/login").header("Referer", "http://my.uni.edu"))
                .andExpect(status().isUnauthorized())
                .andExpect(header().string("WWW-Authenticate",
                        "shibboleth realm=\"DSpace REST API\", " +
                                "location=\"/Shibboleth.sso/Login?target=http%3A%2F%2Fmy.uni.edu\""));

        //Simulate that a shibboleth authentication has happened

        String token = getClient().perform(post("/api/authn/login")
                    .requestAttr("SHIB-MAIL", eperson.getEmail())
                    .requestAttr("SHIB-SCOPED-AFFILIATION", "faculty;staff"))
                .andExpect(status().isOk())
                .andReturn().getResponse().getHeader(AUTHORIZATION_HEADER);

        getClient(token).perform(get("/api/authn/status").param("projection", "full"))
                .andExpect(status().isOk())
                //We expect the content type to be "application/hal+json;charset=UTF-8"
                .andExpect(content().contentType(contentType))
                .andExpect(jsonPath("$.okay", is(true)))
                .andExpect(jsonPath("$.authenticated", is(true)))
                .andExpect(jsonPath("$.type", is("status")))
                .andExpect(jsonPath("$._links.eperson.href", startsWith(REST_SERVER_URL)))
                .andExpect(jsonPath("$._embedded.eperson",
                        EPersonMatcher.matchEPersonWithGroups(eperson.getEmail(), "Anonymous", "Reviewers")));
    }

    @Test
    @Ignore
    // Ignored until an endpoint is added to return all groups
    public void testShibbolethLoginRequestHeaderWithIpAuthentication() throws Exception {
        configurationService.setProperty("plugin.sequence.org.dspace.authenticate.AuthenticationMethod", SHIB_AND_IP);
        configurationService.setProperty("authentication-ip.Administrator", "123.123.123.123");


        getClient().perform(post("/api/authn/login")
                            .header("Referer", "http://my.uni.edu")
                            .with(ip("123.123.123.123")))
                .andExpect(status().isUnauthorized())
                .andExpect(header().string("WWW-Authenticate",
                        "ip realm=\"DSpace REST API\", shibboleth realm=\"DSpace REST API\", " +
                                "location=\"/Shibboleth.sso/Login?target=http%3A%2F%2Fmy.uni.edu\""));

        //Simulate that a shibboleth authentication has happened
        String token = getClient().perform(post("/api/authn/login")
                    .with(ip("123.123.123.123"))
                    .header("SHIB-MAIL", eperson.getEmail()))
                .andExpect(status().isOk())
                .andReturn().getResponse().getHeader(AUTHORIZATION_HEADER);

        getClient(token).perform(get("/api/authn/status").param("projection", "full")
                                    .with(ip("123.123.123.123")))
                .andDo(MockMvcResultHandlers.print())
                .andExpect(status().isOk())
                //We expect the content type to be "application/hal+json;charset=UTF-8"
                .andExpect(content().contentType(contentType))
                .andExpect(jsonPath("$.okay", is(true)))
                .andExpect(jsonPath("$.authenticated", is(true)))
                .andExpect(jsonPath("$.type", is("status")))
                .andExpect(jsonPath("$._links.eperson.href", startsWith(REST_SERVER_URL)))
                .andExpect(jsonPath("$._embedded.eperson",
                        EPersonMatcher.matchEPersonWithGroups(eperson.getEmail(), "Anonymous", "Administrator")));

        //Simulate that a new shibboleth authentication has happened from another IP
        token = getClient().perform(post("/api/authn/login")
                .with(ip("234.234.234.234"))
                .header("SHIB-MAIL", eperson.getEmail()))
                .andExpect(status().isOk())
                .andReturn().getResponse().getHeader(AUTHORIZATION_HEADER);

        getClient(token).perform(get("/api/authn/status").param("projection", "full")
                .with(ip("234.234.234.234")))
                .andDo(MockMvcResultHandlers.print())
                .andExpect(status().isOk())
                //We expect the content type to be "application/hal+json;charset=UTF-8"
                .andExpect(content().contentType(contentType))
                .andExpect(jsonPath("$.okay", is(true)))
                .andExpect(jsonPath("$.authenticated", is(true)))
                .andExpect(jsonPath("$.type", is("status")))
                .andExpect(jsonPath("$._links.eperson.href", startsWith(REST_SERVER_URL)))
                .andExpect(jsonPath("$._embedded.eperson",
                        EPersonMatcher.matchEPersonWithGroups(eperson.getEmail(), "Anonymous")));
    }

}<|MERGE_RESOLUTION|>--- conflicted
+++ resolved
@@ -60,11 +60,7 @@
 
     @Test
     @Ignore
-<<<<<<< HEAD
-    // Ignored until an endpoint is added to return all groups
-=======
     // Ignored until an endpoint is added to return all groups. Anonymous is not considered a direct group.
->>>>>>> 0039b309
     public void testStatusAuthenticated() throws Exception {
         String token = getAuthToken(eperson.getEmail(), password);
 
