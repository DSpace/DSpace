/**
 * The contents of this file are subject to the license and copyright
 * detailed in the LICENSE and NOTICE files at the root of the source
 * tree and available online at
 *
 * http://www.dspace.org/license/
 */
package org.dspace.app.rest;

import static com.jayway.jsonpath.JsonPath.read;
import static com.jayway.jsonpath.matchers.JsonPathMatchers.hasJsonPath;
import static org.dspace.app.rest.matcher.CollectionMatcher.matchCollection;
import static org.dspace.app.rest.matcher.MetadataMatcher.matchMetadata;
import static org.dspace.app.rest.matcher.MetadataMatcher.matchMetadataDoesNotExist;
import static org.dspace.app.rest.matcher.MetadataMatcher.matchMetadataNotEmpty;
import static org.dspace.app.rest.matcher.MetadataMatcher.matchMetadataStringEndsWith;
import static org.dspace.core.Constants.WRITE;
import static org.hamcrest.Matchers.contains;
import static org.hamcrest.Matchers.containsInAnyOrder;
import static org.hamcrest.Matchers.empty;
import static org.hamcrest.Matchers.equalTo;
import static org.hamcrest.Matchers.hasItem;
import static org.hamcrest.Matchers.is;
import static org.hamcrest.Matchers.not;
import static org.springframework.test.web.servlet.request.MockMvcRequestBuilders.delete;
import static org.springframework.test.web.servlet.request.MockMvcRequestBuilders.get;
import static org.springframework.test.web.servlet.request.MockMvcRequestBuilders.post;
import static org.springframework.test.web.servlet.request.MockMvcRequestBuilders.put;
import static org.springframework.test.web.servlet.result.MockMvcResultMatchers.content;
import static org.springframework.test.web.servlet.result.MockMvcResultMatchers.jsonPath;
import static org.springframework.test.web.servlet.result.MockMvcResultMatchers.status;

import java.util.HashSet;
import java.util.Set;
import java.util.UUID;
import java.util.concurrent.atomic.AtomicReference;

import com.fasterxml.jackson.databind.ObjectMapper;
import org.dspace.app.rest.converter.CollectionConverter;
import org.dspace.app.rest.matcher.CollectionMatcher;
import org.dspace.app.rest.matcher.CommunityMatcher;
import org.dspace.app.rest.matcher.HalMatcher;
import org.dspace.app.rest.matcher.ItemMatcher;
import org.dspace.app.rest.matcher.MetadataMatcher;
import org.dspace.app.rest.matcher.PageMatcher;
import org.dspace.app.rest.model.CollectionRest;
import org.dspace.app.rest.model.MetadataRest;
import org.dspace.app.rest.model.MetadataValueRest;
import org.dspace.app.rest.projection.Projection;
import org.dspace.app.rest.test.AbstractControllerIntegrationTest;
import org.dspace.app.rest.test.MetadataPatchSuite;
import org.dspace.authorize.service.AuthorizeService;
import org.dspace.authorize.service.ResourcePolicyService;
import org.dspace.builder.CollectionBuilder;
import org.dspace.builder.CommunityBuilder;
import org.dspace.builder.EPersonBuilder;
import org.dspace.builder.EntityTypeBuilder;
import org.dspace.builder.GroupBuilder;
import org.dspace.builder.ItemBuilder;
import org.dspace.builder.ResourcePolicyBuilder;
import org.dspace.content.Collection;
import org.dspace.content.Community;
import org.dspace.content.EntityType;
import org.dspace.content.Item;
import org.dspace.content.MetadataValue;
import org.dspace.content.service.CollectionService;
import org.dspace.content.service.EntityTypeService;
import org.dspace.content.service.MetadataFieldService;
import org.dspace.content.service.MetadataSchemaService;
import org.dspace.content.service.MetadataValueService;
import org.dspace.core.Constants;
import org.dspace.eperson.EPerson;
import org.dspace.eperson.Group;
import org.dspace.eperson.service.GroupService;
import org.dspace.services.ConfigurationService;
import org.hamcrest.Matchers;
import org.junit.Before;
import org.junit.Test;
import org.springframework.beans.factory.annotation.Autowired;
import org.springframework.http.MediaType;


public class CollectionRestRepositoryIT extends AbstractControllerIntegrationTest {

    @Autowired
    CollectionConverter collectionConverter;

    @Autowired
    AuthorizeService authorizeService;

    @Autowired
    ResourcePolicyService resoucePolicyService;

    @Autowired
    MetadataValueService metadataValueService;
    @Autowired
    MetadataSchemaService metadataSchemaService;
    @Autowired
    MetadataFieldService metadataFieldService;
    @Autowired
    EntityTypeService entityTypeService;
    private EntityType publicationType;
    private EntityType journalType;
    private EntityType orgUnitType;
    @Before
    @Override
    public void setUp() throws Exception {
        super.setUp();
        context.turnOffAuthorisationSystem();

        publicationType = entityTypeService.findByEntityType(context, "Publication");
        if (publicationType == null) {
            publicationType = EntityTypeBuilder.createEntityTypeBuilder(context, "Publication").build();
        }
        journalType = entityTypeService.findByEntityType(context, "Journal");
        if (journalType == null) {
            journalType = EntityTypeBuilder.createEntityTypeBuilder(context, "Journal").build();
        }
        orgUnitType = entityTypeService.findByEntityType(context, "OrgUnit");
        if (orgUnitType == null) {
            orgUnitType = EntityTypeBuilder.createEntityTypeBuilder(context, "OrgUnit").build();
        }
        context.restoreAuthSystemState();
    }
    @Autowired
    GroupService groupService;

    @Autowired
    private ConfigurationService configurationService;

    @Autowired
    CollectionService collectionService;

    private Community topLevelCommunityA;
    private Community subCommunityA;
    private Community communityB;
    private Community communityC;
    private Collection collectionA;
    private Collection collectionB;
    private Collection collectionC;

    private EPerson topLevelCommunityAAdmin;
    private EPerson subCommunityAAdmin;
    private EPerson collectionAAdmin;
    private EPerson submitter;


    @Test
    public void findAllTest() throws Exception {

        //We turn off the authorization system in order to create the structure as defined below
        context.turnOffAuthorisationSystem();
        //** GIVEN **
        //1. A community-collection structure with one parent community with sub-community and one collection.
        parentCommunity = CommunityBuilder.createCommunity(context)
                                          .withName("Parent Community")
                                          .build();
        Community child1 = CommunityBuilder.createSubCommunity(context, parentCommunity)
                                           .withName("Sub Community")
                                           .build();
        Community child2 = CommunityBuilder.createSubCommunity(context, parentCommunity)
                                           .withName("Sub Community Two")
                                           .build();
        Collection col1 = CollectionBuilder.createCollection(context, child1).withName("Collection 1").build();
        Collection col2 = CollectionBuilder.createCollection(context, child2).withName("Collection 2").build();

        context.restoreAuthSystemState();

        getClient().perform(get("/api/core/collections")
                   .param("embed", CollectionMatcher.getEmbedsParameter()))
                   .andExpect(status().isOk())
                   .andExpect(content().contentType(contentType))
                   .andExpect(jsonPath("$._embedded.collections", Matchers.containsInAnyOrder(
                       CollectionMatcher.matchCollectionEntrySpecificEmbedProjection(col1.getName(), col1.getID(),
                                                                            col1.getHandle()),
                       CollectionMatcher.matchCollectionEntrySpecificEmbedProjection(col2.getName(), col2.getID(),
                                                                            col2.getHandle())
                   )));
    }

    @Test
    public void findAllUnAuthenticatedTest() throws Exception {
        context.turnOffAuthorisationSystem();

        parentCommunity = CommunityBuilder.createCommunity(context)
                .withName("Parent Community")
                .build();

        Collection col1 = CollectionBuilder.createCollection(context, parentCommunity)
                .withName("Collection 1")
                .build();
        Collection col2 = CollectionBuilder.createCollection(context, parentCommunity)
                .withName("Collection 2")
                .build();

        resoucePolicyService.removePolicies(context, col2, Constants.READ);
        context.restoreAuthSystemState();

        // anonymous can see only public collections
        getClient().perform(get("/api/core/collections"))
                   .andExpect(status().isOk())
                   .andExpect(jsonPath("$._embedded.collections", Matchers.contains(
                         CollectionMatcher.matchCollection(col1))))
                  .andExpect(jsonPath("$.page.totalElements", is(1)));
    }

    @Test
    public void findAllForbiddenTest() throws Exception {
        context.turnOffAuthorisationSystem();

        parentCommunity = CommunityBuilder.createCommunity(context)
                .withName("Parent Community")
                .build();

        Collection col1 = CollectionBuilder.createCollection(context, parentCommunity)
                .withName("Collection 1")
                .build();
        Collection col2 = CollectionBuilder.createCollection(context, parentCommunity)
                .withName("Collection 2")
                .build();

        resoucePolicyService.removePolicies(context, col2, Constants.READ);
        context.restoreAuthSystemState();

        // eperson logged can see only public collections
        String tokenEperson = getAuthToken(eperson.getEmail(), password);
        getClient(tokenEperson).perform(get("/api/core/collections"))
                   .andExpect(status().isOk())
                   .andExpect(jsonPath("$._embedded.collections", Matchers.contains(
                         CollectionMatcher.matchCollection(col1))))
                  .andExpect(jsonPath("$.page.totalElements", is(1)));
    }

    @Test
    public void findAllGrantAccessAdminsTest() throws Exception {
        context.turnOffAuthorisationSystem();

        EPerson parentAdmin = EPersonBuilder.createEPerson(context)
                .withEmail("eperson1@mail.com")
                .withPassword("qwerty01")
                .build();
        parentCommunity = CommunityBuilder.createCommunity(context)
                .withName("Parent Community")
                .withAdminGroup(parentAdmin)
                .build();

        EPerson col1Admin = EPersonBuilder.createEPerson(context)
                .withEmail("eperson2@mail.com")
                .withPassword("qwerty02")
                .build();
        Collection col1 = CollectionBuilder.createCollection(context, parentCommunity)
                .withName("Collection 1")
                .withAdminGroup(col1Admin)
                .build();

        Collection col2 = CollectionBuilder.createCollection(context, parentCommunity)
                .withName("Collection 2")
                .build();

        resoucePolicyService.removePolicies(context, parentCommunity, Constants.READ);
        resoucePolicyService.removePolicies(context, col1, Constants.READ);
        context.restoreAuthSystemState();

        // parent community admin can see all sub collections
        String tokenParentAdmin = getAuthToken(parentAdmin.getEmail(), "qwerty01");
        getClient(tokenParentAdmin).perform(get("/api/core/collections"))
                   .andExpect(status().isOk())
                   .andExpect(jsonPath("$._embedded.collections", Matchers.containsInAnyOrder(
                         CollectionMatcher.matchCollection(col1),
                         CollectionMatcher.matchCollection(col2))))
                  .andExpect(jsonPath("$.page.totalElements", is(2)));

        // admin of col1 can see owner collections and any public collections
        String tokenCol1Admin = getAuthToken(col1Admin.getEmail(), "qwerty02");
        getClient(tokenCol1Admin).perform(get("/api/core/collections"))
                   .andExpect(status().isOk())
                   .andExpect(jsonPath("$._embedded.collections", Matchers.containsInAnyOrder(
                         CollectionMatcher.matchCollection(col1),
                         CollectionMatcher.matchCollection(col2))))
                  .andExpect(jsonPath("$.page.totalElements", is(2)));
    }

    @Test
    public void findAllPaginationTest() throws Exception {

        //We turn off the authorization system in order to create the structure as defined below
        context.turnOffAuthorisationSystem();
        //** GIVEN **
        //1. A community-collection structure with one parent community with sub-community and one collection.
        parentCommunity = CommunityBuilder.createCommunity(context)
                                          .withName("Parent Community")
                                          .build();
        Community child1 = CommunityBuilder.createSubCommunity(context, parentCommunity)
                                           .withName("Sub Community")
                                           .build();
        Community child2 = CommunityBuilder.createSubCommunity(context, parentCommunity)
                                           .withName("Sub Community Two")
                                           .build();
        Collection col1 = CollectionBuilder.createCollection(context, child1).withName("Collection 1").build();
        Collection col2 = CollectionBuilder.createCollection(context, child2).withName("Collection 2").build();

        context.restoreAuthSystemState();

        getClient().perform(get("/api/core/collections")
                .param("size", "1")
                   .param("embed", CollectionMatcher.getEmbedsParameter()))

                .andExpect(status().isOk())
                   .andExpect(content().contentType(contentType))
                   .andExpect(jsonPath("$._embedded.collections", Matchers.contains(
                       CollectionMatcher.matchCollectionEntrySpecificEmbedProjection(col1.getName(), col1.getID(),
                                                                            col1.getHandle())
                   )))
                   .andExpect(jsonPath("$._embedded.collections", Matchers.not(
                       Matchers.contains(
                           CollectionMatcher.matchCollectionEntrySpecificEmbedProjection(col2.getName(), col2.getID(),
                                                                                col2.getHandle())
                       )
                   )))
                   .andExpect(jsonPath("$._links.first.href", Matchers.allOf(
                              Matchers.containsString("/api/core/collections?"),
                              Matchers.containsString("page=0"), Matchers.containsString("size=1"))))
                   .andExpect(jsonPath("$._links.self.href", Matchers.allOf(
                              Matchers.containsString("/api/core/collections?"),
                              Matchers.containsString("size=1"))))
                   .andExpect(jsonPath("$._links.next.href", Matchers.allOf(
                              Matchers.containsString("/api/core/collections?"),
                              Matchers.containsString("page=1"), Matchers.containsString("size=1"))))
                   .andExpect(jsonPath("$._links.last.href", Matchers.allOf(
                              Matchers.containsString("/api/core/collections?"),
                              Matchers.containsString("page=1"), Matchers.containsString("size=1"))))
                   .andExpect(jsonPath("$.page.size", is(1)))
                   .andExpect(jsonPath("$.page.totalElements", is(2)))
                   .andExpect(jsonPath("$.page.number", is(0)))
                   ;

        getClient().perform(get("/api/core/collections")
                                .param("size", "1")
                                .param("page", "1")
                                   .param("embed", CollectionMatcher.getEmbedsParameter()))

                   .andExpect(status().isOk())
                   .andExpect(content().contentType(contentType))
                   .andExpect(jsonPath("$._embedded.collections", Matchers.contains(
                       CollectionMatcher.matchCollectionEntrySpecificEmbedProjection(col2.getName(), col2.getID(),
                                                                            col2.getHandle())
                   )))
                   .andExpect(jsonPath("$._embedded.collections", Matchers.not(
                       Matchers.contains(
                           CollectionMatcher.matchCollectionEntrySpecificEmbedProjection(col1.getName(), col1.getID(),
                                                                                col1.getHandle())
                       )
                   )))
                   .andExpect(jsonPath("$._links.first.href", Matchers.allOf(
                              Matchers.containsString("/api/core/collections?"),
                              Matchers.containsString("page=0"), Matchers.containsString("size=1"))))
                   .andExpect(jsonPath("$._links.prev.href", Matchers.allOf(
                              Matchers.containsString("/api/core/collections?"),
                              Matchers.containsString("page=0"), Matchers.containsString("size=1"))))
                   .andExpect(jsonPath("$._links.self.href", Matchers.allOf(
                              Matchers.containsString("/api/core/collections?"),
                              Matchers.containsString("page=1"), Matchers.containsString("size=1"))))
                   .andExpect(jsonPath("$._links.last.href", Matchers.allOf(
                              Matchers.containsString("/api/core/collections?"),
                              Matchers.containsString("page=1"), Matchers.containsString("size=1"))))
                   .andExpect(jsonPath("$.page.size", is(1)))
                   .andExpect(jsonPath("$.page.totalElements", is(2)))
                   .andExpect(jsonPath("$.page.number", is(1)));
    }


    @Test
    public void findOneCollectionTest() throws Exception {

        //We turn off the authorization system in order to create the structure as defined below
        context.turnOffAuthorisationSystem();

        //** GIVEN **
        //1. A community-collection structure with one parent community with sub-community and one collection.
        parentCommunity = CommunityBuilder.createCommunity(context)
                                          .withName("Parent Community")
                                          .build();
        Community child1 = CommunityBuilder.createSubCommunity(context, parentCommunity)
                                           .withName("Sub Community")
                                           .build();
        Community child2 = CommunityBuilder.createSubCommunity(context, parentCommunity)
                                           .withName("Sub Community Two")
                                           .build();
        Collection col1 = CollectionBuilder.createCollection(context, child1).withName("Collection 1").build();
        Collection col2 = CollectionBuilder.createCollection(context, child2).withName("Collection 2").build();

        context.restoreAuthSystemState();

        // When full projection is requested, response should include expected properties, links, and embeds.
        getClient().perform(get("/api/core/collections/" + col1.getID())
                   .param("embed", CollectionMatcher.getEmbedsParameter()))

                .andExpect(status().isOk())
                .andExpect(content().contentType(contentType))
                .andExpect(jsonPath("$", CollectionMatcher.matchSpecificEmbeds()))
                .andExpect(jsonPath("$", CollectionMatcher.matchCollectionEntry(
                        col1.getName(), col1.getID(), col1.getHandle())));

        // When no projection is requested, response should include expected properties, links, and no embeds.
        getClient().perform(get("/api/core/collections/" + col1.getID()))
                .andExpect(status().isOk())
                .andExpect(content().contentType(contentType))
                .andExpect(jsonPath("$", HalMatcher.matchNoEmbeds()))
                .andExpect(jsonPath("$", CollectionMatcher.matchProperties(
                        col1.getName(), col1.getID(), col1.getHandle())));
    }

    @Test
    public void findOneCollectionFullProjectionTest() throws Exception {

        //We turn off the authorization system in order to create the structure as defined below
        context.turnOffAuthorisationSystem();

        //** GIVEN **
        //1. A community-collection structure with one parent community with sub-community and one collection.
        parentCommunity = CommunityBuilder.createCommunity(context)
                                          .withName("Parent Community")
                                          .build();
        Community child1 = CommunityBuilder.createSubCommunity(context, parentCommunity)
                                           .withName("Sub Community")
                                           .build();
        Community child2 = CommunityBuilder.createSubCommunity(context, parentCommunity)
                                           .withName("Sub Community Two")
                                           .build();
        Collection col1 = CollectionBuilder.createCollection(context, child1).withName("Collection 1").build();

        context.restoreAuthSystemState();


        String adminToken = getAuthToken(admin.getEmail(), password);
        getClient(adminToken).perform(get("/api/core/collections/" + col1.getID())
                                .param("projection", "full"))
                   .andExpect(status().isOk())
                   .andExpect(content().contentType(contentType))
                   .andExpect(jsonPath("$", CollectionMatcher.matchCollectionEntryFullProjection(
                       col1.getName(), col1.getID(), col1.getHandle())));

        getClient().perform(get("/api/core/collections/" + col1.getID())
                                .param("projection", "full"))
                   .andExpect(status().isOk())
                   .andExpect(content().contentType(contentType))
                   .andExpect(jsonPath("$", Matchers.not(CollectionMatcher.matchCollectionEntryFullProjection(
                       col1.getName(), col1.getID(), col1.getHandle()))));
    }

    @Test
    public void findOneCollectionUnAuthenticatedTest() throws Exception {

        context.turnOffAuthorisationSystem();

        parentCommunity = CommunityBuilder.createCommunity(context)
                .withName("Parent Community")
                .build();

        Collection col1 = CollectionBuilder.createCollection(context, parentCommunity)
                .withName("Collection 1")
                .build();

        resoucePolicyService.removePolicies(context, col1, Constants.READ);
        context.restoreAuthSystemState();

        getClient().perform(get("/api/core/collections/" + col1.getID()))
                   .andExpect(status().isUnauthorized());
    }

    @Test
    public void findOneCollectionForbiddenTest() throws Exception {

        context.turnOffAuthorisationSystem();

        parentCommunity = CommunityBuilder.createCommunity(context)
                .withName("Parent Community")
                .build();

        Collection col1 = CollectionBuilder.createCollection(context, parentCommunity)
                .withName("Collection 1")
                .build();

        resoucePolicyService.removePolicies(context, col1, Constants.READ);
        context.restoreAuthSystemState();

        String tokenEperson = getAuthToken(eperson.getEmail(), password);
        getClient(tokenEperson).perform(get("/api/core/collections/" + col1.getID()))
                   .andExpect(status().isForbidden());
    }

    @Test
    public void findOneCollectionGrantAccessAdminsTest() throws Exception {

        context.turnOffAuthorisationSystem();

        EPerson parentAdmin = EPersonBuilder.createEPerson(context)
                .withEmail("eperson1@mail.com")
                .withPassword("qwerty01")
                .build();
        parentCommunity = CommunityBuilder.createCommunity(context)
                .withName("Parent Community")
                .withAdminGroup(parentAdmin)
                .build();

        EPerson col1Admin = EPersonBuilder.createEPerson(context)
                .withEmail("eperson2@mail.com")
                .withPassword("qwerty02")
                .build();
        Collection col1 = CollectionBuilder.createCollection(context, parentCommunity)
                .withName("Collection 1")
                .withAdminGroup(col1Admin)
                .build();

        EPerson col2Admin = EPersonBuilder.createEPerson(context)
                .withEmail("eperson3@mail.com")
                .withPassword("qwerty03")
                .build();
        Collection col2 = CollectionBuilder.createCollection(context, parentCommunity)
                .withName("Collection 2")
                .withAdminGroup(col2Admin)
                .build();

        resoucePolicyService.removePolicies(context, parentCommunity, Constants.READ);
        resoucePolicyService.removePolicies(context, col1, Constants.READ);
        resoucePolicyService.removePolicies(context, col2, Constants.READ);
        context.restoreAuthSystemState();

        String tokenParentAdmin = getAuthToken(parentAdmin.getEmail(), "qwerty01");
        getClient(tokenParentAdmin).perform(get("/api/core/collections/" + col1.getID()))
                .andExpect(status().isOk())
                .andExpect(jsonPath("$",
                        Matchers.is((CollectionMatcher.matchCollection(col1)))));

        String tokenCol1Admin = getAuthToken(col1Admin.getEmail(), "qwerty02");
        getClient(tokenCol1Admin).perform(get("/api/core/collections/" + col1.getID()))
                .andExpect(status().isOk())
                .andExpect(jsonPath("$",
                        Matchers.is((CollectionMatcher.matchCollection(col1)))));

        String tokenCol2Admin = getAuthToken(col2Admin.getEmail(), "qwerty03");
        getClient(tokenCol2Admin).perform(get("/api/core/collections/" + col1.getID()))
                .andExpect(status().isForbidden());
    }
    @Test
    public void findOneCollectionRelsTest() throws Exception {

        //We turn off the authorization system in order to create the structure as defined below
        context.turnOffAuthorisationSystem();
        //** GIVEN **
        //1. A community-collection structure with one parent community with sub-community and one collection.
        parentCommunity = CommunityBuilder.createCommunity(context)
                                          .withName("Parent Community")
                                          .build();
        Community child1 = CommunityBuilder.createSubCommunity(context, parentCommunity)
                                           .withName("Sub Community")
                                           .build();
        Community child2 = CommunityBuilder.createSubCommunity(context, parentCommunity)
                                           .withName("Sub Community Two")
                                           .build();
        Collection col1 = CollectionBuilder.createCollection(context, child1).withName("Collection 1")
                                           .withLogo("TestingContentForLogo").build();
        Collection col2 = CollectionBuilder.createCollection(context, child2).withName("Collection 2").build();

        context.restoreAuthSystemState();

        getClient().perform(get("/api/core/collections/" + col1.getID())
                      .param("embed", CollectionMatcher.getEmbedsParameter()))

                   .andExpect(status().isOk())
                   .andExpect(content().contentType(contentType))
                   .andExpect(jsonPath("$", is(
                       CollectionMatcher.matchCollectionEntrySpecificEmbedProjection(col1.getName(), col1.getID(),
                                                                            col1.getHandle())
                   )))
                   .andExpect(jsonPath("$", Matchers.not(
                       is(
                           CollectionMatcher.matchCollectionEntrySpecificEmbedProjection(col2.getName(), col2.getID(),
                                                                                col2.getHandle())
                       )))
                   )
        ;

        getClient().perform(get("/api/core/collections/" + col1.getID() + "/logo"))
                   .andExpect(status().isOk())
                   .andExpect(content().contentType(contentType))
                   .andExpect(jsonPath("$._links.format.href", Matchers.containsString("/api/core/bitstreams")))
                   .andExpect(jsonPath("$._links.format.href", Matchers.containsString("/format")))
                   .andExpect(jsonPath("$._links.self.href", Matchers.containsString("/api/core/bitstreams")))
                   .andExpect(jsonPath("$._links.content.href", Matchers.containsString("/api/core/bitstreams")))
                   .andExpect(jsonPath("$._links.content.href", Matchers.containsString("/content")))
        ;

    }


    @Test
    public void findAuthorizedTest() throws Exception {

        //We turn off the authorization system in order to create the structure as defined below
        context.turnOffAuthorisationSystem();
        //** GIVEN **
        //1. A community-collection structure with one parent community with sub-community and one collection.
        parentCommunity = CommunityBuilder.createCommunity(context)
                                          .withName("Parent Community")
                                          .build();
        Community child1 = CommunityBuilder.createSubCommunity(context, parentCommunity)
                                           .withName("Sub Community")
                                           .build();
        Community child2 = CommunityBuilder.createSubCommunity(context, parentCommunity)
                                           .withName("Sub Community Two")
                                           .build();
        Collection col1 = CollectionBuilder.createCollection(context, child1).withName("Collection 1").build();
        Collection col2 = CollectionBuilder.createCollection(context, child2).withName("Collection 2").build();

        context.restoreAuthSystemState();

        getClient().perform(get("/api/core/collections/search/findSubmitAuthorized"))
                   .andExpect(status().isOk())
                   .andExpect(content().contentType(contentType))
                   .andExpect(jsonPath("$.page.totalElements", is(0)))
                   .andExpect(jsonPath("$._embedded").doesNotExist())
        ;

    }

    @Test
    public void findAuthorizedCollectionsTest() throws Exception {

        context.turnOffAuthorisationSystem();
        EPerson eperson2 = EPersonBuilder.createEPerson(context)
                                         .withEmail("eperson2@example.com")
                                         .withPassword(password)
                                         .build();

        parentCommunity = CommunityBuilder.createCommunity(context)
                                          .withName("Parent Community")
                                          .build();
        Community child1 = CommunityBuilder.createSubCommunity(context, parentCommunity)
                                           .withName("Sub Community")
                                           .build();
        Community child2 = CommunityBuilder.createSubCommunity(context, parentCommunity)
                                           .withName("Sub Community Two")
                                           .build();
        Collection col1 = CollectionBuilder.createCollection(context, child1)
                                           .withName("Collection 1")
                                           .withSubmitterGroup(eperson)
                                           .build();
        Collection col2 = CollectionBuilder.createCollection(context, child2)
                                           .withName("Collection 2")
                                           .build();
        Collection col3 = CollectionBuilder.createCollection(context, parentCommunity)
                                           .withName("Collection 3")
                                           .withSubmitterGroup(eperson)
                                           .build();

        Group ChildGroupOfSubmitterGroup = GroupBuilder.createGroup(context)
                                                       .withName("Child group of submitters")
                                                       .withParent(col1.getSubmitters())
                                                       .addMember(eperson2)
                                                       .build();

        context.restoreAuthSystemState();

        String tokenEPerson = getAuthToken(eperson.getEmail(), password);
        String tokenEPerson2 = getAuthToken(eperson2.getEmail(), password);

        getClient(tokenEPerson).perform(get("/api/core/collections/search/findSubmitAuthorized"))
                 .andExpect(status().isOk())
                 .andExpect(content().contentType(contentType))
                 .andExpect(jsonPath("$._embedded.collections", Matchers.containsInAnyOrder(
                         CollectionMatcher.matchProperties(col1.getName(), col1.getID(), col1.getHandle()),
                         CollectionMatcher.matchProperties(col3.getName(), col3.getID(), col3.getHandle())
                         )))
                 .andExpect(jsonPath("$.page.totalElements", is(2)));

        getClient(tokenEPerson2).perform(get("/api/core/collections/search/findSubmitAuthorized"))
                 .andExpect(status().isOk())
                 .andExpect(content().contentType(contentType))
                 .andExpect(jsonPath("$._embedded.collections", Matchers.contains(
                            CollectionMatcher.matchProperties(col1.getName(), col1.getID(), col1.getHandle())
                            )))
                 .andExpect(jsonPath("$.page.totalElements", is(1)));

        String tokenAdmin = getAuthToken(admin.getEmail(), password);
        getClient(tokenAdmin).perform(get("/api/core/collections/search/findSubmitAuthorized"))
                 .andExpect(status().isOk())
                 .andExpect(content().contentType(contentType))
                 .andExpect(jsonPath("$._embedded.collections", Matchers.containsInAnyOrder(
                         CollectionMatcher.matchProperties(col1.getName(), col1.getID(), col1.getHandle()),
                         CollectionMatcher.matchProperties(col2.getName(), col2.getID(), col2.getHandle()),
                         CollectionMatcher.matchProperties(col3.getName(), col3.getID(), col3.getHandle())
                         )))
                 .andExpect(jsonPath("$.page.totalElements", is(3)));
    }

    @Test
    public void findAuthorizedCollectionsWithQueryTest() throws Exception {

        context.turnOffAuthorisationSystem();

        EPerson eperson2 = EPersonBuilder.createEPerson(context)
                          .withEmail("eperson2@mail.com")
                          .withPassword(password)
                          .build();

        parentCommunity = CommunityBuilder.createCommunity(context)
                                          .withName("Parent Community")
                                          .build();
        Community child1 = CommunityBuilder.createSubCommunity(context, parentCommunity)
                                           .withName("Sub Community")
                                           .build();
        Community child2 = CommunityBuilder.createSubCommunity(context, parentCommunity)
                                           .withName("Sub Community Two")
                                           .build();
        Collection col1 = CollectionBuilder.createCollection(context, parentCommunity)
                                           .withName("Sample collection")
                                           .withSubmitterGroup(eperson)
                                           .build();
        Collection col2 = CollectionBuilder.createCollection(context, child1)
                                           .withName("Test collection")
                                           .build();
        Collection col3 = CollectionBuilder.createCollection(context, child2)
                                           .withName("Collection of sample items")
                                           .withSubmitterGroup(eperson)
                                           .build();
        Collection col4 = CollectionBuilder.createCollection(context, child2)
                                           .withName("Testing autocomplete in submission")
                                           .withSubmitterGroup(eperson2)
                                           .build();
        context.restoreAuthSystemState();

        String tokenEPerson = getAuthToken(eperson.getEmail(), password);
        getClient(tokenEPerson).perform(get("/api/core/collections/search/findSubmitAuthorized")
                 .param("query", "collection"))
                 .andExpect(status().isOk())
                 .andExpect(jsonPath("$._embedded.collections", Matchers.containsInAnyOrder(
                         CollectionMatcher.matchProperties(col1.getName(), col1.getID(), col1.getHandle()),
                         CollectionMatcher.matchProperties(col3.getName(), col3.getID(), col3.getHandle())
                         )))
                 .andExpect(jsonPath("$.page.totalElements", is(2)));

        getClient(tokenEPerson).perform(get("/api/core/collections/search/findSubmitAuthorized")
                 .param("query", "COLLECTION"))
                 .andExpect(status().isOk())
                 .andExpect(jsonPath("$._embedded.collections", Matchers.containsInAnyOrder(
                        CollectionMatcher.matchProperties(col1.getName(), col1.getID(), col1.getHandle()),
                        CollectionMatcher.matchProperties(col3.getName(), col3.getID(), col3.getHandle())
                        )))
                 .andExpect(jsonPath("$.page.totalElements", is(2)));

        getClient(tokenEPerson).perform(get("/api/core/collections/search/findSubmitAuthorized")
                 .param("query", "test"))
                 .andExpect(status().isOk())
                 .andExpect(jsonPath("$.page.totalElements", is(0)));

        getClient(tokenEPerson).perform(get("/api/core/collections/search/findSubmitAuthorized")
                .param("query", "auto"))
                .andExpect(status().isOk())
                .andExpect(jsonPath("$.page.totalElements", is(0)));

        String tokenEPerson2 = getAuthToken(eperson2.getEmail(), password);
        getClient(tokenEPerson2).perform(get("/api/core/collections/search/findSubmitAuthorized")
                .param("query", "auto"))
                .andExpect(status().isOk())
                .andExpect(jsonPath("$._embedded.collections", Matchers.contains(
                           CollectionMatcher.matchProperties(col4.getName(), col4.getID(), col4.getHandle())
                           )))
                .andExpect(jsonPath("$.page.totalElements", is(1)));

        getClient(tokenEPerson2).perform(get("/api/core/collections/search/findSubmitAuthorized")
                 .param("query", "testing auto"))
                 .andExpect(status().isOk())
                 .andExpect(jsonPath("$.page.totalElements", is(0)));

        String tokenAdmin = getAuthToken(admin.getEmail(), password);
        getClient(tokenAdmin).perform(get("/api/core/collections/search/findSubmitAuthorized")
                 .param("query", "sample"))
                 .andExpect(status().isOk())
                 .andExpect(jsonPath("$._embedded.collections", Matchers.containsInAnyOrder(
                           CollectionMatcher.matchProperties(col1.getName(), col1.getID(), col1.getHandle()),
                           CollectionMatcher.matchProperties(col3.getName(), col3.getID(), col3.getHandle())
                           )))
                 .andExpect(jsonPath("$.page.totalElements", is(2)));

        getClient(tokenAdmin).perform(get("/api/core/collections/search/findSubmitAuthorized")
                .param("query", "items sample"))
                .andExpect(status().isOk())
                .andExpect(jsonPath("$._embedded.collections", Matchers.contains(
                           CollectionMatcher.matchProperties(col3.getName(), col3.getID(), col3.getHandle())
                           )))
                .andExpect(jsonPath("$.page.totalElements", is(1)));

        getClient(tokenAdmin).perform(get("/api/core/collections/search/findSubmitAuthorized")
                 .param("query", "test"))
                 .andExpect(status().isOk())
                 .andExpect(jsonPath("$._embedded.collections", Matchers.containsInAnyOrder(
                         CollectionMatcher.matchProperties(col2.getName(), col2.getID(), col2.getHandle()),
                         CollectionMatcher.matchProperties(col4.getName(), col4.getID(), col4.getHandle())
                         )))
                 .andExpect(jsonPath("$.page.totalElements", is(2)));
    }

    @Test
    public void findAuthorizedByCommunityWithQueryTest() throws Exception {

        context.turnOffAuthorisationSystem();

        parentCommunity = CommunityBuilder.createCommunity(context)
                                          .withName("Parent Community")
                                          .withAdminGroup(eperson).build();
        Community child1 = CommunityBuilder.createSubCommunity(context, parentCommunity)
                                           .withName("Sub Community")
                                           .build();
        Community child2 = CommunityBuilder.createSubCommunity(context, parentCommunity)
                                           .withName("Sub Community Two")
                                           .build();

        Collection col1 = CollectionBuilder.createCollection(context, parentCommunity)
                                           .withName("Sample collection")
                                           .build();
        Collection col2 = CollectionBuilder.createCollection(context, child1)
                                           .withName("Test collection")
                                           .build();
        Collection col3 = CollectionBuilder.createCollection(context, child2)
                                           .withName("Collection of sample items")
                                           .build();
        Collection col4 = CollectionBuilder.createCollection(context, child2)
                                           .withName("Testing autocomplete in submission")
                                           .build();

        context.restoreAuthSystemState();

        String tokenAdminParentCom = getAuthToken(eperson.getEmail(), password);
        getClient(tokenAdminParentCom).perform(get("/api/core/collections/search/findSubmitAuthorizedByCommunity")
                 .param("uuid", parentCommunity.getID().toString())
                 .param("query", "sample"))
                 .andExpect(status().isOk())
                 .andExpect(content().contentType(contentType))
                 .andExpect(jsonPath("$._embedded.collections", Matchers.containsInAnyOrder(
                         CollectionMatcher.matchProperties(col1.getName(), col1.getID(), col1.getHandle()),
                         CollectionMatcher.matchProperties(col3.getName(), col3.getID(), col3.getHandle())
                         )))
                 .andExpect(jsonPath("$.page.totalElements", is(2)));

        getClient(tokenAdminParentCom).perform(get("/api/core/collections/search/findSubmitAuthorizedByCommunity")
                .param("uuid", child2.getID().toString())
                .param("query", "sample"))
                .andExpect(status().isOk())
                .andExpect(content().contentType(contentType))
                .andExpect(jsonPath("$._embedded.collections", Matchers.contains(
                           CollectionMatcher.matchProperties(col3.getName(), col3.getID(), col3.getHandle())
                           )))
                .andExpect(jsonPath("$.page.totalElements", is(1)));
    }

    @Test
    public void findAuthorizedByCommunityTest() throws Exception {

        //We turn off the authorization system in order to create the structure as defined below
        context.turnOffAuthorisationSystem();
        //** GIVEN **
        //1. A community-collection structure with one parent community with sub-community and one collection.
        parentCommunity = CommunityBuilder.createCommunity(context)
                                          .withName("Parent Community")
                                          .build();
        Community child1 = CommunityBuilder.createSubCommunity(context, parentCommunity)
                                           .withName("Sub Community")
                                           .build();
        Community child2 = CommunityBuilder.createSubCommunity(context, parentCommunity)
                                           .withName("Sub Community Two")
                                           .build();
        Collection col1 = CollectionBuilder.createCollection(context, child1).withName("Collection 1").build();
        Collection col2 = CollectionBuilder.createCollection(context, child2).withName("Collection 2").build();

        context.restoreAuthSystemState();

        getClient().perform(get("/api/core/collections/search/findSubmitAuthorizedByCommunity")
                                .param("uuid", parentCommunity.getID().toString()))
                   .andExpect(status().isOk())
                   .andExpect(content().contentType(contentType))
                   .andExpect(jsonPath("$.page.totalElements", is(0)))
                   .andExpect(jsonPath("$._embedded").doesNotExist());
    }

    @Test
    public void findAuthorizedCollectionByEntityType() throws Exception {
        String entityType = "OrgUnit";

        try {
            //We turn off the authorization system in order to create the structure as defined below
            context.turnOffAuthorisationSystem();
            //** GIVEN **
            //1. A community-collection structure with one parent community with sub-community and one collection.
            parentCommunity = CommunityBuilder.createCommunity(context)
                .withName("Parent Community")
                .build();

            Collection col1 = CollectionBuilder.createCollection(context, parentCommunity)
                    .withRelationshipType(entityType)
                    .withName("Collection 1")
                    .withSubmitterGroup(eperson)
                    .build();

            context.setCurrentUser(eperson);
            authorizeService.addPolicy(context, parentCommunity, Constants.ADD, eperson);
            context.restoreAuthSystemState();

            String token = getAuthToken(eperson.getEmail(), password);

            getClient(token).perform(get("/api/core/collections/search/findSubmitAuthorizedByEntityType")
                .param("entityType", entityType))
                .andExpect(status().isOk())
                .andExpect(content().contentType(contentType))
                .andExpect(jsonPath("$.page.totalElements", equalTo(1)))
                .andExpect(jsonPath("$._embedded.collections[0].metadata['relationship.type'][0].value",
                    equalTo(entityType)));
        } finally {

        }
    }

    @Test
    public void findAuthorizedCollectionsByEntityType() throws Exception {
        String entityType = "Journal";
        Set<MetadataValue> metadataValueSet = new HashSet();
        try {
            //We turn off the authorization system in order to create the structure as defined below
            context.turnOffAuthorisationSystem();
            //** GIVEN **
            //1. A community-collection structure with one parent community with sub-community and one collection.
            parentCommunity = CommunityBuilder.createCommunity(context)
                .withName("Parent Community")
                .build();

            Collection col1 = CollectionBuilder.createCollection(context, parentCommunity)
                    .withRelationshipType(entityType)
                    .withName("Collection 1")
                    .withSubmitterGroup(eperson)
                    .build();
            Collection col2 = CollectionBuilder.createCollection(context, parentCommunity)
                    .withRelationshipType(entityType)
                    .withName("Collection 2")
                    .withSubmitterGroup(eperson)
                    .build();

            context.setCurrentUser(eperson);
            authorizeService.addPolicy(context, parentCommunity, Constants.ADD, eperson);

            context.restoreAuthSystemState();

            String token = getAuthToken(eperson.getEmail(), password);

            getClient(token).perform(get("/api/core/collections/search/findSubmitAuthorizedByEntityType")
                .param("entityType", entityType))
                .andExpect(status().isOk())
                .andExpect(content().contentType(contentType))
                .andExpect(jsonPath("$.page.totalElements", equalTo(2)))
                .andExpect(jsonPath("$._embedded.collections", containsInAnyOrder(
                    CollectionMatcher.matchCollection(col1),
                    CollectionMatcher.matchCollection(col2))));

        } finally {

        }
    }

    @Test
    public void findAuthorizedCollectionsByEntityTypeWithoutEntityTest() throws Exception {
        getClient().perform(get("/api/core/collections/search/findSubmitAuthorizedByEntityType"))
                   .andExpect(status().isBadRequest());
    }

    @Test
    public void findAuthorizedCollectionsByEntityTypeUnexistentEntityTest() throws Exception {
        getClient().perform(get("/api/core/collections/search/findSubmitAuthorizedByEntityType")
                                .param("entityType", "test"))
                   .andExpect(status().isNotFound());
    }

    @Test
    public void findAuthorizedByCommunityAdminsTest() throws Exception {

        context.turnOffAuthorisationSystem();
        EPerson adminParentCom = EPersonBuilder.createEPerson(context)
                                               .withEmail("adminParentCom@mail.com")
                                               .withPassword(password)
                                               .build();

        parentCommunity = CommunityBuilder.createCommunity(context).withName("Parent Community")
                          .withAdminGroup(adminParentCom).build();
        Community child1 = CommunityBuilder.createSubCommunity(context, parentCommunity).withName("Sub Community")
                          .build();
        Community child2 = CommunityBuilder.createSubCommunity(context, parentCommunity).withName("Sub Community Two")
                          .build();

        Collection col2 = CollectionBuilder.createCollection(context, parentCommunity).withName("Collection 2").build();
        Collection col1 = CollectionBuilder.createCollection(context, child1).withName("Collection 1").build();
        Collection col3 = CollectionBuilder.createCollection(context, child2).withName("Collection 3").build();

        context.restoreAuthSystemState();

        String tokenAdminParentCom = getAuthToken(adminParentCom.getEmail(), password);
        getClient(tokenAdminParentCom).perform(get("/api/core/collections/search/findSubmitAuthorizedByCommunity")
                 .param("uuid", parentCommunity.getID().toString()))
                 .andExpect(status().isOk())
                 .andExpect(content().contentType(contentType))
                 .andExpect(jsonPath("$._embedded.collections", Matchers.containsInAnyOrder(
                         CollectionMatcher.matchProperties(col1.getName(), col1.getID(), col1.getHandle()),
                         CollectionMatcher.matchProperties(col2.getName(), col2.getID(), col2.getHandle()),
                         CollectionMatcher.matchProperties(col3.getName(), col3.getID(), col3.getHandle())
                         )))
                 .andExpect(jsonPath("$.page.totalElements", is(3)));

        getClient(tokenAdminParentCom).perform(get("/api/core/collections/search/findSubmitAuthorizedByCommunity")
                 .param("uuid", child1.getID().toString()))
                 .andExpect(status().isOk())
                 .andExpect(content().contentType(contentType))
                 .andExpect(jsonPath("$._embedded.collections", Matchers.contains(
                            CollectionMatcher.matchProperties(col1.getName(), col1.getID(), col1.getHandle())
                            )))
                 .andExpect(jsonPath("$.page.totalElements", is(1)));

        String tokenAdmin = getAuthToken(admin.getEmail(), password);
        getClient(tokenAdmin).perform(get("/api/core/collections/search/findSubmitAuthorizedByCommunity")
                 .param("uuid", parentCommunity.getID().toString()))
                 .andExpect(status().isOk())
                 .andExpect(content().contentType(contentType))
                 .andExpect(jsonPath("$._embedded.collections", Matchers.containsInAnyOrder(
                         CollectionMatcher.matchProperties(col1.getName(), col1.getID(), col1.getHandle()),
                         CollectionMatcher.matchProperties(col2.getName(), col2.getID(), col2.getHandle()),
                         CollectionMatcher.matchProperties(col3.getName(), col3.getID(), col3.getHandle())
                         )))
                 .andExpect(jsonPath("$.page.totalElements", is(3)));
    }

    @Test
    public void findAuthorizedByCommunityWithoutUUIDTest() throws Exception {
        getClient().perform(get("/api/core/collections/search/findSubmitAuthorizedByCommunity"))
                   .andExpect(status().isBadRequest());
    }

    @Test
    public void findAuthorizedByCommunityWithUnexistentUUIDTest() throws Exception {
        getClient().perform(get("/api/core/collections/search/findSubmitAuthorizedByCommunity")
                                .param("uuid", UUID.randomUUID().toString()))
                   .andExpect(status().isNotFound());
    }

    @Test
    public void findOneCollectionTestWrongUUID() throws Exception {

        //We turn off the authorization system in order to create the structure as defined below
        context.turnOffAuthorisationSystem();
        //** GIVEN **
        //1. A community-collection structure with one parent community with sub-community and one collection.
        parentCommunity = CommunityBuilder.createCommunity(context)
                                          .withName("Parent Community")
                                          .build();
        Community child1 = CommunityBuilder.createSubCommunity(context, parentCommunity)
                                           .withName("Sub Community")
                                           .build();
        Community child2 = CommunityBuilder.createSubCommunity(context, parentCommunity)
                                           .withName("Sub Community Two")
                                           .build();
        Collection col1 = CollectionBuilder.createCollection(context, child1).withName("Collection 1").build();
        Collection col2 = CollectionBuilder.createCollection(context, child2).withName("Collection 2").build();

        context.restoreAuthSystemState();

        getClient().perform(get("/api/core/collections/" + UUID.randomUUID()))
                   .andExpect(status().isNotFound());
    }

    @Test
    public void findCollectionWithParentCommunity() throws Exception {

        //We turn off the authorization system in order to create the structure as defined below
        context.turnOffAuthorisationSystem();
        //** GIVEN **
        //1. A community-collection structure with one parent community with sub-community and one collection.
        parentCommunity = CommunityBuilder.createCommunity(context)
                                          .withName("Parent Community")
                                          .build();
        Community child1 = CommunityBuilder.createSubCommunity(context, parentCommunity)
                                           .withName("Sub Community")
                                           .build();
        Community child2 = CommunityBuilder.createSubCommunity(context, parentCommunity)
                                           .withName("Sub Community Two")
                                           .build();
        Collection col1 = CollectionBuilder.createCollection(context, child1).withName("Collection 1").build();
        Collection col2 = CollectionBuilder.createCollection(context, child2).withName("Collection 2").build();

        context.restoreAuthSystemState();

        getClient().perform(get("/api/core/collections/" + col1.getID())
                      .param("embed", CollectionMatcher.getEmbedsParameter()))

                   .andExpect(status().isOk())
                   .andExpect(content().contentType(contentType))
                   .andExpect(jsonPath("$", is(
                       CollectionMatcher.matchCollectionEntrySpecificEmbedProjection(col1.getName(), col1.getID(),
                                                                            col1.getHandle())
                   )))
                   .andExpect(jsonPath("$", Matchers.not(
                       is(
                           CollectionMatcher.matchCollectionEntrySpecificEmbedProjection(col2.getName(), col2.getID(),
                                                                                col2.getHandle())
                       ))));
    }

    @Test
    public void updateTest() throws Exception {
        //We turn off the authorization system in order to create the structure as defined below
        context.turnOffAuthorisationSystem();

        //** GIVEN **
        //1. A community-collection structure with one parent community with sub-community and one collection.
        parentCommunity = CommunityBuilder.createCommunity(context)
                                          .withName("Parent Community")
                                          .build();
        Community child1 = CommunityBuilder.createSubCommunity(context, parentCommunity)
                                           .withName("Sub Community")
                                           .build();
        Collection col1 = CollectionBuilder.createCollection(context, child1).withName("Collection 1").build();

        context.restoreAuthSystemState();

        getClient().perform(get("/api/core/collections/" + col1.getID().toString())
                      .param("embed", CollectionMatcher.getEmbedsParameter()))

                   .andExpect(status().isOk())
                   .andExpect(content().contentType(contentType))
                   .andExpect(jsonPath("$", Matchers.is(
                       CollectionMatcher.matchCollectionEntrySpecificEmbedProjection(col1.getName(), col1.getID(),
                                                                            col1.getHandle())
                   )))
                   .andExpect(jsonPath("$._links.self.href", Matchers.containsString("/api/core/collections")))
        ;

        String token = getAuthToken(admin.getEmail(), password);

        ObjectMapper mapper = new ObjectMapper();

        CollectionRest collectionRest = collectionConverter.convert(col1, Projection.DEFAULT);

        collectionRest.setMetadata(new MetadataRest()
                .put("dc.title", new MetadataValueRest("Electronic theses and dissertations")));


        getClient(token).perform(put("/api/core/collections/" + col1.getID().toString())
                                     .contentType(MediaType.APPLICATION_JSON)
                                     .content(mapper.writeValueAsBytes(collectionRest)))
                        .andExpect(status().isOk())
        ;

        getClient().perform(get("/api/core/collections/" + col1.getID().toString())
                      .param("embed", CollectionMatcher.getEmbedsParameter()))

                   .andExpect(status().isOk())
                   .andExpect(content().contentType(contentType))
                   .andExpect(jsonPath("$", Matchers.is(
                       CollectionMatcher.matchCollectionEntrySpecificEmbedProjection(
                           "Electronic theses and dissertations", col1.getID(), col1.getHandle())
                   )))
                   .andExpect(jsonPath("$._links.self.href",
                                       Matchers.containsString("/api/core/collections")))
        ;
    }

    @Test
    public void deleteTest() throws Exception {
        //We turn off the authorization system in order to create the structure as defined below
        context.turnOffAuthorisationSystem();

        //** GIVEN **
        //1. A community-collection structure with one parent community with sub-community and one collection.
        parentCommunity = CommunityBuilder.createCommunity(context)
                                          .withName("Parent Community")
                                          .withLogo("ThisIsSomeDummyText")
                                          .build();

        Community parentCommunity2 = CommunityBuilder.createCommunity(context)
                                                     .withName("Parent Community 2")
                                                     .withLogo("SomeTest")
                                                     .build();

        Community parentCommunityChild1 = CommunityBuilder.createSubCommunity(context, parentCommunity)
                                                          .withName("Sub Community")
                                                          .build();

        Collection col1 = CollectionBuilder.createCollection(context, parentCommunityChild1)
                                           .withName("Collection 1")
                                           .build();

        String token = getAuthToken(admin.getEmail(), password);

        context.restoreAuthSystemState();

        getClient(token).perform(get("/api/core/collections/" + col1.getID().toString())
                           .param("embed", CollectionMatcher.getEmbedsParameter()))

                        .andExpect(status().isOk())
                        .andExpect(content().contentType(contentType))
                        .andExpect(jsonPath("$", Matchers.is(
                            CollectionMatcher.matchCollectionEntrySpecificEmbedProjection(col1.getName(), col1.getID(),
                                                                                 col1.getHandle())
                        )))
                        .andExpect(jsonPath("$._links.self.href",
                                            Matchers.containsString("/api/core/collections")));
        getClient(token).perform(delete("/api/core/collections/" + col1.getID().toString()))
                        .andExpect(status().isNoContent())
        ;
        getClient(token).perform(get("/api/core/collections/" + col1.getID().toString()))
                        .andExpect(status().isNotFound())
        ;
    }

    @Test
    public void deleteTestUnAuthorized() throws Exception {
        //We turn off the authorization system in order to create the structure as defined below
        context.turnOffAuthorisationSystem();

        //** GIVEN **
        //1. A community-collection structure with one parent community with sub-community and one collection.
        parentCommunity = CommunityBuilder.createCommunity(context)
                                          .withName("Parent Community")
                                          .withLogo("ThisIsSomeDummyText")
                                          .build();

        Community parentCommunity2 = CommunityBuilder.createCommunity(context)
                                                     .withName("Parent Community 2")
                                                     .withLogo("SomeTest")
                                                     .build();

        Community parentCommunityChild1 = CommunityBuilder.createSubCommunity(context, parentCommunity)
                                                          .withName("Sub Community")
                                                          .build();

        Collection col1 = CollectionBuilder.createCollection(context, parentCommunityChild1)
                                           .withName("Collection 1")
                                           .build();

        context.restoreAuthSystemState();

        getClient().perform(get("/api/core/collections/" + col1.getID().toString())
                           .param("embed", CollectionMatcher.getEmbedsParameter()))

                        .andExpect(status().isOk())
                        .andExpect(content().contentType(contentType))
                        .andExpect(jsonPath("$", Matchers.is(
                            CollectionMatcher.matchCollectionEntrySpecificEmbedProjection(col1.getName(), col1.getID(),
                                                                                 col1.getHandle())
                        )))
                        .andExpect(jsonPath("$._links.self.href",
                                            Matchers.containsString("/api/core/collections")));
        getClient().perform(delete("/api/core/collections/" + col1.getID().toString()))
                        .andExpect(status().isUnauthorized())
        ;
    }

    @Test
    public void createTest() throws Exception {
        context.turnOffAuthorisationSystem();


        //** GIVEN **
        //1. A community-collection structure with one parent community with sub-community and one collection.
        parentCommunity = CommunityBuilder.createCommunity(context)
                                          .withName("Parent Community")
                                          .withLogo("ThisIsSomeDummyText")
                                          .build();
        context.restoreAuthSystemState();

        AtomicReference<UUID> idRef = new AtomicReference<>();
        AtomicReference<UUID> idRefNoEmbeds = new AtomicReference<>();
        AtomicReference<String> handle = new AtomicReference<>();
        try {

        ObjectMapper mapper = new ObjectMapper();
        CollectionRest collectionRest = new CollectionRest();
        // We send a name but the created collection should set this to the title
        collectionRest.setName("Collection");

        collectionRest.setMetadata(new MetadataRest()
                .put("dc.description",
                        new MetadataValueRest("<p>Some cool HTML code here</p>"))
                .put("dc.description.abstract",
                        new MetadataValueRest("Sample top-level community created via the REST API"))
                .put("dc.description.tableofcontents",
                        new MetadataValueRest("<p>HTML News</p>"))
                .put("dc.rights",
                        new MetadataValueRest("Custom Copyright Text"))
                .put("dc.title",
                        new MetadataValueRest("Title Text")));

        String authToken = getAuthToken(admin.getEmail(), password);
        getClient(authToken).perform(post("/api/core/collections")
                                         .content(mapper.writeValueAsBytes(collectionRest))
                                         .param("parent", parentCommunity.getID().toString())
                                         .contentType(contentType)
                                            .param("embed", CollectionMatcher.getEmbedsParameter()))

                            .andExpect(status().isCreated())
                            .andExpect(content().contentType(contentType))
                            .andExpect(jsonPath("$", CollectionMatcher.matchSpecificEmbeds()))
                            .andExpect(jsonPath("$", Matchers.allOf(
                                hasJsonPath("$.id", not(empty())),
                                hasJsonPath("$.uuid", not(empty())),
                                hasJsonPath("$.name", is("Title Text")),
                                hasJsonPath("$.handle", not(empty())),
                                hasJsonPath("$.type", is("collection")),
                                hasJsonPath("$.metadata", Matchers.allOf(
                                    MetadataMatcher.matchMetadata("dc.description",
                                            "<p>Some cool HTML code here</p>"),
                                    MetadataMatcher.matchMetadata("dc.description.abstract",
                                            "Sample top-level community created via the REST API"),
                                    MetadataMatcher.matchMetadata("dc.description.tableofcontents",
                                            "<p>HTML News</p>"),
                                    MetadataMatcher.matchMetadata("dc.rights",
                                            "Custom Copyright Text"),
                                    MetadataMatcher.matchMetadata("dc.title",
                                            "Title Text")
                                )))))
                            // capture "handle" returned in JSON response and check against the metadata
                            .andDo(result -> handle.set(
                                    read(result.getResponse().getContentAsString(), "$.handle")))
                            .andExpect(jsonPath("$",
                                hasJsonPath("$.metadata", Matchers.allOf(
                                    matchMetadataNotEmpty("dc.identifier.uri"),
                                    matchMetadataStringEndsWith("dc.identifier.uri", handle.get())
                                )
                            )))
                            .andDo(result -> idRef
                                    .set(UUID.fromString(read(result.getResponse().getContentAsString(), "$.id"))));;


        getClient(authToken).perform(post("/api/core/collections")
                .content(mapper.writeValueAsBytes(collectionRest))
                .param("parent", parentCommunity.getID().toString())
                .contentType(contentType))
                .andExpect(status().isCreated())
                .andExpect(content().contentType(contentType))
                .andExpect(jsonPath("$", HalMatcher.matchNoEmbeds()))
                .andDo(result -> idRefNoEmbeds
                        .set(UUID.fromString(read(result.getResponse().getContentAsString(), "$.id"))));
        } finally {
            CollectionBuilder.deleteCollection(idRef.get());
            CollectionBuilder.deleteCollection(idRefNoEmbeds.get());
        }
    }

    @Test
    public void createTestByAuthorizedUser() throws Exception {
        context.turnOffAuthorisationSystem();


        //** GIVEN **
        //1. A community-collection structure with one parent community with sub-community and one collection.
        parentCommunity = CommunityBuilder.createCommunity(context)
                                          .withName("Parent Community")
                                          .withLogo("ThisIsSomeDummyText")
                                          .build();

        ObjectMapper mapper = new ObjectMapper();
        CollectionRest collectionRest = new CollectionRest();
        // We send a name but the created collection should set this to the title
        collectionRest.setName("Collection");

        collectionRest.setMetadata(new MetadataRest()
            .put("dc.description",
                new MetadataValueRest("<p>Some cool HTML code here</p>"))
            .put("dc.description.abstract",
                new MetadataValueRest("Sample top-level community created via the REST API"))
            .put("dc.description.tableofcontents",
                new MetadataValueRest("<p>HTML News</p>"))
            .put("dc.rights",
                new MetadataValueRest("Custom Copyright Text"))
            .put("dc.title",
                new MetadataValueRest("Title Text")));

        // ADD authorization on parent community
        context.setCurrentUser(eperson);
        authorizeService.addPolicy(context, parentCommunity, Constants.ADD, eperson);
        context.restoreAuthSystemState();

        AtomicReference<UUID> idRef = new AtomicReference<UUID>();
        try {
        String authToken = getAuthToken(eperson.getEmail(), password);

        getClient(authToken).perform(post("/api/core/collections")
            .content(mapper.writeValueAsBytes(collectionRest))
            .param("parent", parentCommunity.getID().toString())
            .contentType(contentType))
                            .andExpect(status().isCreated())
                            .andExpect(content().contentType(contentType))
                            .andExpect(jsonPath("$", Matchers.allOf(
                                hasJsonPath("$.id", not(empty())),
                                hasJsonPath("$.uuid", not(empty())),
                                hasJsonPath("$.name", is("Title Text")),
                                hasJsonPath("$.handle", not(empty())),
                                hasJsonPath("$.type", is("collection")),
                                hasJsonPath("$.metadata", Matchers.allOf(
                                    MetadataMatcher.matchMetadata("dc.description",
                                        "<p>Some cool HTML code here</p>"),
                                    MetadataMatcher.matchMetadata("dc.description.abstract",
                                        "Sample top-level community created via the REST API"),
                                    MetadataMatcher.matchMetadata("dc.description.tableofcontents",
                                        "<p>HTML News</p>"),
                                    MetadataMatcher.matchMetadata("dc.rights",
                                        "Custom Copyright Text"),
                                    MetadataMatcher.matchMetadata("dc.title",
                                        "Title Text")
                                )))))
                            .andDo(result -> idRef
                                    .set(UUID.fromString(read(result.getResponse().getContentAsString(), "$.id"))));
        } finally {
            CollectionBuilder.deleteCollection(idRef.get());
        }
    }

    @Test
    public void createTestByUnauthorizedUser() throws Exception {
        context.turnOffAuthorisationSystem();


        //** GIVEN **
        //1. A community-collection structure with one parent community with sub-community and one collection.
        parentCommunity = CommunityBuilder.createCommunity(context)
                                          .withName("Parent Community")
                                          .withLogo("ThisIsSomeDummyText")
                                          .build();

        ObjectMapper mapper = new ObjectMapper();
        CollectionRest collectionRest = new CollectionRest();
        // We send a name but the created collection should set this to the title
        collectionRest.setName("Collection");

        collectionRest.setMetadata(new MetadataRest()
            .put("dc.description",
                new MetadataValueRest("<p>Some cool HTML code here</p>"))
            .put("dc.description.abstract",
                new MetadataValueRest("Sample top-level community created via the REST API"))
            .put("dc.description.tableofcontents",
                new MetadataValueRest("<p>HTML News</p>"))
            .put("dc.rights",
                new MetadataValueRest("Custom Copyright Text"))
            .put("dc.title",
                new MetadataValueRest("Title Text")));

        context.setCurrentUser(eperson);
        context.restoreAuthSystemState();

        // User doesn't have add permission on the collection.
        String authToken = getAuthToken(eperson.getEmail(), password);

        getClient(authToken).perform(post("/api/core/collections")
            .content(mapper.writeValueAsBytes(collectionRest))
            .param("parent", parentCommunity.getID().toString())
            .contentType(contentType))
                            .andExpect(status().isForbidden());

    }

    @Test
    public void deleteCollectionEpersonWithDeleteRightsTest() throws Exception {
        //We turn off the authorization system in order to create the structure as defined below
        context.turnOffAuthorisationSystem();

        //** GIVEN **
        //1. A community-collection structure with one parent community with sub-community and one collection.
        parentCommunity = CommunityBuilder.createCommunity(context)
                                          .withName("Parent Community")
                                          .withLogo("ThisIsSomeDummyText")
                                          .build();

        Community parentCommunity2 = CommunityBuilder.createCommunity(context)
                                                     .withName("Parent Community 2")
                                                     .withLogo("SomeTest")
                                                     .build();

        Community parentCommunityChild1 = CommunityBuilder.createSubCommunity(context, parentCommunity)
                                                          .withName("Sub Community")
                                                          .build();

        Collection col1 = CollectionBuilder.createCollection(context, parentCommunityChild1)
                                           .withName("Collection 1")
                                           .build();


        context.setCurrentUser(eperson);
        authorizeService.addPolicy(context, col1, Constants.DELETE, eperson);
        authorizeService.addPolicy(context, col1, Constants.WRITE, eperson);

        String token = getAuthToken(eperson.getEmail(), password);

        context.restoreAuthSystemState();

        getClient(token).perform(get("/api/core/collections/" + col1.getID().toString())
                           .param("embed", CollectionMatcher.getEmbedsParameter()))

                        .andExpect(status().isOk())
                        .andExpect(content().contentType(contentType))
                        .andExpect(jsonPath("$", Matchers.is(
                            CollectionMatcher.matchCollectionEntrySpecificEmbedProjection(col1.getName(), col1.getID(),
                                                                                 col1.getHandle())
                        )))
                        .andExpect(jsonPath("$._links.self.href",
                                            Matchers.containsString("/api/core/collections")));
        getClient(token).perform(delete("/api/core/collections/" + col1.getID().toString()))
                        .andExpect(status().isNoContent())
        ;
        getClient(token).perform(get("/api/core/collections/" + col1.getID().toString()))
                        .andExpect(status().isNotFound())
        ;

        authorizeService.removePoliciesActionFilter(context, eperson, Constants.DELETE);
        authorizeService.removePoliciesActionFilter(context, eperson, Constants.WRITE);

    }

    @Test
    public void updateCollectionEpersonWithWriteRightsTest() throws Exception {
        //We turn off the authorization system in order to create the structure as defined below
        context.turnOffAuthorisationSystem();

        //** GIVEN **
        //1. A community-collection structure with one parent community with sub-community and one collection.
        parentCommunity = CommunityBuilder.createCommunity(context)
                                          .withName("Parent Community")
                                          .build();
        Community child1 = CommunityBuilder.createSubCommunity(context, parentCommunity)
                                           .withName("Sub Community")
                                           .build();
        Collection col1 = CollectionBuilder.createCollection(context, child1).withName("Collection 1").build();

        getClient().perform(get("/api/core/collections/" + col1.getID().toString())
                      .param("embed", CollectionMatcher.getEmbedsParameter()))

                   .andExpect(status().isOk())
                   .andExpect(content().contentType(contentType))
                   .andExpect(jsonPath("$", Matchers.is(
                       CollectionMatcher.matchCollectionEntrySpecificEmbedProjection(col1.getName(), col1.getID(),
                                                                            col1.getHandle())
                   )))
                   .andExpect(jsonPath("$._links.self.href", Matchers.containsString("/api/core/collections")))
        ;


        context.setCurrentUser(eperson);
        authorizeService.addPolicy(context, col1, Constants.WRITE, eperson);

        context.restoreAuthSystemState();

        String token = getAuthToken(eperson.getEmail(), password);
        ObjectMapper mapper = new ObjectMapper();

        CollectionRest collectionRest = collectionConverter.convert(col1, Projection.DEFAULT);

        collectionRest.setMetadata(new MetadataRest()
                .put("dc.title", new MetadataValueRest("Electronic theses and dissertations")));

        getClient(token).perform(put("/api/core/collections/" + col1.getID().toString())
                                     .contentType(MediaType.APPLICATION_JSON)
                                     .content(mapper.writeValueAsBytes(collectionRest)))
                        .andExpect(status().isOk())
        ;

        getClient().perform(get("/api/core/collections/" + col1.getID().toString())
                      .param("embed", CollectionMatcher.getEmbedsParameter()))

                   .andExpect(status().isOk())
                   .andExpect(content().contentType(contentType))
                   .andExpect(jsonPath("$", Matchers.is(
                       CollectionMatcher.matchCollectionEntrySpecificEmbedProjection(
                           "Electronic theses and dissertations", col1.getID(), col1.getHandle())
                   )))
                   .andExpect(jsonPath("$._links.self.href",
                                       Matchers.containsString("/api/core/collections")))
        ;

        authorizeService.removePoliciesActionFilter(context, eperson, Constants.WRITE);
    }

    public void patchCollectionMetadataAuthorized() throws Exception {
        runPatchMetadataTests(admin, 200);
    }

    @Test
    public void patchCollectionMetadataUnauthorized() throws Exception {
        runPatchMetadataTests(eperson, 403);
    }

    private void runPatchMetadataTests(EPerson asUser, int expectedStatus) throws Exception {
        context.turnOffAuthorisationSystem();
        parentCommunity = CommunityBuilder.createCommunity(context).withName("Community").build();
        Collection col = CollectionBuilder.createCollection(context, parentCommunity).withName("Collection").build();
        context.restoreAuthSystemState();
        String token = getAuthToken(asUser.getEmail(), password);

        new MetadataPatchSuite().runWith(getClient(token), "/api/core/collections/" + col.getID(), expectedStatus);
    }

    @Test
    public void createTestInvalidParentCommunityUUIDBadRequestException() throws Exception {
        context.turnOffAuthorisationSystem();


        //** GIVEN **
        //1. A community-collection structure with one parent community with sub-community and one collection.
        parentCommunity = CommunityBuilder.createCommunity(context)
                                          .withName("Parent Community")
                                          .withLogo("ThisIsSomeDummyText")
                                          .build();

        ObjectMapper mapper = new ObjectMapper();
        CollectionRest collectionRest = new CollectionRest();
        // We send a name but the created collection should set this to the title
        collectionRest.setName("Collection");

        collectionRest.setMetadata(new MetadataRest()
                                       .put("dc.description",
                                            new MetadataValueRest("<p>Some cool HTML code here</p>"))
                                       .put("dc.description.abstract",
                                            new MetadataValueRest("top-level community created via the REST API"))
                                       .put("dc.description.tableofcontents",
                                            new MetadataValueRest("<p>HTML News</p>"))
                                       .put("dc.rights",
                                            new MetadataValueRest("Custom Copyright Text"))
                                       .put("dc.title",
                                            new MetadataValueRest("Title Text")));

        String authToken = getAuthToken(admin.getEmail(), password);

        context.restoreAuthSystemState();

        getClient(authToken).perform(post("/api/core/collections")
                                         .content(mapper.writeValueAsBytes(collectionRest))
                                         .param("parent", "123")
                                         .contentType(contentType))
                            .andExpect(status().isBadRequest());

    }


    @Test
    public void createTestWithoutParentCommunityUUIDBadRequestException() throws Exception {
        context.turnOffAuthorisationSystem();


        //** GIVEN **
        //1. A community-collection structure with one parent community with sub-community and one collection.
        parentCommunity = CommunityBuilder.createCommunity(context)
                                          .withName("Parent Community")
                                          .withLogo("ThisIsSomeDummyText")
                                          .build();

        ObjectMapper mapper = new ObjectMapper();
        CollectionRest collectionRest = new CollectionRest();
        // We send a name but the created collection should set this to the title
        collectionRest.setName("Collection");

        collectionRest.setMetadata(new MetadataRest()
                                       .put("dc.description",
                                            new MetadataValueRest("<p>Some cool HTML code here</p>"))
                                       .put("dc.description.abstract",
                                            new MetadataValueRest("top-level community created via the REST API"))
                                       .put("dc.description.tableofcontents",
                                            new MetadataValueRest("<p>HTML News</p>"))
                                       .put("dc.rights",
                                            new MetadataValueRest("Custom Copyright Text"))
                                       .put("dc.title",
                                            new MetadataValueRest("Title Text")));

        String authToken = getAuthToken(admin.getEmail(), password);

        context.restoreAuthSystemState();

        getClient(authToken).perform(post("/api/core/collections")
                                         .content(mapper.writeValueAsBytes(collectionRest))
                                         .contentType(contentType))
                            .andExpect(status().isBadRequest());

    }


    @Test
    public void findAllCollectionsWithMultilanguageTitlesTest() throws Exception {

        //We turn off the authorization system in order to create the structure as defined below
        context.turnOffAuthorisationSystem();
        //** GIVEN **
        //1. A community-collection structure with one parent community with sub-community and one collection.
        parentCommunity = CommunityBuilder.createCommunity(context)
                                          .withName("Parent Community")
                                          .build();
        Community child1 = CommunityBuilder.createSubCommunity(context, parentCommunity)
                                           .withName("Sub Community")
                                           .build();
        Community child2 = CommunityBuilder.createSubCommunity(context, parentCommunity)
                                           .withName("Sub Community Two")
                                           .build();
        Collection col1 = CollectionBuilder.createCollection(context, child1)
                                           .withNameForLanguage("Collection 1", "en")
                                           .withNameForLanguage("Col 1", "fr")
                                           .withNameForLanguage("Coll 1", "de")
                                           .build();
        Collection col2 = CollectionBuilder.createCollection(context, child2).withName("Collection 2").build();


        context.restoreAuthSystemState();

        getClient().perform(get("/api/core/collections")
                      .param("embed", CollectionMatcher.getEmbedsParameter()))

                   .andExpect(status().isOk())
                   .andExpect(content().contentType(contentType))
                   .andExpect(jsonPath("$._embedded.collections", Matchers.containsInAnyOrder(
                       CollectionMatcher.matchCollectionEntrySpecificEmbedProjection(col1.getName(), col1.getID(),
                                                                            col1.getHandle()),
                       CollectionMatcher.matchCollectionEntrySpecificEmbedProjection(col2.getName(), col2.getID(),
                                                                            col2.getHandle())
                   )))
                   .andExpect(jsonPath("$.page", PageMatcher.pageEntryWithTotalPagesAndElements(0, 20,
                                                                                                1, 2)));
    }

    @Test
    public void projectonLevelTest() throws Exception {
        //We turn off the authorization system in order to create the structure as defined below
        context.turnOffAuthorisationSystem();
        //** GIVEN **
        //1. A community-collection structure with one parent community with sub-community and one collection.
        parentCommunity = CommunityBuilder.createCommunity(context)
                                          .withName("Parent Community")
                                          .build();
        Community child1 = CommunityBuilder.createSubCommunity(context, parentCommunity)
                                           .withName("Sub Community")
                                           .build();
        Community child1child = CommunityBuilder.createSubCommunity(context, child1)
                                           .withName("Sub Community Two")
                                           .build();
        Collection col1 = CollectionBuilder.createCollection(context, child1)
                                           .withName("Collection 1")
                                           .withLogo("TestingContentForLogo")
                                           .build();
        Collection col2 = CollectionBuilder.createCollection(context, child1child).withName("Collection 2").build();

        context.restoreAuthSystemState();

        String token = getAuthToken(admin.getEmail(), password);

        getClient(token).perform(get("/api/core/collections/" + col1.getID())
                            .param("projection", "level")
                            .param("embedLevelDepth", "1"))
                   .andExpect(status().isOk())
                   .andExpect(jsonPath("$", CollectionMatcher.matchCollectionEntry(col1.getName(),
                                                                                   col1.getID(),
                                                                                   col1.getHandle())))
                   // .exists() makes sure that the embed is there, but it could be empty
                   .andExpect(jsonPath("$._embedded.mappedItems").exists())
                   // .isEmpty() makes sure that the embed is there, but that there's no actual data
                   .andExpect(jsonPath("$._embedded.mappedItems._embedded.mappedItems").isEmpty())
                   .andExpect(jsonPath("$._embedded.parentCommunity",
                                       CommunityMatcher.matchCommunityEntry(child1.getName(),
                                                                            child1.getID(),
                                                                            child1.getHandle())))
                   // .doesNotExist() makes sure that this section is not embedded, it's not there at all
                   .andExpect(jsonPath("$._embedded.parentCommunity._embedded.subcommunities").doesNotExist())
                   .andExpect(jsonPath("$._embedded.logo", Matchers.not(Matchers.empty())))
                   // .doesNotExist() makes sure that this section is not embedded, it's not there at all
                   .andExpect(jsonPath("$._embedded.logo._embedded.format").doesNotExist());

        // Need this admin call for the AdminGroup embed in the Parentcommunity
        getClient(token).perform(get("/api/core/collections/" + col1.getID())
                            .param("projection", "level")
                            .param("embedLevelDepth", "3"))
                   .andExpect(status().isOk())
                   .andExpect(jsonPath("$", CollectionMatcher.matchCollectionEntry(col1.getName(),
                                                                                   col1.getID(),
                                                                                   col1.getHandle())))
                   // .exists() makes sure that the embed is there, but it could be empty
                   .andExpect(jsonPath("$._embedded.mappedItems").exists())
                   // .isEmpty() makes sure that the embed is there, but that there's no actual data
                   .andExpect(jsonPath("$._embedded.mappedItems._embedded.mappedItems").isEmpty())
                   .andExpect(jsonPath("$._embedded.parentCommunity",
                                       CommunityMatcher.matchCommunityEntry(child1.getName(),
                                                                            child1.getID(),
                                                                            child1.getHandle())))
                   // .exists() makes sure that the embed is there, but it could be empty
                   .andExpect(jsonPath("$._embedded.parentCommunity._embedded.subcommunities").exists())
                   .andExpect(jsonPath("$._embedded.parentCommunity._embedded.subcommunities._embedded.subcommunities",
                                       Matchers.contains(CommunityMatcher.matchCommunityEntry(child1child.getID(),
                                                                                              child1child.getHandle())
                   )))
                   .andExpect(jsonPath("$._embedded.parentCommunity._embedded.subcommunities" +
                                           "._embedded.subcommunities[0]._embedded.collections._embedded.collections",
                                       Matchers.contains(CollectionMatcher.matchCollectionEntry(col2.getName(),
                                                                                                col2.getID(),
                                                                                                col2.getHandle())
                   )))
                   // .doesNotExist() makes sure that this section is not embedded, it's not there at all
                   .andExpect(jsonPath("$._embedded.parentCommunity._embedded.subcommunities" +
                                           "._embedded.subcommunities[0]._embedded.collections._embedded" +
                                           ".collections[0]._embedded.logo").doesNotExist())
                   .andExpect(jsonPath("$._embedded.logo", Matchers.not(Matchers.empty())))
                   // .exists() makes sure that the embed is there, but it could be empty
                   .andExpect(jsonPath("$._embedded.logo._embedded.format").exists());
    }

    @Test
    public void projectonLevelEmbedLevelDepthHigherThanEmbedMaxBadRequestTest() throws Exception {
        //We turn off the authorization system in order to create the structure as defined below
        context.turnOffAuthorisationSystem();
        //** GIVEN **
        //1. A community-collection structure with one parent community with sub-community and one collection.
        parentCommunity = CommunityBuilder.createCommunity(context)
                                          .withName("Parent Community")
                                          .build();
        Community child1 = CommunityBuilder.createSubCommunity(context, parentCommunity)
                                           .withName("Sub Community")
                                           .build();
        Community child1child = CommunityBuilder.createSubCommunity(context, child1)
                                                .withName("Sub Community Two")
                                                .build();
        Collection col1 = CollectionBuilder.createCollection(context, child1)
                                           .withName("Collection 1")
                                           .withLogo("TestingContentForLogo")
                                           .build();

        context.restoreAuthSystemState();

        getClient().perform(get("/api/core/collections/" + col1.getID())
                                .param("projection", "level")
                                .param("embedLevelDepth", "100"))
                   .andExpect(status().isBadRequest());
    }
    @Test
    public void projectonLevelEmbedLevelDepthNotPresentBadRequestTest() throws Exception {
        //We turn off the authorization system in order to create the structure as defined below
        context.turnOffAuthorisationSystem();
        //** GIVEN **
        //1. A community-collection structure with one parent community with sub-community and one collection.
        parentCommunity = CommunityBuilder.createCommunity(context)
                                          .withName("Parent Community")
                                          .build();
        Community child1 = CommunityBuilder.createSubCommunity(context, parentCommunity)
                                           .withName("Sub Community")
                                           .build();
        Community child1child = CommunityBuilder.createSubCommunity(context, child1)
                                                .withName("Sub Community Two")
                                                .build();
        Collection col1 = CollectionBuilder.createCollection(context, child1)
                                           .withName("Collection 1")
                                           .withLogo("TestingContentForLogo")
                                           .build();

        context.restoreAuthSystemState();

        getClient().perform(get("/api/core/collections/" + col1.getID())
                                .param("projection", "level"))
                   .andExpect(status().isBadRequest());
    }

    @Test
    public void testHiddenMetadataForAnonymousUser() throws Exception {
        context.turnOffAuthorisationSystem();

        parentCommunity = CommunityBuilder.createCommunity(context)
                                          .withName("Parent Community")
                                          .build();
        // use multiple metadata to hit the scenario of the bug DS-4487 related to concurrent modification
        Collection col1 = CollectionBuilder.createCollection(context, parentCommunity)
                                           .withName("Collection 1")
                                           .withProvenance("Provenance Data")
                                           .withNameForLanguage("Col 1", "en")
                                           .build();

        context.restoreAuthSystemState();


        getClient().perform(get("/api/core/collections/" + col1.getID()))
                        .andExpect(status().isOk())
                        .andExpect(jsonPath("$", CollectionMatcher.matchProperties(col1.getName(),
                                                                                   col1.getID(),
                                                                                   col1.getHandle())))
                        .andExpect(jsonPath("$.metadata", matchMetadata("dc.title", "Collection 1")))
                   .andExpect(jsonPath("$.metadata", matchMetadataDoesNotExist("dc.description.provenance")));

    }


    @Test
    public void testHiddenMetadataForAdminUser() throws Exception {
        context.turnOffAuthorisationSystem();

        parentCommunity = CommunityBuilder.createCommunity(context)
                                          .withName("Parent Community")
                                          .build();
        // use multiple metadata to hit the scenario of the bug DS-4487 related to concurrent modification
        Collection col1 = CollectionBuilder.createCollection(context, parentCommunity)
                                           .withName("Collection 1")
                                           .withProvenance("Provenance Data")
                                           .withNameForLanguage("Col 1", "en")
                                           .build();



        context.restoreAuthSystemState();

        String token = getAuthToken(admin.getEmail(), password);

        getClient(token).perform(get("/api/core/collections/" + col1.getID()))
                        .andExpect(status().isOk())
                        .andExpect(jsonPath("$", CollectionMatcher.matchProperties(col1.getName(),
                                                                              col1.getID(),
                                                                              col1.getHandle())))
                        .andExpect(jsonPath("$.metadata", matchMetadata("dc.title", "Collection 1")))
                        .andExpect(jsonPath("$.metadata",
                                            matchMetadata("dc.description.provenance", "Provenance Data")));
    }

    @Test
    public void testHiddenMetadataForUserWithWriteRights() throws Exception {
        context.turnOffAuthorisationSystem();

        parentCommunity = CommunityBuilder.createCommunity(context)
                                          .withName("Parent Community")
                                          .build();
        // use multiple metadata to hit the scenario of the bug DS-4487 related to concurrent modification
        Collection col1 = CollectionBuilder.createCollection(context, parentCommunity)
                                           .withName("Collection 1")
                                           .withProvenance("Provenance Data")
                                           .withNameForLanguage("Col 1", "en")
                                           .build();



        ResourcePolicyBuilder.createResourcePolicy(context)
                             .withUser(eperson)
                             .withAction(WRITE)
                             .withDspaceObject(col1)
                             .build();
        context.restoreAuthSystemState();

        String token = getAuthToken(eperson.getEmail(), password);

        getClient(token).perform(get("/api/core/collections/" + col1.getID()))
                        .andExpect(status().isOk())
                        .andExpect(jsonPath("$", CollectionMatcher.matchProperties(col1.getName(),
                                                                              col1.getID(),
                                                                              col1.getHandle())))
                        .andExpect(jsonPath("$.metadata", matchMetadata("dc.title", "Collection 1")))
                        .andExpect(jsonPath("$.metadata.['dc.description.provenance']").doesNotExist());

    }

    @Test
    public void findAllWithHiddenMetadataTest() throws Exception {

        context.turnOffAuthorisationSystem();
        parentCommunity = CommunityBuilder.createCommunity(context)
                         .withName("Parent Community")
                         .build();
        // use multiple metadata to hit the scenario of the bug DS-4487 related to concurrent modification
        Collection col1 = CollectionBuilder.createCollection(context, parentCommunity)
                         .withName("Collection 1")
                         .withProvenance("Provenance Test 1")
                         .withNameForLanguage("col1", "en")
                         .build();
        Collection col2 = CollectionBuilder.createCollection(context, parentCommunity)
                         .withName("Collection 2")
                         .withProvenance("Provenance Test 2")
                         .withNameForLanguage("col2", "it")
                         .build();

        context.restoreAuthSystemState();

        String tokenEPerson = getAuthToken(eperson.getEmail(), password);

        getClient().perform(get("/api/core/collections")
                   .param("embed", CollectionMatcher.getEmbedsParameter()))
                   .andExpect(status().isOk())
                   .andExpect(content().contentType(contentType))
                   .andExpect(jsonPath("$._embedded.collections", Matchers.containsInAnyOrder(
                           CollectionMatcher.matchCollectionEntrySpecificEmbedProjection(col1.getName(), col1.getID(),
                                                                                col1.getHandle()),
                           CollectionMatcher.matchCollectionEntrySpecificEmbedProjection(col2.getName(), col2.getID(),
                                                                                col2.getHandle())
                           )))
                   .andExpect(jsonPath("$.metadata.['dc.description.provenance']").doesNotExist());

        getClient(tokenEPerson).perform(get("/api/core/collections")
                .param("embed", CollectionMatcher.getEmbedsParameter()))
                .andExpect(status().isOk())
                .andExpect(content().contentType(contentType))
                .andExpect(jsonPath("$._embedded.collections", Matchers.containsInAnyOrder(
                        CollectionMatcher.matchCollectionEntrySpecificEmbedProjection(col1.getName(), col1.getID(),
                                                                             col1.getHandle()),
                        CollectionMatcher.matchCollectionEntrySpecificEmbedProjection(col2.getName(), col2.getID(),
                                                                             col2.getHandle())
                        )))
                .andExpect(jsonPath("$.metadata.['dc.description.provenance']").doesNotExist());

    }

    @Test
    public void findAuthorizedCollectionsPaginationTest() throws Exception {
        context.turnOffAuthorisationSystem();
        parentCommunity = CommunityBuilder.createCommunity(context)
                                          .withName("Parent Community")
                                          .build();
        Community child1 = CommunityBuilder.createSubCommunity(context, parentCommunity)
                                           .withName("Sub Community")
                                           .build();
        Community child2 = CommunityBuilder.createSubCommunity(context, parentCommunity)
                                           .withName("Sub Community Two")
                                           .build();
        Collection col1 = CollectionBuilder.createCollection(context, child1)
                                           .withName("Collection 1")
                                           .withSubmitterGroup(eperson)
                                           .build();
        Collection col2 = CollectionBuilder.createCollection(context, child2)
                                           .withName("Collection 2")
                                           .build();
        Collection col3 = CollectionBuilder.createCollection(context, parentCommunity)
                                           .withName("Collection 3")
                                           .withSubmitterGroup(eperson)
                                           .build();

        Collection col4 = CollectionBuilder.createCollection(context, child1)
                                           .withName("Collection 4")
                                           .withSubmitterGroup(eperson)
                                           .build();

        Collection col5 = CollectionBuilder.createCollection(context, child1)
                                           .withName("Collection 5")
                                           .withSubmitterGroup(eperson)
                                           .build();

        Collection col6 = CollectionBuilder.createCollection(context, child1)
                                           .withName("Collection 6")
                                           .withSubmitterGroup(eperson)
                                           .build();

        Collection col7 = CollectionBuilder.createCollection(context, child1)
                                           .withName("Collection 7")
                                           .withSubmitterGroup(eperson)
                                           .build();
        context.restoreAuthSystemState();

        String tokenAdmin = getAuthToken(admin.getEmail(), password);
        getClient(tokenAdmin).perform(get("/api/core/collections/search/findSubmitAuthorized")
                 .param("page", "0")
                 .param("size", "2"))
                 .andExpect(status().isOk())
                 .andExpect(content().contentType(contentType))
                 .andExpect(jsonPath("$._embedded.collections", Matchers.containsInAnyOrder(
                            CollectionMatcher.matchProperties(col1.getName(), col1.getID(), col1.getHandle()),
                            CollectionMatcher.matchProperties(col2.getName(), col2.getID(), col2.getHandle())
                            )))
                 .andExpect(jsonPath("$._embedded.collections").value(Matchers.hasSize(2)))
                 .andExpect(jsonPath("$._links.first.href", Matchers.allOf(
                         Matchers.containsString("/api/core/collections/search/findSubmitAuthorized?"),
                         Matchers.containsString("page=0"), Matchers.containsString("size=2"))))
                 .andExpect(jsonPath("$._links.self.href", Matchers.allOf(
                         Matchers.containsString("/api/core/collections/search/findSubmitAuthorized?"),
                         Matchers.containsString("page=0"), Matchers.containsString("size=2"))))
                 .andExpect(jsonPath("$._links.next.href", Matchers.allOf(
                         Matchers.containsString("/api/core/collections/search/findSubmitAuthorized?"),
                         Matchers.containsString("page=1"), Matchers.containsString("size=2"))))
                 .andExpect(jsonPath("$._links.last.href", Matchers.allOf(
                         Matchers.containsString("/api/core/collections/search/findSubmitAuthorized?"),
                         Matchers.containsString("page=3"), Matchers.containsString("size=2"))))
                 .andExpect(jsonPath("$.page.size", is(2)))
                 .andExpect(jsonPath("$.page.totalPages", is(4)))
                 .andExpect(jsonPath("$.page.number", is(0)))
                 .andExpect(jsonPath("$.page.totalElements", is(7)));

        getClient(tokenAdmin).perform(get("/api/core/collections/search/findSubmitAuthorized")
                .param("page", "1")
                .param("size", "2"))
                .andExpect(status().isOk())
                .andExpect(content().contentType(contentType))
                .andExpect(jsonPath("$._embedded.collections", Matchers.containsInAnyOrder(
                           CollectionMatcher.matchProperties(col3.getName(), col3.getID(), col3.getHandle()),
                           CollectionMatcher.matchProperties(col4.getName(), col4.getID(), col4.getHandle())
                           )))
                .andExpect(jsonPath("$._embedded.collections").value(Matchers.hasSize(2)))
                .andExpect(jsonPath("$._links.first.href", Matchers.allOf(
                        Matchers.containsString("/api/core/collections/search/findSubmitAuthorized?"),
                        Matchers.containsString("page=0"), Matchers.containsString("size=2"))))
                .andExpect(jsonPath("$._links.prev.href", Matchers.allOf(
                        Matchers.containsString("/api/core/collections/search/findSubmitAuthorized?"),
                        Matchers.containsString("page=0"), Matchers.containsString("size=2"))))
                .andExpect(jsonPath("$._links.self.href", Matchers.allOf(
                        Matchers.containsString("/api/core/collections/search/findSubmitAuthorized?"),
                        Matchers.containsString("page=1"), Matchers.containsString("size=2"))))
                .andExpect(jsonPath("$._links.next.href", Matchers.allOf(
                        Matchers.containsString("/api/core/collections/search/findSubmitAuthorized?"),
                        Matchers.containsString("page=2"), Matchers.containsString("size=2"))))
                .andExpect(jsonPath("$._links.last.href", Matchers.allOf(
                        Matchers.containsString("/api/core/collections/search/findSubmitAuthorized?"),
                        Matchers.containsString("page=3"), Matchers.containsString("size=2"))))
                .andExpect(jsonPath("$.page.size", is(2)))
                .andExpect(jsonPath("$.page.totalPages", is(4)))
                .andExpect(jsonPath("$.page.number", is(1)))
                .andExpect(jsonPath("$.page.totalElements", is(7)));

        getClient(tokenAdmin).perform(get("/api/core/collections/search/findSubmitAuthorized")
                .param("page", "2")
                .param("size", "2"))
                .andExpect(status().isOk())
                .andExpect(content().contentType(contentType))
                .andExpect(jsonPath("$._embedded.collections", Matchers.containsInAnyOrder(
                           CollectionMatcher.matchProperties(col5.getName(), col5.getID(), col5.getHandle()),
                           CollectionMatcher.matchProperties(col6.getName(), col6.getID(), col6.getHandle())
                           )))
                .andExpect(jsonPath("$._embedded.collections").value(Matchers.hasSize(2)))
                .andExpect(jsonPath("$._links.first.href", Matchers.allOf(
                        Matchers.containsString("/api/core/collections/search/findSubmitAuthorized?"),
                        Matchers.containsString("page=0"), Matchers.containsString("size=2"))))
                .andExpect(jsonPath("$._links.prev.href", Matchers.allOf(
                        Matchers.containsString("/api/core/collections/search/findSubmitAuthorized?"),
                        Matchers.containsString("page=1"), Matchers.containsString("size=2"))))
                .andExpect(jsonPath("$._links.self.href", Matchers.allOf(
                        Matchers.containsString("/api/core/collections/search/findSubmitAuthorized?"),
                        Matchers.containsString("page=2"), Matchers.containsString("size=2"))))
                .andExpect(jsonPath("$._links.next.href", Matchers.allOf(
                        Matchers.containsString("/api/core/collections/search/findSubmitAuthorized?"),
                        Matchers.containsString("page=3"), Matchers.containsString("size=2"))))
                .andExpect(jsonPath("$._links.last.href", Matchers.allOf(
                        Matchers.containsString("/api/core/collections/search/findSubmitAuthorized?"),
                        Matchers.containsString("page=3"), Matchers.containsString("size=2"))))
                .andExpect(jsonPath("$.page.size", is(2)))
                .andExpect(jsonPath("$.page.totalPages", is(4)))
                .andExpect(jsonPath("$.page.number", is(2)))
                .andExpect(jsonPath("$.page.totalElements", is(7)));

        getClient(tokenAdmin).perform(get("/api/core/collections/search/findSubmitAuthorized")
                .param("page", "1")
                .param("size", "3"))
                .andExpect(status().isOk())
                .andExpect(content().contentType(contentType))
                .andExpect(jsonPath("$._embedded.collections", Matchers.containsInAnyOrder(
                           CollectionMatcher.matchProperties(col4.getName(), col4.getID(), col4.getHandle()),
                           CollectionMatcher.matchProperties(col5.getName(), col5.getID(), col5.getHandle()),
                           CollectionMatcher.matchProperties(col6.getName(), col6.getID(), col6.getHandle())
                           )))
                .andExpect(jsonPath("$._embedded.collections").value(Matchers.hasSize(3)))
                .andExpect(jsonPath("$._links.first.href", Matchers.allOf(
                        Matchers.containsString("/api/core/collections/search/findSubmitAuthorized?"),
                        Matchers.containsString("page=0"), Matchers.containsString("size=3"))))
                .andExpect(jsonPath("$._links.prev.href", Matchers.allOf(
                        Matchers.containsString("/api/core/collections/search/findSubmitAuthorized?"),
                        Matchers.containsString("page=0"), Matchers.containsString("size=3"))))
                .andExpect(jsonPath("$._links.self.href", Matchers.allOf(
                        Matchers.containsString("/api/core/collections/search/findSubmitAuthorized?"),
                        Matchers.containsString("page=1"), Matchers.containsString("size=3"))))
                .andExpect(jsonPath("$._links.next.href", Matchers.allOf(
                        Matchers.containsString("/api/core/collections/search/findSubmitAuthorized?"),
                        Matchers.containsString("page=2"), Matchers.containsString("size=3"))))
                .andExpect(jsonPath("$._links.last.href", Matchers.allOf(
                        Matchers.containsString("/api/core/collections/search/findSubmitAuthorized?"),
                        Matchers.containsString("page=2"), Matchers.containsString("size=3"))))
                .andExpect(jsonPath("$.page.size", is(3)))
                .andExpect(jsonPath("$.page.totalPages", is(3)))
                .andExpect(jsonPath("$.page.number", is(1)))
                .andExpect(jsonPath("$.page.totalElements", is(7)));
    }

    @Test
    public void findAuthorizedCollectionsWithQueryAndPaginationTest() throws Exception {
        context.turnOffAuthorisationSystem();

        parentCommunity = CommunityBuilder.createCommunity(context)
                                          .withName("Parent Community")
                                          .build();
        Community child1 = CommunityBuilder.createSubCommunity(context, parentCommunity)
                                           .withName("Sub Community")
                                           .build();
        Community child2 = CommunityBuilder.createSubCommunity(context, parentCommunity)
                                           .withName("Sub Community Two")
                                           .build();
        Collection col1 = CollectionBuilder.createCollection(context, parentCommunity)
                                           .withName("Sample 1 collection")
                                           .withSubmitterGroup(eperson)
                                           .build();
        Collection col2 = CollectionBuilder.createCollection(context, child1)
                                           .withName("Sample 2 collection")
                                           .build();
        Collection col3 = CollectionBuilder.createCollection(context, child2)
                                           .withName("Sample 3 collection")
                                           .withSubmitterGroup(eperson)
                                           .build();
        Collection col4 = CollectionBuilder.createCollection(context, child2)
                                           .withName("Sample 4 collection")
                                           .build();

        Collection col5 = CollectionBuilder.createCollection(context, child2)
                                           .withName("Sample 5 collection")
                                           .build();
        context.restoreAuthSystemState();

        String tokenAdmin = getAuthToken(admin.getEmail(), password);
        getClient(tokenAdmin).perform(get("/api/core/collections/search/findSubmitAuthorized")
                .param("query", "sample")
                .param("page", "0")
                .param("size", "2"))
                .andExpect(status().isOk())
                .andExpect(content().contentType(contentType))
                .andExpect(jsonPath("$._embedded.collections", Matchers.everyItem(
                        hasJsonPath("$.type", is("collection")))
                        ))
                .andExpect(jsonPath("$._embedded.collections").value(Matchers.hasSize(2)))
                .andExpect(jsonPath("$._links.first.href", Matchers.allOf(
                        Matchers.containsString("/api/core/collections/search/findSubmitAuthorized?"),
                        Matchers.containsString("query=sample"),
                        Matchers.containsString("page=0"), Matchers.containsString("size=2"))))
                .andExpect(jsonPath("$._links.self.href", Matchers.allOf(
                        Matchers.containsString("/api/core/collections/search/findSubmitAuthorized?"),
                        Matchers.containsString("query=sample"),
                        Matchers.containsString("page=0"), Matchers.containsString("size=2"))))
                .andExpect(jsonPath("$._links.next.href", Matchers.allOf(
                        Matchers.containsString("/api/core/collections/search/findSubmitAuthorized?"),
                        Matchers.containsString("query=sample"),
                        Matchers.containsString("page=1"), Matchers.containsString("size=2"))))
                .andExpect(jsonPath("$._links.last.href", Matchers.allOf(
                        Matchers.containsString("/api/core/collections/search/findSubmitAuthorized?"),
                        Matchers.containsString("query=sample"),
                        Matchers.containsString("page=2"), Matchers.containsString("size=2"))))
                .andExpect(jsonPath("$.page.size", is(2)))
                .andExpect(jsonPath("$.page.totalPages", is(3)))
                .andExpect(jsonPath("$.page.number", is(0)))
                .andExpect(jsonPath("$.page.totalElements", is(5)));

        getClient(tokenAdmin).perform(get("/api/core/collections/search/findSubmitAuthorized")
                .param("query", "sample")
                .param("page", "1")
                .param("size", "2"))
                .andExpect(status().isOk())
                .andExpect(content().contentType(contentType))
                .andExpect(jsonPath("$._embedded.collections", Matchers.everyItem(
                        hasJsonPath("$.type", is("collection")))
                        ))
                .andExpect(jsonPath("$._embedded.collections").value(Matchers.hasSize(2)))
                .andExpect(jsonPath("$._links.first.href", Matchers.allOf(
                        Matchers.containsString("/api/core/collections/search/findSubmitAuthorized?"),
                        Matchers.containsString("query=sample"),
                        Matchers.containsString("page=0"), Matchers.containsString("size=2"))))
                .andExpect(jsonPath("$._links.prev.href", Matchers.allOf(
                        Matchers.containsString("/api/core/collections/search/findSubmitAuthorized?"),
                        Matchers.containsString("query=sample"),
                        Matchers.containsString("page=0"), Matchers.containsString("size=2"))))
                .andExpect(jsonPath("$._links.self.href", Matchers.allOf(
                        Matchers.containsString("/api/core/collections/search/findSubmitAuthorized?"),
                        Matchers.containsString("query=sample"),
                        Matchers.containsString("page=1"), Matchers.containsString("size=2"))))
                .andExpect(jsonPath("$._links.next.href", Matchers.allOf(
                        Matchers.containsString("/api/core/collections/search/findSubmitAuthorized?"),
                        Matchers.containsString("query=sample"),
                        Matchers.containsString("page=2"), Matchers.containsString("size=2"))))
                .andExpect(jsonPath("$._links.last.href", Matchers.allOf(
                        Matchers.containsString("/api/core/collections/search/findSubmitAuthorized?"),
                        Matchers.containsString("query=sample"),
                        Matchers.containsString("page=2"), Matchers.containsString("size=2"))))
                .andExpect(jsonPath("$.page.size", is(2)))
                .andExpect(jsonPath("$.page.totalPages", is(3)))
                .andExpect(jsonPath("$.page.number", is(1)))
                .andExpect(jsonPath("$.page.totalElements", is(5)));

        getClient(tokenAdmin).perform(get("/api/core/collections/search/findSubmitAuthorized")
                .param("query", "sample")
                .param("page", "2")
                .param("size", "2"))
                .andExpect(status().isOk())
                .andExpect(content().contentType(contentType))
                .andExpect(jsonPath("$._embedded.collections", Matchers.everyItem(
                        hasJsonPath("$.type", is("collection")))
                        ))
                .andExpect(jsonPath("$._embedded.collections").value(Matchers.hasSize(1)))
                .andExpect(jsonPath("$._links.first.href", Matchers.allOf(
                        Matchers.containsString("/api/core/collections/search/findSubmitAuthorized?"),
                        Matchers.containsString("query=sample"),
                        Matchers.containsString("page=0"), Matchers.containsString("size=2"))))
                .andExpect(jsonPath("$._links.prev.href", Matchers.allOf(
                        Matchers.containsString("/api/core/collections/search/findSubmitAuthorized?"),
                        Matchers.containsString("query=sample"),
                        Matchers.containsString("page=1"), Matchers.containsString("size=2"))))
                .andExpect(jsonPath("$._links.self.href", Matchers.allOf(
                        Matchers.containsString("/api/core/collections/search/findSubmitAuthorized?"),
                        Matchers.containsString("query=sample"),
                        Matchers.containsString("page=2"), Matchers.containsString("size=2"))))
                .andExpect(jsonPath("$._links.last.href", Matchers.allOf(
                        Matchers.containsString("/api/core/collections/search/findSubmitAuthorized?"),
                        Matchers.containsString("query=sample"),
                        Matchers.containsString("page=2"), Matchers.containsString("size=2"))))
                .andExpect(jsonPath("$.page.size", is(2)))
                .andExpect(jsonPath("$.page.totalPages", is(3)))
                .andExpect(jsonPath("$.page.number", is(2)))
                .andExpect(jsonPath("$.page.totalElements", is(5)));
    }

    @Test
    public void findAuthorizedByCommunityPaginationTest() throws Exception {
        context.turnOffAuthorisationSystem();
        parentCommunity = CommunityBuilder.createCommunity(context)
                                          .withName("Parent Community")
                                          .withAdminGroup(eperson).build();
        Community child1 = CommunityBuilder.createSubCommunity(context, parentCommunity)
                                           .withName("Sub Community")
                                           .build();
        Community child2 = CommunityBuilder.createSubCommunity(context, parentCommunity)
                                           .withName("Sub Community Two")
                                           .build();

        Collection col1 = CollectionBuilder.createCollection(context, parentCommunity)
                                           .withName("Test collection 1")
                                           .build();
        Collection col2 = CollectionBuilder.createCollection(context, child1)
                                           .withName("Test collection 2")
                                           .build();
        Collection col3 = CollectionBuilder.createCollection(context, child2)
                                           .withName("Test collection 3")
                                           .build();
        Collection col4 = CollectionBuilder.createCollection(context, child2)
                                           .withName("Test collection 4")
                                           .build();
        Collection col5 = CollectionBuilder.createCollection(context, child2)
                                           .withName("Test collection 5")
                                           .build();

        context.restoreAuthSystemState();

        String tokenAdmin = getAuthToken(admin.getEmail(), password);
        getClient(tokenAdmin).perform(get("/api/core/collections/search/findSubmitAuthorizedByCommunity")
                 .param("uuid", parentCommunity.getID().toString())
                 .param("page", "0")
                 .param("size", "2"))
                 .andExpect(status().isOk())
                 .andExpect(content().contentType(contentType))
                 .andExpect(jsonPath("$._embedded.collections", Matchers.containsInAnyOrder(
                            CollectionMatcher.matchProperties(col1.getName(), col1.getID(), col1.getHandle()),
                            CollectionMatcher.matchProperties(col2.getName(), col2.getID(), col2.getHandle())
                            )))
                 .andExpect(jsonPath("$._embedded.collections").value(Matchers.hasSize(2)))
                 .andExpect(jsonPath("$.page.size", is(2)))
                 .andExpect(jsonPath("$.page.totalPages", is(3)))
                 .andExpect(jsonPath("$.page.number", is(0)))
                 .andExpect(jsonPath("$.page.totalElements", is(5)));

        getClient(tokenAdmin).perform(get("/api/core/collections/search/findSubmitAuthorizedByCommunity")
                .param("uuid", parentCommunity.getID().toString())
                .param("page", "1")
                .param("size", "2"))
                .andExpect(status().isOk())
                .andExpect(content().contentType(contentType))
                .andExpect(jsonPath("$._embedded.collections", Matchers.containsInAnyOrder(
                           CollectionMatcher.matchProperties(col3.getName(), col3.getID(), col3.getHandle()),
                           CollectionMatcher.matchProperties(col4.getName(), col4.getID(), col4.getHandle())
                           )))
                .andExpect(jsonPath("$._embedded.collections").value(Matchers.hasSize(2)))
                .andExpect(jsonPath("$.page.size", is(2)))
                .andExpect(jsonPath("$.page.totalPages", is(3)))
                .andExpect(jsonPath("$.page.number", is(1)))
                .andExpect(jsonPath("$.page.totalElements", is(5)));

        getClient(tokenAdmin).perform(get("/api/core/collections/search/findSubmitAuthorizedByCommunity")
                .param("uuid", parentCommunity.getID().toString())
                .param("page", "2")
                .param("size", "2"))
                .andExpect(status().isOk())
                .andExpect(content().contentType(contentType))
                .andExpect(jsonPath("$._embedded.collections", Matchers.containsInAnyOrder(
                           CollectionMatcher.matchProperties(col5.getName(), col5.getID(), col5.getHandle())
                           )))
                .andExpect(jsonPath("$._embedded.collections").value(Matchers.hasSize(1)))
                .andExpect(jsonPath("$.page.size", is(2)))
                .andExpect(jsonPath("$.page.totalPages", is(3)))
                .andExpect(jsonPath("$.page.number", is(2)))
                .andExpect(jsonPath("$.page.totalElements", is(5)));

    }

    @Test
    public void findAuthorizedByCommunityWithQueryPaginationTest() throws Exception {
        context.turnOffAuthorisationSystem();

        parentCommunity = CommunityBuilder.createCommunity(context)
                                          .withName("Parent Community")
                                          .build();
        Community child1 = CommunityBuilder.createSubCommunity(context, parentCommunity)
                                           .withName("Sub Community")
                                           .build();
        Community child2 = CommunityBuilder.createSubCommunity(context, parentCommunity)
                                           .withName("Sub Community Two")
                                           .build();
        Collection col1 = CollectionBuilder.createCollection(context, parentCommunity)
                                           .withName("Sample 1 collection")
                                           .withSubmitterGroup(eperson)
                                           .build();
        Collection col2 = CollectionBuilder.createCollection(context, child1)
                                           .withName("Sample 2 collection")
                                           .build();
        Collection col3 = CollectionBuilder.createCollection(context, child2)
                                           .withName("Sample 3 collection")
                                           .withSubmitterGroup(eperson)
                                           .build();
        Collection col4 = CollectionBuilder.createCollection(context, child2)
                                           .withName("Sample 4 collection")
                                           .build();

        Collection col5 = CollectionBuilder.createCollection(context, child2)
                                           .withName("Sample 5 collection")
                                           .build();
        context.restoreAuthSystemState();

        String tokenAdmin = getAuthToken(admin.getEmail(), password);
        getClient(tokenAdmin).perform(get("/api/core/collections/search/findSubmitAuthorizedByCommunity")
                .param("uuid", parentCommunity.getID().toString())
                .param("query", "sample")
                .param("page", "0")
                .param("size", "2"))
                .andExpect(status().isOk())
                .andExpect(content().contentType(contentType))
                .andExpect(jsonPath("$._embedded.collections",  Matchers.everyItem(
                        hasJsonPath("$.type", is("collection")))
                        ))
                .andExpect(jsonPath("$._embedded.collections").value(Matchers.hasSize(2)))
                .andExpect(jsonPath("$.page.size", is(2)))
                .andExpect(jsonPath("$.page.totalPages", is(3)))
                .andExpect(jsonPath("$.page.number", is(0)))
                .andExpect(jsonPath("$.page.totalElements", is(5)));

        getClient(tokenAdmin).perform(get("/api/core/collections/search/findSubmitAuthorizedByCommunity")
                .param("uuid", parentCommunity.getID().toString())
                .param("query", "sample")
                .param("page", "1")
                .param("size", "2"))
                .andExpect(status().isOk())
                .andExpect(content().contentType(contentType))
                .andExpect(jsonPath("$._embedded.collections", Matchers.everyItem(
                        hasJsonPath("$.type", is("collection")))
                        ))
                .andExpect(jsonPath("$._embedded.collections").value(Matchers.hasSize(2)))
                .andExpect(jsonPath("$.page.size", is(2)))
                .andExpect(jsonPath("$.page.totalPages", is(3)))
                .andExpect(jsonPath("$.page.number", is(1)))
                .andExpect(jsonPath("$.page.totalElements", is(5)));

        getClient(tokenAdmin).perform(get("/api/core/collections/search/findSubmitAuthorizedByCommunity")
                .param("uuid", parentCommunity.getID().toString())
                .param("query", "sample")
                .param("page", "2")
                .param("size", "2"))
                .andExpect(status().isOk())
                .andExpect(content().contentType(contentType))
                .andExpect(jsonPath("$._embedded.collections", Matchers.everyItem(
                        hasJsonPath("$.type", is("collection")))
                        ))
                .andExpect(jsonPath("$._embedded.collections").value(Matchers.hasSize(1)))
                .andExpect(jsonPath("$.page.size", is(2)))
                .andExpect(jsonPath("$.page.totalPages", is(3)))
                .andExpect(jsonPath("$.page.number", is(2)))
                .andExpect(jsonPath("$.page.totalElements", is(5)));
    }

    @Test
    public void findSubmitAuthorizedCollectionsByCommunityAndEntityTest() throws Exception {
        String entityType = "Publication";

        //We turn off the authorization system in order to create the structure as defined below
        context.turnOffAuthorisationSystem();
        //** GIVEN **
        //1. A community-collection structure with one parent community with sub-community and one collection.
        parentCommunity = CommunityBuilder.createCommunity(context)
                                          .withName("Parent Community")
                                          .build();
        Community child1 = CommunityBuilder.createSubCommunity(context, parentCommunity)
                                           .withName("Sub Community")
                                           .build();
        Community child2 = CommunityBuilder.createSubCommunity(context, parentCommunity)
                                           .withName("Sub Community Two")
                                           .build();

        Collection col1 = CollectionBuilder.createCollection(context, child1)
                                           .withRelationshipType(entityType)
                                           .withName("Test Collection 1")
                                           .withSubmitterGroup(eperson)
                                           .build();
        Collection col2 = CollectionBuilder.createCollection(context, child2)
                                           .withRelationshipType(entityType)
                                           .withName("Publication Collection 2")
                                           .withSubmitterGroup(eperson)
                                           .build();
        Collection col3 = CollectionBuilder.createCollection(context, child2)
                                           .withRelationshipType(entityType)
                                           .withName("Publication Collection 3")
                                           .withSubmitterGroup(eperson)
                                           .build();
        Collection colWithoutEntity = CollectionBuilder.createCollection(context, child2)
                                           .withName(" Test Collection 4")
                                           .withSubmitterGroup(eperson)
                                           .build();

        context.restoreAuthSystemState();

        String token = getAuthToken(eperson.getEmail(), password);

        getClient(token).perform(get("/api/core/collections/search/findSubmitAuthorizedByCommunityAndEntityType")
                        .param("uuid", child2.getID().toString())
                        .param("entityType", entityType))
                .andExpect(status().isOk()).andExpect(content().contentType(contentType))
                .andExpect(jsonPath("$.page.totalElements", equalTo(2)))
                .andExpect(jsonPath("$._embedded.collections", Matchers.containsInAnyOrder(
                        CollectionMatcher.matchCollection(col2),
                        CollectionMatcher.matchCollection(col3))))
                .andExpect(jsonPath("$._embedded.collections",
                        not(contains(CollectionMatcher.matchCollection(colWithoutEntity)))));

    }

    @Test
    public void findSubmitAuthorizedCollectionsByCommunityAndEntityWithQueryTest() throws Exception {
        context.turnOffAuthorisationSystem();
        String entityType = "Journal";
        String entityType2 = "Publication";

        parentCommunity = CommunityBuilder.createCommunity(context)
                                           .withName("Parent Community")
                                           .build();
        Collection col1 = CollectionBuilder.createCollection(context, parentCommunity)
                                           .withRelationshipType(entityType)
                                           .withName("Test Collection 1")
                                           .withSubmitterGroup(eperson)
                                           .build();
        Collection col2 = CollectionBuilder.createCollection(context, parentCommunity)
                                           .withRelationshipType(entityType)
                                           .withName("Publication Collection 2")
                                           .withSubmitterGroup(eperson)
                                           .build();
        Collection col3 = CollectionBuilder.createCollection(context, parentCommunity)
                                           .withRelationshipType(entityType2)
                                           .withName("Publication Collection 3")
                                           .withSubmitterGroup(eperson)
                                           .build();
        Collection colWithoutEntity = CollectionBuilder.createCollection(context, parentCommunity)
                                           .withName(" Test Collection 4")
                                           .withSubmitterGroup(eperson)
                                           .build();

        context.restoreAuthSystemState();

        String token = getAuthToken(eperson.getEmail(), password);

        getClient(token).perform(get("/api/core/collections/search/findSubmitAuthorizedByCommunityAndEntityType")
                        .param("uuid", parentCommunity.getID().toString())
                        .param("entityType", entityType)
                        .param("query", "test"))
                .andExpect(status().isOk()).andExpect(content().contentType(contentType))
                .andExpect(jsonPath("$.page.totalElements", equalTo(1)))
                .andExpect(jsonPath("$._embedded.collections", contains(CollectionMatcher.matchCollection(col1))))
                .andExpect(jsonPath("$._embedded.collections",
                        not(contains(CollectionMatcher.matchCollection(colWithoutEntity)))));

        getClient(token).perform(get("/api/core/collections/search/findSubmitAuthorizedByCommunityAndEntityType")
                        .param("uuid", parentCommunity.getID().toString())
                        .param("entityType", entityType2)
                        .param("query", "publication"))
                .andExpect(status().isOk()).andExpect(content().contentType(contentType))
                .andExpect(jsonPath("$.page.totalElements", equalTo(1)))
                .andExpect(jsonPath("$._embedded.collections", contains(CollectionMatcher.matchCollection(col3))))
                .andExpect(jsonPath("$._embedded.collections",
                        not(contains(CollectionMatcher.matchCollection(colWithoutEntity)))));
    }

    @Test
    public void findSubmitAuthorizedAllCollectionsByCommunityAndEntityWithoutParamsTest() throws Exception {
        getClient().perform(get("/api/core/collections/search/findSubmitAuthorizedByCommunityAndEntityType"))
                   .andExpect(status().isBadRequest());
    }

    @Test
    public void findSubmitAuthorizedByCommunityAndEntityTypeUnexistentEntityTest() throws Exception {
        getClient().perform(get("/api/core/collections/search/findSubmitAuthorizedByCommunityAndEntityType")
                                .param("entityType", "test")
                                .param("uuid", UUID.randomUUID().toString()))
                   .andExpect(status().isNotFound());
    }

    @Test
    public void findSubmitAuthorizedByCommunityAndEntityTypeUnexistentUUIDTest() throws Exception {
        String entityType = "OrgUnit";

        //We turn off the authorization system in order to create the structure as defined below
        context.turnOffAuthorisationSystem();
        //** GIVEN **
        //1. A community-collection structure with one parent community with sub-community and one collection.
        parentCommunity = CommunityBuilder.createCommunity(context)
            .withName("Parent Community")
            .build();

        Collection col1 = CollectionBuilder.createCollection(context, parentCommunity)
                .withRelationshipType(entityType)
                .withName("Collection 1")
                .withSubmitterGroup(eperson)
                .build();

        context.setCurrentUser(eperson);
        authorizeService.addPolicy(context, parentCommunity, Constants.ADD, eperson);
        context.restoreAuthSystemState();

        String token = getAuthToken(eperson.getEmail(), password);

        getClient(token).perform(get("/api/core/collections/search/findSubmitAuthorizedByCommunityAndEntityType")
                                .param("entityType", entityType)
                                .param("uuid", UUID.randomUUID().toString()))
                        .andExpect(status().isNotFound());

    }

    @Test
    public void testFindAdministered() throws Exception {

        context.turnOffAuthorisationSystem();

        EPerson user = EPersonBuilder.createEPerson(context)
            .withEmail("user@test.it")
            .withPassword(password)
            .build();

        Community community1 = createCommunity("Community 1");
        Community community2 = createCommunity("Community 2", user);
        Community community3 = createCommunity("Community 1", community1);

        createCollection(community1, "First Community Collection 1");
        Collection collection2_1 = createCollection(community1, "First Community Collection 2", user);
        Collection collection3_1 = createCollection(community1, "First Community Collection 3", user);

        Collection collection1_2 = createCollection(community2, "Second Community Collection 1", user);
        Collection collection2_2 = createCollection(community2, "Second Community Collection 2");
        Collection collection3_2 = createCollection(community2, "Second Community Collection 3");

        Collection collection1_3 = createCollection(community3, "Third Community Collection 1", user);
        createCollection(community3, "Third Community Collection 2");
        createCollection(community3, "Third Community Collection 3");

        context.restoreAuthSystemState();

        String token = getAuthToken(user.getEmail(), password);
        getClient(token).perform(get("/api/core/collections/search/findAdministered"))
            .andExpect(status().isOk())
            .andExpect(jsonPath("$.page.totalElements", equalTo(6)))
            .andExpect(jsonPath("$._embedded.collections", hasItem(matchCollection(collection2_1))))
            .andExpect(jsonPath("$._embedded.collections", hasItem(matchCollection(collection3_1))))
            .andExpect(jsonPath("$._embedded.collections", hasItem(matchCollection(collection1_2))))
            .andExpect(jsonPath("$._embedded.collections", hasItem(matchCollection(collection2_2))))
            .andExpect(jsonPath("$._embedded.collections", hasItem(matchCollection(collection3_2))))
            .andExpect(jsonPath("$._embedded.collections", hasItem(matchCollection(collection1_3))));

        getClient(token).perform(get("/api/core/collections/search/findAdministered")
            .param("query", "First Community"))
            .andExpect(status().isOk())
            .andExpect(jsonPath("$.page.totalElements", equalTo(2)))
            .andExpect(jsonPath("$._embedded.collections", hasItem(matchCollection(collection2_1))))
            .andExpect(jsonPath("$._embedded.collections", hasItem(matchCollection(collection3_1))));
    }

    @Test
    public void testFindAdministeredWithAdmin() throws Exception {

        context.turnOffAuthorisationSystem();

        EPerson user = EPersonBuilder.createEPerson(context)
            .withEmail("user@test.it")
            .withPassword(password)
            .build();

        Community community1 = createCommunity("Community 1");
        Community community2 = createCommunity("Community 2", user);
        Community community3 = createCommunity("Community 1", community1);

        Collection collection1_1 = createCollection(community1, "First Community Collection 1");
        Collection collection2_1 = createCollection(community1, "First Community Collection 2", user);
        Collection collection3_1 = createCollection(community1, "First Community Collection 3", user);

        Collection collection1_2 = createCollection(community2, "Second Community Collection 1", user);
        Collection collection2_2 = createCollection(community2, "Second Community Collection 2");
        Collection collection3_2 = createCollection(community2, "Second Community Collection 3");

        Collection collection1_3 = createCollection(community3, "Third Community Collection 1", user);
        Collection collection2_3 = createCollection(community3, "Third Community Collection 2");
        Collection collection3_3 = createCollection(community3, "Third Community Collection 3");

        context.restoreAuthSystemState();

        String token = getAuthToken(admin.getEmail(), password);
        getClient(token).perform(get("/api/core/collections/search/findAdministered"))
            .andExpect(status().isOk())
            .andExpect(jsonPath("$.page.totalElements", equalTo(9)))
            .andExpect(jsonPath("$._embedded.collections", hasItem(matchCollection(collection1_1))))
            .andExpect(jsonPath("$._embedded.collections", hasItem(matchCollection(collection2_1))))
            .andExpect(jsonPath("$._embedded.collections", hasItem(matchCollection(collection3_1))))
            .andExpect(jsonPath("$._embedded.collections", hasItem(matchCollection(collection1_2))))
            .andExpect(jsonPath("$._embedded.collections", hasItem(matchCollection(collection2_2))))
            .andExpect(jsonPath("$._embedded.collections", hasItem(matchCollection(collection3_2))))
            .andExpect(jsonPath("$._embedded.collections", hasItem(matchCollection(collection1_3))))
            .andExpect(jsonPath("$._embedded.collections", hasItem(matchCollection(collection2_3))))
            .andExpect(jsonPath("$._embedded.collections", hasItem(matchCollection(collection3_3))));

        getClient(token).perform(get("/api/core/collections/search/findAdministered")
            .param("query", "First Community"))
            .andExpect(status().isOk())
            .andExpect(jsonPath("$.page.totalElements", equalTo(3)))
            .andExpect(jsonPath("$._embedded.collections", hasItem(matchCollection(collection1_1))))
            .andExpect(jsonPath("$._embedded.collections", hasItem(matchCollection(collection2_1))))
            .andExpect(jsonPath("$._embedded.collections", hasItem(matchCollection(collection3_1))));
    }

    @Test
    public void testFindAdministeredWithNoCollectionAdmin() throws Exception {
        context.turnOffAuthorisationSystem();

        EPerson user = EPersonBuilder.createEPerson(context)
            .withEmail("user@test.it")
            .withPassword(password)
            .build();

        Community community1 = createCommunity("Community 1");
        Community community2 = createCommunity("Community 2");

        createCollection(community1, "First Community Collection 1");
        createCollection(community1, "First Community Collection 2");
        createCollection(community1, "First Community Collection 3");

        createCollection(community2, "Second Community Collection 1");
        createCollection(community2, "Second Community Collection 2");
        createCollection(community2, "Second Community Collection 3");

        context.restoreAuthSystemState();

        String token = getAuthToken(user.getEmail(), password);
        getClient(token).perform(get("/api/core/collections/search/findAdministered"))
            .andExpect(status().isOk())
            .andExpect(jsonPath("$.page.totalElements", equalTo(0)));
    }

    @Test
    public void testFindAdministeredWithNoAuthenticatedUser() throws Exception {
        context.turnOffAuthorisationSystem();

        Community community1 = createCommunity("Community 1");
        Community community2 = createCommunity("Community 2");

        createCollection(community1, "First Community Collection 1");
        createCollection(community1, "First Community Collection 2");
        createCollection(community1, "First Community Collection 3");

        createCollection(community2, "Second Community Collection 1");
        createCollection(community2, "Second Community Collection 2");
        createCollection(community2, "Second Community Collection 3");

        context.restoreAuthSystemState();

        getClient().perform(get("/api/core/collections/search/findAdministered"))
            .andExpect(status().isUnauthorized());
    }

    @Test
    public void findOneTestWithEmbedsNoPageSize() throws Exception {
        context.turnOffAuthorisationSystem();

        parentCommunity = CommunityBuilder.createCommunity(context)
                                          .withName("Parent Community")
                                          .build();

        Collection collection = CollectionBuilder.createCollection(context, parentCommunity)
                                                 .withName("Collection")
                                                 .build();

        Collection mappedCollection = CollectionBuilder.createCollection(context, parentCommunity)
                                                       .withName("Mapped Collection")
                                                       .build();

        Item item0 = ItemBuilder.createItem(context, collection).withTitle("Item 0").build();
        Item item1 = ItemBuilder.createItem(context, collection).withTitle("Item 1").build();
        Item item2 = ItemBuilder.createItem(context, collection).withTitle("Item 2").build();
        Item item3 = ItemBuilder.createItem(context, collection).withTitle("Item 3").build();
        Item item4 = ItemBuilder.createItem(context, collection).withTitle("Item 4").build();
        Item item5 = ItemBuilder.createItem(context, collection).withTitle("Item 5").build();
        Item item6 = ItemBuilder.createItem(context, collection).withTitle("Item 6").build();
        Item item7 = ItemBuilder.createItem(context, collection).withTitle("Item 7").build();
        Item item8 = ItemBuilder.createItem(context, collection).withTitle("Item 8").build();
        Item item9 = ItemBuilder.createItem(context, collection).withTitle("Item 9").build();

        collectionService.addItem(context, mappedCollection, item0);
        collectionService.addItem(context, mappedCollection, item1);
        collectionService.addItem(context, mappedCollection, item2);
        collectionService.addItem(context, mappedCollection, item3);
        collectionService.addItem(context, mappedCollection, item4);
        collectionService.addItem(context, mappedCollection, item5);
        collectionService.addItem(context, mappedCollection, item6);
        collectionService.addItem(context, mappedCollection, item7);
        collectionService.addItem(context, mappedCollection, item8);
        collectionService.addItem(context, mappedCollection, item9);

        collectionService.update(context, mappedCollection);

        context.restoreAuthSystemState();

        getClient().perform(get("/api/core/collections/" + mappedCollection.getID())
                                    .param("embed", "mappedItems"))
                   .andExpect(status().isOk())
                   .andExpect(jsonPath("$", CollectionMatcher.matchCollection(mappedCollection)))
                   .andExpect(jsonPath("$._embedded.mappedItems._embedded.mappedItems", Matchers.containsInAnyOrder(
                           ItemMatcher.matchItemProperties(item0),
                           ItemMatcher.matchItemProperties(item1),
                           ItemMatcher.matchItemProperties(item2),
                           ItemMatcher.matchItemProperties(item3),
                           ItemMatcher.matchItemProperties(item4),
                           ItemMatcher.matchItemProperties(item5),
                           ItemMatcher.matchItemProperties(item6),
                           ItemMatcher.matchItemProperties(item7),
                           ItemMatcher.matchItemProperties(item8),
                           ItemMatcher.matchItemProperties(item9)
                   )))
                   .andExpect(jsonPath("$._links.self.href",
                                       Matchers.containsString("/api/core/collections/" + mappedCollection.getID())))
                   .andExpect(jsonPath("$._embedded.mappedItems.page.size", is(20)))
                   .andExpect(jsonPath("$._embedded.mappedItems.page.totalElements", is(10)));
    }


    @Test
    public void findOneTestWithEmbedsWithPageSize() throws Exception {
        context.turnOffAuthorisationSystem();

        parentCommunity = CommunityBuilder.createCommunity(context)
                                          .withName("Parent Community")
                                          .build();

        Collection collection = CollectionBuilder.createCollection(context, parentCommunity)
                                                 .withName("Collection")
                                                 .build();

        Collection mappedCollection = CollectionBuilder.createCollection(context, parentCommunity)
                                                       .withName("Mapped Collection")
                                                       .build();

        Item item0 = ItemBuilder.createItem(context, collection).withTitle("Item 0").build();
        Item item1 = ItemBuilder.createItem(context, collection).withTitle("Item 1").build();
        Item item2 = ItemBuilder.createItem(context, collection).withTitle("Item 2").build();
        Item item3 = ItemBuilder.createItem(context, collection).withTitle("Item 3").build();
        Item item4 = ItemBuilder.createItem(context, collection).withTitle("Item 4").build();
        Item item5 = ItemBuilder.createItem(context, collection).withTitle("Item 5").build();
        Item item6 = ItemBuilder.createItem(context, collection).withTitle("Item 6").build();
        Item item7 = ItemBuilder.createItem(context, collection).withTitle("Item 7").build();
        Item item8 = ItemBuilder.createItem(context, collection).withTitle("Item 8").build();
        Item item9 = ItemBuilder.createItem(context, collection).withTitle("Item 9").build();

        collectionService.addItem(context, mappedCollection, item0);
        collectionService.addItem(context, mappedCollection, item1);
        collectionService.addItem(context, mappedCollection, item2);
        collectionService.addItem(context, mappedCollection, item3);
        collectionService.addItem(context, mappedCollection, item4);
        collectionService.addItem(context, mappedCollection, item5);
        collectionService.addItem(context, mappedCollection, item6);
        collectionService.addItem(context, mappedCollection, item7);
        collectionService.addItem(context, mappedCollection, item8);
        collectionService.addItem(context, mappedCollection, item9);

        collectionService.update(context, mappedCollection);

        context.restoreAuthSystemState();

        getClient().perform(get("/api/core/collections/" + mappedCollection.getID())
                                    .param("embed", "mappedItems")
                                    .param("embed.size", "mappedItems=5"))
                   .andExpect(status().isOk())
                   .andExpect(jsonPath("$", CollectionMatcher.matchCollection(mappedCollection)))
                   .andExpect(jsonPath("$._embedded.mappedItems._embedded.mappedItems", Matchers.containsInAnyOrder(
                           ItemMatcher.matchItemProperties(item0),
                           ItemMatcher.matchItemProperties(item1),
                           ItemMatcher.matchItemProperties(item2),
                           ItemMatcher.matchItemProperties(item3),
                           ItemMatcher.matchItemProperties(item4)
                   )))
                   .andExpect(jsonPath("$._links.self.href",
                                       Matchers.containsString("/api/core/collections/" + mappedCollection.getID())))
                   .andExpect(jsonPath("$._embedded.mappedItems.page.size", is(5)))
                   .andExpect(jsonPath("$._embedded.mappedItems.page.totalElements", is(10)));
    }


    @Test
    public void findOneTestWithEmbedsWithInvalidPageSize() throws Exception {
        context.turnOffAuthorisationSystem();

        parentCommunity = CommunityBuilder.createCommunity(context)
                                          .withName("Parent Community")
                                          .build();

        Collection collection = CollectionBuilder.createCollection(context, parentCommunity)
                                                 .withName("Collection")
                                                 .build();

        Collection mappedCollection = CollectionBuilder.createCollection(context, parentCommunity)
                                                       .withName("Mapped Collection")
                                                       .build();

        Item item0 = ItemBuilder.createItem(context, collection).withTitle("Item 0").build();
        Item item1 = ItemBuilder.createItem(context, collection).withTitle("Item 1").build();
        Item item2 = ItemBuilder.createItem(context, collection).withTitle("Item 2").build();
        Item item3 = ItemBuilder.createItem(context, collection).withTitle("Item 3").build();
        Item item4 = ItemBuilder.createItem(context, collection).withTitle("Item 4").build();
        Item item5 = ItemBuilder.createItem(context, collection).withTitle("Item 5").build();
        Item item6 = ItemBuilder.createItem(context, collection).withTitle("Item 6").build();
        Item item7 = ItemBuilder.createItem(context, collection).withTitle("Item 7").build();
        Item item8 = ItemBuilder.createItem(context, collection).withTitle("Item 8").build();
        Item item9 = ItemBuilder.createItem(context, collection).withTitle("Item 9").build();

        collectionService.addItem(context, mappedCollection, item0);
        collectionService.addItem(context, mappedCollection, item1);
        collectionService.addItem(context, mappedCollection, item2);
        collectionService.addItem(context, mappedCollection, item3);
        collectionService.addItem(context, mappedCollection, item4);
        collectionService.addItem(context, mappedCollection, item5);
        collectionService.addItem(context, mappedCollection, item6);
        collectionService.addItem(context, mappedCollection, item7);
        collectionService.addItem(context, mappedCollection, item8);
        collectionService.addItem(context, mappedCollection, item9);

        collectionService.update(context, mappedCollection);

        context.restoreAuthSystemState();

        getClient().perform(get("/api/core/collections/" + mappedCollection.getID())
                                    .param("embed", "mappedItems")
                                    .param("embed.size", "mappedItems=invalidPage"))
                   .andExpect(status().isOk())
                   .andExpect(jsonPath("$", CollectionMatcher.matchCollection(mappedCollection)))
                   .andExpect(jsonPath("$._embedded.mappedItems._embedded.mappedItems", Matchers.containsInAnyOrder(
                           ItemMatcher.matchItemProperties(item0),
                           ItemMatcher.matchItemProperties(item1),
                           ItemMatcher.matchItemProperties(item2),
                           ItemMatcher.matchItemProperties(item3),
                           ItemMatcher.matchItemProperties(item4),
                           ItemMatcher.matchItemProperties(item5),
                           ItemMatcher.matchItemProperties(item6),
                           ItemMatcher.matchItemProperties(item7),
                           ItemMatcher.matchItemProperties(item8),
                           ItemMatcher.matchItemProperties(item9)
                   )))
                   .andExpect(jsonPath("$._links.self.href",
                                       Matchers.containsString("/api/core/collections/" + mappedCollection.getID())))
                   .andExpect(jsonPath("$._embedded.mappedItems.page.size", is(20)))
                   .andExpect(jsonPath("$._embedded.mappedItems.page.totalElements", is(10)));
    }

    private Community createCommunity(String name, Community parent, EPerson... admins) throws Exception {
        return CommunityBuilder.createSubCommunity(context, parent)
            .withName(name)
            .withAdminGroup(admins)
            .build();
    }

    private Community createCommunity(String name, EPerson... admins) throws Exception {
        return CommunityBuilder.createCommunity(context)
            .withName(name)
            .withAdminGroup(admins)
            .build();
    }

<<<<<<< HEAD
    private Collection createCollection(Community community, String name, EPerson... admins) throws Exception {
        return CollectionBuilder.createCollection(context, community)
            .withName(name)
            .withAdminGroup(admins)
            .build();
=======
    private void setUpAuthorizedSearch() throws Exception {
        super.setUp();

        /**
         * The common Community/Collection structure for the AuthorizedSearch tests:
         *
         * topLevelCommunityA
         * └── subCommunityA
         *     └── collectionA
         */
        context.turnOffAuthorisationSystem();

        topLevelCommunityAAdmin = EPersonBuilder.createEPerson(context)
            .withNameInMetadata("Jhon", "Brown")
            .withEmail("topLevelCommunityAAdmin@my.edu")
            .withPassword(password)
            .build();
        topLevelCommunityA = CommunityBuilder.createCommunity(context)
            .withName("The name of this community is topLevelCommunityA")
            .withAdminGroup(topLevelCommunityAAdmin)
            .build();

        subCommunityAAdmin = EPersonBuilder.createEPerson(context)
            .withNameInMetadata("Jhon", "Brown")
            .withEmail("subCommunityAAdmin@my.edu")
            .withPassword(password)
            .build();
        subCommunityA = CommunityBuilder.createCommunity(context)
            .withName("The name of this sub-community is subCommunityA")
            .withAdminGroup(subCommunityAAdmin)
            .addParentCommunity(context, topLevelCommunityA)
            .build();

        submitter = EPersonBuilder.createEPerson(context)
            .withNameInMetadata("Jhon", "Brown")
            .withEmail("submitter@my.edu")
            .withPassword(password)
            .build();
        collectionAAdmin = EPersonBuilder.createEPerson(context)
            .withNameInMetadata("Jhon", "Brown")
            .withEmail("collectionAAdmin@my.edu")
            .withPassword(password)
            .build();
        collectionA = CollectionBuilder.createCollection(context, subCommunityA)
            .withName("The name of this collection is collectionA")
            .withAdminGroup(collectionAAdmin)
            .withSubmitterGroup(submitter)
            .build();

        context.restoreAuthSystemState();

        configurationService.setProperty(
            "org.dspace.app.rest.authorization.AlwaysThrowExceptionFeature.turnoff", "true");
    }

    @Test
    public void testAdminAuthorizedSearch() throws Exception {
        setUpAuthorizedSearch();

        context.turnOffAuthorisationSystem();
        communityB = CommunityBuilder.createCommunity(context)
            .withName("topLevelCommunityB is a very original name")
            .withAdminGroup(admin)
            .build();
        communityC = CommunityBuilder.createCommunity(context)
            .withName("the last community is named topLevelCommunityC")
            .build();
        collectionB = CollectionBuilder.createCollection(context, subCommunityA)
            .withName("collectionB is a very original name")
            .build();
        collectionC = CollectionBuilder.createCollection(context, communityC)
            .withName("the last collection is collectionC")
            .build();
        context.restoreAuthSystemState();
        String token = getAuthToken(admin.getEmail(), password);

        // Verify the site admin gets all collections
        getClient(token).perform(get("/api/core/collections/search/findAdminAuthorized"))
            .andExpect(status().isOk())
            .andExpect(jsonPath("$._embedded.collections", Matchers.containsInAnyOrder(
                CollectionMatcher.matchProperties(collectionA.getName(), collectionA.getID(), collectionA.getHandle()),
                CollectionMatcher.matchProperties(collectionB.getName(), collectionB.getID(), collectionB.getHandle()),
                CollectionMatcher.matchProperties(collectionC.getName(), collectionC.getID(), collectionC.getHandle())
            )));

        // Verify the search only shows dso's which according to the query
        getClient(token).perform(get("/api/core/collections/search/findAdminAuthorized")
            .param("query", collectionB.getName()))
            .andExpect(status().isOk())
            .andExpect(jsonPath("$._embedded.collections", Matchers.containsInAnyOrder(
                CollectionMatcher.matchProperties(collectionB.getName(), collectionB.getID(), collectionB.getHandle())
            )));
    }

    @Test
    public void testCommunityAdminAuthorizedSearch() throws Exception {
        setUpAuthorizedSearch();

        /**
         * The Community/Collection structure for this test:
         *
         * topLevelCommunityA
         * ├── subCommunityA
         * |   └── collectionA
         * └── collectionB
         * communityB
         * communityC
         * └── collectionC
         */
        context.turnOffAuthorisationSystem();
        communityB = CommunityBuilder.createCommunity(context)
            .withName("topLevelCommunityB is a very original name")
            .withAdminGroup(topLevelCommunityAAdmin)
            .build();
        communityC = CommunityBuilder.createCommunity(context)
            .withName("the last community is named topLevelCommunityC")
            .build();
        collectionB = CollectionBuilder.createCollection(context, topLevelCommunityA)
            .withName("collectionB is a very original name")
            .build();
        collectionC = CollectionBuilder.createCollection(context, communityC)
            .withName("the last collection is collectionC")
            .build();
        context.restoreAuthSystemState();
        String token = getAuthToken(topLevelCommunityAAdmin.getEmail(), password);

        // Verify the community admin gets all the communities he's admin for
        getClient(token).perform(get("/api/core/collections/search/findAdminAuthorized"))
            .andExpect(status().isOk())
            .andExpect(jsonPath("$._embedded.collections", Matchers.containsInAnyOrder(
                CollectionMatcher.matchProperties(collectionA.getName(), collectionA.getID(), collectionA.getHandle()),
                CollectionMatcher.matchProperties(collectionB.getName(), collectionB.getID(), collectionB.getHandle())
            )));

        // Verify the search only shows dso's which according to the query
        getClient(token).perform(get("/api/core/collections/search/findAdminAuthorized")
            .param("query", collectionB.getName()))
            .andExpect(status().isOk())
            .andExpect(jsonPath("$._embedded.collections", Matchers.containsInAnyOrder(
                CollectionMatcher.matchProperties(collectionB.getName(), collectionB.getID(), collectionB.getHandle())
            )));

        // Verify that a query doesn't show dso's which the user doesn't have rights for
        getClient(token).perform(get("/api/core/collections/search/findAdminAuthorized")
            .param("query", collectionC.getName()))
            .andExpect(status().isOk())
            .andExpect(jsonPath("$._embedded.collections").doesNotExist());
    }

    @Test
    public void testSubCommunityAdminAuthorizedSearch() throws Exception {
        setUpAuthorizedSearch();

        context.turnOffAuthorisationSystem();
        communityB = CommunityBuilder.createCommunity(context)
            .withName("topLevelCommunityB is a very original name")
            .addParentCommunity(context, subCommunityA)
            .build();
        communityC = CommunityBuilder.createCommunity(context)
            .withName("the last community is topLevelCommunityC")
            .build();
        collectionB = CollectionBuilder.createCollection(context, communityB)
            .withName("collectionB is a very original name")
            .build();
        collectionC = CollectionBuilder.createCollection(context, communityC)
            .withName("the last collection is collectionC")
            .build();
        context.restoreAuthSystemState();

        String token = getAuthToken(subCommunityAAdmin.getEmail(), password);

        // Verify the subcommunity admin gets all the communities he's admin for
        getClient(token).perform(get("/api/core/collections/search/findAdminAuthorized"))
            .andExpect(status().isOk())
            .andExpect(jsonPath("$._embedded.collections", Matchers.containsInAnyOrder(
                CollectionMatcher.matchProperties(collectionA.getName(), collectionA.getID(), collectionA.getHandle()),
                CollectionMatcher.matchProperties(collectionB.getName(), collectionB.getID(), collectionB.getHandle())
            )));

        // Verify the search only shows dso's which according to the query
        getClient(token).perform(get("/api/core/collections/search/findAdminAuthorized")
            .param("query", collectionB.getName()))
            .andExpect(status().isOk())
            .andExpect(jsonPath("$._embedded.collections", Matchers.containsInAnyOrder(
                CollectionMatcher.matchProperties(collectionB.getName(), collectionB.getID(), collectionB.getHandle())
            )));

        // Verify that a query doesn't show dso's which the user doesn't have rights for
        getClient(token).perform(get("/api/core/collections/search/findAdminAuthorized")
            .param("query", collectionC.getName()))
            .andExpect(status().isOk())
            .andExpect(jsonPath("$._embedded.collections").doesNotExist());
    }

    @Test
    public void testCollectionAdminAuthorizedSearch() throws Exception {
        setUpAuthorizedSearch();

        context.turnOffAuthorisationSystem();
        communityB = CommunityBuilder.createCommunity(context)
            .withName("topLevelCommunityB is a very original name")
            .addParentCommunity(context, subCommunityA)
            .build();
        communityC = CommunityBuilder.createCommunity(context)
            .withName("the last community is topLevelCommunityC")
            .build();
        collectionB = CollectionBuilder.createCollection(context, communityB)
            .withName("collectionB is a very original name")
            .withAdminGroup(collectionAAdmin)
            .build();
        collectionC = CollectionBuilder.createCollection(context, communityC)
            .withName("the last collection is collectionC")
            .build();
        context.restoreAuthSystemState();

        String token = getAuthToken(collectionAAdmin.getEmail(), password);

        // Verify the collection admin gets all the communities he's admin for
        getClient(token).perform(get("/api/core/collections/search/findAdminAuthorized"))
            .andExpect(status().isOk())
            .andExpect(jsonPath("$._embedded.collections", Matchers.containsInAnyOrder(
                CollectionMatcher.matchProperties(collectionA.getName(), collectionA.getID(), collectionA.getHandle()),
                CollectionMatcher.matchProperties(collectionB.getName(), collectionB.getID(), collectionB.getHandle())
            )));

        // Verify the search only shows dso's which according to the query
        getClient(token).perform(get("/api/core/collections/search/findAdminAuthorized")
            .param("query", collectionB.getName()))
            .andExpect(status().isOk())
            .andExpect(jsonPath("$._embedded.collections", Matchers.containsInAnyOrder(
                CollectionMatcher.matchProperties(collectionB.getName(), collectionB.getID(), collectionB.getHandle())
            )));

        // Verify that a query doesn't show dso's which the user doesn't have rights for
        getClient(token).perform(get("/api/core/collections/search/findAdminAuthorized")
            .param("query", collectionC.getName()))
            .andExpect(status().isOk())
            .andExpect(jsonPath("$._embedded.collections").doesNotExist());
    }

    @Test
    public void testSubmitterAuthorizedSearch() throws Exception {
        setUpAuthorizedSearch();

        context.turnOffAuthorisationSystem();
        communityB = CommunityBuilder.createCommunity(context)
            .withName("topLevelCommunityB is a very original name")
            .addParentCommunity(context, subCommunityA)
            .build();
        communityC = CommunityBuilder.createCommunity(context)
            .withName("the last community is topLevelCommunityC")
            .build();
        collectionB = CollectionBuilder.createCollection(context, communityB)
            .withName("collectionB is a very original name")
            .withSubmitterGroup(submitter)
            .withAdminGroup(collectionAAdmin)
            .build();
        collectionC = CollectionBuilder.createCollection(context, communityC)
            .withName("the last collection is collectionC")
            .build();
        context.restoreAuthSystemState();
        String token = getAuthToken(submitter.getEmail(), password);

        // Verify the submitter doesn't have any matches for collections
        getClient(token).perform(get("/api/core/collections/search/findAdminAuthorized"))
            .andExpect(status().isOk())
            .andExpect(jsonPath("$._embedded.collections").doesNotExist());

        // Verify the search only shows dso's which according to the query
        getClient(token).perform(get("/api/core/collections/search/findAdminAuthorized")
            .param("query", collectionB.getName()))
            .andExpect(status().isOk())
            .andExpect(jsonPath("$._embedded.collections").doesNotExist());

        // Verify that a query doesn't show dso's which the user doesn't have rights for
        getClient(token).perform(get("/api/core/collections/search/findAdminAuthorized")
            .param("query", collectionC.getName()))
            .andExpect(status().isOk())
            .andExpect(jsonPath("$._embedded.collections").doesNotExist());
    }

    @Test
    public void testSubGroupOfAdminGroupAuthorizedSearch() throws Exception {
        setUpAuthorizedSearch();

        context.turnOffAuthorisationSystem();
        GroupBuilder.createGroup(context)
            .withName("adminSubGroup")
            .withParent(groupService.findByName(context, Group.ADMIN))
            .addMember(eperson)
            .build();
        communityB = CommunityBuilder.createCommunity(context)
            .withName("topLevelCommunityB is a very original name")
            .build();
        communityC = CommunityBuilder.createCommunity(context)
            .withName("the last community is topLevelCommunityC")
            .build();
        collectionB = CollectionBuilder.createCollection(context, subCommunityA)
            .withName("collectionB is a very original name")
            .build();
        collectionC = CollectionBuilder.createCollection(context, communityC)
            .withName("the last collection is collectionC")
            .build();
        context.restoreAuthSystemState();

        String token = getAuthToken(eperson.getEmail(), password);

        // Verify the site admins' subgroups members get all collections
        getClient(token).perform(get("/api/core/collections/search/findAdminAuthorized"))
            .andExpect(status().isOk())
            .andExpect(jsonPath("$._embedded.collections", Matchers.containsInAnyOrder(
                CollectionMatcher.matchProperties(collectionA.getName(), collectionA.getID(), collectionA.getHandle()),
                CollectionMatcher.matchProperties(collectionB.getName(), collectionB.getID(), collectionB.getHandle()),
                CollectionMatcher.matchProperties(collectionC.getName(), collectionC.getID(), collectionC.getHandle())
            )));

        // Verify the search only shows dso's which according to the query
        getClient(token).perform(get("/api/core/collections/search/findAdminAuthorized")
            .param("query", collectionB.getName()))
            .andExpect(status().isOk())
            .andExpect(jsonPath("$._embedded.collections", Matchers.containsInAnyOrder(
                CollectionMatcher.matchProperties(collectionB.getName(), collectionB.getID(), collectionB.getHandle())
            )));
    }

    @Test
    public void testSubGroupOfCommunityAdminGroupAuthorizedSearch() throws Exception {
        setUpAuthorizedSearch();

        context.turnOffAuthorisationSystem();
        GroupBuilder.createGroup(context)
            .withName("communityAdminSubGroup")
            .withParent(groupService.findByName(context, "COMMUNITY_" + topLevelCommunityA.getID() + "_ADMIN"))
            .addMember(eperson)
            .build();
        communityB = CommunityBuilder.createCommunity(context)
            .withName("topLevelCommunityB is a very original name")
            .build();
        communityC = CommunityBuilder.createCommunity(context)
            .withName("the last community is topLevelCommunityC")
            .build();
        ResourcePolicyBuilder.createResourcePolicy(context)
            .withDspaceObject(communityB)
            .withAction(Constants.ADMIN)
            .withGroup(groupService.findByName(context, "COMMUNITY_" + topLevelCommunityA.getID() + "_ADMIN"))
            .build();
        collectionB = CollectionBuilder.createCollection(context, subCommunityA)
            .withName("collectionB is a very original name")
            .build();
        collectionC = CollectionBuilder.createCollection(context, communityC)
            .withName("the last collection is collectionC")
            .build();
        context.restoreAuthSystemState();

        String token = getAuthToken(eperson.getEmail(), password);

        // Verify an ePerson in a subgroup of a community admin group gets all the collections he's admin for
        getClient(token).perform(get("/api/core/collections/search/findAdminAuthorized"))
            .andExpect(status().isOk())
            .andExpect(jsonPath("$._embedded.collections", Matchers.containsInAnyOrder(
                CollectionMatcher.matchProperties(collectionA.getName(), collectionA.getID(), collectionA.getHandle()),
                CollectionMatcher.matchProperties(collectionB.getName(), collectionB.getID(), collectionB.getHandle())
            )));

        // Verify the search only shows dso's which according to the query
        getClient(token).perform(get("/api/core/collections/search/findAdminAuthorized")
            .param("query", collectionB.getName()))
            .andExpect(status().isOk())
            .andExpect(jsonPath("$._embedded.collections", Matchers.containsInAnyOrder(
                CollectionMatcher.matchProperties(collectionB.getName(), collectionB.getID(), collectionB.getHandle())
            )));

        // Verify that a query doesn't show dso's which the user doesn't have rights for
        getClient(token).perform(get("/api/core/collections/search/findAdminAuthorized")
            .param("query", collectionC.getName()))
            .andExpect(status().isOk())
            .andExpect(jsonPath("$._embedded.collections").doesNotExist());
    }

    @Test
    public void testSubGroupOfSubCommunityAdminGroupAuthorizedSearch() throws Exception {
        setUpAuthorizedSearch();

        context.turnOffAuthorisationSystem();
        GroupBuilder.createGroup(context)
            .withName("communityAdminSubGroup")
            .withParent(groupService.findByName(context, "COMMUNITY_" + subCommunityA.getID() + "_ADMIN"))
            .addMember(eperson)
            .build();
        communityB = CommunityBuilder.createCommunity(context)
            .withName("topLevelCommunityB is a very original name")
            .addParentCommunity(context, topLevelCommunityA)
            .build();
        communityC = CommunityBuilder.createCommunity(context)
            .withName("the last community is topLevelCommunityC")
            .addParentCommunity(context, topLevelCommunityA)
            .build();
        ResourcePolicyBuilder.createResourcePolicy(context)
            .withDspaceObject(communityB)
            .withAction(Constants.ADMIN)
            .withGroup(groupService.findByName(context, "COMMUNITY_" + subCommunityA.getID() + "_ADMIN"))
            .build();
        collectionB = CollectionBuilder.createCollection(context, subCommunityA)
            .withName("collectionB is a very original name")
            .build();
        collectionC = CollectionBuilder.createCollection(context, communityC)
            .withName("the last collection is collectionC")
            .build();
        context.restoreAuthSystemState();

        String token = getAuthToken(eperson.getEmail(), password);

        // Verify an ePerson in a subgroup of a subcommunity admin group gets all the collections he's admin for
        getClient(token).perform(get("/api/core/collections/search/findAdminAuthorized"))
            .andExpect(status().isOk())
            .andExpect(jsonPath("$._embedded.collections", Matchers.containsInAnyOrder(
                CollectionMatcher.matchProperties(collectionA.getName(), collectionA.getID(), collectionA.getHandle()),
                CollectionMatcher.matchProperties(collectionB.getName(), collectionB.getID(), collectionB.getHandle())
            )));

        // Verify the search only shows dso's which according to the query
        getClient(token).perform(get("/api/core/collections/search/findAdminAuthorized")
            .param("query", collectionB.getName()))
            .andExpect(status().isOk())
            .andExpect(jsonPath("$._embedded.collections", Matchers.containsInAnyOrder(
                CollectionMatcher.matchProperties(collectionB.getName(), collectionB.getID(), collectionB.getHandle())
            )));

        // Verify that a query doesn't show dso's which the user doesn't have rights for
        getClient(token).perform(get("/api/core/collections/search/findAdminAuthorized")
            .param("query", collectionC.getName()))
            .andExpect(status().isOk())
            .andExpect(jsonPath("$._embedded.collections").doesNotExist());
    }

    @Test
    public void testSubGroupOfCollectionAdminGroupAuthorizedSearch() throws Exception {
        setUpAuthorizedSearch();

        context.turnOffAuthorisationSystem();
        GroupBuilder.createGroup(context)
            .withName("collectionAdminSubGroup")
            .withParent(groupService.findByName(context, "COLLECTION_" + collectionA.getID() + "_ADMIN"))
            .addMember(eperson)
            .build();
        communityB = CommunityBuilder.createCommunity(context)
            .withName("topLevelCommunityB is a very original name")
            .addParentCommunity(context, topLevelCommunityA)
            .build();
        communityC = CommunityBuilder.createCommunity(context)
            .withName("the last community is topLevelCommunityC")
            .addParentCommunity(context, topLevelCommunityA)
            .build();
        collectionB = CollectionBuilder.createCollection(context, communityB)
            .withName("collectionB is a very original name")
            .build();
        collectionC = CollectionBuilder.createCollection(context, communityC)
            .withName("the last collection is collectionC")
            .build();
        ResourcePolicyBuilder.createResourcePolicy(context)
            .withDspaceObject(collectionB)
            .withAction(Constants.ADMIN)
            .withGroup(groupService.findByName(context, "COLLECTION_" + collectionA.getID() + "_ADMIN"))
            .build();
        context.restoreAuthSystemState();

        String token = getAuthToken(eperson.getEmail(), password);

        // Verify an ePerson in a subgroup of a collection admin group gets all the collections he's admin for
        getClient(token).perform(get("/api/core/collections/search/findAdminAuthorized"))
            .andExpect(status().isOk())
            .andExpect(jsonPath("$._embedded.collections", Matchers.containsInAnyOrder(
                CollectionMatcher.matchProperties(collectionA.getName(), collectionA.getID(), collectionA.getHandle()),
                CollectionMatcher.matchProperties(collectionB.getName(), collectionB.getID(), collectionB.getHandle())
            )));

        // Verify the search only shows dso's which according to the query
        getClient(token).perform(get("/api/core/collections/search/findAdminAuthorized")
            .param("query", collectionB.getName()))
            .andExpect(status().isOk())
            .andExpect(jsonPath("$._embedded.collections", Matchers.containsInAnyOrder(
                CollectionMatcher.matchProperties(collectionB.getName(), collectionB.getID(), collectionB.getHandle())
            )));

        // Verify that a query doesn't show dso's which the user doesn't have rights for
        getClient(token).perform(get("/api/core/collections/search/findAdminAuthorized")
            .param("query", collectionC.getName()))
            .andExpect(status().isOk())
            .andExpect(jsonPath("$._embedded.collections").doesNotExist());
    }

    @Test
    public void testSubGroupOfSubmitterGroupAuthorizedSearch() throws Exception {
        setUpAuthorizedSearch();

        context.turnOffAuthorisationSystem();
        GroupBuilder.createGroup(context)
            .withName("collectionAdminSubGroup")
            .withParent(groupService.findByName(context, "COLLECTION_" + collectionA.getID() + "_SUBMIT"))
            .addMember(eperson)
            .build();
        communityB = CommunityBuilder.createCommunity(context)
            .withName("topLevelCommunityB is a very original name")
            .addParentCommunity(context, topLevelCommunityA)
            .build();
        communityC = CommunityBuilder.createCommunity(context)
            .withName("the last community is topLevelCommunityC")
            .addParentCommunity(context, topLevelCommunityA)
            .build();
        collectionB = CollectionBuilder.createCollection(context, communityB)
            .withName("collectionB is a very original name")
            .build();
        ResourcePolicyBuilder.createResourcePolicy(context)
            .withDspaceObject(collectionB)
            .withAction(Constants.ADD)
            .withGroup(groupService.findByName(context, "COLLECTION_" + collectionA.getID() + "_SUBMIT"))
            .build();
        collectionC = CollectionBuilder.createCollection(context, communityC)
            .withName("the last collection is collectionC")
            .build();
        context.restoreAuthSystemState();

        String token = getAuthToken(eperson.getEmail(), password);

        // Verify an ePerson in a subgroup of submitter group doesn't have any matches for collections
        getClient(token).perform(get("/api/core/collections/search/findAdminAuthorized"))
            .andExpect(status().isOk())
            .andExpect(jsonPath("$._embedded.collections").doesNotExist());

        // Verify the search only shows dso's which according to the query
        getClient(token).perform(get("/api/core/collections/search/findAdminAuthorized")
            .param("query", collectionB.getName()))
            .andExpect(status().isOk())
            .andExpect(jsonPath("$._embedded.collections").doesNotExist());

        // Verify that a query doesn't show dso's which the user doesn't have rights for
        getClient(token).perform(get("/api/core/collections/search/findAdminAuthorized")
            .param("query", collectionC.getName()))
            .andExpect(status().isOk())
            .andExpect(jsonPath("$._embedded.collections").doesNotExist());
    }

    @Test
    public void testAdminAuthorizedSearchUnauthenticated() throws Exception {
        // Verify a non-authenticated user can't use this function
        getClient().perform(get("/api/core/collections/search/findAdminAuthorized"))
            .andExpect(status().isUnauthorized());
>>>>>>> b3a8b6e1
    }
}<|MERGE_RESOLUTION|>--- conflicted
+++ resolved
@@ -2957,82 +2957,6 @@
                    .andExpect(jsonPath("$._embedded.mappedItems.page.totalElements", is(10)));
     }
 
-    private Community createCommunity(String name, Community parent, EPerson... admins) throws Exception {
-        return CommunityBuilder.createSubCommunity(context, parent)
-            .withName(name)
-            .withAdminGroup(admins)
-            .build();
-    }
-
-    private Community createCommunity(String name, EPerson... admins) throws Exception {
-        return CommunityBuilder.createCommunity(context)
-            .withName(name)
-            .withAdminGroup(admins)
-            .build();
-    }
-
-<<<<<<< HEAD
-    private Collection createCollection(Community community, String name, EPerson... admins) throws Exception {
-        return CollectionBuilder.createCollection(context, community)
-            .withName(name)
-            .withAdminGroup(admins)
-            .build();
-=======
-    private void setUpAuthorizedSearch() throws Exception {
-        super.setUp();
-
-        /**
-         * The common Community/Collection structure for the AuthorizedSearch tests:
-         *
-         * topLevelCommunityA
-         * └── subCommunityA
-         *     └── collectionA
-         */
-        context.turnOffAuthorisationSystem();
-
-        topLevelCommunityAAdmin = EPersonBuilder.createEPerson(context)
-            .withNameInMetadata("Jhon", "Brown")
-            .withEmail("topLevelCommunityAAdmin@my.edu")
-            .withPassword(password)
-            .build();
-        topLevelCommunityA = CommunityBuilder.createCommunity(context)
-            .withName("The name of this community is topLevelCommunityA")
-            .withAdminGroup(topLevelCommunityAAdmin)
-            .build();
-
-        subCommunityAAdmin = EPersonBuilder.createEPerson(context)
-            .withNameInMetadata("Jhon", "Brown")
-            .withEmail("subCommunityAAdmin@my.edu")
-            .withPassword(password)
-            .build();
-        subCommunityA = CommunityBuilder.createCommunity(context)
-            .withName("The name of this sub-community is subCommunityA")
-            .withAdminGroup(subCommunityAAdmin)
-            .addParentCommunity(context, topLevelCommunityA)
-            .build();
-
-        submitter = EPersonBuilder.createEPerson(context)
-            .withNameInMetadata("Jhon", "Brown")
-            .withEmail("submitter@my.edu")
-            .withPassword(password)
-            .build();
-        collectionAAdmin = EPersonBuilder.createEPerson(context)
-            .withNameInMetadata("Jhon", "Brown")
-            .withEmail("collectionAAdmin@my.edu")
-            .withPassword(password)
-            .build();
-        collectionA = CollectionBuilder.createCollection(context, subCommunityA)
-            .withName("The name of this collection is collectionA")
-            .withAdminGroup(collectionAAdmin)
-            .withSubmitterGroup(submitter)
-            .build();
-
-        context.restoreAuthSystemState();
-
-        configurationService.setProperty(
-            "org.dspace.app.rest.authorization.AlwaysThrowExceptionFeature.turnoff", "true");
-    }
-
     @Test
     public void testAdminAuthorizedSearch() throws Exception {
         setUpAuthorizedSearch();
@@ -3525,6 +3449,81 @@
         // Verify a non-authenticated user can't use this function
         getClient().perform(get("/api/core/collections/search/findAdminAuthorized"))
             .andExpect(status().isUnauthorized());
->>>>>>> b3a8b6e1
+    }
+
+    private Community createCommunity(String name, Community parent, EPerson... admins) throws Exception {
+        return CommunityBuilder.createSubCommunity(context, parent)
+            .withName(name)
+            .withAdminGroup(admins)
+            .build();
+    }
+
+    private Community createCommunity(String name, EPerson... admins) throws Exception {
+        return CommunityBuilder.createCommunity(context)
+            .withName(name)
+            .withAdminGroup(admins)
+            .build();
+    }
+
+    private Collection createCollection(Community community, String name, EPerson... admins) throws Exception {
+        return CollectionBuilder.createCollection(context, community)
+            .withName(name)
+            .withAdminGroup(admins)
+            .build();
+    }
+
+    private void setUpAuthorizedSearch() throws Exception {
+        super.setUp();
+
+        /**
+         * The common Community/Collection structure for the AuthorizedSearch tests:
+         *
+         * topLevelCommunityA
+         * └── subCommunityA
+         *     └── collectionA
+         */
+        context.turnOffAuthorisationSystem();
+
+        topLevelCommunityAAdmin = EPersonBuilder.createEPerson(context)
+            .withNameInMetadata("Jhon", "Brown")
+            .withEmail("topLevelCommunityAAdmin@my.edu")
+            .withPassword(password)
+            .build();
+        topLevelCommunityA = CommunityBuilder.createCommunity(context)
+            .withName("The name of this community is topLevelCommunityA")
+            .withAdminGroup(topLevelCommunityAAdmin)
+            .build();
+
+        subCommunityAAdmin = EPersonBuilder.createEPerson(context)
+            .withNameInMetadata("Jhon", "Brown")
+            .withEmail("subCommunityAAdmin@my.edu")
+            .withPassword(password)
+            .build();
+        subCommunityA = CommunityBuilder.createCommunity(context)
+            .withName("The name of this sub-community is subCommunityA")
+            .withAdminGroup(subCommunityAAdmin)
+            .addParentCommunity(context, topLevelCommunityA)
+            .build();
+
+        submitter = EPersonBuilder.createEPerson(context)
+            .withNameInMetadata("Jhon", "Brown")
+            .withEmail("submitter@my.edu")
+            .withPassword(password)
+            .build();
+        collectionAAdmin = EPersonBuilder.createEPerson(context)
+            .withNameInMetadata("Jhon", "Brown")
+            .withEmail("collectionAAdmin@my.edu")
+            .withPassword(password)
+            .build();
+        collectionA = CollectionBuilder.createCollection(context, subCommunityA)
+            .withName("The name of this collection is collectionA")
+            .withAdminGroup(collectionAAdmin)
+            .withSubmitterGroup(submitter)
+            .build();
+
+        context.restoreAuthSystemState();
+
+        configurationService.setProperty(
+            "org.dspace.app.rest.authorization.AlwaysThrowExceptionFeature.turnoff", "true");
     }
 }