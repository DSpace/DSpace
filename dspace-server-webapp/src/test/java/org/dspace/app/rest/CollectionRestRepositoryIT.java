--- conflicted
+++ resolved
@@ -32,15 +32,6 @@
 import java.util.concurrent.atomic.AtomicReference;
 
 import com.fasterxml.jackson.databind.ObjectMapper;
-<<<<<<< HEAD
-import org.dspace.app.rest.builder.CollectionBuilder;
-import org.dspace.app.rest.builder.CommunityBuilder;
-import org.dspace.app.rest.builder.EPersonBuilder;
-import org.dspace.app.rest.builder.EntityTypeBuilder;
-import org.dspace.app.rest.builder.GroupBuilder;
-import org.dspace.app.rest.builder.ResourcePolicyBuilder;
-=======
->>>>>>> af272683
 import org.dspace.app.rest.converter.CollectionConverter;
 import org.dspace.app.rest.matcher.CollectionMatcher;
 import org.dspace.app.rest.matcher.CommunityMatcher;
@@ -58,6 +49,7 @@
 import org.dspace.builder.CollectionBuilder;
 import org.dspace.builder.CommunityBuilder;
 import org.dspace.builder.EPersonBuilder;
+import org.dspace.builder.EntityTypeBuilder;
 import org.dspace.builder.GroupBuilder;
 import org.dspace.builder.ResourcePolicyBuilder;
 import org.dspace.content.Collection;
@@ -488,7 +480,7 @@
                            CollectionMatcher.matchCollectionEntrySpecificEmbedProjection(col2.getName(), col2.getID(),
                                                                                 col2.getHandle())
                        )))
-        )
+                   )
         ;
 
         getClient().perform(get("/api/core/collections/" + col1.getID() + "/logo"))
