--- conflicted
+++ resolved
@@ -35,11 +35,8 @@
 import org.dspace.app.rest.builder.CollectionBuilder;
 import org.dspace.app.rest.builder.CommunityBuilder;
 import org.dspace.app.rest.builder.EPersonBuilder;
-<<<<<<< HEAD
 import org.dspace.app.rest.builder.EntityTypeBuilder;
-=======
 import org.dspace.app.rest.builder.GroupBuilder;
->>>>>>> 338bb229
 import org.dspace.app.rest.builder.ResourcePolicyBuilder;
 import org.dspace.app.rest.converter.CollectionConverter;
 import org.dspace.app.rest.matcher.CollectionMatcher;
@@ -86,7 +83,6 @@
     ResourcePolicyService resoucePolicyService;
 
     @Autowired
-<<<<<<< HEAD
     MetadataValueService metadataValueService;
     @Autowired
     MetadataSchemaService metadataSchemaService;
@@ -117,10 +113,9 @@
         }
         context.restoreAuthSystemState();
     }
-=======
+    @Autowired
     GroupService groupService;
 
->>>>>>> 338bb229
     @Test
     public void findAllTest() throws Exception {
 
@@ -791,7 +786,6 @@
     }
 
     @Test
-<<<<<<< HEAD
     public void findAuthorizedCollectionByCommunityAndMetadata() throws Exception {
         String entityType = "OrgUnit";
         Set<MetadataValue> metadataValueSet = new HashSet();
@@ -930,7 +924,6 @@
         }
     }
     @Test
-=======
     public void findAuthorizedByCommunityAdminsTest() throws Exception {
 
         context.turnOffAuthorisationSystem();
@@ -987,7 +980,6 @@
     }
 
     @Test
->>>>>>> 338bb229
     public void findAuthorizedByCommunityWithoutUUIDTest() throws Exception {
         getClient().perform(get("/api/core/collections/search/findSubmitAuthorizedByCommunity"))
                    .andExpect(status().isBadRequest());
