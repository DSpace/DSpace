/**
 * The contents of this file are subject to the license and copyright
 * detailed in the LICENSE and NOTICE files at the root of the source
 * tree and available online at
 *
 * http://www.dspace.org/license/
 */
package org.dspace.app.rest;

import static com.jayway.jsonpath.JsonPath.read;
import static com.jayway.jsonpath.matchers.JsonPathMatchers.hasJsonPath;
import static java.util.Arrays.asList;
import static java.util.UUID.fromString;
import static org.dspace.app.matcher.LambdaMatcher.has;
import static org.dspace.app.matcher.MetadataValueMatcher.with;
import static org.dspace.app.profile.OrcidEntitySyncPreference.ALL;
import static org.dspace.app.profile.OrcidEntitySyncPreference.MINE;
import static org.dspace.app.rest.matcher.HalMatcher.matchLinks;
import static org.dspace.app.rest.matcher.MetadataMatcher.matchMetadata;
import static org.dspace.app.rest.matcher.MetadataMatcher.matchMetadataDoesNotExist;
import static org.dspace.app.rest.matcher.MetadataMatcher.matchMetadataNotEmpty;
import static org.hamcrest.MatcherAssert.assertThat;
import static org.hamcrest.Matchers.containsInAnyOrder;
import static org.hamcrest.Matchers.empty;
import static org.hamcrest.Matchers.hasItem;
import static org.hamcrest.Matchers.hasSize;
import static org.hamcrest.Matchers.is;
import static org.hamcrest.Matchers.not;
import static org.hamcrest.Matchers.notNullValue;
import static org.hamcrest.Matchers.nullValue;
import static org.junit.Assert.assertEquals;
import static org.mockito.ArgumentMatchers.any;
import static org.mockito.ArgumentMatchers.eq;
import static org.mockito.Mockito.mock;
import static org.mockito.Mockito.verify;
import static org.mockito.Mockito.verifyNoMoreInteractions;
import static org.mockito.Mockito.when;
import static org.springframework.data.rest.webmvc.RestMediaTypes.TEXT_URI_LIST;
import static org.springframework.test.web.servlet.request.MockMvcRequestBuilders.delete;
import static org.springframework.test.web.servlet.request.MockMvcRequestBuilders.get;
import static org.springframework.test.web.servlet.request.MockMvcRequestBuilders.patch;
import static org.springframework.test.web.servlet.request.MockMvcRequestBuilders.post;
import static org.springframework.test.web.servlet.result.MockMvcResultMatchers.jsonPath;
import static org.springframework.test.web.servlet.result.MockMvcResultMatchers.status;

import java.io.UnsupportedEncodingException;
import java.sql.SQLException;
import java.util.List;
import java.util.UUID;
import java.util.concurrent.atomic.AtomicReference;
import java.util.function.Predicate;

import com.jayway.jsonpath.JsonPath;
import org.dspace.app.orcid.OrcidQueue;
import org.dspace.app.orcid.client.OrcidClient;
import org.dspace.app.orcid.model.OrcidTokenResponseDTO;
import org.dspace.app.orcid.service.OrcidQueueService;
import org.dspace.app.orcid.webhook.OrcidWebhookServiceImpl;
import org.dspace.app.rest.model.MetadataValueRest;
import org.dspace.app.rest.model.patch.AddOperation;
import org.dspace.app.rest.model.patch.Operation;
import org.dspace.app.rest.model.patch.RemoveOperation;
import org.dspace.app.rest.model.patch.ReplaceOperation;
import org.dspace.app.rest.test.AbstractControllerIntegrationTest;
import org.dspace.authorize.AuthorizeException;
import org.dspace.builder.CollectionBuilder;
import org.dspace.builder.CommunityBuilder;
import org.dspace.builder.EPersonBuilder;
import org.dspace.builder.ItemBuilder;
import org.dspace.builder.OrcidQueueBuilder;
import org.dspace.content.Collection;
import org.dspace.content.Item;
import org.dspace.content.MetadataValue;
import org.dspace.content.service.ItemService;
import org.dspace.eperson.EPerson;
import org.dspace.services.ConfigurationService;
import org.dspace.util.UUIDUtils;
import org.junit.After;
import org.junit.Test;
import org.springframework.beans.factory.annotation.Autowired;
import org.springframework.http.MediaType;
import org.springframework.test.web.servlet.MvcResult;

/**
 * Integration tests for {@link ResearcherProfileRestRepository}.
 *
 * @author Luca Giamminonni (luca.giamminonni at 4science.it)
 *
 */
public class ResearcherProfileRestRepositoryIT extends AbstractControllerIntegrationTest {

    @Autowired
    private ConfigurationService configurationService;

    @Autowired
    private ItemService itemService;

    @Autowired
    private OrcidWebhookServiceImpl orcidWebhookService;

    @Autowired
    private OrcidQueueService orcidQueueService;

    private EPerson user;

    private EPerson anotherUser;

    private Collection personCollection;

    /**
     * Tests setup.
     */
    @Override
    public void setUp() throws Exception {
        super.setUp();

        context.turnOffAuthorisationSystem();

        user = EPersonBuilder.createEPerson(context)
            .withEmail("user@example.com")
            .withPassword(password)
            .build();

        anotherUser = EPersonBuilder.createEPerson(context)
            .withEmail("anotherUser@example.com")
            .withPassword(password)
            .build();

        parentCommunity = CommunityBuilder.createCommunity(context)
            .withName("Parent Community")
            .build();

        personCollection = CollectionBuilder.createCollection(context, parentCommunity)
            .withName("Profile Collection")
            .withEntityType("Person")
            .withSubmitterGroup(user)
            .build();

        configurationService.setProperty("researcher-profile.collection.uuid", personCollection.getID().toString());
        configurationService.setProperty("claimable.entityType", "Person");

        context.setCurrentUser(user);

        context.restoreAuthSystemState();

    }

    @After
    public void after() throws SQLException, AuthorizeException {
        List<OrcidQueue> records = orcidQueueService.findAll(context);
        for (OrcidQueue record : records) {
            orcidQueueService.delete(context, record);
        }
    }

    /**
     * Verify that the findById endpoint returns the own profile.
     *
     * @throws Exception
     */
    @Test
    public void testFindById() throws Exception {

        UUID id = user.getID();
        String name = user.getFullName();

        String authToken = getAuthToken(user.getEmail(), password);

        context.turnOffAuthorisationSystem();

        ItemBuilder.createItem(context, personCollection)
            .withCrisOwner(name, id.toString())
            .build();

        context.restoreAuthSystemState();

        getClient(authToken).perform(get("/api/cris/profiles/{id}", id))
            .andExpect(status().isOk())
            .andExpect(jsonPath("$.id", is(id.toString())))
            .andExpect(jsonPath("$.visible", is(true)))
            .andExpect(jsonPath("$.type", is("profile")))
            .andExpect(jsonPath("$.orcid").doesNotExist())
            .andExpect(jsonPath("$.orcidSynchronization").doesNotExist())
            .andExpect(jsonPath("$", matchLinks("http://localhost/api/cris/profiles/" + id, "item", "eperson")));

        getClient(authToken).perform(get("/api/cris/profiles/{id}/item", id))
            .andExpect(status().isOk())
            .andExpect(jsonPath("$.type", is("item")))
            .andExpect(jsonPath("$.metadata", matchMetadata("cris.owner", name, id.toString(), 0)))
            .andExpect(jsonPath("$.metadata", matchMetadata("dspace.entity.type", "Person", 0)));

        getClient(authToken).perform(get("/api/cris/profiles/{id}/eperson", id))
            .andExpect(status().isOk())
            .andExpect(jsonPath("$.type", is("eperson")))
            .andExpect(jsonPath("$.name", is(name)));

    }

    /**
     * Verify that the an admin user can call the findById endpoint to get a
     * profile.
     *
     * @throws Exception
     */
    @Test
    public void testFindByIdWithAdmin() throws Exception {

        UUID id = user.getID();
        String name = user.getFullName();

        String authToken = getAuthToken(admin.getEmail(), password);

        context.turnOffAuthorisationSystem();

        ItemBuilder.createItem(context, personCollection)
            .withCrisOwner(name, id.toString())
            .build();

        context.restoreAuthSystemState();

        getClient(authToken).perform(get("/api/cris/profiles/{id}", id))
            .andExpect(status().isOk())
            .andExpect(jsonPath("$.id", is(id.toString())))
            .andExpect(jsonPath("$.visible", is(true)))
            .andExpect(jsonPath("$.type", is("profile")))
            .andExpect(jsonPath("$", matchLinks("http://localhost/api/cris/profiles/" + id, "item", "eperson")));

        getClient(authToken).perform(get("/api/cris/profiles/{id}/item", id))
            .andExpect(status().isOk())
            .andExpect(jsonPath("$.type", is("item")))
            .andExpect(jsonPath("$.metadata", matchMetadata("cris.owner", name, id.toString(), 0)))
            .andExpect(jsonPath("$.metadata", matchMetadata("dspace.entity.type", "Person", 0)));

        getClient(authToken).perform(get("/api/cris/profiles/{id}/eperson", id))
            .andExpect(status().isOk())
            .andExpect(jsonPath("$.type", is("eperson")))
            .andExpect(jsonPath("$.name", is(name)));

    }

    /**
     * Verify that a standard user can't access the profile of another user.
     *
     * @throws Exception
     */
    @Test
    public void testFindByIdWithoutOwnerUser() throws Exception {

        UUID id = user.getID();
        String name = user.getFullName();

        String authToken = getAuthToken(anotherUser.getEmail(), password);

        context.turnOffAuthorisationSystem();

        ItemBuilder.createItem(context, personCollection)
            .withCrisOwner(name, id.toString())
            .build();

        context.restoreAuthSystemState();

        getClient(authToken).perform(get("/api/cris/profiles/{id}", id))
            .andExpect(status().isForbidden());

        getClient(authToken).perform(get("/api/cris/profiles/{id}/item", id))
            .andExpect(status().isForbidden());

        getClient(authToken).perform(get("/api/cris/profiles/{id}/eperson", id))
            .andExpect(status().isForbidden());

    }

    /**
     * Verify that the createAndReturn endpoint create a new researcher profile.
     *
     * @throws Exception
     */
    @Test
    public void testCreateAndReturn() throws Exception {

        String id = user.getID().toString();
        String name = user.getName();

        String authToken = getAuthToken(user.getEmail(), password);

        getClient(authToken).perform(post("/api/cris/profiles/")
            .contentType(MediaType.APPLICATION_JSON_VALUE))
            .andExpect(status().isCreated())
            .andExpect(jsonPath("$.id", is(id.toString())))
            .andExpect(jsonPath("$.visible", is(false)))
            .andExpect(jsonPath("$.type", is("profile")))
            .andExpect(jsonPath("$", matchLinks("http://localhost/api/cris/profiles/" + id, "item", "eperson")));

        getClient(authToken).perform(get("/api/cris/profiles/{id}", id))
            .andExpect(status().isOk());

        getClient(authToken).perform(get("/api/cris/profiles/{id}/item", id))
            .andExpect(status().isOk())
            .andExpect(jsonPath("$.type", is("item")))
            .andExpect(jsonPath("$.metadata", matchMetadata("cris.owner", name, id.toString(), 0)))
            .andExpect(jsonPath("$.metadata", matchMetadata("cris.sourceId", id, 0)))
            .andExpect(jsonPath("$.metadata", matchMetadata("dspace.entity.type", "Person", 0)));

        getClient(authToken).perform(get("/api/cris/profiles/{id}/eperson", id))
            .andExpect(status().isOk())
            .andExpect(jsonPath("$.type", is("eperson")))
            .andExpect(jsonPath("$.name", is(name)));
    }

    /**
     * Verify that an admin can call the createAndReturn endpoint to store a new
     * researcher profile related to another user.
     *
     * @throws Exception
     */
    @Test
    public void testCreateAndReturnWithAdmin() throws Exception {

        String id = user.getID().toString();
        String name = user.getName();

        configurationService.setProperty("researcher-profile.collection.uuid", null);

        String authToken = getAuthToken(admin.getEmail(), password);

        getClient(authToken).perform(post("/api/cris/profiles/")
            .param("eperson", id)
            .contentType(MediaType.APPLICATION_JSON_VALUE))
            .andExpect(status().isCreated())
            .andExpect(jsonPath("$.id", is(id.toString())))
            .andExpect(jsonPath("$.visible", is(false)))
            .andExpect(jsonPath("$.type", is("profile")))
            .andExpect(jsonPath("$", matchLinks("http://localhost/api/cris/profiles/" + id, "item", "eperson")));

        getClient(authToken).perform(get("/api/cris/profiles/{id}", id))
            .andExpect(status().isOk());

        getClient(authToken).perform(get("/api/cris/profiles/{id}/item", id))
            .andExpect(status().isOk())
            .andExpect(jsonPath("$.type", is("item")))
            .andExpect(jsonPath("$.metadata", matchMetadata("cris.owner", name, id.toString(), 0)))
            .andExpect(jsonPath("$.metadata", matchMetadata("cris.sourceId", id, 0)))
            .andExpect(jsonPath("$.metadata", matchMetadata("dspace.entity.type", "Person", 0)));

        getClient(authToken).perform(get("/api/cris/profiles/{id}/eperson", id))
            .andExpect(status().isOk())
            .andExpect(jsonPath("$.type", is("eperson")))
            .andExpect(jsonPath("$.name", is(name)));

        authToken = getAuthToken(user.getEmail(), password);

        getClient(authToken).perform(get("/api/cris/profiles/{id}", id))
            .andExpect(status().isOk())
            .andExpect(jsonPath("$.id", is(id.toString())))
            .andExpect(jsonPath("$.visible", is(false)))
            .andExpect(jsonPath("$.type", is("profile")))
            .andExpect(jsonPath("$", matchLinks("http://localhost/api/cris/profiles/" + id, "item", "eperson")));
    }

    /**
     * Verify that a standard user can't call the createAndReturn endpoint to store
     * a new researcher profile related to another user.
     *
     * @throws Exception
     */
    @Test
    public void testCreateAndReturnWithoutOwnUser() throws Exception {

        String authToken = getAuthToken(anotherUser.getEmail(), password);

        getClient(authToken).perform(post("/api/cris/profiles/")
            .param("eperson", user.getID().toString())
            .contentType(MediaType.APPLICATION_JSON_VALUE))
            .andExpect(status().isForbidden());

    }

    /**
     * Verify that a conflict occurs if an user that have already a profile call the
     * createAndReturn endpoint.
     *
     * @throws Exception
     */
    @Test
    public void testCreateAndReturnWithProfileAlreadyAssociated() throws Exception {

        String id = user.getID().toString();
        String authToken = getAuthToken(user.getEmail(), password);

        getClient(authToken).perform(post("/api/cris/profiles/")
            .contentType(MediaType.APPLICATION_JSON_VALUE))
            .andExpect(status().isCreated())
            .andExpect(jsonPath("$.id", is(id.toString())))
            .andExpect(jsonPath("$.visible", is(false)))
            .andExpect(jsonPath("$.type", is("profile")));

        getClient(authToken).perform(post("/api/cris/profiles/")
            .contentType(MediaType.APPLICATION_JSON_VALUE))
            .andExpect(status().isConflict())
            .andExpect(jsonPath("$.id", is(id.toString())))
            .andExpect(jsonPath("$.visible", is(false)))
            .andExpect(jsonPath("$.type", is("profile")));

    }

    /**
     * Verify that an unprocessable entity status is back when the createAndReturn
     * is called to create a profile for an unknown user.
     *
     * @throws Exception
     */
    @Test
    public void testCreateAndReturnWithUnknownEPerson() throws Exception {

        String unknownId = UUID.randomUUID().toString();
        String authToken = getAuthToken(admin.getEmail(), password);

        getClient(authToken).perform(post("/api/cris/profiles/")
            .param("eperson", unknownId)
            .contentType(MediaType.APPLICATION_JSON_VALUE))
            .andExpect(status().isUnprocessableEntity());
    }

    /**
     * Verify that a user can delete his profile using the delete endpoint.
     *
     * @throws Exception
     */
    @Test
    public void testDelete() throws Exception {

        configurationService.setProperty("researcher-profile.hard-delete.enabled", false);

        String id = user.getID().toString();
        String authToken = getAuthToken(user.getEmail(), password);
        AtomicReference<UUID> itemIdRef = new AtomicReference<UUID>();

        getClient(authToken).perform(post("/api/cris/profiles/")
            .contentType(MediaType.APPLICATION_JSON_VALUE))
            .andExpect(status().isCreated());

        getClient(authToken).perform(get("/api/cris/profiles/{id}", id))
            .andExpect(status().isOk());

        getClient(authToken).perform(get("/api/cris/profiles/{id}/item", id))
            .andExpect(status().isOk())
            .andExpect(jsonPath("$", hasJsonPath("$.metadata", matchMetadataNotEmpty("cris.owner"))))
            .andDo(result -> itemIdRef.set(fromString(read(result.getResponse().getContentAsString(), "$.id"))));

        getClient(authToken).perform(delete("/api/cris/profiles/{id}", id))
            .andExpect(status().isNoContent());

        getClient(authToken).perform(get("/api/cris/profiles/{id}", id))
            .andExpect(status().isNotFound());

        getClient(authToken).perform(get("/api/core/items/{id}", itemIdRef.get()))
            .andExpect(status().isOk())
            .andExpect(jsonPath("$", hasJsonPath("$.metadata", matchMetadataDoesNotExist("cris.owner"))));

    }

    /**
     * Verify that a user can hard delete his profile using the delete endpoint.
     *
     * @throws Exception
     */
    @Test
    public void testHardDelete() throws Exception {

        configurationService.setProperty("researcher-profile.hard-delete.enabled", true);

        String id = user.getID().toString();
        String authToken = getAuthToken(user.getEmail(), password);
        AtomicReference<UUID> itemIdRef = new AtomicReference<UUID>();

        getClient(authToken).perform(post("/api/cris/profiles/")
            .contentType(MediaType.APPLICATION_JSON_VALUE))
            .andExpect(status().isCreated());

        getClient(authToken).perform(get("/api/cris/profiles/{id}", id))
            .andExpect(status().isOk());

        getClient(authToken).perform(get("/api/cris/profiles/{id}/item", id))
            .andExpect(status().isOk())
            .andExpect(jsonPath("$", hasJsonPath("$.metadata", matchMetadataNotEmpty("cris.owner"))))
            .andDo(result -> itemIdRef.set(fromString(read(result.getResponse().getContentAsString(), "$.id"))));

        getClient(authToken).perform(delete("/api/cris/profiles/{id}", id))
            .andExpect(status().isNoContent());

        getClient(authToken).perform(get("/api/cris/profiles/{id}", id))
            .andExpect(status().isNotFound());

        getClient(authToken).perform(get("/api/core/items/{id}", itemIdRef.get()))
            .andExpect(status().isNotFound());

    }

    /**
     * Verify that an admin can delete a profile of another user using the delete
     * endpoint.
     *
     * @throws Exception
     */
    @Test
    public void testDeleteWithAdmin() throws Exception {

        String id = user.getID().toString();

        String adminToken = getAuthToken(admin.getEmail(), password);
        String userToken = getAuthToken(user.getEmail(), password);

        getClient(userToken).perform(post("/api/cris/profiles/")
            .contentType(MediaType.APPLICATION_JSON_VALUE))
            .andExpect(status().isCreated());

        getClient(userToken).perform(get("/api/cris/profiles/{id}", id))
            .andExpect(status().isOk());

        getClient(adminToken).perform(delete("/api/cris/profiles/{id}", id))
            .andExpect(status().isNoContent());

        getClient(adminToken).perform(get("/api/cris/profiles/{id}", id))
            .andExpect(status().isNotFound());

        getClient(userToken).perform(get("/api/cris/profiles/{id}", id))
            .andExpect(status().isNotFound());
    }

    /**
     * Verify that an user can delete his profile using the delete endpoint even if
     * was created by an admin.
     *
     * @throws Exception
     */
    @Test
    public void testDeleteProfileCreatedByAnAdmin() throws Exception {

        String id = user.getID().toString();

        String adminToken = getAuthToken(admin.getEmail(), password);
        String userToken = getAuthToken(user.getEmail(), password);

        getClient(adminToken).perform(post("/api/cris/profiles/")
            .param("eperson", id)
            .contentType(MediaType.APPLICATION_JSON_VALUE))
            .andExpect(status().isCreated());

        getClient(adminToken).perform(get("/api/cris/profiles/{id}", id))
            .andExpect(status().isOk());

        getClient(userToken).perform(delete("/api/cris/profiles/{id}", id))
            .andExpect(status().isNoContent());

        getClient(userToken).perform(get("/api/cris/profiles/{id}", id))
            .andExpect(status().isNotFound());

        getClient(adminToken).perform(get("/api/cris/profiles/{id}", id))
            .andExpect(status().isNotFound());

    }

    /**
     * Verify that a standard user can't call the delete endpoint to delete a
     * researcher profile related to another user.
     *
     * @throws Exception
     */
    @Test
    public void testDeleteWithoutOwnUser() throws Exception {

        String id = user.getID().toString();

        String userToken = getAuthToken(user.getEmail(), password);
        String anotherUserToken = getAuthToken(anotherUser.getEmail(), password);

        getClient(userToken).perform(post("/api/cris/profiles/")
            .contentType(MediaType.APPLICATION_JSON_VALUE))
            .andExpect(status().isCreated());

        getClient(userToken).perform(get("/api/cris/profiles/{id}", id))
            .andExpect(status().isOk());

        getClient(anotherUserToken).perform(delete("/api/cris/profiles/{id}", id))
            .andExpect(status().isForbidden());

        getClient(userToken).perform(get("/api/cris/profiles/{id}", id))
            .andExpect(status().isOk());

    }

    /**
     * Verify that an user can change the profile visibility using the patch endpoint.
     *
     * @throws Exception
     */
    @Test
    public void testPatchToChangeVisibleAttribute() throws Exception {

        String id = user.getID().toString();
        String authToken = getAuthToken(user.getEmail(), password);

        getClient(authToken).perform(post("/api/cris/profiles/")
            .contentType(MediaType.APPLICATION_JSON_VALUE))
            .andExpect(status().isCreated())
            .andExpect(jsonPath("$.visible", is(false)));

        getClient(authToken).perform(get("/api/cris/profiles/{id}", id))
            .andExpect(status().isOk())
            .andExpect(jsonPath("$.visible", is(false)));

        // change the visibility to true
        List<Operation> operations = asList(new ReplaceOperation("/visible", true));

        getClient(authToken).perform(patch("/api/cris/profiles/{id}", id)
            .content(getPatchContent(operations))
            .contentType(MediaType.APPLICATION_JSON_VALUE))
            .andExpect(status().isOk())
            .andExpect(jsonPath("$.visible", is(true)));

        getClient(authToken).perform(get("/api/cris/profiles/{id}", id))
            .andExpect(status().isOk())
            .andExpect(jsonPath("$.visible", is(true)));

        // change the visibility to false
        operations = asList(new ReplaceOperation("/visible", false));

        getClient(authToken).perform(patch("/api/cris/profiles/{id}", id)
            .content(getPatchContent(operations))
            .contentType(MediaType.APPLICATION_JSON_VALUE))
            .andExpect(status().isOk())
            .andExpect(jsonPath("$.visible", is(false)));

        getClient(authToken).perform(get("/api/cris/profiles/{id}", id))
            .andExpect(status().isOk())
            .andExpect(jsonPath("$.visible", is(false)));

    }

    /**
     * Verify that an user can not change the profile visibility of another user
     * using the patch endpoint.
     *
     * @throws Exception
     */
    @Test
    public void testPatchToChangeVisibleAttributeWithoutOwnUser() throws Exception {

        String id = user.getID().toString();

        String userToken = getAuthToken(user.getEmail(), password);
        String anotherUserToken = getAuthToken(anotherUser.getEmail(), password);

        getClient(userToken).perform(post("/api/cris/profiles/")
            .contentType(MediaType.APPLICATION_JSON_VALUE))
            .andExpect(status().isCreated())
            .andExpect(jsonPath("$.visible", is(false)));

        getClient(userToken).perform(get("/api/cris/profiles/{id}", id))
            .andExpect(status().isOk());

        // try to change the visibility to true
        List<Operation> operations = asList(new ReplaceOperation("/visible", true));

        getClient(anotherUserToken).perform(patch("/api/cris/profiles/{id}", id)
            .content(getPatchContent(operations))
            .contentType(MediaType.APPLICATION_JSON_VALUE))
            .andExpect(status().isForbidden());

        getClient(userToken).perform(get("/api/cris/profiles/{id}", id))
            .andExpect(status().isOk())
            .andExpect(jsonPath("$.visible", is(false)));
    }

    /**
     * Verify that an admin can change the profile visibility of another user using
     * the patch endpoint.
     *
     * @throws Exception
     */
    @Test
    public void testPatchToChangeVisibleAttributeWithAdmin() throws Exception {

        String id = user.getID().toString();

        String adminToken = getAuthToken(admin.getEmail(), password);
        String userToken = getAuthToken(user.getEmail(), password);

        getClient(userToken).perform(post("/api/cris/profiles/")
            .param("eperson", id)
            .contentType(MediaType.APPLICATION_JSON_VALUE))
            .andExpect(status().isCreated());

        getClient(userToken).perform(get("/api/cris/profiles/{id}", id))
            .andExpect(status().isOk());

        // change the visibility to true
        List<Operation> operations = asList(new ReplaceOperation("/visible", true));

        getClient(adminToken).perform(patch("/api/cris/profiles/{id}", id)
            .content(getPatchContent(operations))
            .contentType(MediaType.APPLICATION_JSON_VALUE))
            .andExpect(status().isOk())
            .andExpect(jsonPath("$.visible", is(true)));

        getClient(userToken).perform(get("/api/cris/profiles/{id}", id))
            .andExpect(status().isOk())
            .andExpect(jsonPath("$.visible", is(true)));
    }

    /**
     * Verify that an user can change the visibility of his profile using the patch
     * endpoint even if was created by an admin.
     *
     * @throws Exception
     */
    @Test
    public void testPatchToChangeVisibilityOfProfileCreatedByAnAdmin() throws Exception {

        String id = user.getID().toString();

        String adminToken = getAuthToken(admin.getEmail(), password);
        String userToken = getAuthToken(user.getEmail(), password);

        getClient(adminToken).perform(post("/api/cris/profiles/")
            .param("eperson", id)
            .contentType(MediaType.APPLICATION_JSON_VALUE))
            .andExpect(status().isCreated());

        getClient(adminToken).perform(get("/api/cris/profiles/{id}", id))
            .andExpect(status().isOk());

        // change the visibility to true
        List<Operation> operations = asList(new ReplaceOperation("/visible", true));

        getClient(userToken).perform(patch("/api/cris/profiles/{id}", id)
            .content(getPatchContent(operations))
            .contentType(MediaType.APPLICATION_JSON_VALUE))
            .andExpect(status().isOk())
            .andExpect(jsonPath("$.visible", is(true)));

        getClient(userToken).perform(get("/api/cris/profiles/{id}", id))
            .andExpect(status().isOk())
            .andExpect(jsonPath("$.visible", is(true)));
    }

    /**
     * Verify that after an user login an automatic claim between the logged eperson
     * and possible profiles without eperson is done.
     *
     * @throws Exception
     */
    @Test
    public void testAutomaticProfileClaimByEmail() throws Exception {

        String id = user.getID().toString();

        String adminToken = getAuthToken(admin.getEmail(), password);

        // create and delete a profile
        getClient(adminToken).perform(post("/api/cris/profiles/")
            .param("eperson", id)
            .contentType(MediaType.APPLICATION_JSON_VALUE))
            .andExpect(status().isCreated());

        String firstItemId = getItemIdByProfileId(adminToken, id);

        MetadataValueRest valueToAdd = new MetadataValueRest(user.getEmail());
        List<Operation> operations = asList(new AddOperation("/metadata/person.email", valueToAdd));

        getClient(adminToken).perform(patch(BASE_REST_SERVER_URL + "/api/core/items/{id}", firstItemId)
            .contentType(MediaType.APPLICATION_JSON)
            .content(getPatchContent(operations)))
            .andExpect(status().isOk());

        getClient(adminToken).perform(delete("/api/cris/profiles/{id}", id))
            .andExpect(status().isNoContent());

        getClient(adminToken).perform(get("/api/cris/profiles/{id}", id))
            .andExpect(status().isNotFound());

        // the automatic claim is done after the user login
        String userToken = getAuthToken(user.getEmail(), password);

        getClient(userToken).perform(get("/api/cris/profiles/{id}", id))
            .andExpect(status().isOk());

        // the profile item should be the same
        String secondItemId = getItemIdByProfileId(adminToken, id);
        assertEquals("The item should be the same", firstItemId, secondItemId);

    }

    /**
     * Verify that after an user login an automatic claim between the logged eperson
     * and possible profiles without eperson is done.
     *
     * @throws Exception
     */
    @Test
    public void testAutomaticProfileClaimByOrcid() throws Exception {

        context.turnOffAuthorisationSystem();

        EPerson ePerson = EPersonBuilder.createEPerson(context)
            .withCanLogin(true)
            .withNameInMetadata("Test", "User")
            .withPassword(password)
            .withEmail("test@email.it")
            .withOrcid("0000-1111-2222-3333")
            .build();

        Item item = ItemBuilder.createItem(context, personCollection)
            .withTitle("Test User")
            .withOrcidIdentifier("0000-1111-2222-3333")
            .build();

        context.restoreAuthSystemState();

        String epersonId = ePerson.getID().toString();

        String token = getAuthToken(ePerson.getEmail(), password);

        getClient(token).perform(get("/api/cris/profiles/{id}", epersonId))
            .andExpect(status().isOk());

        String profileItemId = getItemIdByProfileId(token, epersonId);
        assertEquals("The item should be the same", item.getID().toString(), profileItemId);

    }

    @Test
    public void testNoAutomaticProfileClaimOccursIfManyClaimableItemsAreFound() throws Exception {

        context.turnOffAuthorisationSystem();

        EPerson ePerson = EPersonBuilder.createEPerson(context)
            .withCanLogin(true)
            .withNameInMetadata("Test", "User")
            .withPassword(password)
            .withEmail("test@email.it")
            .withOrcid("0000-1111-2222-3333")
            .build();

        ItemBuilder.createItem(context, personCollection)
            .withTitle("Test User")
            .withOrcidIdentifier("0000-1111-2222-3333")
            .build();

        ItemBuilder.createItem(context, personCollection)
            .withTitle("Test User 2")
            .withOrcidIdentifier("0000-1111-2222-3333")
            .build();

        context.restoreAuthSystemState();

        String epersonId = ePerson.getID().toString();

        getClient(getAuthToken(ePerson.getEmail(), password))
            .perform(get("/api/cris/profiles/{id}", epersonId))
            .andExpect(status().isNotFound());

    }

    @Test
    public void testNoAutomaticProfileClaimOccursIfTheUserHasAlreadyAProfile() throws Exception {

        context.turnOffAuthorisationSystem();

        EPerson ePerson = EPersonBuilder.createEPerson(context)
            .withCanLogin(true)
            .withNameInMetadata("Test", "User")
            .withPassword(password)
            .withEmail("test@email.it")
            .withOrcid("0000-1111-2222-3333")
            .build();

        context.restoreAuthSystemState();

        String epersonId = ePerson.getID().toString();

        String token = getAuthToken(ePerson.getEmail(), password);

        getClient(token).perform(post("/api/cris/profiles/")
            .contentType(MediaType.APPLICATION_JSON_VALUE))
            .andExpect(status().isCreated());

        getClient(token).perform(get("/api/cris/profiles/{id}", epersonId))
            .andExpect(status().isOk());

        String profileItemId = getItemIdByProfileId(token, epersonId);

        context.turnOffAuthorisationSystem();

        ItemBuilder.createItem(context, personCollection)
            .withTitle("Test User")
            .withOrcidIdentifier("0000-1111-2222-3333")
            .build();

        context.restoreAuthSystemState();

        token = getAuthToken(ePerson.getEmail(), password);

        String newProfileItemId = getItemIdByProfileId(token, epersonId);
        assertEquals("The item should be the same", newProfileItemId, profileItemId);

    }

    @Test
    public void testNoAutomaticProfileClaimOccursIfTheFoundProfileIsAlreadyClaimed() throws Exception {

        context.turnOffAuthorisationSystem();

        EPerson ePerson = EPersonBuilder.createEPerson(context)
            .withCanLogin(true)
            .withNameInMetadata("Test", "User")
            .withPassword(password)
            .withEmail("test@email.it")
            .build();

        ItemBuilder.createItem(context, personCollection)
            .withTitle("Admin User")
            .withPersonEmail("test@email.it")
            .withCrisOwner("Admin User", admin.getID().toString())
            .build();

        context.restoreAuthSystemState();

        String epersonId = ePerson.getID().toString();

        String token = getAuthToken(ePerson.getEmail(), password);

        getClient(token).perform(get("/api/cris/profiles/{id}", epersonId))
            .andExpect(status().isNotFound());

    }

    @Test
    public void testOrcidMetadataOfEpersonAreCopiedOnProfile() throws Exception {

        context.turnOffAuthorisationSystem();

        EPerson ePerson = EPersonBuilder.createEPerson(context)
            .withCanLogin(true)
            .withOrcid("0000-1111-2222-3333")
            .withEmail("test@email.it")
            .withPassword(password)
            .withNameInMetadata("Test", "User")
            .withOrcidAccessToken("af097328-ac1c-4a3e-9eb4-069897874910")
            .withOrcidRefreshToken("32aadae0-829e-49c5-824f-ccaf4d1913e4")
            .withOrcidScope("/first-scope")
            .withOrcidScope("/second-scope")
            .build();

        context.restoreAuthSystemState();

        String ePersonId = ePerson.getID().toString();
        String authToken = getAuthToken(ePerson.getEmail(), password);

        getClient(authToken).perform(post("/api/cris/profiles/")
            .contentType(MediaType.APPLICATION_JSON_VALUE))
            .andExpect(status().isCreated())
            .andExpect(jsonPath("$.id", is(ePersonId.toString())))
            .andExpect(jsonPath("$.visible", is(false)))
            .andExpect(jsonPath("$.type", is("profile")));

        getClient(authToken).perform(get("/api/cris/profiles/{id}", ePersonId))
            .andExpect(status().isOk())
            .andExpect(jsonPath("$.orcid", is("0000-1111-2222-3333")))
            .andExpect(jsonPath("$.orcidSynchronization.mode", is("MANUAL")))
            .andExpect(jsonPath("$.orcidSynchronization.publicationsPreference", is("DISABLED")))
            .andExpect(jsonPath("$.orcidSynchronization.fundingsPreference", is("DISABLED")))
            .andExpect(jsonPath("$.orcidSynchronization.profilePreferences", empty()));

        String itemId = getItemIdByProfileId(authToken, ePersonId);

        Item profileItem = itemService.find(context, UUIDUtils.fromString(itemId));
        assertThat(profileItem, notNullValue());

        List<MetadataValue> metadata = profileItem.getMetadata();
        assertThat(metadata, hasItem(with("person.identifier.orcid", "0000-1111-2222-3333")));
        assertThat(metadata, hasItem(with("cris.orcid.access-token", "af097328-ac1c-4a3e-9eb4-069897874910")));
        assertThat(metadata, hasItem(with("cris.orcid.refresh-token", "32aadae0-829e-49c5-824f-ccaf4d1913e4")));
        assertThat(metadata, hasItem(with("cris.orcid.scope", "/first-scope", 0)));
        assertThat(metadata, hasItem(with("cris.orcid.scope", "/second-scope", 1)));

    }

    @Test
    public void testPatchToSetOrcidSynchronizationPreferenceForPublications() throws Exception {

        context.turnOffAuthorisationSystem();

        EPerson ePerson = EPersonBuilder.createEPerson(context)
            .withCanLogin(true)
            .withOrcid("0000-1111-2222-3333")
            .withEmail("test@email.it")
            .withPassword(password)
            .withNameInMetadata("Test", "User")
            .withOrcidAccessToken("af097328-ac1c-4a3e-9eb4-069897874910")
            .withOrcidRefreshToken("32aadae0-829e-49c5-824f-ccaf4d1913e4")
            .withOrcidScope("/first-scope")
            .withOrcidScope("/second-scope")
            .build();

        context.restoreAuthSystemState();

        String ePersonId = ePerson.getID().toString();
        String authToken = getAuthToken(ePerson.getEmail(), password);

        getClient(authToken).perform(post("/api/cris/profiles/")
            .contentType(MediaType.APPLICATION_JSON_VALUE))
            .andExpect(status().isCreated());

        List<Operation> operations = asList(new ReplaceOperation("/orcid/publications", ALL.name()));

        getClient(authToken).perform(patch("/api/cris/profiles/{id}", ePersonId)
            .content(getPatchContent(operations))
            .contentType(MediaType.APPLICATION_JSON_VALUE))
            .andExpect(status().isOk())
            .andExpect(jsonPath("$.orcidSynchronization.publicationsPreference", is(ALL.name())));

        getClient(authToken).perform(get("/api/cris/profiles/{id}", ePersonId))
            .andExpect(status().isOk())
            .andExpect(jsonPath("$.orcidSynchronization.publicationsPreference", is(ALL.name())));

        operations = asList(new ReplaceOperation("/orcid/publications", MINE.name()));

        getClient(authToken).perform(patch("/api/cris/profiles/{id}", ePersonId)
            .content(getPatchContent(operations))
            .contentType(MediaType.APPLICATION_JSON_VALUE))
            .andExpect(status().isOk())
            .andExpect(jsonPath("$.orcidSynchronization.publicationsPreference", is(MINE.name())));

        getClient(authToken).perform(get("/api/cris/profiles/{id}", ePersonId))
            .andExpect(status().isOk())
            .andExpect(jsonPath("$.orcidSynchronization.publicationsPreference", is(MINE.name())));

        operations = asList(new ReplaceOperation("/orcid/publications", "INVALID_VALUE"));

        getClient(authToken).perform(patch("/api/cris/profiles/{id}", ePersonId)
            .content(getPatchContent(operations))
            .contentType(MediaType.APPLICATION_JSON_VALUE))
            .andExpect(status().isUnprocessableEntity());

    }

    @Test
    public void testPatchToSetOrcidSynchronizationPreferenceForFundings() throws Exception {

        context.turnOffAuthorisationSystem();

        EPerson ePerson = EPersonBuilder.createEPerson(context)
            .withCanLogin(true)
            .withOrcid("0000-1111-2222-3333")
            .withEmail("test@email.it")
            .withPassword(password)
            .withNameInMetadata("Test", "User")
            .withOrcidAccessToken("af097328-ac1c-4a3e-9eb4-069897874910")
            .withOrcidRefreshToken("32aadae0-829e-49c5-824f-ccaf4d1913e4")
            .withOrcidScope("/first-scope")
            .withOrcidScope("/second-scope")
            .build();

        context.restoreAuthSystemState();

        String ePersonId = ePerson.getID().toString();
        String authToken = getAuthToken(ePerson.getEmail(), password);

        getClient(authToken).perform(post("/api/cris/profiles/")
            .contentType(MediaType.APPLICATION_JSON_VALUE))
            .andExpect(status().isCreated());

        List<Operation> operations = asList(new ReplaceOperation("/orcid/fundings", ALL.name()));

        getClient(authToken).perform(patch("/api/cris/profiles/{id}", ePersonId)
            .content(getPatchContent(operations))
            .contentType(MediaType.APPLICATION_JSON_VALUE))
            .andExpect(status().isOk())
            .andExpect(jsonPath("$.orcidSynchronization.fundingsPreference", is(ALL.name())));

        getClient(authToken).perform(get("/api/cris/profiles/{id}", ePersonId))
            .andExpect(status().isOk())
            .andExpect(jsonPath("$.orcidSynchronization.fundingsPreference", is(ALL.name())));

        operations = asList(new ReplaceOperation("/orcid/fundings", MINE.name()));

        getClient(authToken).perform(patch("/api/cris/profiles/{id}", ePersonId)
            .content(getPatchContent(operations))
            .contentType(MediaType.APPLICATION_JSON_VALUE))
            .andExpect(status().isOk())
            .andExpect(jsonPath("$.orcidSynchronization.fundingsPreference", is(MINE.name())));

        getClient(authToken).perform(get("/api/cris/profiles/{id}", ePersonId))
            .andExpect(status().isOk())
            .andExpect(jsonPath("$.orcidSynchronization.fundingsPreference", is(MINE.name())));

        operations = asList(new ReplaceOperation("/orcid/fundings", "INVALID_VALUE"));

        getClient(authToken).perform(patch("/api/cris/profiles/{id}", ePersonId)
            .content(getPatchContent(operations))
            .contentType(MediaType.APPLICATION_JSON_VALUE))
            .andExpect(status().isUnprocessableEntity());

    }

    @Test
    public void testPatchToSetOrcidSynchronizationPreferenceForProfile() throws Exception {

        context.turnOffAuthorisationSystem();

        EPerson ePerson = EPersonBuilder.createEPerson(context)
            .withCanLogin(true)
            .withOrcid("0000-1111-2222-3333")
            .withEmail("test@email.it")
            .withPassword(password)
            .withNameInMetadata("Test", "User")
            .withOrcidAccessToken("af097328-ac1c-4a3e-9eb4-069897874910")
            .withOrcidRefreshToken("32aadae0-829e-49c5-824f-ccaf4d1913e4")
            .withOrcidScope("/first-scope")
            .withOrcidScope("/second-scope")
            .build();

        context.restoreAuthSystemState();

        String ePersonId = ePerson.getID().toString();
        String authToken = getAuthToken(ePerson.getEmail(), password);

        getClient(authToken).perform(post("/api/cris/profiles/")
            .contentType(MediaType.APPLICATION_JSON_VALUE))
            .andExpect(status().isCreated());

        List<Operation> operations = asList(new ReplaceOperation("/orcid/profile", "AFFILIATION, EDUCATION"));

        getClient(authToken).perform(patch("/api/cris/profiles/{id}", ePersonId)
            .content(getPatchContent(operations))
            .contentType(MediaType.APPLICATION_JSON_VALUE))
            .andExpect(status().isOk())
            .andExpect(jsonPath("$.orcidSynchronization.profilePreferences",
                containsInAnyOrder("AFFILIATION", "EDUCATION")));

        getClient(authToken).perform(get("/api/cris/profiles/{id}", ePersonId))
            .andExpect(status().isOk())
            .andExpect(jsonPath("$.orcidSynchronization.profilePreferences",
                containsInAnyOrder("AFFILIATION", "EDUCATION")));

        operations = asList(new ReplaceOperation("/orcid/profile", "IDENTIFIERS"));

        getClient(authToken).perform(patch("/api/cris/profiles/{id}", ePersonId)
            .content(getPatchContent(operations))
            .contentType(MediaType.APPLICATION_JSON_VALUE))
            .andExpect(status().isOk())
            .andExpect(jsonPath("$.orcidSynchronization.profilePreferences",
                containsInAnyOrder("IDENTIFIERS")));

        getClient(authToken).perform(get("/api/cris/profiles/{id}", ePersonId))
            .andExpect(status().isOk())
            .andExpect(jsonPath("$.orcidSynchronization.profilePreferences",
                containsInAnyOrder("IDENTIFIERS")));

        operations = asList(new ReplaceOperation("/orcid/profiles", "INVALID_VALUE"));

        getClient(authToken).perform(patch("/api/cris/profiles/{id}", ePersonId)
            .content(getPatchContent(operations))
            .contentType(MediaType.APPLICATION_JSON_VALUE))
            .andExpect(status().isUnprocessableEntity());

    }

    @Test
    public void testPatchToSetOrcidSynchronizationMode() throws Exception {

        context.turnOffAuthorisationSystem();

        EPerson ePerson = EPersonBuilder.createEPerson(context)
            .withCanLogin(true)
            .withOrcid("0000-1111-2222-3333")
            .withEmail("test@email.it")
            .withPassword(password)
            .withNameInMetadata("Test", "User")
            .withOrcidAccessToken("af097328-ac1c-4a3e-9eb4-069897874910")
            .withOrcidRefreshToken("32aadae0-829e-49c5-824f-ccaf4d1913e4")
            .withOrcidScope("/first-scope")
            .withOrcidScope("/second-scope")
            .build();

        context.restoreAuthSystemState();

        String ePersonId = ePerson.getID().toString();
        String authToken = getAuthToken(ePerson.getEmail(), password);

        getClient(authToken).perform(post("/api/cris/profiles/")
            .contentType(MediaType.APPLICATION_JSON_VALUE))
            .andExpect(status().isCreated());

        List<Operation> operations = asList(new ReplaceOperation("/orcid/mode", "BATCH"));

        getClient(authToken).perform(patch("/api/cris/profiles/{id}", ePersonId)
            .content(getPatchContent(operations))
            .contentType(MediaType.APPLICATION_JSON_VALUE))
            .andExpect(status().isOk())
            .andExpect(jsonPath("$.orcidSynchronization.mode", is("BATCH")));

        getClient(authToken).perform(get("/api/cris/profiles/{id}", ePersonId))
            .andExpect(status().isOk())
            .andExpect(jsonPath("$.orcidSynchronization.mode", is("BATCH")));

        operations = asList(new ReplaceOperation("/orcid/mode", "MANUAL"));

        getClient(authToken).perform(patch("/api/cris/profiles/{id}", ePersonId)
            .content(getPatchContent(operations))
            .contentType(MediaType.APPLICATION_JSON_VALUE))
            .andExpect(status().isOk())
            .andExpect(jsonPath("$.orcidSynchronization.mode", is("MANUAL")));

        getClient(authToken).perform(get("/api/cris/profiles/{id}", ePersonId))
            .andExpect(status().isOk())
            .andExpect(jsonPath("$.orcidSynchronization.mode", is("MANUAL")));

        operations = asList(new ReplaceOperation("/orcid/mode", "INVALID_VALUE"));

        getClient(authToken).perform(patch("/api/cris/profiles/{id}", ePersonId)
            .content(getPatchContent(operations))
            .contentType(MediaType.APPLICATION_JSON_VALUE))
            .andExpect(status().isUnprocessableEntity());

    }

    @Test
    public void testPatchToSetOrcidSynchronizationPreferenceWithWrongPath() throws Exception {
        context.turnOffAuthorisationSystem();

        EPerson ePerson = EPersonBuilder.createEPerson(context)
            .withCanLogin(true)
            .withOrcid("0000-1111-2222-3333")
            .withEmail("test@email.it")
            .withPassword(password)
            .withNameInMetadata("Test", "User")
            .withOrcidAccessToken("af097328-ac1c-4a3e-9eb4-069897874910")
            .withOrcidRefreshToken("32aadae0-829e-49c5-824f-ccaf4d1913e4")
            .withOrcidScope("/first-scope")
            .withOrcidScope("/second-scope")
            .build();

        context.restoreAuthSystemState();

        String ePersonId = ePerson.getID().toString();
        String authToken = getAuthToken(ePerson.getEmail(), password);

        getClient(authToken).perform(post("/api/cris/profiles/")
            .contentType(MediaType.APPLICATION_JSON_VALUE))
            .andExpect(status().isCreated());

        List<Operation> operations = asList(new ReplaceOperation("/orcid/wrong-path", "BATCH"));

        getClient(authToken).perform(patch("/api/cris/profiles/{id}", ePersonId)
            .content(getPatchContent(operations))
            .contentType(MediaType.APPLICATION_JSON_VALUE))
            .andExpect(status().isUnprocessableEntity());
    }

    @Test
    public void testPatchToSetOrcidSynchronizationPreferenceWithProfileNotLinkedToOrcid() throws Exception {
        context.turnOffAuthorisationSystem();

        EPerson ePerson = EPersonBuilder.createEPerson(context)
            .withCanLogin(true)
            .withOrcid("0000-1111-2222-3333")
            .withEmail("test@email.it")
            .withPassword(password)
            .withNameInMetadata("Test", "User")
            .build();

        context.restoreAuthSystemState();

        String ePersonId = ePerson.getID().toString();
        String authToken = getAuthToken(ePerson.getEmail(), password);

        getClient(authToken).perform(post("/api/cris/profiles/")
            .contentType(MediaType.APPLICATION_JSON_VALUE))
            .andExpect(status().isCreated());

        List<Operation> operations = asList(new ReplaceOperation("/orcid/mode", "BATCH"));

        getClient(authToken).perform(patch("/api/cris/profiles/{id}", ePersonId)
            .content(getPatchContent(operations))
            .contentType(MediaType.APPLICATION_JSON_VALUE))
            .andExpect(status().isBadRequest());
    }

    @Test
    public void testOwnerPatchToDisconnectProfileFromOrcidWithDisabledConfiguration() throws Exception {

        configurationService.setProperty("orcid.disconnection.allowed-users", "disabled");

        context.turnOffAuthorisationSystem();

        EPerson ePerson = EPersonBuilder.createEPerson(context)
            .withCanLogin(true)
            .withOrcid("0000-1111-2222-3333")
            .withOrcidAccessToken("3de2e370-8aa9-4bbe-8d7e-f5b1577bdad4")
            .withOrcidRefreshToken("6b29a03d-f494-4690-889f-2c0ddf26b82d")
            .withOrcidScope("/read")
            .withOrcidScope("/write")
            .withEmail("test@email.it")
            .withPassword(password)
            .withNameInMetadata("Test", "User")
            .build();

        Item profile = createProfile(ePerson);

        OrcidQueue firstQueueRecord = OrcidQueueBuilder.createOrcidQueue(context, profile, profile).build();
        OrcidQueue secondQueueRecord = OrcidQueueBuilder.createOrcidQueue(context, profile, profile).build();

        context.restoreAuthSystemState();

        getClient(getAuthToken(ePerson.getEmail(), password))
            .perform(patch("/api/cris/profiles/{id}", ePerson.getID().toString())
                .content(getPatchContent(asList(new RemoveOperation("/orcid"))))
                .contentType(MediaType.APPLICATION_JSON_VALUE))
            .andExpect(status().isForbidden());

        assertThat(context.reloadEntity(firstQueueRecord), notNullValue());
        assertThat(context.reloadEntity(secondQueueRecord), notNullValue());

        profile = context.reloadEntity(profile);

        assertThat(getMetadataValues(profile, "person.identifier.orcid"), not(empty()));
        assertThat(getMetadataValues(profile, "cris.orcid.access-token"), not(empty()));
        assertThat(getMetadataValues(profile, "cris.orcid.refresh-token"), not(empty()));
        assertThat(getMetadataValues(profile, "cris.orcid.scope"), not(empty()));
    }

    @Test
    public void testAdminPatchToDisconnectProfileFromOrcidWithDisabledConfiguration() throws Exception {

        configurationService.setProperty("orcid.disconnection.allowed-users", null);

        context.turnOffAuthorisationSystem();

        EPerson ePerson = EPersonBuilder.createEPerson(context)
            .withCanLogin(true)
            .withOrcid("0000-1111-2222-3333")
            .withOrcidAccessToken("3de2e370-8aa9-4bbe-8d7e-f5b1577bdad4")
            .withOrcidRefreshToken("6b29a03d-f494-4690-889f-2c0ddf26b82d")
            .withOrcidScope("/read")
            .withOrcidScope("/write")
            .withEmail("test@email.it")
            .withPassword(password)
            .withNameInMetadata("Test", "User")
            .build();

        Item profile = createProfile(ePerson);

        OrcidQueue firstQueueRecord = OrcidQueueBuilder.createOrcidQueue(context, profile, profile).build();
        OrcidQueue secondQueueRecord = OrcidQueueBuilder.createOrcidQueue(context, profile, profile).build();

        context.restoreAuthSystemState();

        getClient(getAuthToken(admin.getEmail(), password))
            .perform(patch("/api/cris/profiles/{id}", ePerson.getID().toString())
                .content(getPatchContent(asList(new RemoveOperation("/orcid"))))
                .contentType(MediaType.APPLICATION_JSON_VALUE))
            .andExpect(status().isForbidden());

        assertThat(context.reloadEntity(firstQueueRecord), notNullValue());
        assertThat(context.reloadEntity(secondQueueRecord), notNullValue());

        profile = context.reloadEntity(profile);

        assertThat(getMetadataValues(profile, "person.identifier.orcid"), not(empty()));
        assertThat(getMetadataValues(profile, "cris.orcid.access-token"), not(empty()));
        assertThat(getMetadataValues(profile, "cris.orcid.refresh-token"), not(empty()));
        assertThat(getMetadataValues(profile, "cris.orcid.scope"), not(empty()));
    }

    @Test
    public void testAnotherUserPatchToDisconnectProfileFromOrcidWithDisabledConfiguration() throws Exception {

        configurationService.setProperty("orcid.disconnection.allowed-users", "");

        context.turnOffAuthorisationSystem();

        EPerson ePerson = EPersonBuilder.createEPerson(context)
            .withCanLogin(true)
            .withOrcid("0000-1111-2222-3333")
            .withOrcidAccessToken("3de2e370-8aa9-4bbe-8d7e-f5b1577bdad4")
            .withOrcidRefreshToken("6b29a03d-f494-4690-889f-2c0ddf26b82d")
            .withOrcidScope("/read")
            .withOrcidScope("/write")
            .withEmail("test@email.it")
            .withPassword(password)
            .withNameInMetadata("Test", "User")
            .build();

        EPerson anotherUser = EPersonBuilder.createEPerson(context)
            .withCanLogin(true)
            .withEmail("user@email.it")
            .withPassword(password)
            .withNameInMetadata("Another", "User")
            .build();

        Item profile = createProfile(ePerson);

        OrcidQueue firstQueueRecord = OrcidQueueBuilder.createOrcidQueue(context, profile, profile).build();
        OrcidQueue secondQueueRecord = OrcidQueueBuilder.createOrcidQueue(context, profile, profile).build();

        context.restoreAuthSystemState();

        getClient(getAuthToken(anotherUser.getEmail(), password))
            .perform(patch("/api/cris/profiles/{id}", ePerson.getID().toString())
                .content(getPatchContent(asList(new RemoveOperation("/orcid"))))
                .contentType(MediaType.APPLICATION_JSON_VALUE))
            .andExpect(status().isForbidden());

        assertThat(context.reloadEntity(firstQueueRecord), notNullValue());
        assertThat(context.reloadEntity(secondQueueRecord), notNullValue());

        profile = context.reloadEntity(profile);

        assertThat(getMetadataValues(profile, "person.identifier.orcid"), not(empty()));
        assertThat(getMetadataValues(profile, "cris.orcid.access-token"), not(empty()));
        assertThat(getMetadataValues(profile, "cris.orcid.refresh-token"), not(empty()));
        assertThat(getMetadataValues(profile, "cris.orcid.scope"), not(empty()));
    }

    @Test
    public void testOwnerPatchToDisconnectProfileFromOrcidWithOnlyOwnerConfiguration() throws Exception {

        configurationService.setProperty("orcid.disconnection.allowed-users", "only_owner");

        context.turnOffAuthorisationSystem();

        EPerson ePerson = EPersonBuilder.createEPerson(context)
            .withCanLogin(true)
            .withOrcid("0000-1111-2222-3333")
            .withOrcidAccessToken("3de2e370-8aa9-4bbe-8d7e-f5b1577bdad4")
            .withOrcidRefreshToken("6b29a03d-f494-4690-889f-2c0ddf26b82d")
            .withOrcidScope("/read")
            .withOrcidScope("/write")
            .withEmail("test@email.it")
            .withPassword(password)
            .withNameInMetadata("Test", "User")
            .build();

        Item profile = createProfile(ePerson);

        OrcidQueue firstQueueRecord = OrcidQueueBuilder.createOrcidQueue(context, profile, profile).build();
        OrcidQueue secondQueueRecord = OrcidQueueBuilder.createOrcidQueue(context, profile, profile).build();

        context.restoreAuthSystemState();

        getClient(getAuthToken(ePerson.getEmail(), password))
            .perform(patch("/api/cris/profiles/{id}", ePerson.getID().toString())
                .content(getPatchContent(asList(new RemoveOperation("/orcid"))))
                .contentType(MediaType.APPLICATION_JSON_VALUE))
            .andExpect(status().isOk())
            .andExpect(jsonPath("$.id", is(ePerson.getID().toString())))
            .andExpect(jsonPath("$.visible", is(false)))
            .andExpect(jsonPath("$.type", is("profile")))
            .andExpect(jsonPath("$.orcid").doesNotExist())
            .andExpect(jsonPath("$.orcidSynchronization").doesNotExist());

        assertThat(context.reloadEntity(firstQueueRecord), nullValue());
        assertThat(context.reloadEntity(secondQueueRecord), nullValue());

        profile = context.reloadEntity(profile);

        assertThat(getMetadataValues(profile, "person.identifier.orcid"), empty());
        assertThat(getMetadataValues(profile, "cris.orcid.access-token"), empty());
        assertThat(getMetadataValues(profile, "cris.orcid.refresh-token"), empty());
        assertThat(getMetadataValues(profile, "cris.orcid.scope"), empty());
    }

    @Test
    public void testAdminPatchToDisconnectProfileFromOrcidWithOnlyOwnerConfiguration() throws Exception {

        configurationService.setProperty("orcid.disconnection.allowed-users", "only_owner");

        context.turnOffAuthorisationSystem();

        EPerson ePerson = EPersonBuilder.createEPerson(context)
            .withCanLogin(true)
            .withOrcid("0000-1111-2222-3333")
            .withOrcidAccessToken("3de2e370-8aa9-4bbe-8d7e-f5b1577bdad4")
            .withOrcidRefreshToken("6b29a03d-f494-4690-889f-2c0ddf26b82d")
            .withOrcidScope("/read")
            .withOrcidScope("/write")
            .withEmail("test@email.it")
            .withPassword(password)
            .withNameInMetadata("Test", "User")
            .build();

        Item profile = createProfile(ePerson);

        OrcidQueue firstQueueRecord = OrcidQueueBuilder.createOrcidQueue(context, profile, profile).build();
        OrcidQueue secondQueueRecord = OrcidQueueBuilder.createOrcidQueue(context, profile, profile).build();

        context.restoreAuthSystemState();

        getClient(getAuthToken(admin.getEmail(), password))
            .perform(patch("/api/cris/profiles/{id}", ePerson.getID().toString())
                .content(getPatchContent(asList(new RemoveOperation("/orcid"))))
                .contentType(MediaType.APPLICATION_JSON_VALUE))
            .andExpect(status().isForbidden());

        assertThat(context.reloadEntity(firstQueueRecord), notNullValue());
        assertThat(context.reloadEntity(secondQueueRecord), notNullValue());

        profile = context.reloadEntity(profile);

        assertThat(getMetadataValues(profile, "person.identifier.orcid"), not(empty()));
        assertThat(getMetadataValues(profile, "cris.orcid.access-token"), not(empty()));
        assertThat(getMetadataValues(profile, "cris.orcid.refresh-token"), not(empty()));
        assertThat(getMetadataValues(profile, "cris.orcid.scope"), not(empty()));
    }

    @Test
    public void testAnotherUserPatchToDisconnectProfileFromOrcidWithOnlyOwnerConfiguration() throws Exception {

        configurationService.setProperty("orcid.disconnection.allowed-users", "admin_and_owner");

        context.turnOffAuthorisationSystem();

        EPerson ePerson = EPersonBuilder.createEPerson(context)
            .withCanLogin(true)
            .withOrcid("0000-1111-2222-3333")
            .withOrcidAccessToken("3de2e370-8aa9-4bbe-8d7e-f5b1577bdad4")
            .withOrcidRefreshToken("6b29a03d-f494-4690-889f-2c0ddf26b82d")
            .withOrcidScope("/read")
            .withOrcidScope("/write")
            .withEmail("test@email.it")
            .withPassword(password)
            .withNameInMetadata("Test", "User")
            .build();

        Item profile = createProfile(ePerson);

        OrcidQueue firstQueueRecord = OrcidQueueBuilder.createOrcidQueue(context, profile, profile).build();
        OrcidQueue secondQueueRecord = OrcidQueueBuilder.createOrcidQueue(context, profile, profile).build();

        context.restoreAuthSystemState();

        getClient(getAuthToken(anotherUser.getEmail(), password))
            .perform(patch("/api/cris/profiles/{id}", ePerson.getID().toString())
                .content(getPatchContent(asList(new RemoveOperation("/orcid"))))
                .contentType(MediaType.APPLICATION_JSON_VALUE))
            .andExpect(status().isForbidden());

        assertThat(context.reloadEntity(firstQueueRecord), notNullValue());
        assertThat(context.reloadEntity(secondQueueRecord), notNullValue());

        profile = context.reloadEntity(profile);

        assertThat(getMetadataValues(profile, "person.identifier.orcid"), not(empty()));
        assertThat(getMetadataValues(profile, "cris.orcid.access-token"), not(empty()));
        assertThat(getMetadataValues(profile, "cris.orcid.refresh-token"), not(empty()));
        assertThat(getMetadataValues(profile, "cris.orcid.scope"), not(empty()));
    }

    @Test
    public void testOwnerPatchToDisconnectProfileFromOrcidWithOnlyAdminConfiguration() throws Exception {

        configurationService.setProperty("orcid.disconnection.allowed-users", "only_admin");

        context.turnOffAuthorisationSystem();

        EPerson ePerson = EPersonBuilder.createEPerson(context)
            .withCanLogin(true)
            .withOrcid("0000-1111-2222-3333")
            .withOrcidAccessToken("3de2e370-8aa9-4bbe-8d7e-f5b1577bdad4")
            .withOrcidRefreshToken("6b29a03d-f494-4690-889f-2c0ddf26b82d")
            .withOrcidScope("/read")
            .withOrcidScope("/write")
            .withEmail("test@email.it")
            .withPassword(password)
            .withNameInMetadata("Test", "User")
            .build();

        Item profile = createProfile(ePerson);

        OrcidQueue firstQueueRecord = OrcidQueueBuilder.createOrcidQueue(context, profile, profile).build();
        OrcidQueue secondQueueRecord = OrcidQueueBuilder.createOrcidQueue(context, profile, profile).build();

        context.restoreAuthSystemState();

        getClient(getAuthToken(ePerson.getEmail(), password))
            .perform(patch("/api/cris/profiles/{id}", ePerson.getID().toString())
                .content(getPatchContent(asList(new RemoveOperation("/orcid"))))
                .contentType(MediaType.APPLICATION_JSON_VALUE))
            .andExpect(status().isForbidden());

        assertThat(context.reloadEntity(firstQueueRecord), notNullValue());
        assertThat(context.reloadEntity(secondQueueRecord), notNullValue());

        profile = context.reloadEntity(profile);

        assertThat(getMetadataValues(profile, "person.identifier.orcid"), not(empty()));
        assertThat(getMetadataValues(profile, "cris.orcid.access-token"), not(empty()));
        assertThat(getMetadataValues(profile, "cris.orcid.refresh-token"), not(empty()));
        assertThat(getMetadataValues(profile, "cris.orcid.scope"), not(empty()));
    }

    @Test
    public void testAdminPatchToDisconnectProfileFromOrcidWithOnlyAdminConfiguration() throws Exception {

        configurationService.setProperty("orcid.disconnection.allowed-users", "only_admin");

        context.turnOffAuthorisationSystem();

        EPerson ePerson = EPersonBuilder.createEPerson(context)
            .withCanLogin(true)
            .withOrcid("0000-1111-2222-3333")
            .withOrcidAccessToken("3de2e370-8aa9-4bbe-8d7e-f5b1577bdad4")
            .withOrcidRefreshToken("6b29a03d-f494-4690-889f-2c0ddf26b82d")
            .withOrcidScope("/read")
            .withOrcidScope("/write")
            .withEmail("test@email.it")
            .withPassword(password)
            .withNameInMetadata("Test", "User")
            .build();

        Item profile = createProfile(ePerson);

        OrcidQueue firstQueueRecord = OrcidQueueBuilder.createOrcidQueue(context, profile, profile).build();
        OrcidQueue secondQueueRecord = OrcidQueueBuilder.createOrcidQueue(context, profile, profile).build();

        context.restoreAuthSystemState();

        getClient(getAuthToken(admin.getEmail(), password))
            .perform(patch("/api/cris/profiles/{id}", ePerson.getID().toString())
                .content(getPatchContent(asList(new RemoveOperation("/orcid"))))
                .contentType(MediaType.APPLICATION_JSON_VALUE))
            .andExpect(status().isOk())
            .andExpect(jsonPath("$.id", is(ePerson.getID().toString())))
            .andExpect(jsonPath("$.visible", is(false)))
            .andExpect(jsonPath("$.type", is("profile")))
            .andExpect(jsonPath("$.orcid").doesNotExist())
            .andExpect(jsonPath("$.orcidSynchronization").doesNotExist());

        assertThat(context.reloadEntity(firstQueueRecord), nullValue());
        assertThat(context.reloadEntity(secondQueueRecord), nullValue());

        profile = context.reloadEntity(profile);

        assertThat(getMetadataValues(profile, "person.identifier.orcid"), empty());
        assertThat(getMetadataValues(profile, "cris.orcid.access-token"), empty());
        assertThat(getMetadataValues(profile, "cris.orcid.refresh-token"), empty());
        assertThat(getMetadataValues(profile, "cris.orcid.scope"), empty());
    }

    @Test
    public void testAnotherUserPatchToDisconnectProfileFromOrcidWithOnlyAdminConfiguration() throws Exception {

        configurationService.setProperty("orcid.disconnection.allowed-users", "only_admin");

        context.turnOffAuthorisationSystem();

        EPerson ePerson = EPersonBuilder.createEPerson(context)
            .withCanLogin(true)
            .withOrcid("0000-1111-2222-3333")
            .withOrcidAccessToken("3de2e370-8aa9-4bbe-8d7e-f5b1577bdad4")
            .withOrcidRefreshToken("6b29a03d-f494-4690-889f-2c0ddf26b82d")
            .withOrcidScope("/read")
            .withOrcidScope("/write")
            .withEmail("test@email.it")
            .withPassword(password)
            .withNameInMetadata("Test", "User")
            .build();

        Item profile = createProfile(ePerson);

        OrcidQueue firstQueueRecord = OrcidQueueBuilder.createOrcidQueue(context, profile, profile).build();
        OrcidQueue secondQueueRecord = OrcidQueueBuilder.createOrcidQueue(context, profile, profile).build();

        context.restoreAuthSystemState();

        getClient(getAuthToken(anotherUser.getEmail(), password))
            .perform(patch("/api/cris/profiles/{id}", ePerson.getID().toString())
                .content(getPatchContent(asList(new RemoveOperation("/orcid"))))
                .contentType(MediaType.APPLICATION_JSON_VALUE))
            .andExpect(status().isForbidden());

        assertThat(context.reloadEntity(firstQueueRecord), notNullValue());
        assertThat(context.reloadEntity(secondQueueRecord), notNullValue());

        profile = context.reloadEntity(profile);

        assertThat(getMetadataValues(profile, "person.identifier.orcid"), not(empty()));
        assertThat(getMetadataValues(profile, "cris.orcid.access-token"), not(empty()));
        assertThat(getMetadataValues(profile, "cris.orcid.refresh-token"), not(empty()));
        assertThat(getMetadataValues(profile, "cris.orcid.scope"), not(empty()));
    }

    @Test
    public void testOwnerPatchToDisconnectProfileFromOrcidWithAdminAndOwnerConfiguration() throws Exception {

        configurationService.setProperty("orcid.disconnection.allowed-users", "admin_and_owner");

        context.turnOffAuthorisationSystem();

        EPerson ePerson = EPersonBuilder.createEPerson(context)
            .withCanLogin(true)
            .withOrcid("0000-1111-2222-3333")
            .withOrcidAccessToken("3de2e370-8aa9-4bbe-8d7e-f5b1577bdad4")
            .withOrcidRefreshToken("6b29a03d-f494-4690-889f-2c0ddf26b82d")
            .withOrcidScope("/read")
            .withOrcidScope("/write")
            .withEmail("test@email.it")
            .withPassword(password)
            .withNameInMetadata("Test", "User")
            .build();

        Item profile = createProfile(ePerson);

        OrcidQueue firstQueueRecord = OrcidQueueBuilder.createOrcidQueue(context, profile, profile).build();
        OrcidQueue secondQueueRecord = OrcidQueueBuilder.createOrcidQueue(context, profile, profile).build();

        context.restoreAuthSystemState();

        getClient(getAuthToken(ePerson.getEmail(), password))
            .perform(patch("/api/cris/profiles/{id}", ePerson.getID().toString())
                .content(getPatchContent(asList(new RemoveOperation("/orcid"))))
                .contentType(MediaType.APPLICATION_JSON_VALUE))
            .andExpect(status().isOk())
            .andExpect(jsonPath("$.id", is(ePerson.getID().toString())))
            .andExpect(jsonPath("$.visible", is(false)))
            .andExpect(jsonPath("$.type", is("profile")))
            .andExpect(jsonPath("$.orcid").doesNotExist())
            .andExpect(jsonPath("$.orcidSynchronization").doesNotExist());

        assertThat(context.reloadEntity(firstQueueRecord), nullValue());
        assertThat(context.reloadEntity(secondQueueRecord), nullValue());

        profile = context.reloadEntity(profile);

        assertThat(getMetadataValues(profile, "person.identifier.orcid"), empty());
        assertThat(getMetadataValues(profile, "cris.orcid.access-token"), empty());
        assertThat(getMetadataValues(profile, "cris.orcid.refresh-token"), empty());
        assertThat(getMetadataValues(profile, "cris.orcid.scope"), empty());
    }

    @Test
    public void testAdminPatchToDisconnectProfileFromOrcidWithAdminAndOwnerConfiguration() throws Exception {

        configurationService.setProperty("orcid.disconnection.allowed-users", "admin_and_owner");

        context.turnOffAuthorisationSystem();

        EPerson ePerson = EPersonBuilder.createEPerson(context)
            .withCanLogin(true)
            .withOrcid("0000-1111-2222-3333")
            .withOrcidAccessToken("3de2e370-8aa9-4bbe-8d7e-f5b1577bdad4")
            .withOrcidRefreshToken("6b29a03d-f494-4690-889f-2c0ddf26b82d")
            .withOrcidScope("/read")
            .withOrcidScope("/write")
            .withEmail("test@email.it")
            .withPassword(password)
            .withNameInMetadata("Test", "User")
            .build();

        Item profile = createProfile(ePerson);

        OrcidQueue firstQueueRecord = OrcidQueueBuilder.createOrcidQueue(context, profile, profile).build();
        OrcidQueue secondQueueRecord = OrcidQueueBuilder.createOrcidQueue(context, profile, profile).build();

        context.restoreAuthSystemState();

        getClient(getAuthToken(admin.getEmail(), password))
            .perform(patch("/api/cris/profiles/{id}", ePerson.getID().toString())
                .content(getPatchContent(asList(new RemoveOperation("/orcid"))))
                .contentType(MediaType.APPLICATION_JSON_VALUE))
            .andExpect(status().isOk())
            .andExpect(jsonPath("$.id", is(ePerson.getID().toString())))
            .andExpect(jsonPath("$.visible", is(false)))
            .andExpect(jsonPath("$.type", is("profile")))
            .andExpect(jsonPath("$.orcid").doesNotExist())
            .andExpect(jsonPath("$.orcidSynchronization").doesNotExist());

        assertThat(context.reloadEntity(firstQueueRecord), nullValue());
        assertThat(context.reloadEntity(secondQueueRecord), nullValue());

        profile = context.reloadEntity(profile);

        assertThat(getMetadataValues(profile, "person.identifier.orcid"), empty());
        assertThat(getMetadataValues(profile, "cris.orcid.access-token"), empty());
        assertThat(getMetadataValues(profile, "cris.orcid.refresh-token"), empty());
        assertThat(getMetadataValues(profile, "cris.orcid.scope"), empty());
    }

    @Test
    public void testAnotherUserPatchToDisconnectProfileFromOrcidWithAdminAndOwnerConfiguration() throws Exception {

        configurationService.setProperty("orcid.disconnection.allowed-users", "admin_and_owner");

        context.turnOffAuthorisationSystem();

        EPerson ePerson = EPersonBuilder.createEPerson(context)
            .withCanLogin(true)
            .withOrcid("0000-1111-2222-3333")
            .withOrcidAccessToken("3de2e370-8aa9-4bbe-8d7e-f5b1577bdad4")
            .withOrcidRefreshToken("6b29a03d-f494-4690-889f-2c0ddf26b82d")
            .withOrcidScope("/read")
            .withOrcidScope("/write")
            .withEmail("test@email.it")
            .withPassword(password)
            .withNameInMetadata("Test", "User")
            .build();

        Item profile = createProfile(ePerson);

        OrcidQueue firstQueueRecord = OrcidQueueBuilder.createOrcidQueue(context, profile, profile).build();
        OrcidQueue secondQueueRecord = OrcidQueueBuilder.createOrcidQueue(context, profile, profile).build();

        context.restoreAuthSystemState();

        getClient(getAuthToken(anotherUser.getEmail(), password))
            .perform(patch("/api/cris/profiles/{id}", ePerson.getID().toString())
                .content(getPatchContent(asList(new RemoveOperation("/orcid"))))
                .contentType(MediaType.APPLICATION_JSON_VALUE))
            .andExpect(status().isForbidden());

        assertThat(context.reloadEntity(firstQueueRecord), notNullValue());
        assertThat(context.reloadEntity(secondQueueRecord), notNullValue());

        profile = context.reloadEntity(profile);

        assertThat(getMetadataValues(profile, "person.identifier.orcid"), not(empty()));
        assertThat(getMetadataValues(profile, "cris.orcid.access-token"), not(empty()));
        assertThat(getMetadataValues(profile, "cris.orcid.refresh-token"), not(empty()));
        assertThat(getMetadataValues(profile, "cris.orcid.scope"), not(empty()));
    }

    @Test
    public void testProfileDisconnectionFromOrcidCauseOrcidWebhookUnregistration() throws Exception {

        configurationService.setProperty("orcid.disconnection.allowed-users", "only_owner");

        context.turnOffAuthorisationSystem();

        String orcid = "0000-1111-2222-3333";

        EPerson ePerson = EPersonBuilder.createEPerson(context)
            .withCanLogin(true)
            .withOrcid(orcid)
            .withOrcidAccessToken("3de2e370-8aa9-4bbe-8d7e-f5b1577bdad4")
            .withOrcidRefreshToken("6b29a03d-f494-4690-889f-2c0ddf26b82d")
            .withOrcidScope("/read")
            .withOrcidScope("/write")
            .withEmail("test@email.it")
            .withPassword(password)
            .withNameInMetadata("Test", "User")
            .build();

        Item profile = createProfile(ePerson);

        addMetadata(profile, "cris", "orcid", "webhook", "2020-02-02");

        OrcidQueue firstQueueRecord = OrcidQueueBuilder.createOrcidQueue(context, profile, profile).build();
        OrcidQueue secondQueueRecord = OrcidQueueBuilder.createOrcidQueue(context, profile, profile).build();

        context.restoreAuthSystemState();

        OrcidClient orcidClient = orcidWebhookService.getOrcidClient();
        OrcidClient orcidClientMock = mock(OrcidClient.class);

        String webhookAccessToken = "603315a5-cf2e-40ad-934a-24357a890bf9";
        when(orcidClientMock.getWebhookAccessToken()).thenReturn(buildTokenResponse(webhookAccessToken));

        try {

            orcidWebhookService.setOrcidClient(orcidClientMock);

            getClient(getAuthToken(ePerson.getEmail(), password))
                .perform(patch("/api/cris/profiles/{id}", ePerson.getID().toString())
                    .content(getPatchContent(asList(new RemoveOperation("/orcid"))))
                    .contentType(MediaType.APPLICATION_JSON_VALUE))
                .andExpect(status().isOk())
                .andExpect(jsonPath("$.id", is(ePerson.getID().toString())))
                .andExpect(jsonPath("$.visible", is(false)))
                .andExpect(jsonPath("$.type", is("profile")))
                .andExpect(jsonPath("$.orcid").doesNotExist())
                .andExpect(jsonPath("$.orcidSynchronization").doesNotExist());

            assertThat(context.reloadEntity(firstQueueRecord), nullValue());
            assertThat(context.reloadEntity(secondQueueRecord), nullValue());

            profile = context.reloadEntity(profile);

            assertThat(getMetadataValues(profile, "person.identifier.orcid"), empty());
            assertThat(getMetadataValues(profile, "cris.orcid.access-token"), empty());
            assertThat(getMetadataValues(profile, "cris.orcid.refresh-token"), empty());
            assertThat(getMetadataValues(profile, "cris.orcid.scope"), empty());
            assertThat(getMetadataValues(profile, "cris.orcid.webhook"), empty());

            verify(orcidClientMock).getWebhookAccessToken();
            verify(orcidClientMock).unregisterWebhook(eq(webhookAccessToken), eq(orcid), any());
            verifyNoMoreInteractions(orcidClientMock);

        } finally {
            orcidWebhookService.setOrcidClient(orcidClient);
        }

    }

    @Test
<<<<<<< HEAD
    public void testOrcidSynchronizationPreferenceUpdateForceOrcidQueueRecalculation() throws Exception {

        context.turnOffAuthorisationSystem();

        EPerson ePerson = EPersonBuilder.createEPerson(context)
            .withCanLogin(true)
            .withOrcid("0000-1111-2222-3333")
            .withOrcidAccessToken("3de2e370-8aa9-4bbe-8d7e-f5b1577bdad4")
            .withOrcidRefreshToken("6b29a03d-f494-4690-889f-2c0ddf26b82d")
            .withOrcidScope("/read")
            .withOrcidScope("/write")
            .withEmail("test@email.it")
            .withPassword(password)
            .withNameInMetadata("Test", "User")
            .build();

        UUID ePersonId = ePerson.getID();

        Item profile = createProfile(ePerson);

        UUID profileItemId = profile.getID();

        Collection publications = createCollection("Publications", "Publication");

        Item publication = createPublication(publications, "Test publication", profile);

        Collection fundings = createCollection("Fundings", "Funding");

        Item firstFunding = createFundingWithInvestigator(fundings, "First funding", profile);
        Item secondFunding = createFundingWithCoInvestigator(fundings, "Second funding", profile);

        context.restoreAuthSystemState();

        // no preferences configured, so no orcid queue records created
        assertThat(orcidQueueService.findByOwnerId(context, profileItemId), empty());

        String authToken = getAuthToken(ePerson.getEmail(), password);

        getClient(authToken).perform(patch("/api/cris/profiles/{id}", ePersonId.toString())
            .content(getPatchContent(asList(new ReplaceOperation("/orcid/publications", "ALL"))))
            .contentType(MediaType.APPLICATION_JSON_VALUE))
            .andExpect(status().isOk());

        List<OrcidQueue> queueRecords = orcidQueueService.findByOwnerId(context, profileItemId);
        assertThat(queueRecords, hasSize(1));
        assertThat(queueRecords, has(orcidQueueRecordWithEntity(publication)));

        getClient(authToken).perform(patch("/api/cris/profiles/{id}", ePersonId.toString())
            .content(getPatchContent(asList(new ReplaceOperation("/orcid/fundings", "ALL"))))
            .contentType(MediaType.APPLICATION_JSON_VALUE))
            .andExpect(status().isOk());

        queueRecords = orcidQueueService.findByOwnerId(context, profileItemId);
        assertThat(queueRecords, hasSize(3));
        assertThat(queueRecords, has(orcidQueueRecordWithEntity(publication)));
        assertThat(queueRecords, has(orcidQueueRecordWithEntity(firstFunding)));
        assertThat(queueRecords, has(orcidQueueRecordWithEntity(secondFunding)));

        getClient(authToken).perform(patch("/api/cris/profiles/{id}", ePersonId.toString())
            .content(getPatchContent(asList(new ReplaceOperation("/orcid/publications", "DISABLED"))))
            .contentType(MediaType.APPLICATION_JSON_VALUE))
            .andExpect(status().isOk());

        queueRecords = orcidQueueService.findByOwnerId(context, profileItemId);
        assertThat(queueRecords, hasSize(2));
        assertThat(queueRecords, has(orcidQueueRecordWithEntity(firstFunding)));
        assertThat(queueRecords, has(orcidQueueRecordWithEntity(secondFunding)));

        getClient(authToken).perform(patch("/api/cris/profiles/{id}", ePersonId.toString())
            .content(getPatchContent(asList(new ReplaceOperation("/orcid/fundings", "DISABLED"))))
            .contentType(MediaType.APPLICATION_JSON_VALUE))
            .andExpect(status().isOk());

        assertThat(orcidQueueService.findByOwnerId(context, profileItemId), empty());

        configurationService.setProperty("orcid.linkable-metadata-fields.ignore", "crisfund.coinvestigators");

        getClient(authToken).perform(patch("/api/cris/profiles/{id}", ePersonId.toString())
            .content(getPatchContent(asList(new ReplaceOperation("/orcid/fundings", "ALL"))))
            .contentType(MediaType.APPLICATION_JSON_VALUE))
            .andExpect(status().isOk());

        queueRecords = orcidQueueService.findByOwnerId(context, profileItemId);
        assertThat(queueRecords, hasSize(1));
        assertThat(queueRecords, has(orcidQueueRecordWithEntity(firstFunding)));

        // verify that no ORCID queue recalculation is done if the preference does not change
        getClient(authToken).perform(patch("/api/cris/profiles/{id}", ePersonId.toString())
            .content(getPatchContent(asList(new ReplaceOperation("/orcid/fundings", "ALL"))))
            .contentType(MediaType.APPLICATION_JSON_VALUE))
            .andExpect(status().isOk());

        List<OrcidQueue> newRecords = orcidQueueService.findByOwnerId(context, profileItemId);
        assertThat(newRecords, hasSize(1));
        assertThat(queueRecords.get(0).getID(), is(newRecords.get(0).getID()));

    }

=======
    public void researcherProfileClaim() throws Exception {
        String id = user.getID().toString();
        String name = user.getName();

        context.turnOffAuthorisationSystem();

        final Item person = ItemBuilder.createItem(context, personCollection)
                                      .withFullName("Doe, John")
                                      .build();

        final Item otherPerson = ItemBuilder.createItem(context, personCollection)
                                       .withFullName("Smith, Jane")
                                       .build();

        context.restoreAuthSystemState();

        String authToken = getAuthToken(user.getEmail(), password);

        getClient(authToken).perform(post("/api/cris/profiles/")
                                         .contentType(TEXT_URI_LIST)
                                         .content("http://localhost:8080/server/api/core/items/" + person.getID().toString()))
                            .andExpect(status().isCreated())
                            .andExpect(jsonPath("$.id", is(id)))
                            .andExpect(jsonPath("$.type", is("profile")))
                            .andExpect(jsonPath("$",
                                                matchLinks("http://localhost/api/cris/profiles/" + user.getID(), "item", "eperson")));

        getClient(authToken).perform(get("/api/cris/profiles/{id}", id))
                            .andExpect(status().isOk());

        getClient(authToken).perform(get("/api/cris/profiles/{id}/item", id))
                            .andExpect(status().isOk())
                            .andExpect(jsonPath("$.type", is("item")))
                            .andExpect(jsonPath("$.metadata", matchMetadata("cris.owner", name, id, 0)))
                            .andExpect(jsonPath("$.metadata", matchMetadata("cris.sourceId", id, 0)))
                            .andExpect(jsonPath("$.metadata", matchMetadata("dspace.entity.type", "Person", 0)));

        getClient(authToken).perform(get("/api/cris/profiles/{id}/eperson", id))
                            .andExpect(status().isOk())
                            .andExpect(jsonPath("$.type", is("eperson")))
                            .andExpect(jsonPath("$.name", is(name)));

        // trying to claim another profile
        getClient(authToken).perform(post("/api/cris/profiles/")
                                         .contentType(TEXT_URI_LIST)
                                         .content("http://localhost:8080/server/api/core/items/" + otherPerson.getID().toString()))
                            .andExpect(status().isConflict());

        // other person trying to claim same profile
        context.turnOffAuthorisationSystem();
        EPerson ePerson = EPersonBuilder.createEPerson(context)
                                        .withCanLogin(true)
                                        .withEmail("foo@bar.baz")
                                        .withPassword(password)
                                        .withNameInMetadata("Test", "User")
                                        .build();

        context.restoreAuthSystemState();

        final String ePersonToken = getAuthToken(ePerson.getEmail(), password);

        getClient(ePersonToken).perform(post("/api/cris/profiles/")
                                         .contentType(TEXT_URI_LIST)
                                         .content("http://localhost:8080/server/api/core/items/" + person.getID().toString()))
                            .andExpect(status().isBadRequest());

        getClient(authToken).perform(delete("/api/cris/profiles/{id}", id))
                            .andExpect(status().isNoContent());
    }

    @Test
    public void claimForNotAllowedEntityType() throws Exception {
        String id = user.getID().toString();
        String name = user.getName();

        context.turnOffAuthorisationSystem();

        final Collection publications = CollectionBuilder.createCollection(context, parentCommunity)
                                                        .withEntityType("Publication")
                                                        .build();

        final Item publication = ItemBuilder.createItem(context, publications)
                                       .withTitle("title")
                                       .build();

        context.restoreAuthSystemState();

        String authToken = getAuthToken(user.getEmail(), password);

        getClient(authToken).perform(post("/api/cris/profiles/")
                                         .contentType(TEXT_URI_LIST)
                                         .content("http://localhost:8080/server/api/core/items/" + publication.getID().toString()))
                            .andExpect(status().isBadRequest());
    }

    @Test
    public void testCloneFromExternalSourceRecordNotFound() throws Exception {

        String authToken = getAuthToken(user.getEmail(), password);

        getClient(authToken)
            .perform(post("/api/cris/profiles/").contentType(TEXT_URI_LIST)
                                                .content("http://localhost:8080/server/api/integration/externalsources/orcid/entryValues/FAKE"))
            .andExpect(status().isBadRequest());
    }

    @Test
    public void testCloneFromExternalSourceMultipleUri() throws Exception {

        String authToken = getAuthToken(user.getEmail(), password);

        getClient(authToken)
            .perform(post("/api/cris/profiles/").contentType(TEXT_URI_LIST)
                                                .content("http://localhost:8080/server/api/integration/externalsources/orcid/entryValues/id \n "
                                                             + "http://localhost:8080/server/api/integration/externalsources/dspace/entryValues/id"))
            .andExpect(status().isBadRequest());

    }

    @Test
    public void testCloneFromExternalProfileAlreadyAssociated() throws Exception {

        String id = user.getID().toString();
        String authToken = getAuthToken(user.getEmail(), password);

        getClient(authToken).perform(post("/api/cris/profiles/").contentType(MediaType.APPLICATION_JSON_VALUE))
                            .andExpect(status().isCreated()).andExpect(jsonPath("$.id", is(id.toString())))
                            .andExpect(jsonPath("$.visible", is(false))).andExpect(jsonPath("$.type", is("profile")));

        getClient(authToken)
            .perform(post("/api/cris/profiles/").contentType(TEXT_URI_LIST)
                                                .content("http://localhost:8080/server/api/integration/externalsources/orcid/entryValues/id"))
            .andExpect(status().isConflict());
    }

    @Test
    public void testCloneFromExternalCollectionNotSet() throws Exception {

        configurationService.setProperty("researcher-profile.collection.uuid", "not-existing");
        String id = user.getID().toString();
        String authToken = getAuthToken(user.getEmail(), password);

        getClient(authToken).perform(post("/api/cris/profiles/").contentType(MediaType.APPLICATION_JSON_VALUE))
                            .andExpect(status().isCreated()).andExpect(jsonPath("$.id", is(id.toString())))
                            .andExpect(jsonPath("$.visible", is(false))).andExpect(jsonPath("$.type", is("profile")));

        getClient(authToken)
            .perform(post("/api/cris/profiles/").contentType(TEXT_URI_LIST)
                                                .content("http://localhost:8080/server/api/integration/externalsources/orcid/entryValues/id \n "
                                                             + "http://localhost:8080/server/api/integration/externalsources/dspace/entryValues/id"))
            .andExpect(status().isBadRequest());
    }
>>>>>>> f2d629af
    private Item createProfile(EPerson ePerson) throws Exception {

        String authToken = getAuthToken(ePerson.getEmail(), password);

        AtomicReference<UUID> ePersonIdRef = new AtomicReference<UUID>();
        AtomicReference<UUID> itemIdRef = new AtomicReference<UUID>();

        getClient(authToken).perform(post("/api/cris/profiles/")
            .contentType(MediaType.APPLICATION_JSON_VALUE))
            .andExpect(status().isCreated())
            .andDo(result -> ePersonIdRef.set(fromString(read(result.getResponse().getContentAsString(), "$.id"))));

        getClient(authToken).perform(get("/api/cris/profiles/{id}/item", ePersonIdRef.get())
            .contentType(MediaType.APPLICATION_JSON_VALUE))
            .andExpect(status().isOk())
            .andDo(result -> itemIdRef.set(fromString(read(result.getResponse().getContentAsString(), "$.id"))));

        return itemService.find(context, itemIdRef.get());
    }

    private String getItemIdByProfileId(String token, String id) throws SQLException, Exception {
        MvcResult result = getClient(token).perform(get("/api/cris/profiles/{id}/item", id))
            .andExpect(status().isOk())
            .andReturn();

        return readAttributeFromResponse(result, "$.id");
    }

    private List<MetadataValue> getMetadataValues(Item item, String metadataField) {
        return itemService.getMetadataByMetadataString(item, metadataField);
    }

    private <T> T readAttributeFromResponse(MvcResult result, String attribute) throws UnsupportedEncodingException {
        return JsonPath.read(result.getResponse().getContentAsString(), attribute);
    }

    private void addMetadata(Item item, String schema, String element, String qualifier,
        String value) throws Exception {
        context.turnOffAuthorisationSystem();
        item = context.reloadEntity(item);
        itemService.addMetadata(context, item, schema, element, qualifier, null, value, null, -1);
        itemService.update(context, item);
        context.restoreAuthSystemState();
    }

    private Collection createCollection(String name, String entityType) throws SQLException {
        return CollectionBuilder.createCollection(context, context.reloadEntity(parentCommunity))
            .withName(name)
            .withEntityType(entityType)
            .build();
    }

    private Item createPublication(Collection collection, String title, Item author) {
        return ItemBuilder.createItem(context, collection)
            .withTitle(title)
            .withAuthor(author.getName(), author.getID().toString())
            .build();
    }

    private Item createFundingWithInvestigator(Collection collection, String title, Item investigator) {
        return ItemBuilder.createItem(context, collection)
            .withTitle(title)
            .withFundingInvestigator(investigator.getName(), investigator.getID().toString())
            .build();
    }

    private Item createFundingWithCoInvestigator(Collection collection, String title, Item investigator) {
        return ItemBuilder.createItem(context, collection)
            .withTitle(title)
            .withFundingCoInvestigator(investigator.getName(), investigator.getID().toString())
            .build();
    }

    private Predicate<OrcidQueue> orcidQueueRecordWithEntity(Item entity) {
        return orcidQueue -> entity.equals(orcidQueue.getEntity());
    }

    private OrcidTokenResponseDTO buildTokenResponse(String accessToken) {
        OrcidTokenResponseDTO response = new OrcidTokenResponseDTO();
        response.setAccessToken(accessToken);
        return response;
    }

}<|MERGE_RESOLUTION|>--- conflicted
+++ resolved
@@ -1904,7 +1904,6 @@
     }
 
     @Test
-<<<<<<< HEAD
     public void testOrcidSynchronizationPreferenceUpdateForceOrcidQueueRecalculation() throws Exception {
 
         context.turnOffAuthorisationSystem();
@@ -2003,7 +2002,7 @@
 
     }
 
-=======
+    @Test
     public void researcherProfileClaim() throws Exception {
         String id = user.getID().toString();
         String name = user.getName();
@@ -2156,7 +2155,7 @@
                                                              + "http://localhost:8080/server/api/integration/externalsources/dspace/entryValues/id"))
             .andExpect(status().isBadRequest());
     }
->>>>>>> f2d629af
+
     private Item createProfile(EPerson ePerson) throws Exception {
 
         String authToken = getAuthToken(ePerson.getEmail(), password);
