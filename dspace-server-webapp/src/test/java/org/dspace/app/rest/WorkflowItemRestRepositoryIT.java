--- conflicted
+++ resolved
@@ -1541,7 +1541,6 @@
         ;
     }
 
-<<<<<<< HEAD
 
     @Test
     public void findByItemUuidTest() throws Exception {
@@ -1584,23 +1583,12 @@
 
         //** GIVEN **
         //1. A community-collection structure with one parent community with sub-community and two collections.
-=======
-    @Test
-    public void stepEmbedTest() throws Exception {
-
-        context.turnOffAuthorisationSystem();
-
-        //** GIVEN **
-        // 1. A community-collection structure with one parent community with sub-community and three collections
-        // (different workflow steps and reviewers).
->>>>>>> ddfb4f83
         parentCommunity = CommunityBuilder.createCommunity(context)
                                           .withName("Parent Community")
                                           .build();
         Community child1 = CommunityBuilder.createSubCommunity(context, parentCommunity)
                                            .withName("Sub Community")
                                            .build();
-<<<<<<< HEAD
         Collection col1 = CollectionBuilder.createCollection(context, child1).withName("Collection 1")
                                            .withWorkflowGroup(1, admin).build();
 
@@ -1698,7 +1686,22 @@
         getClient().perform(get("/api/workflow/workflowitems/search/item")
                                 .param("uuid", String.valueOf(witem.getItem().getID())))
                    .andExpect(status().isUnauthorized());
-=======
+    }
+
+    @Test
+    public void stepEmbedTest() throws Exception {
+
+        context.turnOffAuthorisationSystem();
+
+        //** GIVEN **
+        // 1. A community-collection structure with one parent community with sub-community and three collections
+        // (different workflow steps and reviewers).
+        parentCommunity = CommunityBuilder.createCommunity(context)
+                                          .withName("Parent Community")
+                                          .build();
+        Community child1 = CommunityBuilder.createSubCommunity(context, parentCommunity)
+                                           .withName("Sub Community")
+                                           .build();
         EPerson reviewer1 = EPersonBuilder.createEPerson(context).withEmail("reviewer1@example.com")
                                           .withPassword(password).build();
 
@@ -1763,6 +1766,5 @@
                                             WorkflowItemMatcher.matchItemWithTitleAndDateIssued(witem3,
                                                                  "Workflow Item 3", "2016-02-13")))
                         .andExpect(jsonPath("$._embedded.step", WorkflowStepMatcher.matchWorkflowStepEntry(step)));
->>>>>>> ddfb4f83
     }
 }