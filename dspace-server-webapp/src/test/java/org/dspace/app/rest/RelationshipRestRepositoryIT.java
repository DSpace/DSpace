--- conflicted
+++ resolved
@@ -2686,11 +2686,6 @@
     }
 
     @Test
-<<<<<<< HEAD
-    public void findOneTestWrongUUID() throws Exception {
-        getClient().perform(get("/api/core/relationships/" + 1000))
-                .andExpect(status().isNotFound());
-=======
     public void testVirtualMdInRESTAndSolrDoc() throws Exception {
         context.turnOffAuthorisationSystem();
         // Create entity types if needed
@@ -2833,6 +2828,11 @@
             ((List) queryResponse.getResults().get(0).getFieldValues(journalTitleVirtualMdField)).get(0));
 
         context.restoreAuthSystemState();
->>>>>>> 8b3fc1f9
+    }
+
+    @Test
+    public void findOneTestWrongUUID() throws Exception {
+        getClient().perform(get("/api/core/relationships/" + 1000))
+                .andExpect(status().isNotFound());
     }
 }