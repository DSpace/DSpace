--- conflicted
+++ resolved
@@ -86,10 +86,7 @@
     private Item author3;
 
     private Item orgUnit1;
-<<<<<<< HEAD
-=======
     private Item orgUnit2;
->>>>>>> c8bbe99e
     private Item project1;
 
     private Item publication1;
@@ -160,7 +157,13 @@
                               .withIssueDate("2015-01-01")
                               .withRelationshipType("OrgUnit")
                               .build();
-<<<<<<< HEAD
+
+        orgUnit2 = ItemBuilder.createItem(context, col3)
+                .withTitle("OrgUnit2")
+                .withAuthor("Testy, TEst")
+                .withIssueDate("2015-01-01")
+                .withRelationshipType("OrgUnit")
+                .build();
 
         project1 = ItemBuilder.createItem(context, col3)
                               .withTitle("Project1")
@@ -193,47 +196,6 @@
     @Test
     public void findAllRelationshipTest() throws Exception {
 
-=======
-
-        orgUnit2 = ItemBuilder.createItem(context, col3)
-                .withTitle("OrgUnit2")
-                .withAuthor("Testy, TEst")
-                .withIssueDate("2015-01-01")
-                .withRelationshipType("OrgUnit")
-                .build();
-
-        project1 = ItemBuilder.createItem(context, col3)
-                              .withTitle("Project1")
-                              .withAuthor("Testy, TEst")
-                              .withIssueDate("2015-01-01")
-                              .withRelationshipType("Project")
-                              .build();
-
-        isAuthorOfPublicationRelationshipType = relationshipTypeService
-            .findbyTypesAndTypeName(context, entityTypeService.findByEntityType(context, "Publication"),
-                                  entityTypeService.findByEntityType(context, "Person"),
-                                  "isAuthorOfPublication", "isPublicationOfAuthor");
-
-        isOrgUnitOfPersonRelationshipType = relationshipTypeService
-            .findbyTypesAndTypeName(context, entityTypeService.findByEntityType(context, "Person"),
-                                  entityTypeService.findByEntityType(context, "OrgUnit"),
-                                  "isOrgUnitOfPerson", "isPersonOfOrgUnit");
-
-        user1 = EPersonBuilder.createEPerson(context)
-                              .withNameInMetadata("first", "last")
-                              .withEmail("testaze@gmail.com")
-                              .withPassword(password)
-                              .withLanguage(I18nUtil.getDefaultLocale().getLanguage())
-                              .build();
-
-        context.restoreAuthSystemState();
-    }
-
-
-    @Test
-    public void findAllRelationshipTest() throws Exception {
-
->>>>>>> c8bbe99e
         context.turnOffAuthorisationSystem();
 
         RelationshipType isOrgUnitOfPersonRelationshipType = relationshipTypeService
@@ -2365,9 +2327,6 @@
      */
     @Test
     public void nonRightwardValueRelationshipTest() throws Exception {
-<<<<<<< HEAD
-
-=======
 
         context.turnOffAuthorisationSystem();
 
@@ -2464,7 +2423,6 @@
     @Test
     public void leftwardValueRelationshipTest() throws Exception {
 
->>>>>>> c8bbe99e
         context.turnOffAuthorisationSystem();
 
         RelationshipType isAuthorOfPublicationRelationshipType = relationshipTypeService
@@ -2474,11 +2432,7 @@
 
         Relationship relationship3 = RelationshipBuilder
             .createRelationshipBuilder(context, publication1, author3, isAuthorOfPublicationRelationshipType)
-<<<<<<< HEAD
-            .withLeftPlace(1).build();
-=======
             .withLeftwardValue("leftwardValue").withLeftPlace(1).build();
->>>>>>> c8bbe99e
 
         context.restoreAuthSystemState();
 
@@ -2500,101 +2454,6 @@
                        matchMetadata("dc.title", "Publication1"))));
     }
 
-<<<<<<< HEAD
-    /**
-     * Verify when a rightward value is present which has been configured to
-     * be used for virtual metadata, that the virtual metadata is populated
-     * with the custom value
-     * Verify that only the relationship containing the rightward value will be updated
-     */
-    @Test
-    public void mixedRightwardValueAndRegularRelationshipTest() throws Exception {
-
-        context.turnOffAuthorisationSystem();
-
-        RelationshipType isAuthorOfPublicationRelationshipType = relationshipTypeService
-            .findbyTypesAndTypeName(context, entityTypeService.findByEntityType(context, "Publication"),
-                                  entityTypeService.findByEntityType(context, "Person"),
-                                  "isAuthorOfPublication", "isPublicationOfAuthor");
-
-        Item author1 = ItemBuilder.createItem(context, col1)
-                                  .withTitle("Author1")
-                                  .withIssueDate("2017-10-17")
-                                  .withAuthor("Smith, Donald")
-                                  .withPersonIdentifierFirstName("testingFirstName")
-                                  .withPersonIdentifierLastName("testingLastName")
-                                  .withRelationshipType("Person")
-                                  .build();
-
-        Relationship relationship3 = RelationshipBuilder
-            .createRelationshipBuilder(context, publication1, author3, isAuthorOfPublicationRelationshipType)
-            .withLeftPlace(1).build();
-
-        Relationship relationship2 = RelationshipBuilder
-            .createRelationshipBuilder(context, publication1, author1, isAuthorOfPublicationRelationshipType)
-            .withRightwardValue("TestingRightwardValue").build();
-
-        context.restoreAuthSystemState();
-
-        getClient().perform(get("/api/core/relationships"))
-
-                   .andExpect(status().isOk())
-                   .andExpect(jsonPath("$.page",
-                                       is(PageMatcher.pageEntryWithTotalPagesAndElements(0, 20, 1, 2))))
-                   .andExpect(jsonPath("$._embedded.relationships", containsInAnyOrder(
-                       RelationshipMatcher.matchRelationship(relationship3),
-                       RelationshipMatcher.matchRelationship(relationship2)
-                   )))
-        ;
-
-        getClient().perform(get("/api/core/items/" + publication1.getID()))
-                   .andExpect(status().isOk())
-                   .andExpect(jsonPath("$.metadata", allOf(
-                       matchMetadata("dc.contributor.author", "Maybe, Maybe"),
-                       matchMetadata("dc.contributor.author", "Testy, TEst"),
-                       matchMetadata("dc.contributor.author", "TestingRightwardValue"),
-                       not(matchMetadata("dc.contributor.author", "testingLastName, testingFirstName")),
-                       matchMetadata("dc.title", "Publication1"))));
-    }
-
-    /**
-     * Verify when a leftward value is present which has NOT been configured to
-     * be used for virtual metadata, that the virtual metadata is NOT populated
-     * with the custom value
-     */
-    @Test
-    public void leftwardValueRelationshipTest() throws Exception {
-
-        context.turnOffAuthorisationSystem();
-
-        RelationshipType isAuthorOfPublicationRelationshipType = relationshipTypeService
-            .findbyTypesAndTypeName(context, entityTypeService.findByEntityType(context, "Publication"),
-                                  entityTypeService.findByEntityType(context, "Person"),
-                                  "isAuthorOfPublication", "isPublicationOfAuthor");
-
-        Relationship relationship3 = RelationshipBuilder
-            .createRelationshipBuilder(context, publication1, author3, isAuthorOfPublicationRelationshipType)
-            .withLeftwardValue("leftwardValue").withLeftPlace(1).build();
-
-        context.restoreAuthSystemState();
-
-        getClient().perform(get("/api/core/relationships"))
-
-                   .andExpect(status().isOk())
-                   .andExpect(jsonPath("$.page",
-                                       is(PageMatcher.pageEntryWithTotalPagesAndElements(0, 20, 1, 1))))
-                   .andExpect(jsonPath("$._embedded.relationships", containsInAnyOrder(
-                       RelationshipMatcher.matchRelationship(relationship3)
-                   )))
-        ;
-
-        getClient().perform(get("/api/core/items/" + publication1.getID()))
-                   .andExpect(status().isOk())
-                   .andExpect(jsonPath("$.metadata", allOf(
-                       matchMetadata("dc.contributor.author", "Maybe, Maybe"),
-                       matchMetadata("dc.contributor.author", "Testy, TEst"),
-                       matchMetadata("dc.title", "Publication1"))));
-=======
     @Test
     public void putRelationshipWithJson() throws Exception {
 
@@ -2640,7 +2499,6 @@
                         .andExpect(jsonPath("$.rightPlace", is(1)));
 
 
->>>>>>> c8bbe99e
     }
 
 
