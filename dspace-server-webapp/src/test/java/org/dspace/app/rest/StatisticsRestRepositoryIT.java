/**
 * The contents of this file are subject to the license and copyright
 * detailed in the LICENSE and NOTICE files at the root of the source
 * tree and available online at
 *
 * http://www.dspace.org/license/
 */
package org.dspace.app.rest;

import static org.apache.commons.codec.CharEncoding.UTF_8;
import static org.apache.commons.io.IOUtils.toInputStream;
import static org.dspace.app.rest.utils.UsageReportUtils.TOP_CITIES_REPORT_ID;
import static org.dspace.app.rest.utils.UsageReportUtils.TOP_CITIES_REPORT_ID_RELATION;
import static org.dspace.app.rest.utils.UsageReportUtils.TOP_COUNTRIES_REPORT_ID;
import static org.dspace.app.rest.utils.UsageReportUtils.TOP_COUNTRIES_REPORT_ID_RELATION;
import static org.dspace.app.rest.utils.UsageReportUtils.TOP_ITEMS_REPORT_RELATION;
import static org.dspace.app.rest.utils.UsageReportUtils.TOTAL_DOWNLOADS_REPORT_ID;
import static org.dspace.app.rest.utils.UsageReportUtils.TOTAL_DOWNLOADS_REPORT_ID_RELATION;
import static org.dspace.app.rest.utils.UsageReportUtils.TOTAL_VISITS_PER_MONTH_REPORT_ID;
import static org.dspace.app.rest.utils.UsageReportUtils.TOTAL_VISITS_PER_MONTH_REPORT_ID_RELATION;
import static org.dspace.app.rest.utils.UsageReportUtils.TOTAL_VISITS_REPORT_ID;
import static org.dspace.app.rest.utils.UsageReportUtils.TOTAL_VISITS_REPORT_ID_RELATION;
import static org.dspace.app.rest.utils.UsageReportUtils.TOTAL_VISITS_TOTAL_DOWNLOADS;
import static org.dspace.app.rest.utils.UsageReportUtils.TOTAL_VISITS_TOTAL_DOWNLOADS_RELATION;
import static org.hamcrest.Matchers.empty;
import static org.hamcrest.Matchers.not;
import static org.springframework.test.web.servlet.request.MockMvcRequestBuilders.get;
import static org.springframework.test.web.servlet.request.MockMvcRequestBuilders.post;
import static org.springframework.test.web.servlet.result.MockMvcResultMatchers.jsonPath;
import static org.springframework.test.web.servlet.result.MockMvcResultMatchers.status;

import java.text.DateFormat;
import java.text.SimpleDateFormat;
import java.util.ArrayList;
import java.util.Arrays;
import java.util.Calendar;
import java.util.List;
import java.util.Locale;
import java.util.UUID;

import com.fasterxml.jackson.databind.ObjectMapper;
import org.dspace.app.rest.matcher.PageMatcher;
import org.dspace.app.rest.matcher.UsageReportMatcher;
import org.dspace.app.rest.model.UsageReportPointCityRest;
import org.dspace.app.rest.model.UsageReportPointCountryRest;
import org.dspace.app.rest.model.UsageReportPointDateRest;
import org.dspace.app.rest.model.UsageReportPointDsoTotalVisitsRest;
import org.dspace.app.rest.model.UsageReportPointRest;
import org.dspace.app.rest.model.ViewEventRest;
import org.dspace.app.rest.repository.StatisticsRestRepository;
import org.dspace.app.rest.test.AbstractControllerIntegrationTest;
import org.dspace.app.rest.utils.UsageReportUtils;
import org.dspace.authorize.service.AuthorizeService;
import org.dspace.builder.BitstreamBuilder;
import org.dspace.builder.CollectionBuilder;
import org.dspace.builder.CommunityBuilder;
import org.dspace.builder.EPersonBuilder;
import org.dspace.builder.EntityTypeBuilder;
import org.dspace.builder.ItemBuilder;
import org.dspace.builder.ResourcePolicyBuilder;
import org.dspace.builder.SiteBuilder;
import org.dspace.content.Bitstream;
import org.dspace.content.Collection;
import org.dspace.content.Community;
import org.dspace.content.Item;
import org.dspace.content.Site;
import org.dspace.core.Constants;
import org.dspace.eperson.EPerson;
import org.dspace.services.ConfigurationService;
import org.dspace.statistics.factory.StatisticsServiceFactory;
import org.hamcrest.Matchers;
import org.junit.Before;
import org.junit.BeforeClass;
import org.junit.Test;
import org.springframework.beans.factory.annotation.Autowired;
import org.springframework.http.HttpStatus;

/**
 * Integration test to test the /api/statistics/usagereports/ endpoints, see {@link UsageReportUtils} and
 * {@link StatisticsRestRepository}
 *
 * @author Maria Verdonck (Atmire) on 10/06/2020
 */
public class StatisticsRestRepositoryIT extends AbstractControllerIntegrationTest {

    @Autowired
    ConfigurationService configurationService;
    @Autowired
    protected AuthorizeService authorizeService;

    private Community communityNotVisited;
    private Community communityVisited;
    private Collection collectionNotVisited;
    private Collection collectionVisited;
    private Item itemNotVisitedWithBitstreams;
    private Item itemVisited;
    private Bitstream bitstreamNotVisited;
    private Bitstream bitstreamVisited;
    private Item person;
    private Item orgUnit;
    private Item publicationVisited1;
    private Item publicationVisited2;
    private Bitstream bitstreampublication_first;
    private Bitstream bitstreampublication_second;
    private String loggedInToken;
    private String adminToken;

    @BeforeClass
    public static void clearStatistics() throws Exception {
        // To ensure these tests start "fresh", clear out any existing statistics data.
        // NOTE: this is committed immediately in removeIndex()
        StatisticsServiceFactory.getInstance().getSolrLoggerService().removeIndex("*:*");
    }

    @Before
    @Override
    public void setUp() throws Exception {
        super.setUp();

        // Explicitly use solr commit in SolrLoggerServiceImpl#postView
        configurationService.setProperty("solr-statistics.autoCommit", false);

        context.turnOffAuthorisationSystem();

        Community community = CommunityBuilder.createCommunity(context).build();
        communityNotVisited = CommunityBuilder.createSubCommunity(context, community).build();
        communityVisited = CommunityBuilder.createSubCommunity(context, community).build();
        collectionNotVisited = CollectionBuilder.createCollection(context, community).build();
        collectionVisited = CollectionBuilder.createCollection(context, community).build();
        itemVisited = ItemBuilder.createItem(context, collectionNotVisited).build();
        itemNotVisitedWithBitstreams = ItemBuilder.createItem(context, collectionNotVisited).build();
        bitstreamNotVisited = BitstreamBuilder.createBitstream(context,
                itemNotVisitedWithBitstreams, toInputStream("test", UTF_8)).withName("BitstreamNotVisitedName").build();
        bitstreamVisited = BitstreamBuilder
                .createBitstream(context, itemNotVisitedWithBitstreams, toInputStream("test", UTF_8))
                .withName("BitstreamVisitedName").build();

        loggedInToken = getAuthToken(eperson.getEmail(), password);
        adminToken = getAuthToken(admin.getEmail(), password);
        EntityTypeBuilder.createEntityTypeBuilder(context, "OrgUnit").build();
        EntityTypeBuilder.createEntityTypeBuilder(context, "Person").build();
        EntityTypeBuilder.createEntityTypeBuilder(context, "Publication").build();
        //orgUnit
        orgUnit = ItemBuilder.createItem(context, collectionVisited)
                             .withEntityType("OrgUnit").withFullName("4Science")
                             .withTitle("4Science").build();
        //person item for relation inverse
        //it has as affiliation 4Science
        person = ItemBuilder.createItem(context, collectionVisited)
                            .withEntityType("Person").withFullName("testPerson")
                            .withTitle("testPerson")
                            .withAffiliation(orgUnit.getName(), orgUnit.getID().toString()).build();
        //first publication for person item
        publicationVisited1 = ItemBuilder.createItem(context, collectionVisited)
                                         .withEntityType("Publication")
                                         .withAuthor(person.getName(), person.getID().toString())
                                         .build();
        //second publication for person item
        publicationVisited2 = ItemBuilder.createItem(context, collectionVisited)
                                         .withEntityType("Publication")
                                         .withAuthor(person.getName(), person.getID().toString())
                                         .build();
        //bitstream for first publication of person
        bitstreampublication_first = BitstreamBuilder
                                         .createBitstream(context, publicationVisited1,
                                                          toInputStream("test", UTF_8))
                                         .withName("bitstream1")
                .build();
        //bitstream for second publication of person
        bitstreampublication_second = BitstreamBuilder
                                          .createBitstream(context, publicationVisited2,
                                                           toInputStream("test", UTF_8))
                                          .withName("bitstream2")
                .build();
        context.restoreAuthSystemState();
    }

    @Test
    public void usagereports_withoutId_NotImplementedException() throws Exception {
        getClient().perform(get("/api/statistics/usagereports"))
                .andExpect(status().is(HttpStatus.METHOD_NOT_ALLOWED.value()));
    }

    @Test
    public void usagereports_notProperUUIDAndReportId_Exception() throws Exception {
        getClient().perform(get("/api/statistics/usagereports/notProperUUIDAndReportId"))
                .andExpect(status().is(HttpStatus.BAD_REQUEST.value()));
    }

    @Test
    public void usagereports_nonValidUUIDpart_Exception() throws Exception {
        getClient().perform(get("/api/statistics/usagereports/notAnUUID" + "_" + TOTAL_VISITS_REPORT_ID))
                .andExpect(status().is(HttpStatus.BAD_REQUEST.value()));
    }

    @Test
    public void usagereports_nonValidReportIDpart_Exception() throws Exception {
        getClient().perform(get("/api/statistics/usagereports/" + itemNotVisitedWithBitstreams.getID() +
                "_NotValidReport"))
                .andExpect(status().is(HttpStatus.NOT_FOUND.value()));
    }

    @Test
    public void usagereports_NonExistentUUID_Exception() throws Exception {
        getClient().perform(get("/api/statistics/usagereports/" + UUID.randomUUID() + "_" + TOTAL_VISITS_REPORT_ID))
                .andExpect(status().is(HttpStatus.NOT_FOUND.value()));
    }

    @Test
    public void usagereport_onlyAdminReadRights() throws Exception {
        // ** WHEN **
        authorizeService.removeAllPolicies(context, itemNotVisitedWithBitstreams);
        // We request a dso's TotalVisits usage stat report as anon but dso has no read policy for anon
        getClient().perform(
                get(
                    "/api/statistics/usagereports/" + itemNotVisitedWithBitstreams.getID() +
                        "_" + TOTAL_VISITS_REPORT_ID))
                // ** THEN **
                .andExpect(status().isUnauthorized());
        // We request a dso's TotalVisits usage stat report as admin
        getClient(adminToken).perform(
                get("/api/statistics/usagereports/" +
                        itemNotVisitedWithBitstreams.getID() + "_" + TOTAL_VISITS_REPORT_ID))
                // ** THEN **
                .andExpect(status().isOk());
    }

    @Test
    public void usagereport_onlyAdminReadRights_unvalidToken() throws Exception {
        // ** WHEN **
        authorizeService.removeAllPolicies(context, itemNotVisitedWithBitstreams);
        // We request a dso's TotalVisits usage stat report with unvalid token
        getClient("unvalidToken").perform(
<<<<<<< HEAD
                get("/api/statistics/usagereports/" +
                        itemNotVisitedWithBitstreams.getID() + "_" + TOTAL_VISITS_REPORT_ID))
                // ** THEN **
                .andExpect(status().isForbidden());
=======
            get("/api/statistics/usagereports/" + itemNotVisitedWithBitstreams.getID() + "_" + TOTAL_VISITS_REPORT_ID))
                                 // ** THEN **
                                 .andExpect(status().isUnauthorized());
>>>>>>> ebd54fff
    }

    @Test
    public void usagereport_loggedInUserReadRights() throws Exception {
        // ** WHEN **
        context.turnOffAuthorisationSystem();
        authorizeService.removeAllPolicies(context, itemNotVisitedWithBitstreams);
        ResourcePolicyBuilder.createResourcePolicy(context)
                .withDspaceObject(itemNotVisitedWithBitstreams)
                .withAction(Constants.READ)
                .withUser(eperson).build();

        EPerson eperson1 = EPersonBuilder.createEPerson(context)
                .withEmail("eperson1@mail.com")
                .withPassword(password)
                .build();
        context.restoreAuthSystemState();
        String anotherLoggedInUserToken = getAuthToken(eperson1.getEmail(), password);
        // We request a dso's TotalVisits usage stat report as anon but dso has no read policy for anon
        getClient().perform(
                get("/api/statistics/usagereports/" +
                        itemNotVisitedWithBitstreams.getID() + "_" + TOTAL_VISITS_REPORT_ID))
                // ** THEN **
                .andExpect(status().isUnauthorized());
        // We request a dso's TotalVisits usage stat report as logged in eperson and has read policy for this user
        getClient(loggedInToken).perform(
                get("/api/statistics/usagereports/" +
                        itemNotVisitedWithBitstreams.getID() + "_" + TOTAL_VISITS_REPORT_ID))
                // ** THEN **
                .andExpect(status().isOk());
        // We request a dso's TotalVisits usage stat report as another logged in eperson and has no read policy for
        // this user
        getClient(anotherLoggedInUserToken).perform(
                get("/api/statistics/usagereports/" +
                        itemNotVisitedWithBitstreams.getID() + "_" + TOTAL_VISITS_REPORT_ID))
                // ** THEN **
                .andExpect(status().isForbidden());
    }

    @Test
    public void totalVisitsReport_Community_Visited() throws Exception {
        // ** WHEN **
        // We visit the community
        ViewEventRest viewEventRest = new ViewEventRest();
        viewEventRest.setTargetType("community");
        viewEventRest.setTargetId(communityVisited.getID());

        ObjectMapper mapper = new ObjectMapper();

        getClient(loggedInToken).perform(post("/api/statistics/viewevents")
                .content(mapper.writeValueAsBytes(viewEventRest))
                .contentType(contentType))
                .andExpect(status().isCreated());

        UsageReportPointDsoTotalVisitsRest expectedPoint = new UsageReportPointDsoTotalVisitsRest();
        expectedPoint.addValue("views", 1);
        expectedPoint.setType("community");
        expectedPoint.setId(communityVisited.getID().toString());

        // And request that community's TotalVisits stat report
        getClient().perform(
                get("/api/statistics/usagereports/" + communityVisited.getID() + "_" + TOTAL_VISITS_REPORT_ID))
                // ** THEN **
                .andExpect(status().isOk())
                .andExpect(jsonPath("$", Matchers.is(
                        UsageReportMatcher
                                .matchUsageReport(communityVisited.getID() + "_" + TOTAL_VISITS_REPORT_ID,
                                        TOTAL_VISITS_REPORT_ID, Arrays.asList(expectedPoint))))
                );
    }

    @Test
    public void totalVisitsReport_Community_NotVisited() throws Exception {
        // ** WHEN **
        // Community is never visited
        UsageReportPointDsoTotalVisitsRest expectedPoint = new UsageReportPointDsoTotalVisitsRest();
        expectedPoint.addValue("views", 0);
        expectedPoint.setType("community");
        expectedPoint.setId(communityNotVisited.getID().toString());

        // And request that community's TotalVisits stat report
        getClient().perform(
                get("/api/statistics/usagereports/" + communityNotVisited.getID() + "_" + TOTAL_VISITS_REPORT_ID))
                // ** THEN **
                .andExpect(status().isOk())
                .andExpect(jsonPath("$", Matchers.is(
                        UsageReportMatcher
                                .matchUsageReport(communityNotVisited.getID() + "_" + TOTAL_VISITS_REPORT_ID,
                                        TOTAL_VISITS_REPORT_ID, Arrays.asList(expectedPoint))))
                );
    }

    @Test
    public void totalVisitsReport_Collection_Visited() throws Exception {
        // ** WHEN **
        // We visit the collection twice
        ViewEventRest viewEventRest = new ViewEventRest();
        viewEventRest.setTargetType("collection");
        viewEventRest.setTargetId(collectionVisited.getID());

        ObjectMapper mapper = new ObjectMapper();

        getClient(loggedInToken).perform(post("/api/statistics/viewevents")
                .content(mapper.writeValueAsBytes(viewEventRest))
                .contentType(contentType))
                .andExpect(status().isCreated());

        getClient(loggedInToken).perform(post("/api/statistics/viewevents")
                .content(mapper.writeValueAsBytes(viewEventRest))
                .contentType(contentType))
                .andExpect(status().isCreated());

        UsageReportPointDsoTotalVisitsRest expectedPoint = new UsageReportPointDsoTotalVisitsRest();
        expectedPoint.addValue("views", 2);
        expectedPoint.setType("collection");
        expectedPoint.setId(collectionVisited.getID().toString());

        // And request that collection's TotalVisits stat report
        getClient().perform(
                get("/api/statistics/usagereports/" + collectionVisited.getID() + "_" + TOTAL_VISITS_REPORT_ID))
                // ** THEN **
                .andExpect(status().isOk())
                .andExpect(jsonPath("$", Matchers.is(
                        UsageReportMatcher
                                .matchUsageReport(collectionVisited.getID() + "_" + TOTAL_VISITS_REPORT_ID,
                                        TOTAL_VISITS_REPORT_ID, Arrays.asList(expectedPoint))))
                );
    }

    @Test
    public void totalVisitsReport_Collection_NotVisited() throws Exception {
        // ** WHEN **
        // Collection is never visited
        UsageReportPointDsoTotalVisitsRest expectedPoint = new UsageReportPointDsoTotalVisitsRest();
        expectedPoint.addValue("views", 0);
        expectedPoint.setType("collection");
        expectedPoint.setId(collectionNotVisited.getID().toString());

        // And request that collection's TotalVisits stat report
        getClient().perform(
                get("/api/statistics/usagereports/" + collectionNotVisited.getID() + "_" + TOTAL_VISITS_REPORT_ID))
                // ** THEN **
                .andExpect(status().isOk())
                .andExpect(jsonPath("$", Matchers.is(
                        UsageReportMatcher
                                .matchUsageReport(collectionNotVisited.getID() + "_" + TOTAL_VISITS_REPORT_ID,
                                        TOTAL_VISITS_REPORT_ID, Arrays.asList(expectedPoint))))
                );
    }

    @Test
    public void totalVisitsReport_Item_Visited() throws Exception {
        // ** WHEN **
        // We visit an Item
        ViewEventRest viewEventRest = new ViewEventRest();
        viewEventRest.setTargetType("item");
        viewEventRest.setTargetId(itemVisited.getID());

        ObjectMapper mapper = new ObjectMapper();

        getClient(loggedInToken).perform(post("/api/statistics/viewevents")
                .content(mapper.writeValueAsBytes(viewEventRest))
                .contentType(contentType))
                .andExpect(status().isCreated());

        UsageReportPointDsoTotalVisitsRest expectedPoint = new UsageReportPointDsoTotalVisitsRest();
        expectedPoint.addValue("views", 1);
        expectedPoint.setType("item");
        expectedPoint.setId(itemVisited.getID().toString());

        // And request that collection's TotalVisits stat report
        getClient().perform(
                get("/api/statistics/usagereports/" + itemVisited.getID() + "_" + TOTAL_VISITS_REPORT_ID))
                // ** THEN **
                .andExpect(status().isOk())
                .andExpect(jsonPath("$", Matchers.is(
                        UsageReportMatcher
                                .matchUsageReport(itemVisited.getID() + "_" + TOTAL_VISITS_REPORT_ID,
                                        TOTAL_VISITS_REPORT_ID, Arrays.asList(expectedPoint))))
                );
    }

    @Test
    public void totalVisitsReport_Item_NotVisited() throws Exception {
        // ** WHEN **
        //Item is never visited
        UsageReportPointDsoTotalVisitsRest expectedPoint = new UsageReportPointDsoTotalVisitsRest();
        expectedPoint.addValue("views", 0);
        expectedPoint.setType("item");
        expectedPoint.setId(itemNotVisitedWithBitstreams.getID().toString());

        // And request that item's TotalVisits stat report
        getClient().perform(
                get("/api/statistics/usagereports/" +
                        itemNotVisitedWithBitstreams.getID() + "_" + TOTAL_VISITS_REPORT_ID))
                // ** THEN **
                .andExpect(status().isOk())
                .andExpect(jsonPath("$", Matchers.is(
                        UsageReportMatcher
                                .matchUsageReport(itemNotVisitedWithBitstreams.getID() + "_" + TOTAL_VISITS_REPORT_ID,
                                        TOTAL_VISITS_REPORT_ID, Arrays.asList(expectedPoint))))
                );
    }

    @Test
    public void totalVisitsReport_Bitstream_Visited() throws Exception {
        // ** WHEN **
        // We visit a Bitstream
        ViewEventRest viewEventRest = new ViewEventRest();
        viewEventRest.setTargetType("bitstream");
        viewEventRest.setTargetId(bitstreamVisited.getID());

        ObjectMapper mapper = new ObjectMapper();

        getClient(loggedInToken).perform(post("/api/statistics/viewevents")
                .content(mapper.writeValueAsBytes(viewEventRest))
                .contentType(contentType))
                .andExpect(status().isCreated());

        UsageReportPointDsoTotalVisitsRest expectedPoint = new UsageReportPointDsoTotalVisitsRest();
        expectedPoint.addValue("views", 1);
        expectedPoint.setType("bitstream");
        expectedPoint.setId(bitstreamVisited.getID().toString());

        // And request that bitstream's TotalVisits stat report
        getClient().perform(
                get("/api/statistics/usagereports/" + bitstreamVisited.getID() + "_" + TOTAL_VISITS_REPORT_ID))
                // ** THEN **
                .andExpect(status().isOk())
                .andExpect(jsonPath("$", Matchers.is(
                        UsageReportMatcher
                                .matchUsageReport(bitstreamVisited.getID() + "_" + TOTAL_VISITS_REPORT_ID,
                                        TOTAL_VISITS_REPORT_ID, Arrays.asList(expectedPoint))))
                );
    }

    @Test
    public void totalVisitsReport_Bitstream_NotVisited() throws Exception {
        // ** WHEN **
        // Bitstream is never visited
        UsageReportPointDsoTotalVisitsRest expectedPoint = new UsageReportPointDsoTotalVisitsRest();
        expectedPoint.addValue("views", 0);
        expectedPoint.setType("bitstream");
        expectedPoint.setId(bitstreamNotVisited.getID().toString());

        // And request that bitstream's TotalVisits stat report
        getClient().perform(
                get("/api/statistics/usagereports/" + bitstreamNotVisited.getID() + "_" + TOTAL_VISITS_REPORT_ID))
                // ** THEN **
                .andExpect(status().isOk())
                .andExpect(jsonPath("$", Matchers.is(
                        UsageReportMatcher
                                .matchUsageReport(bitstreamNotVisited.getID() + "_" + TOTAL_VISITS_REPORT_ID,
                                        TOTAL_VISITS_REPORT_ID, Arrays.asList(expectedPoint))))
                );
    }

    @Test
    public void totalVisitsPerMonthReport_Item_Visited() throws Exception {
        // ** WHEN **
        // We visit an Item
        ViewEventRest viewEventRest = new ViewEventRest();
        viewEventRest.setTargetType("item");
        viewEventRest.setTargetId(itemVisited.getID());

        ObjectMapper mapper = new ObjectMapper();

        getClient(loggedInToken).perform(post("/api/statistics/viewevents")
                .content(mapper.writeValueAsBytes(viewEventRest))
                .contentType(contentType))
                .andExpect(status().isCreated());

        List<UsageReportPointRest> expectedPoints = this.getListOfVisitsPerMonthsPoints(1);

        // And request that item's TotalVisitsPerMonth stat report
        getClient().perform(
                get("/api/statistics/usagereports/" + itemVisited.getID() + "_" + TOTAL_VISITS_PER_MONTH_REPORT_ID))
                // ** THEN **
                .andExpect(status().isOk())
                .andExpect(jsonPath("$", Matchers.is(
                        UsageReportMatcher
                                .matchUsageReport(itemVisited.getID() + "_" + TOTAL_VISITS_PER_MONTH_REPORT_ID,
                                        TOTAL_VISITS_PER_MONTH_REPORT_ID, expectedPoints))));
    }

    @Test
    public void totalVisitsPerMonthReport_Item_NotVisited() throws Exception {
        // ** WHEN **
        // Item is not visited
        List<UsageReportPointRest> expectedPoints = this.getListOfVisitsPerMonthsPoints(0);

        // And request that item's TotalVisitsPerMonth stat report
        getClient().perform(
                get("/api/statistics/usagereports/" + itemNotVisitedWithBitstreams.getID() + "_" +
                        TOTAL_VISITS_PER_MONTH_REPORT_ID))
                // ** THEN **
                .andExpect(status().isOk())
                .andExpect(jsonPath("$", Matchers.is(
                        UsageReportMatcher
                                .matchUsageReport(
                                        itemNotVisitedWithBitstreams.getID() + "_" + TOTAL_VISITS_PER_MONTH_REPORT_ID,
                                        TOTAL_VISITS_PER_MONTH_REPORT_ID, expectedPoints))));
    }

    @Test
    public void totalVisitsPerMonthReport_Collection_Visited() throws Exception {
        // ** WHEN **
        // We visit a Collection twice
        ViewEventRest viewEventRest = new ViewEventRest();
        viewEventRest.setTargetType("collection");
        viewEventRest.setTargetId(collectionVisited.getID());

        ObjectMapper mapper = new ObjectMapper();

        getClient(loggedInToken).perform(post("/api/statistics/viewevents")
                .content(mapper.writeValueAsBytes(viewEventRest))
                .contentType(contentType))
                .andExpect(status().isCreated());

        getClient(loggedInToken).perform(post("/api/statistics/viewevents")
                .content(mapper.writeValueAsBytes(viewEventRest))
                .contentType(contentType))
                .andExpect(status().isCreated());

        List<UsageReportPointRest> expectedPoints = this.getListOfVisitsPerMonthsPoints(2);

        // And request that collection's TotalVisitsPerMonth stat report
        getClient().perform(
                get("/api/statistics/usagereports/" +
                        collectionVisited.getID() + "_" + TOTAL_VISITS_PER_MONTH_REPORT_ID))
                // ** THEN **
                .andExpect(status().isOk())
                .andExpect(jsonPath("$", Matchers.is(
                        UsageReportMatcher
                                .matchUsageReport(collectionVisited.getID() + "_" + TOTAL_VISITS_PER_MONTH_REPORT_ID,
                                        TOTAL_VISITS_PER_MONTH_REPORT_ID, expectedPoints))));
    }

    @Test
    public void TotalDownloadsReport_Bitstream() throws Exception {
        // ** WHEN **
        // We visit a Bitstream
        ViewEventRest viewEventRest = new ViewEventRest();
        viewEventRest.setTargetType("bitstream");
        viewEventRest.setTargetId(bitstreamVisited.getID());

        ObjectMapper mapper = new ObjectMapper();

        getClient(loggedInToken).perform(post("/api/statistics/viewevents")
                .content(mapper.writeValueAsBytes(viewEventRest))
                .contentType(contentType))
                .andExpect(status().isCreated());

        UsageReportPointDsoTotalVisitsRest expectedPoint = new UsageReportPointDsoTotalVisitsRest();
        expectedPoint.addValue("views", 1);
        expectedPoint.setType("bitstream");
        expectedPoint.setId(bitstreamVisited.getID().toString());

        // And request that bitstreams's TotalDownloads stat report
        getClient().perform(
                get("/api/statistics/usagereports/" + bitstreamVisited.getID() + "_" + TOTAL_DOWNLOADS_REPORT_ID))
                // ** THEN **
                .andExpect(status().isOk())
                .andExpect(jsonPath("$", Matchers.is(
                        UsageReportMatcher
                                .matchUsageReport(bitstreamVisited.getID() + "_" + TOTAL_DOWNLOADS_REPORT_ID,
                                        TOTAL_DOWNLOADS_REPORT_ID, Arrays.asList(expectedPoint)))));
    }

    @Test
    public void TotalDownloadsReport_Item() throws Exception {
        // ** WHEN **
        // We visit an Item's bitstream
        ViewEventRest viewEventRest = new ViewEventRest();
        viewEventRest.setTargetType("bitstream");
        viewEventRest.setTargetId(bitstreamVisited.getID());

        ObjectMapper mapper = new ObjectMapper();

        getClient(loggedInToken).perform(post("/api/statistics/viewevents")
                .content(mapper.writeValueAsBytes(viewEventRest))
                .contentType(contentType))
                .andExpect(status().isCreated());

        UsageReportPointDsoTotalVisitsRest expectedPoint = new UsageReportPointDsoTotalVisitsRest();
        expectedPoint.addValue("views", 1);
        expectedPoint.setId("BitstreamVisitedName");
        expectedPoint.setType("bitstream");

        // And request that item's TotalDownloads stat report
        getClient().perform(
                get("/api/statistics/usagereports/" + itemNotVisitedWithBitstreams.getID() + "_" +
                        TOTAL_DOWNLOADS_REPORT_ID))
                // ** THEN **
                .andExpect(status().isOk())
                .andExpect(jsonPath("$", Matchers.is(
                        UsageReportMatcher
                                .matchUsageReport(itemNotVisitedWithBitstreams.getID() +
                                                      "_" + TOTAL_DOWNLOADS_REPORT_ID,
                                        TOTAL_DOWNLOADS_REPORT_ID, Arrays.asList(expectedPoint)))));
    }

    @Test
    public void TotalDownloadsReport_Item_NotVisited() throws Exception {
        // ** WHEN **
        // You don't visit an item's bitstreams
        // And request that item's TotalDownloads stat report
        getClient().perform(
                get("/api/statistics/usagereports/" + itemNotVisitedWithBitstreams.getID() + "_" +
                        TOTAL_DOWNLOADS_REPORT_ID))
                // ** THEN **
                .andExpect(status().isOk())
                .andExpect(jsonPath("$", Matchers.is(
                        UsageReportMatcher
                                .matchUsageReport(itemNotVisitedWithBitstreams.getID() +
                                                      "_" + TOTAL_DOWNLOADS_REPORT_ID,
                                        TOTAL_DOWNLOADS_REPORT_ID, new ArrayList<>()))));
    }

    @Test
    public void TotalDownloadsReport_NotSupportedDSO_Collection() throws Exception {
        getClient()
                .perform(get("/api/statistics/usagereports/" +
                                 collectionVisited.getID() + "_" + TOTAL_DOWNLOADS_REPORT_ID))
                .andExpect(status().isNotFound());
    }

    /**
     * Note: Geolite response mocked in {@link org.dspace.statistics.MockSolrLoggerServiceImpl}
     */
    @Test
    public void topCountriesReport_Collection_Visited() throws Exception {
        // ** WHEN **
        // We visit a Collection
        ViewEventRest viewEventRest = new ViewEventRest();
        viewEventRest.setTargetType("collection");
        viewEventRest.setTargetId(collectionVisited.getID());

        ObjectMapper mapper = new ObjectMapper();

        getClient(loggedInToken).perform(post("/api/statistics/viewevents")
                .content(mapper.writeValueAsBytes(viewEventRest))
                .contentType(contentType))
                .andExpect(status().isCreated());

        UsageReportPointCountryRest expectedPoint = new UsageReportPointCountryRest();
        expectedPoint.addValue("views", 1);
        expectedPoint.setId("US");
        expectedPoint.setLabel("United States");

        // And request that collection's TopCountries report
        getClient().perform(
                get("/api/statistics/usagereports/" + collectionVisited.getID() + "_" + TOP_COUNTRIES_REPORT_ID))
                // ** THEN **
                .andExpect(status().isOk())
                .andExpect(jsonPath("$", Matchers.is(
                        UsageReportMatcher
                                .matchUsageReport(collectionVisited.getID() + "_" + TOP_COUNTRIES_REPORT_ID,
                                        TOP_COUNTRIES_REPORT_ID, Arrays.asList(expectedPoint)))));
    }

    /**
     * Note: Geolite response mocked in {@link org.dspace.statistics.MockSolrLoggerServiceImpl}
     */
    @Test
    public void topCountriesReport_Community_Visited() throws Exception {
        // ** WHEN **
        // We visit a Community twice
        ViewEventRest viewEventRest = new ViewEventRest();
        viewEventRest.setTargetType("community");
        viewEventRest.setTargetId(communityVisited.getID());

        ObjectMapper mapper = new ObjectMapper();

        getClient(loggedInToken).perform(post("/api/statistics/viewevents")
                .content(mapper.writeValueAsBytes(viewEventRest))
                .contentType(contentType))
                .andExpect(status().isCreated());

        getClient(loggedInToken).perform(post("/api/statistics/viewevents")
                .content(mapper.writeValueAsBytes(viewEventRest))
                .contentType(contentType))
                .andExpect(status().isCreated());

        UsageReportPointCountryRest expectedPoint = new UsageReportPointCountryRest();
        expectedPoint.addValue("views", 2);
        expectedPoint.setId("US");
        expectedPoint.setLabel("United States");

        // And request that collection's TopCountries report
        getClient().perform(
                get("/api/statistics/usagereports/" + communityVisited.getID() + "_" + TOP_COUNTRIES_REPORT_ID))
                // ** THEN **
                .andExpect(status().isOk())
                .andExpect(jsonPath("$", Matchers.is(
                        UsageReportMatcher
                                .matchUsageReport(communityVisited.getID() + "_" + TOP_COUNTRIES_REPORT_ID,
                                        TOP_COUNTRIES_REPORT_ID, Arrays.asList(expectedPoint)))));
    }

    /**
     * Note: Geolite response mocked in {@link org.dspace.statistics.MockSolrLoggerServiceImpl}
     */
    @Test
    public void topCountriesReport_Item_NotVisited() throws Exception {
        // ** WHEN **
        // Item is not visited
        // And request that item's TopCountries report
        getClient().perform(
                get("/api/statistics/usagereports/" +
                        itemNotVisitedWithBitstreams.getID() + "_" + TOP_COUNTRIES_REPORT_ID))
                // ** THEN **
                .andExpect(status().isOk())
                .andExpect(jsonPath("$", Matchers.is(
                        UsageReportMatcher
                                .matchUsageReport(itemNotVisitedWithBitstreams.getID() + "_" + TOP_COUNTRIES_REPORT_ID,
                                        TOP_COUNTRIES_REPORT_ID, new ArrayList<>()))));
    }

    /**
     * Note: Geolite response mocked in {@link org.dspace.statistics.MockSolrLoggerServiceImpl}
     */
    @Test
    public void topCitiesReport_Item_Visited() throws Exception {
        // ** WHEN **
        // We visit an Item
        ViewEventRest viewEventRest = new ViewEventRest();
        viewEventRest.setTargetType("item");
        viewEventRest.setTargetId(itemVisited.getID());

        ObjectMapper mapper = new ObjectMapper();

        getClient(loggedInToken).perform(post("/api/statistics/viewevents")
                .content(mapper.writeValueAsBytes(viewEventRest))
                .contentType(contentType))
                .andExpect(status().isCreated());

        UsageReportPointCityRest expectedPoint = new UsageReportPointCityRest();
        expectedPoint.addValue("views", 1);
        expectedPoint.setId("New York");

        // And request that item's TopCities report
        getClient().perform(
                get("/api/statistics/usagereports/" + itemVisited.getID() + "_" + TOP_CITIES_REPORT_ID))
                // ** THEN **
                .andExpect(status().isOk())
                .andExpect(jsonPath("$", Matchers.is(
                        UsageReportMatcher
                                .matchUsageReport(itemVisited.getID() + "_" + TOP_CITIES_REPORT_ID,
                                        TOP_CITIES_REPORT_ID, Arrays.asList(expectedPoint)))));
    }

    /**
     * Note: Geolite response mocked in {@link org.dspace.statistics.MockSolrLoggerServiceImpl}
     */
    @Test
    public void topCitiesReport_Community_Visited() throws Exception {
        // ** WHEN **
        // We visit a Community thrice
        ViewEventRest viewEventRest = new ViewEventRest();
        viewEventRest.setTargetType("community");
        viewEventRest.setTargetId(communityVisited.getID());

        ObjectMapper mapper = new ObjectMapper();

        getClient(loggedInToken).perform(post("/api/statistics/viewevents")
                .content(mapper.writeValueAsBytes(viewEventRest))
                .contentType(contentType))
                .andExpect(status().isCreated());

        getClient(loggedInToken).perform(post("/api/statistics/viewevents")
                .content(mapper.writeValueAsBytes(viewEventRest))
                .contentType(contentType))
                .andExpect(status().isCreated());

        getClient(loggedInToken).perform(post("/api/statistics/viewevents")
                .content(mapper.writeValueAsBytes(viewEventRest))
                .contentType(contentType))
                .andExpect(status().isCreated());

        UsageReportPointCityRest expectedPoint = new UsageReportPointCityRest();
        expectedPoint.addValue("views", 3);
        expectedPoint.setId("New York");

        // And request that community's TopCities report
        getClient().perform(
                get("/api/statistics/usagereports/" + communityVisited.getID() + "_" + TOP_CITIES_REPORT_ID))
                // ** THEN **
                .andExpect(status().isOk())
                .andExpect(jsonPath("$", Matchers.is(
                        UsageReportMatcher
                                .matchUsageReport(communityVisited.getID() + "_" + TOP_CITIES_REPORT_ID,
                                        TOP_CITIES_REPORT_ID, Arrays.asList(expectedPoint)))));
    }

    /**
     * Note: Geolite response mocked in {@link org.dspace.statistics.MockSolrLoggerServiceImpl}
     */
    @Test
    public void topCitiesReport_Collection_NotVisited() throws Exception {
        // ** WHEN **
        // Collection is not visited
        // And request that collection's TopCountries report
        getClient().perform(
                get("/api/statistics/usagereports/" + collectionNotVisited.getID() + "_" + TOP_CITIES_REPORT_ID))
                // ** THEN **
                .andExpect(status().isOk())
                .andExpect(jsonPath("$", Matchers.is(
                        UsageReportMatcher
                                .matchUsageReport(collectionNotVisited.getID() + "_" + TOP_CITIES_REPORT_ID,
                                        TOP_CITIES_REPORT_ID, new ArrayList<>()))));
    }

    @Test
    public void usagereportsSearch_notProperURI_Exception() throws Exception {
        getClient().perform(get("/api/statistics/usagereports/search/object?uri=BadUri"))
                .andExpect(status().is(HttpStatus.BAD_REQUEST.value()));
    }

    @Test
    public void usagereportsSearch_noURI_Exception() throws Exception {
        getClient().perform(get("/api/statistics/usagereports/search/object"))
                .andExpect(status().is(HttpStatus.BAD_REQUEST.value()));
    }

    @Test
    public void usagereportsSearch_NonExistentUUID_Exception() throws Exception {
        getClient().perform(get("/api/statistics/usagereports/search/object?uri=http://localhost:8080/server/api/core" +
                "/items/" + UUID.randomUUID()))
                .andExpect(status().isOk())
                .andExpect(jsonPath("$.page",
                        PageMatcher.pageEntryWithTotalPagesAndElements(0, 20, 0, 0)));
    }

    @Test
    public void usagereportSearch_onlyAdminReadRights() throws Exception {
        // ** WHEN **
        authorizeService.removeAllPolicies(context, itemNotVisitedWithBitstreams);
        // We request a dso's TotalVisits usage stat report as anon but dso has no read policy for anon
        getClient().perform(get("/api/statistics/usagereports/search/object?uri=http://localhost:8080/server/api/core" +
                "/items/" + itemNotVisitedWithBitstreams.getID()))
                // ** THEN **
                .andExpect(status().isUnauthorized());
        // We request a dso's TotalVisits usage stat report as admin
        getClient(adminToken)
                .perform(get("/api/statistics/usagereports/search/object?uri=http://localhost:8080/server/api" +
                        "/core/items/" + itemNotVisitedWithBitstreams.getID()))
                // ** THEN **
                .andExpect(status().isOk());
    }

    @Test
    public void usagereportSearch_onlyAdminReadRights_unvalidToken() throws Exception {
        // ** WHEN **
        authorizeService.removeAllPolicies(context, itemNotVisitedWithBitstreams);
        // We request a dso's TotalVisits usage stat report with unvalid token
        getClient("unvalidToken")
<<<<<<< HEAD
                .perform(get("/api/statistics/usagereports/search/object?uri=http://localhost:8080/server/api/core" +
                        "/items/" + itemNotVisitedWithBitstreams.getID()))
                // ** THEN **
                .andExpect(status().isForbidden());
=======
            .perform(get("/api/statistics/usagereports/search/object?uri=http://localhost:8080/server/api/core" +
                         "/items/" + itemNotVisitedWithBitstreams.getID()))
            // ** THEN **
            .andExpect(status().isUnauthorized());
>>>>>>> ebd54fff
    }

    @Test
    public void usagereportSearch_loggedInUserReadRights() throws Exception {
        // ** WHEN **
        context.turnOffAuthorisationSystem();
        authorizeService.removeAllPolicies(context, itemNotVisitedWithBitstreams);
        ResourcePolicyBuilder.createResourcePolicy(context)
                .withDspaceObject(itemNotVisitedWithBitstreams)
                .withAction(Constants.READ)
                .withUser(eperson).build();

        EPerson eperson1 = EPersonBuilder.createEPerson(context)
                .withEmail("eperson1@mail.com")
                .withPassword(password)
                .build();
        context.restoreAuthSystemState();
        String anotherLoggedInUserToken = getAuthToken(eperson1.getEmail(), password);
        // We request a dso's TotalVisits usage stat report as anon but dso has no read policy for anon
        getClient()
                .perform(get("/api/statistics/usagereports/search/object?uri=http://localhost:8080/server/api/core" +
                        "/items/" + itemNotVisitedWithBitstreams.getID()))
                // ** THEN **
                .andExpect(status().isUnauthorized());
        // We request a dso's TotalVisits usage stat report as logged in eperson and has read policy for this user
        getClient(loggedInToken)
                .perform(get("/api/statistics/usagereports/search/object?uri=http://localhost:8080/server/api/core" +
                        "/items/" + itemNotVisitedWithBitstreams.getID()))
                // ** THEN **
                .andExpect(status().isOk());
        // We request a dso's TotalVisits usage stat report as another logged in eperson and has no read policy for
        // this user
        getClient(anotherLoggedInUserToken)
                .perform(get("/api/statistics/usagereports/search/object?uri=http://localhost:8080/server/api/core" +
                        "/items/" + itemNotVisitedWithBitstreams.getID()))
                // ** THEN **
                .andExpect(status().isForbidden());
    }

    @Test
    public void usageReportsSearch_Site() throws Exception {
        context.turnOffAuthorisationSystem();
        Site site = SiteBuilder.createSite(context).build();
        Item itemVisited2 = ItemBuilder.createItem(context, collectionNotVisited).build();
        context.restoreAuthSystemState();

        // ** WHEN **
        // We visit an item and another twice
        ViewEventRest viewEventRest = new ViewEventRest();
        viewEventRest.setTargetType("item");
        viewEventRest.setTargetId(itemVisited.getID());

        ObjectMapper mapper = new ObjectMapper();

        getClient().perform(post("/api/statistics/viewevents")
                .content(mapper.writeValueAsBytes(viewEventRest))
                .contentType(contentType))
                .andExpect(status().isCreated());

        ViewEventRest viewEventRest2 = new ViewEventRest();
        viewEventRest2.setTargetType("item");
        viewEventRest2.setTargetId(itemVisited2.getID());

        ObjectMapper mapper2 = new ObjectMapper();

        getClient().perform(post("/api/statistics/viewevents")
                .content(mapper2.writeValueAsBytes(viewEventRest2))
                .contentType(contentType))
                .andExpect(status().isCreated());

        getClient().perform(post("/api/statistics/viewevents")
                .content(mapper2.writeValueAsBytes(viewEventRest2))
                .contentType(contentType))
                .andExpect(status().isCreated());

        List<UsageReportPointRest> points = new ArrayList<>();
        UsageReportPointDsoTotalVisitsRest expectedPoint1 = new UsageReportPointDsoTotalVisitsRest();
        expectedPoint1.addValue("views", 1);
        expectedPoint1.setType("item");
        expectedPoint1.setId(itemVisited.getID().toString());
        UsageReportPointDsoTotalVisitsRest expectedPoint2 = new UsageReportPointDsoTotalVisitsRest();
        expectedPoint2.addValue("views", 2);
        expectedPoint2.setType("item");
        expectedPoint2.setId(itemVisited2.getID().toString());
        points.add(expectedPoint1);
        points.add(expectedPoint2);

        // And request the sites global usage report (show top most popular items)
        getClient(adminToken)
                .perform(get("/api/statistics/usagereports/search/object?uri=http://localhost:8080/server/api/core" +
                        "/sites/" + site.getID()))
                // ** THEN **
                .andExpect(status().isOk())
                .andExpect(jsonPath("$._embedded.usagereports", not(empty())))
                .andExpect(jsonPath("$._embedded.usagereports", Matchers.containsInAnyOrder(
                        UsageReportMatcher
                                .matchUsageReport(site.getID() + "_" +
                                                      TOTAL_VISITS_REPORT_ID, TOTAL_VISITS_REPORT_ID, points))));
    }

    @Test
    public void usageReportsSearch_Community_Visited() throws Exception {
        // ** WHEN **
        // We visit a community
        ViewEventRest viewEventRest = new ViewEventRest();
        viewEventRest.setTargetType("community");
        viewEventRest.setTargetId(communityVisited.getID());

        ObjectMapper mapper = new ObjectMapper();

        getClient().perform(post("/api/statistics/viewevents")
                .content(mapper.writeValueAsBytes(viewEventRest))
                .contentType(contentType))
                .andExpect(status().isCreated());

        UsageReportPointDsoTotalVisitsRest expectedPointTotalVisits = new UsageReportPointDsoTotalVisitsRest();
        expectedPointTotalVisits.addValue("views", 1);
        expectedPointTotalVisits.setType("community");
        expectedPointTotalVisits.setId(communityVisited.getID().toString());

        UsageReportPointCityRest expectedPointCity = new UsageReportPointCityRest();
        expectedPointCity.addValue("views", 1);
        expectedPointCity.setId("New York");

        UsageReportPointCountryRest expectedPointCountry = new UsageReportPointCountryRest();
        expectedPointCountry.addValue("views", 1);
        expectedPointCountry.setId("US");
        expectedPointCountry.setLabel("United States");

        // And request the community usage reports
        getClient()
                .perform(get("/api/statistics/usagereports/search/object?uri=http://localhost:8080/server/api/core" +
                        "/communities/" + communityVisited.getID()))
                // ** THEN **
                .andExpect(status().isOk())
                .andExpect(jsonPath("$._embedded.usagereports", not(empty())))
                .andExpect(jsonPath("$._embedded.usagereports", Matchers.containsInAnyOrder(
                        UsageReportMatcher
                                .matchUsageReport(communityVisited.getID() +
                                                      "_" + TOTAL_VISITS_REPORT_ID, TOTAL_VISITS_REPORT_ID,
                                        Arrays.asList(expectedPointTotalVisits)),
                        UsageReportMatcher.matchUsageReport(communityVisited.getID() +
                                                                "_" + TOTAL_VISITS_PER_MONTH_REPORT_ID,
                                TOTAL_VISITS_PER_MONTH_REPORT_ID,
                                this.getListOfVisitsPerMonthsPoints(1)),
                        UsageReportMatcher.matchUsageReport(communityVisited.getID() + "_" + TOP_CITIES_REPORT_ID,
                                TOP_CITIES_REPORT_ID, Arrays.asList(expectedPointCity)),
                        UsageReportMatcher.matchUsageReport(communityVisited.getID() + "_" + TOP_COUNTRIES_REPORT_ID,
                                TOP_COUNTRIES_REPORT_ID, Arrays.asList(expectedPointCountry))
                )));
    }

    @Test
    public void usageReportsSearch_Collection_NotVisited() throws Exception {
        // ** WHEN **
        // Collection is not visited

        UsageReportPointDsoTotalVisitsRest expectedPointTotalVisits = new UsageReportPointDsoTotalVisitsRest();
        expectedPointTotalVisits.addValue("views", 0);
        expectedPointTotalVisits.setType("collection");
        expectedPointTotalVisits.setId(collectionNotVisited.getID().toString());
        // And request the collection's usage reports
        getClient()
                .perform(get("/api/statistics/usagereports/search/object?uri=http://localhost:8080/server/api/core" +
                        "/collections/" + collectionNotVisited.getID()))
                // ** THEN **
                .andExpect(status().isOk())
                .andExpect(jsonPath("$._embedded.usagereports", not(empty())))
                .andExpect(jsonPath("$._embedded.usagereports", Matchers.containsInAnyOrder(
                        UsageReportMatcher
                                .matchUsageReport(collectionNotVisited.getID() + "_" + TOTAL_VISITS_REPORT_ID,
                                        TOTAL_VISITS_REPORT_ID,
                                        Arrays.asList(expectedPointTotalVisits)),
                        UsageReportMatcher
                                .matchUsageReport(collectionNotVisited.getID() + "_" + TOTAL_VISITS_PER_MONTH_REPORT_ID,
                                        TOTAL_VISITS_PER_MONTH_REPORT_ID,
                                        this.getListOfVisitsPerMonthsPoints(0)),
                        UsageReportMatcher.matchUsageReport(collectionNotVisited.getID() + "_" + TOP_CITIES_REPORT_ID,
                                TOP_CITIES_REPORT_ID, new ArrayList<>()),
                        UsageReportMatcher.matchUsageReport(collectionNotVisited.getID() + "_" +
                                                                TOP_COUNTRIES_REPORT_ID,
                                TOP_COUNTRIES_REPORT_ID, new ArrayList<>()))));
    }

    @Test
    public void usageReportsSearch_Item_Visited_FileNotVisited() throws Exception {
        // ** WHEN **
        // We visit an item
        ViewEventRest viewEventRest = new ViewEventRest();
        viewEventRest.setTargetType("item");
        viewEventRest.setTargetId(itemVisited.getID());

        ObjectMapper mapper = new ObjectMapper();

        getClient().perform(post("/api/statistics/viewevents")
                .content(mapper.writeValueAsBytes(viewEventRest))
                .contentType(contentType))
                .andExpect(status().isCreated());

        UsageReportPointDsoTotalVisitsRest expectedPointTotalVisits = new UsageReportPointDsoTotalVisitsRest();
        expectedPointTotalVisits.addValue("views", 1);
        expectedPointTotalVisits.setType("item");
        expectedPointTotalVisits.setId(itemVisited.getID().toString());

        UsageReportPointCityRest expectedPointCity = new UsageReportPointCityRest();
        expectedPointCity.addValue("views", 1);
        expectedPointCity.setId("New York");

        UsageReportPointCountryRest expectedPointCountry = new UsageReportPointCountryRest();
        expectedPointCountry.addValue("views", 1);
        expectedPointCountry.setId("US");
        expectedPointCountry.setLabel("United States");

        //views and downloads
        List<UsageReportPointRest> totalDownloadsPoints = new ArrayList<>();
        UsageReportPointDsoTotalVisitsRest expectedPointTotalVisitsBit1 = new UsageReportPointDsoTotalVisitsRest();
        expectedPointTotalVisitsBit1.addValue("views", 1);
        expectedPointTotalVisitsBit1.setType("item");
        UsageReportPointDsoTotalVisitsRest expectedPointTotalVisitsBit2 = new UsageReportPointDsoTotalVisitsRest();
        expectedPointTotalVisitsBit2.addValue("views", 0);
        expectedPointTotalVisitsBit2.setType("bitstream");
        totalDownloadsPoints.add(expectedPointTotalVisitsBit1);
        totalDownloadsPoints.add(expectedPointTotalVisitsBit2);


        // And request the community usage reports
        getClient()
                .perform(get("/api/statistics/usagereports/search/object?uri=http://localhost:8080/server/api/core" +
                        "/items/" + itemVisited.getID()))
                // ** THEN **
                .andExpect(status().isOk())
                .andExpect(jsonPath("$._embedded.usagereports", not(empty())))
                .andExpect(jsonPath("$._embedded.usagereports", Matchers.containsInAnyOrder(
                        UsageReportMatcher
                                .matchUsageReport(itemVisited.getID() +
                                                      "_" + TOTAL_VISITS_REPORT_ID, TOTAL_VISITS_REPORT_ID,
                                        Arrays.asList(expectedPointTotalVisits)),
                        UsageReportMatcher.matchUsageReport(itemVisited.getID() + "_" +
                                                                TOTAL_VISITS_PER_MONTH_REPORT_ID,
                                TOTAL_VISITS_PER_MONTH_REPORT_ID,
                                this.getListOfVisitsPerMonthsPoints(1)),
                        UsageReportMatcher.matchUsageReport(itemVisited.getID() + "_" + TOP_CITIES_REPORT_ID,
                                TOP_CITIES_REPORT_ID, Arrays.asList(expectedPointCity)),
                        UsageReportMatcher.matchUsageReport(itemVisited.getID() + "_" + TOP_COUNTRIES_REPORT_ID,
                                TOP_COUNTRIES_REPORT_ID, Arrays.asList(expectedPointCountry)),
                        UsageReportMatcher.matchUsageReport(itemVisited.getID() + "_" + TOTAL_DOWNLOADS_REPORT_ID,
                                TOTAL_DOWNLOADS_REPORT_ID, new ArrayList<>()),
                        UsageReportMatcher.matchUsageReport(itemVisited.getID() + "_" + TOTAL_VISITS_TOTAL_DOWNLOADS,
                                TOTAL_VISITS_TOTAL_DOWNLOADS, totalDownloadsPoints)

                )));
    }

    @Test
    public void usageReportsSearch_ItemVisited_FilesVisited() throws Exception {
        context.turnOffAuthorisationSystem();
        Bitstream bitstream1 =
                BitstreamBuilder.createBitstream(context, itemVisited,
                                                 toInputStream("test", UTF_8))
                                .withName("bitstream1")
                                .build();
        Bitstream bitstream2 =
                BitstreamBuilder.createBitstream(context, itemVisited,
                                                 toInputStream("test", UTF_8))
                                .withName("bitstream2")
                                .build();
        context.restoreAuthSystemState();

        // ** WHEN **
        // We visit an item
        ViewEventRest viewEventRest = new ViewEventRest();
        viewEventRest.setTargetType("item");
        viewEventRest.setTargetId(itemVisited.getID());

        ObjectMapper mapper = new ObjectMapper();

        getClient().perform(post("/api/statistics/viewevents")
                .content(mapper.writeValueAsBytes(viewEventRest))
                .contentType(contentType))
                .andExpect(status().isCreated());

        // And its two files, second one twice
        ViewEventRest viewEventRestBit1 = new ViewEventRest();
        viewEventRestBit1.setTargetType("bitstream");
        viewEventRestBit1.setTargetId(bitstream1.getID());
        ViewEventRest viewEventRestBit2 = new ViewEventRest();
        viewEventRestBit2.setTargetType("bitstream");
        viewEventRestBit2.setTargetId(bitstream2.getID());

        getClient().perform(post("/api/statistics/viewevents")
                .content(mapper.writeValueAsBytes(viewEventRestBit1))
                .contentType(contentType))
                .andExpect(status().isCreated());
        getClient().perform(post("/api/statistics/viewevents")
                .content(mapper.writeValueAsBytes(viewEventRestBit2))
                .contentType(contentType))
                .andExpect(status().isCreated());
        getClient().perform(post("/api/statistics/viewevents")
                .content(mapper.writeValueAsBytes(viewEventRestBit2))
                .contentType(contentType))
                .andExpect(status().isCreated());

        UsageReportPointDsoTotalVisitsRest expectedPointTotalVisits = new UsageReportPointDsoTotalVisitsRest();
        expectedPointTotalVisits.addValue("views", 1);
        expectedPointTotalVisits.setType("item");
        expectedPointTotalVisits.setId(itemVisited.getID().toString());

        UsageReportPointCityRest expectedPointCity = new UsageReportPointCityRest();
        expectedPointCity.addValue("views", 1);
        expectedPointCity.setId("New York");

        UsageReportPointCountryRest expectedPointCountry = new UsageReportPointCountryRest();
        expectedPointCountry.addValue("views", 1);
        expectedPointCountry.setId("US");
        expectedPointCountry.setLabel("United States");

        List<UsageReportPointRest> totalDownloadsPoints = new ArrayList<>();
        UsageReportPointDsoTotalVisitsRest expectedPointTotalVisitsBit1 = new UsageReportPointDsoTotalVisitsRest();
        expectedPointTotalVisitsBit1.addValue("views", 1);
        expectedPointTotalVisitsBit1.setId("bitstream1");
        expectedPointTotalVisitsBit1.setType("bitstream");
        UsageReportPointDsoTotalVisitsRest expectedPointTotalVisitsBit2 = new UsageReportPointDsoTotalVisitsRest();
        expectedPointTotalVisitsBit2.addValue("views", 2);
        expectedPointTotalVisitsBit2.setId("bitstream2");
        expectedPointTotalVisitsBit2.setType("bitstream");
        totalDownloadsPoints.add(expectedPointTotalVisitsBit1);
        totalDownloadsPoints.add(expectedPointTotalVisitsBit2);


        // first point for views
        UsageReportPointDsoTotalVisitsRest expectedPointTotalVisitsItem = new UsageReportPointDsoTotalVisitsRest();
        expectedPointTotalVisitsItem.addValue("views", 1);
        expectedPointTotalVisitsItem.setType("item");

        //second point for total downlods
        UsageReportPointDsoTotalVisitsRest expectedPointTotalDownloads = new UsageReportPointDsoTotalVisitsRest();
        expectedPointTotalDownloads.addValue("views", 3);
        expectedPointTotalDownloads.setType("bitstream");

        List<UsageReportPointRest> usageReportPointRestsVisitsAndDownloads = new ArrayList<>();
        usageReportPointRestsVisitsAndDownloads.add(expectedPointTotalVisitsItem);
        usageReportPointRestsVisitsAndDownloads.add(expectedPointTotalDownloads);


        // And request the community usage reports
        getClient()
                .perform(get("/api/statistics/usagereports/search/object?uri=http://localhost:8080/server/api/core" +
                        "/items/" + itemVisited.getID()))
                // ** THEN **
                .andExpect(status().isOk())
                .andExpect(jsonPath("$._embedded.usagereports", not(empty())))
                .andExpect(jsonPath("$._embedded.usagereports", Matchers.containsInAnyOrder(
                        UsageReportMatcher
                                .matchUsageReport(itemVisited.getID() + "_" +
                                                      TOTAL_VISITS_REPORT_ID, TOTAL_VISITS_REPORT_ID,
                                        Arrays.asList(expectedPointTotalVisits)),
                        UsageReportMatcher.matchUsageReport(itemVisited.getID() + "_" +
                                                                TOTAL_VISITS_PER_MONTH_REPORT_ID,
                                TOTAL_VISITS_PER_MONTH_REPORT_ID,
                                this.getListOfVisitsPerMonthsPoints(1)),
                        UsageReportMatcher.matchUsageReport(itemVisited.getID() + "_" + TOP_CITIES_REPORT_ID,
                                TOP_CITIES_REPORT_ID, Arrays.asList(expectedPointCity)),
                        UsageReportMatcher.matchUsageReport(itemVisited.getID() + "_" + TOP_COUNTRIES_REPORT_ID,
                                TOP_COUNTRIES_REPORT_ID, Arrays.asList(expectedPointCountry)),
                        UsageReportMatcher.matchUsageReport(itemVisited.getID() + "_" + TOTAL_DOWNLOADS_REPORT_ID,
                                TOTAL_DOWNLOADS_REPORT_ID, totalDownloadsPoints),
                        UsageReportMatcher.matchUsageReport(itemVisited.getID() + "_" + TOTAL_VISITS_TOTAL_DOWNLOADS,
                                TOTAL_VISITS_TOTAL_DOWNLOADS, usageReportPointRestsVisitsAndDownloads)
                        )

                        )

                );
    }

    @Test
    public void usageReportsSearch_Bitstream_Visited() throws Exception {
        // ** WHEN **
        // We visit a bitstream
        ViewEventRest viewEventRest = new ViewEventRest();
        viewEventRest.setTargetType("bitstream");
        viewEventRest.setTargetId(bitstreamVisited.getID());

        ObjectMapper mapper = new ObjectMapper();

        getClient().perform(post("/api/statistics/viewevents")
                .content(mapper.writeValueAsBytes(viewEventRest))
                .contentType(contentType))
                .andExpect(status().isCreated());

        UsageReportPointDsoTotalVisitsRest expectedPointTotalVisits = new UsageReportPointDsoTotalVisitsRest();
        expectedPointTotalVisits.addValue("views", 1);
        expectedPointTotalVisits.setType("bitstream");
        expectedPointTotalVisits.setLabel("BitstreamVisitedName");
        expectedPointTotalVisits.setId(bitstreamVisited.getID().toString());

        UsageReportPointCityRest expectedPointCity = new UsageReportPointCityRest();
        expectedPointCity.addValue("views", 1);
        expectedPointCity.setId("New York");

        UsageReportPointCountryRest expectedPointCountry = new UsageReportPointCountryRest();
        expectedPointCountry.addValue("views", 1);
        expectedPointCountry.setId("US");
        expectedPointCountry.setLabel("United States");

        // And request the community usage reports
        getClient()
                .perform(get("/api/statistics/usagereports/search/object?uri=http://localhost:8080/server/api/core" +
                        "/items/" + bitstreamVisited.getID()))
                // ** THEN **
                .andExpect(status().isOk())
                .andExpect(jsonPath("$._embedded.usagereports", not(empty())))
                .andExpect(jsonPath("$._embedded.usagereports", Matchers.containsInAnyOrder(
                        UsageReportMatcher
                                .matchUsageReport(bitstreamVisited.getID() + "_" +
                                                      TOTAL_VISITS_REPORT_ID, TOTAL_VISITS_REPORT_ID,
                                        Arrays.asList(expectedPointTotalVisits)),
                        UsageReportMatcher.matchUsageReport(bitstreamVisited.getID() + "_" +
                                                                TOTAL_VISITS_PER_MONTH_REPORT_ID,
                                                            TOTAL_VISITS_PER_MONTH_REPORT_ID,
                                this.getListOfVisitsPerMonthsPoints(1)),
                        UsageReportMatcher.matchUsageReport(bitstreamVisited.getID() + "_" + TOP_CITIES_REPORT_ID,
                                TOP_CITIES_REPORT_ID, Arrays.asList(expectedPointCity)),
                        UsageReportMatcher.matchUsageReport(bitstreamVisited.getID() + "_" + TOP_COUNTRIES_REPORT_ID,
                                TOP_COUNTRIES_REPORT_ID, Arrays.asList(expectedPointCountry)),
                        UsageReportMatcher.matchUsageReport(bitstreamVisited.getID() + "_" + TOTAL_DOWNLOADS_REPORT_ID,
                                TOTAL_DOWNLOADS_REPORT_ID, Arrays.asList(expectedPointTotalVisits)))));
    }

    // Create expected points from -6 months to now, with given number of views in current month
    private List<UsageReportPointRest> getListOfVisitsPerMonthsPoints(int viewsLastMonth) {
        List<UsageReportPointRest> expectedPoints = new ArrayList<>();
        int nrOfMonthsBack = 6;
        Calendar cal = Calendar.getInstance();
        for (int i = 0; i <= nrOfMonthsBack; i++) {
            UsageReportPointDateRest expectedPoint = new UsageReportPointDateRest();
            if (i > 0) {
                expectedPoint.addValue("views", 0);
            } else {
                expectedPoint.addValue("views", viewsLastMonth);
            }
            String month = cal.getDisplayName(Calendar.MONTH, Calendar.LONG, Locale.getDefault());
            expectedPoint.setId(month + " " + cal.get(Calendar.YEAR));

            expectedPoints.add(expectedPoint);
            cal.add(Calendar.MONTH, -1);
        }
        return expectedPoints;
    }

    // This test search for statistics before the moment in which item is visited
    @Test
    public void usageReportsSearch_ItemNotVisited_AtTime() throws Exception {
        context.turnOffAuthorisationSystem();
        Site site = SiteBuilder.createSite(context).build();
        //create new item using ItemBuilder
        context.restoreAuthSystemState();
        //visit first item now
        ViewEventRest viewEventRest = new ViewEventRest();
        viewEventRest.setTargetType("item");
        viewEventRest.setTargetId(itemVisited.getID());
        ObjectMapper mapper = new ObjectMapper();
        //add visit for first item
        getClient().perform(post("/api/statistics/viewevents")
                .content(mapper.writeValueAsBytes(viewEventRest))
                .contentType(contentType))
                .andExpect(status().isCreated());
        //create expected raport points
        List<UsageReportPointRest> points = new ArrayList<>();
        UsageReportPointDsoTotalVisitsRest expectedPoint1 = new UsageReportPointDsoTotalVisitsRest();
        expectedPoint1.addValue("views", 0);
        expectedPoint1.setType("item");
        points.add(expectedPoint1);
        // And request the sites global usage report (show top most popular items) for a specific date range
        // we expect no points becase we are searching in a moment before the view of item happened
        getClient(adminToken)
                .perform(get("/api/statistics/usagereports/search/object?uri=http://localhost:8080/server/api/core" +
                        "/sites/" + site.getID() + "&startDate=2019-06-01&endDate=2019-06-02"))
                // ** THEN **
                .andExpect(status().isOk())
                .andExpect(jsonPath("$._embedded.usagereports", not(empty())))
                .andExpect(jsonPath("$._embedded.usagereports", Matchers.containsInAnyOrder(
                        UsageReportMatcher
                                .matchUsageReport(site.getID() + "_" +
                                                      TOTAL_VISITS_REPORT_ID, TOTAL_VISITS_REPORT_ID, points))));
    }

    // This test search for statistics one day after the moment in which community is visited
    @Test
    public void usageReportsSearch_Community_VisitedAtTime() throws Exception {
        // ** WHEN **
        // We visit a community
        ViewEventRest viewEventRest = new ViewEventRest();
        viewEventRest.setTargetType("community");
        viewEventRest.setTargetId(communityVisited.getID());

        ObjectMapper mapper = new ObjectMapper();

        getClient().perform(post("/api/statistics/viewevents")
                .content(mapper.writeValueAsBytes(viewEventRest))
                .contentType(contentType))
                .andExpect(status().isCreated());

        UsageReportPointDsoTotalVisitsRest expectedPointTotalVisits = new UsageReportPointDsoTotalVisitsRest();
        expectedPointTotalVisits.addValue("views", 1);
        expectedPointTotalVisits.setType("community");
        expectedPointTotalVisits.setId(communityVisited.getID().toString());

        UsageReportPointCityRest expectedPointCity = new UsageReportPointCityRest();
        expectedPointCity.addValue("views", 1);
        expectedPointCity.setId("New York");

        UsageReportPointCountryRest expectedPointCountry = new UsageReportPointCountryRest();
        expectedPointCountry.addValue("views", 1);
        expectedPointCountry.setId("US");
        expectedPointCountry.setLabel("United States");
        //add one day to the moment when we visit the community
        DateFormat dateFormat = new SimpleDateFormat("yyyy-MM-dd");
        Calendar cal = Calendar.getInstance();
        cal.add(Calendar.DATE, 1);
        String endDate = dateFormat.format(cal.getTime());
        // And request the community usage reports
        getClient()
                .perform(get("/api/statistics/usagereports/search/object?uri=http://localhost:8080/server/api/core" +
                        "/communities/" + communityVisited.getID() + "&startDate=2019-06-01&endDate=" + endDate))
                // ** THEN **
                .andExpect(status().isOk())
                .andExpect(jsonPath("$._embedded.usagereports", not(empty())))
                .andExpect(jsonPath("$._embedded.usagereports", Matchers.containsInAnyOrder(
                        UsageReportMatcher
                                .matchUsageReport(communityVisited.getID() + "_" +
                                                      TOTAL_VISITS_REPORT_ID, TOTAL_VISITS_REPORT_ID,
                                        Arrays.asList(expectedPointTotalVisits)),
                        UsageReportMatcher.matchUsageReport(communityVisited.getID() + "_" +
                                                                TOTAL_VISITS_PER_MONTH_REPORT_ID,
                                                            TOTAL_VISITS_PER_MONTH_REPORT_ID,
                                                            this.getListOfVisitsPerMonthsPoints(1)),
                        UsageReportMatcher.matchUsageReport(communityVisited.getID() + "_" +
                                                                TOP_CITIES_REPORT_ID, TOP_CITIES_REPORT_ID,
                                                            Arrays.asList(expectedPointCity)),
                        UsageReportMatcher.matchUsageReport(communityVisited.getID() + "_" +
                                                                TOP_COUNTRIES_REPORT_ID,
                                                            TOP_COUNTRIES_REPORT_ID,
                                                            Arrays.asList(expectedPointCountry))
                )));
    }

    // filter bitstream only with  start date
    @Test
    public void usageReportsSearch_Bitstream_VisitedFromTime() throws Exception {
        // ** WHEN **
        // We visit a bitstream
        ViewEventRest viewEventRest = new ViewEventRest();
        viewEventRest.setTargetType("bitstream");
        viewEventRest.setTargetId(bitstreamVisited.getID());

        ObjectMapper mapper = new ObjectMapper();

        getClient().perform(post("/api/statistics/viewevents")
                .content(mapper.writeValueAsBytes(viewEventRest))
                .contentType(contentType))
                .andExpect(status().isCreated());

        UsageReportPointDsoTotalVisitsRest expectedPointTotalVisits = new UsageReportPointDsoTotalVisitsRest();
        expectedPointTotalVisits.addValue("views", 1);
        expectedPointTotalVisits.setType("bitstream");
        expectedPointTotalVisits.setLabel("BitstreamVisitedName");
        expectedPointTotalVisits.setId(bitstreamVisited.getID().toString());

        UsageReportPointCityRest expectedPointCity = new UsageReportPointCityRest();
        expectedPointCity.addValue("views", 1);
        expectedPointCity.setId("New York");

        UsageReportPointCountryRest expectedPointCountry = new UsageReportPointCountryRest();
        expectedPointCountry.addValue("views", 1);
        expectedPointCountry.setId("US");
        expectedPointCountry.setLabel("United States");

        //downloads and views expected points
        List<UsageReportPointRest> totalDownloadsPoints = new ArrayList<>();
        UsageReportPointDsoTotalVisitsRest expectedPointTotalVisitsBit1 = new UsageReportPointDsoTotalVisitsRest();
        expectedPointTotalVisitsBit1.addValue("views", 1);
        expectedPointTotalVisitsBit1.setType("bitstream");
        UsageReportPointDsoTotalVisitsRest expectedPointTotalVisitsBit2 = new UsageReportPointDsoTotalVisitsRest();
        expectedPointTotalVisitsBit2.addValue("views", 0);
        expectedPointTotalVisitsBit2.setType("bitstream");
        totalDownloadsPoints.add(expectedPointTotalVisitsBit1);
        totalDownloadsPoints.add(expectedPointTotalVisitsBit2);
        //  And request the community usage reports
        getClient()
                .perform(get("/api/statistics/usagereports/search/object?uri=http://localhost:8080/server/api/core" +
                        "/items/" + bitstreamVisited.getID() + "&startDate=2019-05-01"))
                // ** THEN **
                .andExpect(status().isOk())
                .andExpect(jsonPath("$._embedded.usagereports", not(empty())))
                .andExpect(jsonPath("$._embedded.usagereports", Matchers.containsInAnyOrder(
                        UsageReportMatcher.matchUsageReport(bitstreamVisited.getID() + "_" +
                                                                TOTAL_VISITS_REPORT_ID, TOTAL_VISITS_REPORT_ID,
                                                            Arrays.asList(expectedPointTotalVisits)),
                        UsageReportMatcher.matchUsageReport(bitstreamVisited.getID() + "_" +
                                                                TOTAL_VISITS_PER_MONTH_REPORT_ID,
                                                            TOTAL_VISITS_PER_MONTH_REPORT_ID,
                                                            this.getListOfVisitsPerMonthsPoints(1)),
                        UsageReportMatcher.matchUsageReport(bitstreamVisited.getID() + "_" +
                                                                TOP_CITIES_REPORT_ID, TOP_CITIES_REPORT_ID,
                                                            Arrays.asList(expectedPointCity)),
                        UsageReportMatcher.matchUsageReport(bitstreamVisited.getID() + "_" +
                                                                TOP_COUNTRIES_REPORT_ID,
                                                            TOP_COUNTRIES_REPORT_ID,
                                                            Arrays.asList(expectedPointCountry)),
                        UsageReportMatcher.matchUsageReport(bitstreamVisited.getID() + "_" +
                                                                TOTAL_DOWNLOADS_REPORT_ID,
                                                            TOTAL_DOWNLOADS_REPORT_ID,
                                                            Arrays.asList(expectedPointTotalVisits))
                )));
    }
    //test for inverse relation between person and publication
    @Test
    public void usageReportsSearch_PersonWithPublicationVisited() throws Exception {
        //visit the person
        ViewEventRest viewEventRestItem = new ViewEventRest();
        viewEventRestItem.setTargetType("item");
        viewEventRestItem.setTargetId(person.getID());

        //visit the first publication
        ViewEventRest viewEventRestFirstPublicationOfPerson = new ViewEventRest();
        viewEventRestFirstPublicationOfPerson.setTargetType("item");
        viewEventRestFirstPublicationOfPerson.setTargetId(publicationVisited1.getID());

        //visit the second publication
        ViewEventRest viewEventRestSecondPublicationOfPerson = new ViewEventRest();
        viewEventRestSecondPublicationOfPerson.setTargetType("item");
        viewEventRestSecondPublicationOfPerson.setTargetId(publicationVisited2.getID());

        //first bitstream visit
        ViewEventRest viewEventRestFirstPublicationBitstream = new ViewEventRest();
        viewEventRestFirstPublicationBitstream.setTargetType("bitstream");
        viewEventRestFirstPublicationBitstream.setTargetId(bitstreampublication_first.getID());

        //second bitstream visit
        ViewEventRest viewEventRestSecondPublicationBitstream = new ViewEventRest();
        viewEventRestSecondPublicationBitstream.setTargetType("bitstream");
        viewEventRestSecondPublicationBitstream.setTargetId(bitstreampublication_second.getID());

        //create viewevents for all of items and bistreams
        ObjectMapper mapper = new ObjectMapper();
        getClient().perform(post("/api/statistics/viewevents")
                .content(mapper.writeValueAsBytes(viewEventRestItem))
                .contentType(contentType))
                .andExpect(status().isCreated());

        getClient().perform(post("/api/statistics/viewevents")
                .content(mapper.writeValueAsBytes(viewEventRestFirstPublicationOfPerson))
                .contentType(contentType))
                .andExpect(status().isCreated());

        getClient().perform(post("/api/statistics/viewevents")
                .content(mapper.writeValueAsBytes(viewEventRestSecondPublicationOfPerson))
                .contentType(contentType))
                .andExpect(status().isCreated());

        getClient().perform(post("/api/statistics/viewevents")
                .content(mapper.writeValueAsBytes(viewEventRestSecondPublicationOfPerson))
                .contentType(contentType))
                .andExpect(status().isCreated());
        getClient().perform(post("/api/statistics/viewevents")
                .content(mapper.writeValueAsBytes(viewEventRestFirstPublicationBitstream))
                .contentType(contentType))
                .andExpect(status().isCreated());

        getClient().perform(post("/api/statistics/viewevents")
                .content(mapper.writeValueAsBytes(viewEventRestSecondPublicationBitstream))
                .contentType(contentType))
                .andExpect(status().isCreated());

        //create expected report points for visits
        UsageReportPointDsoTotalVisitsRest totalVisitRelation = new UsageReportPointDsoTotalVisitsRest();
        totalVisitRelation.addValue("views", 3);
        totalVisitRelation.setType("item");
        totalVisitRelation.setLabel(person.getName());
        totalVisitRelation.setId(person.getID().toString());
        //create expected report points for visits with relation
        UsageReportPointDsoTotalVisitsRest expectedPointTotal = new UsageReportPointDsoTotalVisitsRest();
        expectedPointTotal.addValue("views", 1);
        expectedPointTotal.setType("item");
        expectedPointTotal.setLabel(person.getName());
        expectedPointTotal.setId(person.getID().toString());

        //create expected report points for city visits
        UsageReportPointCityRest expectedPointCity = new UsageReportPointCityRest();
        expectedPointCity.addValue("views", 1);
        expectedPointCity.setId("New York");
        //create expected report points for city visits with relation
        UsageReportPointCityRest expectedPointCityWithRelation = new UsageReportPointCityRest();
        expectedPointCityWithRelation.addValue("views", 3);
        expectedPointCityWithRelation.setId("New York");
        //create expected report points for contry visits
        UsageReportPointCountryRest expectedPointCountry = new UsageReportPointCountryRest();
        expectedPointCountry.addValue("views", 1);
        expectedPointCountry.setId("US");
        expectedPointCountry.setLabel("United States");
        //create expected report points for country visits with relation
        UsageReportPointCountryRest expectedPointCountryWithRelation = new UsageReportPointCountryRest();
        expectedPointCountryWithRelation.addValue("views", 3);
        expectedPointCountryWithRelation.setId("US");
        expectedPointCountryWithRelation.setLabel("United States");
        getClient(adminToken)
                .perform(get("/api/statistics/usagereports/search/object?uri=http://localhost:8080/server/api/core" +
                        "/items/" + person.getID().toString()))
                // ** THEN **
                .andExpect(status().isOk())
                .andExpect(jsonPath("$._embedded.usagereports", not(empty())))
                .andExpect(jsonPath("$._embedded.usagereports", Matchers.containsInAnyOrder(
                        UsageReportMatcher.matchUsageReport(person.getID() + "_" +
                                                                TOTAL_VISITS_REPORT_ID,
                                                            TOTAL_VISITS_REPORT_ID,
                                                            Arrays.asList(expectedPointTotal)),
                        UsageReportMatcher.matchUsageReport(person.getID() + "_" +
                                                                TOTAL_VISITS_REPORT_ID_RELATION,
                                                            TOTAL_VISITS_REPORT_ID,
                                                            Arrays.asList(totalVisitRelation)),
                        UsageReportMatcher.matchUsageReport(person.getID() + "_" +
                                                                TOTAL_VISITS_PER_MONTH_REPORT_ID,
                                                            TOTAL_VISITS_PER_MONTH_REPORT_ID,
                                                            this.getListOfVisitsPerMonthsPoints(1)),
                        UsageReportMatcher.matchUsageReport(person.getID() + "_" +
                                                                TOTAL_VISITS_PER_MONTH_REPORT_ID_RELATION,
                                                            TOTAL_VISITS_PER_MONTH_REPORT_ID,
                                                            this.getListOfVisitsPerMonthsPoints(3)),
                        UsageReportMatcher.matchUsageReport(person.getID() + "_" +
                                                                TOP_CITIES_REPORT_ID, TOP_CITIES_REPORT_ID,
                                                            Arrays.asList(expectedPointCity)),
                        UsageReportMatcher.matchUsageReport(person.getID() + "_" +
                                                                TOP_CITIES_REPORT_ID_RELATION,
                                                            TOP_CITIES_REPORT_ID,
                                                            Arrays.asList(expectedPointCityWithRelation)),
                        UsageReportMatcher.matchUsageReport(person.getID() + "_" +
                                                                TOP_COUNTRIES_REPORT_ID,
                                                            TOP_COUNTRIES_REPORT_ID,
                                                            Arrays.asList(expectedPointCountry)),
                        UsageReportMatcher.matchUsageReport(person.getID() + "_" +
                                                                TOP_COUNTRIES_REPORT_ID_RELATION,
                                                            TOP_COUNTRIES_REPORT_ID,
                                                            Arrays.asList(expectedPointCountryWithRelation))
                )));
    }
    //test for inverse relation between orgunit and publication
    @Test
    public void usageReportsSearch_OrgUnitWithPublicationVisited() throws Exception {
        //visit the orgunit
        ViewEventRest viewEventRestItemOrgUnit = new ViewEventRest();
        viewEventRestItemOrgUnit.setTargetType("item");
        viewEventRestItemOrgUnit.setTargetId(orgUnit.getID());

        //visit the person
        ViewEventRest viewEventRestItem = new ViewEventRest();
        viewEventRestItem.setTargetType("item");
        viewEventRestItem.setTargetId(person.getID());

        //visit the first publication
        ViewEventRest viewEventRestFirstPublicationOfPerson = new ViewEventRest();
        viewEventRestFirstPublicationOfPerson.setTargetType("item");
        viewEventRestFirstPublicationOfPerson.setTargetId(publicationVisited1.getID());

        //visit the second publication
        ViewEventRest viewEventRestSecondPublicationOfPerson = new ViewEventRest();
        viewEventRestSecondPublicationOfPerson.setTargetType("item");
        viewEventRestSecondPublicationOfPerson.setTargetId(publicationVisited2.getID());

        //first bitstream visit
        ViewEventRest viewEventRestFirstPublicationBitstream = new ViewEventRest();
        viewEventRestFirstPublicationBitstream.setTargetType("bitstream");
        viewEventRestFirstPublicationBitstream.setTargetId(bitstreampublication_first.getID());

        //second bitstream visit
        ViewEventRest viewEventRestSecondPublicationBitstream = new ViewEventRest();
        viewEventRestSecondPublicationBitstream.setTargetType("bitstream");
        viewEventRestSecondPublicationBitstream.setTargetId(bitstreampublication_second.getID());

        //create viewevents for all of items and bistreams
        ObjectMapper mapper = new ObjectMapper();
        getClient().perform(post("/api/statistics/viewevents")
                .content(mapper.writeValueAsBytes(viewEventRestItemOrgUnit))
                .contentType(contentType))
                .andExpect(status().isCreated());

        getClient().perform(post("/api/statistics/viewevents")
                .content(mapper.writeValueAsBytes(viewEventRestItem))
                .contentType(contentType))
                .andExpect(status().isCreated());

        getClient().perform(post("/api/statistics/viewevents")
                .content(mapper.writeValueAsBytes(viewEventRestFirstPublicationOfPerson))
                .contentType(contentType))
                .andExpect(status().isCreated());

        getClient().perform(post("/api/statistics/viewevents")
                .content(mapper.writeValueAsBytes(viewEventRestSecondPublicationOfPerson))
                .contentType(contentType))
                .andExpect(status().isCreated());

        getClient().perform(post("/api/statistics/viewevents")
                .content(mapper.writeValueAsBytes(viewEventRestSecondPublicationOfPerson))
                .contentType(contentType))
                .andExpect(status().isCreated());
        getClient().perform(post("/api/statistics/viewevents")
                .content(mapper.writeValueAsBytes(viewEventRestFirstPublicationBitstream))
                .contentType(contentType))
                .andExpect(status().isCreated());

        getClient().perform(post("/api/statistics/viewevents")
                .content(mapper.writeValueAsBytes(viewEventRestSecondPublicationBitstream))
                .contentType(contentType))
                .andExpect(status().isCreated());

        //create expected report points for visits
        UsageReportPointDsoTotalVisitsRest totalVisitRelation = new UsageReportPointDsoTotalVisitsRest();
        totalVisitRelation.addValue("views", 3);
        totalVisitRelation.setType("item");
        totalVisitRelation.setLabel("4Science");
        totalVisitRelation.setId(orgUnit.getID().toString());
        //create expected report points for city visits with relation
        UsageReportPointCityRest expectedPointCityWithRelation = new UsageReportPointCityRest();
        expectedPointCityWithRelation.addValue("views", 3);
        expectedPointCityWithRelation.setId("New York");
        //create expected report points for country visits with relation
        UsageReportPointCountryRest expectedPointCountryWithRelation = new UsageReportPointCountryRest();
        expectedPointCountryWithRelation.addValue("views", 3);
        expectedPointCountryWithRelation.setId("US");
        expectedPointCountryWithRelation.setLabel("United States");
        //top items expected report points
        List<UsageReportPointRest> points = new ArrayList<>();
        //first publication
        UsageReportPointDsoTotalVisitsRest expectedPoint1 = new UsageReportPointDsoTotalVisitsRest();
        expectedPoint1.addValue("views", 2);
        expectedPoint1.setType("item");
        expectedPoint1.setId(publicationVisited2.getID().toString());
        points.add(expectedPoint1);
        //second publication
        UsageReportPointDsoTotalVisitsRest expectedPoint2 = new UsageReportPointDsoTotalVisitsRest();
        expectedPoint2.addValue("views", 1);
        expectedPoint2.setType("item");
        expectedPoint2.setId(publicationVisited1.getID().toString());
        points.add(expectedPoint2);

        //total downloads expected points
        List<UsageReportPointRest> totalDownloadsPoints = new ArrayList<>();
        UsageReportPointDsoTotalVisitsRest expectedPointTotalVisitsBit1 = new UsageReportPointDsoTotalVisitsRest();
        expectedPointTotalVisitsBit1.addValue("views", 1);
        expectedPointTotalVisitsBit1.setId("bitstream2");
        expectedPointTotalVisitsBit1.setType("bitstream");
        UsageReportPointDsoTotalVisitsRest expectedPointTotalVisitsBit2 = new UsageReportPointDsoTotalVisitsRest();
        expectedPointTotalVisitsBit2.addValue("views", 1);
        expectedPointTotalVisitsBit2.setId("bitstream1");
        expectedPointTotalVisitsBit2.setType("bitstream");
        totalDownloadsPoints.add(expectedPointTotalVisitsBit1);
        totalDownloadsPoints.add(expectedPointTotalVisitsBit2);

        //total downloads and views expected points
        //views
        List<UsageReportPointRest> totalDownloadsAndViewsPoints = new ArrayList<>();
        UsageReportPointDsoTotalVisitsRest views = new UsageReportPointDsoTotalVisitsRest();
        views.addValue("views", 3);
        views.setType("item");
        //downloads
        UsageReportPointDsoTotalVisitsRest downloads = new UsageReportPointDsoTotalVisitsRest();
        downloads.addValue("views", 2);
        downloads.setType("bitstream");
        totalDownloadsAndViewsPoints.add(views);
        totalDownloadsAndViewsPoints.add(downloads);

        getClient(adminToken)
                .perform(get("/api/statistics/usagereports/search/object?uri=http://localhost:8080/server/api/core" +
                        "/items/" + orgUnit.getID().toString()))
                // ** THEN **
                .andExpect(status().isOk())
                .andExpect(jsonPath("$._embedded.usagereports", not(empty())))
                .andExpect(jsonPath("$._embedded.usagereports", Matchers.containsInAnyOrder(
                        UsageReportMatcher.matchUsageReport(orgUnit.getID() + "_" +
                                                                TOTAL_VISITS_REPORT_ID_RELATION,
                                                            TOTAL_VISITS_REPORT_ID,
                                                            Arrays.asList(totalVisitRelation)),
                        UsageReportMatcher.matchUsageReport(orgUnit.getID() + "_" +
                                                                TOTAL_VISITS_PER_MONTH_REPORT_ID_RELATION,
                                                            TOTAL_VISITS_PER_MONTH_REPORT_ID,
                                                            this.getListOfVisitsPerMonthsPoints(3)),
                        UsageReportMatcher.matchUsageReport(orgUnit.getID() + "_" +
                                                                TOP_CITIES_REPORT_ID_RELATION,
                                                            TOP_CITIES_REPORT_ID,
                                                            Arrays.asList(expectedPointCityWithRelation)),
                        UsageReportMatcher.matchUsageReport(orgUnit.getID() + "_" +
                                                                TOP_COUNTRIES_REPORT_ID_RELATION,
                                                            TOP_COUNTRIES_REPORT_ID,
                                                            Arrays.asList(expectedPointCountryWithRelation)),


                        UsageReportMatcher.matchUsageReport(orgUnit.getID() + "_" +
                                                                TOP_ITEMS_REPORT_RELATION,
                                                            TOTAL_VISITS_REPORT_ID, points),
                        UsageReportMatcher.matchUsageReport(orgUnit.getID() + "_" +
                                                                TOTAL_DOWNLOADS_REPORT_ID_RELATION,
                                                            TOTAL_DOWNLOADS_REPORT_ID, totalDownloadsPoints),
                        UsageReportMatcher.matchUsageReport(orgUnit.getID() + "_" +
                                                                TOTAL_VISITS_TOTAL_DOWNLOADS_RELATION,
                                                            TOTAL_VISITS_TOTAL_DOWNLOADS,
                                                            totalDownloadsAndViewsPoints)
                )));
    }
}<|MERGE_RESOLUTION|>--- conflicted
+++ resolved
@@ -231,16 +231,9 @@
         authorizeService.removeAllPolicies(context, itemNotVisitedWithBitstreams);
         // We request a dso's TotalVisits usage stat report with unvalid token
         getClient("unvalidToken").perform(
-<<<<<<< HEAD
-                get("/api/statistics/usagereports/" +
-                        itemNotVisitedWithBitstreams.getID() + "_" + TOTAL_VISITS_REPORT_ID))
-                // ** THEN **
-                .andExpect(status().isForbidden());
-=======
             get("/api/statistics/usagereports/" + itemNotVisitedWithBitstreams.getID() + "_" + TOTAL_VISITS_REPORT_ID))
                                  // ** THEN **
                                  .andExpect(status().isUnauthorized());
->>>>>>> ebd54fff
     }
 
     @Test
@@ -898,17 +891,10 @@
         authorizeService.removeAllPolicies(context, itemNotVisitedWithBitstreams);
         // We request a dso's TotalVisits usage stat report with unvalid token
         getClient("unvalidToken")
-<<<<<<< HEAD
-                .perform(get("/api/statistics/usagereports/search/object?uri=http://localhost:8080/server/api/core" +
-                        "/items/" + itemNotVisitedWithBitstreams.getID()))
-                // ** THEN **
-                .andExpect(status().isForbidden());
-=======
             .perform(get("/api/statistics/usagereports/search/object?uri=http://localhost:8080/server/api/core" +
                          "/items/" + itemNotVisitedWithBitstreams.getID()))
             // ** THEN **
             .andExpect(status().isUnauthorized());
->>>>>>> ebd54fff
     }
 
     @Test
