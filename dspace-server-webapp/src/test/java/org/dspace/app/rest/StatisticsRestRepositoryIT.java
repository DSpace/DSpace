--- conflicted
+++ resolved
@@ -418,13 +418,6 @@
             get("/api/statistics/usagereports/" + itemNotVisitedWithBitstreams.getID() + "_" + TOTAL_VISITS_REPORT_ID))
                    // ** THEN **
                    .andExpect(status().isOk())
-<<<<<<< HEAD
-                   .andExpect(jsonPath("$", Matchers.is(
-                       UsageReportMatcher
-                           .matchUsageReport(itemNotVisitedWithBitstreams.getID() + "_" + TOTAL_VISITS_REPORT_ID,
-                               TOTAL_VISITS_REPORT_ID, Arrays.asList(expectedPoint))))
-                             );
-=======
                              .andExpect(jsonPath("$", Matchers.is(
                                  UsageReportMatcher.matchUsageReport(
                                      itemNotVisitedWithBitstreams.getID() + "_" + TOTAL_VISITS_REPORT_ID,
@@ -432,7 +425,6 @@
                                      expectedPoints
                                  )
                              )));
->>>>>>> ec0853dd
 
         // only admin access visits report
         getClient(loggedInToken).perform(
@@ -450,21 +442,6 @@
                 get("/api/statistics/usagereports/"
                         + itemNotVisitedWithBitstreams.getID() + "_" + TOTAL_VISITS_REPORT_ID))
                 .andExpect(status().isOk())
-<<<<<<< HEAD
-                .andExpect(jsonPath("$",
-                        Matchers.is(UsageReportMatcher.matchUsageReport(
-                                itemNotVisitedWithBitstreams.getID() + "_" + TOTAL_VISITS_REPORT_ID,
-                                TOTAL_VISITS_REPORT_ID, Arrays.asList(expectedPoint)))));
-
-           getClient().perform(
-                get("/api/statistics/usagereports/"
-                        + itemNotVisitedWithBitstreams.getID() + "_" + TOTAL_VISITS_REPORT_ID))
-                .andExpect(status().isOk())
-                .andExpect(jsonPath("$",
-                        Matchers.is(UsageReportMatcher.matchUsageReport(
-                                itemNotVisitedWithBitstreams.getID() + "_" + TOTAL_VISITS_REPORT_ID,
-                                TOTAL_VISITS_REPORT_ID, Arrays.asList(expectedPoint)))));
-=======
                 .andExpect(jsonPath("$", Matchers.is(
                     UsageReportMatcher.matchUsageReport(
                         itemNotVisitedWithBitstreams.getID() + "_" + TOTAL_VISITS_REPORT_ID,
@@ -484,7 +461,6 @@
                         expectedPoints
                     )
                 )));
->>>>>>> ec0853dd
     }
 
     @Test
@@ -512,19 +488,12 @@
                    // ** THEN **
                    .andExpect(status().isOk())
                    .andExpect(jsonPath("$", Matchers.is(
-<<<<<<< HEAD
-                       UsageReportMatcher
-                           .matchUsageReport(bitstreamVisited.getID() + "_" + TOTAL_VISITS_REPORT_ID,
-                               TOTAL_VISITS_REPORT_ID, Arrays.asList(expectedPoint))))
-                             );
-=======
                        UsageReportMatcher.matchUsageReport(
                            bitstreamVisited.getID() + "_" + TOTAL_VISITS_REPORT_ID,
                            TOTAL_VISITS_REPORT_ID,
                            expectedPoints
                        )
                    )));
->>>>>>> ec0853dd
 
         // only admin access visits report
         getClient(loggedInToken).perform(
@@ -541,12 +510,6 @@
         getClient(loggedInToken).perform(
                 get("/api/statistics/usagereports/" + bitstreamVisited.getID() + "_" + TOTAL_VISITS_REPORT_ID))
                 .andExpect(status().isOk())
-<<<<<<< HEAD
-                .andExpect(jsonPath("$",
-                        Matchers.is(UsageReportMatcher.matchUsageReport(
-                                bitstreamVisited.getID() + "_" + TOTAL_VISITS_REPORT_ID, TOTAL_VISITS_REPORT_ID,
-                                Arrays.asList(expectedPoint)))));
-=======
                 .andExpect(jsonPath("$", Matchers.is(
                     UsageReportMatcher.matchUsageReport(
                         bitstreamVisited.getID() + "_" + TOTAL_VISITS_REPORT_ID,
@@ -554,17 +517,10 @@
                         expectedPoints
                     )
                 )));
->>>>>>> ec0853dd
 
         getClient().perform(
                 get("/api/statistics/usagereports/" + bitstreamVisited.getID() + "_" + TOTAL_VISITS_REPORT_ID))
                 .andExpect(status().isOk())
-<<<<<<< HEAD
-                .andExpect(jsonPath("$",
-                        Matchers.is(UsageReportMatcher.matchUsageReport(
-                                bitstreamVisited.getID() + "_" + TOTAL_VISITS_REPORT_ID, TOTAL_VISITS_REPORT_ID,
-                                Arrays.asList(expectedPoint)))));
-=======
                 .andExpect(jsonPath("$", Matchers.is(
                     UsageReportMatcher.matchUsageReport(
                         bitstreamVisited.getID() + "_" + TOTAL_VISITS_REPORT_ID,
@@ -572,7 +528,6 @@
                         expectedPoints
                     )
                 )));
->>>>>>> ec0853dd
     }
 
     @Test
@@ -580,13 +535,10 @@
         // ** WHEN **
         // Bitstream is never visited
 
-<<<<<<< HEAD
-=======
         List<UsageReportPointRest> expectedPoints = List.of(
             getExpectedDsoViews(bitstreamNotVisited, 0)
         );
 
->>>>>>> ec0853dd
         String authToken = getAuthToken(admin.getEmail(), password);
         // And request that bitstream's TotalVisits stat report
         getClient(authToken).perform(
@@ -594,19 +546,12 @@
                    // ** THEN **
                    .andExpect(status().isOk())
                    .andExpect(jsonPath("$", Matchers.is(
-<<<<<<< HEAD
-                       UsageReportMatcher
-                           .matchUsageReport(bitstreamNotVisited.getID() + "_" + TOTAL_VISITS_REPORT_ID,
-                               TOTAL_VISITS_REPORT_ID, Arrays.asList(expectedPoint))))
-                             );
-=======
                        UsageReportMatcher.matchUsageReport(
                            bitstreamNotVisited.getID() + "_" + TOTAL_VISITS_REPORT_ID,
                            TOTAL_VISITS_REPORT_ID,
                            expectedPoints
                        )
                    )));
->>>>>>> ec0853dd
 
         String tokenEPerson = getAuthToken(eperson.getEmail(), password);
         getClient(tokenEPerson).perform(
@@ -623,12 +568,6 @@
         getClient(tokenEPerson).perform(
                 get("/api/statistics/usagereports/" + bitstreamNotVisited.getID() + "_" + TOTAL_VISITS_REPORT_ID))
                 .andExpect(status().isOk())
-<<<<<<< HEAD
-                .andExpect(jsonPath("$",
-                        Matchers.is(UsageReportMatcher.matchUsageReport(
-                                bitstreamNotVisited.getID() + "_" + TOTAL_VISITS_REPORT_ID, TOTAL_VISITS_REPORT_ID,
-                                Arrays.asList(expectedPoint)))));
-=======
                 .andExpect(jsonPath("$", Matchers.is(
                     UsageReportMatcher.matchUsageReport(
                         bitstreamNotVisited.getID() + "_" + TOTAL_VISITS_REPORT_ID,
@@ -636,17 +575,10 @@
                         expectedPoints
                     )
                 )));
->>>>>>> ec0853dd
 
       getClient().perform(
                 get("/api/statistics/usagereports/" + bitstreamNotVisited.getID() + "_" + TOTAL_VISITS_REPORT_ID))
                 .andExpect(status().isOk())
-<<<<<<< HEAD
-                .andExpect(jsonPath("$",
-                        Matchers.is(UsageReportMatcher.matchUsageReport(
-                                bitstreamNotVisited.getID() + "_" + TOTAL_VISITS_REPORT_ID, TOTAL_VISITS_REPORT_ID,
-                                Arrays.asList(expectedPoint)))));
-=======
                 .andExpect(jsonPath("$", Matchers.is(
                     UsageReportMatcher.matchUsageReport(
                         bitstreamNotVisited.getID() + "_" + TOTAL_VISITS_REPORT_ID,
@@ -654,7 +586,6 @@
                         expectedPoints
                     )
                 )));
->>>>>>> ec0853dd
     }
 
     @Test
@@ -680,18 +611,12 @@
                    // ** THEN **
                    .andExpect(status().isOk())
                    .andExpect(jsonPath("$", Matchers.is(
-<<<<<<< HEAD
-                       UsageReportMatcher
-                           .matchUsageReport(itemVisited.getID() + "_" + TOTAL_VISITS_PER_MONTH_REPORT_ID,
-                               TOTAL_VISITS_PER_MONTH_REPORT_ID, expectedPoints))));
-=======
                        UsageReportMatcher.matchUsageReport(
                            itemVisited.getID() + "_" + TOTAL_VISITS_PER_MONTH_REPORT_ID,
                            TOTAL_VISITS_PER_MONTH_REPORT_ID,
                            expectedPoints
                        )
                    )));
->>>>>>> ec0853dd
 
         // only admin has access
         getClient(loggedInToken).perform(
@@ -708,12 +633,6 @@
         getClient(loggedInToken).perform(
                 get("/api/statistics/usagereports/" + itemVisited.getID() + "_" + TOTAL_VISITS_PER_MONTH_REPORT_ID))
                 .andExpect(status().isOk())
-<<<<<<< HEAD
-                .andExpect(jsonPath("$",
-                        Matchers.is(UsageReportMatcher.matchUsageReport(
-                                itemVisited.getID() + "_" + TOTAL_VISITS_PER_MONTH_REPORT_ID,
-                                TOTAL_VISITS_PER_MONTH_REPORT_ID, expectedPoints))));
-=======
                 .andExpect(jsonPath("$", Matchers.is(
                     UsageReportMatcher.matchUsageReport(
                         itemVisited.getID() + "_" + TOTAL_VISITS_PER_MONTH_REPORT_ID,
@@ -721,17 +640,10 @@
                         expectedPoints
                         )
                 )));
->>>>>>> ec0853dd
 
        getClient().perform(
                 get("/api/statistics/usagereports/" + itemVisited.getID() + "_" + TOTAL_VISITS_PER_MONTH_REPORT_ID))
                 .andExpect(status().isOk())
-<<<<<<< HEAD
-                .andExpect(jsonPath("$",
-                        Matchers.is(UsageReportMatcher.matchUsageReport(
-                                itemVisited.getID() + "_" + TOTAL_VISITS_PER_MONTH_REPORT_ID,
-                                TOTAL_VISITS_PER_MONTH_REPORT_ID, expectedPoints))));
-=======
                 .andExpect(jsonPath("$", Matchers.is(
                     UsageReportMatcher.matchUsageReport(
                         itemVisited.getID() + "_" + TOTAL_VISITS_PER_MONTH_REPORT_ID,
@@ -739,7 +651,6 @@
                         expectedPoints
                     )
                 )));
->>>>>>> ec0853dd
     }
 
     @Test
@@ -820,18 +731,12 @@
                    // ** THEN **
                    .andExpect(status().isOk())
                    .andExpect(jsonPath("$", Matchers.is(
-<<<<<<< HEAD
-                       UsageReportMatcher
-                           .matchUsageReport(bitstreamVisited.getID() + "_" + TOTAL_DOWNLOADS_REPORT_ID,
-                               TOTAL_DOWNLOADS_REPORT_ID, Arrays.asList(expectedPoint)))));
-=======
                        UsageReportMatcher.matchUsageReport(
                            bitstreamVisited.getID() + "_" + TOTAL_DOWNLOADS_REPORT_ID,
                            TOTAL_DOWNLOADS_REPORT_ID,
                            expectedPoints
                        )
                    )));
->>>>>>> ec0853dd
 
         // only admin has access to downloads report
         getClient(loggedInToken).perform(
@@ -848,12 +753,6 @@
         getClient(loggedInToken).perform(
                 get("/api/statistics/usagereports/" + bitstreamVisited.getID() + "_" + TOTAL_DOWNLOADS_REPORT_ID))
                 .andExpect(status().isOk())
-<<<<<<< HEAD
-                .andExpect(jsonPath("$",
-                        Matchers.is(UsageReportMatcher.matchUsageReport(
-                                bitstreamVisited.getID() + "_" + TOTAL_DOWNLOADS_REPORT_ID, TOTAL_DOWNLOADS_REPORT_ID,
-                                Arrays.asList(expectedPoint)))));
-=======
                 .andExpect(jsonPath("$", Matchers.is(
                     UsageReportMatcher.matchUsageReport(
                         bitstreamVisited.getID() + "_" + TOTAL_DOWNLOADS_REPORT_ID,
@@ -861,17 +760,10 @@
                         expectedPoints
                     )
                 )));
->>>>>>> ec0853dd
 
         getClient().perform(
                 get("/api/statistics/usagereports/" + bitstreamVisited.getID() + "_" + TOTAL_DOWNLOADS_REPORT_ID))
                 .andExpect(status().isOk())
-<<<<<<< HEAD
-                .andExpect(jsonPath("$",
-                        Matchers.is(UsageReportMatcher.matchUsageReport(
-                                bitstreamVisited.getID() + "_" + TOTAL_DOWNLOADS_REPORT_ID, TOTAL_DOWNLOADS_REPORT_ID,
-                                Arrays.asList(expectedPoint)))));
-=======
                 .andExpect(jsonPath("$", Matchers.is(
                     UsageReportMatcher.matchUsageReport(
                         bitstreamVisited.getID() + "_" + TOTAL_DOWNLOADS_REPORT_ID,
@@ -879,7 +771,6 @@
                         expectedPoints
                     )
                 )));
->>>>>>> ec0853dd
     }
 
     @Test
@@ -968,18 +859,12 @@
                    // ** THEN **
                    .andExpect(status().isOk())
                    .andExpect(jsonPath("$", Matchers.is(
-<<<<<<< HEAD
-                       UsageReportMatcher
-                           .matchUsageReport(collectionVisited.getID() + "_" + TOP_COUNTRIES_REPORT_ID,
-                               TOP_COUNTRIES_REPORT_ID, Arrays.asList(expectedPoint)))));
-=======
                        UsageReportMatcher.matchUsageReport(
                            collectionVisited.getID() + "_" + TOP_COUNTRIES_REPORT_ID,
                            TOP_COUNTRIES_REPORT_ID,
                            expectedPoints
                        )
                    )));
->>>>>>> ec0853dd
 
         // only admin has access to countries report
         getClient(loggedInToken).perform(
@@ -996,12 +881,6 @@
         getClient(loggedInToken).perform(
                 get("/api/statistics/usagereports/" + collectionVisited.getID() + "_" + TOP_COUNTRIES_REPORT_ID))
                 .andExpect(status().isOk())
-<<<<<<< HEAD
-                .andExpect(jsonPath("$",
-                        Matchers.is(UsageReportMatcher.matchUsageReport(
-                                collectionVisited.getID() + "_" + TOP_COUNTRIES_REPORT_ID, TOP_COUNTRIES_REPORT_ID,
-                                Arrays.asList(expectedPoint)))));
-=======
                 .andExpect(jsonPath("$", Matchers.is(
                     UsageReportMatcher.matchUsageReport(
                         collectionVisited.getID() + "_" + TOP_COUNTRIES_REPORT_ID,
@@ -1009,17 +888,10 @@
                         expectedPoints
                         )
                 )));
->>>>>>> ec0853dd
 
       getClient().perform(
                 get("/api/statistics/usagereports/" + collectionVisited.getID() + "_" + TOP_COUNTRIES_REPORT_ID))
                 .andExpect(status().isOk())
-<<<<<<< HEAD
-                .andExpect(jsonPath("$",
-                        Matchers.is(UsageReportMatcher.matchUsageReport(
-                                collectionVisited.getID() + "_" + TOP_COUNTRIES_REPORT_ID, TOP_COUNTRIES_REPORT_ID,
-                                Arrays.asList(expectedPoint)))));
-=======
                 .andExpect(jsonPath("$", Matchers.is(
                     UsageReportMatcher.matchUsageReport(
                         collectionVisited.getID() + "_" + TOP_COUNTRIES_REPORT_ID,
@@ -1027,7 +899,6 @@
                         expectedPoints
                     )
                 )));
->>>>>>> ec0853dd
     }
 
     /**
@@ -1118,18 +989,12 @@
                    // ** THEN **
                    .andExpect(status().isOk())
                    .andExpect(jsonPath("$", Matchers.is(
-<<<<<<< HEAD
-                       UsageReportMatcher
-                           .matchUsageReport(itemVisited.getID() + "_" + TOP_CITIES_REPORT_ID,
-                               TOP_CITIES_REPORT_ID, Arrays.asList(expectedPoint)))));
-=======
                        UsageReportMatcher.matchUsageReport(
                            itemVisited.getID() + "_" + TOP_CITIES_REPORT_ID,
                            TOP_CITIES_REPORT_ID,
                            expectedPoints
                        )
                    )));
->>>>>>> ec0853dd
 
         // only admin has access to cities report
         getClient(loggedInToken).perform(
@@ -1146,12 +1011,6 @@
         getClient(loggedInToken).perform(
                 get("/api/statistics/usagereports/" + itemVisited.getID() + "_" + TOP_CITIES_REPORT_ID))
                 .andExpect(status().isOk())
-<<<<<<< HEAD
-                .andExpect(jsonPath("$",
-                        Matchers.is(
-                                UsageReportMatcher.matchUsageReport(itemVisited.getID() + "_" + TOP_CITIES_REPORT_ID,
-                                        TOP_CITIES_REPORT_ID, Arrays.asList(expectedPoint)))));
-=======
                 .andExpect(jsonPath("$", Matchers.is(
                     UsageReportMatcher.matchUsageReport(
                         itemVisited.getID() + "_" + TOP_CITIES_REPORT_ID,
@@ -1159,17 +1018,10 @@
                         expectedPoints
                     )
                 )));
->>>>>>> ec0853dd
 
         getClient().perform(
                 get("/api/statistics/usagereports/" + itemVisited.getID() + "_" + TOP_CITIES_REPORT_ID))
                 .andExpect(status().isOk())
-<<<<<<< HEAD
-                .andExpect(jsonPath("$",
-                        Matchers.is(
-                                UsageReportMatcher.matchUsageReport(itemVisited.getID() + "_" + TOP_CITIES_REPORT_ID,
-                                        TOP_CITIES_REPORT_ID, Arrays.asList(expectedPoint)))));
-=======
                 .andExpect(jsonPath("$", Matchers.is(
                     UsageReportMatcher.matchUsageReport(
                         itemVisited.getID() + "_" + TOP_CITIES_REPORT_ID,
@@ -1177,7 +1029,6 @@
                         expectedPoints
                     )
                 )));
->>>>>>> ec0853dd
     }
 
     /**
@@ -1442,13 +1293,6 @@
     public void usageReportsSearch_Collection_NotVisited() throws Exception {
         // ** WHEN **
         // Collection is not visited
-<<<<<<< HEAD
-        UsageReportPointDsoTotalVisitsRest expectedPointTotalVisits = new UsageReportPointDsoTotalVisitsRest();
-        expectedPointTotalVisits.addValue("views", 0);
-        expectedPointTotalVisits.setType("collection");
-        expectedPointTotalVisits.setId(collectionNotVisited.getID().toString());
-=======
->>>>>>> ec0853dd
         // And request the collection's usage reports
         getClient(adminToken)
             .perform(get("/api/statistics/usagereports/search/object?uri=http://localhost:8080/server/api/core" +
