/**
 * The contents of this file are subject to the license and copyright
 * detailed in the LICENSE and NOTICE files at the root of the source
 * tree and available online at
 *
 * http://www.dspace.org/license/
 */
package org.dspace.app.rest;

import static org.hamcrest.Matchers.contains;
import static org.hamcrest.Matchers.equalTo;
import static org.hamcrest.Matchers.hasSize;
import static org.hamcrest.Matchers.is;
import static org.hamcrest.Matchers.nullValue;
import static org.springframework.test.web.servlet.request.MockMvcRequestBuilders.get;
import static org.springframework.test.web.servlet.result.MockMvcResultMatchers.content;
import static org.springframework.test.web.servlet.result.MockMvcResultMatchers.jsonPath;
import static org.springframework.test.web.servlet.result.MockMvcResultMatchers.status;

import java.util.Locale;

import org.dspace.app.rest.matcher.SubmissionFormFieldMatcher;
import org.dspace.app.rest.repository.SubmissionFormRestRepository;
import org.dspace.app.rest.test.AbstractControllerIntegrationTest;
import org.dspace.app.util.DCInputsReaderException;
import org.dspace.builder.EPersonBuilder;
import org.dspace.content.authority.DCInputAuthority;
import org.dspace.content.authority.service.ChoiceAuthorityService;
import org.dspace.core.service.PluginService;
import org.dspace.eperson.EPerson;
import org.dspace.services.ConfigurationService;
import org.hamcrest.Matchers;
import org.junit.Test;
import org.springframework.beans.factory.annotation.Autowired;

/**
 * Integration test to test the /api/config/submissionforms endpoint
 * (Class has to start or end with IT to be picked up by the failsafe plugin)
 */
public class SubmissionFormsControllerIT extends AbstractControllerIntegrationTest {

    @Autowired
    private ConfigurationService configurationService;
    @Autowired
    private SubmissionFormRestRepository submissionFormRestRepository;
    @Autowired
    private PluginService pluginService;
    @Autowired
    private ChoiceAuthorityService cas;

    @Test
    public void findAll() throws Exception {
        //When we call the root endpoint as anonymous user
        getClient().perform(get("/api/config/submissionforms"))
                   //The status has to be 403 Not Authorized
                   .andExpect(status().isUnauthorized());


        String token = getAuthToken(admin.getEmail(), password);

        //When we call the root endpoint
        getClient(token).perform(get("/api/config/submissionforms"))
                   //The status has to be 200 OK
                   .andExpect(status().isOk())
                   //We expect the content type to be "application/hal+json;charset=UTF-8"
                   .andExpect(content().contentType(contentType))
                   //The configuration file for the test env includes 21 forms
                   .andExpect(jsonPath("$.page.size", is(20)))
                   .andExpect(jsonPath("$.page.totalElements", equalTo(21)))
                   .andExpect(jsonPath("$.page.totalPages", equalTo(2)))
                   .andExpect(jsonPath("$.page.number", is(0)))
                   .andExpect(
                       jsonPath("$._links.self.href", Matchers.startsWith(REST_SERVER_URL + "config/submissionforms")))
                   //The array of submissionforms should have a size of 20 (default pagination size)
                   .andExpect(jsonPath("$._embedded.submissionforms", hasSize(equalTo(20))))
        ;
    }

    @Test
    public void findAllWithNewlyCreatedAccountTest() throws Exception {
        String token = getAuthToken(eperson.getEmail(), password);
        getClient(token).perform(get("/api/config/submissionforms"))
                .andExpect(status().isOk())
                .andExpect(content().contentType(contentType))
                .andExpect(jsonPath("$.page.size", is(20)))
                .andExpect(jsonPath("$.page.totalElements", equalTo(21)))
                .andExpect(jsonPath("$.page.totalPages", equalTo(2)))
                .andExpect(jsonPath("$.page.number", is(0)))
                .andExpect(jsonPath("$._links.self.href", Matchers.startsWith(REST_SERVER_URL
                           + "config/submissionforms")))
                .andExpect(jsonPath("$._embedded.submissionforms", hasSize(equalTo(20))));
    }

    @Test
    public void findTraditionalPageOne() throws Exception {
        //When we call the root endpoint as anonymous user
        getClient().perform(get("/api/config/submissionforms/traditionalpageone"))
                   //The status has to be 403 Not Authorized
                   .andExpect(status().isUnauthorized());

        String token = getAuthToken(admin.getEmail(), password);

        getClient(token).perform(get("/api/config/submissionforms/traditionalpageone"))
                   //The status has to be 200 OK
                   .andExpect(status().isOk())
                   //We expect the content type to be "application/hal+json;charset=UTF-8"
                   .andExpect(content().contentType(contentType))
                   //Check that the JSON root matches the expected "traditionalpageone" input forms
                   .andExpect(jsonPath("$.id", is("traditionalpageone")))
                   .andExpect(jsonPath("$.name", is("traditionalpageone")))
                   .andExpect(jsonPath("$.type", is("submissionform")))
                   .andExpect(jsonPath("$._links.self.href", Matchers
                       .startsWith(REST_SERVER_URL + "config/submissionforms/traditionalpageone")))
                   // check the first two rows
                   .andExpect(jsonPath("$.rows[0].fields", contains(
                        SubmissionFormFieldMatcher.matchFormFieldDefinition("name", "Author",
                        null, true, "Add an author", null, "dc.contributor.author", "AuthorAuthority"))))
                   .andExpect(jsonPath("$.rows[1].fields", contains(
                        SubmissionFormFieldMatcher.matchFormFieldDefinition("onebox", "Title",
                                "You must enter a main title for this item.", false,
                                "Enter the main title of the item.", "dc.title"))))
                   // check a row with multiple fields
                   .andExpect(jsonPath("$.rows[3].fields",
                        contains(
                                SubmissionFormFieldMatcher.matchFormFieldDefinition("date", "Date of Issue",
                                        "You must enter at least the year.", false,
                                        "Please give the date", "col-sm-4",
                                        "dc.date.issued"),
                                SubmissionFormFieldMatcher.matchFormFieldDefinition("onebox", "Publisher",
                                        null, false,"Enter the name of",
                                        "col-sm-8","dc.publisher"))))
        ;
    }

    @Test
    public void findTraditionalPageOneWithNewlyCreatedAccountTest() throws Exception {
        String token = getAuthToken(eperson.getEmail(), password);
        getClient(token).perform(get("/api/config/submissionforms/traditionalpageone"))
                   .andExpect(status().isOk())
                   .andExpect(content().contentType(contentType))
                   .andExpect(jsonPath("$.id", is("traditionalpageone")))
                   .andExpect(jsonPath("$.name", is("traditionalpageone")))
                   .andExpect(jsonPath("$.type", is("submissionform")))
                   .andExpect(jsonPath("$._links.self.href", Matchers
                       .startsWith(REST_SERVER_URL + "config/submissionforms/traditionalpageone")))
                   .andExpect(jsonPath("$.rows[0].fields", contains(
                        SubmissionFormFieldMatcher.matchFormFieldDefinition("name", "Author",
                          null, true,"Add an author", null, "dc.contributor.author", "AuthorAuthority"))))
                   .andExpect(jsonPath("$.rows[1].fields", contains(
                        SubmissionFormFieldMatcher.matchFormFieldDefinition("onebox", "Title",
                                "You must enter a main title for this item.", false,
                                "Enter the main title of the item.", "dc.title"))))
                   .andExpect(jsonPath("$.rows[3].fields",contains(
                                SubmissionFormFieldMatcher.matchFormFieldDefinition("date", "Date of Issue",
                                        "You must enter at least the year.", false,
                                        "Please give the date", "col-sm-4",
                                        "dc.date.issued"),
                                SubmissionFormFieldMatcher.matchFormFieldDefinition("onebox", "Publisher",
                                        null, false,"Enter the name of",
                                        "col-sm-8","dc.publisher"))));
    }

    @Test
    public void findFieldWithAuthorityConfig() throws Exception {
        configurationService.setProperty("plugin.named.org.dspace.content.authority.ChoiceAuthority",
                new String[] {
                    "org.dspace.content.authority.SolrAuthority = SolrAuthorAuthority",
                    "org.dspace.content.authority.SolrAuthority = SolrEditorAuthority",
                    "org.dspace.content.authority.SolrAuthority = SolrSubjectAuthority"
                });

        configurationService.setProperty("solr.authority.server",
                "${solr.server}/authority");
        configurationService.setProperty("choices.plugin.dc.contributor.author",
                "SolrAuthorAuthority");
        configurationService.setProperty("choices.presentation.dc.contributor.author",
                "suggest");
        configurationService.setProperty("authority.controlled.dc.contributor.author",
                "true");
        configurationService.setProperty("authority.author.indexer.field.1",
                "dc.contributor.author");
        configurationService.setProperty("choices.plugin.dc.contributor.editor",
                "SolrEditorAuthority");
        configurationService.setProperty("choices.presentation.dc.contributor.editor",
                "authorLookup");
        configurationService.setProperty("authority.controlled.dc.contributor.editor",
                "true");
        configurationService.setProperty("authority.author.indexer.field.2",
                "dc.contributor.editor");
        configurationService.setProperty("choices.plugin.dc.subject",
                "SolrSubjectAuthority");
        configurationService.setProperty("choices.presentation.dc.subject",
                "lookup");
        configurationService.setProperty("authority.controlled.dc.subject",
                "true");
        configurationService.setProperty("authority.author.indexer.field.3",
                "dc.subject");

        // These clears have to happen so that the config is actually reloaded in those classes. This is needed for
        // the properties that we're altering above and this is only used within the tests
        submissionFormRestRepository.reload();
        DCInputAuthority.reset();
        pluginService.clearNamedPluginClasses();
        cas.clearCache();

        String token = getAuthToken(admin.getEmail(), password);

        getClient(token).perform(get("/api/config/submissionforms/sampleauthority"))
                        //The status has to be 200 OK
                        .andExpect(status().isOk())
                        //We expect the content type to be "application/hal+json;charset=UTF-8"
                        .andExpect(content().contentType(contentType))
                        //Check that the JSON root matches the expected "sampleauthority" input forms
                        .andExpect(jsonPath("$.id", is("sampleauthority")))
                        .andExpect(jsonPath("$.name", is("sampleauthority")))
                        .andExpect(jsonPath("$.type", is("submissionform")))
                        .andExpect(jsonPath("$._links.self.href", Matchers
                            .startsWith(REST_SERVER_URL + "config/submissionforms/sampleauthority")))
                        // our test configuration include the dc.contributor.author, dc.contributor.editor and
                        // dc.subject fields with in separate rows all linked to an authority with different
                        // presentation modes (suggestion, name-lookup, lookup)
                        .andExpect(jsonPath("$.rows[0].fields", contains(
                                SubmissionFormFieldMatcher.matchFormFieldDefinition("onebox", "Author",
                                        null, true,
                                "Author field that can be associated with an authority providing suggestion",
                                null, "dc.contributor.author", "SolrAuthorAuthority")
                            )))
                        .andExpect(jsonPath("$.rows[1].fields", contains(
                                SubmissionFormFieldMatcher.matchFormFieldDefinition("lookup-name", "Editor",
                                        null, false,
                                "Editor field that can be associated with an authority "
                                + "providing the special name lookup",
                                null, "dc.contributor.editor", "SolrEditorAuthority")
                            )))
                        .andExpect(jsonPath("$.rows[2].fields", contains(
                                SubmissionFormFieldMatcher.matchFormFieldDefinition("lookup", "Subject",
                                        null, true,
                                "Subject field that can be associated with an authority providing lookup",
                                null, "dc.subject", "SolrSubjectAuthority")
                            )))
                        ;
        // we need to force a reload of the config now to be able to reload also the cache of the other
        // authority related services. As this is needed just by this test method it is more efficient do it
        // here instead that force these reload for each method extending the destroy method
        configurationService.reloadConfig();
        submissionFormRestRepository.reload();
        DCInputAuthority.reset();
        pluginService.clearNamedPluginClasses();
        cas.clearCache();
    }

    @Test
    public void findFieldWithValuePairsConfig() throws Exception {
        String token = getAuthToken(admin.getEmail(), password);

        getClient(token).perform(get("/api/config/submissionforms/traditionalpageone"))
                        //The status has to be 200 OK
                        .andExpect(status().isOk())
                        //We expect the content type to be "application/hal+json;charset=UTF-8"
                        .andExpect(content().contentType(contentType))
                        //Check that the JSON root matches the expected "traditionalpageone" input forms
                        .andExpect(jsonPath("$.id", is("traditionalpageone")))
                        .andExpect(jsonPath("$.name", is("traditionalpageone")))
                        .andExpect(jsonPath("$.type", is("submissionform")))
                        .andExpect(jsonPath("$._links.self.href", Matchers
                            .startsWith(REST_SERVER_URL + "config/submissionforms/traditionalpageone")))
                        // our test configuration include the dc.type field with a value pair in the 8th row
                        .andExpect(jsonPath("$.rows[7].fields", contains(
                                SubmissionFormFieldMatcher.matchFormFieldDefinition("dropdown", "Type",
                                        null, true,
                                "Select the type(s) of content of the item. To select more than one value in the " +
                                "list, you may have to hold down the \"CTRL\" or \"Shift\" key.",
                                null, "dc.type", "common_types")
                            )))
        ;
    }

    @Test
    public void findOpenRelationshipConfig() throws Exception {
        String token = getAuthToken(admin.getEmail(), password);

        getClient(token).perform(get("/api/config/submissionforms/traditionalpageone"))
                        //The status has to be 200 OK
                        .andExpect(status().isOk())
                        //We expect the content type to be "application/hal+json;charset=UTF-8"
                        .andExpect(content().contentType(contentType))
                        //Check that the JSON root matches the expected "traditionalpageone" input forms
                        .andExpect(jsonPath("$.id", is("traditionalpageone")))
                        .andExpect(jsonPath("$.name", is("traditionalpageone")))
                        .andExpect(jsonPath("$.type", is("submissionform")))
                        .andExpect(jsonPath("$._links.self.href", Matchers
                            .startsWith(REST_SERVER_URL + "config/submissionforms/traditionalpageone")))
                        // check the first two rows
                        .andExpect(jsonPath("$.rows[0].fields", contains(
                            SubmissionFormFieldMatcher.matchFormFieldDefinition("name",
                        "Author", null, true,"Add an author", null,
                        "dc.contributor.author", "AuthorAuthority"))))
        ;
    }

    @Test
    public void findClosedRelationshipConfig() throws Exception {
        String token = getAuthToken(admin.getEmail(), password);

        getClient(token).perform(get("/api/config/submissionforms/journalVolumeStep"))
                        //The status has to be 200 OK
                        .andExpect(status().isOk())
                        //We expect the content type to be "application/hal+json;charset=UTF-8"
                        .andExpect(content().contentType(contentType))
                        //Check that the JSON root matches the expected "traditionalpageone" input forms
                        .andExpect(jsonPath("$.id", is("journalVolumeStep")))
                        .andExpect(jsonPath("$.name", is("journalVolumeStep")))
                        .andExpect(jsonPath("$.type", is("submissionform")))
                        .andExpect(jsonPath("$._links.self.href", Matchers
                            .startsWith(REST_SERVER_URL + "config/submissionforms/journalVolumeStep")))
                        // check the first two rows
                        .andExpect(jsonPath("$.rows[0].fields", contains(
                            SubmissionFormFieldMatcher.matchFormClosedRelationshipFieldDefinition("Journal", null,
                    false,"Select the journal related to this volume.", "isJournalOfVolume",
                        "creativework.publisher:somepublishername", "periodical", false))))
        ;
    }

    @Test
    public void languageSupportTest() throws Exception {
        context.turnOffAuthorisationSystem();
        String[] supportedLanguage = {"it","uk"};
        configurationService.setProperty("default.locale","it");
        configurationService.setProperty("webui.supported.locales",supportedLanguage);
        // These clears have to happen so that the config is actually reloaded in those classes. This is needed for
        // the properties that we're altering above and this is only used within the tests
        submissionFormRestRepository.reload();
        DCInputAuthority.reset();
        pluginService.clearNamedPluginClasses();
        cas.clearCache();

        Locale uk = new Locale("uk");
        Locale it = new Locale("it");

        context.restoreAuthSystemState();

        String tokenEperson = getAuthToken(eperson.getEmail(), password);

        // user select italian language
        getClient(tokenEperson).perform(get("/api/config/submissionforms/languagetest").locale(it))
                 .andExpect(status().isOk())
                 .andExpect(content().contentType(contentType))
                 .andExpect(jsonPath("$.id", is("languagetest")))
                 .andExpect(jsonPath("$.name", is("languagetest")))
                 .andExpect(jsonPath("$.type", is("submissionform")))
                 .andExpect(jsonPath("$._links.self.href", Matchers
                            .startsWith(REST_SERVER_URL + "config/submissionforms/languagetest")))
                 .andExpect(jsonPath("$.rows[0].fields", contains(SubmissionFormFieldMatcher
                     .matchFormFieldDefinition("name", "Autore", "\u00C8" + " richiesto almeno un autore", true,
                                             "Aggiungi un autore", null, "dc.contributor.author", "AuthorAuthority"))))
                 .andExpect(jsonPath("$.rows[1].fields", contains(SubmissionFormFieldMatcher
                            .matchFormFieldDefinition("onebox", "Titolo",
                            "\u00C8" + " necessario inserire un titolo principale per questo item", false,
                            "Inserisci titolo principale di questo item", "dc.title"))))
                 .andExpect(jsonPath("$.rows[2].fields", contains(SubmissionFormFieldMatcher
                            .matchFormFieldDefinition("dropdown", "Lingua", null, false,
                            "Selezionare la lingua del contenuto principale dell'item."
                          + " Se la lingua non compare nell'elenco, selezionare (Altro)."
                          + " Se il contenuto non ha davvero una lingua"
                          + " (ad esempio, se è un set di dati o un'immagine) selezionare (N/A)",
                          null, "dc.language.iso", "common_iso_languages"))));

        // user select ukranian language
        getClient(tokenEperson).perform(get("/api/config/submissionforms/languagetest").locale(uk))
                 .andExpect(status().isOk())
                 .andExpect(content().contentType(contentType))
                 .andExpect(jsonPath("$.id", is("languagetest")))
                 .andExpect(jsonPath("$.name", is("languagetest")))
                 .andExpect(jsonPath("$.type", is("submissionform")))
                 .andExpect(jsonPath("$._links.self.href", Matchers
                           .startsWith(REST_SERVER_URL + "config/submissionforms/languagetest")))
                 .andExpect(jsonPath("$.rows[0].fields", contains(SubmissionFormFieldMatcher
                           .matchFormFieldDefinition("name", "Автор", "Потрібно ввести хочаб одного автора!",
                                            true, "Додати автора", null, "dc.contributor.author", "AuthorAuthority"))))
                 .andExpect(jsonPath("$.rows[1].fields", contains(SubmissionFormFieldMatcher
                           .matchFormFieldDefinition("onebox", "Заголовок",
                           "Заговолок файла обов'язковий !", false,
                           "Ввести основний заголовок файла", "dc.title"))))
                 .andExpect(jsonPath("$.rows[2].fields", contains(SubmissionFormFieldMatcher
                           .matchFormFieldDefinition("dropdown", "Мова", null, false,
                           "Виберiть мову головного змiсту файлу, як що мови немає у списку, вибрати (Iнша)."
                         + " Як що вмiст вайлу не є текстовим, наприклад є фотографiєю, тодi вибрати (N/A)",
                         null, "dc.language.iso", "common_iso_languages"))));
         resetLocalesConfiguration();
    }

    @Test
    public void preferLanguageTest() throws Exception {
        context.turnOffAuthorisationSystem();

        String[] supportedLanguage = {"it","uk"};
        configurationService.setProperty("default.locale","it");
        configurationService.setProperty("webui.supported.locales",supportedLanguage);
        // These clears have to happen so that the config is actually reloaded in those classes. This is needed for
        // the properties that we're altering above and this is only used within the tests
        submissionFormRestRepository.reload();
        DCInputAuthority.reset();
        pluginService.clearNamedPluginClasses();
        cas.clearCache();

        EPerson epersonIT = EPersonBuilder.createEPerson(context)
                           .withEmail("epersonIT@example.com")
                           .withPassword(password)
                           .withLanguage("it")
                           .build();

        EPerson epersonUK = EPersonBuilder.createEPerson(context)
                           .withEmail("epersonUK@example.com")
                           .withPassword(password)
                           .withLanguage("uk")
                           .build();

        context.restoreAuthSystemState();

        String tokenEpersonIT = getAuthToken(epersonIT.getEmail(), password);
        String tokenEpersonUK = getAuthToken(epersonUK.getEmail(), password);

        // user with italian prefer language
        getClient(tokenEpersonIT).perform(get("/api/config/submissionforms/languagetest"))
                 .andExpect(status().isOk())
                 .andExpect(content().contentType(contentType))
                 .andExpect(jsonPath("$.id", is("languagetest")))
                 .andExpect(jsonPath("$.name", is("languagetest")))
                 .andExpect(jsonPath("$.type", is("submissionform")))
                 .andExpect(jsonPath("$._links.self.href", Matchers
                            .startsWith(REST_SERVER_URL + "config/submissionforms/languagetest")))
                 .andExpect(jsonPath("$.rows[0].fields", contains(SubmissionFormFieldMatcher
                    .matchFormFieldDefinition("name", "Autore", "\u00C8" + " richiesto almeno un autore", true,
                                             "Aggiungi un autore", null, "dc.contributor.author", "AuthorAuthority"))))
                 .andExpect(jsonPath("$.rows[1].fields", contains(SubmissionFormFieldMatcher
                            .matchFormFieldDefinition("onebox", "Titolo",
                            "\u00C8" + " necessario inserire un titolo principale per questo item", false,
                            "Inserisci titolo principale di questo item", "dc.title"))))
                 .andExpect(jsonPath("$.rows[2].fields", contains(SubmissionFormFieldMatcher
                            .matchFormFieldDefinition("dropdown", "Lingua", null, false,
                            "Selezionare la lingua del contenuto principale dell'item."
                          + " Se la lingua non compare nell'elenco, selezionare (Altro)."
                          + " Se il contenuto non ha davvero una lingua"
                          + " (ad esempio, se è un set di dati o un'immagine) selezionare (N/A)",
                          null, "dc.language.iso", "common_iso_languages"))));

        // user with ukranian prefer language
        getClient(tokenEpersonUK).perform(get("/api/config/submissionforms/languagetest"))
                 .andExpect(status().isOk())
                 .andExpect(content().contentType(contentType))
                 .andExpect(jsonPath("$.id", is("languagetest")))
                 .andExpect(jsonPath("$.name", is("languagetest")))
                 .andExpect(jsonPath("$.type", is("submissionform")))
                 .andExpect(jsonPath("$._links.self.href", Matchers
                           .startsWith(REST_SERVER_URL + "config/submissionforms/languagetest")))
                 .andExpect(jsonPath("$.rows[0].fields", contains(SubmissionFormFieldMatcher
                           .matchFormFieldDefinition("name", "Автор", "Потрібно ввести хочаб одного автора!",
                                           true, "Додати автора", null, "dc.contributor.author", "AuthorAuthority"))))
                 .andExpect(jsonPath("$.rows[1].fields", contains(SubmissionFormFieldMatcher
                           .matchFormFieldDefinition("onebox", "Заголовок",
                           "Заговолок файла обов'язковий !", false,
                           "Ввести основний заголовок файла", "dc.title"))))
                 .andExpect(jsonPath("$.rows[2].fields", contains(SubmissionFormFieldMatcher
                           .matchFormFieldDefinition("dropdown", "Мова", null, false,
                           "Виберiть мову головного змiсту файлу, як що мови немає у списку, вибрати (Iнша)."
                         + " Як що вмiст вайлу не є текстовим, наприклад є фотографiєю, тодi вибрати (N/A)",
                         null, "dc.language.iso", "common_iso_languages"))));
         resetLocalesConfiguration();
    }

    @Test
    public void userChoiceAnotherLanguageTest() throws Exception {
        context.turnOffAuthorisationSystem();

        String[] supportedLanguage = {"it","uk"};
        configurationService.setProperty("default.locale","it");
        configurationService.setProperty("webui.supported.locales",supportedLanguage);
        // These clears have to happen so that the config is actually reloaded in those classes. This is needed for
        // the properties that we're altering above and this is only used within the tests
        submissionFormRestRepository.reload();
        DCInputAuthority.reset();
        pluginService.clearNamedPluginClasses();
        cas.clearCache();

        Locale it = new Locale("it");

        EPerson epersonUK = EPersonBuilder.createEPerson(context)
                           .withEmail("epersonUK@example.com")
                           .withPassword(password)
                           .withLanguage("uk")
                           .build();

        context.restoreAuthSystemState();

        String tokenEpersonUK = getAuthToken(epersonUK.getEmail(), password);

        // user prefer ukranian but choice italian language
        getClient(tokenEpersonUK).perform(get("/api/config/submissionforms/languagetest").locale(it))
                 .andExpect(status().isOk())
                 .andExpect(content().contentType(contentType))
                 .andExpect(jsonPath("$.id", is("languagetest")))
                 .andExpect(jsonPath("$.name", is("languagetest")))
                 .andExpect(jsonPath("$.type", is("submissionform")))
                 .andExpect(jsonPath("$._links.self.href", Matchers
                           .startsWith(REST_SERVER_URL + "config/submissionforms/languagetest")))
                 .andExpect(jsonPath("$.rows[0].fields", contains(SubmissionFormFieldMatcher
                    .matchFormFieldDefinition("name", "Autore", "\u00C8" + " richiesto almeno un autore", true,
                                             "Aggiungi un autore", null, "dc.contributor.author", "AuthorAuthority"))))
                 .andExpect(jsonPath("$.rows[1].fields", contains(SubmissionFormFieldMatcher
                           .matchFormFieldDefinition("onebox", "Titolo",
                           "\u00C8" + " necessario inserire un titolo principale per questo item", false,
                           "Inserisci titolo principale di questo item", "dc.title"))))
                 .andExpect(jsonPath("$.rows[2].fields", contains(SubmissionFormFieldMatcher
                           .matchFormFieldDefinition("dropdown", "Lingua", null, false,
                           "Selezionare la lingua del contenuto principale dell'item."
                         + " Se la lingua non compare nell'elenco, selezionare (Altro)."
                         + " Se il contenuto non ha davvero una lingua"
                         + " (ad esempio, se è un set di dati o un'immagine) selezionare (N/A)",
                         null, "dc.language.iso", "common_iso_languages"))));
         resetLocalesConfiguration();
    }

    @Test
    public void defaultLanguageTest() throws Exception {
        context.turnOffAuthorisationSystem();

        String[] supportedLanguage = {"it","uk"};
        configurationService.setProperty("default.locale","it");
        configurationService.setProperty("webui.supported.locales",supportedLanguage);
        // These clears have to happen so that the config is actually reloaded in those classes. This is needed for
        // the properties that we're altering above and this is only used within the tests
        submissionFormRestRepository.reload();
        DCInputAuthority.reset();
        pluginService.clearNamedPluginClasses();
        cas.clearCache();

        context.restoreAuthSystemState();

        String tokenEperson = getAuthToken(eperson.getEmail(), password);
        getClient(tokenEperson).perform(get("/api/config/submissionforms/languagetest"))
                 .andExpect(status().isOk())
                 .andExpect(content().contentType(contentType))
                 .andExpect(jsonPath("$.id", is("languagetest")))
                 .andExpect(jsonPath("$.name", is("languagetest")))
                 .andExpect(jsonPath("$.type", is("submissionform")))
                 .andExpect(jsonPath("$._links.self.href", Matchers
                            .startsWith(REST_SERVER_URL + "config/submissionforms/languagetest")))
                 .andExpect(jsonPath("$.rows[0].fields", contains(SubmissionFormFieldMatcher
                    .matchFormFieldDefinition("name", "Autore", "\u00C8 richiesto almeno un autore", true,
                                              "Aggiungi un autore", null, "dc.contributor.author", "AuthorAuthority"))))
                 .andExpect(jsonPath("$.rows[1].fields", contains(SubmissionFormFieldMatcher
                            .matchFormFieldDefinition("onebox", "Titolo",
                            "\u00C8 necessario inserire un titolo principale per questo item", false,
                            "Inserisci titolo principale di questo item", "dc.title"))));
         resetLocalesConfiguration();
    }

    @Test
    public void supportLanguageUsingMultipleLocaleTest() throws Exception {
        context.turnOffAuthorisationSystem();
        String[] supportedLanguage = {"it","uk","en"};
        configurationService.setProperty("default.locale","en");
        configurationService.setProperty("webui.supported.locales",supportedLanguage);
        // These clears have to happen so that the config is actually reloaded in those classes. This is needed for
        // the properties that we're altering above and this is only used within the tests
        submissionFormRestRepository.reload();
        DCInputAuthority.reset();
        pluginService.clearNamedPluginClasses();
        cas.clearCache();

        context.restoreAuthSystemState();

        String tokenEperson = getAuthToken(eperson.getEmail(), password);
        getClient(tokenEperson).perform(get("/api/config/submissionforms/languagetest")
                 .header("Accept-Language", "fr;q=1, it;q=0.9"))
                 .andExpect(status().isOk())
                 .andExpect(content().contentType(contentType))
                 .andExpect(jsonPath("$.id", is("languagetest")))
                 .andExpect(jsonPath("$.name", is("languagetest")))
                 .andExpect(jsonPath("$.type", is("submissionform")))
                 .andExpect(jsonPath("$._links.self.href", Matchers
                            .startsWith(REST_SERVER_URL + "config/submissionforms/languagetest")))
                 .andExpect(jsonPath("$.rows[0].fields", contains(SubmissionFormFieldMatcher
                            .matchFormFieldDefinition("name", "Autore", "\u00C8 richiesto almeno un autore", true,
                                        "Aggiungi un autore", null, "dc.contributor.author", "AuthorAuthority"))))
                 .andExpect(jsonPath("$.rows[1].fields", contains(SubmissionFormFieldMatcher
                            .matchFormFieldDefinition("onebox", "Titolo",
                            "\u00C8 necessario inserire un titolo principale per questo item", false,
                            "Inserisci titolo principale di questo item", "dc.title"))));

        resetLocalesConfiguration();
    }

    @Test
<<<<<<< HEAD
    public void findPublicationFormTest() throws Exception {
        String token = getAuthToken(admin.getEmail(), password);
        getClient(token).perform(get("/api/config/submissionforms/publication"))
                        .andExpect(status().isOk())
                        .andExpect(content().contentType(contentType))
                        .andExpect(jsonPath("$.id", is("publication")))
                        .andExpect(jsonPath("$.name", is("publication")))
                        .andExpect(jsonPath("$.type", is("submissionform")))
                        .andExpect(jsonPath("$.rows[1].fields", contains(SubmissionFormFieldMatcher
                            .matchFormFieldDefinition("onebox", "Title", "You must enter a main title for this item.",
                                               false, "Enter the main title of the item.", null, "dc.title", null))))
                        .andExpect(jsonPath("$.rows[2].fields", contains(SubmissionFormFieldMatcher
                            .matchFormFieldDefinition("onebox", "Other Titles", null, true,
                                        "If the item has any alternative titles, please enter them here.", null,
                                        "dc.title.alternative", null))))
                        .andExpect(jsonPath("$.rows[3].fields", contains(SubmissionFormFieldMatcher
                                .matchFormFieldDefinition("date", "Date of Issue", "You must enter at least the year.",
                                        false, "Please give the date of previous publication or public distribution.\n"
                                    + "                        You can leave out the day and/or month if they aren't\n"
                                              + "                        applicable.", null, "dc.date.issued", null))))
                        .andExpect(jsonPath("$.rows[4].fields", contains(SubmissionFormFieldMatcher
                                .matchFormFieldDefinition("group", "Authors", null, true,
                                                          "Enter the names of the authors of this item.", null,
                                                          "dc.contributor.author", "AuthorAuthority"))))
                        .andExpect(jsonPath("$.rows[4].fields[0].rows[0].fields", contains(SubmissionFormFieldMatcher
                              .matchFormFieldDefinition("onebox", "Author", "You must enter at least the author.",
                                            false, "Enter the names of the authors of this item in the form Lastname,"
                                         + " Firstname [i.e. Smith, Josh or Smith, J].", null, "dc.contributor.author",
                                           "AuthorAuthority"))))
                        .andExpect(jsonPath("$.rows[4].fields[0].rows[1].fields", contains(SubmissionFormFieldMatcher
                                .matchFormFieldDefinition("onebox", "Affiliation", null, false,
                                            "Enter the affiliation of the author as stated on the publication.",
                                             null, "oairecerif.author.affiliation", "OrgUnitAuthority"))))
                        .andExpect(jsonPath("$.rows[5].fields", contains(SubmissionFormFieldMatcher
                                .matchFormFieldDefinition("group", "Editors", null, true,
                                                          "The editors of this publication.", null,
                                                          "dc.contributor.editor", "EditorAuthority"))))
                        .andExpect(jsonPath("$.rows[5].fields[0].rows[0].fields", contains(SubmissionFormFieldMatcher
                              .matchFormFieldDefinition("onebox", "Editor", "You must enter at least the author.",
                                            false, "The editors of this publication.", null, "dc.contributor.editor",
                                           "EditorAuthority"))))
                        .andExpect(jsonPath("$.rows[5].fields[0].rows[1].fields", contains(SubmissionFormFieldMatcher
                                .matchFormFieldDefinition("onebox", "Affiliation", null, false,
                                            "Enter the affiliation of the editor as stated on the publication.",
                                             null, "oairecerif.editor.affiliation", "OrgUnitAuthority"))))
                        .andExpect(jsonPath("$.rows[6].fields", contains(SubmissionFormFieldMatcher
                               .matchFormFieldDefinition("onebox", "Type", "You must select a publication type", false,
                                                         "Select the type of content of the item.", null,
                                                         "dc.type", "types"))));
=======
    public void multipleExternalSourcesTest() throws Exception {
        String token = getAuthToken(admin.getEmail(), password);

        getClient(token).perform(get("/api/config/submissionforms/traditionalpageone"))
                //The status has to be 200 OK
                .andExpect(status().isOk())
                //We expect the content type to be "application/hal+json;charset=UTF-8"
                .andExpect(content().contentType(contentType))
                //Check that the JSON root matches the expected "traditionalpageone" input forms
                .andExpect(jsonPath("$.id", is("traditionalpageone")))
                .andExpect(jsonPath("$.name", is("traditionalpageone")))
                .andExpect(jsonPath("$.type", is("submissionform")))
                .andExpect(jsonPath("$._links.self.href", Matchers
                        .startsWith(REST_SERVER_URL + "config/submissionforms/traditionalpageone")))
                // check the external sources of the first field in the first row
                .andExpect(jsonPath("$.rows[0].fields[0].selectableRelationship.externalSources",
                        contains(is("orcid"), is("my_staff_db"))))
        ;
    }

    @Test
    public void noExternalSourcesTest() throws Exception {
        String token = getAuthToken(admin.getEmail(), password);

        getClient(token).perform(get("/api/config/submissionforms/journalVolumeStep"))
                //The status has to be 200 OK
                .andExpect(status().isOk())
                //We expect the content type to be "application/hal+json;charset=UTF-8"
                .andExpect(content().contentType(contentType))
                //Check that the JSON root matches the expected "journalVolumeStep" input forms
                .andExpect(jsonPath("$.id", is("journalVolumeStep")))
                .andExpect(jsonPath("$.name", is("journalVolumeStep")))
                .andExpect(jsonPath("$.type", is("submissionform")))
                .andExpect(jsonPath("$._links.self.href", Matchers
                        .startsWith(REST_SERVER_URL + "config/submissionforms/journalVolumeStep")))
                // check the external sources of the first field in the first row
                .andExpect(jsonPath("$.rows[0].fields[0].selectableRelationship.externalSources", nullValue()))
        ;
>>>>>>> f5aac1ee
    }

    private void resetLocalesConfiguration() throws DCInputsReaderException {
        configurationService.setProperty("default.locale","en");
        configurationService.setProperty("webui.supported.locales",null);
        submissionFormRestRepository.reload();
        DCInputAuthority.reset();
        pluginService.clearNamedPluginClasses();
        cas.clearCache();
    }
}<|MERGE_RESOLUTION|>--- conflicted
+++ resolved
@@ -592,7 +592,47 @@
     }
 
     @Test
-<<<<<<< HEAD
+    public void multipleExternalSourcesTest() throws Exception {
+        String token = getAuthToken(admin.getEmail(), password);
+
+        getClient(token).perform(get("/api/config/submissionforms/traditionalpageone"))
+                //The status has to be 200 OK
+                .andExpect(status().isOk())
+                //We expect the content type to be "application/hal+json;charset=UTF-8"
+                .andExpect(content().contentType(contentType))
+                //Check that the JSON root matches the expected "traditionalpageone" input forms
+                .andExpect(jsonPath("$.id", is("traditionalpageone")))
+                .andExpect(jsonPath("$.name", is("traditionalpageone")))
+                .andExpect(jsonPath("$.type", is("submissionform")))
+                .andExpect(jsonPath("$._links.self.href", Matchers
+                        .startsWith(REST_SERVER_URL + "config/submissionforms/traditionalpageone")))
+                // check the external sources of the first field in the first row
+                .andExpect(jsonPath("$.rows[0].fields[0].selectableRelationship.externalSources",
+                        contains(is("orcid"), is("my_staff_db"))))
+        ;
+    }
+
+    @Test
+    public void noExternalSourcesTest() throws Exception {
+        String token = getAuthToken(admin.getEmail(), password);
+
+        getClient(token).perform(get("/api/config/submissionforms/journalVolumeStep"))
+                //The status has to be 200 OK
+                .andExpect(status().isOk())
+                //We expect the content type to be "application/hal+json;charset=UTF-8"
+                .andExpect(content().contentType(contentType))
+                //Check that the JSON root matches the expected "journalVolumeStep" input forms
+                .andExpect(jsonPath("$.id", is("journalVolumeStep")))
+                .andExpect(jsonPath("$.name", is("journalVolumeStep")))
+                .andExpect(jsonPath("$.type", is("submissionform")))
+                .andExpect(jsonPath("$._links.self.href", Matchers
+                        .startsWith(REST_SERVER_URL + "config/submissionforms/journalVolumeStep")))
+                // check the external sources of the first field in the first row
+                .andExpect(jsonPath("$.rows[0].fields[0].selectableRelationship.externalSources", nullValue()))
+        ;
+    }
+
+    @Test
     public void findPublicationFormTest() throws Exception {
         String token = getAuthToken(admin.getEmail(), password);
         getClient(token).perform(get("/api/config/submissionforms/publication"))
@@ -642,46 +682,6 @@
                                .matchFormFieldDefinition("onebox", "Type", "You must select a publication type", false,
                                                          "Select the type of content of the item.", null,
                                                          "dc.type", "types"))));
-=======
-    public void multipleExternalSourcesTest() throws Exception {
-        String token = getAuthToken(admin.getEmail(), password);
-
-        getClient(token).perform(get("/api/config/submissionforms/traditionalpageone"))
-                //The status has to be 200 OK
-                .andExpect(status().isOk())
-                //We expect the content type to be "application/hal+json;charset=UTF-8"
-                .andExpect(content().contentType(contentType))
-                //Check that the JSON root matches the expected "traditionalpageone" input forms
-                .andExpect(jsonPath("$.id", is("traditionalpageone")))
-                .andExpect(jsonPath("$.name", is("traditionalpageone")))
-                .andExpect(jsonPath("$.type", is("submissionform")))
-                .andExpect(jsonPath("$._links.self.href", Matchers
-                        .startsWith(REST_SERVER_URL + "config/submissionforms/traditionalpageone")))
-                // check the external sources of the first field in the first row
-                .andExpect(jsonPath("$.rows[0].fields[0].selectableRelationship.externalSources",
-                        contains(is("orcid"), is("my_staff_db"))))
-        ;
-    }
-
-    @Test
-    public void noExternalSourcesTest() throws Exception {
-        String token = getAuthToken(admin.getEmail(), password);
-
-        getClient(token).perform(get("/api/config/submissionforms/journalVolumeStep"))
-                //The status has to be 200 OK
-                .andExpect(status().isOk())
-                //We expect the content type to be "application/hal+json;charset=UTF-8"
-                .andExpect(content().contentType(contentType))
-                //Check that the JSON root matches the expected "journalVolumeStep" input forms
-                .andExpect(jsonPath("$.id", is("journalVolumeStep")))
-                .andExpect(jsonPath("$.name", is("journalVolumeStep")))
-                .andExpect(jsonPath("$.type", is("submissionform")))
-                .andExpect(jsonPath("$._links.self.href", Matchers
-                        .startsWith(REST_SERVER_URL + "config/submissionforms/journalVolumeStep")))
-                // check the external sources of the first field in the first row
-                .andExpect(jsonPath("$.rows[0].fields[0].selectableRelationship.externalSources", nullValue()))
-        ;
->>>>>>> f5aac1ee
     }
 
     private void resetLocalesConfiguration() throws DCInputsReaderException {
