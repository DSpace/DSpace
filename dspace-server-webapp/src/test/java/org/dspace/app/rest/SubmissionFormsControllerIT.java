/**
 * The contents of this file are subject to the license and copyright
 * detailed in the LICENSE and NOTICE files at the root of the source
 * tree and available online at
 *
 * http://www.dspace.org/license/
 */
package org.dspace.app.rest;

import static org.hamcrest.Matchers.contains;
import static org.hamcrest.Matchers.equalTo;
import static org.hamcrest.Matchers.hasSize;
import static org.hamcrest.Matchers.is;
import static org.springframework.test.web.servlet.request.MockMvcRequestBuilders.get;
import static org.springframework.test.web.servlet.result.MockMvcResultMatchers.content;
import static org.springframework.test.web.servlet.result.MockMvcResultMatchers.jsonPath;
import static org.springframework.test.web.servlet.result.MockMvcResultMatchers.status;

import org.dspace.app.rest.matcher.SubmissionFormFieldMatcher;
import org.dspace.app.rest.test.AbstractControllerIntegrationTest;
import org.hamcrest.Matchers;
import org.junit.Test;

/**
 * Integration test to test the /api/config/submissionforms endpoint
 * (Class has to start or end with IT to be picked up by the failsafe plugin)
 */
public class SubmissionFormsControllerIT extends AbstractControllerIntegrationTest {

    @Test
    public void findAll() throws Exception {
        //When we call the root endpoint as anonymous user
        getClient().perform(get("/api/config/submissionforms"))
                   //The status has to be 403 Not Authorized
                   .andExpect(status().isUnauthorized());


        String token = getAuthToken(admin.getEmail(), password);

        //When we call the root endpoint
        getClient(token).perform(get("/api/config/submissionforms"))
                   //The status has to be 200 OK
                   .andExpect(status().isOk())
                   //We expect the content type to be "application/hal+json;charset=UTF-8"
                   .andExpect(content().contentType(contentType))
                   //The configuration file for the test env includes 3 forms
                   .andExpect(jsonPath("$.page.size", is(20)))
                   .andExpect(jsonPath("$.page.totalElements", equalTo(4)))
                   .andExpect(jsonPath("$.page.totalPages", equalTo(1)))
                   .andExpect(jsonPath("$.page.number", is(0)))
                   .andExpect(
                       jsonPath("$._links.self.href", Matchers.startsWith(REST_SERVER_URL + "config/submissionforms")))
                   //The array of submissionforms should have a size of 3
                   .andExpect(jsonPath("$._embedded.submissionforms", hasSize(equalTo(4))))
        ;
    }

    @Test
    public void findTraditionalPageOne() throws Exception {
        //When we call the root endpoint as anonymous user
        getClient().perform(get("/api/config/submissionforms/traditionalpageone"))
                   //The status has to be 403 Not Authorized
                   .andExpect(status().isUnauthorized());

        String token = getAuthToken(admin.getEmail(), password);

        getClient(token).perform(get("/api/config/submissionforms/traditionalpageone"))
                   //The status has to be 200 OK
                   .andExpect(status().isOk())
                   //We expect the content type to be "application/hal+json;charset=UTF-8"
                   .andExpect(content().contentType(contentType))
                   //Check that the JSON root matches the expected "traditionalpageone" input forms
                   .andExpect(jsonPath("$.id", is("traditionalpageone")))
                   .andExpect(jsonPath("$.name", is("traditionalpageone")))
                   .andExpect(jsonPath("$.type", is("submissionform")))
                   .andExpect(jsonPath("$._links.self.href", Matchers
                       .startsWith(REST_SERVER_URL + "config/submissionforms/traditionalpageone")))
                   // check the first two rows
                   .andExpect(jsonPath("$.rows[0].fields", contains(
<<<<<<< HEAD
                        SubmissionFormFieldMatcher.matchFormFieldDefinition("lookup-name", "Author",
                null, true, "Add an author", "dc.contributor.author"))))
=======
                        SubmissionFormFieldMatcher.matchFormFieldDefinition("name", "Author",
                null, true,"Add an author", "dc.contributor.author"))))
>>>>>>> 4240ade8
                   .andExpect(jsonPath("$.rows[1].fields", contains(
                        SubmissionFormFieldMatcher.matchFormFieldDefinition("onebox", "Title",
                                "You must enter a main title for this item.", false,
                                "Enter the main title of the item.", "dc.title"))))
                   // check a row with multiple fields
                   .andExpect(jsonPath("$.rows[3].fields",
                        contains(
                                SubmissionFormFieldMatcher.matchFormFieldDefinition("date", "Date of Issue",
                                        "You must enter at least the year.", false,
                                        "Please give the date", "col-sm-4",
                                        "dc.date.issued"),
                                SubmissionFormFieldMatcher.matchFormFieldDefinition("onebox", "Publisher",
                                        null, false,"Enter the name of",
                                        "col-sm-8","dc.publisher"))))
        ;
    }

    @Test
    public void findOpenRelationshipConfig() throws Exception {
        String token = getAuthToken(admin.getEmail(), password);

        getClient(token).perform(get("/api/config/submissionforms/traditionalpageone"))
                        //The status has to be 200 OK
                        .andExpect(status().isOk())
                        //We expect the content type to be "application/hal+json;charset=UTF-8"
                        .andExpect(content().contentType(contentType))
                        //Check that the JSON root matches the expected "traditionalpageone" input forms
                        .andExpect(jsonPath("$.id", is("traditionalpageone")))
                        .andExpect(jsonPath("$.name", is("traditionalpageone")))
                        .andExpect(jsonPath("$.type", is("submissionform")))
                        .andExpect(jsonPath("$._links.self.href", Matchers
                            .startsWith(REST_SERVER_URL + "config/submissionforms/traditionalpageone")))
                        // check the first two rows
                        .andExpect(jsonPath("$.rows[0].fields", contains(
<<<<<<< HEAD
                            SubmissionFormFieldMatcher.matchFormOpenRelationshipFieldDefinition("lookup-name",
                        "Author", null, true, "Add an author",
=======
                            SubmissionFormFieldMatcher.matchFormOpenRelationshipFieldDefinition("name",
                        "Author", null, true,"Add an author",
>>>>>>> 4240ade8
                    "dc.contributor.author", "isAuthorOfPublication", null,
            "personConfiguration", true))))
        ;
    }

    @Test
    public void findClosedRelationshipConfig() throws Exception {
        String token = getAuthToken(admin.getEmail(), password);

        getClient(token).perform(get("/api/config/submissionforms/journalVolumeStep"))
                        //The status has to be 200 OK
                        .andExpect(status().isOk())
                        //We expect the content type to be "application/hal+json;charset=UTF-8"
                        .andExpect(content().contentType(contentType))
                        //Check that the JSON root matches the expected "traditionalpageone" input forms
                        .andExpect(jsonPath("$.id", is("journalVolumeStep")))
                        .andExpect(jsonPath("$.name", is("journalVolumeStep")))
                        .andExpect(jsonPath("$.type", is("submissionform")))
                        .andExpect(jsonPath("$._links.self.href", Matchers
                            .startsWith(REST_SERVER_URL + "config/submissionforms/journalVolumeStep")))
                        // check the first two rows
                        .andExpect(jsonPath("$.rows[0].fields", contains(
                            SubmissionFormFieldMatcher.matchFormClosedRelationshipFieldDefinition("Journal", null,
                    false,"Select the journal related to this volume.", "isVolumeOfJournal",
                        "creativework.publisher:somepublishername", "periodicalConfiguration", false))))
        ;
    }
}<|MERGE_RESOLUTION|>--- conflicted
+++ resolved
@@ -77,13 +77,8 @@
                        .startsWith(REST_SERVER_URL + "config/submissionforms/traditionalpageone")))
                    // check the first two rows
                    .andExpect(jsonPath("$.rows[0].fields", contains(
-<<<<<<< HEAD
                         SubmissionFormFieldMatcher.matchFormFieldDefinition("lookup-name", "Author",
                 null, true, "Add an author", "dc.contributor.author"))))
-=======
-                        SubmissionFormFieldMatcher.matchFormFieldDefinition("name", "Author",
-                null, true,"Add an author", "dc.contributor.author"))))
->>>>>>> 4240ade8
                    .andExpect(jsonPath("$.rows[1].fields", contains(
                         SubmissionFormFieldMatcher.matchFormFieldDefinition("onebox", "Title",
                                 "You must enter a main title for this item.", false,
@@ -118,13 +113,8 @@
                             .startsWith(REST_SERVER_URL + "config/submissionforms/traditionalpageone")))
                         // check the first two rows
                         .andExpect(jsonPath("$.rows[0].fields", contains(
-<<<<<<< HEAD
                             SubmissionFormFieldMatcher.matchFormOpenRelationshipFieldDefinition("lookup-name",
                         "Author", null, true, "Add an author",
-=======
-                            SubmissionFormFieldMatcher.matchFormOpenRelationshipFieldDefinition("name",
-                        "Author", null, true,"Add an author",
->>>>>>> 4240ade8
                     "dc.contributor.author", "isAuthorOfPublication", null,
             "personConfiguration", true))))
         ;
