/**
 * The contents of this file are subject to the license and copyright
 * detailed in the LICENSE and NOTICE files at the root of the source
 * tree and available online at
 *
 * http://www.dspace.org/license/
 */
package org.dspace.app.rest;

import static org.hamcrest.Matchers.contains;
import static org.hamcrest.Matchers.equalTo;
import static org.hamcrest.Matchers.hasSize;
import static org.hamcrest.Matchers.is;
import static org.springframework.test.web.servlet.request.MockMvcRequestBuilders.get;
import static org.springframework.test.web.servlet.result.MockMvcResultMatchers.content;
import static org.springframework.test.web.servlet.result.MockMvcResultMatchers.jsonPath;
import static org.springframework.test.web.servlet.result.MockMvcResultMatchers.status;

import java.util.Locale;

<<<<<<< HEAD
import org.dspace.app.rest.builder.EPersonBuilder;
=======
>>>>>>> af272683
import org.dspace.app.rest.matcher.SubmissionFormFieldMatcher;
import org.dspace.app.rest.repository.SubmissionFormRestRepository;
import org.dspace.app.rest.test.AbstractControllerIntegrationTest;
import org.dspace.app.util.DCInputsReaderException;
<<<<<<< HEAD
=======
import org.dspace.builder.EPersonBuilder;
>>>>>>> af272683
import org.dspace.eperson.EPerson;
import org.dspace.services.ConfigurationService;
import org.hamcrest.Matchers;
import org.junit.Test;
import org.springframework.beans.factory.annotation.Autowired;

/**
 * Integration test to test the /api/config/submissionforms endpoint
 * (Class has to start or end with IT to be picked up by the failsafe plugin)
 */
public class SubmissionFormsControllerIT extends AbstractControllerIntegrationTest {

    @Autowired
    private ConfigurationService configurationService;
    @Autowired
    private SubmissionFormRestRepository submissionFormRestRepository;

    @Test
    public void findAll() throws Exception {
        //When we call the root endpoint as anonymous user
        getClient().perform(get("/api/config/submissionforms"))
                   //The status has to be 403 Not Authorized
                   .andExpect(status().isUnauthorized());


        String token = getAuthToken(admin.getEmail(), password);

        //When we call the root endpoint
        getClient(token).perform(get("/api/config/submissionforms"))
                   //The status has to be 200 OK
                   .andExpect(status().isOk())
                   //We expect the content type to be "application/hal+json;charset=UTF-8"
                   .andExpect(content().contentType(contentType))
                   //The configuration file for the test env includes 3 forms
                   .andExpect(jsonPath("$.page.size", is(20)))
                   .andExpect(jsonPath("$.page.totalElements", equalTo(18)))
                   .andExpect(jsonPath("$.page.totalPages", equalTo(1)))
                   .andExpect(jsonPath("$.page.number", is(0)))
                   .andExpect(
                       jsonPath("$._links.self.href", Matchers.startsWith(REST_SERVER_URL + "config/submissionforms")))
                   //The array of submissionforms should have a size of 3
                   .andExpect(jsonPath("$._embedded.submissionforms", hasSize(equalTo(18))))
        ;
    }

    @Test
    public void findAllWithNewlyCreatedAccountTest() throws Exception {
        String token = getAuthToken(eperson.getEmail(), password);
        getClient(token).perform(get("/api/config/submissionforms"))
                .andExpect(status().isOk())
                .andExpect(content().contentType(contentType))
                .andExpect(jsonPath("$.page.size", is(20)))
                .andExpect(jsonPath("$.page.totalElements", equalTo(18)))
                .andExpect(jsonPath("$.page.totalPages", equalTo(1)))
                .andExpect(jsonPath("$.page.number", is(0)))
                .andExpect(jsonPath("$._links.self.href", Matchers.startsWith(REST_SERVER_URL
                           + "config/submissionforms")))
                .andExpect(jsonPath("$._embedded.submissionforms", hasSize(equalTo(18))));
    }

    @Test
    public void findTraditionalPageOne() throws Exception {
        //When we call the root endpoint as anonymous user
        getClient().perform(get("/api/config/submissionforms/traditionalpageone"))
                   //The status has to be 403 Not Authorized
                   .andExpect(status().isUnauthorized());

        String token = getAuthToken(admin.getEmail(), password);

        getClient(token).perform(get("/api/config/submissionforms/traditionalpageone"))
                   //The status has to be 200 OK
                   .andExpect(status().isOk())
                   //We expect the content type to be "application/hal+json;charset=UTF-8"
                   .andExpect(content().contentType(contentType))
                   //Check that the JSON root matches the expected "traditionalpageone" input forms
                   .andExpect(jsonPath("$.id", is("traditionalpageone")))
                   .andExpect(jsonPath("$.name", is("traditionalpageone")))
                   .andExpect(jsonPath("$.type", is("submissionform")))
                   .andExpect(jsonPath("$._links.self.href", Matchers
                       .startsWith(REST_SERVER_URL + "config/submissionforms/traditionalpageone")))
                   // check the first two rows
                   .andExpect(jsonPath("$.rows[0].fields", contains(
                        SubmissionFormFieldMatcher.matchFormFieldDefinition("lookup-name", "Author",
                        null, true, "Add an author", null, "dc.contributor.author", "AuthorAuthority"))))
                   .andExpect(jsonPath("$.rows[1].fields", contains(
                        SubmissionFormFieldMatcher.matchFormFieldDefinition("onebox", "Title",
                                "You must enter a main title for this item.", false,
                                "Enter the main title of the item.", "dc.title"))))
                   // check a row with multiple fields
                   .andExpect(jsonPath("$.rows[3].fields",
                        contains(
                                SubmissionFormFieldMatcher.matchFormFieldDefinition("date", "Date of Issue",
                                        "You must enter at least the year.", false,
                                        "Please give the date", "col-sm-4",
                                        "dc.date.issued"),
                                SubmissionFormFieldMatcher.matchFormFieldDefinition("onebox", "Publisher",
                                        null, false,"Enter the name of",
                                        "col-sm-8","dc.publisher"))))
        ;
    }

    @Test
    public void findTraditionalPageOneWithNewlyCreatedAccountTest() throws Exception {
        String token = getAuthToken(eperson.getEmail(), password);
        getClient(token).perform(get("/api/config/submissionforms/traditionalpageone"))
                   .andExpect(status().isOk())
                   .andExpect(content().contentType(contentType))
                   .andExpect(jsonPath("$.id", is("traditionalpageone")))
                   .andExpect(jsonPath("$.name", is("traditionalpageone")))
                   .andExpect(jsonPath("$.type", is("submissionform")))
                   .andExpect(jsonPath("$._links.self.href", Matchers
                       .startsWith(REST_SERVER_URL + "config/submissionforms/traditionalpageone")))
                   .andExpect(jsonPath("$.rows[0].fields", contains(
                        SubmissionFormFieldMatcher.matchFormFieldDefinition("lookup-name", "Author",
                          null, true,"Add an author", null, "dc.contributor.author", "AuthorAuthority"))))
                   .andExpect(jsonPath("$.rows[1].fields", contains(
                        SubmissionFormFieldMatcher.matchFormFieldDefinition("onebox", "Title",
                                "You must enter a main title for this item.", false,
                                "Enter the main title of the item.", "dc.title"))))
                   .andExpect(jsonPath("$.rows[3].fields",contains(
                                SubmissionFormFieldMatcher.matchFormFieldDefinition("date", "Date of Issue",
                                        "You must enter at least the year.", false,
                                        "Please give the date", "col-sm-4",
                                        "dc.date.issued"),
                                SubmissionFormFieldMatcher.matchFormFieldDefinition("onebox", "Publisher",
                                        null, false,"Enter the name of",
                                        "col-sm-8","dc.publisher"))));
    }

    @Test
    public void findFieldWithValuePairsConfig() throws Exception {
        String token = getAuthToken(admin.getEmail(), password);

        getClient(token).perform(get("/api/config/submissionforms/traditionalpageone"))
                        //The status has to be 200 OK
                        .andExpect(status().isOk())
                        //We expect the content type to be "application/hal+json;charset=UTF-8"
                        .andExpect(content().contentType(contentType))
                        //Check that the JSON root matches the expected "traditionalpageone" input forms
                        .andExpect(jsonPath("$.id", is("traditionalpageone")))
                        .andExpect(jsonPath("$.name", is("traditionalpageone")))
                        .andExpect(jsonPath("$.type", is("submissionform")))
                        .andExpect(jsonPath("$._links.self.href", Matchers
                            .startsWith(REST_SERVER_URL + "config/submissionforms/traditionalpageone")))
                        // our test configuration include the dc.type field with a value pair in the 8th row
                        .andExpect(jsonPath("$.rows[7].fields", contains(
                                SubmissionFormFieldMatcher.matchFormFieldDefinition("dropdown", "Type",
                                        null, true,
                                "Select the type(s) of content of the item. To select more than one value in the " +
                                "list, you may have to hold down the \"CTRL\" or \"Shift\" key.",
                                null, "dc.type", "common_types")
                            )))
        ;
    }

    @Test
    public void findOpenRelationshipConfig() throws Exception {
        String token = getAuthToken(admin.getEmail(), password);

        getClient(token).perform(get("/api/config/submissionforms/traditionalpageone"))
                        //The status has to be 200 OK
                        .andExpect(status().isOk())
                        //We expect the content type to be "application/hal+json;charset=UTF-8"
                        .andExpect(content().contentType(contentType))
                        //Check that the JSON root matches the expected "traditionalpageone" input forms
                        .andExpect(jsonPath("$.id", is("traditionalpageone")))
                        .andExpect(jsonPath("$.name", is("traditionalpageone")))
                        .andExpect(jsonPath("$.type", is("submissionform")))
                        .andExpect(jsonPath("$._links.self.href", Matchers
                            .startsWith(REST_SERVER_URL + "config/submissionforms/traditionalpageone")))
                        // check the first two rows
                        .andExpect(jsonPath("$.rows[0].fields", contains(
                            SubmissionFormFieldMatcher.matchFormFieldDefinition("lookup-name",
                        "Author", null, true,"Add an author", null,
                        "dc.contributor.author", "AuthorAuthority"))))
        ;
    }

    @Test
    public void findClosedRelationshipConfig() throws Exception {
        String token = getAuthToken(admin.getEmail(), password);

        getClient(token).perform(get("/api/config/submissionforms/journalVolumeStep"))
                        //The status has to be 200 OK
                        .andExpect(status().isOk())
                        //We expect the content type to be "application/hal+json;charset=UTF-8"
                        .andExpect(content().contentType(contentType))
                        //Check that the JSON root matches the expected "traditionalpageone" input forms
                        .andExpect(jsonPath("$.id", is("journalVolumeStep")))
                        .andExpect(jsonPath("$.name", is("journalVolumeStep")))
                        .andExpect(jsonPath("$.type", is("submissionform")))
                        .andExpect(jsonPath("$._links.self.href", Matchers
                            .startsWith(REST_SERVER_URL + "config/submissionforms/journalVolumeStep")))
                        // check the first two rows
                        .andExpect(jsonPath("$.rows[0].fields", contains(
                            SubmissionFormFieldMatcher.matchFormClosedRelationshipFieldDefinition("Journal", null,
                    false,"Select the journal related to this volume.", "isJournalOfVolume",
                        "creativework.publisher:somepublishername", "periodical", false))))
        ;
    }

    @Test
    public void languageSupportTest() throws Exception {
        context.turnOffAuthorisationSystem();
        String[] supportedLanguage = {"it","uk"};
        configurationService.setProperty("webui.supported.locales",supportedLanguage);
        submissionFormRestRepository.reload();

        Locale uk = new Locale("uk");
        Locale it = new Locale("it");

        context.restoreAuthSystemState();

        String tokenEperson = getAuthToken(eperson.getEmail(), password);

        // user select italian language
        getClient(tokenEperson).perform(get("/api/config/submissionforms/languagetest").locale(it))
                 .andExpect(status().isOk())
                 .andExpect(content().contentType(contentType))
                 .andExpect(jsonPath("$.id", is("languagetest")))
                 .andExpect(jsonPath("$.name", is("languagetest")))
                 .andExpect(jsonPath("$.type", is("submissionform")))
                 .andExpect(jsonPath("$._links.self.href", Matchers
                            .startsWith(REST_SERVER_URL + "config/submissionforms/languagetest")))
                 .andExpect(jsonPath("$.rows[0].fields", contains(SubmissionFormFieldMatcher
<<<<<<< HEAD
                     .matchFormFieldDefinition("lookup-name", "Autore", "\u00C8" + " richiesto almeno un autore", true,
                                             "Aggiungi un autore", null, "dc.contributor.author", "AuthorAuthority"))))
=======
                            .matchFormFieldDefinition("name", "Autore", "\u00C8" + " richiesto almeno un autore", true,
                                                      "Aggiungi un autore", "dc.contributor.author"))))
>>>>>>> af272683
                 .andExpect(jsonPath("$.rows[1].fields", contains(SubmissionFormFieldMatcher
                            .matchFormFieldDefinition("onebox", "Titolo",
                            "\u00C8" + " necessario inserire un titolo principale per questo item", false,
                            "Inserisci titolo principale di questo item", "dc.title"))))
                 .andExpect(jsonPath("$.rows[2].fields", contains(SubmissionFormFieldMatcher
                            .matchFormFieldDefinition("dropdown", "Lingua", null, false,
                            "Selezionare la lingua del contenuto principale dell'item."
                          + " Se la lingua non compare nell'elenco, selezionare (Altro)."
                          + " Se il contenuto non ha davvero una lingua"
<<<<<<< HEAD
                          + " (ad esempio, se è un set di dati o un'immagine) selezionare (N/A)", null,
                            "dc.language.iso", "common_iso_languages"))));
=======
                          + " (ad esempio, se è un set di dati o un'immagine) selezionare (N/A)", "dc.language.iso"))));
>>>>>>> af272683

        // user select ukranian language
        getClient(tokenEperson).perform(get("/api/config/submissionforms/languagetest").locale(uk))
                 .andExpect(status().isOk())
                 .andExpect(content().contentType(contentType))
                 .andExpect(jsonPath("$.id", is("languagetest")))
                 .andExpect(jsonPath("$.name", is("languagetest")))
                 .andExpect(jsonPath("$.type", is("submissionform")))
                 .andExpect(jsonPath("$._links.self.href", Matchers
                           .startsWith(REST_SERVER_URL + "config/submissionforms/languagetest")))
                 .andExpect(jsonPath("$.rows[0].fields", contains(SubmissionFormFieldMatcher
<<<<<<< HEAD
                           .matchFormFieldDefinition("lookup-name", "Автор", "Потрібно ввести хочаб одного автора!",
                                            true, "Додати автора", null, "dc.contributor.author", "AuthorAuthority"))))
=======
                           .matchFormFieldDefinition("name", "Автор", "Потрібно ввести хочаб одного автора!",
                                               true, "Додати автора", "dc.contributor.author"))))
>>>>>>> af272683
                 .andExpect(jsonPath("$.rows[1].fields", contains(SubmissionFormFieldMatcher
                           .matchFormFieldDefinition("onebox", "Заголовок",
                           "Заговолок файла обов'язковий !", false,
                           "Ввести основний заголовок файла", "dc.title"))))
                 .andExpect(jsonPath("$.rows[2].fields", contains(SubmissionFormFieldMatcher
                           .matchFormFieldDefinition("dropdown", "Мова", null, false,
                           "Виберiть мову головного змiсту файлу, як що мови немає у списку, вибрати (Iнша)."
<<<<<<< HEAD
                         + " Як що вмiст вайлу не є текстовим, наприклад є фотографiєю, тодi вибрати (N/A)", null,
                           "dc.language.iso", "common_iso_languages"))));

                 resetLocalesConfiguration();
=======
                         + " Як що вмiст вайлу не є текстовим, наприклад є фотографiєю, тодi вибрати (N/A)",
                           "dc.language.iso"))));

        resetLocalesConfiguration();
>>>>>>> af272683
    }

    @Test
    public void preferLanguageTest() throws Exception {
        context.turnOffAuthorisationSystem();

        String[] supportedLanguage = {"it","uk"};
        configurationService.setProperty("webui.supported.locales",supportedLanguage);
        submissionFormRestRepository.reload();

        EPerson epersonIT = EPersonBuilder.createEPerson(context)
                           .withEmail("epersonIT@example.com")
                           .withPassword(password)
                           .withLanguage("it")
                           .build();

        EPerson epersonUK = EPersonBuilder.createEPerson(context)
                           .withEmail("epersonUK@example.com")
                           .withPassword(password)
                           .withLanguage("uk")
                           .build();

        context.restoreAuthSystemState();

        String tokenEpersonIT = getAuthToken(epersonIT.getEmail(), password);
        String tokenEpersonUK = getAuthToken(epersonUK.getEmail(), password);

        // user with italian prefer language
        getClient(tokenEpersonIT).perform(get("/api/config/submissionforms/languagetest"))
                 .andExpect(status().isOk())
                 .andExpect(content().contentType(contentType))
                 .andExpect(jsonPath("$.id", is("languagetest")))
                 .andExpect(jsonPath("$.name", is("languagetest")))
                 .andExpect(jsonPath("$.type", is("submissionform")))
                 .andExpect(jsonPath("$._links.self.href", Matchers
                            .startsWith(REST_SERVER_URL + "config/submissionforms/languagetest")))
                 .andExpect(jsonPath("$.rows[0].fields", contains(SubmissionFormFieldMatcher
<<<<<<< HEAD
                    .matchFormFieldDefinition("lookup-name", "Autore", "\u00C8" + " richiesto almeno un autore", true,
                                             "Aggiungi un autore", null, "dc.contributor.author", "AuthorAuthority"))))
=======
                            .matchFormFieldDefinition("name", "Autore", "\u00C8" + " richiesto almeno un autore", true,
                                                      "Aggiungi un autore", "dc.contributor.author"))))
>>>>>>> af272683
                 .andExpect(jsonPath("$.rows[1].fields", contains(SubmissionFormFieldMatcher
                            .matchFormFieldDefinition("onebox", "Titolo",
                            "\u00C8" + " necessario inserire un titolo principale per questo item", false,
                            "Inserisci titolo principale di questo item", "dc.title"))))
                 .andExpect(jsonPath("$.rows[2].fields", contains(SubmissionFormFieldMatcher
                            .matchFormFieldDefinition("dropdown", "Lingua", null, false,
                            "Selezionare la lingua del contenuto principale dell'item."
                          + " Se la lingua non compare nell'elenco, selezionare (Altro)."
                          + " Se il contenuto non ha davvero una lingua"
<<<<<<< HEAD
                          + " (ad esempio, se è un set di dati o un'immagine) selezionare (N/A)",
                               null, "dc.language.iso", "common_iso_languages"))));
=======
                          + " (ad esempio, se è un set di dati o un'immagine) selezionare (N/A)", "dc.language.iso"))));
>>>>>>> af272683

        // user with ukranian prefer language
        getClient(tokenEpersonUK).perform(get("/api/config/submissionforms/languagetest"))
                 .andExpect(status().isOk())
                 .andExpect(content().contentType(contentType))
                 .andExpect(jsonPath("$.id", is("languagetest")))
                 .andExpect(jsonPath("$.name", is("languagetest")))
                 .andExpect(jsonPath("$.type", is("submissionform")))
                 .andExpect(jsonPath("$._links.self.href", Matchers
                           .startsWith(REST_SERVER_URL + "config/submissionforms/languagetest")))
                 .andExpect(jsonPath("$.rows[0].fields", contains(SubmissionFormFieldMatcher
<<<<<<< HEAD
                           .matchFormFieldDefinition("lookup-name", "Автор", "Потрібно ввести хочаб одного автора!",
                                           true, "Додати автора", null, "dc.contributor.author", "AuthorAuthority"))))
=======
                           .matchFormFieldDefinition("name", "Автор", "Потрібно ввести хочаб одного автора!",
                                               true, "Додати автора", "dc.contributor.author"))))
>>>>>>> af272683
                 .andExpect(jsonPath("$.rows[1].fields", contains(SubmissionFormFieldMatcher
                           .matchFormFieldDefinition("onebox", "Заголовок",
                           "Заговолок файла обов'язковий !", false,
                           "Ввести основний заголовок файла", "dc.title"))))
                 .andExpect(jsonPath("$.rows[2].fields", contains(SubmissionFormFieldMatcher
                           .matchFormFieldDefinition("dropdown", "Мова", null, false,
                           "Виберiть мову головного змiсту файлу, як що мови немає у списку, вибрати (Iнша)."
<<<<<<< HEAD
                         + " Як що вмiст вайлу не є текстовим, наприклад є фотографiєю, тодi вибрати (N/A)", null,
                           "dc.language.iso", "common_iso_languages"))));

                 resetLocalesConfiguration();
=======
                         + " Як що вмiст вайлу не є текстовим, наприклад є фотографiєю, тодi вибрати (N/A)",
                           "dc.language.iso"))));

        resetLocalesConfiguration();
>>>>>>> af272683
    }

    @Test
    public void userChoiceAnotherLanguageTest() throws Exception {
        context.turnOffAuthorisationSystem();

        String[] supportedLanguage = {"it","uk"};
        configurationService.setProperty("webui.supported.locales",supportedLanguage);
        submissionFormRestRepository.reload();

        Locale it = new Locale("it");

        EPerson epersonUK = EPersonBuilder.createEPerson(context)
                           .withEmail("epersonUK@example.com")
                           .withPassword(password)
                           .withLanguage("uk")
                           .build();

        context.restoreAuthSystemState();

        String tokenEpersonUK = getAuthToken(epersonUK.getEmail(), password);

        // user prefer ukranian but choice italian language
        getClient(tokenEpersonUK).perform(get("/api/config/submissionforms/languagetest").locale(it))
                 .andExpect(status().isOk())
                 .andExpect(content().contentType(contentType))
                 .andExpect(jsonPath("$.id", is("languagetest")))
                 .andExpect(jsonPath("$.name", is("languagetest")))
                 .andExpect(jsonPath("$.type", is("submissionform")))
                 .andExpect(jsonPath("$._links.self.href", Matchers
                           .startsWith(REST_SERVER_URL + "config/submissionforms/languagetest")))
                 .andExpect(jsonPath("$.rows[0].fields", contains(SubmissionFormFieldMatcher
<<<<<<< HEAD
                    .matchFormFieldDefinition("lookup-name", "Autore", "\u00C8" + " richiesto almeno un autore", true,
                                             "Aggiungi un autore", null, "dc.contributor.author", "AuthorAuthority"))))
=======
                           .matchFormFieldDefinition("name", "Autore", "\u00C8" + " richiesto almeno un autore", true,
                                                     "Aggiungi un autore", "dc.contributor.author"))))
>>>>>>> af272683
                 .andExpect(jsonPath("$.rows[1].fields", contains(SubmissionFormFieldMatcher
                           .matchFormFieldDefinition("onebox", "Titolo",
                           "\u00C8" + " necessario inserire un titolo principale per questo item", false,
                           "Inserisci titolo principale di questo item", "dc.title"))))
                 .andExpect(jsonPath("$.rows[2].fields", contains(SubmissionFormFieldMatcher
                           .matchFormFieldDefinition("dropdown", "Lingua", null, false,
                           "Selezionare la lingua del contenuto principale dell'item."
                         + " Se la lingua non compare nell'elenco, selezionare (Altro)."
                         + " Se il contenuto non ha davvero una lingua"
<<<<<<< HEAD
                         + " (ad esempio, se è un set di dati o un'immagine) selezionare (N/A)", null,
                           "dc.language.iso", "common_iso_languages"))));

                 resetLocalesConfiguration();
=======
                         + " (ad esempio, se è un set di dati o un'immagine) selezionare (N/A)", "dc.language.iso"))));

        resetLocalesConfiguration();
>>>>>>> af272683
    }

    @Test
    public void defaultLanguageTest() throws Exception {
        context.turnOffAuthorisationSystem();

        String[] supportedLanguage = {"it","uk"};
        configurationService.setProperty("default.locale","it");
        configurationService.setProperty("webui.supported.locales",supportedLanguage);
        submissionFormRestRepository.reload();

<<<<<<< HEAD
        EPerson eperson = EPersonBuilder.createEPerson(context)
                .withEmail("epersonIT@example.com")
                .withPassword(password)
                .build();

=======
>>>>>>> af272683
        context.restoreAuthSystemState();

        String tokenEperson = getAuthToken(eperson.getEmail(), password);
        getClient(tokenEperson).perform(get("/api/config/submissionforms/languagetest"))
                 .andExpect(status().isOk())
                 .andExpect(content().contentType(contentType))
                 .andExpect(jsonPath("$.id", is("languagetest")))
                 .andExpect(jsonPath("$.name", is("languagetest")))
                 .andExpect(jsonPath("$.type", is("submissionform")))
                 .andExpect(jsonPath("$._links.self.href", Matchers
                            .startsWith(REST_SERVER_URL + "config/submissionforms/languagetest")))
                 .andExpect(jsonPath("$.rows[0].fields", contains(SubmissionFormFieldMatcher
<<<<<<< HEAD
                    .matchFormFieldDefinition("lookup-name", "Autore", "\u00C8 richiesto almeno un autore", true,
                                              "Aggiungi un autore", null, "dc.contributor.author", "AuthorAuthority"))))
=======
                            .matchFormFieldDefinition("name", "Autore", "\u00C8 richiesto almeno un autore", true,
                                                      "Aggiungi un autore", "dc.contributor.author"))))
>>>>>>> af272683
                 .andExpect(jsonPath("$.rows[1].fields", contains(SubmissionFormFieldMatcher
                            .matchFormFieldDefinition("onebox", "Titolo",
                            "\u00C8 necessario inserire un titolo principale per questo item", false,
                            "Inserisci titolo principale di questo item", "dc.title"))));

<<<<<<< HEAD
                  resetLocalesConfiguration();
    }

    @Test
    public void findPublicationFormTest() throws Exception {
        String token = getAuthToken(admin.getEmail(), password);
        getClient(token).perform(get("/api/config/submissionforms/publication"))
                        .andExpect(status().isOk())
                        .andExpect(content().contentType(contentType))
                        .andExpect(jsonPath("$.id", is("publication")))
                        .andExpect(jsonPath("$.name", is("publication")))
                        .andExpect(jsonPath("$.type", is("submissionform")))
                        .andExpect(jsonPath("$.rows[1].fields", contains(SubmissionFormFieldMatcher
                            .matchFormFieldDefinition("onebox", "Title", "You must enter a main title for this item.",
                                               false, "Enter the main title of the item.", null, "dc.title", null))))
                        .andExpect(jsonPath("$.rows[2].fields", contains(SubmissionFormFieldMatcher
                            .matchFormFieldDefinition("onebox", "Other Titles", null, true,
                                        "If the item has any alternative titles, please enter them here.", null,
                                        "dc.title.alternative", null))))
                        .andExpect(jsonPath("$.rows[3].fields", contains(SubmissionFormFieldMatcher
                                .matchFormFieldDefinition("date", "Date of Issue", "You must enter at least the year.",
                                        false, "Please give the date of previous publication or public distribution.\n"
                                    + "                        You can leave out the day and/or month if they aren't\n"
                                              + "                        applicable.", null, "dc.date.issued", null))))
                        .andExpect(jsonPath("$.rows[4].fields", contains(SubmissionFormFieldMatcher
                                .matchFormFieldDefinition("group", "Authors", null, true,
                                                          "Enter the names of the authors of this item.", null,
                                                          "dc.contributor.author", "AuthorAuthority"))))
                        .andExpect(jsonPath("$.rows[4].fields[0].rows[0].fields", contains(SubmissionFormFieldMatcher
                              .matchFormFieldDefinition("lookup-name", "Author", "You must enter at least the author.",
                                            false, "Enter the names of the authors of this item in the form Lastname,"
                                         + " Firstname [i.e. Smith, Josh or Smith, J].", null, "dc.contributor.author",
                                           "AuthorAuthority"))))
                        .andExpect(jsonPath("$.rows[4].fields[0].rows[1].fields", contains(SubmissionFormFieldMatcher
                                .matchFormFieldDefinition("onebox", "Affiliation", null, false,
                                            "Enter the affiliation of the author as stated on the publication.",
                                             null, "local.contributor.affiliation", null))))
                        .andExpect(jsonPath("$.rows[5].fields", contains(SubmissionFormFieldMatcher
                                .matchFormFieldDefinition("group", "Editors", null, true,
                                                          "The editors of this publication.", null,
                                                          "dc.contributor.editor", "EditorAuthority"))))
                        .andExpect(jsonPath("$.rows[5].fields[0].rows[0].fields", contains(SubmissionFormFieldMatcher
                              .matchFormFieldDefinition("lookup-name", "Editor", "You must enter at least the author.",
                                            false, "The editors of this publication.", null, "dc.contributor.editor",
                                           "EditorAuthority"))))
                        .andExpect(jsonPath("$.rows[5].fields[0].rows[1].fields", contains(SubmissionFormFieldMatcher
                                .matchFormFieldDefinition("onebox", "Affiliation", null, false,
                                            "Enter the affiliation of the editor as stated on the publication.",
                                             null, "dc.contributor.editoraffiliation", null))))
                        .andExpect(jsonPath("$.rows[6].fields", contains(SubmissionFormFieldMatcher
                               .matchFormFieldDefinition("onebox", "Type", "You must select a publication type", false,
                                                         "Select the type of content of the item.", null,
                                                         "dc.type", "types"))));
=======
        resetLocalesConfiguration();
    }

    @Test
    public void supportLanguageUsingMultipleLocaleTest() throws Exception {
        context.turnOffAuthorisationSystem();
        String[] supportedLanguage = {"it","uk","en"};
        configurationService.setProperty("default.locale","en");
        configurationService.setProperty("webui.supported.locales",supportedLanguage);
        submissionFormRestRepository.reload();

        context.restoreAuthSystemState();

        String tokenEperson = getAuthToken(eperson.getEmail(), password);
        getClient(tokenEperson).perform(get("/api/config/submissionforms/languagetest")
                 .header("Accept-Language", "fr;q=1, it;q=0.9"))
                 .andExpect(status().isOk())
                 .andExpect(content().contentType(contentType))
                 .andExpect(jsonPath("$.id", is("languagetest")))
                 .andExpect(jsonPath("$.name", is("languagetest")))
                 .andExpect(jsonPath("$.type", is("submissionform")))
                 .andExpect(jsonPath("$._links.self.href", Matchers
                            .startsWith(REST_SERVER_URL + "config/submissionforms/languagetest")))
                 .andExpect(jsonPath("$.rows[0].fields", contains(SubmissionFormFieldMatcher
                            .matchFormFieldDefinition("name", "Autore", "\u00C8 richiesto almeno un autore", true,
                                                      "Aggiungi un autore", "dc.contributor.author"))))
                 .andExpect(jsonPath("$.rows[1].fields", contains(SubmissionFormFieldMatcher
                            .matchFormFieldDefinition("onebox", "Titolo",
                            "\u00C8 necessario inserire un titolo principale per questo item", false,
                            "Inserisci titolo principale di questo item", "dc.title"))));

        resetLocalesConfiguration();
>>>>>>> af272683
    }

    private void resetLocalesConfiguration() throws DCInputsReaderException {
        configurationService.setProperty("default.locale","en");
        configurationService.setProperty("webui.supported.locales",null);
        submissionFormRestRepository.reload();
    }
}<|MERGE_RESOLUTION|>--- conflicted
+++ resolved
@@ -18,18 +18,11 @@
 
 import java.util.Locale;
 
-<<<<<<< HEAD
-import org.dspace.app.rest.builder.EPersonBuilder;
-=======
->>>>>>> af272683
 import org.dspace.app.rest.matcher.SubmissionFormFieldMatcher;
 import org.dspace.app.rest.repository.SubmissionFormRestRepository;
 import org.dspace.app.rest.test.AbstractControllerIntegrationTest;
 import org.dspace.app.util.DCInputsReaderException;
-<<<<<<< HEAD
-=======
 import org.dspace.builder.EPersonBuilder;
->>>>>>> af272683
 import org.dspace.eperson.EPerson;
 import org.dspace.services.ConfigurationService;
 import org.hamcrest.Matchers;
@@ -255,13 +248,8 @@
                  .andExpect(jsonPath("$._links.self.href", Matchers
                             .startsWith(REST_SERVER_URL + "config/submissionforms/languagetest")))
                  .andExpect(jsonPath("$.rows[0].fields", contains(SubmissionFormFieldMatcher
-<<<<<<< HEAD
                      .matchFormFieldDefinition("lookup-name", "Autore", "\u00C8" + " richiesto almeno un autore", true,
                                              "Aggiungi un autore", null, "dc.contributor.author", "AuthorAuthority"))))
-=======
-                            .matchFormFieldDefinition("name", "Autore", "\u00C8" + " richiesto almeno un autore", true,
-                                                      "Aggiungi un autore", "dc.contributor.author"))))
->>>>>>> af272683
                  .andExpect(jsonPath("$.rows[1].fields", contains(SubmissionFormFieldMatcher
                             .matchFormFieldDefinition("onebox", "Titolo",
                             "\u00C8" + " necessario inserire un titolo principale per questo item", false,
@@ -271,12 +259,8 @@
                             "Selezionare la lingua del contenuto principale dell'item."
                           + " Se la lingua non compare nell'elenco, selezionare (Altro)."
                           + " Se il contenuto non ha davvero una lingua"
-<<<<<<< HEAD
                           + " (ad esempio, se è un set di dati o un'immagine) selezionare (N/A)", null,
                             "dc.language.iso", "common_iso_languages"))));
-=======
-                          + " (ad esempio, se è un set di dati o un'immagine) selezionare (N/A)", "dc.language.iso"))));
->>>>>>> af272683
 
         // user select ukranian language
         getClient(tokenEperson).perform(get("/api/config/submissionforms/languagetest").locale(uk))
@@ -288,13 +272,8 @@
                  .andExpect(jsonPath("$._links.self.href", Matchers
                            .startsWith(REST_SERVER_URL + "config/submissionforms/languagetest")))
                  .andExpect(jsonPath("$.rows[0].fields", contains(SubmissionFormFieldMatcher
-<<<<<<< HEAD
                            .matchFormFieldDefinition("lookup-name", "Автор", "Потрібно ввести хочаб одного автора!",
                                             true, "Додати автора", null, "dc.contributor.author", "AuthorAuthority"))))
-=======
-                           .matchFormFieldDefinition("name", "Автор", "Потрібно ввести хочаб одного автора!",
-                                               true, "Додати автора", "dc.contributor.author"))))
->>>>>>> af272683
                  .andExpect(jsonPath("$.rows[1].fields", contains(SubmissionFormFieldMatcher
                            .matchFormFieldDefinition("onebox", "Заголовок",
                            "Заговолок файла обов'язковий !", false,
@@ -302,17 +281,10 @@
                  .andExpect(jsonPath("$.rows[2].fields", contains(SubmissionFormFieldMatcher
                            .matchFormFieldDefinition("dropdown", "Мова", null, false,
                            "Виберiть мову головного змiсту файлу, як що мови немає у списку, вибрати (Iнша)."
-<<<<<<< HEAD
                          + " Як що вмiст вайлу не є текстовим, наприклад є фотографiєю, тодi вибрати (N/A)", null,
                            "dc.language.iso", "common_iso_languages"))));
 
-                 resetLocalesConfiguration();
-=======
-                         + " Як що вмiст вайлу не є текстовим, наприклад є фотографiєю, тодi вибрати (N/A)",
-                           "dc.language.iso"))));
-
         resetLocalesConfiguration();
->>>>>>> af272683
     }
 
     @Test
@@ -350,13 +322,8 @@
                  .andExpect(jsonPath("$._links.self.href", Matchers
                             .startsWith(REST_SERVER_URL + "config/submissionforms/languagetest")))
                  .andExpect(jsonPath("$.rows[0].fields", contains(SubmissionFormFieldMatcher
-<<<<<<< HEAD
                     .matchFormFieldDefinition("lookup-name", "Autore", "\u00C8" + " richiesto almeno un autore", true,
                                              "Aggiungi un autore", null, "dc.contributor.author", "AuthorAuthority"))))
-=======
-                            .matchFormFieldDefinition("name", "Autore", "\u00C8" + " richiesto almeno un autore", true,
-                                                      "Aggiungi un autore", "dc.contributor.author"))))
->>>>>>> af272683
                  .andExpect(jsonPath("$.rows[1].fields", contains(SubmissionFormFieldMatcher
                             .matchFormFieldDefinition("onebox", "Titolo",
                             "\u00C8" + " necessario inserire un titolo principale per questo item", false,
@@ -366,12 +333,8 @@
                             "Selezionare la lingua del contenuto principale dell'item."
                           + " Se la lingua non compare nell'elenco, selezionare (Altro)."
                           + " Se il contenuto non ha davvero una lingua"
-<<<<<<< HEAD
                           + " (ad esempio, se è un set di dati o un'immagine) selezionare (N/A)",
                                null, "dc.language.iso", "common_iso_languages"))));
-=======
-                          + " (ad esempio, se è un set di dati o un'immagine) selezionare (N/A)", "dc.language.iso"))));
->>>>>>> af272683
 
         // user with ukranian prefer language
         getClient(tokenEpersonUK).perform(get("/api/config/submissionforms/languagetest"))
@@ -383,13 +346,8 @@
                  .andExpect(jsonPath("$._links.self.href", Matchers
                            .startsWith(REST_SERVER_URL + "config/submissionforms/languagetest")))
                  .andExpect(jsonPath("$.rows[0].fields", contains(SubmissionFormFieldMatcher
-<<<<<<< HEAD
                            .matchFormFieldDefinition("lookup-name", "Автор", "Потрібно ввести хочаб одного автора!",
                                            true, "Додати автора", null, "dc.contributor.author", "AuthorAuthority"))))
-=======
-                           .matchFormFieldDefinition("name", "Автор", "Потрібно ввести хочаб одного автора!",
-                                               true, "Додати автора", "dc.contributor.author"))))
->>>>>>> af272683
                  .andExpect(jsonPath("$.rows[1].fields", contains(SubmissionFormFieldMatcher
                            .matchFormFieldDefinition("onebox", "Заголовок",
                            "Заговолок файла обов'язковий !", false,
@@ -397,17 +355,10 @@
                  .andExpect(jsonPath("$.rows[2].fields", contains(SubmissionFormFieldMatcher
                            .matchFormFieldDefinition("dropdown", "Мова", null, false,
                            "Виберiть мову головного змiсту файлу, як що мови немає у списку, вибрати (Iнша)."
-<<<<<<< HEAD
                          + " Як що вмiст вайлу не є текстовим, наприклад є фотографiєю, тодi вибрати (N/A)", null,
                            "dc.language.iso", "common_iso_languages"))));
 
-                 resetLocalesConfiguration();
-=======
-                         + " Як що вмiст вайлу не є текстовим, наприклад є фотографiєю, тодi вибрати (N/A)",
-                           "dc.language.iso"))));
-
         resetLocalesConfiguration();
->>>>>>> af272683
     }
 
     @Test
@@ -440,13 +391,8 @@
                  .andExpect(jsonPath("$._links.self.href", Matchers
                            .startsWith(REST_SERVER_URL + "config/submissionforms/languagetest")))
                  .andExpect(jsonPath("$.rows[0].fields", contains(SubmissionFormFieldMatcher
-<<<<<<< HEAD
                     .matchFormFieldDefinition("lookup-name", "Autore", "\u00C8" + " richiesto almeno un autore", true,
                                              "Aggiungi un autore", null, "dc.contributor.author", "AuthorAuthority"))))
-=======
-                           .matchFormFieldDefinition("name", "Autore", "\u00C8" + " richiesto almeno un autore", true,
-                                                     "Aggiungi un autore", "dc.contributor.author"))))
->>>>>>> af272683
                  .andExpect(jsonPath("$.rows[1].fields", contains(SubmissionFormFieldMatcher
                            .matchFormFieldDefinition("onebox", "Titolo",
                            "\u00C8" + " necessario inserire un titolo principale per questo item", false,
@@ -456,16 +402,10 @@
                            "Selezionare la lingua del contenuto principale dell'item."
                          + " Se la lingua non compare nell'elenco, selezionare (Altro)."
                          + " Se il contenuto non ha davvero una lingua"
-<<<<<<< HEAD
                          + " (ad esempio, se è un set di dati o un'immagine) selezionare (N/A)", null,
                            "dc.language.iso", "common_iso_languages"))));
 
-                 resetLocalesConfiguration();
-=======
-                         + " (ad esempio, se è un set di dati o un'immagine) selezionare (N/A)", "dc.language.iso"))));
-
         resetLocalesConfiguration();
->>>>>>> af272683
     }
 
     @Test
@@ -477,14 +417,11 @@
         configurationService.setProperty("webui.supported.locales",supportedLanguage);
         submissionFormRestRepository.reload();
 
-<<<<<<< HEAD
         EPerson eperson = EPersonBuilder.createEPerson(context)
                 .withEmail("epersonIT@example.com")
                 .withPassword(password)
                 .build();
 
-=======
->>>>>>> af272683
         context.restoreAuthSystemState();
 
         String tokenEperson = getAuthToken(eperson.getEmail(), password);
@@ -497,20 +434,45 @@
                  .andExpect(jsonPath("$._links.self.href", Matchers
                             .startsWith(REST_SERVER_URL + "config/submissionforms/languagetest")))
                  .andExpect(jsonPath("$.rows[0].fields", contains(SubmissionFormFieldMatcher
-<<<<<<< HEAD
                     .matchFormFieldDefinition("lookup-name", "Autore", "\u00C8 richiesto almeno un autore", true,
                                               "Aggiungi un autore", null, "dc.contributor.author", "AuthorAuthority"))))
-=======
-                            .matchFormFieldDefinition("name", "Autore", "\u00C8 richiesto almeno un autore", true,
-                                                      "Aggiungi un autore", "dc.contributor.author"))))
->>>>>>> af272683
                  .andExpect(jsonPath("$.rows[1].fields", contains(SubmissionFormFieldMatcher
                             .matchFormFieldDefinition("onebox", "Titolo",
                             "\u00C8 necessario inserire un titolo principale per questo item", false,
                             "Inserisci titolo principale di questo item", "dc.title"))));
 
-<<<<<<< HEAD
-                  resetLocalesConfiguration();
+        resetLocalesConfiguration();
+    }
+
+    @Test
+    public void supportLanguageUsingMultipleLocaleTest() throws Exception {
+        context.turnOffAuthorisationSystem();
+        String[] supportedLanguage = {"it","uk","en"};
+        configurationService.setProperty("default.locale","en");
+        configurationService.setProperty("webui.supported.locales",supportedLanguage);
+        submissionFormRestRepository.reload();
+
+        context.restoreAuthSystemState();
+
+        String tokenEperson = getAuthToken(eperson.getEmail(), password);
+        getClient(tokenEperson).perform(get("/api/config/submissionforms/languagetest")
+                 .header("Accept-Language", "fr;q=1, it;q=0.9"))
+                 .andExpect(status().isOk())
+                 .andExpect(content().contentType(contentType))
+                 .andExpect(jsonPath("$.id", is("languagetest")))
+                 .andExpect(jsonPath("$.name", is("languagetest")))
+                 .andExpect(jsonPath("$.type", is("submissionform")))
+                 .andExpect(jsonPath("$._links.self.href", Matchers
+                            .startsWith(REST_SERVER_URL + "config/submissionforms/languagetest")))
+                 .andExpect(jsonPath("$.rows[0].fields", contains(SubmissionFormFieldMatcher
+                            .matchFormFieldDefinition("name", "Autore", "\u00C8 richiesto almeno un autore", true,
+                                                      "Aggiungi un autore", "dc.contributor.author"))))
+                 .andExpect(jsonPath("$.rows[1].fields", contains(SubmissionFormFieldMatcher
+                            .matchFormFieldDefinition("onebox", "Titolo",
+                            "\u00C8 necessario inserire un titolo principale per questo item", false,
+                            "Inserisci titolo principale di questo item", "dc.title"))));
+
+        resetLocalesConfiguration();
     }
 
     @Test
@@ -563,40 +525,6 @@
                                .matchFormFieldDefinition("onebox", "Type", "You must select a publication type", false,
                                                          "Select the type of content of the item.", null,
                                                          "dc.type", "types"))));
-=======
-        resetLocalesConfiguration();
-    }
-
-    @Test
-    public void supportLanguageUsingMultipleLocaleTest() throws Exception {
-        context.turnOffAuthorisationSystem();
-        String[] supportedLanguage = {"it","uk","en"};
-        configurationService.setProperty("default.locale","en");
-        configurationService.setProperty("webui.supported.locales",supportedLanguage);
-        submissionFormRestRepository.reload();
-
-        context.restoreAuthSystemState();
-
-        String tokenEperson = getAuthToken(eperson.getEmail(), password);
-        getClient(tokenEperson).perform(get("/api/config/submissionforms/languagetest")
-                 .header("Accept-Language", "fr;q=1, it;q=0.9"))
-                 .andExpect(status().isOk())
-                 .andExpect(content().contentType(contentType))
-                 .andExpect(jsonPath("$.id", is("languagetest")))
-                 .andExpect(jsonPath("$.name", is("languagetest")))
-                 .andExpect(jsonPath("$.type", is("submissionform")))
-                 .andExpect(jsonPath("$._links.self.href", Matchers
-                            .startsWith(REST_SERVER_URL + "config/submissionforms/languagetest")))
-                 .andExpect(jsonPath("$.rows[0].fields", contains(SubmissionFormFieldMatcher
-                            .matchFormFieldDefinition("name", "Autore", "\u00C8 richiesto almeno un autore", true,
-                                                      "Aggiungi un autore", "dc.contributor.author"))))
-                 .andExpect(jsonPath("$.rows[1].fields", contains(SubmissionFormFieldMatcher
-                            .matchFormFieldDefinition("onebox", "Titolo",
-                            "\u00C8 necessario inserire un titolo principale per questo item", false,
-                            "Inserisci titolo principale di questo item", "dc.title"))));
-
-        resetLocalesConfiguration();
->>>>>>> af272683
     }
 
     private void resetLocalesConfiguration() throws DCInputsReaderException {
