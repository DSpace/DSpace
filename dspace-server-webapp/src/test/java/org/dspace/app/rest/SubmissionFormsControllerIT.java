/**
 * The contents of this file are subject to the license and copyright
 * detailed in the LICENSE and NOTICE files at the root of the source
 * tree and available online at
 *
 * http://www.dspace.org/license/
 */
package org.dspace.app.rest;

import static org.hamcrest.Matchers.contains;
import static org.hamcrest.Matchers.equalTo;
import static org.hamcrest.Matchers.hasSize;
import static org.hamcrest.Matchers.is;
import static org.springframework.test.web.servlet.request.MockMvcRequestBuilders.get;
import static org.springframework.test.web.servlet.result.MockMvcResultMatchers.content;
import static org.springframework.test.web.servlet.result.MockMvcResultMatchers.jsonPath;
import static org.springframework.test.web.servlet.result.MockMvcResultMatchers.status;

import org.dspace.app.rest.matcher.SubmissionFormFieldMatcher;
import org.dspace.app.rest.test.AbstractControllerIntegrationTest;
import org.hamcrest.Matchers;
import org.junit.Test;

/**
 * Integration test to test the /api/config/submissionforms endpoint
 * (Class has to start or end with IT to be picked up by the failsafe plugin)
 */
public class SubmissionFormsControllerIT extends AbstractControllerIntegrationTest {

    @Test
    public void findAll() throws Exception {
        //When we call the root endpoint as anonymous user
        getClient().perform(get("/api/config/submissionforms"))
                   //The status has to be 403 Not Authorized
                   .andExpect(status().isUnauthorized());


        String token = getAuthToken(admin.getEmail(), password);

        //When we call the root endpoint
        getClient(token).perform(get("/api/config/submissionforms"))
                   //The status has to be 200 OK
                   .andExpect(status().isOk())
                   //We expect the content type to be "application/hal+json;charset=UTF-8"
                   .andExpect(content().contentType(contentType))
                   //The configuration file for the test env includes 3 forms
                   .andExpect(jsonPath("$.page.size", is(20)))
                   .andExpect(jsonPath("$.page.totalElements", equalTo(4)))
                   .andExpect(jsonPath("$.page.totalPages", equalTo(1)))
                   .andExpect(jsonPath("$.page.number", is(0)))
                   .andExpect(
                       jsonPath("$._links.self.href", Matchers.startsWith(REST_SERVER_URL + "config/submissionforms")))
                   //The array of submissionforms should have a size of 3
                   .andExpect(jsonPath("$._embedded.submissionforms", hasSize(equalTo(4))))
        ;
    }

    @Test
    public void findAllWithNewlyCreatedAccountTest() throws Exception {
        String token = getAuthToken(eperson.getEmail(), password);
        getClient(token).perform(get("/api/config/submissionforms"))
                .andExpect(status().isOk())
                .andExpect(content().contentType(contentType))
                .andExpect(jsonPath("$.page.size", is(20)))
                .andExpect(jsonPath("$.page.totalElements", equalTo(4)))
                .andExpect(jsonPath("$.page.totalPages", equalTo(1)))
                .andExpect(jsonPath("$.page.number", is(0)))
                .andExpect(jsonPath("$._links.self.href", Matchers.startsWith(REST_SERVER_URL
                           + "config/submissionforms")))
                .andExpect(jsonPath("$._embedded.submissionforms", hasSize(equalTo(4))));
    }

    @Test
    public void findTraditionalPageOne() throws Exception {
        //When we call the root endpoint as anonymous user
        getClient().perform(get("/api/config/submissionforms/traditionalpageone"))
                   //The status has to be 403 Not Authorized
                   .andExpect(status().isUnauthorized());

        String token = getAuthToken(admin.getEmail(), password);

        getClient(token).perform(get("/api/config/submissionforms/traditionalpageone"))
                   //The status has to be 200 OK
                   .andExpect(status().isOk())
                   //We expect the content type to be "application/hal+json;charset=UTF-8"
                   .andExpect(content().contentType(contentType))
                   //Check that the JSON root matches the expected "traditionalpageone" input forms
                   .andExpect(jsonPath("$.id", is("traditionalpageone")))
                   .andExpect(jsonPath("$.name", is("traditionalpageone")))
                   .andExpect(jsonPath("$.type", is("submissionform")))
                   .andExpect(jsonPath("$._links.self.href", Matchers
                       .startsWith(REST_SERVER_URL + "config/submissionforms/traditionalpageone")))
                   // check the first two rows
                   .andExpect(jsonPath("$.rows[0].fields", contains(
                        SubmissionFormFieldMatcher.matchFormFieldDefinition("lookup-name", "Author",
                null, true, "Enter the names of the authors of this item.", "dc.contributor.author"))))
                   .andExpect(jsonPath("$.rows[1].fields", contains(
                        SubmissionFormFieldMatcher.matchFormFieldDefinition("onebox", "Title",
                                "You must enter a main title for this item.", false,
                                "Enter the main title of the item.", "dc.title"))))
                   // check a row with multiple fields
                   .andExpect(jsonPath("$.rows[3].fields",
                        contains(
                                SubmissionFormFieldMatcher.matchFormFieldDefinition("date", "Date of Issue",
                                        "You must enter at least the year.", false,
                                        "Please give the date", "col-sm-4",
                                        "dc.date.issued"),
                                SubmissionFormFieldMatcher.matchFormFieldDefinition("onebox", "Publisher",
                                        null, false,"Enter the name of",
                                        "col-sm-8","dc.publisher"))))
        ;
    }
<<<<<<< HEAD
=======

    @Test
    public void findTraditionalPageOneWithNewlyCreatedAccountTest() throws Exception {
        String token = getAuthToken(eperson.getEmail(), password);
        getClient(token).perform(get("/api/config/submissionforms/traditionalpageone"))
                   .andExpect(status().isOk())
                   .andExpect(content().contentType(contentType))
                   .andExpect(jsonPath("$.id", is("traditionalpageone")))
                   .andExpect(jsonPath("$.name", is("traditionalpageone")))
                   .andExpect(jsonPath("$.type", is("submissionform")))
                   .andExpect(jsonPath("$._links.self.href", Matchers
                       .startsWith(REST_SERVER_URL + "config/submissionforms/traditionalpageone")))
                   .andExpect(jsonPath("$.rows[0].fields", contains(
                        SubmissionFormFieldMatcher.matchFormFieldDefinition("name", "Author",
                          null, true,"Add an author", "dc.contributor.author"))))
                   .andExpect(jsonPath("$.rows[1].fields", contains(
                        SubmissionFormFieldMatcher.matchFormFieldDefinition("onebox", "Title",
                                "You must enter a main title for this item.", false,
                                "Enter the main title of the item.", "dc.title"))))
                   .andExpect(jsonPath("$.rows[3].fields",contains(
                                SubmissionFormFieldMatcher.matchFormFieldDefinition("date", "Date of Issue",
                                        "You must enter at least the year.", false,
                                        "Please give the date", "col-sm-4",
                                        "dc.date.issued"),
                                SubmissionFormFieldMatcher.matchFormFieldDefinition("onebox", "Publisher",
                                        null, false,"Enter the name of",
                                        "col-sm-8","dc.publisher"))));
    }

    @Test
    public void findOpenRelationshipConfig() throws Exception {
        String token = getAuthToken(admin.getEmail(), password);

        getClient(token).perform(get("/api/config/submissionforms/traditionalpageone"))
                        //The status has to be 200 OK
                        .andExpect(status().isOk())
                        //We expect the content type to be "application/hal+json;charset=UTF-8"
                        .andExpect(content().contentType(contentType))
                        //Check that the JSON root matches the expected "traditionalpageone" input forms
                        .andExpect(jsonPath("$.id", is("traditionalpageone")))
                        .andExpect(jsonPath("$.name", is("traditionalpageone")))
                        .andExpect(jsonPath("$.type", is("submissionform")))
                        .andExpect(jsonPath("$._links.self.href", Matchers
                            .startsWith(REST_SERVER_URL + "config/submissionforms/traditionalpageone")))
                        // check the first two rows
                        .andExpect(jsonPath("$.rows[0].fields", contains(
                            SubmissionFormFieldMatcher.matchFormOpenRelationshipFieldDefinition("name",
                        "Author", null, true,"Add an author",
                    "dc.contributor.author", "isAuthorOfPublication", null,
            "person", true))))
        ;
    }

    @Test
    public void findClosedRelationshipConfig() throws Exception {
        String token = getAuthToken(admin.getEmail(), password);

        getClient(token).perform(get("/api/config/submissionforms/journalVolumeStep"))
                        //The status has to be 200 OK
                        .andExpect(status().isOk())
                        //We expect the content type to be "application/hal+json;charset=UTF-8"
                        .andExpect(content().contentType(contentType))
                        //Check that the JSON root matches the expected "traditionalpageone" input forms
                        .andExpect(jsonPath("$.id", is("journalVolumeStep")))
                        .andExpect(jsonPath("$.name", is("journalVolumeStep")))
                        .andExpect(jsonPath("$.type", is("submissionform")))
                        .andExpect(jsonPath("$._links.self.href", Matchers
                            .startsWith(REST_SERVER_URL + "config/submissionforms/journalVolumeStep")))
                        // check the first two rows
                        .andExpect(jsonPath("$.rows[0].fields", contains(
                            SubmissionFormFieldMatcher.matchFormClosedRelationshipFieldDefinition("Journal", null,
                    false,"Select the journal related to this volume.", "isVolumeOfJournal",
                        "creativework.publisher:somepublishername", "periodical", false))))
        ;
    }
>>>>>>> 1c514b8c
}<|MERGE_RESOLUTION|>--- conflicted
+++ resolved
@@ -110,8 +110,6 @@
                                         "col-sm-8","dc.publisher"))))
         ;
     }
-<<<<<<< HEAD
-=======
 
     @Test
     public void findTraditionalPageOneWithNewlyCreatedAccountTest() throws Exception {
@@ -187,5 +185,4 @@
                         "creativework.publisher:somepublishername", "periodical", false))))
         ;
     }
->>>>>>> 1c514b8c
 }