--- conflicted
+++ resolved
@@ -22,13 +22,10 @@
 import org.dspace.app.rest.repository.SubmissionFormRestRepository;
 import org.dspace.app.rest.test.AbstractControllerIntegrationTest;
 import org.dspace.app.util.DCInputsReaderException;
-<<<<<<< HEAD
 import org.dspace.content.authority.DCInputAuthority;
 import org.dspace.content.authority.service.ChoiceAuthorityService;
 import org.dspace.core.service.PluginService;
-=======
 import org.dspace.builder.EPersonBuilder;
->>>>>>> 2027b03a
 import org.dspace.eperson.EPerson;
 import org.dspace.services.ConfigurationService;
 import org.hamcrest.Matchers;
@@ -389,12 +386,7 @@
                            "Виберiть мову головного змiсту файлу, як що мови немає у списку, вибрати (Iнша)."
                          + " Як що вмiст вайлу не є текстовим, наприклад є фотографiєю, тодi вибрати (N/A)",
                          null, "dc.language.iso", "common_iso_languages"))));
-
-<<<<<<< HEAD
          resetLocalesConfiguration();
-=======
-        resetLocalesConfiguration();
->>>>>>> 2027b03a
     }
 
     @Test
@@ -473,12 +465,7 @@
                            "Виберiть мову головного змiсту файлу, як що мови немає у списку, вибрати (Iнша)."
                          + " Як що вмiст вайлу не є текстовим, наприклад є фотографiєю, тодi вибрати (N/A)",
                          null, "dc.language.iso", "common_iso_languages"))));
-
-<<<<<<< HEAD
          resetLocalesConfiguration();
-=======
-        resetLocalesConfiguration();
->>>>>>> 2027b03a
     }
 
     @Test
@@ -530,12 +517,7 @@
                          + " Se il contenuto non ha davvero una lingua"
                          + " (ad esempio, se è un set di dati o un'immagine) selezionare (N/A)",
                          null, "dc.language.iso", "common_iso_languages"))));
-
-<<<<<<< HEAD
          resetLocalesConfiguration();
-=======
-        resetLocalesConfiguration();
->>>>>>> 2027b03a
     }
 
     @Test
@@ -570,12 +552,7 @@
                             .matchFormFieldDefinition("onebox", "Titolo",
                             "\u00C8 necessario inserire un titolo principale per questo item", false,
                             "Inserisci titolo principale di questo item", "dc.title"))));
-
-<<<<<<< HEAD
          resetLocalesConfiguration();
-=======
-        resetLocalesConfiguration();
->>>>>>> 2027b03a
     }
 
     @Test
