--- conflicted
+++ resolved
@@ -77,13 +77,8 @@
                        .startsWith(REST_SERVER_URL + "config/submissionforms/traditionalpageone")))
                    // check the first two rows
                    .andExpect(jsonPath("$.rows[0].fields", contains(
-<<<<<<< HEAD
-                        SubmissionFormFieldMatcher.matchFormFieldDefinition("lookup-name", "Authors", null, true,
-                                "Enter the names of the authors of this item.", "dc.contributor.author"))))
-=======
-                        SubmissionFormFieldMatcher.matchFormFieldDefinition("name", "Author",
+                        SubmissionFormFieldMatcher.matchFormFieldDefinition("lookup-name", "Author",
                 null, true, "Add an author", "dc.contributor.author"))))
->>>>>>> a5d4924c
                    .andExpect(jsonPath("$.rows[1].fields", contains(
                         SubmissionFormFieldMatcher.matchFormFieldDefinition("onebox", "Title",
                                 "You must enter a main title for this item.", false,
@@ -118,7 +113,7 @@
                             .startsWith(REST_SERVER_URL + "config/submissionforms/traditionalpageone")))
                         // check the first two rows
                         .andExpect(jsonPath("$.rows[0].fields", contains(
-                            SubmissionFormFieldMatcher.matchFormOpenRelationshipFieldDefinition("name",
+                            SubmissionFormFieldMatcher.matchFormOpenRelationshipFieldDefinition("lookup-name",
                         "Author", null, true, "Add an author",
                     "dc.contributor.author", "isAuthorOfPublication", null,
             "personConfiguration"))))
