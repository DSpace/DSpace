--- conflicted
+++ resolved
@@ -5073,109 +5073,12 @@
     }
 
     @Test
-<<<<<<< HEAD
-    public void discoverSearchFacetValuesTest() throws Exception {
-=======
     public void discoverSearchPoolTaskObjectsTest() throws Exception {
->>>>>>> 49d71a84
         context.turnOffAuthorisationSystem();
 
         parentCommunity = CommunityBuilder.createCommunity(context)
                                           .withName("Parent Community").build();
 
-<<<<<<< HEAD
-        Community child1 = CommunityBuilder.createSubCommunity(context, parentCommunity)
-                                           .withName("Sub Community").build();
-
-        Collection col1 = CollectionBuilder.createCollection(context, child1)
-                                           .withName("Collection 1").build();
-
-        Collection col2 = CollectionBuilder.createCollection(context, child1)
-                                           .withName("Collection 2").build();
-
-        ItemBuilder.createItem(context, col1)
-                   .withTitle("Public Test Item")
-                   .withIssueDate("2010-10-17")
-                   .withAuthor("Smith, Donald")
-                   .withSubject("ExtraEntry").build();
-
-        ItemBuilder.createItem(context, col2)
-                   .withTitle("Withdrawn Test Item")
-                   .withIssueDate("1990-02-13")
-                   .withAuthor("Smith, Maria")
-                   .withAuthor("Doe, Jane")
-                   .withSubject("ExtraEntry")
-                   .withdrawn().build();
-
-        ItemBuilder.createItem(context, col2)
-                   .withTitle("Private Test Item")
-                   .withIssueDate("2010-02-13")
-                   .withAuthor("Smith, Maria")
-                   .withAuthor("Doe, Jane")
-                   .withSubject("AnotherTest")
-                   .withSubject("ExtraEntry")
-                   .makeUnDiscoverable().build();
-
-        context.restoreAuthSystemState();
-
-        String adminToken = getAuthToken(admin.getEmail(), password);
-
-        getClient(adminToken).perform(get("/api/discover/facets/discoverable")
-                 .param("configuration", "administrativeView")
-                 .param("sort", "score,DESC")
-                 .param("page", "0")
-                 .param("size", "10"))
-                 .andExpect(status().isOk())
-                 .andExpect(jsonPath("$._links.self.href",containsString(
-                  "/api/discover/facets/discoverable?configuration=administrativeView&sort=score,DESC")))
-                 .andExpect(jsonPath("$._embedded.values", Matchers.containsInAnyOrder(
-                            SearchResultMatcher.matchEmbeddedFacetValues("true", 2, "discover",
-                            "/api/discover/search/objects?configuration=administrativeView&f.discoverable=true,equals"),
-                            SearchResultMatcher.matchEmbeddedFacetValues("false", 1, "discover",
-                            "/api/discover/search/objects?configuration=administrativeView&f.discoverable=false,equals")
-                            )));
-
-    }
-
-    @Test
-    public void discoverSearchFacetValuesPaginationTest() throws Exception {
-        context.turnOffAuthorisationSystem();
-
-        parentCommunity = CommunityBuilder.createCommunity(context)
-                                          .withName("Parent Community").build();
-
-        Community child1 = CommunityBuilder.createSubCommunity(context, parentCommunity)
-                                           .withName("Sub Community").build();
-
-        Collection col1 = CollectionBuilder.createCollection(context, child1)
-                                           .withName("Collection 1").build();
-
-        Collection col2 = CollectionBuilder.createCollection(context, child1)
-                                           .withName("Collection 2").build();
-
-        ItemBuilder.createItem(context, col1)
-                   .withTitle("Public Test Item")
-                   .withIssueDate("2010-10-17")
-                   .withAuthor("Smith, Donald")
-                   .withSubject("ExtraEntry").build();
-
-        ItemBuilder.createItem(context, col2)
-                   .withTitle("Withdrawn Test Item")
-                   .withIssueDate("1990-02-13")
-                   .withAuthor("Smith, Maria")
-                   .withAuthor("Doe, Jane")
-                   .withSubject("ExtraEntry")
-                   .withdrawn().build();
-
-        ItemBuilder.createItem(context, col2)
-                   .withTitle("Private Test Item")
-                   .withIssueDate("2010-02-13")
-                   .withAuthor("Smith, Maria")
-                   .withAuthor("Doe, Jane")
-                   .withSubject("AnotherTest")
-                   .withSubject("ExtraEntry")
-                   .makeUnDiscoverable().build();
-=======
         EPerson reviewer = EPersonBuilder.createEPerson(context)
                                           .withEmail("reviewer1@example.com")
                                           .withPassword(password).build();
@@ -5214,49 +5117,11 @@
                        .withIssueDate("2017-10-17")
                        .withAuthor("Smith, Donald")
                        .withSubject("ExtraEntry").build();
->>>>>>> 49d71a84
 
         context.restoreAuthSystemState();
 
         String adminToken = getAuthToken(admin.getEmail(), password);
 
-<<<<<<< HEAD
-        getClient(adminToken).perform(get("/api/discover/facets/discoverable")
-                 .param("configuration", "administrativeView")
-                 .param("sort", "score,DESC")
-                 .param("page", "0")
-                 .param("size", "1"))
-                 .andExpect(status().isOk())
-                 .andExpect(jsonPath("$._links.self.href",containsString(
-                  "/api/discover/facets/discoverable?configuration=administrativeView&sort=score,DESC")))
-                 .andExpect(jsonPath("$._links.next.href",containsString(
-                  "/api/discover/facets/discoverable?configuration=administrativeView&sort=score,DESC&page=1&size=1")))
-                 .andExpect(jsonPath("$._embedded.values", Matchers.contains(
-                            SearchResultMatcher.matchEmbeddedFacetValues("true", 2, "discover",
-                            "/api/discover/search/objects?configuration=administrativeView&f.discoverable=true,equals")
-                            )));
-
-        getClient(adminToken).perform(get("/api/discover/facets/discoverable")
-                .param("configuration", "administrativeView")
-                .param("sort", "score,DESC")
-                .param("page", "1")
-                .param("size", "1"))
-                .andExpect(status().isOk())
-                .andExpect(jsonPath("$._links.first.href",containsString(
-                 "/api/discover/facets/discoverable?configuration=administrativeView&sort=score,DESC&page=0&size=1")))
-                .andExpect(jsonPath("$._links.prev.href",containsString(
-                 "/api/discover/facets/discoverable?configuration=administrativeView&sort=score,DESC&page=0&size=1")))
-                .andExpect(jsonPath("$._links.self.href",containsString(
-                 "/api/discover/facets/discoverable?configuration=administrativeView&sort=score,DESC&page=1&size=1")))
-                .andExpect(jsonPath("$._embedded.values", Matchers.contains(
-                           SearchResultMatcher.matchEmbeddedFacetValues("false", 1, "discover",
-                           "/api/discover/search/objects?configuration=administrativeView&f.discoverable=false,equals")
-                           )));
-    }
-
-    @Test
-    public void discoverFacetsTestWithQueryTest() throws Exception {
-=======
         getClient(adminToken).perform(get("/api/discover/search/objects")
                              .param("configuration", "workflow")
                              .param("sort", "dc.date.issued,DESC")
@@ -5295,111 +5160,11 @@
 
     @Test
     public void discoverSearchPoolTaskObjectsEmptyQueryTest() throws Exception {
->>>>>>> 49d71a84
         context.turnOffAuthorisationSystem();
 
         parentCommunity = CommunityBuilder.createCommunity(context)
                                           .withName("Parent Community").build();
 
-<<<<<<< HEAD
-        Collection col1 = CollectionBuilder.createCollection(context, parentCommunity)
-                                           .withName("Collection 1").build();
-        Collection col2 = CollectionBuilder.createCollection(context, parentCommunity)
-                                           .withName("Collection 2").build();
-
-        Item publicItem1 = ItemBuilder.createItem(context, col1)
-                .withTitle("Public item 1")
-                .withIssueDate("2019-10-17")
-                .withAuthor("Smith, Donald")
-                .withSubject("ExtraEntry")
-                .build();
-
-        Item publicItem2 = ItemBuilder.createItem(context, col2)
-                .withTitle("Public item 2")
-                .withIssueDate("2020-02-13")
-                .withAuthor("Doe, Jane")
-                .withSubject("TestingForMore").withSubject("ExtraEntry")
-                .build();
-
-        Item publicItem3 = ItemBuilder.createItem(context, col2)
-                .withTitle("Public item 2")
-                .withIssueDate("2020-02-13")
-                .withAuthor("Anton, Senek")
-                .withSubject("AnotherTest").withSubject("TestingForMore")
-                .withSubject("ExtraEntry")
-                .build();
-
-        context.restoreAuthSystemState();
-
-        getClient().perform(get("/api/discover/facets/author")
-                   .param("query", "Donald"))
-                   .andExpect(status().isOk())
-                   .andExpect(jsonPath("$.type", is("discover")))
-                   .andExpect(jsonPath("$.name", is("author")))
-                   .andExpect(jsonPath("$.facetType", is("text")))
-                   .andExpect(jsonPath("$.scope", is(emptyOrNullString())))
-                   .andExpect(jsonPath("$._links.self.href", containsString("api/discover/facets/author?query=Donald")))
-                   .andExpect(jsonPath("$._embedded.values[0].label", is("Smith, Donald")))
-                   .andExpect(jsonPath("$._embedded.values[0].count", is(1)))
-                   .andExpect(jsonPath("$._embedded.values[0]._links.search.href",
-                        containsString("api/discover/search/objects?query=Donald&f.author=Smith, Donald,equals")))
-                   .andExpect(jsonPath("$._embedded.values").value(Matchers.hasSize(1)));
-
-    }
-
-    @Test
-    public void discoverFacetsTestWithDsoTypeTest() throws Exception {
-        context.turnOffAuthorisationSystem();
-
-        parentCommunity = CommunityBuilder.createCommunity(context)
-                                          .withName("Parent Community").build();
-
-        Collection col1 = CollectionBuilder.createCollection(context, parentCommunity)
-                                           .withName("Collection 1").build();
-        Collection col2 = CollectionBuilder.createCollection(context, parentCommunity)
-                                           .withName("Collection 2").build();
-
-        Item publicItem1 = ItemBuilder.createItem(context, col1)
-                .withTitle("Public item 1")
-                .withIssueDate("2017-10-17")
-                .withAuthor("Smith, Donald")
-                .withSubject("ExtraEntry")
-                .build();
-
-        Item publicItem2 = ItemBuilder.createItem(context, col2)
-                .withTitle("Public item 2")
-                .withIssueDate("2020-02-13")
-                .withAuthor("Doe, Jane")
-                .withSubject("ExtraEntry")
-                .build();
-
-        Item publicItem3 = ItemBuilder.createItem(context, col2)
-                .withTitle("Public item 2")
-                .withIssueDate("2020-02-13")
-                .withAuthor("Anton, Senek")
-                .withSubject("TestingForMore")
-                .withSubject("ExtraEntry")
-                .build();
-
-        context.restoreAuthSystemState();
-
-        getClient().perform(get("/api/discover/facets/dateIssued")
-                   .param("dsoType", "Item"))
-                   .andExpect(status().isOk())
-                   .andExpect(jsonPath("$.type", is("discover")))
-                   .andExpect(jsonPath("$.name", is("dateIssued")))
-                   .andExpect(jsonPath("$.facetType", is("date")))
-                   .andExpect(jsonPath("$.scope", is(emptyOrNullString())))
-                   .andExpect(jsonPath("$._links.self.href",
-                        containsString("api/discover/facets/dateIssued?dsoType=Item")))
-                   .andExpect(jsonPath("$._embedded.values[0].label", is("2017 - 2020")))
-                   .andExpect(jsonPath("$._embedded.values[0].count", is(3)))
-                   .andExpect(jsonPath("$._embedded.values[0]._links.search.href",
-                        containsString("api/discover/search/objects?dsoType=Item&f.dateIssued=[2017 TO 2020],equals")))
-                   .andExpect(jsonPath("$._embedded.values").value(Matchers.hasSize(1)));
-
-    }
-=======
         EPerson reviewer = EPersonBuilder.createEPerson(context)
                                           .withEmail("reviewer1@example.com")
                                           .withPassword(password).build();
@@ -5465,5 +5230,245 @@
                          .andExpect(jsonPath("$._embedded.searchResult.page.totalElements", is(3)));
     }
 
->>>>>>> 49d71a84
+
+    @Test
+    public void discoverSearchFacetValuesTest() throws Exception {
+        context.turnOffAuthorisationSystem();
+
+        parentCommunity = CommunityBuilder.createCommunity(context)
+                                          .withName("Parent Community").build();
+
+        Community child1 = CommunityBuilder.createSubCommunity(context, parentCommunity)
+                                           .withName("Sub Community").build();
+
+        Collection col1 = CollectionBuilder.createCollection(context, child1)
+                                           .withName("Collection 1").build();
+
+        Collection col2 = CollectionBuilder.createCollection(context, child1)
+                                           .withName("Collection 2").build();
+
+        ItemBuilder.createItem(context, col1)
+                   .withTitle("Public Test Item")
+                   .withIssueDate("2010-10-17")
+                   .withAuthor("Smith, Donald")
+                   .withSubject("ExtraEntry").build();
+
+        ItemBuilder.createItem(context, col2)
+                   .withTitle("Withdrawn Test Item")
+                   .withIssueDate("1990-02-13")
+                   .withAuthor("Smith, Maria")
+                   .withAuthor("Doe, Jane")
+                   .withSubject("ExtraEntry")
+                   .withdrawn().build();
+
+        ItemBuilder.createItem(context, col2)
+                   .withTitle("Private Test Item")
+                   .withIssueDate("2010-02-13")
+                   .withAuthor("Smith, Maria")
+                   .withAuthor("Doe, Jane")
+                   .withSubject("AnotherTest")
+                   .withSubject("ExtraEntry")
+                   .makeUnDiscoverable().build();
+
+        context.restoreAuthSystemState();
+
+        String adminToken = getAuthToken(admin.getEmail(), password);
+
+        getClient(adminToken).perform(get("/api/discover/facets/discoverable")
+                 .param("configuration", "administrativeView")
+                 .param("sort", "score,DESC")
+                 .param("page", "0")
+                 .param("size", "10"))
+                 .andExpect(status().isOk())
+                 .andExpect(jsonPath("$._links.self.href",containsString(
+                  "/api/discover/facets/discoverable?configuration=administrativeView&sort=score,DESC")))
+                 .andExpect(jsonPath("$._embedded.values", Matchers.containsInAnyOrder(
+                            SearchResultMatcher.matchEmbeddedFacetValues("true", 2, "discover",
+                            "/api/discover/search/objects?configuration=administrativeView&f.discoverable=true,equals"),
+                            SearchResultMatcher.matchEmbeddedFacetValues("false", 1, "discover",
+                            "/api/discover/search/objects?configuration=administrativeView&f.discoverable=false,equals")
+                            )));
+
+    }
+
+    @Test
+    public void discoverSearchFacetValuesPaginationTest() throws Exception {
+        context.turnOffAuthorisationSystem();
+
+        parentCommunity = CommunityBuilder.createCommunity(context)
+                                          .withName("Parent Community").build();
+
+        Community child1 = CommunityBuilder.createSubCommunity(context, parentCommunity)
+                                           .withName("Sub Community").build();
+
+        Collection col1 = CollectionBuilder.createCollection(context, child1)
+                                           .withName("Collection 1").build();
+
+        Collection col2 = CollectionBuilder.createCollection(context, child1)
+                                           .withName("Collection 2").build();
+
+        ItemBuilder.createItem(context, col1)
+                   .withTitle("Public Test Item")
+                   .withIssueDate("2010-10-17")
+                   .withAuthor("Smith, Donald")
+                   .withSubject("ExtraEntry").build();
+
+        ItemBuilder.createItem(context, col2)
+                   .withTitle("Withdrawn Test Item")
+                   .withIssueDate("1990-02-13")
+                   .withAuthor("Smith, Maria")
+                   .withAuthor("Doe, Jane")
+                   .withSubject("ExtraEntry")
+                   .withdrawn().build();
+
+        ItemBuilder.createItem(context, col2)
+                   .withTitle("Private Test Item")
+                   .withIssueDate("2010-02-13")
+                   .withAuthor("Smith, Maria")
+                   .withAuthor("Doe, Jane")
+                   .withSubject("AnotherTest")
+                   .withSubject("ExtraEntry")
+                   .makeUnDiscoverable().build();
+
+        context.restoreAuthSystemState();
+
+        String adminToken = getAuthToken(admin.getEmail(), password);
+
+        getClient(adminToken).perform(get("/api/discover/facets/discoverable")
+                 .param("configuration", "administrativeView")
+                 .param("sort", "score,DESC")
+                 .param("page", "0")
+                 .param("size", "1"))
+                 .andExpect(status().isOk())
+                 .andExpect(jsonPath("$._links.self.href",containsString(
+                  "/api/discover/facets/discoverable?configuration=administrativeView&sort=score,DESC")))
+                 .andExpect(jsonPath("$._links.next.href",containsString(
+                  "/api/discover/facets/discoverable?configuration=administrativeView&sort=score,DESC&page=1&size=1")))
+                 .andExpect(jsonPath("$._embedded.values", Matchers.contains(
+                            SearchResultMatcher.matchEmbeddedFacetValues("true", 2, "discover",
+                            "/api/discover/search/objects?configuration=administrativeView&f.discoverable=true,equals")
+                            )));
+
+        getClient(adminToken).perform(get("/api/discover/facets/discoverable")
+                .param("configuration", "administrativeView")
+                .param("sort", "score,DESC")
+                .param("page", "1")
+                .param("size", "1"))
+                .andExpect(status().isOk())
+                .andExpect(jsonPath("$._links.first.href",containsString(
+                 "/api/discover/facets/discoverable?configuration=administrativeView&sort=score,DESC&page=0&size=1")))
+                .andExpect(jsonPath("$._links.prev.href",containsString(
+                 "/api/discover/facets/discoverable?configuration=administrativeView&sort=score,DESC&page=0&size=1")))
+                .andExpect(jsonPath("$._links.self.href",containsString(
+                 "/api/discover/facets/discoverable?configuration=administrativeView&sort=score,DESC&page=1&size=1")))
+                .andExpect(jsonPath("$._embedded.values", Matchers.contains(
+                           SearchResultMatcher.matchEmbeddedFacetValues("false", 1, "discover",
+                           "/api/discover/search/objects?configuration=administrativeView&f.discoverable=false,equals")
+                           )));
+    }
+
+    @Test
+    public void discoverFacetsTestWithQueryTest() throws Exception {
+        context.turnOffAuthorisationSystem();
+
+        parentCommunity = CommunityBuilder.createCommunity(context)
+                                          .withName("Parent Community").build();
+
+        Collection col1 = CollectionBuilder.createCollection(context, parentCommunity)
+                                           .withName("Collection 1").build();
+        Collection col2 = CollectionBuilder.createCollection(context, parentCommunity)
+                                           .withName("Collection 2").build();
+
+        Item publicItem1 = ItemBuilder.createItem(context, col1)
+                .withTitle("Public item 1")
+                .withIssueDate("2019-10-17")
+                .withAuthor("Smith, Donald")
+                .withSubject("ExtraEntry")
+                .build();
+
+        Item publicItem2 = ItemBuilder.createItem(context, col2)
+                .withTitle("Public item 2")
+                .withIssueDate("2020-02-13")
+                .withAuthor("Doe, Jane")
+                .withSubject("TestingForMore").withSubject("ExtraEntry")
+                .build();
+
+        Item publicItem3 = ItemBuilder.createItem(context, col2)
+                .withTitle("Public item 2")
+                .withIssueDate("2020-02-13")
+                .withAuthor("Anton, Senek")
+                .withSubject("AnotherTest").withSubject("TestingForMore")
+                .withSubject("ExtraEntry")
+                .build();
+
+        context.restoreAuthSystemState();
+
+        getClient().perform(get("/api/discover/facets/author")
+                   .param("query", "Donald"))
+                   .andExpect(status().isOk())
+                   .andExpect(jsonPath("$.type", is("discover")))
+                   .andExpect(jsonPath("$.name", is("author")))
+                   .andExpect(jsonPath("$.facetType", is("text")))
+                   .andExpect(jsonPath("$.scope", is(emptyOrNullString())))
+                   .andExpect(jsonPath("$._links.self.href", containsString("api/discover/facets/author?query=Donald")))
+                   .andExpect(jsonPath("$._embedded.values[0].label", is("Smith, Donald")))
+                   .andExpect(jsonPath("$._embedded.values[0].count", is(1)))
+                   .andExpect(jsonPath("$._embedded.values[0]._links.search.href",
+                        containsString("api/discover/search/objects?query=Donald&f.author=Smith, Donald,equals")))
+                   .andExpect(jsonPath("$._embedded.values").value(Matchers.hasSize(1)));
+
+    }
+
+    @Test
+    public void discoverFacetsTestWithDsoTypeTest() throws Exception {
+        context.turnOffAuthorisationSystem();
+
+        parentCommunity = CommunityBuilder.createCommunity(context)
+                                          .withName("Parent Community").build();
+
+        Collection col1 = CollectionBuilder.createCollection(context, parentCommunity)
+                                           .withName("Collection 1").build();
+        Collection col2 = CollectionBuilder.createCollection(context, parentCommunity)
+                                           .withName("Collection 2").build();
+
+        Item publicItem1 = ItemBuilder.createItem(context, col1)
+                .withTitle("Public item 1")
+                .withIssueDate("2017-10-17")
+                .withAuthor("Smith, Donald")
+                .withSubject("ExtraEntry")
+                .build();
+
+        Item publicItem2 = ItemBuilder.createItem(context, col2)
+                .withTitle("Public item 2")
+                .withIssueDate("2020-02-13")
+                .withAuthor("Doe, Jane")
+                .withSubject("ExtraEntry")
+                .build();
+
+        Item publicItem3 = ItemBuilder.createItem(context, col2)
+                .withTitle("Public item 2")
+                .withIssueDate("2020-02-13")
+                .withAuthor("Anton, Senek")
+                .withSubject("TestingForMore")
+                .withSubject("ExtraEntry")
+                .build();
+
+        context.restoreAuthSystemState();
+
+        getClient().perform(get("/api/discover/facets/dateIssued")
+                   .param("dsoType", "Item"))
+                   .andExpect(status().isOk())
+                   .andExpect(jsonPath("$.type", is("discover")))
+                   .andExpect(jsonPath("$.name", is("dateIssued")))
+                   .andExpect(jsonPath("$.facetType", is("date")))
+                   .andExpect(jsonPath("$.scope", is(emptyOrNullString())))
+                   .andExpect(jsonPath("$._links.self.href",
+                        containsString("api/discover/facets/dateIssued?dsoType=Item")))
+                   .andExpect(jsonPath("$._embedded.values[0].label", is("2017 - 2020")))
+                   .andExpect(jsonPath("$._embedded.values[0].count", is(3)))
+                   .andExpect(jsonPath("$._embedded.values[0]._links.search.href",
+                        containsString("api/discover/search/objects?dsoType=Item&f.dateIssued=[2017 TO 2020],equals")))
+                   .andExpect(jsonPath("$._embedded.values").value(Matchers.hasSize(1)));
+
+    }
 }