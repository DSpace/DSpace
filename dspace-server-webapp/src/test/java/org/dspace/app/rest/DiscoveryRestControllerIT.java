/**
 * The contents of this file are subject to the license and copyright
 * detailed in the LICENSE and NOTICE files at the root of the source
 * tree and available online at
 *
 * http://www.dspace.org/license/
 */
package org.dspace.app.rest;

import static com.jayway.jsonpath.matchers.JsonPathMatchers.hasJsonPath;
import static org.hamcrest.Matchers.allOf;
import static org.hamcrest.Matchers.contains;
import static org.hamcrest.Matchers.containsInAnyOrder;
import static org.hamcrest.Matchers.containsString;
import static org.hamcrest.Matchers.emptyOrNullString;
import static org.hamcrest.Matchers.hasSize;
import static org.hamcrest.Matchers.is;
import static org.hamcrest.Matchers.not;
import static org.junit.Assert.assertThat;
import static org.springframework.test.web.servlet.request.MockMvcRequestBuilders.get;
import static org.springframework.test.web.servlet.request.MockMvcRequestBuilders.post;
import static org.springframework.test.web.servlet.result.MockMvcResultMatchers.jsonPath;
import static org.springframework.test.web.servlet.result.MockMvcResultMatchers.status;

import java.io.InputStream;
import java.util.ArrayList;
import java.util.UUID;

import com.jayway.jsonpath.matchers.JsonPathMatchers;
import org.apache.commons.codec.CharEncoding;
import org.apache.commons.io.IOUtils;
import org.apache.commons.lang3.StringUtils;
import org.apache.solr.client.solrj.SolrQuery;
import org.apache.solr.client.solrj.response.QueryResponse;
import org.apache.solr.common.SolrDocument;
import org.dspace.app.rest.matcher.AppliedFilterMatcher;
import org.dspace.app.rest.matcher.FacetEntryMatcher;
import org.dspace.app.rest.matcher.FacetValueMatcher;
import org.dspace.app.rest.matcher.ItemMatcher;
import org.dspace.app.rest.matcher.PageMatcher;
import org.dspace.app.rest.matcher.SearchFilterMatcher;
import org.dspace.app.rest.matcher.SearchResultMatcher;
import org.dspace.app.rest.matcher.SortOptionMatcher;
import org.dspace.app.rest.matcher.WorkflowItemMatcher;
import org.dspace.app.rest.matcher.WorkspaceItemMatcher;
import org.dspace.app.rest.test.AbstractControllerIntegrationTest;
import org.dspace.builder.BitstreamBuilder;
import org.dspace.builder.ClaimedTaskBuilder;
import org.dspace.builder.CollectionBuilder;
import org.dspace.builder.CommunityBuilder;
import org.dspace.builder.EPersonBuilder;
import org.dspace.builder.GroupBuilder;
import org.dspace.builder.ItemBuilder;
import org.dspace.builder.PoolTaskBuilder;
import org.dspace.builder.WorkflowItemBuilder;
import org.dspace.builder.WorkspaceItemBuilder;
import org.dspace.content.Bitstream;
import org.dspace.content.Collection;
import org.dspace.content.Community;
import org.dspace.content.Item;
import org.dspace.content.WorkspaceItem;
import org.dspace.content.authority.Choices;
import org.dspace.content.authority.service.MetadataAuthorityService;
import org.dspace.core.CrisConstants;
import org.dspace.discovery.SearchService;
import org.dspace.discovery.configuration.DiscoveryConfigurationService;
import org.dspace.discovery.configuration.DiscoverySortFieldConfiguration;
import org.dspace.discovery.configuration.GraphDiscoverSearchFilterFacet;
import org.dspace.discovery.indexobject.ItemIndexFactoryImpl;
import org.dspace.eperson.EPerson;
import org.dspace.eperson.Group;
import org.dspace.services.ConfigurationService;
import org.dspace.services.factory.DSpaceServicesFactory;
import org.dspace.utils.DSpace;
import org.dspace.xmlworkflow.storedcomponents.ClaimedTask;
import org.dspace.xmlworkflow.storedcomponents.XmlWorkflowItem;
import org.hamcrest.Matchers;
import org.junit.Ignore;
import org.junit.Test;
import org.springframework.beans.factory.annotation.Autowired;
import org.springframework.http.MediaType;

public class DiscoveryRestControllerIT extends AbstractControllerIntegrationTest {
    @Autowired
    ConfigurationService configurationService;

    @Autowired
    MetadataAuthorityService metadataAuthorityService;

    @Autowired
    private DiscoveryConfigurationService discoveryConfigurationService;

    @Test
    public void rootDiscoverTest() throws Exception {

        //When we call this endpoint
        getClient().perform(get("/api/discover"))

                //The status has to be 200 OK
                .andExpect(status().isOk())
                //The type has to be 'discover'
                .andExpect(jsonPath("$.type", is("discover")))
                //There needs to be a link to the facets endpoint
                .andExpect(jsonPath("$._links.facets.href", containsString("api/discover/facets")))
                //There needs to be a link to the search endpoint
                .andExpect(jsonPath("$._links.search.href", containsString("api/discover/search")))
                //There needs to be a self link
                .andExpect(jsonPath("$._links.self.href", containsString("api/discover")));
    }

    @Test
    public void discoverFacetsTestWithoutParameters() throws Exception {

        //When we call this facets endpoint
        getClient().perform(get("/api/discover/facets"))

                //We expect a 200 OK status
                .andExpect(status().isOk())
                //The type has to be 'discover'
                .andExpect(jsonPath("$.type", is("discover")))
                //There needs to be a self link to this endpoint
                .andExpect(jsonPath("$._links.self.href", containsString("api/discover/facets")))
                //We have 4 facets in the default configuration, they need to all be present in the embedded section
                .andExpect(jsonPath("$._embedded.facets", containsInAnyOrder(
                        FacetEntryMatcher.anyFacet("graphitemtype", "chart.pie"),
                        FacetEntryMatcher.anyFacet("graphpubldate", "chart.bar"),
                        FacetEntryMatcher.typeFacet(false),
                        FacetEntryMatcher.authorFacet(false),
                        FacetEntryMatcher.entityTypeFacet(false),
                        FacetEntryMatcher.dateIssuedFacet(false),
                        FacetEntryMatcher.subjectFacet(false),
                        FacetEntryMatcher.hasContentInOriginalBundleFacet(false)))
        );
    }

    @Test
    public void discoverFacetsAuthorTestWithSizeParameter() throws Exception {
        //Turn off the authorization system, otherwise we can't make the objects
        context.turnOffAuthorisationSystem();

        //** GIVEN **
        //1. A community-collection structure with one parent community with sub-community and two collections.
        parentCommunity = CommunityBuilder.createCommunity(context)
                .withName("Parent Community")
                .build();
        Community child1 = CommunityBuilder.createSubCommunity(context, parentCommunity)
                .withName("Sub Community")
                .build();
        Collection col1 = CollectionBuilder.createCollection(context, child1).withName("Collection 1").build();
        Collection col2 = CollectionBuilder.createCollection(context, child1).withName("Collection 2").build();

        //2. Three public items that are readable by Anonymous with different subjects and authors
        Item publicItem1 = ItemBuilder.createItem(context, col1)
                .withTitle("Public item 1")
                .withIssueDate("2017-10-17")
                .withAuthor("Smith, Donald").withAuthor("Doe, John")
                .withSubject("ExtraEntry")
                .build();

        Item publicItem2 = ItemBuilder.createItem(context, col2)
                .withTitle("Public item 2")
                .withIssueDate("2016-02-13")
                .withAuthor("Smith, Maria").withAuthor("Doe, Jane")
                .withSubject("TestingForMore").withSubject("ExtraEntry")
                .build();

        Item publicItem3 = ItemBuilder.createItem(context, col2)
                .withTitle("Public item 2")
                .withIssueDate("2016-02-13")
                .withAuthor("Smith, Maria").withAuthor("Doe, Jane").withAuthor("test,test")
                .withAuthor("test2, test2").withAuthor("Maybe, Maybe")
                .withSubject("AnotherTest").withSubject("TestingForMore")
                .withSubject("ExtraEntry")
                .build();

        context.restoreAuthSystemState();

        //** WHEN **
        //An anonymous user browses this endpoint to find the objects in the system and enters a size of 2
        getClient().perform(get("/api/discover/facets/author")
                .param("size", "2"))

                //** THEN **
                //The status has to be 200 OK
                .andExpect(status().isOk())
                //The type needs to be 'discover'
                .andExpect(jsonPath("$.type", is("discover")))
                //The name of the facet needs to be author, because that's what we called
                .andExpect(jsonPath("$.name", is("author")))
                //The facetType has to be 'text' because that's how the author facet is configured by default
                .andExpect(jsonPath("$.facetType", is("text")))
                //Because we've constructed such a structure so that we have more than 2 (size) authors, there
                // needs to be a next link
                .andExpect(jsonPath("$._links.next.href",
                        Matchers.allOf(
                                containsString("api/discover/facets/author"),
                                containsString("page=1"))))
                //There always needs to be a self link
                .andExpect(jsonPath("$._links.self.href", containsString("api/discover/facets/author")))
                //Because there are more authors than is represented (because of the size param), hasMore has to
                // be true
                //The page object needs to be present and just like specified in the matcher
                .andExpect(jsonPath("$.page",
                        is(PageMatcher.pageEntry(0, 2))))
                //These authors need to be in the response because it's sorted on how many times the author comes
                // up in different items
                //These authors are the most used ones. Only two show up because of the size.
                .andExpect(jsonPath("$._embedded.values", containsInAnyOrder(
                        FacetValueMatcher.entryAuthor("Doe, Jane"),
                        FacetValueMatcher.entryAuthor("Smith, Maria")
                )))
        ;
    }

    @Test
    public void discoverFacetsAuthorWithAuthorityWithSizeParameter() throws Exception {
        configurationService.setProperty("choices.plugin.dc.contributor.author",
                                         "SolrAuthorAuthority");
        configurationService.setProperty("authority.controlled.dc.contributor.author",
                                         "true");
        configurationService.setProperty("discovery.browse.authority.ignore-prefered.author", true);
        configurationService.setProperty("discovery.index.authority.ignore-prefered.dc.contributor.author", true);
        configurationService.setProperty("discovery.browse.authority.ignore-variants.author", true);
        configurationService.setProperty("discovery.index.authority.ignore-variants.dc.contributor.author", true);


        metadataAuthorityService.clearCache();

        //Turn off the authorization system, otherwise we can't make the objects
        context.turnOffAuthorisationSystem();

        //** GIVEN **
        //1. A community-collection structure with one parent community with sub-community and two collections.
        parentCommunity = CommunityBuilder.createCommunity(context)
                                          .withName("Parent Community")
                                          .build();
        Community child1 = CommunityBuilder.createSubCommunity(context, parentCommunity)
                                           .withName("Sub Community")
                                           .build();
        Collection col1 = CollectionBuilder.createCollection(context, child1).withName("Collection 1").build();
        Collection col2 = CollectionBuilder.createCollection(context, child1).withName("Collection 2").build();

        //2. Three public items that are readable by Anonymous with different subjects and authors
        Item publicItem1 = ItemBuilder.createItem(context, col1)
                                      .withTitle("Public item 1")
                                      .withIssueDate("2017-10-17")
                                      .withAuthor("Smith, Donald", "test_authority", Choices.CF_ACCEPTED)
                                      .withAuthor("Doe, John", "test_authority_2", Choices.CF_ACCEPTED)
                                      .withSubject("History of religion")
                                      .build();

        Item publicItem2 = ItemBuilder.createItem(context, col2)
                                      .withTitle("Public item 2")
                                      .withIssueDate("2016-02-13")
                                      .withAuthor("Smith, Maria", "test_authority_3", Choices.CF_ACCEPTED)
                                      .withAuthor("Doe, Jane", "test_authority_4", Choices.CF_ACCEPTED)
                                      .withSubject("Church studies")
                                      .withSubject("History of religion")
                                      .build();

        Item publicItem3 = ItemBuilder.createItem(context, col2)
                                      .withTitle("Public item 2")
                                      .withIssueDate("2016-02-13")
                                      .withAuthor("Smith, Maria", "test_authority_3", Choices.CF_ACCEPTED)
                                      .withAuthor("Doe, Jane", "test_authority_4", Choices.CF_ACCEPTED)
                                      .withAuthor("test, test", "test_authority_5", Choices.CF_ACCEPTED)
                                      .withAuthor("test2, test2", "test_authority_6", Choices.CF_ACCEPTED)
                                      .withAuthor("Maybe, Maybe", "test_authority_7", Choices.CF_ACCEPTED)
                                      .withSubject("Missionary studies")
                                      .withSubject("Church studies")
                                      .withSubject("History of religion")
                                      .build();

        context.restoreAuthSystemState();

        //** WHEN **
        //An anonymous user browses this endpoint to find the objects in the system and enters a size of 2
        getClient().perform(get("/api/discover/facets/author")
                                .param("size", "2"))

                   //** THEN **
                   //The status has to be 200 OK
                   .andExpect(status().isOk())
                   //The type needs to be 'discover'
                   .andExpect(jsonPath("$.type", is("discover")))
                   //The name of the facet needs to be seubject, because that's what we called
                   .andExpect(jsonPath("$.name", is("author")))
                   //Because we've constructed such a structure so that we have more than 2 (size) subjects, there
                   // needs to be a next link
                   .andExpect(jsonPath("$._links.next.href",
                       containsString("api/discover/facets/author?configuration=defaultConfiguration&page")))
                   //There always needs to be a self link
                   .andExpect(jsonPath("$._links.self.href", containsString("api/discover/facets/author")))
                   //Because there are more subjects than is represented (because of the size param), hasMore has to
                   // be true
                   //The page object needs to be present and just like specified in the matcher
                   .andExpect(jsonPath("$.page",
                                       is(PageMatcher.pageEntry(0, 2))))
                   //These subjecs need to be in the response because it's sorted on how many times the author comes
                   // up in different items
                   //These subjects are the most used ones. Only two show up because of the size.
                   .andExpect(jsonPath("$._embedded.values", containsInAnyOrder(
                       FacetValueMatcher.entryAuthorWithAuthority("Doe, Jane", "test_authority_4", 2),
                       FacetValueMatcher.entryAuthorWithAuthority("Smith, Maria", "test_authority_3", 2)
                   )));

        DSpaceServicesFactory.getInstance().getConfigurationService().reloadConfig();

        metadataAuthorityService.clearCache();

    }

    @Test
    public void discoverFacetsAuthorTestWithPrefix() throws Exception {
        //Turn off the authorization system, otherwise we can't make the objects
        context.turnOffAuthorisationSystem();

        //** GIVEN **
        //1. A community-collection structure with one parent community with sub-community and two collections.
        parentCommunity = CommunityBuilder.createCommunity(context)
                .withName("Parent Community")
                .build();
        Community child1 = CommunityBuilder.createSubCommunity(context, parentCommunity)
                .withName("Sub Community")
                .build();
        Collection col1 = CollectionBuilder.createCollection(context, child1).withName("Collection 1").build();
        Collection col2 = CollectionBuilder.createCollection(context, child1).withName("Collection 2").build();

        //2. Three public items that are readable by Anonymous with different subjects and authors
        Item publicItem1 = ItemBuilder.createItem(context, col1)
                .withTitle("Public item 1")
                .withIssueDate("2017-10-17")
                .withAuthor("Smith, Donald").withAuthor("Doe, John")
                .build();

        Item publicItem2 = ItemBuilder.createItem(context, col2)
                .withTitle("Public item 2")
                .withIssueDate("2016-02-13")
                .withAuthor("Smith, Maria").withAuthor("Doe, Jane")
                .build();

        Item publicItem3 = ItemBuilder.createItem(context, col2)
                .withTitle("Public item 2")
                .withIssueDate("2016-02-13")
                .withAuthor("Smith, Maria").withAuthor("Doe, Jane").withAuthor("test,test")
                .withAuthor("test2, test2").withAuthor("Maybe, Maybe")
                .build();

        context.restoreAuthSystemState();

        //** WHEN **
        //An anonymous user browses this endpoint to find the objects in the system and enters a size of 2
        getClient().perform(get("/api/discover/facets/author?prefix=smith")
                .param("size", "10"))

                //** THEN **
                //The status has to be 200 OK
                .andExpect(status().isOk())
                //The type needs to be 'discover'
                .andExpect(jsonPath("$.type", is("discover")))
                //The name of the facet needs to be author, because that's what we called
                .andExpect(jsonPath("$.name", is("author")))
                //The facetType has to be 'text' because that's how the author facet is configured by default
                .andExpect(jsonPath("$.facetType", is("text")))
                //We only request value starting with "smith", so we expect to only receive one page
                .andExpect(jsonPath("$._links.next").doesNotExist())
                //There always needs to be a self link
                .andExpect(jsonPath("$._links.self.href", containsString("api/discover/facets/author?prefix=smith")))
                //Because there are more authors than is represented (because of the size param), hasMore has to
                // be true
                //The page object needs to be present and just like specified in the matcher
                .andExpect(jsonPath("$.page",
                        is(PageMatcher.pageEntry(0, 10))))
                //These authors need to be in the response because it's sorted on how many times the author comes
                // up in different items
                //These authors are order according to count. Only two show up because of the prefix.
                .andExpect(jsonPath("$._embedded.values", containsInAnyOrder(
                        FacetValueMatcher.entryAuthor("Smith, Maria"),
                        FacetValueMatcher.entryAuthor("Smith, Donald")
                )))
        ;
    }

    @Test
    public void discoverFacetsAuthorTestForHasMoreFalse() throws Exception {
        //Turn of the authorization system so that we can create the structure specified below
        context.turnOffAuthorisationSystem();

        //** GIVEN **
        //1. A community-collection structure with one parent community with sub-community and two collections.
        parentCommunity = CommunityBuilder.createCommunity(context)
                .withName("Parent Community")
                .build();
        Community child1 = CommunityBuilder.createSubCommunity(context, parentCommunity)
                .withName("Sub Community")
                .build();
        Collection col1 = CollectionBuilder.createCollection(context, child1).withName("Collection 1").build();
        Collection col2 = CollectionBuilder.createCollection(context, child1).withName("Collection 2").build();

        //2. Three public items that are readable by Anonymous with different subjects
        Item publicItem1 = ItemBuilder.createItem(context, col1)
                .withTitle("Public item 1")
                .withIssueDate("2017-10-17")
                .withAuthor("Smith, Donald").withAuthor("Doe, John")
                .withSubject("ExtraEntry")
                .build();

        Item publicItem2 = ItemBuilder.createItem(context, col2)
                .withTitle("Public item 2")
                .withIssueDate("2016-02-13")
                .withAuthor("Smith, Maria").withAuthor("Doe, Jane")
                .withSubject("TestingForMore").withSubject("ExtraEntry")
                .build();

        Item publicItem3 = ItemBuilder.createItem(context, col2)
                .withTitle("Public item 2")
                .withIssueDate("2016-02-13")
                .withAuthor("Smith, Maria").withAuthor("Doe, Jane")
                .withSubject("AnotherTest").withSubject("TestingForMore")
                .withSubject("ExtraEntry")
                .build();

        context.restoreAuthSystemState();

        //** WHEN **
        //An anonymous user browses this endpoint to find the authors by the facets and doesn't enter a size
        getClient().perform(get("/api/discover/facets/author"))

                //** THEN **
                //The status has to be 200 OK
                .andExpect(status().isOk())
                //The type has to be 'discover'
                .andExpect(jsonPath("$.type", is("discover")))
                //The name has to be author, because that's the facet that we called upon
                .andExpect(jsonPath("$.name", is("author")))
                //The facetType has to be 'text' because that's the default configuration for this facet
                .andExpect(jsonPath("$.facetType", is("text")))
                //There always needs to be a self link present
                .andExpect(jsonPath("$._links.self.href", containsString("api/discover/facets/author")))
                //The page object needs to present and exactly like how it is specified here. 20 is entered as the
                // size because that's the default in the configuration if no size parameter has been given
                .andExpect(jsonPath("$.page",
                        is(PageMatcher.pageEntry(0, 20))))
                //The authors need to be embedded in the values, all 4 of them have to be present as the size
                // allows it
                .andExpect(jsonPath("$._embedded.values", containsInAnyOrder(
                        FacetValueMatcher.entryAuthor("Doe, Jane"),
                        FacetValueMatcher.entryAuthor("Smith, Maria"),
                        FacetValueMatcher.entryAuthor("Doe, John"),
                        FacetValueMatcher.entryAuthor("Smith, Donald")
                )))
        ;
    }

    @Test
    public void discoverFacetsAuthorTestForPagination() throws Exception {

        //We turn off the authorization system in order to construct the structure defined below
        context.turnOffAuthorisationSystem();

        //** GIVEN **
        //1. A community-collection structure with one parent community with sub-community and two collections.
        parentCommunity = CommunityBuilder.createCommunity(context)
                .withName("Parent Community")
                .build();
        Community child1 = CommunityBuilder.createSubCommunity(context, parentCommunity)
                .withName("Sub Community")
                .build();
        Collection col1 = CollectionBuilder.createCollection(context, child1).withName("Collection 1").build();
        Collection col2 = CollectionBuilder.createCollection(context, child1).withName("Collection 2").build();

        //2. Three public items that are readable by Anonymous with different subjects
        Item publicItem1 = ItemBuilder.createItem(context, col1)
                .withTitle("Public item 1")
                .withIssueDate("2017-10-17")
                .withAuthor("Smith, Donald").withAuthor("Doe, John").withAuthor("Smith, Maria")
                .withAuthor("Doe, Jane")
                .withSubject("ExtraEntry")
                .build();

        Item publicItem2 = ItemBuilder.createItem(context, col2)
                .withTitle("Public item 2")
                .withIssueDate("2016-02-13")
                .withAuthor("Smith, Maria").withAuthor("Doe, Jane").withAuthor("Doe, John")
                .withAuthor("Smith, Donald")
                .withSubject("TestingForMore").withSubject("ExtraEntry")
                .build();

        Item publicItem3 = ItemBuilder.createItem(context, col2)
                .withTitle("Public item 2")
                .withIssueDate("2016-02-13")
                .withAuthor("Smith, Maria").withAuthor("Doe, Jane").withAuthor("test,test")
                .withAuthor("test2, test2").withAuthor("Maybe, Maybe")
                .withSubject("AnotherTest").withSubject("TestingForMore")
                .withSubject("ExtraEntry")
                .build();

        context.restoreAuthSystemState();

        //** WHEN **
        //An anonymous user browses this endpoint to find the authors by the facet
        //The user enters a size of two and wants to see page 1, this is the second page.
        getClient().perform(get("/api/discover/facets/author")
                .param("size", "2")
                .param("page", "1"))

                //** THEN **
                //The status has to be 200 OK
                .andExpect(status().isOk())
                //The type has to be 'discover'
                .andExpect(jsonPath("$.type", is("discover")))
                //The name of the facet has to be author as that's the one we called
                .andExpect(jsonPath("$.name", is("author")))
                //The facetType has to be 'text' as this is the default configuration
                .andExpect(jsonPath("$.facetType", is("text")))
                //There needs to be a next link because there are more authors than the current size is allowed to
                // show. There are more pages after this one
                .andExpect(jsonPath("$._links.next.href", Matchers.allOf(
                        containsString("api/discover/facets/author"),
                        containsString("page=2"))))
                //There always needs to be a self link
                .andExpect(jsonPath("$._links.self.href", containsString("api/discover/facets/author")))
                //The page object has to be like this because that's what we've asked in the parameters
                .andExpect(jsonPath("$.page",
                        is(PageMatcher.pageEntry(1, 2))))
                //These authors have to be present because of the current configuration
                .andExpect(jsonPath("$._embedded.values", containsInAnyOrder(
                        FacetValueMatcher.entryAuthor("Doe, John"),
                        FacetValueMatcher.entryAuthor("Smith, Donald")
                )))
        ;
    }


    @Test
    public void discoverFacetsTestWithSimpleQueryAndSearchFilter() throws Exception {
        //Turn off the authorization system to construct the structure defined below
        context.turnOffAuthorisationSystem();

        //** GIVEN **
        //1. A community-collection structure with one parent community with sub-community and two collections.
        parentCommunity = CommunityBuilder.createCommunity(context)
                .withName("Parent Community")
                .build();
        Community child1 = CommunityBuilder.createSubCommunity(context, parentCommunity)
                .withName("Sub Community")
                .build();
        Collection col1 = CollectionBuilder.createCollection(context, child1).withName("Collection 1").build();
        Collection col2 = CollectionBuilder.createCollection(context, child1).withName("Collection 2").build();

        //2. Three public items that are readable by Anonymous with different subjects
        Item publicItem1 = ItemBuilder.createItem(context, col1)
                .withTitle("Test")
                .withIssueDate("2017-10-17")
                .withAuthor("Smith, Donald").withAuthor("Testing, Works")
                .withSubject("ExtraEntry")
                .build();

        Item publicItem2 = ItemBuilder.createItem(context, col2)
                .withTitle("Public item 2")
                .withIssueDate("2016-02-13")
                .withAuthor("Smith, Maria").withAuthor("Doe, Jane").withAuthor("Testing, Works")
                .withSubject("TestingForMore").withSubject("ExtraEntry")
                .build();

        Item publicItem3 = ItemBuilder.createItem(context, col2)
                .withTitle("Public item 2")
                .withIssueDate("2016-02-13")
                .withAuthor("Smith, Maria").withAuthor("Doe, Jane").withAuthor("test,test")
                .withAuthor("test2, test2").withAuthor("Maybe, Maybe")
                .withSubject("AnotherTest").withSubject("TestingForMore")
                .withSubject("ExtraEntry")
                .build();

        context.restoreAuthSystemState();

        //** WHEN **
        //An anonymous user browses this endpoint to find the authors by the facet
        //The user enters a small query, namely the title has to contain 'test'
        getClient().perform(get("/api/discover/facets/author")
                .param("f.title", "test,contains"))

                //** THEN **
                //The status has to be 200 OK
                .andExpect(status().isOk())
                //The type has to be 'discover'
                .andExpect(jsonPath("$.type", is("discover")))
                //The name has to be author as that's the facet that we've asked
                .andExpect(jsonPath("$.name", is("author")))
                //The facetType needs to be 'text' as that's the default configuration for the given facet
                .andExpect(jsonPath("$.facetType", is("text")))
                //There always needs to be a self link available
                .andExpect(jsonPath("$._links.self.href", containsString("api/discover/facets/author")))
                //The self link needs to contain the query that was specified in the parameters, this is how it
                // looks like
                .andExpect(jsonPath("$._links.self.href", containsString("f.title=test,contains")))
                //The applied filters have to be specified like this, applied filters are the parameters given
                // below starting with f.
                .andExpect(jsonPath("$.appliedFilters", contains(
                        AppliedFilterMatcher.appliedFilterEntry("title", "contains", "test", "test")
                )))
                //This is how the page object must look like because it's the default
                .andExpect(jsonPath("$.page",
                        is(PageMatcher.pageEntry(0, 20))))
                //These authors need to be present in the result because these have made items that contain 'test'
                // in the title
                .andExpect(jsonPath("$._embedded.values", containsInAnyOrder(
                        FacetValueMatcher.entryAuthor("Smith, Donald"),
                        FacetValueMatcher.entryAuthor("Testing, Works")
                )))
                //These authors cannot be present because they've not produced an item with 'test' in the title
                .andExpect(jsonPath("$._embedded.values", not(containsInAnyOrder(
                        FacetValueMatcher.entryAuthor("Smith, Maria"),
                        FacetValueMatcher.entryAuthor("Doe, Jane")
                ))))
        ;
    }

    @Test
    public void discoverFacetsDateTest() throws Exception {
        //We turn off the authorization system in order to create the structure defined below
        context.turnOffAuthorisationSystem();

        //** GIVEN **
        //1. A community-collection structure with one parent community with sub-community and two collections.
        parentCommunity = CommunityBuilder.createCommunity(context)
                .withName("Parent Community")
                .build();
        Community child1 = CommunityBuilder.createSubCommunity(context, parentCommunity)
                .withName("Sub Community")
                .build();
        Collection col1 = CollectionBuilder.createCollection(context, child1).withName("Collection 1").build();
        Collection col2 = CollectionBuilder.createCollection(context, child1).withName("Collection 2").build();

        //2. Three public items that are readable by Anonymous with different subjects
        Item publicItem1 = ItemBuilder.createItem(context, col1)
                .withTitle("Test")
                .withIssueDate("2010-10-17")
                .withAuthor("Smith, Donald").withAuthor("Testing, Works")
                .withSubject("ExtraEntry")
                .build();

        Item publicItem2 = ItemBuilder.createItem(context, col2)
                .withTitle("Public item 2")
                .withIssueDate("1990-02-13")
                .withAuthor("Smith, Maria").withAuthor("Doe, Jane").withAuthor("Testing, Works")
                .withSubject("TestingForMore").withSubject("ExtraEntry")
                .build();

        Item publicItem3 = ItemBuilder.createItem(context, col2)
                .withTitle("Public item 2")
                .withIssueDate("2000-02-13")
                .withAuthor("Smith, Maria").withAuthor("Doe, Jane").withAuthor("test,test")
                .withAuthor("test2, test2").withAuthor("Maybe, Maybe")
                .withSubject("AnotherTest").withSubject("TestingForMore")
                .withSubject("ExtraEntry")
                .build();

        context.restoreAuthSystemState();

        //** WHEN **
        //An anonymous user browses this endpoint to find the dateIssued results by the facet
        getClient().perform(get("/api/discover/facets/dateIssued"))

                //** THEN **
                //The status has to be 200 OK
                .andExpect(status().isOk())
                //The type has to be 'discover'
                .andExpect(jsonPath("$.type", is("discover")))
                //The name has to be 'dateIssued' as that's the facet that we've called
                .andExpect(jsonPath("$.name", is("dateIssued")))
                //The facetType has to be 'date' because that's the default configuration for this facet
                .andExpect(jsonPath("$.facetType", is("date")))
                //There always needs to be a self link available
                .andExpect(jsonPath("$._links.self.href", containsString("api/discover/facets/dateIssued")))
                //This is how the page object must look like because it's the default with size 20
                .andExpect(jsonPath("$.page",
                        is(PageMatcher.pageEntry(0, 20))))
                //The date values need to be as specified below
                .andExpect(jsonPath("$._embedded.values", containsInAnyOrder(
                        //We'll always get atleast two intervals with the items specified above, so we ask to match
                        // twice atleast
                        FacetValueMatcher.entryDateIssued(),
                        FacetValueMatcher.entryDateIssued()
                )))
        ;
    }


    @Test
    public void discoverFacetsTestWithScope() throws Exception {
        //We turn off the authorization system in order to create the structure defined below
        context.turnOffAuthorisationSystem();

        //** GIVEN **
        //1. A community-collection structure with one parent community with sub-community and two collections.
        parentCommunity = CommunityBuilder.createCommunity(context)
                .withName("Parent Community")
                .build();
        Community child1 = CommunityBuilder.createSubCommunity(context, parentCommunity)
                .withName("Sub Community")
                .build();
        Collection col1 = CollectionBuilder.createCollection(context, child1).withName("Collection 1").build();
        Collection col2 = CollectionBuilder.createCollection(context, child1).withName("Collection 2").build();

        //2. Three public items that are readable by Anonymous with different subjects
        Item publicItem1 = ItemBuilder.createItem(context, col1)
                .withTitle("Public item 1")
                .withIssueDate("2017-10-17")
                .withAuthor("Smith, Donald").withAuthor("Doe, John")
                .withSubject("ExtraEntry")
                .build();

        Item publicItem2 = ItemBuilder.createItem(context, col2)
                .withTitle("Public item 2")
                .withIssueDate("2016-02-13")
                .withAuthor("Smith, Maria").withAuthor("Doe, Jane")
                .withSubject("TestingForMore").withSubject("ExtraEntry")
                .build();

        Item publicItem3 = ItemBuilder.createItem(context, col2)
                .withTitle("Public item 2")
                .withIssueDate("2016-02-13")
                .withAuthor("Smith, Maria").withAuthor("Doe, Jane")
                .withSubject("AnotherTest").withSubject("TestingForMore")
                .withSubject("ExtraEntry")
                .build();

        context.restoreAuthSystemState();

        //** WHEN **
        //An anonymous user browses this endpoint to find the author results by the facet
        //With a certain scope
        getClient().perform(get("/api/discover/facets/author")
                .param("scope", "testScope"))

                //** THEN **
                //The status has to be 200 OK
                .andExpect(status().isOk())
                //The type has to be 'discover'
                .andExpect(jsonPath("$.type", is("discover")))
                //The name has to be author as that's the facet that we've called
                .andExpect(jsonPath("$.name", is("author")))
                //The facetType has to be 'text' as that's the default configuration for this facet
                .andExpect(jsonPath("$.facetType", is("text")))
                //The scope has to be the same as the one that we've given in the parameters
                .andExpect(jsonPath("$.scope", is("testScope")))
                //There always needs to be a self link available
                .andExpect(jsonPath("$._links.self.href", containsString("api/discover/facets/author?scope=testScope")))
                //These are all the authors for the items that were created and thus they have to be present in
                // the embedded values section
                .andExpect(jsonPath("$._embedded.values", containsInAnyOrder(
                        FacetValueMatcher.entryAuthor("Doe, Jane"),
                        FacetValueMatcher.entryAuthor("Smith, Maria"),
                        FacetValueMatcher.entryAuthor("Doe, John"),
                        FacetValueMatcher.entryAuthor("Smith, Donald")
                )));
        //** WHEN **
        //An anonymous user browses this endpoint to find the author results by the facet
        //With a certain scope
        //And a size of 2
        getClient().perform(get("/api/discover/facets/author")
                .param("scope", "testScope")
                .param("size", "2"))
                //** THEN **
                //The status has to be 200 OK
                .andExpect(status().isOk())
                //The type has to be 'discover'
                .andExpect(jsonPath("$.type", is("discover")))
                //The name has to be 'author' as that's the facet that we called
                .andExpect(jsonPath("$.name", is("author")))
                //The facetType has to be 'text' as that's the default configuration for this facet
                .andExpect(jsonPath("$.facetType", is("text")))
                //The scope has to be same as the param that we've entered
                .andExpect(jsonPath("$.scope", is("testScope")))
                //There always needs to be a self link available
                .andExpect(jsonPath("$._links.self.href", containsString("api/discover/facets/author?scope=testScope")))
                .andExpect(jsonPath("$._links.next.href",
                    containsString(
                        "api/discover/facets/author?scope=testScope&configuration=defaultConfiguration&page=1&size=2")))
                //These are the values that need to be present as it's ordered by count and these authors are the
                // most common ones in the items that we've created
                .andExpect(jsonPath("$._embedded.values", containsInAnyOrder(
                        FacetValueMatcher.entryAuthor("Doe, Jane"),
                        FacetValueMatcher.entryAuthor("Smith, Maria")
                )))
        ;
    }

    @Test
    public void discoverFacetsDateTestForHasMore() throws Exception {
        //We turn off the authorization system to create the structure defined below
        context.turnOffAuthorisationSystem();

        //** GIVEN **
        //1. A community-collection structure with one parent community with sub-community and two collections.
        parentCommunity = CommunityBuilder.createCommunity(context)
                .withName("Parent Community")
                .build();
        Community child1 = CommunityBuilder.createSubCommunity(context, parentCommunity)
                .withName("Sub Community")
                .build();
        Collection col1 = CollectionBuilder.createCollection(context, child1).withName("Collection 1").build();
        Collection col2 = CollectionBuilder.createCollection(context, child1).withName("Collection 2").build();

        //2. 7 public items that are readable by Anonymous with different subjects
        Item publicItem1 = ItemBuilder.createItem(context, col1)
                .withTitle("Test")
                .withIssueDate("2010-10-17")
                .withAuthor("Smith, Donald").withAuthor("Testing, Works")
                .withSubject("ExtraEntry")
                .build();

        Item publicItem2 = ItemBuilder.createItem(context, col2)
                .withTitle("Public item 2")
                .withIssueDate("1990-02-13")
                .withAuthor("Smith, Maria").withAuthor("Doe, Jane").withAuthor("Testing, Works")
                .withSubject("TestingForMore").withSubject("ExtraEntry")
                .build();

        Item publicItem3 = ItemBuilder.createItem(context, col2)
                .withTitle("Public item 2")
                .withIssueDate("1940-02-13")
                .withAuthor("Smith, Maria").withAuthor("Doe, Jane").withAuthor("test,test")
                .withAuthor("test2, test2").withAuthor("Maybe, Maybe")
                .withSubject("AnotherTest").withSubject("TestingForMore")
                .withSubject("ExtraEntry")
                .build();

        Item publicItem4 = ItemBuilder.createItem(context, col2)
                .withTitle("Public item 2")
                .withIssueDate("1950-02-13")
                .withAuthor("Smith, Maria").withAuthor("Doe, Jane").withAuthor("test,test")
                .withAuthor("test2, test2").withAuthor("Maybe, Maybe")
                .withSubject("AnotherTest").withSubject("TestingForMore")
                .withSubject("ExtraEntry")
                .build();

        Item publicItem5 = ItemBuilder.createItem(context, col2)
                .withTitle("Public item 2")
                .withIssueDate("1960-02-13")
                .withAuthor("Smith, Maria").withAuthor("Doe, Jane").withAuthor("test,test")
                .withAuthor("test2, test2").withAuthor("Maybe, Maybe")
                .withSubject("AnotherTest").withSubject("TestingForMore")
                .withSubject("ExtraEntry")
                .build();

        Item publicItem6 = ItemBuilder.createItem(context, col2)
                .withTitle("Public item 2")
                .withIssueDate("1970-02-13")
                .withAuthor("Smith, Maria").withAuthor("Doe, Jane").withAuthor("test,test")
                .withAuthor("test2, test2").withAuthor("Maybe, Maybe")
                .withSubject("AnotherTest").withSubject("TestingForMore")
                .withSubject("ExtraEntry")
                .build();

        Item publicItem7 = ItemBuilder.createItem(context, col2)
                .withTitle("Public item 2")
                .withIssueDate("1980-02-13")
                .withAuthor("Smith, Maria").withAuthor("Doe, Jane").withAuthor("test,test")
                .withAuthor("test2, test2").withAuthor("Maybe, Maybe")
                .withSubject("AnotherTest").withSubject("TestingForMore")
                .withSubject("ExtraEntry")
                .build();

        context.restoreAuthSystemState();

        //** WHEN **
        //An anonymous user browses this endpoint to find the dateIssued results by the facet
        //And a size of 2
        getClient().perform(get("/api/discover/facets/dateIssued")
                .param("size", "2"))

                //** THEN **
                //The status has to be 200 OK
                .andExpect(status().isOk())
                //The type has to be 'discover'
                .andExpect(jsonPath("$.type", is("discover")))
                //The name needs to be dateIssued as that's the facet that we've called
                .andExpect(jsonPath("$.name", is("dateIssued")))
                //the facetType needs to be 'date' as that's the default facetType for this facet in the
                // configuration
                .andExpect(jsonPath("$.facetType", is("date")))
                //There always needs to be a self link available
                .andExpect(jsonPath("$._links.self.href", containsString("api/discover/facets/dateIssued")))
                //Seeing as we've entered a size of two and there are more dates than just two, we'll need a next
                // link to go to the next page to see the rest of the dates
                .andExpect(jsonPath("$._links.next.href", Matchers.allOf(
                        containsString("api/discover/facets/dateIssued"),
                        containsString("page=1"))))
                //The page object needs to look like this because we've entered a size of 2 and we didn't specify
                // a starting page so it defaults to 0
                .andExpect(jsonPath("$.page",
                        is(PageMatcher.pageEntry(0, 2))))
                //There needs to be two date results in the embedded values section because that's what we've
                // specified
                .andExpect(jsonPath("$._embedded.values", containsInAnyOrder(
                        FacetValueMatcher.entryDateIssued(),
                        FacetValueMatcher.entryDateIssued()
                )))
        ;
    }


    @Test
    public void discoverFacetsDateTestWithSearchFilter() throws Exception {

        //We turn off the authorization system in order to create the structure as defined below
        context.turnOffAuthorisationSystem();

        //** GIVEN **
        //1. A community-collection structure with one parent community with sub-community and two collections.
        parentCommunity = CommunityBuilder.createCommunity(context)
                .withName("Parent Community")
                .build();
        Community child1 = CommunityBuilder.createSubCommunity(context, parentCommunity)
                .withName("Sub Community")
                .build();
        Collection col1 = CollectionBuilder.createCollection(context, child1).withName("Collection 1").build();
        Collection col2 = CollectionBuilder.createCollection(context, child1).withName("Collection 2").build();

        //2. Three public items that are readable by Anonymous with different subjects
        Item publicItem1 = ItemBuilder.createItem(context, col1)
                .withTitle("Test")
                .withIssueDate("2010-10-17")
                .withAuthor("Smith, Donald").withAuthor("Testing, Works")
                .withSubject("ExtraEntry")
                .build();

        Item publicItem2 = ItemBuilder.createItem(context, col2)
                .withTitle("Test 2")
                .withIssueDate("1990-02-13")
                .withAuthor("Smith, Maria").withAuthor("Doe, Jane").withAuthor("Testing, Works")
                .withSubject("TestingForMore").withSubject("ExtraEntry")
                .build();

        Item publicItem3 = ItemBuilder.createItem(context, col2)
                .withTitle("Public item 2")
                .withIssueDate("2010-02-13")
                .withAuthor("Smith, Maria").withAuthor("Doe, Jane").withAuthor("test,test")
                .withAuthor("test2, test2").withAuthor("Maybe, Maybe")
                .withSubject("AnotherTest").withSubject("TestingForMore")
                .withSubject("ExtraEntry")
                .build();

        context.restoreAuthSystemState();

        //** WHEN **
        //An anonymous user browses this endpoint to find the dateIssued results by the facet
        //With a query stating that the title needs to contain 'test'
        //And a size of 2
        getClient().perform(get("/api/discover/facets/dateIssued")
                .param("f.title", "test,contains")
                .param("size", "2"))

                //** THEN **
                //The status has to be 200 OK
                .andExpect(status().isOk())
                //The type has to be 'discover'
                .andExpect(jsonPath("$.type", is("discover")))
                //The name has to be dateIssued because that's the facet that we called
                .andExpect(jsonPath("$.name", is("dateIssued")))
                //The facetType needs to be 'date' as that's the default facetType for this facet in the
                // configuration
                .andExpect(jsonPath("$.facetType", is("date")))
                //There always needs to be a self link
                .andExpect(jsonPath("$._links.self.href", containsString("api/discover/facets/dateIssued")))
                //There needs to be an appliedFilters section that looks like this because we've specified a query
                // in the parameters
                .andExpect(jsonPath("$.appliedFilters", containsInAnyOrder(
                        AppliedFilterMatcher.appliedFilterEntry("title", "contains", "test", "test")
                )))
                //The page object needs to look like this because we entered a size of 2 and we didn't specify a
                // starting page so it defaults to 0
                .andExpect(jsonPath("$.page",
                        is(PageMatcher.pageEntry(0, 2))))
                //There needs to be only two date intervals with a count of 1 because of the query we specified
                .andExpect(jsonPath("$._embedded.values", containsInAnyOrder(
                        FacetValueMatcher.entryDateIssuedWithCountOne(),
                        FacetValueMatcher.entryDateIssuedWithCountOne()
                )))
        ;
    }


    @Test
    public void discoverSearchTest() throws Exception {

        //When calling this root endpoint
        getClient().perform(get("/api/discover/search"))
                   //** THEN **
                   //The status has to be 200 OK
                   .andExpect(status().isOk())
                   //The type has to be 'discover'
                   .andExpect(jsonPath("$.type", is("discover")))
                   //There needs to be a link to the objects that contains a string as specified below
                   .andExpect(jsonPath("$._links.objects.href", containsString("api/discover/search/objects")))
                   //There always needs to be a self link available
                   .andExpect(jsonPath("$._links.self.href", containsString("api/discover/search")))
                   //There needs to be a section where these filters as specified as they're the default filters
                   // given in the configuration
                   .andExpect(jsonPath("$.filters", containsInAnyOrder(
                       SearchFilterMatcher.barDateIssuedYearFilter(),
                       SearchFilterMatcher.pieItemtypeFilter(),
                       SearchFilterMatcher.typeFilter(),
                       SearchFilterMatcher.titleFilter(),
                       SearchFilterMatcher.authorFilter(),
                       SearchFilterMatcher.subjectFilter(),
                       SearchFilterMatcher.dateIssuedFilter(),
                       SearchFilterMatcher.hasContentInOriginalBundleFilter(),
                       SearchFilterMatcher.hasFileNameInOriginalBundleFilter(),
                       SearchFilterMatcher.hasFileDescriptionInOriginalBundleFilter(),
                       SearchFilterMatcher.entityTypeFilter(),
                       SearchFilterMatcher.isAuthorOfPublicationRelation(),
                       SearchFilterMatcher.isProjectOfPublicationRelation(),
                       SearchFilterMatcher.isOrgUnitOfPublicationRelation(),
                       SearchFilterMatcher.isPublicationOfJournalIssueRelation(),
                       SearchFilterMatcher.isJournalOfPublicationRelation()
                   )))
                   //These sortOptions need to be present as it's the default in the configuration
                   .andExpect(jsonPath("$.sortOptions", contains(
                       SortOptionMatcher.sortOptionMatcher(
                                         "score", DiscoverySortFieldConfiguration.SORT_ORDER.desc.name()),
                       SortOptionMatcher.sortOptionMatcher(
                                         "dc.title", DiscoverySortFieldConfiguration.SORT_ORDER.asc.name()),
                       SortOptionMatcher.sortOptionMatcher(
                                         "dc.date.issued", DiscoverySortFieldConfiguration.SORT_ORDER.desc.name()),
                       SortOptionMatcher.sortOptionMatcher(
                                         "dc.date.accessioned", DiscoverySortFieldConfiguration.SORT_ORDER.desc.name())
                   )));
    }

    @Test
    public void checkSortOrderInPersonOrOrgunitConfigurationTest() throws Exception {
        getClient().perform(get("/api/discover/search")
                   .param("configuration", "personOrOrgunit"))
                   .andExpect(status().isOk())
                   .andExpect(jsonPath("$.type", is("discover")))
                   .andExpect(jsonPath("$._links.objects.href", containsString("api/discover/search/objects")))
                   .andExpect(jsonPath("$._links.self.href", containsString("api/discover/search")))
                   .andExpect(jsonPath("$.sortOptions", contains(
                       SortOptionMatcher.sortOptionMatcher("dspace.entity.type",
                                         DiscoverySortFieldConfiguration.SORT_ORDER.desc.name()),
                       SortOptionMatcher.sortOptionMatcher("organization.legalName",
                                         DiscoverySortFieldConfiguration.SORT_ORDER.asc.name()),
                       SortOptionMatcher.sortOptionMatcher("organisation.address.addressCountry",
                                         DiscoverySortFieldConfiguration.SORT_ORDER.asc.name()),
                       SortOptionMatcher.sortOptionMatcher("organisation.address.addressLocality",
                                         DiscoverySortFieldConfiguration.SORT_ORDER.asc.name()),
                       SortOptionMatcher.sortOptionMatcher("organisation.foundingDate",
                                         DiscoverySortFieldConfiguration.SORT_ORDER.desc.name()),
                       SortOptionMatcher.sortOptionMatcher("dc.date.accessioned",
                                         DiscoverySortFieldConfiguration.SORT_ORDER.desc.name()),
                       SortOptionMatcher.sortOptionMatcher("person.familyName",
                                         DiscoverySortFieldConfiguration.SORT_ORDER.asc.name()),
                       SortOptionMatcher.sortOptionMatcher("person.givenName",
                                         DiscoverySortFieldConfiguration.SORT_ORDER.asc.name()),
                       SortOptionMatcher.sortOptionMatcher("person.birthDate",
                                         DiscoverySortFieldConfiguration.SORT_ORDER.desc.name())
                    )));
    }

    @Test
    public void discoverSearchByFieldNotConfiguredTest() throws Exception {
        context.turnOffAuthorisationSystem();

        parentCommunity = CommunityBuilder.createCommunity(context)
                                          .withName("Parent Community")
                                          .build();

        Collection col1 = CollectionBuilder.createCollection(context, parentCommunity)
                                           .withName("Collection 1")
                                           .build();

        ItemBuilder.createItem(context, col1)
                   .withTitle("Test")
                   .withIssueDate("2010-10-17")
                   .withAuthor("Testing, Works")
                   .withSubject("ExtraEntry").build();

        context.restoreAuthSystemState();

        getClient().perform(get("/api/discover/search/objects")
                   .param("sort", "dc.date.accessioned, ASC")
                   .param("configuration", "workspace"))
                   .andExpect(status().isUnprocessableEntity());
    }

    @Test
    public void discoverSearchObjectsTest() throws Exception {

        //We turn off the authorization system in order to create the structure defined below
        context.turnOffAuthorisationSystem();

        //** GIVEN **
        //1. A community-collection structure with one parent community with sub-community and two collections.
        parentCommunity = CommunityBuilder.createCommunity(context)
                .withName("Parent Community")
                .build();
        Community child1 = CommunityBuilder.createSubCommunity(context, parentCommunity)
                .withName("Sub Community")
                .build();
        Collection col1 = CollectionBuilder.createCollection(context, child1).withName("Collection 1").build();
        Collection col2 = CollectionBuilder.createCollection(context, child1).withName("Collection 2").build();

        //2. Three public items that are readable by Anonymous with different subjects
        Item publicItem1 = ItemBuilder.createItem(context, col1)
                .withTitle("Test")
                .withIssueDate("2010-10-17")
                .withAuthor("Smith, Donald").withAuthor("Testing, Works")
                .withSubject("ExtraEntry")
                .build();

        Item publicItem2 = ItemBuilder.createItem(context, col2)
                .withTitle("Test 2")
                .withIssueDate("1990-02-13")
                .withAuthor("Smith, Maria").withAuthor("Doe, Jane").withAuthor("Testing, Works")
                .withSubject("TestingForMore").withSubject("ExtraEntry")
                .build();

        Item publicItem3 = ItemBuilder.createItem(context, col2)
                .withTitle("Public item 2")
                .withIssueDate("2010-02-13")
                .withAuthor("Smith, Maria").withAuthor("Doe, Jane").withAuthor("test,test")
                .withAuthor("test2, test2").withAuthor("Maybe, Maybe")
                .withSubject("AnotherTest").withSubject("TestingForMore")
                .withSubject("ExtraEntry")
                .build();

        context.restoreAuthSystemState();

        //** WHEN **
        //An anonymous user browses this endpoint to find the objects in the system
        getClient().perform(get("/api/discover/search/objects"))
                //** THEN **
                //The status has to be 200 OK
                .andExpect(status().isOk())
                //The type has to be 'discover'
                .andExpect(jsonPath("$.type", is("discover")))
                //There needs to be a page object that shows the total pages and total elements as well as the
                // size and the current page (number)
                .andExpect(jsonPath("$._embedded.searchResult.page", is(
                        PageMatcher.pageEntryWithTotalPagesAndElements(0, 20, 1, 3)
                )))
                //These search results have to be shown in the embedded.objects section as these are the items
                // given in the structure defined above.
                //Seeing as everything fits onto one page, they have to all be present
                .andExpect(jsonPath("$._embedded.searchResult._embedded.objects", Matchers.hasItems(
                        SearchResultMatcher.match("core", "item", "items"),
                        SearchResultMatcher.match("core", "item", "items"),
                        SearchResultMatcher.match("core", "item", "items")
                )))
                //These facets have to show up in the embedded.facets section as well with the given hasMore
                // property because we don't exceed their default limit for a hasMore true (the default is 10)
                .andExpect(jsonPath("$._embedded.facets", Matchers.containsInAnyOrder(
                        FacetEntryMatcher.anyFacet("graphitemtype", "chart.pie"),
                        FacetEntryMatcher.anyFacet("graphpubldate", "chart.bar"),
                        FacetEntryMatcher.typeFacet(false),
                        FacetEntryMatcher.authorFacet(false),
                        FacetEntryMatcher.entityTypeFacet(false),
                        FacetEntryMatcher.subjectFacet(false),
                        FacetEntryMatcher.dateIssuedFacet(false),
                        FacetEntryMatcher.hasContentInOriginalBundleFacet(false)
                )))
                //There always needs to be a self link
                .andExpect(jsonPath("$._links.self.href", containsString("/api/discover/search/objects")))
        ;
    }

    @Test
    public void discoverSearchObjectsTestHasMoreAuthorFacet() throws Exception {
        //We turn off the authorization system in order to create the structure defined below
        context.turnOffAuthorisationSystem();

        //** GIVEN **
        //1. A community-collection structure with one parent community with sub-community and two collections.
        parentCommunity = CommunityBuilder.createCommunity(context)
                .withName("Parent Community")
                .build();
        Community child1 = CommunityBuilder.createSubCommunity(context, parentCommunity)
                .withName("Sub Community")
                .build();
        Collection col1 = CollectionBuilder.createCollection(context, child1).withName("Collection 1").build();
        Collection col2 = CollectionBuilder.createCollection(context, child1).withName("Collection 2").build();

        //2. Three public items that are readable by Anonymous with different subjects
        Item publicItem1 = ItemBuilder.createItem(context, col1)
                .withTitle("Test")
                .withIssueDate("2010-10-17")
                .withAuthor("Smith, Donald").withAuthor("Testing, Works").withAuthor("a1, a1")
                .withAuthor("b, b").withAuthor("c, c").withAuthor("d, d").withAuthor("e, e")
                .withAuthor("f, f").withAuthor("g, g")
                .withSubject("ExtraEntry")
                .build();

        Item publicItem2 = ItemBuilder.createItem(context, col2)
                .withTitle("Test 2")
                .withIssueDate("1990-02-13")
                .withAuthor("Smith, Maria").withAuthor("Doe, Jane").withAuthor("Testing, Works")
                .withSubject("TestingForMore").withSubject("ExtraEntry")
                .build();

        Item publicItem3 = ItemBuilder.createItem(context, col2)
                .withTitle("Public item 2")
                .withIssueDate("2010-02-13")
                .withAuthor("Smith, Maria").withAuthor("Doe, Jane").withAuthor("test,test")
                .withAuthor("test2, test2").withAuthor("Maybe, Maybe")
                .withSubject("AnotherTest").withSubject("TestingForMore")
                .withSubject("ExtraEntry")
                .build();

        context.restoreAuthSystemState();

        //** WHEN **
        //An anonymous user browses this endpoint to find the objects in the system
        getClient().perform(get("/api/discover/search/objects"))
                //** THEN **
                //The status has to be 200 OK
                .andExpect(status().isOk())
                //The type has to be 'discover'
                .andExpect(jsonPath("$.type", is("discover")))
                //The page object has to look like this because we've only made 7 elements (3 items),
                //the default size is 20 and they all fit onto one page (20 > 7) so totalPages has
                //to be 1. Number is 0 because page 0 is the default page we view if not specified otherwise
                .andExpect(jsonPath("$._embedded.searchResult.page", is(
                        PageMatcher.pageEntryWithTotalPagesAndElements(0, 20, 1, 3)
                )))
                //All elements have to be present in the embedded.objects section, these are the ones we made in
                // the structure defined above
                .andExpect(jsonPath("$._embedded.searchResult._embedded.objects", Matchers.hasItems(
                        SearchResultMatcher.match("core", "item", "items"),
                        SearchResultMatcher.match("core", "item", "items"),
                        SearchResultMatcher.match("core", "item", "items")
                )))
                //These facets have to show up in the embedded.facets section as well with the given hasMore
                // property because we don't exceed their default limit for a hasMore true (the default is 10)
                //We do however exceed the limit for the authors, so this property has to be true for the author
                // facet
                .andExpect(jsonPath("$._embedded.facets", Matchers.containsInAnyOrder(
                        FacetEntryMatcher.anyFacet("graphitemtype", "chart.pie"),
                        FacetEntryMatcher.anyFacet("graphpubldate", "chart.bar"),
                        FacetEntryMatcher.typeFacet(false),
                        FacetEntryMatcher.authorFacet(true),
                        FacetEntryMatcher.entityTypeFacet(false),
                        FacetEntryMatcher.subjectFacet(false),
                        FacetEntryMatcher.dateIssuedFacet(false),
                        FacetEntryMatcher.hasContentInOriginalBundleFacet(false)
                )))
                //There always needs to be a self link available
                .andExpect(jsonPath("$._links.self.href", containsString("/api/discover/search/objects")))
        ;

    }


    @Test
    public void discoverSearchObjectsTestHasMoreSubjectFacet() throws Exception {
        //We turn off the authorization system in order to create the structure defined below
        context.turnOffAuthorisationSystem();

        //** GIVEN **
        //1. A community-collection structure with one parent community with sub-community and two collections.
        parentCommunity = CommunityBuilder.createCommunity(context)
                .withName("Parent Community")
                .build();
        Community child1 = CommunityBuilder.createSubCommunity(context, parentCommunity)
                .withName("Sub Community")
                .build();
        Collection col1 = CollectionBuilder.createCollection(context, child1).withName("Collection 1").build();
        Collection col2 = CollectionBuilder.createCollection(context, child1).withName("Collection 2").build();

        //2. Three public items that are readable by Anonymous with different subjects
        Item publicItem1 = ItemBuilder.createItem(context, col1)
                .withTitle("Test")
                .withIssueDate("2010-10-17")
                .withAuthor("Smith, Donald").withAuthor("Testing, Works")
                .withSubject("ExtraEntry").withSubject("a")
                .withSubject("b").withSubject("c")
                .withSubject("d").withSubject("e")
                .withSubject("f").withSubject("g")
                .withSubject("h").withSubject("i")
                .withSubject("j").withSubject("k")
                .build();

        Item publicItem2 = ItemBuilder.createItem(context, col2)
                .withTitle("Test 2")
                .withIssueDate("1990-02-13")
                .withAuthor("Smith, Maria").withAuthor("Doe, Jane").withAuthor("Testing, Works")
                .withSubject("TestingForMore").withSubject("ExtraEntry")
                .build();

        Item publicItem3 = ItemBuilder.createItem(context, col2)
                .withTitle("Public item 2")
                .withIssueDate("2010-02-13")
                .withAuthor("Smith, Maria").withAuthor("Doe, Jane").withAuthor("test,test")
                .withAuthor("test2, test2").withAuthor("Maybe, Maybe")
                .withSubject("AnotherTest").withSubject("TestingForMore")
                .withSubject("ExtraEntry")
                .build();

        context.restoreAuthSystemState();

        //** WHEN **
        //An anonymous user browses this endpoint to find the the objects in the system
        getClient().perform(get("/api/discover/search/objects"))

                //** THEN **
                //The status has to be 200 OK
                .andExpect(status().isOk())
                //The type has to be 'discover'
                .andExpect(jsonPath("$.type", is("discover")))
                //The page object has to look like this because we've only made 7 objects (but only 3 items),
                //they all fit onto 1 page because the default size is 20 and the default starting page is 0.
                .andExpect(jsonPath("$._embedded.searchResult.page", is(
                        PageMatcher.pageEntryWithTotalPagesAndElements(0, 20, 1, 3)
                )))
                //All the elements created in the structure above have to be present in the embedded.objects section
                .andExpect(jsonPath("$._embedded.searchResult._embedded.objects", Matchers.hasItems(
                        SearchResultMatcher.match("core", "item", "items"),
                        SearchResultMatcher.match("core", "item", "items"),
                        SearchResultMatcher.match("core", "item", "items")
                )))
                //These facets have to show up in the embedded.facets section as well with the given hasMore
                // property because we don't exceed their default limit for a hasMore true (the default is 10)
                //We do however exceed the limit for the subject, so this property has to be true for the subject
                // facet
                .andExpect(jsonPath("$._embedded.facets", Matchers.containsInAnyOrder(
                        FacetEntryMatcher.anyFacet("graphitemtype", "chart.pie"),
                        FacetEntryMatcher.anyFacet("graphpubldate", "chart.bar"),
                        FacetEntryMatcher.typeFacet(false),
                        FacetEntryMatcher.authorFacet(false),
                        FacetEntryMatcher.entityTypeFacet(false),
                        FacetEntryMatcher.subjectFacet(true),
                        FacetEntryMatcher.dateIssuedFacet(false),
                        FacetEntryMatcher.hasContentInOriginalBundleFacet(false)
                )))
                //There always needs to be a self link available
                .andExpect(jsonPath("$._links.self.href", containsString("/api/discover/search/objects")))
        ;
    }

    @Test
    public void discoverSearchObjectsTestWithBasicQuery() throws Exception {
        //We turn off the authorization system in order to create the structure defined below
        context.turnOffAuthorisationSystem();

        //** GIVEN **
        //1. A community-collection structure with one parent community with sub-community and two collections.
        parentCommunity = CommunityBuilder.createCommunity(context)
                .withName("Parent Community")
                .build();
        Community child1 = CommunityBuilder.createSubCommunity(context, parentCommunity)
                .withName("Sub Community")
                .build();
        Collection col1 = CollectionBuilder.createCollection(context, child1).withName("Collection 1").build();
        Collection col2 = CollectionBuilder.createCollection(context, child1).withName("Collection 2").build();

        //2. Three public items that are readable by Anonymous with different subjects
        Item publicItem1 = ItemBuilder.createItem(context, col1)
                .withTitle("Test")
                .withIssueDate("2010-10-17")
                .withAuthor("Smith, Donald").withAuthor("Testing, Works")
                .withSubject("ExtraEntry")
                .build();

        Item publicItem2 = ItemBuilder.createItem(context, col2)
                .withTitle("Test 2")
                .withIssueDate("1990-02-13")
                .withAuthor("Smith, Maria").withAuthor("Doe, Jane").withAuthor("Testing, Works")
                .withSubject("TestingForMore").withSubject("ExtraEntry")
                .build();

        Item publicItem3 = ItemBuilder.createItem(context, col2)
                .withTitle("Public item 2")
                .withIssueDate("2010-02-13")
                .withAuthor("Smith, Maria").withAuthor("Doe, Jane").withAuthor("test,test")
                .withAuthor("test2, test2").withAuthor("Maybe, Maybe")
                .build();

        context.restoreAuthSystemState();

        //** WHEN **
        //An anonymous user browses this endpoint to find the the objects in the system
        //With a query that says that the title has to contain 'test'
        getClient().perform(get("/api/discover/search/objects")
                .param("f.title", "test,contains"))

                //** THEN **
                //The status has to be 200 OK
                .andExpect(status().isOk())
                //The type has to be 'discover'
                .andExpect(jsonPath("$.type", is("discover")))
                //The page object has to look like this because of the query we specified, only two elements match
                // the query.
                .andExpect(jsonPath("$._embedded.searchResult.page", is(
                        PageMatcher.pageEntryWithTotalPagesAndElements(0, 20, 1, 2)
                )))
                //Only the two item elements match the query, therefore those are the only ones that can be in the
                // embedded.objects section
                .andExpect(jsonPath("$._embedded.searchResult._embedded.objects", Matchers.containsInAnyOrder(
                        SearchResultMatcher.match("core", "item", "items"),
                        SearchResultMatcher.match("core", "item", "items")
                )))
                //We need to display the appliedFilters object that contains the query that we've ran
                .andExpect(jsonPath("$.appliedFilters", contains(
                        AppliedFilterMatcher.appliedFilterEntry("title", "contains", "test", "test")
                )))
                //These facets have to show up in the embedded.facets section as well with the given hasMore
                // property because we don't exceed their default limit for a hasMore true (the default is 10)
                .andExpect(jsonPath("$._embedded.facets", Matchers.containsInAnyOrder(
                        FacetEntryMatcher.anyFacet("graphitemtype", "chart.pie"),
                        FacetEntryMatcher.anyFacet("graphpubldate", "chart.bar"),
                        FacetEntryMatcher.typeFacet(false),
                        FacetEntryMatcher.authorFacet(false),
                        FacetEntryMatcher.entityTypeFacet(false),
                        FacetEntryMatcher.subjectFacet(false),
                        FacetEntryMatcher.dateIssuedFacet(false),
                        FacetEntryMatcher.hasContentInOriginalBundleFacet(false)
                )))
                //There always needs to be a self link available
                .andExpect(jsonPath("$._links.self.href", containsString("/api/discover/search/objects")))
        ;
    }


    @Test
    public void discoverSearchObjectsTestWithScope() throws Exception {
        //We turn off the authorization system in order to create the structure as defined below
        context.turnOffAuthorisationSystem();

        //** GIVEN **
        //1. A community-collection structure with one parent community with sub-community and two collections.
        parentCommunity = CommunityBuilder.createCommunity(context)
                .withName("Parent Community")
                .build();
        Community child1 = CommunityBuilder.createSubCommunity(context, parentCommunity)
                .withName("Sub Community")
                .build();
        Collection col1 = CollectionBuilder.createCollection(context, child1).withName("Collection 1").build();
        Collection col2 = CollectionBuilder.createCollection(context, child1).withName("Collection 2").build();

        //2. Three public items that are readable by Anonymous with different subjects
        Item publicItem1 = ItemBuilder.createItem(context, col1)
                .withTitle("Test")
                .withIssueDate("2010-10-17")
                .withAuthor("Smith, Donald").withAuthor("Testing, Works")
                .withSubject("ExtraEntry")
                .build();

        Item publicItem2 = ItemBuilder.createItem(context, col2)
                .withTitle("Test 2")
                .withIssueDate("1990-02-13")
                .withAuthor("Smith, Maria").withAuthor("Doe, Jane").withAuthor("Testing, Works")
                .withSubject("TestingForMore").withSubject("ExtraEntry")
                .build();

        Item publicItem3 = ItemBuilder.createItem(context, col2)
                .withTitle("Public item 2")
                .withIssueDate("2010-02-13")
                .withAuthor("Smith, Maria").withAuthor("Doe, Jane").withAuthor("test,test")
                .withAuthor("test2, test2").withAuthor("Maybe, Maybe")
                .withSubject("AnotherTest").withSubject("TestingForMore")
                .withSubject("ExtraEntry")
                .build();

        context.restoreAuthSystemState();

        //** WHEN **
        //An anonymous user browses this endpoint to find the the objects in the system
        //With a scope 'test'
        getClient().perform(get("/api/discover/search/objects")
                .param("scope", "test"))

                //** THEN **
                //The status has to be 200 OK
                .andExpect(status().isOk())
                //The type has to be 'discover'
                .andExpect(jsonPath("$.type", is("discover")))
                //The page element has to look like this because it contains all the elements we've just created
                .andExpect(jsonPath("$._embedded.searchResult.page", is(
                        PageMatcher.pageEntryWithTotalPagesAndElements(0, 20, 1, 3)
                )))
                //The scope property has to be set to the value we entered in the parameters
                .andExpect(jsonPath("$.scope", is("test")))
                //All the elements created in the structure above have to be present in the embedded.objects section
                .andExpect(jsonPath("$._embedded.searchResult._embedded.objects", Matchers.hasItems(
                        SearchResultMatcher.match("core", "item", "items"),
                        SearchResultMatcher.match("core", "item", "items"),
                        SearchResultMatcher.match("core", "item", "items")
                )))
                //These facets have to show up in the embedded.facets section as well with the given hasMore
                // property because we don't exceed their default limit for a hasMore true (the default is 10)
                .andExpect(jsonPath("$._embedded.facets", Matchers.containsInAnyOrder(
                        FacetEntryMatcher.anyFacet("graphitemtype", "chart.pie"),
                        FacetEntryMatcher.anyFacet("graphpubldate", "chart.bar"),
                        FacetEntryMatcher.typeFacet(false),
                        FacetEntryMatcher.authorFacet(false),
                        FacetEntryMatcher.entityTypeFacet(false),
                        FacetEntryMatcher.subjectFacet(false),
                        FacetEntryMatcher.dateIssuedFacet(false),
                        FacetEntryMatcher.hasContentInOriginalBundleFacet(false)
                )))
                //There always needs to be a self link available
                .andExpect(jsonPath("$._links.self.href", containsString("/api/discover/search/objects")))
        ;
    }

    @Test
    public void discoverSearchObjectsTestWithDsoType() throws Exception {
        //We turn off the authorization system in order to create the structure as defined below
        context.turnOffAuthorisationSystem();

        //** GIVEN **
        //1. A community-collection structure with one parent community with sub-community and two collections.
        parentCommunity = CommunityBuilder.createCommunity(context)
                .withName("Parent Community")
                .build();
        Community child1 = CommunityBuilder.createSubCommunity(context, parentCommunity)
                .withName("Sub Community")
                .build();
        Collection col1 = CollectionBuilder.createCollection(context, child1).withName("Collection 1").build();
        Collection col2 = CollectionBuilder.createCollection(context, child1).withName("Collection 2").build();

        //2. Three public items that are readable by Anonymous with different subjects
        Item publicItem1 = ItemBuilder.createItem(context, col1)
                .withTitle("Test")
                .withIssueDate("2010-10-17")
                .withAuthor("Smith, Donald").withAuthor("Testing, Works")
                .withSubject("ExtraEntry")
                .build();

        Item publicItem2 = ItemBuilder.createItem(context, col2)
                .withTitle("Test 2")
                .withIssueDate("1990-02-13")
                .withAuthor("Smith, Maria").withAuthor("Doe, Jane").withAuthor("Testing, Works")
                .withSubject("TestingForMore").withSubject("ExtraEntry")
                .build();

        Item publicItem3 = ItemBuilder.createItem(context, col2)
                .withTitle("Public item 2")
                .withIssueDate("2010-02-13")
                .withAuthor("Smith, Maria").withAuthor("Doe, Jane").withAuthor("test,test")
                .withAuthor("test2, test2").withAuthor("Maybe, Maybe")
                .withSubject("AnotherTest").withSubject("TestingForMore")
                .withSubject("ExtraEntry")
                .build();

        context.restoreAuthSystemState();

        // ** WHEN **
        // An anonymous user browses this endpoint to find the the objects in the system

        // With dsoType 'item'
        getClient().perform(get("/api/discover/search/objects")
                .param("dsoType", "Item"))

                //** THEN **
                //The status has to be 200 OK
                .andExpect(status().isOk())
                //The type has to be 'discover'
                .andExpect(jsonPath("$.type", is("discover")))
                //The page element needs to look like this and only have three totalElements because we only want
                // the items (dsoType) and we only created three items
                .andExpect(jsonPath("$._embedded.searchResult.page", is(
                        PageMatcher.pageEntryWithTotalPagesAndElements(0, 20, 1, 3)
                )))
                //Only the three items can be present in the embedded.objects section as that's what we specified
                // in the dsoType parameter
                .andExpect(jsonPath("$._embedded.searchResult._embedded.objects", Matchers.containsInAnyOrder(
                        SearchResultMatcher.match("core", "item", "items"),
                        SearchResultMatcher.match("core", "item", "items"),
                        SearchResultMatcher.match("core", "item", "items")
                )))
                //These facets have to show up in the embedded.facets section as well with the given hasMore
                // property because we don't exceed their default limit for a hasMore true (the default is 10)
                .andExpect(jsonPath("$._embedded.facets", Matchers.containsInAnyOrder(
                        FacetEntryMatcher.anyFacet("graphitemtype", "chart.pie"),
                        FacetEntryMatcher.anyFacet("graphpubldate", "chart.bar"),
                        FacetEntryMatcher.typeFacet(false),
                        FacetEntryMatcher.authorFacet(false),
                        FacetEntryMatcher.entityTypeFacet(false),
                        FacetEntryMatcher.subjectFacet(false),
                        FacetEntryMatcher.dateIssuedFacet(false),
                        FacetEntryMatcher.hasContentInOriginalBundleFacet(false)
                )))
                //There always needs to be a self link available
                .andExpect(jsonPath("$._links.self.href", containsString("/api/discover/search/objects")));

        // With dsoTypes 'community' and 'collection'
        getClient().perform(get("/api/discover/search/objects")
                .param("configuration", "backend")
                .param("dsoType", "Community")
                .param("dsoType", "Collection"))

                //** THEN **
                //The status has to be 200 OK
                .andExpect(status().isOk())
                //The type has to be 'discover'
                .andExpect(jsonPath("$.type", is("discover")))
                // The page element needs to look like this and only have four totalElements because we only want
                // the communities and the collections (dsoType) and we only created two of both types
                .andExpect(jsonPath("$._embedded.searchResult.page", is(
                        PageMatcher.pageEntryWithTotalPagesAndElements(0, 20, 1, 4)
                )))
                // Only the two communities and the two collections can be present in the embedded.objects section
                // as that's what we specified in the dsoType parameter
                .andExpect(jsonPath("$._embedded.searchResult._embedded.objects", Matchers.containsInAnyOrder(
                        SearchResultMatcher.match("core", "community", "communities"),
                        SearchResultMatcher.match("core", "community", "communities"),
                        SearchResultMatcher.match("core", "collection", "collections"),
                        SearchResultMatcher.match("core", "collection", "collections")
                )))
                //These facets have to show up in the embedded.facets section as well with the given hasMore
                // property because we don't exceed their default limit for a hasMore true (the default is 10)
                .andExpect(jsonPath("$._embedded.facets", Matchers.containsInAnyOrder(
                        FacetEntryMatcher.anyFacet("graphitemtype", "chart.pie"),
                        FacetEntryMatcher.anyFacet("graphpubldate", "chart.bar"),
                        FacetEntryMatcher.typeFacet(false),
                        FacetEntryMatcher.authorFacet(false),
                        FacetEntryMatcher.entityTypeFacet(false),
                        FacetEntryMatcher.subjectFacet(false),
                        FacetEntryMatcher.dateIssuedFacet(false),
                        FacetEntryMatcher.hasContentInOriginalBundleFacet(false)
                )))
                //There always needs to be a self link available
                .andExpect(jsonPath("$._links.self.href", containsString("/api/discover/search/objects")));

        // With dsoTypes 'collection' and 'item'
        getClient().perform(get("/api/discover/search/objects")
                .param("configuration", "backend")
                .param("dsoType", "Collection")
                .param("dsoType", "Item"))

                //** THEN **
                //The status has to be 200 OK
                .andExpect(status().isOk())
                //The type has to be 'discover'
                .andExpect(jsonPath("$.type", is("discover")))
                // The page element needs to look like this and only have five totalElements because we only want
                // the collections and the items (dsoType) and we only created two collections and three items
                .andExpect(jsonPath("$._embedded.searchResult.page", is(
                        PageMatcher.pageEntryWithTotalPagesAndElements(0, 20, 1, 5)
                )))
                // Only the two collections and the three items can be present in the embedded.objects section
                // as that's what we specified in the dsoType parameter
                .andExpect(jsonPath("$._embedded.searchResult._embedded.objects", Matchers.containsInAnyOrder(
                        SearchResultMatcher.match("core", "collection", "collections"),
                        SearchResultMatcher.match("core", "collection", "collections"),
                        SearchResultMatcher.match("core", "item", "items"),
                        SearchResultMatcher.match("core", "item", "items"),
                        SearchResultMatcher.match("core", "item", "items")
                )))
                //These facets have to show up in the embedded.facets section as well with the given hasMore
                // property because we don't exceed their default limit for a hasMore true (the default is 10)
                .andExpect(jsonPath("$._embedded.facets", Matchers.containsInAnyOrder(
                        FacetEntryMatcher.anyFacet("graphitemtype", "chart.pie"),
                        FacetEntryMatcher.anyFacet("graphpubldate", "chart.bar"),
                        FacetEntryMatcher.typeFacet(false),
                        FacetEntryMatcher.authorFacet(false),
                        FacetEntryMatcher.entityTypeFacet(false),
                        FacetEntryMatcher.subjectFacet(false),
                        FacetEntryMatcher.dateIssuedFacet(false),
                        FacetEntryMatcher.hasContentInOriginalBundleFacet(false)
                )))
                //There always needs to be a self link available
                .andExpect(jsonPath("$._links.self.href", containsString("/api/discover/search/objects")));

        // With dsoTypes 'community', 'collection' and 'item'
        getClient().perform(get("/api/discover/search/objects")
                .param("configuration", "backend")
                .param("dsoType", "Community")
                .param("dsoType", "Collection")
                .param("dsoType", "Item"))

                //** THEN **
                //The status has to be 200 OK
                .andExpect(status().isOk())
                //The type has to be 'discover'
                .andExpect(jsonPath("$.type", is("discover")))
                // The page element needs to look like this and have seven totalElements because we want
                // the communities, the collections and the items (dsoType) and we created two communities,
                // two collections and three items
                .andExpect(jsonPath("$._embedded.searchResult.page", is(
                        PageMatcher.pageEntryWithTotalPagesAndElements(0, 20, 1, 7)
                )))
                // The two communities, the two collections and the three items can be present in the embedded.objects
                // section as that's what we specified in the dsoType parameter
                .andExpect(jsonPath("$._embedded.searchResult._embedded.objects", Matchers.containsInAnyOrder(
                        SearchResultMatcher.match("core", "community", "communities"),
                        SearchResultMatcher.match("core", "community", "communities"),
                        SearchResultMatcher.match("core", "collection", "collections"),
                        SearchResultMatcher.match("core", "collection", "collections"),
                        SearchResultMatcher.match("core", "item", "items"),
                        SearchResultMatcher.match("core", "item", "items"),
                        SearchResultMatcher.match("core", "item", "items")
                )))
                //These facets have to show up in the embedded.facets section as well with the given hasMore
                // property because we don't exceed their default limit for a hasMore true (the default is 10)
                .andExpect(jsonPath("$._embedded.facets", Matchers.containsInAnyOrder(
                        FacetEntryMatcher.anyFacet("graphitemtype", "chart.pie"),
                        FacetEntryMatcher.anyFacet("graphpubldate", "chart.bar"),
                        FacetEntryMatcher.typeFacet(false),
                        FacetEntryMatcher.authorFacet(false),
                        FacetEntryMatcher.entityTypeFacet(false),
                        FacetEntryMatcher.subjectFacet(false),
                        FacetEntryMatcher.dateIssuedFacet(false),
                        FacetEntryMatcher.hasContentInOriginalBundleFacet(false)
                )))
                //There always needs to be a self link available
                .andExpect(jsonPath("$._links.self.href", containsString("/api/discover/search/objects")));
    }

    @Test
    public void discoverSearchObjectsTestWithDsoTypeAndSort() throws Exception {
        //We turn off the authorization system in order to create the structure as defined below
        context.turnOffAuthorisationSystem();
        //** GIVEN **
        //1. A community-collection structure with one parent community with sub-community and two collections.
        parentCommunity = CommunityBuilder.createCommunity(context)
                .withName("Parent Community")
                .build();
        Community child1 = CommunityBuilder.createSubCommunity(context, parentCommunity)
                .withName("Sub Community")
                .build();
        Collection col1 = CollectionBuilder.createCollection(context, child1).withName("Collection 1").build();
        Collection col2 = CollectionBuilder.createCollection(context, child1).withName("Collection 2").build();

        //2. Three public items that are readable by Anonymous with different subjects
        Item publicItem1 = ItemBuilder.createItem(context, col1)
                .withTitle("Test")
                .withIssueDate("2010-10-17")
                .withAuthor("Smith, Donald").withAuthor("Testing, Works")
                .withSubject("ExtraEntry")
                .build();

        Item publicItem2 = ItemBuilder.createItem(context, col2)
                .withTitle("Testing")
                .withIssueDate("1990-02-13")
                .withAuthor("Smith, Maria").withAuthor("Doe, Jane").withAuthor("Testing, Works")
                .withSubject("TestingForMore").withSubject("ExtraEntry")
                .build();

        Item publicItem3 = ItemBuilder.createItem(context, col2)
                .withTitle("Public")
                .withIssueDate("2010-02-13")
                .withAuthor("Smith, Maria").withAuthor("Doe, Jane").withAuthor("test,test")
                .withAuthor("test2, test2").withAuthor("Maybe, Maybe")
                .withSubject("AnotherTest").withSubject("TestingForMore")
                .withSubject("ExtraEntry")
                .build();

        context.restoreAuthSystemState();

        //** WHEN **
        //An anonymous user browses this endpoint to find the the objects in the system
        //With a dsoType 'item'
        //And a sort on the dc.title ascending
        getClient().perform(get("/api/discover/search/objects")
                .param("dsoType", "Item")
                .param("sort", "dc.title,ASC"))

                //** THEN **
                //The status has to be 200 OK
                .andExpect(status().isOk())
                //The type has to be 'discover'
                .andExpect(jsonPath("$.type", is("discover")))
                //The page object has to look like this and only contain three total elements because we only want
                // to get the items back
                .andExpect(jsonPath("$._embedded.searchResult.page", is(
                        PageMatcher.pageEntryWithTotalPagesAndElements(0, 20, 1, 3)
                )))
                //Only the three items can be present in the embedded.objects section as that's what we specified
                // in the dsoType parameter
                .andExpect(jsonPath("$._embedded.searchResult._embedded.objects", Matchers.containsInAnyOrder(
                        SearchResultMatcher.match("core", "item", "items"),
                        SearchResultMatcher.match("core", "item", "items"),
                        SearchResultMatcher.match("core", "item", "items")
                )))
                //Here we want to match on the item name in a certain specified order because we want to check the
                // sort properly
                //We check whether the items are sorted properly as we expected
                .andExpect(jsonPath("$._embedded.searchResult._embedded.objects", Matchers.contains(
                        SearchResultMatcher.matchOnItemName("item", "items", "Public"),
                        SearchResultMatcher.matchOnItemName("item", "items", "Test"),
                        SearchResultMatcher.matchOnItemName("item", "items", "Testing")
                )))
                //These facets have to show up in the embedded.facets section as well with the given hasMore
                // property because we don't exceed their default limit for a hasMore true (the default is 10)
                .andExpect(jsonPath("$._embedded.facets", Matchers.containsInAnyOrder(
                        FacetEntryMatcher.anyFacet("graphitemtype", "chart.pie"),
                        FacetEntryMatcher.anyFacet("graphpubldate", "chart.bar"),
                        FacetEntryMatcher.typeFacet(false),
                        FacetEntryMatcher.authorFacet(false),
                        FacetEntryMatcher.entityTypeFacet(false),
                        FacetEntryMatcher.subjectFacet(false),
                        FacetEntryMatcher.dateIssuedFacet(false),
                        FacetEntryMatcher.hasContentInOriginalBundleFacet(false)
                )))
                //We want to get the sort that's been used as well in the response
                .andExpect(jsonPath("$.sort", is(
                        SortOptionMatcher.sortByAndOrder("dc.title", "ASC")
                )))
                //There always needs to be a self link available
                .andExpect(jsonPath("$._links.self.href", containsString("/api/discover/search/objects")))
        ;
    }


    // This test has been disable due to its innate dependency on knowing the facetLimit
    // This is currently untrue and resulted in hardcoding of expectations.
    @Test
    @Ignore
    public void discoverFacetsDateTestWithLabels() throws Exception {
        //We turn off the authorization system in order to create the structure as defined below
        context.turnOffAuthorisationSystem();
        //** GIVEN **
        //1. A community-collection structure with one parent community with sub-community and two collections.
        parentCommunity = CommunityBuilder.createCommunity(context)
                .withName("Parent Community")
                .build();
        Community child1 = CommunityBuilder.createSubCommunity(context, parentCommunity)
                .withName("Sub Community")
                .build();
        Collection col1 = CollectionBuilder.createCollection(context, child1).withName("Collection 1").build();
        Collection col2 = CollectionBuilder.createCollection(context, child1).withName("Collection 2").build();

        //2. 9 public items that are readable by Anonymous with different subjects
        Item publicItem6 = ItemBuilder.createItem(context, col2)
                .withTitle("Public")
                .withIssueDate("2017-02-13")
                .withAuthor("Smith, Maria").withAuthor("Doe, Jane").withAuthor("test,test")
                .withAuthor("test2, test2").withAuthor("Maybe, Maybe")
                .withSubject("AnotherTest").withSubject("TestingForMore")
                .withSubject("ExtraEntry")
                .build();
        Item publicItem7 = ItemBuilder.createItem(context, col2)
                .withTitle("Public")
                .withIssueDate("2010-02-13")
                .withAuthor("Smith, Maria").withAuthor("Doe, Jane").withAuthor("test,test")
                .withAuthor("test2, test2").withAuthor("Maybe, Maybe")
                .withSubject("AnotherTest").withSubject("TestingForMore")
                .withSubject("ExtraEntry")
                .build();
        Item publicItem8 = ItemBuilder.createItem(context, col2)
                .withTitle("Public")
                .withIssueDate("1990-02-13")
                .withAuthor("Smith, Maria").withAuthor("Doe, Jane").withAuthor("test,test")
                .withAuthor("test2, test2").withAuthor("Maybe, Maybe")
                .withSubject("AnotherTest").withSubject("TestingForMore")
                .withSubject("ExtraEntry")
                .build();
        Item publicItem9 = ItemBuilder.createItem(context, col2)
                .withTitle("Public")
                .withIssueDate("1970-02-13")
                .withAuthor("Smith, Maria").withAuthor("Doe, Jane").withAuthor("test,test")
                .withAuthor("test2, test2").withAuthor("Maybe, Maybe")
                .withSubject("AnotherTest").withSubject("TestingForMore")
                .withSubject("ExtraEntry")
                .build();
        Item publicItem10 = ItemBuilder.createItem(context, col2)
                .withTitle("Public")
                .withIssueDate("1950-02-13")
                .withAuthor("Smith, Maria").withAuthor("Doe, Jane").withAuthor("test,test")
                .withAuthor("test2, test2").withAuthor("Maybe, Maybe")
                .withSubject("AnotherTest").withSubject("TestingForMore")
                .withSubject("ExtraEntry")
                .build();
        Item publicItem11 = ItemBuilder.createItem(context, col2)
                .withTitle("Public")
                .withIssueDate("1930-02-13")
                .withAuthor("Smith, Maria").withAuthor("Doe, Jane").withAuthor("test,test")
                .withAuthor("test2, test2").withAuthor("Maybe, Maybe")
                .withSubject("AnotherTest").withSubject("TestingForMore")
                .withSubject("ExtraEntry")
                .build();
        Item publicItem12 = ItemBuilder.createItem(context, col2)
                .withTitle("Public")
                .withIssueDate("1910-02-13")
                .withAuthor("Smith, Maria").withAuthor("Doe, Jane").withAuthor("test,test")
                .withAuthor("test2, test2").withAuthor("Maybe, Maybe")
                .withSubject("AnotherTest").withSubject("TestingForMore")
                .withSubject("ExtraEntry")
                .build();
        Item publicItem13 = ItemBuilder.createItem(context, col2)
                .withTitle("Public")
                .withIssueDate("1890-02-13")
                .withAuthor("Smith, Maria").withAuthor("Doe, Jane").withAuthor("test,test")
                .withAuthor("test2, test2").withAuthor("Maybe, Maybe")
                .withSubject("AnotherTest").withSubject("TestingForMore")
                .withSubject("ExtraEntry")
                .build();
        Item publicItem14 = ItemBuilder.createItem(context, col2)
                .withTitle("Public")
                .withIssueDate("1866-02-13")
                .withAuthor("Smith, Maria").withAuthor("Doe, Jane").withAuthor("test,test")
                .withAuthor("test2, test2").withAuthor("Maybe, Maybe")
                .withSubject("AnotherTest").withSubject("TestingForMore")
                .withSubject("ExtraEntry")
                .build();

        context.restoreAuthSystemState();

        //** WHEN **
        //An anonymous user browses this endpoint to find dateIssued facet values
        getClient().perform(get("/api/discover/facets/dateIssued"))

                //** THEN **
                //The status has to be 200 OK
                .andExpect(status().isOk())
                //The type has to be 'discover'
                .andExpect(jsonPath("$.type", is("discover")))
                //The page object has to look like this because the default size is 20 and the default starting
                // page is 0
                .andExpect(jsonPath("$.page", is(
                        PageMatcher.pageEntry(0, 20)
                )))
                //Then we expect these dateIssued values to be present with the labels as specified
                .andExpect(jsonPath("$._embedded.values", Matchers.containsInAnyOrder(
                        FacetValueMatcher.entryDateIssuedWithLabel("2000 - 2017"),
                        FacetValueMatcher.entryDateIssuedWithLabel("1980 - 1999"),
                        FacetValueMatcher.entryDateIssuedWithLabel("1960 - 1979"),
                        FacetValueMatcher.entryDateIssuedWithLabel("1940 - 1959"),
                        FacetValueMatcher.entryDateIssuedWithLabel("1920 - 1939"),
                        FacetValueMatcher.entryDateIssuedWithLabel("1880 - 1899"),
                        FacetValueMatcher.entryDateIssuedWithLabel("1866 - 1879"),
                        FacetValueMatcher.entryDateIssuedWithLabel("1900 - 1919")

                )))
        ;
    }

    @Test
    public void discoverSearchObjectsTestForPaginationAndNextLinks() throws Exception {
        //We turn off the authorization system in order to create the structure as defined below
        context.turnOffAuthorisationSystem();

        //** GIVEN **
        //1. A community-collection structure with one parent community with sub-community and two collections.
        parentCommunity = CommunityBuilder.createCommunity(context)
                .withName("Parent Community")
                .build();
        Community child1 = CommunityBuilder.createSubCommunity(context, parentCommunity)
                .withName("Sub Community")
                .build();
        Collection col1 = CollectionBuilder.createCollection(context, child1).withName("Collection 1").build();
        Collection col2 = CollectionBuilder.createCollection(context, child1).withName("Collection 2").build();

        //2. Three public items that are readable by Anonymous with different subjects
        Item publicItem1 = ItemBuilder.createItem(context, col1)
                .withTitle("Test")
                .withIssueDate("2010-10-17")
                .withAuthor("Smith, Donald").withAuthor("t, t").withAuthor("t, y")
                .withAuthor("t, r").withAuthor("t, e").withAuthor("t, z").withAuthor("t, a")
                .withAuthor("t, tq").withAuthor("t, ts").withAuthor("t, td").withAuthor("t, tf")
                .withAuthor("t, tg").withAuthor("t, th").withAuthor("t, tj").withAuthor("t, tk")
                .withSubject("ExtraEntry")
                .build();

        Item publicItem2 = ItemBuilder.createItem(context, col2)
                .withTitle("Test 2")
                .withIssueDate("1990-02-13")
                .withAuthor("Smith, Maria").withAuthor("Doe, Jane").withAuthor("Testing, Works")
                .withSubject("TestingForMore").withSubject("ExtraEntry")
                .build();

        Item publicItem3 = ItemBuilder.createItem(context, col2)
                .withTitle("Public item 2")
                .withIssueDate("2010-02-13")
                .withAuthor("Smith, Maria").withAuthor("Doe, Jane").withAuthor("test,test")
                .withAuthor("test2, test2").withAuthor("Maybe, Maybe")
                .withSubject("AnotherTest").withSubject("TestingForMore")
                .withSubject("ExtraEntry").withSubject("a").withSubject("b").withSubject("c")
                .withSubject("d").withSubject("e").withSubject("f").withSubject("g")
                .withSubject("h").withSubject("i").withSubject("j")
                .build();

        context.restoreAuthSystemState();

        //** WHEN **
        //An anonymous user browses this endpoint to find the the objects in the system
        //With a size 2
        getClient().perform(get("/api/discover/search/objects")
                .param("size", "1")
                .param("page", "1"))
                //** THEN **
                //The status has to be 200 OK
                .andExpect(status().isOk())
                //The type has to be 'discover'
                .andExpect(jsonPath("$.type", is("discover")))
                //The page object needs to look like this
                //Size of 1 because that's what we entered
                //Page number 1 because that's the param we entered
                //TotalPages 3 because size = 1 and total elements is 3 -> 3 pages
                //We made 7 elements -> 7 total elements
                //dspace-cris excludes communities and collections by default,
                //so we have 3 indexed elements (items)
                .andExpect(jsonPath("$._embedded.searchResult.page", is(
                        PageMatcher.pageEntryWithTotalPagesAndElements(1, 1, 3, 3)
                )))
                //These is the  element that'll be shown (because page = 1, so the second element
                // in the list) and it will be the only one because the size is 1
                .andExpect(jsonPath("$._embedded.searchResult._embedded.objects", Matchers.containsInAnyOrder(
                        SearchResultMatcher.match()
                )))
                .andExpect(jsonPath("$._embedded.facets", Matchers.containsInAnyOrder(
                        FacetEntryMatcher.anyFacet("graphitemtype", "chart.pie"),
                        FacetEntryMatcher.anyFacet("graphpubldate", "chart.bar"),
                        FacetEntryMatcher.typeFacet(false),
                        FacetEntryMatcher.authorFacet(true),
                        FacetEntryMatcher.subjectFacet(true),
                        FacetEntryMatcher.dateIssuedFacet(false),
                        FacetEntryMatcher.hasContentInOriginalBundleFacet(false),
                        FacetEntryMatcher.entityTypeFacet(false)
                )))
                //There always needs to be a self link available
                .andExpect(jsonPath("$._links.self.href", containsString("/api/discover/search/objects")))
        ;

    }


    @Test
    public void discoverSearchObjectsTestWithContentInABitstream() throws Exception {
        //We turn off the authorization system in order to create the structure as defined below
        context.turnOffAuthorisationSystem();

        //** GIVEN **
        //1. A community-collection structure with one parent community with sub-community and two collections.
        parentCommunity = CommunityBuilder.createCommunity(context)
                .withName("Parent Community")
                .build();
        Community child1 = CommunityBuilder.createSubCommunity(context, parentCommunity)
                .withName("Sub Community")
                .build();
        Collection col1 = CollectionBuilder.createCollection(context, child1).withName("Collection 1").build();
        Collection col2 = CollectionBuilder.createCollection(context, child1).withName("Collection 2").build();

        //2. Three public items that are readable by Anonymous with different subjects
        Item publicItem1 = ItemBuilder.createItem(context, col1)
                .withTitle("Test")
                .withIssueDate("2010-10-17")
                .withAuthor("Smith, Donald")
                .withSubject("ExtraEntry")
                .build();

        Item publicItem2 = ItemBuilder.createItem(context, col2)
                .withTitle("Test 2")
                .withIssueDate("1990-02-13")
                .withAuthor("Smith, Maria").withAuthor("Doe, Jane")
                .withSubject("TestingForMore").withSubject("ExtraEntry")
                .build();

        Item publicItem3 = ItemBuilder.createItem(context, col2)
                .withTitle("Public item 2")
                .withIssueDate("2010-02-13")
                .withAuthor("Smith, Maria").withAuthor("Doe, Jane").withAuthor("test,test")
                .withAuthor("test2, test2").withAuthor("Maybe, Maybe")
                .withSubject("AnotherTest").withSubject("TestingForMore")
                .withSubject("ExtraEntry")
                .build();
        String bitstreamContent = "ThisIsSomeDummyText";
        //Add a bitstream to an item
        try (InputStream is = IOUtils.toInputStream(bitstreamContent, CharEncoding.UTF_8)) {
            Bitstream bitstream = BitstreamBuilder.
                    createBitstream(context, publicItem1, is)
                    .withName("Bitstream")
                    .withMimeType("text/plain")
                    .build();
        }

        //Run the filter media to make the text in the bitstream searchable through the query
        runDSpaceScript("filter-media", "-f", "-i", publicItem1.getHandle());

        context.restoreAuthSystemState();

        //** WHEN **
        //An anonymous user browses this endpoint to find the the objects in the system
        //With a query stating 'ThisIsSomeDummyText'
        getClient().perform(get("/api/discover/search/objects")
                .param("query", "ThisIsSomeDummyText"))

                //** THEN **
                //The status has to be 200 OK
                .andExpect(status().isOk())
                //The type has to be 'discover'
                .andExpect(jsonPath("$.type", is("discover")))
                //The page object needs to look like this
                .andExpect(jsonPath("$._embedded.searchResult.page", is(
                        PageMatcher.pageEntry(0, 20)
                )))
                //This is the only item that should be returned with the query given
                .andExpect(jsonPath("$._embedded.searchResult._embedded.objects", Matchers.contains(
                        SearchResultMatcher.matchOnItemName("item", "items", "Test")
                )))

                //These facets have to show up in the embedded.facets section as well with the given hasMore
                // property because we don't exceed their default limit for a hasMore true (the default is 10)
                .andExpect(jsonPath("$._embedded.facets", Matchers.containsInAnyOrder(
                        FacetEntryMatcher.anyFacet("graphitemtype", "chart.pie"),
                        FacetEntryMatcher.anyFacet("graphpubldate", "chart.bar"),
                        FacetEntryMatcher.typeFacet(false),
                        FacetEntryMatcher.authorFacet(false),
                        FacetEntryMatcher.entityTypeFacet(false),
                        FacetEntryMatcher.subjectFacet(false),
                        FacetEntryMatcher.dateIssuedFacet(false),
                        FacetEntryMatcher.hasContentInOriginalBundleFacet(false)
                )))
                //There always needs to be a self link available
                .andExpect(jsonPath("$._links.self.href", containsString("/api/discover/search/objects")))
        ;

    }

    @Test
    public void discoverSearchObjectsTestForEmbargoedItemsAndPrivateItems() throws Exception {
        //We turn off the authorization system in order to create the structure as defined below
        context.turnOffAuthorisationSystem();

        //** GIVEN **
        //1. A community-collection structure with one parent community with sub-community and two collections.
        parentCommunity = CommunityBuilder.createCommunity(context)
                .withName("Parent Community")
                .build();
        Community child1 = CommunityBuilder.createSubCommunity(context, parentCommunity)
                .withName("Sub Community")
                .build();
        Collection col1 = CollectionBuilder.createCollection(context, child1).withName("Collection 1").build();
        Collection col2 = CollectionBuilder.createCollection(context, child1).withName("Collection 2").build();

        //2. Three items that are readable by Anonymous with different subjects
        Item publicItem1 = ItemBuilder.createItem(context, col1)
                .withTitle("Test")
                .withIssueDate("2010-10-17")
                .withAuthor("Smith, Donald")
                .withSubject("ExtraEntry")
                .build();

        //Make this one public to make sure that it doesn't show up in the search
        Item publicItem2 = ItemBuilder.createItem(context, col2)
                .withTitle("Test 2")
                .withIssueDate("1990-02-13")
                .withAuthor("Smith, Maria").withAuthor("Doe, Jane").withAuthor("Testing, Works")
                .withSubject("TestingForMore").withSubject("ExtraEntry")
                .makeUnDiscoverable()
                .build();

        Item publicItem3 = ItemBuilder.createItem(context, col2)
                .withTitle("Embargoed item 2")
                .withIssueDate("2010-02-13")
                .withAuthor("Smith, Maria").withAuthor("Doe, Jane").withAuthor("test,test")
                .withAuthor("test2, test2").withAuthor("Maybe, Maybe")
                .withSubject("AnotherTest").withSubject("TestingForMore")
                .withSubject("ExtraEntry")
                .withEmbargoPeriod("12 months")
                .build();

        //Turn on the authorization again
        context.restoreAuthSystemState();
        //** WHEN **
        //An anonymous user browses this endpoint to find the the objects in the system
        //
        getClient().perform(get("/api/discover/search/objects"))
                //** THEN **
                //The status has to be 200 OK
                .andExpect(status().isOk())
                //The type has to be 'discover'
                .andExpect(jsonPath("$.type", is("discover")))
                //The page object needs to look like this
                //dspace-cris default configuration returns only items
                .andExpect(jsonPath("$._embedded.searchResult.page", is(
                        PageMatcher.pageEntryWithTotalPagesAndElements(0, 20, 1, 1)
                )))
                //These are the items that aren't set to private
                .andExpect(jsonPath("$._embedded.searchResult._embedded.objects", Matchers.hasItems(
                        SearchResultMatcher.matchOnItemName("item", "items", "Test")
                )))
                //This is a private item, this shouldn't show up in the result
                .andExpect(jsonPath("$._embedded.searchResult._embedded.objects",
                        Matchers.not(
                                Matchers.anyOf(
                                SearchResultMatcher.matchOnItemName("item", "items", "Test 2"),
                                SearchResultMatcher.matchOnItemName("item", "items", "Embargoed item 2")
                                )
                        )))
                //These facets have to show up in the embedded.facets section as well with the given hasMore
                // property because we don't exceed their default limit for a hasMore true (the default is 10)
                .andExpect(jsonPath("$._embedded.facets", Matchers.containsInAnyOrder(
                        FacetEntryMatcher.anyFacet("graphitemtype", "chart.pie"),
                        FacetEntryMatcher.anyFacet("graphpubldate", "chart.bar"),
                        FacetEntryMatcher.typeFacet(false),
                        FacetEntryMatcher.authorFacet(false),
                        FacetEntryMatcher.entityTypeFacet(false),
                        FacetEntryMatcher.subjectFacet(false),
                        FacetEntryMatcher.dateIssuedFacet(false),
                        FacetEntryMatcher.hasContentInOriginalBundleFacet(false)
                )))
                //There always needs to be a self link available
                .andExpect(jsonPath("$._links.self.href", containsString("/api/discover/search/objects")))
        ;

    }

    //TODO Enable when solr fulltext indexing is policy-aware, see https://jira.duraspace.org/browse/DS-3758
    @Test
    @Ignore
    public void discoverSearchObjectsTestWithContentInAPrivateBitstream() throws Exception {
        //We turn off the authorization system in order to create the structure as defined below
        context.turnOffAuthorisationSystem();

        //** GIVEN **
        //1. A community-collection structure with one parent community with sub-community and two collections.
        parentCommunity = CommunityBuilder.createCommunity(context)
                .withName("Parent Community")
                .build();
        Community child1 = CommunityBuilder.createSubCommunity(context, parentCommunity)
                .withName("Sub Community")
                .build();
        Collection col1 = CollectionBuilder.createCollection(context, child1).withName("Collection 1").build();

        //2. one public item that is readable by Anonymous
        Item publicItem1 = ItemBuilder.createItem(context, col1)
                .withTitle("Test")
                .withIssueDate("2010-10-17")
                .withAuthor("Smith, Donald")
                .withSubject("ExtraEntry")
                .build();

        String bitstreamContent = "ThisIsSomeDummyText";

        //Make the group that anon doesn't have access to
        Group internalGroup = GroupBuilder.createGroup(context)
                .withName("Internal Group")
                .build();

        //Add this bitstream with the internal group as the reader group
        try (InputStream is = IOUtils.toInputStream(bitstreamContent, CharEncoding.UTF_8)) {
            Bitstream bitstream = BitstreamBuilder.
                    createBitstream(context, publicItem1, is)
                    .withName("Bitstream")
                    .withDescription("Test Private Bitstream")
                    .withMimeType("text/plain")
                    .withReaderGroup(internalGroup)
                    .build();
        }


        //Run the filter media to be able to search on the text in the bitstream
        runDSpaceScript("filter-media", "-f", "-i", publicItem1.getHandle());

        //Turn on the authorization again to make sure that private/inaccessible items don't get show/used
        context.restoreAuthSystemState();
        context.setCurrentUser(null);
        //** WHEN **
        //An anonymous user browses this endpoint to find the the objects in the system
        //With a size 2
        getClient().perform(get("/api/discover/search/objects")
                .param("query", "ThisIsSomeDummyText"))

                //** THEN **
                //The status has to be 200 OK
                .andExpect(status().isOk())
                //The type has to be 'discover'
                .andExpect(jsonPath("$.type", is("discover")))
                //The page object needs to look like this
                .andExpect(jsonPath("$._embedded.searchResult.page", is(
                        PageMatcher.pageEntry(0, 20)
                )))
                //Make sure that the item with the private bitstream doesn't show up
                .andExpect(jsonPath("$._embedded.object", Matchers.not(Matchers.contains(
                        SearchResultMatcher.matchOnItemName("item", "items", "Test")
                ))))

                //These facets have to show up in the embedded.facets section as well with the given hasMore
                // property because we don't exceed their default limit for a hasMore true (the default is 10)
                .andExpect(jsonPath("$._embedded.facets", Matchers.containsInAnyOrder(
                        FacetEntryMatcher.authorFacet(false),
                        FacetEntryMatcher.subjectFacet(false),
                        FacetEntryMatcher.dateIssuedFacet(false),
                        FacetEntryMatcher.hasContentInOriginalBundleFacet(false)
                )))
                //There always needs to be a self link available
                .andExpect(jsonPath("$._links.self.href", containsString("/api/discover/search/objects")))
        ;

    }


    @Test
    public void discoverSearchObjectsTestForScope() throws Exception {
        //We turn off the authorization system in order to create the structure as defined below
        context.turnOffAuthorisationSystem();

        //** GIVEN **
        //1. A community-collection structure with one parent community with sub-community and two collections.
        parentCommunity = CommunityBuilder.createCommunity(context)
                .withName("Parent Community")
                .build();
        Community child1 = CommunityBuilder.createSubCommunity(context, parentCommunity)
                .withName("Sub Community")
                .build();
        Collection col1 = CollectionBuilder.createCollection(context, child1).withName("Collection 1").build();
        Collection col2 = CollectionBuilder.createCollection(context, child1).withName("Collection 2").build();
        //2. Three public items that are readable by Anonymous with different subjects
        Item publicItem1 = ItemBuilder.createItem(context, col1)
                .withTitle("Test")
                .withIssueDate("2010-10-17")
                .withAuthor("Smith, Donald")
                .withSubject("ExtraEntry")
                .build();

        Item publicItem2 = ItemBuilder.createItem(context, col2)
                .withTitle("Test 2")
                .withIssueDate("1990-02-13")
                .withAuthor("Smith, Maria").withAuthor("Doe, Jane").withAuthor("Testing, Works")
                .withSubject("TestingForMore").withSubject("ExtraEntry")
                .build();

        Item publicItem3 = ItemBuilder.createItem(context, col2)
                .withTitle("Public item 2")
                .withIssueDate("2010-02-13")
                .withAuthor("Smith, Maria").withAuthor("Doe, Jane").withAuthor("test,test")
                .withAuthor("test2, test2").withAuthor("Maybe, Maybe")
                .withSubject("AnotherTest").withSubject("TestingForMore")
                .withSubject("ExtraEntry")
                .build();

        context.restoreAuthSystemState();

        UUID scope = col2.getID();
        //** WHEN **
        //An anonymous user browses this endpoint to find the the objects in the system
        //With the scope given
        getClient().perform(get("/api/discover/search/objects")
                .param("scope", String.valueOf(scope)))
                //** THEN **
                //The status has to be 200 OK
                .andExpect(status().isOk())
                //The scope has to be equal to the one given in the parameters
                .andExpect(jsonPath("$.scope", is(String.valueOf(scope))))
                //The type has to be 'discover'
                .andExpect(jsonPath("$.type", is("discover")))
                //The page object needs to look like this
                .andExpect(jsonPath("$._embedded.searchResult.page", is(
                        PageMatcher.pageEntry(0, 20)
                )))
                //The search results have to contain the items belonging to the scope specified
                .andExpect(jsonPath("$._embedded.searchResult._embedded.objects", Matchers.containsInAnyOrder(
                        SearchResultMatcher.matchOnItemName("item", "items", "Test 2"),
                        SearchResultMatcher.matchOnItemName("item", "items", "Public item 2")
                )))
                //These facets have to show up in the embedded.facets section as well with the given hasMore
                // property because we don't exceed their default limit for a hasMore true (the default is 10)
                .andExpect(jsonPath("$._embedded.facets", Matchers.containsInAnyOrder(
                        FacetEntryMatcher.anyFacet("graphitemtype", "chart.pie"),
                        FacetEntryMatcher.anyFacet("graphpubldate", "chart.bar"),
                        FacetEntryMatcher.typeFacet(false),
                        FacetEntryMatcher.authorFacet(false),
                        FacetEntryMatcher.entityTypeFacet(false),
                        FacetEntryMatcher.subjectFacet(false),
                        FacetEntryMatcher.dateIssuedFacet(false),
                        FacetEntryMatcher.hasContentInOriginalBundleFacet(false)
                )))
                //There always needs to be a self link available
                .andExpect(jsonPath("$._links.self.href", containsString("/api/discover/search/objects")))
        ;

    }

    @Test
    public void discoverSearchObjectsTestForScopeWithPrivateItem() throws Exception {
        //We turn off the authorization system in order to create the structure as defined below
        context.turnOffAuthorisationSystem();

        //** GIVEN **
        //1. A community-collection structure with one parent community with sub-community and two collections.
        parentCommunity = CommunityBuilder.createCommunity(context)
                .withName("Parent Community")
                .build();
        Community child1 = CommunityBuilder.createSubCommunity(context, parentCommunity)
                .withName("Sub Community")
                .build();
        Collection col1 = CollectionBuilder.createCollection(context, child1).withName("Collection 1").build();
        Collection col2 = CollectionBuilder.createCollection(context, child1).withName("Collection 2").build();
        //2. Two items that are readable by Anonymous with different subjects and one private item
        Item publicItem1 = ItemBuilder.createItem(context, col1)
                .withTitle("Test")
                .withIssueDate("2010-10-17")
                .withAuthor("Smith, Donald")
                .withSubject("ExtraEntry")
                .build();

        Item publicItem2 = ItemBuilder.createItem(context, col2)
                .withTitle("Test 2")
                .withIssueDate("1990-02-13")
                .withAuthor("Smith, Maria").withAuthor("Doe, Jane").withAuthor("Testing, Works")
                .withSubject("TestingForMore").withSubject("ExtraEntry")
                .build();

        Item publicItem3 = ItemBuilder.createItem(context, col2)
                .withTitle("Public item 2")
                .withIssueDate("2010-02-13")
                .withAuthor("Smith, Maria").withAuthor("Doe, Jane").withAuthor("test,test")
                .withAuthor("test2, test2").withAuthor("Maybe, Maybe")
                .withSubject("AnotherTest").withSubject("TestingForMore")
                .withSubject("ExtraEntry")
                .makeUnDiscoverable()
                .build();

        context.restoreAuthSystemState();

        UUID scope = col2.getID();
        //** WHEN **
        //An anonymous user browses this endpoint to find the the objects in the system
        //With a size 2
        getClient().perform(get("/api/discover/search/objects")
                .param("scope", String.valueOf(scope)))
                //** THEN **
                //The status has to be 200 OK
                .andExpect(status().isOk())
                //Make sure that the scope is set to the scope given in the param
                .andExpect(jsonPath("$.scope", is(String.valueOf(scope))))
                //The type has to be 'discover'
                .andExpect(jsonPath("$.type", is("discover")))
                //The page object needs to look like this
                .andExpect(jsonPath("$._embedded.searchResult.page", is(
                        PageMatcher.pageEntry(0, 20)
                )))
                //Make sure that the search results contains the item with the correct scope
                .andExpect(jsonPath("$._embedded.searchResult._embedded.objects", Matchers.contains(
                        SearchResultMatcher.matchOnItemName("item", "items", "Test 2")
//                        SearchResultMatcher.matchOnItemName("item", "items", "Public item 2")
                )))
                //Make sure that the search result doesn't contain the item that's set to private but does have
                // the correct scope
                .andExpect(jsonPath("$._embedded.searchResult._embedded.objects", Matchers.not(
                        Matchers.contains(
                        SearchResultMatcher.matchOnItemName("item", "items", "Public item 2")
                ))))
                //These facets have to show up in the embedded.facets section as well with the given hasMore
                // property because we don't exceed their default limit for a hasMore true (the default is 10)
                .andExpect(jsonPath("$._embedded.facets", Matchers.containsInAnyOrder(
                        FacetEntryMatcher.anyFacet("graphitemtype", "chart.pie"),
                        FacetEntryMatcher.anyFacet("graphpubldate", "chart.bar"),
                        FacetEntryMatcher.typeFacet(false),
                        FacetEntryMatcher.authorFacet(false),
                        FacetEntryMatcher.entityTypeFacet(false),
                        FacetEntryMatcher.subjectFacet(false),
                        FacetEntryMatcher.dateIssuedFacet(false),
                        FacetEntryMatcher.hasContentInOriginalBundleFacet(false)
                )))
                //There always needs to be a self link available
                .andExpect(jsonPath("$._links.self.href", containsString("/api/discover/search/objects")))
        ;

    }

    /**
     * This test verifies that
     * {@link org.dspace.discovery.indexobject.InprogressSubmissionIndexFactoryImpl#storeInprogressItemFields}
     * indexes the owning collection of workspace items
     */
    @Test
    public void discoverSearchObjectsTestForWorkspaceItemInCollectionScope() throws Exception {
        // in-progress submissions are only visible to the person who created them
        context.setCurrentUser(eperson);

        context.turnOffAuthorisationSystem();

        Community community = CommunityBuilder.createCommunity(context)
                .withName("Community")
                .build();

        Collection collection1 = CollectionBuilder.createCollection(context, community)
                .withName("Collection 1")
                .build();

        Collection collection2 = CollectionBuilder.createCollection(context, community)
                .withName("Collection 2")
                .build();

        WorkspaceItem wsi1 = WorkspaceItemBuilder.createWorkspaceItem(context, collection1)
                .withTitle("Workspace Item 1")
                .build();

        WorkspaceItem wsi2 = WorkspaceItemBuilder.createWorkspaceItem(context, collection2)
                .withTitle("Workspace Item 2")
                .build();

        context.restoreAuthSystemState();

        String ePersonToken = getAuthToken(eperson.getEmail(), password);

        getClient(ePersonToken).perform(
            get("/api/discover/search/objects")
                // The workspace configuration returns all items (workspace, workflow, archived) of the current user
                // see: https://github.com/DSpace/RestContract/blob/main/search-endpoint.md#workspace
                .param("configuration", "workspace")
                .param("scope", collection1.getID().toString())
        )
            .andExpect(status().isOk())
            .andExpect(jsonPath("$.scope", is(collection1.getID().toString())))
            .andExpect(jsonPath("$._embedded.searchResult._embedded.objects", allOf(
                hasSize(1),
                hasJsonPath("$[0]._embedded.indexableObject", WorkspaceItemMatcher.matchProperties(wsi1))
            )));
    }

    /**
     * This test verifies that
     * {@link org.dspace.discovery.indexobject.InprogressSubmissionIndexFactoryImpl#storeInprogressItemFields}
     * indexes the owning collection of workflow items
     */
    @Test
    public void discoverSearchObjectsTestForWorkflowItemInCollectionScope() throws Exception {
        // in-progress submissions are only visible to the person who created them
        context.setCurrentUser(eperson);

        context.turnOffAuthorisationSystem();

        Community community = CommunityBuilder.createCommunity(context)
            .withName("Community")
            .build();

        Collection collection1 = CollectionBuilder.createCollection(context, community)
            .withName("Collection 1")
            .withWorkflowGroup(1, admin) // enable the workflow, otherwise the item would be archived immediately
            .build();

        Collection collection2 = CollectionBuilder.createCollection(context, community)
            .withName("Collection 2")
            .withWorkflowGroup(1, admin) // enable the workflow, otherwise the item would be archived immediately
            .build();

        XmlWorkflowItem wfi1 = WorkflowItemBuilder.createWorkflowItem(context, collection1)
            .withTitle("Workflow Item 1")
            .build();

        XmlWorkflowItem wfi2 = WorkflowItemBuilder.createWorkflowItem(context, collection2)
            .withTitle("Workflow Item 2")
            .build();

        context.restoreAuthSystemState();

        String ePersonToken = getAuthToken(eperson.getEmail(), password);

        getClient(ePersonToken).perform(
            get("/api/discover/search/objects")
                // The workspace configuration returns all items (workspace, workflow, archived) of the current user
                // see: https://github.com/DSpace/RestContract/blob/main/search-endpoint.md#workspace
                .param("configuration", "workspace")
                .param("scope", collection1.getID().toString())
        )
            .andExpect(status().isOk())
            .andExpect(jsonPath("$.scope", is(collection1.getID().toString())))
            .andExpect(jsonPath("$._embedded.searchResult._embedded.objects", allOf(
                hasSize(1),
                hasJsonPath("$[0]._embedded.indexableObject", WorkflowItemMatcher.matchProperties(wfi1))
            )));
    }

    @Test
    public void discoverSearchObjectsTestForHitHighlights() throws Exception {
        //We turn off the authorization system in order to create the structure as defined below
        context.turnOffAuthorisationSystem();

        //** GIVEN **
        //1. A community-collection structure with one parent community with sub-community and two collections.
        parentCommunity = CommunityBuilder.createCommunity(context)
                .withName("Parent Community")
                .build();
        Community child1 = CommunityBuilder.createSubCommunity(context, parentCommunity)
                .withName("Sub Community")
                .build();
        Collection col1 = CollectionBuilder.createCollection(context, child1).withName("Collection 1").build();
        Collection col2 = CollectionBuilder.createCollection(context, child1).withName("Collection 2").build();
        //2. Three public items that are readable by Anonymous with different subjects
        Item publicItem1 = ItemBuilder.createItem(context, col1)
                .withTitle("Test")
                .withIssueDate("2010-10-17")
                .withAuthor("Smith, Donald")
                .withSubject("ExtraEntry")
                .build();

        Item publicItem2 = ItemBuilder.createItem(context, col2)
                .withTitle("Test 2")
                .withIssueDate("1990-02-13")
                .withAuthor("Smith, Maria").withAuthor("Doe, Jane")
                .withSubject("ExtraEntry")
                .build();

        Item publicItem3 = ItemBuilder.createItem(context, col2)
                .withTitle("Public item 2")
                .withIssueDate("2010-02-13")
                .withAuthor("Smith, Maria").withAuthor("Doe, Jane")
                .withSubject("AnotherTest").withSubject("ExtraEntry")
                .build();

        context.restoreAuthSystemState();

        String query = "Public";
        //** WHEN **
        //An anonymous user browses this endpoint to find the the objects in the system
        //With a query stating 'public'
        getClient().perform(get("/api/discover/search/objects")
                .param("query", query))
                //** THEN **
                //The status has to be 200 OK
                .andExpect(status().isOk())
                //The type has to be 'discover'
                .andExpect(jsonPath("$.type", is("discover")))
                //The page object needs to look like this
                .andExpect(jsonPath("$._embedded.searchResult.page", is(
                        PageMatcher.pageEntry(0, 20)
                )))
                //The search results has to contain the item with the query in the title and the hithighlight has
                // to be filled in with a string containing the query
                .andExpect(jsonPath("$._embedded.searchResult._embedded.objects", Matchers.contains(
                        SearchResultMatcher
                                .matchOnItemNameAndHitHighlight("item", "items",
                                        "Public item 2", query, "dc.title")
                )))
                //These facets have to show up in the embedded.facets section as well with the given hasMore
                // property because we don't exceed their default limit for a hasMore true (the default is 10)
                .andExpect(jsonPath("$._embedded.facets", Matchers.containsInAnyOrder(
                        FacetEntryMatcher.anyFacet("graphitemtype", "chart.pie"),
                        FacetEntryMatcher.anyFacet("graphpubldate", "chart.bar"),
                        FacetEntryMatcher.typeFacet(false),
                        FacetEntryMatcher.authorFacet(false),
                        FacetEntryMatcher.entityTypeFacet(false),
                        FacetEntryMatcher.subjectFacet(false),
                        FacetEntryMatcher.dateIssuedFacet(false),
                        FacetEntryMatcher.hasContentInOriginalBundleFacet(false)
                )))
                //There always needs to be a self link available
                .andExpect(jsonPath("$._links.self.href", containsString("/api/discover/search/objects")))
        ;

    }


    @Test
    public void discoverSearchObjectsTestForHitHighlightsWithPrivateItem() throws Exception {
        //We turn off the authorization system in order to create the structure as defined below
        context.turnOffAuthorisationSystem();

        //** GIVEN **
        //1. A community-collection structure with one parent community with sub-community and two collections.
        parentCommunity = CommunityBuilder.createCommunity(context)
                .withName("Parent Community")
                .build();
        Community child1 = CommunityBuilder.createSubCommunity(context, parentCommunity)
                .withName("Sub Community")
                .build();
        Collection col1 = CollectionBuilder.createCollection(context, child1).withName("Collection 1").build();
        Collection col2 = CollectionBuilder.createCollection(context, child1).withName("Collection 2").build();
        //2. Two public items that are readable by Anonymous with different subjects and one private item
        Item publicItem1 = ItemBuilder.createItem(context, col1)
                .withTitle("Test")
                .withIssueDate("2010-10-17")
                .withAuthor("Smith, Donald")
                .withSubject("ExtraEntry")
                .build();

        Item publicItem2 = ItemBuilder.createItem(context, col2)
                .withTitle("Test 2")
                .withIssueDate("1990-02-13")
                .withAuthor("Smith, Maria").withAuthor("Doe, Jane")
                .withSubject("ExtraEntry")
                .build();

        Item publicItem3 = ItemBuilder.createItem(context, col2)
                .withTitle("Public item 2")
                .withIssueDate("2010-02-13")
                .withAuthor("Smith, Maria").withAuthor("Doe, Jane")
                .withSubject("AnotherTest").withSubject("ExtraEntry")
                .makeUnDiscoverable()
                .build();

        context.restoreAuthSystemState();

        String query = "Public";
        //** WHEN **
        //An anonymous user browses this endpoint to find the the objects in the system
        //With a query stating 'Public'
        getClient().perform(get("/api/discover/search/objects")
                .param("query", query))
                //** THEN **
                //The status has to be 200 OK
                .andExpect(status().isOk())
                //The type has to be 'discover'
                .andExpect(jsonPath("$.type", is("discover")))
                //The page object needs to look like this
                .andExpect(jsonPath("$._embedded.searchResult.page", is(
                        PageMatcher.pageEntry(0, 20)
                )))
                //The search results should not contain this
                .andExpect(jsonPath("$._embedded.searchResult._embedded.objects", Matchers.not(
                        Matchers.contains(
                        SearchResultMatcher
                                .matchOnItemNameAndHitHighlight("item", "items",
                                        "Public item 2", query, "dc.title")
                ))))
                //There always needs to be a self link available
                .andExpect(jsonPath("$._links.self.href", containsString("/api/discover/search/objects")))
        ;

    }

    @Test
    public void discoverSearchObjectsWithQueryOperatorContains_query() throws Exception {
        //We turn off the authorization system in order to create the structure as defined below
        context.turnOffAuthorisationSystem();

        //** GIVEN **
        //1. A community-collection structure with one parent community with sub-community and two collections.
        parentCommunity = CommunityBuilder.createCommunity(context)
                .withName("Parent Community")
                .build();
        Community child1 = CommunityBuilder.createSubCommunity(context, parentCommunity)
                .withName("Sub Community")
                .build();
        Collection col1 = CollectionBuilder.createCollection(context, child1).withName("Collection 1").build();
        Collection col2 = CollectionBuilder.createCollection(context, child1).withName("Collection 2").build();
        //2. Three public items that are readable by Anonymous with different subjects
        Item publicItem1 = ItemBuilder.createItem(context, col1)
                .withTitle("Test")
                .withIssueDate("2010-10-17")
                .withAuthor("Smith, Donald")
                .withSubject("ExtraEntry")
                .build();

        Item publicItem2 = ItemBuilder.createItem(context, col2)
                .withTitle("Test 2")
                .withIssueDate("1990-02-13")
                .withAuthor("Smith, Maria").withAuthor("Doe, Jane").withAuthor("Testing, Works")
                .withSubject("TestingForMore").withSubject("ExtraEntry")
                .build();

        Item publicItem3 = ItemBuilder.createItem(context, col2)
                .withTitle("Public item 2")
                .withIssueDate("2010-02-13")
                .withAuthor("Smith, Maria").withAuthor("Doe, Jane").withAuthor("test,test")
                .withAuthor("test2, test2").withAuthor("Maybe, Maybe")
                .withSubject("AnotherTest").withSubject("TestingForMore").withSubject("ExtraEntry")
                .build();

        context.restoreAuthSystemState();

        UUID scope = col2.getID();
        //** WHEN **
        //An anonymous user browses this endpoint to find the the objects in the system
        //With the given search filter
        getClient().perform(get("/api/discover/search/objects")
                .param("f.title", "test*,query"))
                //** THEN **
                //The status has to be 200 OK
                .andExpect(status().isOk())
                //The type has to be 'discover'
                .andExpect(jsonPath("$.type", is("discover")))
                //The page object needs to look like this
                .andExpect(jsonPath("$._embedded.searchResult.page", is(
                        PageMatcher.pageEntry(0, 20)
                )))
                //The search results have to contain the items that match the searchFilter
                .andExpect(jsonPath("$._embedded.searchResult._embedded.objects", Matchers.containsInAnyOrder(
                        SearchResultMatcher.matchOnItemName("item", "items", "Test"),
                        SearchResultMatcher.matchOnItemName("item", "items", "Test 2")
                )))
                //These facets have to show up in the embedded.facets section as well with the given hasMore property
                // because we don't exceed their default limit for a hasMore true (the default is 10)
                .andExpect(jsonPath("$._embedded.facets", Matchers.containsInAnyOrder(
                        FacetEntryMatcher.anyFacet("graphitemtype", "chart.pie"),
                        FacetEntryMatcher.anyFacet("graphpubldate", "chart.bar"),
                        FacetEntryMatcher.typeFacet(false),
                        FacetEntryMatcher.authorFacet(false),
                        FacetEntryMatcher.entityTypeFacet(false),
                        FacetEntryMatcher.subjectFacet(false),
                        FacetEntryMatcher.dateIssuedFacet(false),
                        FacetEntryMatcher.hasContentInOriginalBundleFacet(false)
                )))
                //There always needs to be a self link available
                .andExpect(jsonPath("$._links.self.href", containsString("/api/discover/search/objects")))
        ;

    }

    @Test
    public void discoverSearchObjectsWithQueryOperatorContains() throws Exception {
        //We turn off the authorization system in order to create the structure as defined below
        context.turnOffAuthorisationSystem();

        //** GIVEN **
        //1. A community-collection structure with one parent community with sub-community and two collections.
        parentCommunity = CommunityBuilder.createCommunity(context)
                                          .withName("Parent Community")
                                          .build();
        Community child1 = CommunityBuilder.createSubCommunity(context, parentCommunity)
                                           .withName("Sub Community")
                                           .build();
        Collection col1 = CollectionBuilder.createCollection(context, child1).withName("Collection 1").build();
        Collection col2 = CollectionBuilder.createCollection(context, child1).withName("Collection 2").build();
        //2. Three public items that are readable by Anonymous with different subjects
        Item publicItem1 = ItemBuilder.createItem(context, col1)
                                      .withTitle("Test")
                                      .withIssueDate("2010-10-17")
                                      .withAuthor("Smith, Donald")
                                      .withSubject("ExtraEntry")
                                      .build();

        Item publicItem2 = ItemBuilder.createItem(context, col2)
                                      .withTitle("Test 2")
                                      .withIssueDate("1990-02-13")
                                      .withAuthor("Smith, Maria").withAuthor("Doe, Jane").withAuthor("Testing, Works")
                                      .withSubject("TestingForMore").withSubject("ExtraEntry")
                                      .build();

        Item publicItem3 = ItemBuilder.createItem(context, col2)
                                      .withTitle("Public item 2")
                                      .withIssueDate("2010-02-13")
                                      .withAuthor("Smith, Maria").withAuthor("Doe, Jane").withAuthor("test,test")
                                      .withAuthor("test2, test2").withAuthor("Maybe, Maybe")
                                      .withSubject("AnotherTest").withSubject("TestingForMore")
                                      .withSubject("ExtraEntry")
                                      .build();

        context.restoreAuthSystemState();

        UUID scope = col2.getID();
        //** WHEN **
        //An anonymous user browses this endpoint to find the the objects in the system
        //With the given search filter
        getClient().perform(get("/api/discover/search/objects")
            .param("f.title", "test,contains"))
                   //** THEN **
                   //The status has to be 200 OK
                   .andExpect(status().isOk())
                   //The type has to be 'discover'
                   .andExpect(jsonPath("$.type", is("discover")))
                   //The page object needs to look like this
                   .andExpect(jsonPath("$._embedded.searchResult.page", is(
                       PageMatcher.pageEntry(0, 20)
                                                                          )))
                   //The search results have to contain the items that match the searchFilter
                   .andExpect(jsonPath("$._embedded.searchResult._embedded.objects", Matchers.containsInAnyOrder(
                       SearchResultMatcher.matchOnItemName("item", "items", "Test"),
                       SearchResultMatcher.matchOnItemName("item", "items", "Test 2")
                                                                                                                )))
                   //These facets have to show up in the embedded.facets section as well with the given hasMore property
                   // because we don't exceed their default limit for a hasMore true (the default is 10)
                   .andExpect(jsonPath("$._embedded.facets", Matchers.containsInAnyOrder(
                       FacetEntryMatcher.anyFacet("graphitemtype", "chart.pie"),
                       FacetEntryMatcher.anyFacet("graphpubldate", "chart.bar"),
                       FacetEntryMatcher.typeFacet(false),
                       FacetEntryMatcher.authorFacet(false),
                       FacetEntryMatcher.entityTypeFacet(false),
                       FacetEntryMatcher.subjectFacet(false),
                       FacetEntryMatcher.dateIssuedFacet(false),
                       FacetEntryMatcher.hasContentInOriginalBundleFacet(false)
                                                                                        )))
                   //There always needs to be a self link available
                   .andExpect(jsonPath("$._links.self.href", containsString("/api/discover/search/objects")))
        ;

    }

    @Test
    public void discoverSearchObjectsWithQueryOperatorNotContains_query() throws Exception {
        //We turn off the authorization system in order to create the structure as defined below
        context.turnOffAuthorisationSystem();

        //** GIVEN **
        //1. A community-collection structure with one parent community with sub-community and two collections.
        parentCommunity = CommunityBuilder.createCommunity(context)
                .withName("Parent Community")
                .build();
        Community child1 = CommunityBuilder.createSubCommunity(context, parentCommunity)
                .withName("Sub Community")
                .build();
        Collection col1 = CollectionBuilder.createCollection(context, child1).withName("Collection 1").build();
        Collection col2 = CollectionBuilder.createCollection(context, child1).withName("Collection 2").build();
        //2. Three public items that are readable by Anonymous with different subjects
        Item publicItem1 = ItemBuilder.createItem(context, col1)
                .withTitle("Test")
                .withIssueDate("2010-10-17")
                .withAuthor("Smith, Donald")
                .withSubject("ExtraEntry")
                .build();

        Item publicItem2 = ItemBuilder.createItem(context, col2)
                .withTitle("Test 2")
                .withIssueDate("1990-02-13")
                .withAuthor("Smith, Maria").withAuthor("Doe, Jane").withAuthor("Testing, Works")
                .withSubject("TestingForMore").withSubject("ExtraEntry")
                .build();

        Item publicItem3 = ItemBuilder.createItem(context, col2)
                .withTitle("Public item 2")
                .withIssueDate("2010-02-13")
                .withAuthor("Smith, Maria").withAuthor("Doe, Jane").withAuthor("test,test")
                .withAuthor("test2, test2").withAuthor("Maybe, Maybe")
                .withSubject("AnotherTest").withSubject("TestingForMore").withSubject("ExtraEntry")
                .build();

        context.restoreAuthSystemState();

        UUID scope = col2.getID();
        //** WHEN **
        //An anonymous user browses this endpoint to find the the objects in the system
        //With the given search filter
        getClient().perform(get("/api/discover/search/objects")
                .param("f.title", "-test*,query"))
                //** THEN **
                //The status has to be 200 OK
                .andExpect(status().isOk())
                //The type has to be 'discover'
                .andExpect(jsonPath("$.type", is("discover")))
                //The page object needs to look like this
                .andExpect(jsonPath("$._embedded.searchResult.page", is(
                        PageMatcher.pageEntry(0, 20)
                )))
                //The search results have to contain the items that match the searchFilter
                .andExpect(jsonPath("$._embedded.searchResult._embedded.objects", Matchers.hasItem(
                        SearchResultMatcher.matchOnItemName("item", "items", "Public item 2")
                )))
                //These facets have to show up in the embedded.facets section as well with the given hasMore property
                // because we don't exceed their default limit for a hasMore true (the default is 10)
                .andExpect(jsonPath("$._embedded.facets", Matchers.containsInAnyOrder(
                        FacetEntryMatcher.anyFacet("graphitemtype", "chart.pie"),
                        FacetEntryMatcher.anyFacet("graphpubldate", "chart.bar"),
                        FacetEntryMatcher.typeFacet(false),
                        FacetEntryMatcher.authorFacet(false),
                        FacetEntryMatcher.entityTypeFacet(false),
                        FacetEntryMatcher.subjectFacet(false),
                        FacetEntryMatcher.dateIssuedFacet(false),
                        FacetEntryMatcher.hasContentInOriginalBundleFacet(false)
                )))
                //There always needs to be a self link available
                .andExpect(jsonPath("$._links.self.href", containsString("/api/discover/search/objects")))
        ;

    }

    @Test
    public void discoverSearchObjectsWithQueryOperatorNotContains() throws Exception {
        //We turn off the authorization system in order to create the structure as defined below
        context.turnOffAuthorisationSystem();

        //** GIVEN **
        //1. A community-collection structure with one parent community with sub-community and two collections.
        parentCommunity = CommunityBuilder.createCommunity(context)
                                          .withName("Parent Community")
                                          .build();
        Community child1 = CommunityBuilder.createSubCommunity(context, parentCommunity)
                                           .withName("Sub Community")
                                           .build();
        Collection col1 = CollectionBuilder.createCollection(context, child1).withName("Collection 1").build();
        Collection col2 = CollectionBuilder.createCollection(context, child1).withName("Collection 2").build();
        //2. Three public items that are readable by Anonymous with different subjects
        Item publicItem1 = ItemBuilder.createItem(context, col1)
                                      .withTitle("Test")
                                      .withIssueDate("2010-10-17")
                                      .withAuthor("Smith, Donald")
                                      .withSubject("ExtraEntry")
                                      .build();

        Item publicItem2 = ItemBuilder.createItem(context, col2)
                                      .withTitle("Test 2")
                                      .withIssueDate("1990-02-13")
                                      .withAuthor("Smith, Maria").withAuthor("Doe, Jane").withAuthor("Testing, Works")
                                      .withSubject("TestingForMore").withSubject("ExtraEntry")
                                      .build();

        Item publicItem3 = ItemBuilder.createItem(context, col2)
                                      .withTitle("Public item 2")
                                      .withIssueDate("2010-02-13")
                                      .withAuthor("Smith, Maria").withAuthor("Doe, Jane").withAuthor("test,test")
                                      .withAuthor("test2, test2").withAuthor("Maybe, Maybe")
                                      .withSubject("AnotherTest").withSubject("TestingForMore")
                                      .withSubject("ExtraEntry")
                                      .build();

        context.restoreAuthSystemState();

        UUID scope = col2.getID();
        //** WHEN **
        //An anonymous user browses this endpoint to find the the objects in the system
        //With the given search filter
        getClient().perform(get("/api/discover/search/objects")
            .param("f.title", "test,notcontains"))
                   //** THEN **
                   //The status has to be 200 OK
                   .andExpect(status().isOk())
                   //The type has to be 'discover'
                   .andExpect(jsonPath("$.type", is("discover")))
                   //The page object needs to look like this
                   .andExpect(jsonPath("$._embedded.searchResult.page", is(
                       PageMatcher.pageEntry(0, 20)
                                                                          )))
                   //The search results have to contain the items that match the searchFilter
                   .andExpect(jsonPath("$._embedded.searchResult._embedded.objects", Matchers.hasItem(
                       SearchResultMatcher.matchOnItemName("item", "items", "Public item 2")
                                                                                                     )))
                   //These facets have to show up in the embedded.facets section as well with the given hasMore property
                   // because we don't exceed their default limit for a hasMore true (the default is 10)
                   .andExpect(jsonPath("$._embedded.facets", Matchers.containsInAnyOrder(
                       FacetEntryMatcher.anyFacet("graphitemtype", "chart.pie"),
                       FacetEntryMatcher.anyFacet("graphpubldate", "chart.bar"),
                       FacetEntryMatcher.typeFacet(false),
                       FacetEntryMatcher.authorFacet(false),
                       FacetEntryMatcher.subjectFacet(false),
                       FacetEntryMatcher.dateIssuedFacet(false),
                       FacetEntryMatcher.hasContentInOriginalBundleFacet(false),
                       FacetEntryMatcher.entityTypeFacet(false)
                                                                                        )))
                   //There always needs to be a self link available
                   .andExpect(jsonPath("$._links.self.href", containsString("/api/discover/search/objects")))
        ;

    }

    @Test
    public void discoverSearchObjectsTestForMinMaxValues() throws Exception {
        //We turn off the authorization system in order to create the structure as defined below
        context.turnOffAuthorisationSystem();

        //** GIVEN **
        //1. A community-collection structure with one parent community with sub-community and two collections.
        parentCommunity = CommunityBuilder.createCommunity(context)
                .withName("Parent Community")
                .build();
        Community child1 = CommunityBuilder.createSubCommunity(context, parentCommunity)
                .withName("Sub Community")
                .build();
        Collection col1 = CollectionBuilder.createCollection(context, child1).withName("Collection 1").build();
        Collection col2 = CollectionBuilder.createCollection(context, child1).withName("Collection 2").build();

        //2. Three public items that are readable by Anonymous with different subjects
        Item publicItem1 = ItemBuilder.createItem(context, col1)
                .withTitle("Test")
                .withIssueDate("2010-10-17")
                .withAuthor("Smith, Donald").withAuthor("t, t").withAuthor("t, y")
                .withAuthor("t, r").withAuthor("t, e").withAuthor("t, z").withAuthor("t, a")
                .withAuthor("t, tq").withAuthor("t, ts").withAuthor("t, td").withAuthor("t, tf")
                .withAuthor("t, tg").withAuthor("t, th").withAuthor("t, tj").withAuthor("t, tk")
                .withSubject("ExtraEntry")
                .build();

        Item publicItem2 = ItemBuilder.createItem(context, col2)
                .withTitle("Test 2")
                .withIssueDate("1990-02-13")
                .withAuthor("Smith, Maria").withAuthor("Doe, Jane").withAuthor("Testing, Works")
                .withSubject("TestingForMore").withSubject("ExtraEntry")
                .build();

        Item publicItem3 = ItemBuilder.createItem(context, col2)
                .withTitle("Public item 2")
                .withIssueDate("2010-02-13")
                .withAuthor("Smith, Maria").withAuthor("Doe, Jane").withAuthor("test,test")
                .withAuthor("test2, test2").withAuthor("Maybe, Maybe")
                .withSubject("AnotherTest").withSubject("TestingForMore")
                .withSubject("ExtraEntry").withSubject("a").withSubject("b").withSubject("c")
                .withSubject("d").withSubject("e").withSubject("f").withSubject("g")
                .withSubject("h").withSubject("i").withSubject("j")
                .build();

        context.restoreAuthSystemState();

        //** WHEN **
        //An anonymous user browses this endpoint to find the the objects in the system
        //With a size 2
        getClient().perform(get("/api/discover/search/objects")
                .param("size", "2")
                .param("page", "1"))
                //** THEN **
                //The status has to be 200 OK
                .andExpect(status().isOk())
                //The type has to be 'discover'
                .andExpect(jsonPath("$.type", is("discover")))
                //The page object needs to look like this
                //Size of 2 because that's what we entered
                //Page number 1 because that's the param we entered
                //TotalPages 2 because size = 2 and total elements is 3 -> 2 pages
                //We made 7 elements but only items are included in the dspace-cris default configuration
                // -> 3 total elements
                .andExpect(jsonPath("$._embedded.searchResult.page", is(
                        PageMatcher.pageEntryWithTotalPagesAndElements(1, 2, 2, 3)
                )))
                //These are the  two elements that'll be shown (because page = 1, so the third element
                // in the list) and they'll be the only one
                .andExpect(jsonPath("$._embedded.searchResult._embedded.objects", Matchers.containsInAnyOrder(
                        SearchResultMatcher.match()
                )))
                .andExpect(jsonPath("$._embedded.facets", Matchers.containsInAnyOrder(
                        FacetEntryMatcher.anyFacet("graphitemtype", "chart.pie"),
                        FacetEntryMatcher.anyFacet("graphpubldate", "chart.bar"),
                        FacetEntryMatcher.typeFacet(false),
                        FacetEntryMatcher.authorFacetWithMinMax(true, "Doe, Jane", "Testing, Works"),
                        FacetEntryMatcher.entityTypeFacet(false),
                        FacetEntryMatcher.subjectFacet(true),
                        FacetEntryMatcher.dateIssuedFacetWithMinMax(false, "1990-02-13", "2010-10-17"),
                        FacetEntryMatcher.hasContentInOriginalBundleFacet(false)
                )))
                //There always needs to be a self link available
                .andExpect(jsonPath("$._links.self.href", containsString("/api/discover/search/objects")))
        ;

    }

    @Test
    public void discoverSearchFacetsTestForMinMaxValues() throws Exception {
        //We turn off the authorization system in order to create the structure as defined below
        context.turnOffAuthorisationSystem();

        //** GIVEN **
        //1. A community-collection structure with one parent community with sub-community and two collections.
        parentCommunity = CommunityBuilder.createCommunity(context)
                .withName("Parent Community")
                .build();
        Community child1 = CommunityBuilder.createSubCommunity(context, parentCommunity)
                .withName("Sub Community")
                .build();
        Collection col1 = CollectionBuilder.createCollection(context, child1).withName("Collection 1").build();
        Collection col2 = CollectionBuilder.createCollection(context, child1).withName("Collection 2").build();

        //2. Three public items that are readable by Anonymous with different subjects
        Item publicItem1 = ItemBuilder.createItem(context, col1)
                .withTitle("Test")
                .withIssueDate("2010-10-17")
                .withAuthor("Smith, Donald").withAuthor("t, t").withAuthor("t, y")
                .withAuthor("t, r").withAuthor("t, e").withAuthor("t, z").withAuthor("t, a")
                .withAuthor("t, tq").withAuthor("t, ts").withAuthor("t, td").withAuthor("t, tf")
                .withAuthor("t, tg").withAuthor("t, th").withAuthor("t, tj").withAuthor("t, tk")
                .withSubject("ExtraEntry")
                .build();

        Item publicItem2 = ItemBuilder.createItem(context, col2)
                .withTitle("Test 2")
                .withIssueDate("1990-02-13")
                .withAuthor("Smith, Maria").withAuthor("Doe, Jane").withAuthor("Testing, Works")
                .withSubject("TestingForMore").withSubject("ExtraEntry")
                .build();

        Item publicItem3 = ItemBuilder.createItem(context, col2)
                .withTitle("Public item 2")
                .withIssueDate("2010-02-13")
                .withAuthor("Smith, Maria").withAuthor("Doe, Jane").withAuthor("test,test")
                .withAuthor("test2, test2").withAuthor("Maybe, Maybe")
                .withSubject("AnotherTest").withSubject("TestingForMore")
                .withSubject("ExtraEntry").withSubject("a").withSubject("b").withSubject("c")
                .withSubject("d").withSubject("e").withSubject("f").withSubject("g")
                .withSubject("h").withSubject("i").withSubject("j")
                .build();

        context.restoreAuthSystemState();

        //** WHEN **
        //An anonymous user browses this endpoint to find the the objects in the system
        //With a size 2
        getClient().perform(get("/api/discover/search/facets"))
                //** THEN **
                //The status has to be 200 OK
                .andExpect(status().isOk())
                //The type has to be 'discover'
                .andExpect(jsonPath("$.type", is("discover")))
                .andExpect(jsonPath("$._embedded.facets", Matchers.containsInAnyOrder(
                        FacetEntryMatcher.anyFacet("graphitemtype", "chart.pie"),
                        FacetEntryMatcher.anyFacet("graphpubldate", "chart.bar"),
                        FacetEntryMatcher.typeFacet(false),
                        FacetEntryMatcher.authorFacetWithMinMax(true, "Doe, Jane", "Testing, Works"),
                        FacetEntryMatcher.entityTypeFacet(false),
                        FacetEntryMatcher.subjectFacet(true),
                        FacetEntryMatcher.dateIssuedFacetWithMinMax(false, "1990-02-13", "2010-10-17"),
                        FacetEntryMatcher.hasContentInOriginalBundleFacet(false)
                )))
                //There always needs to be a self link available
                .andExpect(jsonPath("$._links.self.href", containsString("/api/discover/search/facets")))
        ;

    }

    @Test
    public void discoverSearchObjectsWithQueryOperatorEquals_query() throws Exception {
        //We turn off the authorization system in order to create the structure as defined below
        context.turnOffAuthorisationSystem();

        //** GIVEN **
        //1. A community-collection structure with one parent community with sub-community and two collections.
        parentCommunity = CommunityBuilder.createCommunity(context)
                .withName("Parent Community")
                .build();
        Community child1 = CommunityBuilder.createSubCommunity(context, parentCommunity)
                .withName("Sub Community")
                .build();
        Collection col1 = CollectionBuilder.createCollection(context, child1).withName("Collection 1").build();
        Collection col2 = CollectionBuilder.createCollection(context, child1).withName("Collection 2").build();
        //2. Three public items that are readable by Anonymous with different subjects
        Item publicItem1 = ItemBuilder.createItem(context, col1)
                .withTitle("Test")
                .withIssueDate("2010-10-17")
                .withAuthor("Smith, Donald")
                .withSubject("ExtraEntry")
                .build();

        Item publicItem2 = ItemBuilder.createItem(context, col2)
                .withTitle("Test 2")
                .withIssueDate("1990-02-13")
                .withAuthor("Smith, Maria").withAuthor("Doe, Jane").withAuthor("Testing, Works")
                .withSubject("TestingForMore").withSubject("ExtraEntry")
                .build();

        Item publicItem3 = ItemBuilder.createItem(context, col2)
                .withTitle("Public item 2")
                .withIssueDate("2010-02-13")
                .withAuthor("Smith, Maria").withAuthor("Doe, Jane").withAuthor("test,test")
                .withAuthor("test2, test2").withAuthor("Maybe, Maybe")
                .withSubject("AnotherTest").withSubject("TestingForMore").withSubject("ExtraEntry")
                .build();

        context.restoreAuthSystemState();

        UUID scope = col2.getID();
        //** WHEN **
        //An anonymous user browses this endpoint to find the the objects in the system
        //With the given search filter
        getClient().perform(get("/api/discover/search/objects")
                .param("f.title", "Test,query"))
                //** THEN **
                //The status has to be 200 OK
                .andExpect(status().isOk())
                //The type has to be 'discover'
                .andExpect(jsonPath("$.type", is("discover")))
                //The page object needs to look like this
                .andExpect(jsonPath("$._embedded.searchResult.page", is(
                        PageMatcher.pageEntry(0, 20)
                )))
                //The search results have to contain the items that match the searchFilter
                .andExpect(jsonPath("$._embedded.searchResult._embedded.objects", Matchers.containsInAnyOrder(
                        SearchResultMatcher.matchOnItemName("item", "items", "Test")
                )))
                //These facets have to show up in the embedded.facets section as well with the given hasMore property
                // because we don't exceed their default limit for a hasMore true (the default is 10)
                .andExpect(jsonPath("$._embedded.facets", Matchers.containsInAnyOrder(
                        FacetEntryMatcher.anyFacet("graphitemtype", "chart.pie"),
                        FacetEntryMatcher.anyFacet("graphpubldate", "chart.bar"),
                        FacetEntryMatcher.typeFacet(false),
                        FacetEntryMatcher.authorFacet(false),
                        FacetEntryMatcher.entityTypeFacet(false),
                        FacetEntryMatcher.subjectFacet(false),
                        FacetEntryMatcher.dateIssuedFacet(false),
                        FacetEntryMatcher.hasContentInOriginalBundleFacet(false)
                )))
                //There always needs to be a self link available
                .andExpect(jsonPath("$._links.self.href", containsString("/api/discover/search/objects")))
        ;

    }

    @Test
    public void discoverSearchObjectsWithQueryOperatorEquals() throws Exception {
        //We turn off the authorization system in order to create the structure as defined below
        context.turnOffAuthorisationSystem();

        //** GIVEN **
        //1. A community-collection structure with one parent community with sub-community and two collections.
        parentCommunity = CommunityBuilder.createCommunity(context)
                                          .withName("Parent Community")
                                          .build();
        Community child1 = CommunityBuilder.createSubCommunity(context, parentCommunity)
                                           .withName("Sub Community")
                                           .build();
        Collection col1 = CollectionBuilder.createCollection(context, child1).withName("Collection 1").build();
        Collection col2 = CollectionBuilder.createCollection(context, child1).withName("Collection 2").build();
        //2. Three public items that are readable by Anonymous with different subjects
        Item publicItem1 = ItemBuilder.createItem(context, col1)
                                      .withTitle("Test")
                                      .withIssueDate("2010-10-17")
                                      .withAuthor("Smith, Donald")
                                      .withSubject("ExtraEntry")
                                      .build();

        Item publicItem2 = ItemBuilder.createItem(context, col2)
                                      .withTitle("Test 2")
                                      .withIssueDate("1990-02-13")
                                      .withAuthor("Smith, Maria").withAuthor("Doe, Jane").withAuthor("Testing, Works")
                                      .withSubject("TestingForMore").withSubject("ExtraEntry")
                                      .build();

        Item publicItem3 = ItemBuilder.createItem(context, col2)
                                      .withTitle("Public item 2")
                                      .withIssueDate("2010-02-13")
                                      .withAuthor("Smith, Maria").withAuthor("Doe, Jane").withAuthor("test,test")
                                      .withAuthor("test2, test2").withAuthor("Maybe, Maybe")
                                      .withSubject("AnotherTest").withSubject("TestingForMore")
                                      .withSubject("ExtraEntry")
                                      .build();

        context.restoreAuthSystemState();

        UUID scope = col2.getID();
        //** WHEN **
        //An anonymous user browses this endpoint to find the the objects in the system
        //With the given search filter
        getClient().perform(get("/api/discover/search/objects")
            .param("f.title", "Test,equals"))
                   //** THEN **
                   //The status has to be 200 OK
                   .andExpect(status().isOk())
                   //The type has to be 'discover'
                   .andExpect(jsonPath("$.type", is("discover")))
                   //The page object needs to look like this
                   .andExpect(jsonPath("$._embedded.searchResult.page", is(
                       PageMatcher.pageEntry(0, 20)
                                                                          )))
                   //The search results have to contain the items that match the searchFilter
                   .andExpect(jsonPath("$._embedded.searchResult._embedded.objects", Matchers.containsInAnyOrder(
                       SearchResultMatcher.matchOnItemName("item", "items", "Test")
                                                                                                                )))
                   //These facets have to show up in the embedded.facets section as well with the given hasMore property
                   // because we don't exceed their default limit for a hasMore true (the default is 10)
                   .andExpect(jsonPath("$._embedded.facets", Matchers.containsInAnyOrder(
                       FacetEntryMatcher.anyFacet("graphitemtype", "chart.pie"),
                       FacetEntryMatcher.anyFacet("graphpubldate", "chart.bar"),
                       FacetEntryMatcher.typeFacet(false),
                       FacetEntryMatcher.authorFacet(false),
                       FacetEntryMatcher.entityTypeFacet(false),
                       FacetEntryMatcher.subjectFacet(false),
                       FacetEntryMatcher.dateIssuedFacet(false),
                       FacetEntryMatcher.hasContentInOriginalBundleFacet(false)
                                                                                        )))
                   //There always needs to be a self link available
                   .andExpect(jsonPath("$._links.self.href", containsString("/api/discover/search/objects")))
        ;

    }

    @Test
    public void discoverSearchObjectsWithQueryOperatorNotEquals_query() throws Exception {
        //We turn off the authorization system in order to create the structure as defined below
        context.turnOffAuthorisationSystem();

        //** GIVEN **
        //1. A community-collection structure with one parent community with sub-community and two collections.
        parentCommunity = CommunityBuilder.createCommunity(context)
                .withName("Parent Community")
                .build();
        Community child1 = CommunityBuilder.createSubCommunity(context, parentCommunity)
                .withName("Sub Community")
                .build();
        Collection col1 = CollectionBuilder.createCollection(context, child1).withName("Collection 1").build();
        Collection col2 = CollectionBuilder.createCollection(context, child1).withName("Collection 2").build();
        //2. Three public items that are readable by Anonymous with different subjects
        Item publicItem1 = ItemBuilder.createItem(context, col1)
                .withTitle("Test")
                .withIssueDate("2010-10-17")
                .withAuthor("Smith, Donald")
                .withSubject("ExtraEntry")
                .build();

        Item publicItem2 = ItemBuilder.createItem(context, col2)
                .withTitle("Test 2")
                .withIssueDate("1990-02-13")
                .withAuthor("Smith, Maria").withAuthor("Doe, Jane").withAuthor("Testing, Works")
                .withSubject("TestingForMore").withSubject("ExtraEntry")
                .build();

        Item publicItem3 = ItemBuilder.createItem(context, col2)
                .withTitle("Public item 2")
                .withIssueDate("2010-02-13")
                .withAuthor("Smith, Maria").withAuthor("Doe, Jane").withAuthor("test,test")
                .withAuthor("test2, test2").withAuthor("Maybe, Maybe")
                .withSubject("AnotherTest").withSubject("TestingForMore").withSubject("ExtraEntry")
                .build();

        context.restoreAuthSystemState();

        UUID scope = col2.getID();
        //** WHEN **
        //An anonymous user browses this endpoint to find the the objects in the system
        //With the given search filter
        getClient().perform(get("/api/discover/search/objects")
                .param("f.title", "-Test,query"))
                //** THEN **
                //The status has to be 200 OK
                .andExpect(status().isOk())
                //The type has to be 'discover'
                .andExpect(jsonPath("$.type", is("discover")))
                //The page object needs to look like this
                .andExpect(jsonPath("$._embedded.searchResult.page", is(
                        PageMatcher.pageEntry(0, 20)
                )))
                //The search results have to contain the items that match the searchFilter
                .andExpect(jsonPath("$._embedded.searchResult._embedded.objects", Matchers.hasItems(
                        SearchResultMatcher.matchOnItemName("item", "items", "Test 2"),
                        SearchResultMatcher.matchOnItemName("item", "items", "Public item 2")
                )))
                //These facets have to show up in the embedded.facets section as well with the given hasMore property
                // because we don't exceed their default limit for a hasMore true (the default is 10)
                .andExpect(jsonPath("$._embedded.facets", Matchers.containsInAnyOrder(
                        FacetEntryMatcher.anyFacet("graphitemtype", "chart.pie"),
                        FacetEntryMatcher.anyFacet("graphpubldate", "chart.bar"),
                        FacetEntryMatcher.typeFacet(false),
                        FacetEntryMatcher.authorFacet(false),
                        FacetEntryMatcher.entityTypeFacet(false),
                        FacetEntryMatcher.subjectFacet(false),
                        FacetEntryMatcher.dateIssuedFacet(false),
                        FacetEntryMatcher.hasContentInOriginalBundleFacet(false)
                )))
                //There always needs to be a self link available
                .andExpect(jsonPath("$._links.self.href", containsString("/api/discover/search/objects")))
        ;

    }

    @Test
    public void discoverSearchObjectsWithQueryOperatorNotEquals() throws Exception {
        //We turn off the authorization system in order to create the structure as defined below
        context.turnOffAuthorisationSystem();

        //** GIVEN **
        //1. A community-collection structure with one parent community with sub-community and two collections.
        parentCommunity = CommunityBuilder.createCommunity(context)
                                          .withName("Parent Community")
                                          .build();
        Community child1 = CommunityBuilder.createSubCommunity(context, parentCommunity)
                                           .withName("Sub Community")
                                           .build();
        Collection col1 = CollectionBuilder.createCollection(context, child1).withName("Collection 1").build();
        Collection col2 = CollectionBuilder.createCollection(context, child1).withName("Collection 2").build();
        //2. Three public items that are readable by Anonymous with different subjects
        Item publicItem1 = ItemBuilder.createItem(context, col1)
                                      .withTitle("Test")
                                      .withIssueDate("2010-10-17")
                                      .withAuthor("Smith, Donald")
                                      .withSubject("ExtraEntry")
                                      .build();

        Item publicItem2 = ItemBuilder.createItem(context, col2)
                                      .withTitle("Test 2")
                                      .withIssueDate("1990-02-13")
                                      .withAuthor("Smith, Maria").withAuthor("Doe, Jane").withAuthor("Testing, Works")
                                      .withSubject("TestingForMore").withSubject("ExtraEntry")
                                      .build();

        Item publicItem3 = ItemBuilder.createItem(context, col2)
                                      .withTitle("Public item 2")
                                      .withIssueDate("2010-02-13")
                                      .withAuthor("Smith, Maria").withAuthor("Doe, Jane").withAuthor("test,test")
                                      .withAuthor("test2, test2").withAuthor("Maybe, Maybe")
                                      .withSubject("AnotherTest").withSubject("TestingForMore")
                                      .withSubject("ExtraEntry")
                                      .build();

        context.restoreAuthSystemState();

        UUID scope = col2.getID();
        //** WHEN **
        //An anonymous user browses this endpoint to find the the objects in the system
        //With the given search filter
        getClient().perform(get("/api/discover/search/objects")
            .param("f.title", "Test,notequals"))
                   //** THEN **
                   //The status has to be 200 OK
                   .andExpect(status().isOk())
                   //The type has to be 'discover'
                   .andExpect(jsonPath("$.type", is("discover")))
                   //The page object needs to look like this
                   .andExpect(jsonPath("$._embedded.searchResult.page", is(
                       PageMatcher.pageEntry(0, 20)
                                                                          )))
                   //The search results have to contain the items that match the searchFilter
                   .andExpect(jsonPath("$._embedded.searchResult._embedded.objects", Matchers.hasItems(
                       SearchResultMatcher.matchOnItemName("item", "items", "Test 2"),
                       SearchResultMatcher.matchOnItemName("item", "items", "Public item 2")
                                                                                                      )))
                   //These facets have to show up in the embedded.facets section as well with the given hasMore property
                   // because we don't exceed their default limit for a hasMore true (the default is 10)
                   .andExpect(jsonPath("$._embedded.facets", Matchers.containsInAnyOrder(
                       FacetEntryMatcher.anyFacet("graphitemtype", "chart.pie"),
                       FacetEntryMatcher.anyFacet("graphpubldate", "chart.bar"),
                       FacetEntryMatcher.typeFacet(false),
                       FacetEntryMatcher.authorFacet(false),
                       FacetEntryMatcher.entityTypeFacet(false),
                       FacetEntryMatcher.subjectFacet(false),
                       FacetEntryMatcher.dateIssuedFacet(false),
                       FacetEntryMatcher.hasContentInOriginalBundleFacet(false)
                                                                                        )))
                   //There always needs to be a self link available
                   .andExpect(jsonPath("$._links.self.href", containsString("/api/discover/search/objects")))
        ;

    }

    @Test
    public void discoverSearchObjectsWithQueryOperatorNotAuthority_query() throws Exception {
        //We turn off the authorization system in order to create the structure as defined below
        context.turnOffAuthorisationSystem();

        //** GIVEN **
        //1. A community-collection structure with one parent community with sub-community and two collections.
        parentCommunity = CommunityBuilder.createCommunity(context)
                .withName("Parent Community")
                .build();
        Community child1 = CommunityBuilder.createSubCommunity(context, parentCommunity)
                .withName("Sub Community")
                .build();
        Collection col1 = CollectionBuilder.createCollection(context, child1).withName("Collection 1").build();
        Collection col2 = CollectionBuilder.createCollection(context, child1).withName("Collection 2").build();
        //2. Three public items that are readable by Anonymous with different subjects
        Item publicItem1 = ItemBuilder.createItem(context, col1)
                .withTitle("Test")
                .withIssueDate("2010-10-17")
                .withAuthor("Smith, Donald")
                .withSubject("ExtraEntry")
                .build();

        Item publicItem2 = ItemBuilder.createItem(context, col2)
                .withTitle("Test 2")
                .withIssueDate("1990-02-13")
                .withAuthor("Smith, Maria").withAuthor("Doe, Jane").withAuthor("Testing, Works")
                .withSubject("TestingForMore").withSubject("ExtraEntry")
                .build();

        Item publicItem3 = ItemBuilder.createItem(context, col2)
                .withTitle("Public item 2")
                .withIssueDate("2010-02-13")
                .withAuthor("Smith, Maria").withAuthor("Doe, Jane").withAuthor("test,test")
                .withAuthor("test2, test2").withAuthor("Maybe, Maybe")
                .withSubject("AnotherTest").withSubject("TestingForMore").withSubject("ExtraEntry")
                .build();

        context.restoreAuthSystemState();

        UUID scope = col2.getID();
        //** WHEN **
        //An anonymous user browses this endpoint to find the the objects in the system
        //With the given search filter
        getClient().perform(get("/api/discover/search/objects")
                .param("f.title", "-id:test,query"))
                //** THEN **
                //The status has to be 200 OK
                .andExpect(status().isOk())
                //The type has to be 'discover'
                .andExpect(jsonPath("$.type", is("discover")))
                //The page object needs to look like this
                .andExpect(jsonPath("$._embedded.searchResult.page", is(
                        PageMatcher.pageEntry(0, 20)
                )))
                //The search results have to contain the items that match the searchFilter
                .andExpect(jsonPath("$._embedded.searchResult._embedded.objects", Matchers.hasItem(
                        SearchResultMatcher.matchOnItemName("item", "items", "Public item 2")
                )))
                //These facets have to show up in the embedded.facets section as well with the given hasMore property
                // because we don't exceed their default limit for a hasMore true (the default is 10)
                .andExpect(jsonPath("$._embedded.facets", Matchers.containsInAnyOrder(
                        FacetEntryMatcher.anyFacet("graphitemtype", "chart.pie"),
                        FacetEntryMatcher.anyFacet("graphpubldate", "chart.bar"),
                        FacetEntryMatcher.typeFacet(false),
                        FacetEntryMatcher.authorFacet(false),
                        FacetEntryMatcher.entityTypeFacet(false),
                        FacetEntryMatcher.subjectFacet(false),
                        FacetEntryMatcher.dateIssuedFacet(false),
                        FacetEntryMatcher.hasContentInOriginalBundleFacet(false)
                )))
                //There always needs to be a self link available
                .andExpect(jsonPath("$._links.self.href", containsString("/api/discover/search/objects")))
        ;

    }

    @Test
    public void discoverSearchObjectsWithQueryOperatorNotAuthority() throws Exception {
        //We turn off the authorization system in order to create the structure as defined below
        context.turnOffAuthorisationSystem();

        //** GIVEN **
        //1. A community-collection structure with one parent community with sub-community and two collections.
        parentCommunity = CommunityBuilder.createCommunity(context)
                                          .withName("Parent Community")
                                          .build();
        Community child1 = CommunityBuilder.createSubCommunity(context, parentCommunity)
                                           .withName("Sub Community")
                                           .build();
        Collection col1 = CollectionBuilder.createCollection(context, child1).withName("Collection 1").build();
        Collection col2 = CollectionBuilder.createCollection(context, child1).withName("Collection 2").build();
        //2. Three public items that are readable by Anonymous with different subjects
        Item publicItem1 = ItemBuilder.createItem(context, col1)
                                      .withTitle("Test")
                                      .withIssueDate("2010-10-17")
                                      .withAuthor("Smith, Donald")
                                      .withSubject("ExtraEntry")
                                      .build();

        Item publicItem2 = ItemBuilder.createItem(context, col2)
                                      .withTitle("Test 2")
                                      .withIssueDate("1990-02-13")
                                      .withAuthor("Smith, Maria").withAuthor("Doe, Jane").withAuthor("Testing, Works")
                                      .withSubject("TestingForMore").withSubject("ExtraEntry")
                                      .build();

        Item publicItem3 = ItemBuilder.createItem(context, col2)
                                      .withTitle("Public item 2")
                                      .withIssueDate("2010-02-13")
                                      .withAuthor("Smith, Maria").withAuthor("Doe, Jane").withAuthor("test,test")
                                      .withAuthor("test2, test2").withAuthor("Maybe, Maybe")
                                      .withSubject("AnotherTest").withSubject("TestingForMore")
                                      .withSubject("ExtraEntry")
                                      .build();

        context.restoreAuthSystemState();

        UUID scope = col2.getID();
        //** WHEN **
        //An anonymous user browses this endpoint to find the the objects in the system
        //With the given search filter
        getClient().perform(get("/api/discover/search/objects")
            .param("f.title", "test,notauthority"))
                   //** THEN **
                   //The status has to be 200 OK
                   .andExpect(status().isOk())
                   //The type has to be 'discover'
                   .andExpect(jsonPath("$.type", is("discover")))
                   //The page object needs to look like this
                   .andExpect(jsonPath("$._embedded.searchResult.page", is(
                       PageMatcher.pageEntry(0, 20)
                                                                          )))
                   //The search results have to contain the items that match the searchFilter
                   .andExpect(jsonPath("$._embedded.searchResult._embedded.objects", Matchers.hasItem(
                       SearchResultMatcher.matchOnItemName("item", "items", "Public item 2")
                                                                                                     )))
                   //These facets have to show up in the embedded.facets section as well with the given hasMore property
                   // because we don't exceed their default limit for a hasMore true (the default is 10)
                   .andExpect(jsonPath("$._embedded.facets", Matchers.containsInAnyOrder(
                       FacetEntryMatcher.anyFacet("graphitemtype", "chart.pie"),
                       FacetEntryMatcher.anyFacet("graphpubldate", "chart.bar"),
                       FacetEntryMatcher.typeFacet(false),
                       FacetEntryMatcher.authorFacet(false),
                       FacetEntryMatcher.subjectFacet(false),
                       FacetEntryMatcher.dateIssuedFacet(false),
                       FacetEntryMatcher.hasContentInOriginalBundleFacet(false),
                       FacetEntryMatcher.entityTypeFacet(false)
                                                                                        )))
                   //There always needs to be a self link available
                   .andExpect(jsonPath("$._links.self.href", containsString("/api/discover/search/objects")))
        ;

    }

    @Test
    public void discoverSearchObjectsWithMissingQueryOperator() throws Exception {
        //** WHEN **
        // An anonymous user browses this endpoint to find the the objects in the system
        // With the given search filter where there is the filter operator missing in the value (must be of form
        // <:filter-value>,<:filter-operator>)
        getClient().perform(get("/api/discover/search/objects")
            .param("f.title", "test"))
                   //** THEN **
                   //Will result in 422 status because of missing filter operator
                   .andExpect(status().isUnprocessableEntity());
    }

    @Test
    public void discoverSearchObjectsWithNotValidQueryOperator() throws Exception {
        //** WHEN **
        // An anonymous user browses this endpoint to find the the objects in the system
        // With the given search filter where there is a non-valid filter operator given (must be of form
        // <:filter-value>,<:filter-operator> where the filter operator is one of: “contains”, “notcontains”, "equals"
        // “notequals”, “authority”, “notauthority”, "query”); see enum RestSearchOperator
        getClient().perform(get("/api/discover/search/objects")
            .param("f.title", "test,operator"))
                   //** THEN **
                   //Will result in 422 status because of non-valid filter operator
                   .andExpect(status().isUnprocessableEntity());
    }

    @Test
    public void discoverSearchObjectsTestWithDateIssuedQueryTest() throws Exception {
        //We turn off the authorization system in order to create the structure as defined below
        context.turnOffAuthorisationSystem();

        //** GIVEN **
        //1. A community-collection structure with one parent community with sub-community and two collections.
        parentCommunity = CommunityBuilder.createCommunity(context)
                                          .withName("Parent Community")
                                          .build();
        Community child1 = CommunityBuilder.createSubCommunity(context, parentCommunity)
                                           .withName("Sub Community")
                                           .build();
        Collection col1 = CollectionBuilder.createCollection(context, child1).withName("Collection 1").build();
        Collection col2 = CollectionBuilder.createCollection(context, child1).withName("Collection 2").build();

        //2. Three public items that are readable by Anonymous with different subjects
        Item publicItem1 = ItemBuilder.createItem(context, col1)
                                      .withTitle("Test")
                                      .withIssueDate("2010-10-17")
                                      .withAuthor("Smith, Donald")
                                      .withSubject("ExtraEntry")
                                      .build();

        Item publicItem2 = ItemBuilder.createItem(context, col2)
                                      .withTitle("Test 2")
                                      .withIssueDate("1990-02-13")
                                      .withAuthor("Smith, Maria").withAuthor("Doe, Jane")
                                      .withSubject("TestingForMore").withSubject("ExtraEntry")
                                      .build();

        Item publicItem3 = ItemBuilder.createItem(context, col2)
                                      .withTitle("Public item 2")
                                      .withIssueDate("2010-02-13")
                                      .withAuthor("Smith, Maria").withAuthor("Doe, Jane").withAuthor("test,test")
                                      .withAuthor("test2, test2").withAuthor("Maybe, Maybe")
                                      .withSubject("AnotherTest").withSubject("TestingForMore")
                                      .withSubject("ExtraEntry")
                                      .build();
        String bitstreamContent = "ThisIsSomeDummyText";
        //Add a bitstream to an item
        try (InputStream is = IOUtils.toInputStream(bitstreamContent, CharEncoding.UTF_8)) {
            Bitstream bitstream = BitstreamBuilder.createBitstream(context, publicItem1, is)
                                                  .withName("Bitstream")
                                                  .withMimeType("text/plain")
                                                  .build();
        }

        //Run the filter media to make the text in the bitstream searchable through the query
        runDSpaceScript("filter-media", "-f", "-i", publicItem1.getHandle());

        context.restoreAuthSystemState();

        //** WHEN **
        getClient().perform(get("/api/discover/search/objects")
                                .param("query", "dc.date.issued:\"2010-02-13\""))

                   //** THEN **
                   //The status has to be 200 OK
                   .andExpect(status().isOk())
                   //The type has to be 'discover'
                   .andExpect(jsonPath("$.type", is("discover")))
                   //The page object needs to look like this
                   .andExpect(jsonPath("$._embedded.searchResult.page", is(
                       PageMatcher.pageEntryWithTotalPagesAndElements(0, 20, 1, 1)
                   )))
                   //This is the only item that should be returned with the query given
                   .andExpect(jsonPath("$._embedded.searchResult._embedded.objects", Matchers.contains(
                       SearchResultMatcher.matchOnItemName("item", "items", "Public item 2")
                   )))

                   //There always needs to be a self link available
                   .andExpect(jsonPath("$._links.self.href", containsString("/api/discover/search/objects")))
        ;


        //** WHEN **
        getClient().perform(get("/api/discover/search/objects")
                                .param("query", "dc.date.issued:\"2013-02-13\""))

                   //** THEN **
                   //The status has to be 200 OK
                   .andExpect(status().isOk())
                   //The type has to be 'discover'
                   .andExpect(jsonPath("$.type", is("discover")))
                   //The page object needs to look like this
                   .andExpect(jsonPath("$._embedded.searchResult.page", is(
                       PageMatcher.pageEntryWithTotalPagesAndElements(0, 20, 0, 0)
                   )))

                   //There always needs to be a self link available
                   .andExpect(jsonPath("$._links.self.href", containsString("/api/discover/search/objects")))
        ;

    }

    @Test
    public void discoverSearchObjectsTestWithLuceneSyntaxQueryTest() throws Exception {
        //We turn off the authorization system in order to create the structure as defined below
        context.turnOffAuthorisationSystem();

        //** GIVEN **
        //1. A community-collection structure with one parent community with sub-community and two collections.
        parentCommunity = CommunityBuilder.createCommunity(context)
                                          .withName("Parent Community")
                                          .build();
        Community child1 = CommunityBuilder.createSubCommunity(context, parentCommunity)
                                           .withName("Sub Community")
                                           .build();
        Collection col1 = CollectionBuilder.createCollection(context, child1).withName("Collection 1").build();
        Collection col2 = CollectionBuilder.createCollection(context, child1).withName("Collection 2").build();

        //2. Three public items that are readable by Anonymous with different subjects
        Item publicItem1 = ItemBuilder.createItem(context, col1)
                                      .withTitle("Test")
                                      .withIssueDate("2010-10-17")
                                      .withAuthor("Smith, Donald")
                                      .withSubject("ExtraEntry")
                                      .build();

        Item publicItem2 = ItemBuilder.createItem(context, col2)
                                      .withTitle("TestItem2")
                                      .withIssueDate("1990-02-13")
                                      .withAuthor("Smith, Maria").withAuthor("Doe, Jane")
                                      .withSubject("TestingForMore").withSubject("ExtraEntry")
                                      .build();

        Item publicItem3 = ItemBuilder.createItem(context, col2)
                                      .withTitle("azeazeazeazeazeaze")
                                      .withIssueDate("2010-02-13")
                                      .withAuthor("Smith, Maria").withAuthor("Doe, Jane").withAuthor("test,test")
                                      .withAuthor("test2, test2").withAuthor("Maybe, Maybe")
                                      .withSubject("AnotherTest").withSubject("TestingForMore")
                                      .withSubject("ExtraEntry")
                                      .build();

        context.restoreAuthSystemState();

        //** WHEN **
        getClient().perform(get("/api/discover/search/objects")
                                .param("query", "((dc.date.issued:2010 OR dc.date.issued:1990-02-13)" +
                                                                " AND (dc.title:Test OR dc.title:TestItem2))"))

                   //** THEN **
                   //The status has to be 200 OK
                   .andExpect(status().isOk())
                   //The type has to be 'discover'
                   .andExpect(jsonPath("$.type", is("discover")))
                   //The page object needs to look like this
                   .andExpect(jsonPath("$._embedded.searchResult.page", is(
                       PageMatcher.pageEntryWithTotalPagesAndElements(0, 20, 1, 2)
                   )))
                   //This is the only item that should be returned with the query given
                   .andExpect(jsonPath("$._embedded.searchResult._embedded.objects", Matchers.containsInAnyOrder(
                       SearchResultMatcher.matchOnItemName("item", "items", "Test"),
                       SearchResultMatcher.matchOnItemName("item", "items", "TestItem2")
                   )))
                   .andExpect(jsonPath("$._embedded.searchResult._embedded.objects", Matchers.not(Matchers.contains(
                       SearchResultMatcher.matchOnItemName("item", "items", "azeazeazeazeazeaze")
                   ))))

                   //There always needs to be a self link available
                   .andExpect(jsonPath("$._links.self.href", containsString("/api/discover/search/objects")))
        ;

    }

    @Test
    public void discoverSearchObjectsTestWithEscapedLuceneCharactersTest() throws Exception {
        //We turn off the authorization system in order to create the structure as defined below
        context.turnOffAuthorisationSystem();

        //** GIVEN **
        //1. A community-collection structure with one parent community with sub-community and two collections.
        parentCommunity = CommunityBuilder.createCommunity(context)
                                          .withName("Parent Community")
                                          .build();
        Community child1 = CommunityBuilder.createSubCommunity(context, parentCommunity)
                                           .withName("Sub Community")
                                           .build();
        Collection col1 = CollectionBuilder.createCollection(context, child1).withName("Collection 1").build();
        Collection col2 = CollectionBuilder.createCollection(context, child1).withName("Collection 2").build();

        //2. Three public items that are readable by Anonymous with different subjects
        Item publicItem1 = ItemBuilder.createItem(context, col1)
                                      .withTitle("Faithful Infidel: Exploring Conformity (2nd edition)")
                                      .withIssueDate("2010-10-17")
                                      .withAuthor("Smith, Donald")
                                      .withSubject("ExtraEntry")
                                      .build();

        Item publicItem2 = ItemBuilder.createItem(context, col2)
                                      .withTitle("Test")
                                      .withIssueDate("1990-02-13")
                                      .withAuthor("Smith, Maria").withAuthor("Doe, Jane")
                                      .withSubject("TestingForMore").withSubject("ExtraEntry")
                                      .build();

        Item publicItem3 = ItemBuilder.createItem(context, col2)
                                      .withTitle("NotAProperTestTitle")
                                      .withIssueDate("2010-02-13")
                                      .withAuthor("Smith, Maria").withAuthor("Doe, Jane").withAuthor("test,test")
                                      .withAuthor("test2, test2").withAuthor("Maybe, Maybe")
                                      .withSubject("AnotherTest").withSubject("TestingForMore")
                                      .withSubject("ExtraEntry")
                                      .build();

        context.restoreAuthSystemState();

        getClient().perform(get("/api/discover/search/objects")
                                .param("query", "\"Faithful Infidel: Exploring Conformity (2nd edition)\""))

                   //** THEN **
                   //The status has to be 200 OK
                   .andExpect(status().isOk())
                   //The type has to be 'discover'
                   .andExpect(jsonPath("$.type", is("discover")))
                   //The page object needs to look like this
                   .andExpect(jsonPath("$._embedded.searchResult.page", is(
                       PageMatcher.pageEntryWithTotalPagesAndElements(0, 20, 1, 1)
                   )))
                   //This is the only item that should be returned with the query given
                   .andExpect(jsonPath("$._embedded.searchResult._embedded.objects", Matchers.contains(
                       SearchResultMatcher.matchOnItemName
                           ("item", "items", "Faithful Infidel: Exploring Conformity (2nd edition)")
                   )))
                   .andExpect(jsonPath("$._embedded.searchResult._embedded.objects",
                                       Matchers.not(Matchers.containsInAnyOrder(
                                           SearchResultMatcher.matchOnItemName("item", "items", "Test"),
                                           SearchResultMatcher.matchOnItemName("item", "items", "NotAProperTestTitle")
                                       ))))

                   //There always needs to be a self link available
                   .andExpect(jsonPath("$._links.self.href", containsString("/api/discover/search/objects")))
        ;

    }
    @Test
    public void discoverSearchObjectsTestWithUnEscapedLuceneCharactersTest() throws Exception {
        //We turn off the authorization system in order to create the structure as defined below
        context.turnOffAuthorisationSystem();

        //** GIVEN **
        //1. A community-collection structure with one parent community with sub-community and two collections.
        parentCommunity = CommunityBuilder.createCommunity(context)
                                          .withName("Parent Community")
                                          .build();
        Community child1 = CommunityBuilder.createSubCommunity(context, parentCommunity)
                                           .withName("Sub Community")
                                           .build();
        Collection col1 = CollectionBuilder.createCollection(context, child1).withName("Collection 1").build();
        Collection col2 = CollectionBuilder.createCollection(context, child1).withName("Collection 2").build();

        //2. Three public items that are readable by Anonymous with different subjects
        Item publicItem1 = ItemBuilder.createItem(context, col1)
                                      .withTitle("Faithful Infidel: Exploring Conformity (2nd edition)")
                                      .withIssueDate("2010-10-17")
                                      .withAuthor("Smith, Donald")
                                      .withSubject("ExtraEntry")
                                      .build();

        Item publicItem2 = ItemBuilder.createItem(context, col2)
                                      .withTitle("Test")
                                      .withIssueDate("1990-02-13")
                                      .withAuthor("Smith, Maria").withAuthor("Doe, Jane")
                                      .withSubject("TestingForMore").withSubject("ExtraEntry")
                                      .build();

        Item publicItem3 = ItemBuilder.createItem(context, col2)
                                      .withTitle("NotAProperTestTitle")
                                      .withIssueDate("2010-02-13")
                                      .withAuthor("Smith, Maria").withAuthor("Doe, Jane").withAuthor("test,test")
                                      .withAuthor("test2, test2").withAuthor("Maybe, Maybe")
                                      .withSubject("AnotherTest").withSubject("TestingForMore")
                                      .withSubject("ExtraEntry")
                                      .build();

        context.restoreAuthSystemState();

        //** WHEN **
        getClient().perform(get("/api/discover/search/objects")
                                .param("query", "OR"))

                   .andExpect(status().isBadRequest())
        ;

    }

    @Test
    /**
     * This test is intent to verify that inprogress submission (workspaceitem, workflowitem, pool task and claimed
     * tasks) don't interfers with the standard search
     *
     * @throws Exception
     */
    public void discoverSearchObjectsWithInProgressSubmissionTest() throws Exception {

        //We turn off the authorization system in order to create the structure defined below
        context.turnOffAuthorisationSystem();

        //** GIVEN **
        // 1. A community-collection structure with one parent community with sub-community and two collections.
        parentCommunity = CommunityBuilder.createCommunity(context)
                .withName("Parent Community")
                .build();
        Community child1 = CommunityBuilder.createSubCommunity(context, parentCommunity)
                .withName("Sub Community")
                .build();
        Collection col1 = CollectionBuilder.createCollection(context, child1)
                                .withName("Collection 1")
                                .build();
        // the second collection has a workflow active
        Collection col2 = CollectionBuilder.createCollection(context, child1)
                                .withName("Collection 2")
                                .withWorkflowGroup(1, admin)
                                .build();

        // 2. Three public items that are readable by Anonymous with different subjects
        Item publicItem1 = ItemBuilder.createItem(context, col1)
                .withTitle("Test")
                .withIssueDate("2010-10-17")
                .withAuthor("Smith, Donald").withAuthor("Testing, Works")
                .withSubject("ExtraEntry")
                .build();

        Item publicItem2 = ItemBuilder.createItem(context, col2)
                .withTitle("Test 2")
                .withIssueDate("1990-02-13")
                .withAuthor("Smith, Maria").withAuthor("Doe, Jane").withAuthor("Testing, Works")
                .withSubject("TestingForMore").withSubject("ExtraEntry")
                .build();

        Item publicItem3 = ItemBuilder.createItem(context, col2)
                .withTitle("Public item 2")
                .withIssueDate("2010-02-13")
                .withAuthor("Smith, Maria").withAuthor("Doe, Jane").withAuthor("test,test")
                .withAuthor("test2, test2").withAuthor("Maybe, Maybe")
                .withSubject("AnotherTest").withSubject("TestingForMore")
                .withSubject("ExtraEntry")
                .build();

        //3. three inprogress submission from a normal user (2 ws, 1 wf that will produce also a pooltask)
        context.setCurrentUser(eperson);
        WorkspaceItem wsItem1 = WorkspaceItemBuilder.createWorkspaceItem(context, col1).withTitle("Workspace Item 1")
                .build();

        WorkspaceItem wsItem2 = WorkspaceItemBuilder.createWorkspaceItem(context, col2).withTitle("Workspace Item 2")
                .build();

        XmlWorkflowItem wfItem1 = WorkflowItemBuilder.createWorkflowItem(context, col2).withTitle("Workflow Item 1")
                .build();

        // 4. a claimed task from the administrator
        ClaimedTask cTask = ClaimedTaskBuilder.createClaimedTask(context, col2, admin).withTitle("Claimed Item")
                .build();

        // 5. other inprogress submissions made by the administrator
        context.setCurrentUser(admin);
        WorkspaceItem wsItem1Admin = WorkspaceItemBuilder.createWorkspaceItem(context, col1)
                .withTitle("Admin Workspace Item 1").build();

        WorkspaceItem wsItem2Admin = WorkspaceItemBuilder.createWorkspaceItem(context, col2)
                .withTitle("Admin Workspace Item 2").build();

        XmlWorkflowItem wfItem1Admin = WorkflowItemBuilder.createWorkflowItem(context, col2)
                .withTitle("Admin Workflow Item 1").build();

        context.restoreAuthSystemState();

        //** WHEN **
        // An anonymous user, the submitter and the admin that browse this endpoint to find the public objects in the
        // system should not retrieve the inprogress submissions and related objects
        String[] tokens = new String[] {
            null,
            getAuthToken(eperson.getEmail(), password),
            getAuthToken(admin.getEmail(), password),
        };

        for (String token : tokens) {
            getClient(token).perform(get("/api/discover/search/objects"))
                    //** THEN **
                    //The status has to be 200 OK
                    .andExpect(status().isOk())
                    //The type has to be 'discover'
                    .andExpect(jsonPath("$.type", is("discover")))
                    //There needs to be a page object that shows the total pages and total elements as well as the
                    // size and the current page (number) - only items are included in the default dspace-cris conf
                    .andExpect(jsonPath("$._embedded.searchResult.page", is(
                            PageMatcher.pageEntryWithTotalPagesAndElements(0, 20, 1, 3)
                    )))
                    //These search results have to be shown in the embedded.objects section as these are the items
                    // given in the structure defined above (dspace-cris only return items by default).
                    //Seeing as everything fits onto one page, they have to all be present
                    .andExpect(jsonPath("$._embedded.searchResult._embedded.objects", Matchers.containsInAnyOrder(
                            SearchResultMatcher.match("core", "item", "items"),
                            SearchResultMatcher.match("core", "item", "items"),
                            SearchResultMatcher.match("core", "item", "items")
                    )))
                    //These facets have to show up in the embedded.facets section as well with the given hasMore
                    // property because we don't exceed their default limit for a hasMore true (the default is 10)
                    .andExpect(jsonPath("$._embedded.facets", Matchers.containsInAnyOrder(
                            FacetEntryMatcher.anyFacet("graphitemtype", "chart.pie"),
                            FacetEntryMatcher.anyFacet("graphpubldate", "chart.bar"),
                            FacetEntryMatcher.typeFacet(false),
                            FacetEntryMatcher.authorFacet(false),
                            FacetEntryMatcher.subjectFacet(false),
                            FacetEntryMatcher.dateIssuedFacet(false),
                            FacetEntryMatcher.hasContentInOriginalBundleFacet(false),
                            FacetEntryMatcher.entityTypeFacet(false)
                    )))
                    //There always needs to be a self link
                    .andExpect(jsonPath("$._links.self.href", containsString("/api/discover/search/objects")))
            ;
        }
    }

    @Test
    /**
     * This test is intent to verify that workspaceitem are only visible to the submitter
     *
     * @throws Exception
     */
    public void discoverSearchObjectsWorkspaceConfigurationTest() throws Exception {

        //We turn off the authorization system in order to create the structure defined below
        context.turnOffAuthorisationSystem();

        //** GIVEN **
        // 1. A community-collection structure with one parent community with sub-community and two collections.
        parentCommunity = CommunityBuilder.createCommunity(context)
                .withName("Parent Community")
                .build();
        Community child1 = CommunityBuilder.createSubCommunity(context, parentCommunity)
                .withName("Sub Community")
                .build();
        Collection col1 = CollectionBuilder.createCollection(context, child1)
                                .withName("Collection 1")
                                .build();
        // the second collection has a workflow active
        Collection col2 = CollectionBuilder.createCollection(context, child1)
                                .withName("Collection 2")
                                .withWorkflowGroup(1, admin)
                                .build();

        // 2. Three public items that are readable by Anonymous
        Item publicItem1 = ItemBuilder.createItem(context, col1)
                .withTitle("Test")
                .withIssueDate("2010-10-17")
                .withAuthor("Smith, Donald").withAuthor("Testing, Works")
                .withSubject("ExtraEntry")
                .build();

        Item publicItem2 = ItemBuilder.createItem(context, col2)
                .withTitle("Test 2")
                .withIssueDate("1990-02-13")
                .withAuthor("Smith, Maria").withAuthor("Doe, Jane").withAuthor("Testing, Works")
                .withSubject("TestingForMore").withSubject("ExtraEntry")
                .build();

        EPerson submitter = EPersonBuilder.createEPerson(context).withEmail("submitter@example.com")
                .withPassword(password).build();
        context.setCurrentUser(submitter);
        // a public item from our submitter
        Item publicItem3 = ItemBuilder.createItem(context, col2)
                .withTitle("Public item from submitter")
                .withIssueDate("2010-02-13")
                .withAuthor("Smith, Maria").withAuthor("Doe, Jane").withAuthor("test,test")
                .withAuthor("test2, test2").withAuthor("Maybe, Maybe")
                .withSubject("AnotherTest").withSubject("TestingForMore")
                .withSubject("ExtraEntry")
                .build();

        //3. three inprogress submission from our submitter user (2 ws, 1 wf that will produce also a pooltask)
        WorkspaceItem wsItem1 = WorkspaceItemBuilder.createWorkspaceItem(context, col1).withTitle("Workspace Item 1")
                .withIssueDate("2010-07-23")
                .build();

        WorkspaceItem wsItem2 = WorkspaceItemBuilder.createWorkspaceItem(context, col2).withTitle("Workspace Item 2")
                .withIssueDate("2010-11-03")
                .build();

        XmlWorkflowItem wfItem1 = WorkflowItemBuilder.createWorkflowItem(context, col2).withTitle("Workflow Item 1")
                .withIssueDate("2010-11-03")
                .build();

        // 4. a claimed task from the administrator
        ClaimedTask cTask = ClaimedTaskBuilder.createClaimedTask(context, col2, admin).withTitle("Claimed Item")
                .withIssueDate("2010-11-03")
                .build();

        // 5. other inprogress submissions made by the administrator
        context.setCurrentUser(admin);
        WorkspaceItem wsItem1Admin = WorkspaceItemBuilder.createWorkspaceItem(context, col1)
                .withIssueDate("2010-07-23")
                .withTitle("Admin Workspace Item 1").build();

        WorkspaceItem wsItem2Admin = WorkspaceItemBuilder.createWorkspaceItem(context, col2)
                .withIssueDate("2010-11-03")
                .withTitle("Admin Workspace Item 2").build();

        XmlWorkflowItem wfItem1Admin = WorkflowItemBuilder.createWorkflowItem(context, col2)
                .withIssueDate("2010-11-03")
                .withTitle("Admin Workflow Item 1").build();

        context.restoreAuthSystemState();
        //** WHEN **
        // each submitter, including the administrator should see only her submission
        String submitterToken = getAuthToken(submitter.getEmail(), password);
        String adminToken = getAuthToken(admin.getEmail(), password);

        getClient(submitterToken).perform(get("/api/discover/search/objects").param("configuration", "workspace"))
                //** THEN **
                //The status has to be 200 OK
                .andExpect(status().isOk())
                //The type has to be 'discover'
                .andExpect(jsonPath("$.type", is("discover")))
                //There needs to be a page object that shows the total pages and total elements as well as the
                // size and the current page (number)
                .andExpect(jsonPath("$._embedded.searchResult.page", is(
                        PageMatcher.pageEntryWithTotalPagesAndElements(0, 20, 1, 5)
                )))
                // These search results have to be shown in the embedded.objects section
                // one public item, two workspaceitems and two worfklowitems submitted by our submitter user
                // as by the structure defined above.
                // Seeing as everything fits onto one page, they have to all be present
                .andExpect(jsonPath("$._embedded.searchResult._embedded.objects", Matchers.containsInAnyOrder(
                        Matchers.allOf(
                                SearchResultMatcher.match("core", "item", "items"),
                                JsonPathMatchers.hasJsonPath("$._embedded.indexableObject",
                                        is(ItemMatcher.matchItemWithTitleAndDateIssued(publicItem3,
                                                "Public item from submitter", "2010-02-13")))
                                ),
                        Matchers.allOf(
                                SearchResultMatcher.match("submission", "workspaceitem", "workspaceitems"),
                                JsonPathMatchers.hasJsonPath("$._embedded.indexableObject",
                                        is(WorkspaceItemMatcher.matchItemWithTitleAndDateIssued(wsItem1,
                                                "Workspace Item 1", "2010-07-23")))
                                ),
                        Matchers.allOf(
                                SearchResultMatcher.match("submission", "workspaceitem", "workspaceitems"),
                                JsonPathMatchers.hasJsonPath("$._embedded.indexableObject",
                                        is(WorkspaceItemMatcher.matchItemWithTitleAndDateIssued(
                                                wsItem2, "Workspace Item 2", "2010-11-03")))
                                ),
                        Matchers.allOf(
                                SearchResultMatcher.match("workflow", "workflowitem", "workflowitems"),
                                JsonPathMatchers.hasJsonPath("$._embedded.indexableObject",
                                        is(WorkflowItemMatcher.matchItemWithTitleAndDateIssued(
                                                wfItem1, "Workflow Item 1", "2010-11-03")))
                                ),
                        Matchers.allOf(
                                SearchResultMatcher.match("workflow", "workflowitem", "workflowitems"),
                                JsonPathMatchers.hasJsonPath("$._embedded.indexableObject",
                                        is(WorkflowItemMatcher.matchItemWithTitleAndDateIssued(
                                                cTask.getWorkflowItem(), "Claimed Item","2010-11-03")))
                                )
                )))
                //These facets have to show up in the embedded.facets section as well with the given hasMore
                // property because we don't exceed their default limit for a hasMore true (the default is 10)
                .andExpect(jsonPath("$._embedded.facets", Matchers.containsInAnyOrder(
                        FacetEntryMatcher.resourceTypeFacet(false),
                        FacetEntryMatcher.typeFacet(false),
                        FacetEntryMatcher.dateIssuedFacet(false)
                )))
                //There always needs to be a self link
                .andExpect(jsonPath("$._links.self.href", containsString("/api/discover/search/objects")))
        ;

        getClient(adminToken).perform(get("/api/discover/search/objects").param("configuration", "workspace"))
                //** THEN **
                //The status has to be 200 OK
                .andExpect(status().isOk())
                //The type has to be 'discover'
                .andExpect(jsonPath("$.type", is("discover")))
                //There needs to be a page object that shows the total pages and total elements as well as the
                // size and the current page (number)
                .andExpect(jsonPath("$._embedded.searchResult.page", is(
                        PageMatcher.pageEntryWithTotalPagesAndElements(0, 20, 1, 3)
                )))
                // These search results have to be shown in the embedded.objects section two workspaceitems and one
                // worfklowitem submitted by the admin user as by the structure defined above. Please note that the
                // claimedTask should be not visible here as this is the workspace configuration
                //Seeing as everything fits onto one page, they have to all be present
                .andExpect(jsonPath("$._embedded.searchResult._embedded.objects", Matchers.containsInAnyOrder(
                        Matchers.allOf(
                                SearchResultMatcher.match("submission", "workspaceitem", "workspaceitems"),
                                JsonPathMatchers.hasJsonPath("$._embedded.indexableObject",
                                        is(WorkspaceItemMatcher.matchItemWithTitleAndDateIssued(
                                                wsItem1Admin, "Admin Workspace Item 1", "2010-07-23")))
                                ),
                        Matchers.allOf(
                                SearchResultMatcher.match("submission", "workspaceitem", "workspaceitems"),
                                JsonPathMatchers.hasJsonPath("$._embedded.indexableObject",
                                        is(WorkspaceItemMatcher.matchItemWithTitleAndDateIssued(
                                                wsItem2Admin, "Admin Workspace Item 2", "2010-11-03")))
                                ),
                        Matchers.allOf(
                                SearchResultMatcher.match("workflow", "workflowitem", "workflowitems"),
                                JsonPathMatchers.hasJsonPath("$._embedded.indexableObject",
                                        is(WorkflowItemMatcher.matchItemWithTitleAndDateIssued(
                                                wfItem1Admin, "Admin Workflow Item 1", "2010-11-03")))
                                )
                )))
                //These facets have to show up in the embedded.facets section as well with the given hasMore
                // property because we don't exceed their default limit for a hasMore true (the default is 10)
                .andExpect(jsonPath("$._embedded.facets", Matchers.containsInAnyOrder(
                        FacetEntryMatcher.resourceTypeFacet(false),
                        FacetEntryMatcher.typeFacet(false),
                        FacetEntryMatcher.dateIssuedFacet(false)
                )))
                //There always needs to be a self link
                .andExpect(jsonPath("$._links.self.href", containsString("/api/discover/search/objects")))
        ;
    }

    @Test
    /**
     * This test is intent to verify that tasks are only visible to the appropriate users (reviewers)
     *
     * @throws Exception
     */
    public void discoverSearchObjectsWorkflowConfigurationTest() throws Exception {

        //We turn off the authorization system in order to create the structure defined below
        context.turnOffAuthorisationSystem();

        //** GIVEN **
        // 1. Two reviewers
        EPerson reviewer1 = EPersonBuilder.createEPerson(context).withEmail("reviewer1@example.com")
                .withPassword(password).build();
        EPerson reviewer2 = EPersonBuilder.createEPerson(context).withEmail("reviewer2@example.com")
                .withPassword(password).build();

        // 2. A community-collection structure with one parent community with sub-community and two collections.
        parentCommunity = CommunityBuilder.createCommunity(context)
                .withName("Parent Community")
                .build();
        Community child1 = CommunityBuilder.createSubCommunity(context, parentCommunity)
                .withName("Sub Community")
                .build();
        Collection col1 = CollectionBuilder.createCollection(context, child1)
                                .withName("Collection 1")
                                .build();
        // the second collection has two workflow steps active
        Collection col2 = CollectionBuilder.createCollection(context, child1)
                                .withName("Collection 2")
                                .withWorkflowGroup(1, admin, reviewer1)
                                .withWorkflowGroup(2, reviewer2)
                                .build();

        // 2. Three public items that are readable by Anonymous with different subjects
        Item publicItem1 = ItemBuilder.createItem(context, col1)
                .withTitle("Test")
                .withIssueDate("2010-10-17")
                .withAuthor("Smith, Donald").withAuthor("Testing, Works")
                .withSubject("ExtraEntry")
                .build();

        Item publicItem2 = ItemBuilder.createItem(context, col2)
                .withTitle("Test 2")
                .withIssueDate("1990-02-13")
                .withAuthor("Smith, Maria").withAuthor("Doe, Jane").withAuthor("Testing, Works")
                .withSubject("TestingForMore").withSubject("ExtraEntry")
                .build();

        Item publicItem3 = ItemBuilder.createItem(context, col2)
                .withTitle("Public item 2")
                .withIssueDate("2010-02-13")
                .withAuthor("Smith, Maria").withAuthor("Doe, Jane").withAuthor("test,test")
                .withAuthor("test2, test2").withAuthor("Maybe, Maybe")
                .withSubject("AnotherTest").withSubject("TestingForMore")
                .withSubject("ExtraEntry")
                .build();

        //3. three inprogress submission from a normal user (2 ws, 1 wf that will produce also a pooltask)
        context.setCurrentUser(eperson);
        WorkspaceItem wsItem1 = WorkspaceItemBuilder.createWorkspaceItem(context, col1).withTitle("Workspace Item 1")
                .withIssueDate("2010-07-23")
                .build();

        WorkspaceItem wsItem2 = WorkspaceItemBuilder.createWorkspaceItem(context, col2).withTitle("Workspace Item 2")
                .withIssueDate("2010-11-03")
                .build();

        XmlWorkflowItem wfItem1 = WorkflowItemBuilder.createWorkflowItem(context, col2).withTitle("Workflow Item 1")
                .withIssueDate("2010-11-03")
                .build();

        // 4. a claimed task from the administrator
        ClaimedTask cTask = ClaimedTaskBuilder.createClaimedTask(context, col2, admin).withTitle("Claimed Item")
                .withIssueDate("2010-11-03")
                .build();

        // 5. other inprogress submissions made by the administrator
        context.setCurrentUser(admin);
        WorkspaceItem wsItem1Admin = WorkspaceItemBuilder.createWorkspaceItem(context, col1)
                .withIssueDate("2010-07-23")
                .withTitle("Admin Workspace Item 1").build();

        WorkspaceItem wsItem2Admin = WorkspaceItemBuilder.createWorkspaceItem(context, col2)
                .withIssueDate("2010-11-03")
                .withTitle("Admin Workspace Item 2").build();

        XmlWorkflowItem wfItem1Admin = WorkflowItemBuilder.createWorkflowItem(context, col2)
                .withIssueDate("2010-11-03")
                .withTitle("Admin Workflow Item 1").build();

        // 6. a pool taks in the second step of the workflow
        ClaimedTask cTask2 = ClaimedTaskBuilder.createClaimedTask(context, col2, admin).withTitle("Pool Step2 Item")
                .withIssueDate("2010-11-04")
                .build();

        String epersonToken = getAuthToken(eperson.getEmail(), password);
        String adminToken = getAuthToken(admin.getEmail(), password);
        String reviewer1Token = getAuthToken(reviewer1.getEmail(), password);
        String reviewer2Token = getAuthToken(reviewer2.getEmail(), password);

        getClient(adminToken).perform(post("/api/workflow/claimedtasks/" + cTask2.getID())
                .param("submit_approve", "true")
                .contentType(MediaType.APPLICATION_FORM_URLENCODED))
            .andExpect(status().isNoContent());

        context.restoreAuthSystemState();

        // summary of the structure, we have:
        //  a simple collection
        //  a second collection with 2 workflow steps that have 1 reviewer each (reviewer1 and reviewer2)
        //  3 public items
        //  2 workspace items submitted by a regular submitter
        //  2 workspace items submitted by the admin
        //  4 workflow items:
        //   1 pool task in step 1, submitted by the same regular submitter
        //   1 pool task in step 1, submitted by the admin
        //   1 claimed task in the first workflow step from the repository admin
        //   1 pool task task in step 2, from the repository admin
        //    (This one is created by creating a claimed task for step 1 and approving it)

        //** WHEN **
        // the submitter should not see anything in the workflow configuration
        getClient(epersonToken).perform(get("/api/discover/search/objects").param("configuration", "workflow"))
                //** THEN **
                //The status has to be 200 OK
                .andExpect(status().isOk())
                //The type has to be 'discover'
                .andExpect(jsonPath("$.type", is("discover")))
                //There needs to be a page object that shows the total pages and total elements as well as the
                // size and the current page (number)
                .andExpect(jsonPath("$._embedded.searchResult.page", is(
                        PageMatcher.pageEntryWithTotalPagesAndElements(0, 20, 0, 0)
                )))
                //There always needs to be a self link
                .andExpect(jsonPath("$._links.self.href", containsString("/api/discover/search/objects")))
        ;

        // reviewer1 should see two pool items, one from the submitter and one from the administrator
        // the other task in step1 is claimed by the administrator so it should be not visible to the reviewer1
        getClient(reviewer1Token).perform(get("/api/discover/search/objects").param("configuration", "workflow"))
                //** THEN **
                //The status has to be 200 OK
                .andExpect(status().isOk())
                //The type has to be 'discover'
                .andExpect(jsonPath("$.type", is("discover")))
                //There needs to be a page object that shows the total pages and total elements as well as the
                // size and the current page (number)
                .andExpect(jsonPath("$._embedded.searchResult.page", is(
                        PageMatcher.pageEntryWithTotalPagesAndElements(0, 20, 1, 2)
                )))
                // These search results have to be shown in the embedded.objects section:
                // two workflow items, one submitted by the user and one submitted by the admin.
                // The claimed task of the administrator and the pool task for step 2 should not be visible to
                // reviewer1.
                // Please note that the workspace items should not be visible here either.
                // Seeing as everything fits onto one page, they have to all be present
                .andExpect(jsonPath("$._embedded.searchResult._embedded.objects", Matchers.containsInAnyOrder(
                        Matchers.allOf(
                                SearchResultMatcher.match("workflow", "pooltask", "pooltasks"),
                                JsonPathMatchers.hasJsonPath("$._embedded.indexableObject._embedded.workflowitem",
                                        is(WorkflowItemMatcher.matchItemWithTitleAndDateIssued(
                                                null, "Workflow Item 1", "2010-11-03")))
                                ),
                        Matchers.allOf(
                                SearchResultMatcher.match("workflow", "pooltask", "pooltasks"),
                                JsonPathMatchers.hasJsonPath("$._embedded.indexableObject._embedded.workflowitem",
                                        is(WorkflowItemMatcher.matchItemWithTitleAndDateIssued(
                                                null, "Admin Workflow Item 1", "2010-11-03")))
                                )
                )))
                //These facets have to show up in the embedded.facets section as well with the given hasMore
                // property because we don't exceed their default limit for a hasMore true (the default is 10)
                .andExpect(jsonPath("$._embedded.facets", Matchers.containsInAnyOrder(
                        FacetEntryMatcher.resourceTypeFacet(false),
                        FacetEntryMatcher.typeFacet(false),
                        FacetEntryMatcher.dateIssuedFacet(false),
                        FacetEntryMatcher.submitterFacet(false)
                )))
                //There always needs to be a self link
                .andExpect(jsonPath("$._links.self.href", containsString("/api/discover/search/objects")))
        ;

        // admin should see two pool items and a claimed task,
        // one pool item from the submitter and one from herself
        // because the admin is in the reviewer group for step 1, not because she is an admin
        getClient(adminToken).perform(get("/api/discover/search/objects").param("configuration", "workflow"))
                //** THEN **
                //The status has to be 200 OK
                .andExpect(status().isOk())
                //The type has to be 'discover'
                .andExpect(jsonPath("$.type", is("discover")))
                //There needs to be a page object that shows the total pages and total elements as well as the
                // size and the current page (number)
                .andExpect(jsonPath("$._embedded.searchResult.page", is(
                        PageMatcher.pageEntryWithTotalPagesAndElements(0, 20, 1, 3)
                )))
                // These search results have to be shown in the embedded.objects section:
                // two workflow items and one claimed task.
                // For step 1 one submitted by the user and one submitted by the admin and none for step 2.
                //Seeing as everything fits onto one page, they have to all be present
                .andExpect(jsonPath("$._embedded.searchResult._embedded.objects", Matchers.containsInAnyOrder(
                        Matchers.allOf(
                                SearchResultMatcher.match("workflow", "pooltask", "pooltasks"),
                                JsonPathMatchers.hasJsonPath("$._embedded.indexableObject._embedded.workflowitem",
                                        is(WorkflowItemMatcher.matchItemWithTitleAndDateIssued(
                                                null, "Workflow Item 1", "2010-11-03")))
                                ),
                        Matchers.allOf(
                                SearchResultMatcher.match("workflow", "pooltask", "pooltasks"),
                                JsonPathMatchers.hasJsonPath("$._embedded.indexableObject._embedded.workflowitem",
                                        is(WorkflowItemMatcher.matchItemWithTitleAndDateIssued(
                                                null, "Admin Workflow Item 1", "2010-11-03")))
                                ),
                        Matchers.allOf(
                                SearchResultMatcher.match("workflow", "claimedtask", "claimedtask"),
                                JsonPathMatchers.hasJsonPath("$._embedded.indexableObject._embedded.workflowitem",
                                        is(WorkflowItemMatcher.matchItemWithTitleAndDateIssued(
                                                null, "Claimed Item", "2010-11-03")))
                                )
                )))
                //These facets have to show up in the embedded.facets section as well with the given hasMore
                // property because we don't exceed their default limit for a hasMore true (the default is 10)
                .andExpect(jsonPath("$._embedded.facets", Matchers.containsInAnyOrder(
                        FacetEntryMatcher.resourceTypeFacet(false),
                        FacetEntryMatcher.typeFacet(false),
                        FacetEntryMatcher.dateIssuedFacet(false),
                        FacetEntryMatcher.submitterFacet(false)
                )))
                //There always needs to be a self link
                .andExpect(jsonPath("$._links.self.href", containsString("/api/discover/search/objects")))
        ;

        // reviewer2 should only see one pool item
        getClient(reviewer2Token).perform(get("/api/discover/search/objects").param("configuration", "workflow"))
                //** THEN **
                //The status has to be 200 OK
                .andExpect(status().isOk())
                //The type has to be 'discover'
                .andExpect(jsonPath("$.type", is("discover")))
                //There needs to be a page object that shows the total pages and total elements as well as the
                // size and the current page (number)
                .andExpect(jsonPath("$._embedded.searchResult.page", is(
                        PageMatcher.pageEntryWithTotalPagesAndElements(0, 20, 1, 1)
                )))
                // These search results have to be shown in the embedded.objects section
                .andExpect(jsonPath("$._embedded.searchResult._embedded.objects", Matchers.containsInAnyOrder(
                        Matchers.allOf(
                                SearchResultMatcher.match("workflow", "pooltask", "pooltasks"),
                                JsonPathMatchers.hasJsonPath("$._embedded.indexableObject._embedded.workflowitem",
                                        is(WorkflowItemMatcher.matchItemWithTitleAndDateIssued(
                                                null, "Pool Step2 Item", "2010-11-04")))
                                )
                )))
                //These facets have to show up in the embedded.facets section as well with the given hasMore
                // property because we don't exceed their default limit for a hasMore true (the default is 10)
                .andExpect(jsonPath("$._embedded.facets", Matchers.containsInAnyOrder(
                        FacetEntryMatcher.resourceTypeFacet(false),
                        FacetEntryMatcher.typeFacet(false),
                        FacetEntryMatcher.dateIssuedFacet(false),
                        FacetEntryMatcher.submitterFacet(false)
                )))
                //There always needs to be a self link
                .andExpect(jsonPath("$._links.self.href", containsString("/api/discover/search/objects")))
        ;

    }


    @Test
    /**
     * This test is intent to verify that tasks are only visible to the appropriate users (reviewers)
     *
     * @throws Exception
     */
    public void discoverSearchObjectsWorkflowAdminConfigurationTest() throws Exception {

        //We turn off the authorization system in order to create the structure defined below
        context.turnOffAuthorisationSystem();

        //** GIVEN **
        // 1. Two reviewers
        EPerson reviewer1 = EPersonBuilder.createEPerson(context).withEmail("reviewer1@example.com")
                .withPassword(password).build();
        EPerson reviewer2 = EPersonBuilder.createEPerson(context).withEmail("reviewer2@example.com")
                .withPassword(password).build();

        // 2. A community-collection structure with one parent community with sub-community and two collections.
        parentCommunity = CommunityBuilder.createCommunity(context)
                .withName("Parent Community")
                .build();
        Community child1 = CommunityBuilder.createSubCommunity(context, parentCommunity)
                .withName("Sub Community")
                .build();
        Collection col1 = CollectionBuilder.createCollection(context, child1)
                                .withName("Collection 1")
                                .build();
        // the second collection has two workflow steps active
        Collection col2 = CollectionBuilder.createCollection(context, child1)
                                .withName("Collection 2")
                                .withWorkflowGroup(1, admin, reviewer1)
                                .withWorkflowGroup(2, reviewer2)
                                .build();

        // 2. Three public items that are readable by Anonymous with different subjects
        Item publicItem1 = ItemBuilder.createItem(context, col1)
                .withTitle("Test")
                .withIssueDate("2010-10-17")
                .withAuthor("Smith, Donald").withAuthor("Testing, Works")
                .withSubject("ExtraEntry")
                .build();

        Item publicItem2 = ItemBuilder.createItem(context, col2)
                .withTitle("Test 2")
                .withIssueDate("1990-02-13")
                .withAuthor("Smith, Maria").withAuthor("Doe, Jane").withAuthor("Testing, Works")
                .withSubject("TestingForMore").withSubject("ExtraEntry")
                .build();

        Item publicItem3 = ItemBuilder.createItem(context, col2)
                .withTitle("Public item 2")
                .withIssueDate("2010-02-13")
                .withAuthor("Smith, Maria").withAuthor("Doe, Jane").withAuthor("test,test")
                .withAuthor("test2, test2").withAuthor("Maybe, Maybe")
                .withSubject("AnotherTest").withSubject("TestingForMore")
                .withSubject("ExtraEntry")
                .build();

        //3. three inprogress submission from a normal user (2 ws, 1 wf that will produce also a pooltask)
        context.setCurrentUser(eperson);
        WorkspaceItem wsItem1 = WorkspaceItemBuilder.createWorkspaceItem(context, col1).withTitle("Workspace Item 1")
                .withIssueDate("2010-07-23")
                .build();

        WorkspaceItem wsItem2 = WorkspaceItemBuilder.createWorkspaceItem(context, col2).withTitle("Workspace Item 2")
                .withIssueDate("2010-11-03")
                .build();

        XmlWorkflowItem wfItem1 = WorkflowItemBuilder.createWorkflowItem(context, col2).withTitle("Workflow Item 1")
                .withIssueDate("2010-11-03")
                .build();

        // 4. a claimed task from the administrator
        ClaimedTask cTask = ClaimedTaskBuilder.createClaimedTask(context, col2, admin).withTitle("Claimed Item")
                .withIssueDate("2010-11-03")
                .build();

        // 5. other inprogress submissions made by the administrator
        context.setCurrentUser(admin);
        WorkspaceItem wsItem1Admin = WorkspaceItemBuilder.createWorkspaceItem(context, col1)
                .withIssueDate("2010-07-23")
                .withTitle("Admin Workspace Item 1").build();

        WorkspaceItem wsItem2Admin = WorkspaceItemBuilder.createWorkspaceItem(context, col2)
                .withIssueDate("2010-11-03")
                .withTitle("Admin Workspace Item 2").build();

        XmlWorkflowItem wfItem1Admin = WorkflowItemBuilder.createWorkflowItem(context, col2)
                .withIssueDate("2010-11-03")
                .withTitle("Admin Workflow Item 1").build();

        // 6. a pool taks in the second step of the workflow
        ClaimedTask cTask2 = ClaimedTaskBuilder.createClaimedTask(context, col2, admin).withTitle("Pool Step2 Item")
                .withIssueDate("2010-11-04")
                .build();

        String epersonToken = getAuthToken(eperson.getEmail(), password);
        String adminToken = getAuthToken(admin.getEmail(), password);
        String reviewer1Token = getAuthToken(reviewer1.getEmail(), password);
        String reviewer2Token = getAuthToken(reviewer2.getEmail(), password);

        getClient(adminToken).perform(post("/api/workflow/claimedtasks/" + cTask2.getID())
                .param("submit_approve", "true")
                .contentType(MediaType.APPLICATION_FORM_URLENCODED))
            .andExpect(status().isNoContent());

        context.restoreAuthSystemState();

        // summary of the structure, we have:
        //  a simple collection
        //  a second collection with 2 workflow steps that have 1 reviewer each (reviewer1 and reviewer2)
        //  3 public items
        //  2 workspace items submitted by a regular submitter
        //  2 workspace items submitted by the admin
        //  4 workflow items:
        //   1 pool task in step 1, submitted by the same regular submitter
        //   1 pool task in step 1, submitted by the admin
        //   1 claimed task in the first workflow step from the repository admin
        //   1 pool task task in step 2, from the repository admin
        //    (This one is created by creating a claimed task for step 1 and approving it)

        //** WHEN **
        // the submitter should not see anything in the workflow configuration
        getClient(epersonToken).perform(get("/api/discover/search/objects").param("configuration", "workflowAdmin"))
                //** THEN **
                //The status has to be 200 OK
                .andExpect(status().isOk())
                //The type has to be 'discover'
                .andExpect(jsonPath("$.type", is("discover")))
                //There needs to be a page object that shows the total pages and total elements as well as the
                // size and the current page (number)
                .andExpect(jsonPath("$._embedded.searchResult.page", is(
                        PageMatcher.pageEntryWithTotalPagesAndElements(0, 20, 0, 0)
                )))
                //There always needs to be a self link
                .andExpect(jsonPath("$._links.self.href", containsString("/api/discover/search/objects")))
        ;

        // reviewer1 should not see pool items, as he is not an administrator
        getClient(reviewer1Token).perform(get("/api/discover/search/objects").param("configuration", "workflowAdmin"))
                //** THEN **
                //The status has to be 200 OK
                .andExpect(status().isOk())
                //The type has to be 'discover'
                .andExpect(jsonPath("$.type", is("discover")))
                //There needs to be a page object that shows the total pages and total elements as well as the
                // size and the current page (number)
                .andExpect(jsonPath("$._embedded.searchResult.page", is(
                        PageMatcher.pageEntryWithTotalPagesAndElements(0, 20, 0, 0)
                )))
                //There always needs to be a self link
                .andExpect(jsonPath("$._links.self.href", containsString("/api/discover/search/objects")))
        ;


        // admin should see three pool items and a claimed task
        // one pool item from the submitter and two from herself
        getClient(adminToken).perform(get("/api/discover/search/objects").param("configuration", "workflowAdmin"))
                //** THEN **
                //The status has to be 200 OK
                .andExpect(status().isOk())
                //The type has to be 'discover'
                .andExpect(jsonPath("$.type", is("discover")))
                //There needs to be a page object that shows the total pages and total elements as well as the
                // size and the current page (number)
                .andExpect(jsonPath("$._embedded.searchResult.page", is(
                        PageMatcher.pageEntryWithTotalPagesAndElements(0, 20, 1, 4)
                )))
                // These search results have to be shown in the embedded.objects section:
                // three workflow items and one claimed task.
                // For step 1 one submitted by the user and one submitted by the admin and one for step 2.
                //Seeing as everything fits onto one page, they have to all be present
                .andExpect(jsonPath("$._embedded.searchResult._embedded.objects", Matchers.containsInAnyOrder(
                        Matchers.allOf(
                                SearchResultMatcher.match("workflow", "workflowitem", "workflowitems"),
                                JsonPathMatchers.hasJsonPath("$._embedded.indexableObject",
                                        is(WorkflowItemMatcher.matchItemWithTitleAndDateIssued(
                                                null, "Workflow Item 1", "2010-11-03")))
                                ),
                        Matchers.allOf(
                                SearchResultMatcher.match("workflow", "workflowitem", "workflowitems"),
                                JsonPathMatchers.hasJsonPath("$._embedded.indexableObject",
                                        is(WorkflowItemMatcher.matchItemWithTitleAndDateIssued(
                                                null, "Admin Workflow Item 1", "2010-11-03")))
                                ),
                        Matchers.allOf(
                                SearchResultMatcher.match("workflow", "workflowitem", "workflowitems"),
                                JsonPathMatchers.hasJsonPath("$._embedded.indexableObject",
                                        is(WorkflowItemMatcher.matchItemWithTitleAndDateIssued(
                                                null, "Pool Step2 Item", "2010-11-04")))
                                ),
                        Matchers.allOf(
                                SearchResultMatcher.match("workflow", "workflowitem", "workflowitems"),
                                JsonPathMatchers.hasJsonPath("$._embedded.indexableObject",
                                        is(WorkflowItemMatcher.matchItemWithTitleAndDateIssued(
                                                null, "Claimed Item", "2010-11-03")))
                                )
                )))
                //These facets have to show up in the embedded.facets section as well with the given hasMore
                // property because we don't exceed their default limit for a hasMore true (the default is 10)
                .andExpect(jsonPath("$._embedded.facets", Matchers.containsInAnyOrder(
                        FacetEntryMatcher.resourceTypeFacet(false),
                        FacetEntryMatcher.typeFacet(false),
                        FacetEntryMatcher.dateIssuedFacet(false),
                        FacetEntryMatcher.submitterFacet(false)
                )))
                //There always needs to be a self link
                .andExpect(jsonPath("$._links.self.href", containsString("/api/discover/search/objects")))
        ;

        // reviewer2 should not see pool items, as he is not an administrator
        getClient(reviewer2Token).perform(get("/api/discover/search/objects").param("configuration", "workflowAdmin"))
                //** THEN **
                //The status has to be 200 OK
                .andExpect(status().isOk())
                //The type has to be 'discover'
                .andExpect(jsonPath("$.type", is("discover")))
                //There needs to be a page object that shows the total pages and total elements as well as the
                // size and the current page (number)
                .andExpect(jsonPath("$._embedded.searchResult.page", is(
                        PageMatcher.pageEntryWithTotalPagesAndElements(0, 20, 0, 0)
                )))
                //There always needs to be a self link
                .andExpect(jsonPath("$._links.self.href", containsString("/api/discover/search/objects")))
        ;

    }

    @Test
    public void discoverSearchObjectsTestForWithdrawnOrPrivateItemsNonAdmin() throws Exception {
        //We turn off the authorization system in order to create the structure as defined below
        context.turnOffAuthorisationSystem();

        //** GIVEN **
        //1. A community-collection structure with one parent community with sub-community and two collections.
        parentCommunity = CommunityBuilder.createCommunity(context)
                                          .withName("Parent Community")
                                          .build();
        Community child1 = CommunityBuilder.createSubCommunity(context, parentCommunity)
                                           .withName("Sub Community")
                                           .build();
        Collection col1 = CollectionBuilder.createCollection(context, child1).withName("Collection 1").build();
        Collection col2 = CollectionBuilder.createCollection(context, child1).withName("Collection 2").build();
        //2. One public item, one private, one withdrawn.
        Item publicItem1 = ItemBuilder.createItem(context, col1)
                                      .withTitle("Test")
                                      .withIssueDate("2010-10-17")
                                      .withAuthor("Smith, Donald")
                                      .withSubject("ExtraEntry")
                                      .build();

        Item publicItem2 = ItemBuilder.createItem(context, col2)
                                      .withTitle("WithdrawnTest 2")
                                      .withIssueDate("1990-02-13")
                                      .withAuthor("Smith, Maria").withAuthor("Doe, Jane")
                                      .withSubject("ExtraEntry")
                                      .withdrawn()
                                      .build();

        Item publicItem3 = ItemBuilder.createItem(context, col2)
                                      .withTitle("Private Test item 2")
                                      .withIssueDate("2010-02-13")
                                      .withAuthor("Smith, Maria").withAuthor("Doe, Jane")
                                      .withSubject("AnotherTest").withSubject("ExtraEntry")
                                      .makeUnDiscoverable()
                                      .build();

        context.restoreAuthSystemState();

        String query = "Test";
        //** WHEN **
        //A non-admin user browses this endpoint to find the withdrawn or private objects in the system
        //With a query stating 'Test'
        getClient().perform(get("/api/discover/search/objects")
            .param("configuration", "undiscoverable")
            .param("query", query))
                   //** THEN **
                   //The status has to be 200 OK
                   .andExpect(status().isOk())
                   //The type has to be 'discover'
                   .andExpect(jsonPath("$.type", is("discover")))
                   //The page object needs to look like this
                   .andExpect(jsonPath("$._embedded.searchResult.page", is(
                       PageMatcher.pageEntry(0, 20)
                   )))
                   //The search results should be an empty list.
                   .andExpect(jsonPath("$._embedded.searchResult._embedded.objects", Matchers.empty()))
                   //There always needs to be a self link available
                   .andExpect(jsonPath("$._links.self.href", containsString("/api/discover/search/objects")))

        ;

    }

    @Test
    public void discoverSearchObjectsTestForWithdrawnOrPrivateItemsByAdminUser() throws Exception {
        //We turn off the authorization system in order to create the structure as defined below
        context.turnOffAuthorisationSystem();

        //** GIVEN **
        //1. A community-collection structure with one parent community with sub-community and two collections.
        parentCommunity = CommunityBuilder.createCommunity(context)
                                          .withName("Parent Community")
                                          .build();
        Community child1 = CommunityBuilder.createSubCommunity(context, parentCommunity)
                                           .withName("Sub Community")
                                           .build();
        Collection col1 = CollectionBuilder.createCollection(context, child1).withName("Collection 1").build();
        Collection col2 = CollectionBuilder.createCollection(context, child1).withName("Collection 2").build();
        //2. One public item, one private, one withdrawn.
        Item publicItem1 = ItemBuilder.createItem(context, col1)
                                      .withTitle("Test")
                                      .withIssueDate("2010-10-17")
                                      .withAuthor("Smith, Donald")
                                      .withSubject("ExtraEntry")
                                      .build();

        Item publicItem2 = ItemBuilder.createItem(context, col2)
                                      .withTitle("Withdrawn Test 2")
                                      .withIssueDate("1990-02-13")
                                      .withAuthor("Smith, Maria").withAuthor("Doe, Jane")
                                      .withSubject("ExtraEntry")
                                      .withdrawn()
                                      .build();

        Item publicItem3 = ItemBuilder.createItem(context, col2)
                                      .withTitle("Private Test item 2")
                                      .withIssueDate("2010-02-13")
                                      .withAuthor("Smith, Maria").withAuthor("Doe, Jane")
                                      .withSubject("AnotherTest").withSubject("ExtraEntry")
                                      .makeUnDiscoverable()
                                      .build();
        context.restoreAuthSystemState();

        String query = "Test";
        String adminToken = getAuthToken(admin.getEmail(), password);
        //** WHEN **
        // A system admin user browses this endpoint to find the withdrawn or private objects in the system
        // With a query stating 'Test'
        getClient(adminToken).perform(get("/api/discover/search/objects")
            .param("configuration", "undiscoverable")
            .param("query", query))
                   //** THEN **
                   //The status has to be 200 OK
                   .andExpect(status().isOk())
                   //The type has to be 'discover'
                   .andExpect(jsonPath("$.type", is("discover")))
                   //The page object needs to look like this
                   .andExpect(jsonPath("$._embedded.searchResult.page", is(
                       PageMatcher.pageEntry(0, 20)
                   )))
                   //The search results should be an empty list.
                             .andExpect(jsonPath("$._embedded.searchResult._embedded.objects",
                                 Matchers.containsInAnyOrder(
                                 SearchResultMatcher.matchOnItemName("item", "items", "Private Test item 2"),
                                 SearchResultMatcher.matchOnItemName("item", "items", "Withdrawn Test 2")
                             )))
                   //There always needs to be a self link available
                   .andExpect(jsonPath("$._links.self.href", containsString("/api/discover/search/objects")))

        ;

    }

    @Test
    public void discoverSearchObjectsTestForAdministrativeViewAnonymous() throws Exception {

        //We turn off the authorization system in order to create the structure as defined below
        context.turnOffAuthorisationSystem();

        //** GIVEN **

        //1. A community-collection structure with one parent community with sub-community and two collections.

        parentCommunity = CommunityBuilder
                .createCommunity(context)
                .withName("Parent Community")
                .build();
        Community child1 = CommunityBuilder
                .createSubCommunity(context, parentCommunity)
                .withName("Sub Community")
                .build();
        Collection col1 = CollectionBuilder
                .createCollection(context, child1)
                .withName("Collection 1")
                .build();
        Collection col2 = CollectionBuilder
                .createCollection(context, child1)
                .withName("Collection 2")
                .build();

        //2. One public item, one private, one withdrawn.

        ItemBuilder.createItem(context, col1)
                .withTitle("Public Test Item")
                .withIssueDate("2010-10-17")
                .withAuthor("Smith, Donald")
                .withSubject("ExtraEntry")
                .build();

        ItemBuilder.createItem(context, col2)
                .withTitle("Withdrawn Test Item")
                .withIssueDate("1990-02-13")
                .withAuthor("Smith, Maria")
                .withAuthor("Doe, Jane")
                .withSubject("ExtraEntry")
                .withdrawn()
                .build();

        ItemBuilder.createItem(context, col2)
                .withTitle("Private Test Item")
                .withIssueDate("2010-02-13")
                .withAuthor("Smith, Maria")
                .withAuthor("Doe, Jane")
                .withSubject("AnotherTest")
                .withSubject("ExtraEntry")
                .makeUnDiscoverable()
                .build();

        context.restoreAuthSystemState();

        //** WHEN **

        // An anonymous user browses this endpoint to find the withdrawn or private objects in the system
        // With a query stating 'Test'

        getClient().perform(get("/api/discover/search/objects")
                .param("configuration", "administrativeView")
                .param("query", "Test"))

                //** THEN **

                .andExpect(status().isOk())
                .andExpect(jsonPath("$.type", is("discover")))
                .andExpect(jsonPath("$._embedded.searchResult.page", is(
                        PageMatcher.pageEntryWithTotalPagesAndElements(0, 20, 1, 1)
                )))
                .andExpect(jsonPath("$._embedded.searchResult._embedded.objects", Matchers.contains(
                        SearchResultMatcher.matchOnItemName("item", "items", "Public Test Item")
                )))
                .andExpect(jsonPath("$._links.self.href", containsString("/api/discover/search/objects")));
    }

    @Test
    public void discoverSearchObjectsTestForAdministrativeViewEPerson() throws Exception {

        //We turn off the authorization system in order to create the structure as defined below
        context.turnOffAuthorisationSystem();

        //** GIVEN **

        //1. A community-collection structure with one parent community with sub-community and two collections.

        parentCommunity = CommunityBuilder
                .createCommunity(context)
                .withName("Parent Community")
                .build();
        Community child1 = CommunityBuilder
                .createSubCommunity(context, parentCommunity)
                .withName("Sub Community")
                .build();
        Collection col1 = CollectionBuilder
                .createCollection(context, child1)
                .withName("Collection 1")
                .build();
        Collection col2 = CollectionBuilder
                .createCollection(context, child1)
                .withName("Collection 2")
                .build();

        //2. One public item, one private, one withdrawn.

        ItemBuilder.createItem(context, col1)
                .withTitle("Public Test Item")
                .withIssueDate("2010-10-17")
                .withAuthor("Smith, Donald")
                .withSubject("ExtraEntry")
                .build();

        ItemBuilder.createItem(context, col2)
                .withTitle("Withdrawn Test Item")
                .withIssueDate("1990-02-13")
                .withAuthor("Smith, Maria")
                .withAuthor("Doe, Jane")
                .withSubject("ExtraEntry")
                .withdrawn()
                .build();

        ItemBuilder.createItem(context, col2)
                .withTitle("Private Test Item")
                .withIssueDate("2010-02-13")
                .withAuthor("Smith, Maria")
                .withAuthor("Doe, Jane")
                .withSubject("AnotherTest")
                .withSubject("ExtraEntry")
                .makeUnDiscoverable()
                .build();

        context.restoreAuthSystemState();

        //** WHEN **

        // A non-admin user browses this endpoint to find the withdrawn or private objects in the system
        // With a query stating 'Test'

        String authToken = getAuthToken(eperson.getEmail(), password);

        getClient(authToken).perform(get("/api/discover/search/objects")
                .param("configuration", "administrativeView")
                .param("query", "Test"))

                //** THEN **

                .andExpect(status().isOk())
                .andExpect(jsonPath("$.type", is("discover")))
                .andExpect(jsonPath("$._embedded.searchResult.page", is(
                        PageMatcher.pageEntryWithTotalPagesAndElements(0, 20, 1, 1)
                )))
                .andExpect(jsonPath("$._embedded.searchResult._embedded.objects", Matchers.contains(
                        SearchResultMatcher.matchOnItemName("item", "items", "Public Test Item")
                )))
                .andExpect(jsonPath("$._links.self.href", containsString("/api/discover/search/objects")));
    }

    @Test
    public void discoverSearchObjectsTestForAdministrativeViewAdmin() throws Exception {

        //We turn off the authorization system in order to create the structure as defined below
        context.turnOffAuthorisationSystem();

        //** GIVEN **

        //1. A community-collection structure with one parent community with sub-community and two collections.

        parentCommunity = CommunityBuilder
                .createCommunity(context)
                .withName("Parent Community")
                .build();
        Community child1 = CommunityBuilder
                .createSubCommunity(context, parentCommunity)
                .withName("Sub Community")
                .build();
        Collection col1 = CollectionBuilder
                .createCollection(context, child1)
                .withName("Collection 1")
                .build();
        Collection col2 = CollectionBuilder
                .createCollection(context, child1)
                .withName("Collection 2")
                .build();

        //2. One public item, one private, one withdrawn.

        ItemBuilder.createItem(context, col1)
                .withTitle("Public Test Item")
                .withIssueDate("2010-10-17")
                .withAuthor("Smith, Donald")
                .withSubject("ExtraEntry")
                .build();

        ItemBuilder.createItem(context, col2)
                .withTitle("Withdrawn Test Item")
                .withIssueDate("1990-02-13")
                .withAuthor("Smith, Maria")
                .withAuthor("Doe, Jane")
                .withSubject("ExtraEntry")
                .withdrawn()
                .build();

        ItemBuilder.createItem(context, col2)
                .withTitle("Private Test Item")
                .withIssueDate("2010-02-13")
                .withAuthor("Smith, Maria")
                .withAuthor("Doe, Jane")
                .withSubject("AnotherTest")
                .withSubject("ExtraEntry")
                .makeUnDiscoverable()
                .build();

        context.restoreAuthSystemState();

        //** WHEN **

        // A system admin user browses this endpoint to find the withdrawn or private objects in the system
        // With a query stating 'Test'

        String adminToken = getAuthToken(admin.getEmail(), password);

        getClient(adminToken).perform(get("/api/discover/search/objects")
                .param("configuration", "administrativeView")
                .param("query", "Test"))

                //** THEN **

                .andExpect(status().isOk())
                .andExpect(jsonPath("$.type", is("discover")))
                .andExpect(jsonPath("$._embedded.searchResult.page", is(
                        PageMatcher.pageEntryWithTotalPagesAndElements(0, 20, 1, 3)
                )))
                .andExpect(jsonPath("$._embedded.searchResult._embedded.objects",
                        Matchers.containsInAnyOrder(
                                SearchResultMatcher.matchOnItemName("item", "items", "Public Test Item"),
                                SearchResultMatcher.matchOnItemName("item", "items", "Withdrawn Test Item"),
                                SearchResultMatcher.matchOnItemName("item", "items", "Private Test Item")
                        )
                ))
                .andExpect(jsonPath("$._embedded.facets", Matchers.hasItems(
                        allOf(
                                hasJsonPath("$.name", is("discoverable")),
                                hasJsonPath("$._embedded.values", Matchers.hasItems(
                                        allOf(
                                                hasJsonPath("$.label", is("true")),
                                                hasJsonPath("$.count", is(2))
                                        ),
                                        allOf(
                                                hasJsonPath("$.label", is("false")),
                                                hasJsonPath("$.count", is(1))
                                        )
                                ))
                        ),
                        allOf(
                                hasJsonPath("$.name", is("withdrawn")),
                                hasJsonPath("$._embedded.values", Matchers.hasItems(
                                        allOf(
                                                hasJsonPath("$.label", is("true")),
                                                hasJsonPath("$.count", is(1))
                                        ),
                                        allOf(
                                                hasJsonPath("$.label", is("false")),
                                                hasJsonPath("$.count", is(2))
                                        )
                                ))
                        )
                )))
                .andExpect(jsonPath("$._links.self.href", containsString("/api/discover/search/objects")));
    }

    @Test
    public void discoverSearchObjectsTestForAdministrativeViewWithFilters() throws Exception {

        context.turnOffAuthorisationSystem();

        parentCommunity = CommunityBuilder
                .createCommunity(context)
                .withName("Parent Community")
                .build();
        Community child1 = CommunityBuilder
                .createSubCommunity(context, parentCommunity)
                .withName("Sub Community")
                .build();
        Collection col1 = CollectionBuilder
                .createCollection(context, child1)
                .withName("Collection 1")
                .build();
        Collection col2 = CollectionBuilder
                .createCollection(context, child1)
                .withName("Collection 2")
                .build();

        ItemBuilder.createItem(context, col1)
                .withTitle("Public Test Item")
                .withIssueDate("2010-10-17")
                .withAuthor("Smith, Donald")
                .withSubject("ExtraEntry")
                .build();

        ItemBuilder.createItem(context, col2)
                .withTitle("Withdrawn Test Item")
                .withIssueDate("1990-02-13")
                .withAuthor("Smith, Maria")
                .withAuthor("Doe, Jane")
                .withSubject("ExtraEntry")
                .withdrawn()
                .build();

        ItemBuilder.createItem(context, col2)
                .withTitle("Private Test Item")
                .withIssueDate("2010-02-13")
                .withAuthor("Smith, Maria")
                .withAuthor("Doe, Jane")
                .withSubject("AnotherTest")
                .withSubject("ExtraEntry")
                .makeUnDiscoverable()
                .build();

        context.restoreAuthSystemState();

        String adminToken = getAuthToken(admin.getEmail(), password);

        getClient(adminToken)
                .perform(get("/api/discover/search/objects")
                        .param("configuration", "administrativeView")
                        .param("query", "Test")
                        .param("f.withdrawn", "true,contains")
                )

                .andExpect(status().isOk())
                .andExpect(jsonPath("$.type", is("discover")))
                .andExpect(jsonPath("$._embedded.searchResult.page", is(
                        PageMatcher.pageEntryWithTotalPagesAndElements(0, 20, 1, 1)
                )))
                .andExpect(jsonPath("$._embedded.searchResult._embedded.objects",
                        Matchers.contains(
                                SearchResultMatcher.matchOnItemName("item", "items", "Withdrawn Test Item")
                        )
                ))
                .andExpect(jsonPath("$._links.self.href", containsString("/api/discover/search/objects")));

        getClient(adminToken)
                .perform(get("/api/discover/search/objects")
                        .param("configuration", "administrativeView")
                        .param("query", "Test")
                        .param("f.withdrawn", "false,contains")
                )

                .andExpect(status().isOk())
                .andExpect(jsonPath("$.type", is("discover")))
                .andExpect(jsonPath("$._embedded.searchResult.page", is(
                        PageMatcher.pageEntryWithTotalPagesAndElements(0, 20, 1, 2)
                )))
                .andExpect(jsonPath("$._embedded.searchResult._embedded.objects",
                        Matchers.containsInAnyOrder(
                                SearchResultMatcher.matchOnItemName("item", "items", "Public Test Item"),
                                SearchResultMatcher.matchOnItemName("item", "items", "Private Test Item")
                        )
                ))
                .andExpect(jsonPath("$._links.self.href", containsString("/api/discover/search/objects")));

        getClient(adminToken)
                .perform(get("/api/discover/search/objects")
                        .param("configuration", "administrativeView")
                        .param("query", "Test")
                        .param("f.discoverable", "true,contains")
                )

                .andExpect(status().isOk())
                .andExpect(jsonPath("$.type", is("discover")))
                .andExpect(jsonPath("$._embedded.searchResult.page", is(
                        PageMatcher.pageEntryWithTotalPagesAndElements(0, 20, 1, 2)
                )))
                .andExpect(jsonPath("$._embedded.searchResult._embedded.objects",
                        Matchers.containsInAnyOrder(
                                SearchResultMatcher.matchOnItemName("item", "items", "Public Test Item"),
                                SearchResultMatcher.matchOnItemName("item", "items", "Withdrawn Test Item")
                        )
                ))
                .andExpect(jsonPath("$._links.self.href", containsString("/api/discover/search/objects")));

        getClient(adminToken)
                .perform(get("/api/discover/search/objects")
                        .param("configuration", "administrativeView")
                        .param("query", "Test")
                        .param("f.discoverable", "false,contains")
                )

                .andExpect(status().isOk())
                .andExpect(jsonPath("$.type", is("discover")))
                .andExpect(jsonPath("$._embedded.searchResult.page", is(
                        PageMatcher.pageEntryWithTotalPagesAndElements(0, 20, 1, 1)
                )))
                .andExpect(jsonPath("$._embedded.searchResult._embedded.objects",
                        Matchers.contains(
                                SearchResultMatcher.matchOnItemName("item", "items", "Private Test Item")
                        )
                ))
                .andExpect(jsonPath("$._links.self.href", containsString("/api/discover/search/objects")));
    }

    @Test
<<<<<<< HEAD
    public void graphDiscoverSearchFilterFacetByDateTest() throws Exception {
        context.turnOffAuthorisationSystem();

        parentCommunity = CommunityBuilder.createCommunity(context)
                                          .withName("Parent Community")
                                          .build();

        Community child1 = CommunityBuilder.createSubCommunity(context, parentCommunity)
            .withName("Sub Community").build();

        Collection col1 = CollectionBuilder.createCollection(context, child1)
            .withName("Collection 1").build();

        Collection col2 = CollectionBuilder.createCollection(context, child1)
            .withName("Collection 2").build();

        Item publicItem1 = ItemBuilder.createItem(context, col1)
            .withTitle("Public item 1")
            .withIssueDate("2017-10-17")
            .withAuthor("Boychuk, Michele")
            .withSubject("ExtraEntry").build();

        Item publicItem2 = ItemBuilder.createItem(context, col2)
            .withTitle("Public item 2")
            .withIssueDate("2016-02-13")
            .withAuthor("Boychuk, Michele")
            .withAuthor("Bollini, Andrea")
            .withSubject("ExtraEntry").build();

        Item publicItem3 = ItemBuilder.createItem(context, col2)
            .withTitle("Public item 3")
            .withIssueDate("2017-10-17")
            .withAuthor("Boychuk, Michele")
            .withSubject("ExtraEntry").build();

        Item publicItem4 = ItemBuilder.createItem(context, col2)
            .withTitle("Public item 4")
            .withIssueDate("2020-02-13")
            .withAuthor("Trus, Volodymyr")
            .withSubject("AnotherTest")
            .withSubject("ExtraEntry").build();

        Item publicItem5 = ItemBuilder.createItem(context, col2)
            .withTitle("Public item 5")
            .withIssueDate("2019-06-17")
            .withAuthor("Bruschetti, Luca")
            .withSubject("ExtraEntry").build();

        context.restoreAuthSystemState();

        getClient().perform(get("/api/discover/facets/graphpubldate")
            .param("size", "3"))
            .andExpect(status().isOk())
            .andExpect(jsonPath("$.type", is("discover")))
            .andExpect(jsonPath("$.name", is("graphpubldate")))
            .andExpect(jsonPath("$.facetType", is("chart.bar")))
            .andExpect(jsonPath("$._links.self.href", containsString(
                "api/discover/facets/graphpubldate")))
            .andExpect(jsonPath("$.missing", is("0")))
            .andExpect(jsonPath("$.more", is("3")))
            .andExpect(jsonPath("$.totalElements", is("4")))
            .andExpect(jsonPath("$.page", is(PageMatcher.pageEntry(0, 3))))
            .andExpect(jsonPath("$._embedded.values", contains(
                FacetValueMatcher.entryDateIssuedWithLabelAndCount("2020", 1),
                FacetValueMatcher.entryDateIssuedWithLabelAndCount("2019", 1),
                FacetValueMatcher.entryDateIssuedWithLabelAndCount("2018", 0))));

        GraphDiscoverSearchFilterFacet graphpubldateFacet =
            (GraphDiscoverSearchFilterFacet) discoveryConfigurationService.getDiscoveryConfiguration(null)
            .getSidebarFacet("graphpubldate");

        try {
            // change the default configuration to disable the reverse direction
            graphpubldateFacet.setInverseDirection(false);
            graphpubldateFacet.setGraphType("bar.left-to-right");
            getClient().perform(get("/api/discover/facets/graphpubldate")
                .param("size", "4"))
                .andExpect(status().isOk())
                .andExpect(jsonPath("$.type", is("discover")))
                .andExpect(jsonPath("$.name", is("graphpubldate")))
                .andExpect(jsonPath("$.facetType", is("chart.bar.left-to-right")))
                .andExpect(jsonPath("$._links.self.href", containsString(
                    "api/discover/facets/graphpubldate")))
                .andExpect(jsonPath("$.missing", is("0")))
                .andExpect(jsonPath("$.more", is("1")))
                .andExpect(jsonPath("$.totalElements", is("4")))
                .andExpect(jsonPath("$.page", is(PageMatcher.pageEntry(0, 4))))
                .andExpect(jsonPath("$._embedded.values", contains(
                    FacetValueMatcher.entryDateIssuedWithLabelAndCount("2016", 1),
                    FacetValueMatcher.entryDateIssuedWithLabelAndCount("2017", 2),
                    FacetValueMatcher.entryDateIssuedWithLabelAndCount("2018", 0),
                    FacetValueMatcher.entryDateIssuedWithLabelAndCount("2019", 1))));

            // also disable the fillDateGap flag
            graphpubldateFacet.setFillDateGaps(false);
            graphpubldateFacet.setGraphType("bar.right-to-left");
            getClient().perform(get("/api/discover/facets/graphpubldate")
                .param("size", "4"))
                .andExpect(status().isOk())
                .andExpect(jsonPath("$.type", is("discover")))
                .andExpect(jsonPath("$.name", is("graphpubldate")))
                .andExpect(jsonPath("$.facetType", is("chart.bar.right-to-left")))
                .andExpect(jsonPath("$._links.self.href", containsString(
                    "api/discover/facets/graphpubldate")))
                .andExpect(jsonPath("$.missing", is("0")))
                .andExpect(jsonPath("$.more", is("0")))
                .andExpect(jsonPath("$.totalElements", is("4")))
                .andExpect(jsonPath("$.page", is(PageMatcher.pageEntry(0, 4))))
                .andExpect(jsonPath("$._embedded.values", contains(
                    FacetValueMatcher.entryDateIssuedWithLabelAndCount("2016", 1),
                    FacetValueMatcher.entryDateIssuedWithLabelAndCount("2017", 2),
                    FacetValueMatcher.entryDateIssuedWithLabelAndCount("2019", 1),
                    FacetValueMatcher.entryDateIssuedWithLabelAndCount("2020", 1))));
        } finally {
            // restore default configuration
            graphpubldateFacet.setInverseDirection(true);
            graphpubldateFacet.setFillDateGaps(true);
            graphpubldateFacet.setGraphType("bar");
        }
    }

    @Test
    public void graphDiscoverSearchFilterFacetByType() throws Exception {
        context.turnOffAuthorisationSystem();

        parentCommunity = CommunityBuilder.createCommunity(context)
                                          .withName("Parent Community").build();

        Community child1 = CommunityBuilder.createSubCommunity(context, parentCommunity)
                                           .withName("Sub Community").build();

        Collection col1 = CollectionBuilder.createCollection(context, child1)
                                           .withName("Collection 1").build();
        Collection col2 = CollectionBuilder.createCollection(context, child1)
                                           .withName("Collection 2").build();

        Item publicItem1 = ItemBuilder.createItem(context, col1)
                                      .withTitle("Public item 1")
                                      .withIssueDate("2017-10-17")
                                      .withAuthor("Boychuk, Michele")
                                      .withType("book").build();

        Item publicItem2 = ItemBuilder.createItem(context, col2)
                                      .withTitle("Public item 2")
                                      .withIssueDate("2016-02-13")
                                      .withAuthor("Bollini, Andrea")
                                      .withType("manuscript").build();

        Item publicItem3 = ItemBuilder.createItem(context, col2)
                                      .withTitle("Public item 3")
                                      .withIssueDate("2017-10-17")
                                      .withAuthor("Boychuk, Michele")
                                      .withSubject("AnotherTest")
                                      .withType("manuscript").build();

        Item publicItem4 = ItemBuilder.createItem(context, col2)
                                      .withTitle("Public item 4")
                                      .withIssueDate("2020-02-13")
                                      .withAuthor("Trus, Volodymyr")
                                      .withSubject("AnotherTest")
                                      .withType("Journal Article")
                                      .withSubject("ExtraEntry").build();

        Item publicItem5 = ItemBuilder.createItem(context, col2)
                .withTitle("Public item 5 without type")
                .withIssueDate("2021-01-07")
                .withAuthor("Volodymyr, Trus")
                .withSubject("AnotherTest")
                .withSubject("ExtraEntry").build();

        context.restoreAuthSystemState();

        getClient().perform(get("/api/discover/facets/graphitemtype")
                   .param("size", "2"))
                   .andExpect(status().isOk())
                   .andExpect(jsonPath("$.type", is("discover")))
                   .andExpect(jsonPath("$.name", is("graphitemtype")))
                   .andExpect(jsonPath("$.facetType", is("chart.pie")))
                   .andExpect(jsonPath("$.missing", is("1")))
                   .andExpect(jsonPath("$._links.missing.href",
                           containsString("f.graphitemtype=%5B*%20TO%20*%5D,notequals")))
                   .andExpect(jsonPath("$.more", is("2")))
                   .andExpect(jsonPath("$._links.more.href", Matchers.allOf(
                           containsString("f.graphitemtype=manuscript,notequals"),
                           containsString("f.graphitemtype=book,notequals")
                           )))
                   .andExpect(jsonPath("$.totalElements", is("3")))
                   .andExpect(jsonPath("$.page", is(PageMatcher.pageEntry(0, 2))))
                   .andExpect(jsonPath("$._embedded.values", contains(
                              FacetValueMatcher.entryDateIssuedWithLabelAndCount("manuscript", 2),
                              FacetValueMatcher.entryDateIssuedWithLabelAndCount("book", 1)
                              )));
    }

    @Test
    public void nestedPlaceholderFacetTest() throws Exception {
        context.turnOffAuthorisationSystem();
        final DSpace dSpace = new DSpace();
        SearchService searchService = dSpace.getSingletonService(SearchService.class);
        ConfigurationService configurationService = dSpace.getConfigurationService();
        configurationService.setProperty("discovery.index.projection", "oairecerif.author.affiliation");

        parentCommunity = CommunityBuilder.createCommunity(context)
            .withName("Parent Community").build();
        Community child1 = CommunityBuilder.createSubCommunity(context, parentCommunity)
            .withName("Sub Community").build();

        Collection col1 = CollectionBuilder.createCollection(context, child1)
            .withName("Collection 1")
            .withEntityType("Publication")
            .build();

        Item publicItem1 = ItemBuilder.createItem(context, col1)
            .withTitle("Public item 1")
            .withIssueDate("2017-10-17")
            .withAuthor("Boychuk, Michele")
            .withAuthorAffiliation("4Science")
            .withAuthor("Another, Author")
            .withAuthorAffiliationPlaceholder()
            .withAuthor("Bollini, Andrea")
            .withAuthorAffiliation("4Science")
            .withType("book").build();

        Item publicItem2 = ItemBuilder.createItem(context, col1)
            .withTitle("Public item 2")
            .withIssueDate("2016-02-13")
            .withAuthor("Dohonue, Tim")
            .withAuthorAffiliation("Lyrasis")
            .withType("manuscript").build();

        Item publicItem3 = ItemBuilder.createItem(context, col1)
            .withTitle("Public item 3")
            .withIssueDate("2018-08-13")
            .withAuthor("Dohonue, Tim")
            .withAuthorAffiliationPlaceholder()
            .withType("manuscript").build();

        context.restoreAuthSystemState();

        getClient().perform(get("/api/discover/facets/organization")
            .param("configuration", "researchoutputs")
            .param("size", "3"))
            .andExpect(status().isOk())
            .andExpect(jsonPath("$.type", is("discover")))
            .andExpect(jsonPath("$.name", is("organization")))
            .andExpect(jsonPath("$.missing", is("1")))
            .andExpect(jsonPath("$._links.missing.href",
                containsString("f.organization=%5B*%20TO%20*%5D,notequals")))
            .andExpect(jsonPath("$.page", is(PageMatcher.pageEntry(0, 3))))
            .andExpect(jsonPath("$._embedded.values", containsInAnyOrder(
                FacetValueMatcher.entryText("organization", "4Science", 1),
                FacetValueMatcher.entryText("organization", "Lyrasis", 1))));

        QueryResponse qResp = searchService.getSolrSearchCore().getSolr()
            .query(new SolrQuery("search.resourceid:" + publicItem1.getID().toString()));
        final SolrDocument solrDocument = qResp.getResults().get(0);
        assertThat((ArrayList<String>) solrDocument.getFieldValue("oairecerif.author.affiliation_stored"),
            Matchers.contains(
                StringUtils.join(new String[] { "4Science", "null", "null", "null", "null" },
                    ItemIndexFactoryImpl.STORE_SEPARATOR),
                StringUtils.join(new String[] {
                    CrisConstants.PLACEHOLDER_PARENT_METADATA_VALUE, "null", "null", "null", "null" },
                    ItemIndexFactoryImpl.STORE_SEPARATOR),
                StringUtils.join(new String[] { "4Science", "null", "null", "null", "null" },
                    ItemIndexFactoryImpl.STORE_SEPARATOR)));
=======
    public void discoverSearchObjectsTestForAdministrativeViewWithFiltersEquals() throws Exception {

        context.turnOffAuthorisationSystem();

        parentCommunity = CommunityBuilder
                .createCommunity(context)
                .withName("Parent Community")
                .build();
        Community child1 = CommunityBuilder
                .createSubCommunity(context, parentCommunity)
                .withName("Sub Community")
                .build();
        Collection col1 = CollectionBuilder
                .createCollection(context, child1)
                .withName("Collection 1")
                .build();
        Collection col2 = CollectionBuilder
                .createCollection(context, child1)
                .withName("Collection 2")
                .build();

        ItemBuilder.createItem(context, col1)
                .withTitle("Public Test Item")
                .withIssueDate("2010-10-17")
                .withAuthor("Smith, Donald")
                .withSubject("ExtraEntry")
                .build();

        ItemBuilder.createItem(context, col2)
                .withTitle("Withdrawn Test Item")
                .withIssueDate("1990-02-13")
                .withAuthor("Smith, Maria")
                .withAuthor("Doe, Jane")
                .withSubject("ExtraEntry")
                .withdrawn()
                .build();

        ItemBuilder.createItem(context, col2)
                .withTitle("Private Test Item")
                .withIssueDate("2010-02-13")
                .withAuthor("Smith, Maria")
                .withAuthor("Doe, Jane")
                .withSubject("AnotherTest")
                .withSubject("ExtraEntry")
                .makeUnDiscoverable()
                .build();

        context.restoreAuthSystemState();

        String adminToken = getAuthToken(admin.getEmail(), password);

        getClient(adminToken)
                .perform(get("/api/discover/search/objects")
                        .param("configuration", "administrativeView")
                        .param("query", "Test")
                        .param("f.withdrawn", "true,equals")
                )

                .andExpect(status().isOk())
                .andExpect(jsonPath("$.type", is("discover")))
                .andExpect(jsonPath("$._embedded.searchResult.page", is(
                        PageMatcher.pageEntryWithTotalPagesAndElements(0, 20, 1, 1)
                )))
                .andExpect(jsonPath("$._embedded.searchResult._embedded.objects",
                        Matchers.contains(
                                SearchResultMatcher.matchOnItemName("item", "items", "Withdrawn Test Item")
                        )
                ))
                .andExpect(jsonPath("$._links.self.href", containsString("/api/discover/search/objects")));

        getClient(adminToken)
                .perform(get("/api/discover/search/objects")
                        .param("configuration", "administrativeView")
                        .param("query", "Test")
                        .param("f.withdrawn", "false,equals")
                )

                .andExpect(status().isOk())
                .andExpect(jsonPath("$.type", is("discover")))
                .andExpect(jsonPath("$._embedded.searchResult.page", is(
                        PageMatcher.pageEntryWithTotalPagesAndElements(0, 20, 1, 2)
                )))
                .andExpect(jsonPath("$._embedded.searchResult._embedded.objects",
                        Matchers.containsInAnyOrder(
                                SearchResultMatcher.matchOnItemName("item", "items", "Public Test Item"),
                                SearchResultMatcher.matchOnItemName("item", "items", "Private Test Item")
                        )
                ))
                .andExpect(jsonPath("$._links.self.href", containsString("/api/discover/search/objects")));

        getClient(adminToken)
                .perform(get("/api/discover/search/objects")
                        .param("configuration", "administrativeView")
                        .param("query", "Test")
                        .param("f.discoverable", "true,equals")
                )

                .andExpect(status().isOk())
                .andExpect(jsonPath("$.type", is("discover")))
                .andExpect(jsonPath("$._embedded.searchResult.page", is(
                        PageMatcher.pageEntryWithTotalPagesAndElements(0, 20, 1, 2)
                )))
                .andExpect(jsonPath("$._embedded.searchResult._embedded.objects",
                        Matchers.containsInAnyOrder(
                                SearchResultMatcher.matchOnItemName("item", "items", "Public Test Item"),
                                SearchResultMatcher.matchOnItemName("item", "items", "Withdrawn Test Item")
                        )
                ))
                .andExpect(jsonPath("$._links.self.href", containsString("/api/discover/search/objects")));

        getClient(adminToken)
                .perform(get("/api/discover/search/objects")
                        .param("configuration", "administrativeView")
                        .param("query", "Test")
                        .param("f.discoverable", "false,equals")
                )

                .andExpect(status().isOk())
                .andExpect(jsonPath("$.type", is("discover")))
                .andExpect(jsonPath("$._embedded.searchResult.page", is(
                        PageMatcher.pageEntryWithTotalPagesAndElements(0, 20, 1, 1)
                )))
                .andExpect(jsonPath("$._embedded.searchResult._embedded.objects",
                        Matchers.contains(
                                SearchResultMatcher.matchOnItemName("item", "items", "Private Test Item")
                        )
                ))
                .andExpect(jsonPath("$._links.self.href", containsString("/api/discover/search/objects")));
>>>>>>> ebd54fff
    }

    @Test
    public void discoverSearchPoolTaskObjectsTest() throws Exception {
        context.turnOffAuthorisationSystem();

        parentCommunity = CommunityBuilder.createCommunity(context)
                                          .withName("Parent Community").build();

        EPerson reviewer = EPersonBuilder.createEPerson(context)
                                          .withEmail("reviewer1@example.com")
                                          .withPassword(password).build();

        Collection col = CollectionBuilder.createCollection(context, parentCommunity)
                                           .withName("Collection 1")
                                           .withWorkflowGroup(1, reviewer, admin).build();

        ItemBuilder.createItem(context, col)
                   .withTitle("Punnett square")
                   .withIssueDate("2016-02-13")
                   .withAuthor("Bandola, Roman")
                   .withSubject("ExtraEntry").build();

        // create a normal user to use as submitter
        EPerson submitter = EPersonBuilder.createEPerson(context)
                                          .withEmail("submitter@example.com")
                                          .withPassword(password).build();

        context.setCurrentUser(submitter);

        PoolTaskBuilder.createPoolTask(context, col, reviewer)
                       .withTitle("Metaphysics")
                       .withIssueDate("2017-10-17")
                       .withAuthor("Smith, Donald")
                       .withSubject("ExtraEntry").build();

        PoolTaskBuilder.createPoolTask(context, col, reviewer)
                       .withTitle("Mathematical Theory")
                       .withIssueDate("2020-01-19")
                       .withAuthor("Tommaso, Gattari")
                       .withSubject("ExtraEntry").build();

        PoolTaskBuilder.createPoolTask(context, col, reviewer)
                       .withTitle("Test Metaphysics")
                       .withIssueDate("2017-10-17")
                       .withAuthor("Smith, Donald")
                       .withSubject("ExtraEntry").build();

        context.restoreAuthSystemState();

        String adminToken = getAuthToken(admin.getEmail(), password);

        getClient(adminToken).perform(get("/api/discover/search/objects")
                             .param("configuration", "workflow")
                             .param("sort", "dc.date.issued,DESC")
                             .param("query", "Mathematical Theory"))
                         .andExpect(status().isOk())
                         .andExpect(jsonPath("$.query", is("Mathematical Theory")))
                         .andExpect(jsonPath("$.configuration", is("workflow")))
                         .andExpect(jsonPath("$._embedded.searchResult._embedded.objects", Matchers.contains(
                                             SearchResultMatcher.match("workflow", "pooltask", "pooltasks")
                          )))
                         .andExpect(jsonPath("$._embedded.searchResult._embedded.objects",Matchers.contains(
                              allOf(hasJsonPath("$._embedded.indexableObject._embedded.workflowitem._embedded.item",
                                 is(SearchResultMatcher.matchEmbeddedObjectOnItemName("item", "Mathematical Theory"))))
                          )))
                         .andExpect(jsonPath("$._embedded.searchResult.page.totalElements", is(1)));

        getClient(adminToken).perform(get("/api/discover/search/objects")
                             .param("configuration", "workflow")
                             .param("sort", "dc.date.issued,DESC")
                             .param("query", "Metaphysics"))
                         .andExpect(status().isOk())
                         .andExpect(jsonPath("$.query", is("Metaphysics")))
                         .andExpect(jsonPath("$.configuration", is("workflow")))
                         .andExpect(jsonPath("$._embedded.searchResult._embedded.objects", Matchers.containsInAnyOrder(
                                             SearchResultMatcher.match("workflow", "pooltask", "pooltasks"),
                                             SearchResultMatcher.match("workflow", "pooltask", "pooltasks")
                                             )))
                         .andExpect(jsonPath("$._embedded.searchResult._embedded.objects",Matchers.containsInAnyOrder(
                              allOf(hasJsonPath("$._embedded.indexableObject._embedded.workflowitem._embedded.item",
                                 is(SearchResultMatcher.matchEmbeddedObjectOnItemName("item", "Metaphysics")))),
                              allOf(hasJsonPath("$._embedded.indexableObject._embedded.workflowitem._embedded.item",
                                 is(SearchResultMatcher.matchEmbeddedObjectOnItemName("item", "Test Metaphysics"))))
                          )))
                         .andExpect(jsonPath("$._embedded.searchResult.page.totalElements", is(2)));
    }

    @Test
    public void discoverSearchPoolTaskObjectsEmptyQueryTest() throws Exception {
        context.turnOffAuthorisationSystem();

        parentCommunity = CommunityBuilder.createCommunity(context)
                                          .withName("Parent Community").build();

        EPerson reviewer = EPersonBuilder.createEPerson(context)
                                          .withEmail("reviewer1@example.com")
                                          .withPassword(password).build();

        Collection col = CollectionBuilder.createCollection(context, parentCommunity)
                                           .withName("Collection 1")
                                           .withWorkflowGroup(1, reviewer, admin).build();

        ItemBuilder.createItem(context, col)
                   .withTitle("Punnett square")
                   .withIssueDate("2016-02-13")
                   .withAuthor("Bandola, Roman")
                   .withSubject("ExtraEntry").build();

        // create a normal user to use as submitter
        EPerson submitter = EPersonBuilder.createEPerson(context)
                                          .withEmail("submitter@example.com")
                                          .withPassword(password).build();

        context.setCurrentUser(submitter);

        PoolTaskBuilder.createPoolTask(context, col, reviewer)
                       .withTitle("Metaphysics")
                       .withIssueDate("2017-10-17")
                       .withAuthor("Smith, Donald")
                       .withSubject("ExtraEntry").build();

        PoolTaskBuilder.createPoolTask(context, col, reviewer)
                       .withTitle("Mathematical Theory")
                       .withIssueDate("2020-01-19")
                       .withAuthor("Tommaso, Gattari")
                       .withSubject("ExtraEntry").build();

        PoolTaskBuilder.createPoolTask(context, col, reviewer)
                       .withTitle("Test Metaphysics")
                       .withIssueDate("2017-10-17")
                       .withAuthor("Smith, Donald")
                       .withSubject("ExtraEntry").build();

        context.restoreAuthSystemState();

        String adminToken = getAuthToken(admin.getEmail(), password);

        getClient(adminToken).perform(get("/api/discover/search/objects")
                             .param("configuration", "workflow")
                             .param("sort", "dc.date.issued,DESC")
                             .param("query", ""))
                         .andExpect(status().isOk())
                         .andExpect(jsonPath("$.configuration", is("workflow")))
                         .andExpect(jsonPath("$._embedded.searchResult._embedded.objects", Matchers.containsInAnyOrder(
                                             SearchResultMatcher.match("workflow", "pooltask", "pooltasks"),
                                             SearchResultMatcher.match("workflow", "pooltask", "pooltasks"),
                                             SearchResultMatcher.match("workflow", "pooltask", "pooltasks")
                                             )))
                         .andExpect(jsonPath("$._embedded.searchResult._embedded.objects",Matchers.containsInAnyOrder(
                              allOf(hasJsonPath("$._embedded.indexableObject._embedded.workflowitem._embedded.item",
                                 is(SearchResultMatcher.matchEmbeddedObjectOnItemName("item", "Mathematical Theory")))),
                              allOf(hasJsonPath("$._embedded.indexableObject._embedded.workflowitem._embedded.item",
                                 is(SearchResultMatcher.matchEmbeddedObjectOnItemName("item", "Metaphysics")))),
                              allOf(hasJsonPath("$._embedded.indexableObject._embedded.workflowitem._embedded.item",
                                 is(SearchResultMatcher.matchEmbeddedObjectOnItemName("item", "Test Metaphysics"))))
                          )))
                         .andExpect(jsonPath("$._embedded.searchResult.page.totalElements", is(3)));
    }


    @Test
    public void discoverSearchFacetValuesTest() throws Exception {
        context.turnOffAuthorisationSystem();

        parentCommunity = CommunityBuilder.createCommunity(context)
                                          .withName("Parent Community").build();

        Community child1 = CommunityBuilder.createSubCommunity(context, parentCommunity)
                                           .withName("Sub Community").build();

        Collection col1 = CollectionBuilder.createCollection(context, child1)
                                           .withName("Collection 1").build();

        Collection col2 = CollectionBuilder.createCollection(context, child1)
                                           .withName("Collection 2").build();

        ItemBuilder.createItem(context, col1)
                   .withTitle("Public Test Item")
                   .withIssueDate("2010-10-17")
                   .withAuthor("Smith, Donald")
                   .withSubject("ExtraEntry").build();

        ItemBuilder.createItem(context, col2)
                   .withTitle("Withdrawn Test Item")
                   .withIssueDate("1990-02-13")
                   .withAuthor("Smith, Maria")
                   .withAuthor("Doe, Jane")
                   .withSubject("ExtraEntry")
                   .withdrawn().build();

        ItemBuilder.createItem(context, col2)
                   .withTitle("Private Test Item")
                   .withIssueDate("2010-02-13")
                   .withAuthor("Smith, Maria")
                   .withAuthor("Doe, Jane")
                   .withSubject("AnotherTest")
                   .withSubject("ExtraEntry")
                   .makeUnDiscoverable().build();

        context.restoreAuthSystemState();

        String adminToken = getAuthToken(admin.getEmail(), password);

        getClient(adminToken).perform(get("/api/discover/facets/discoverable")
                 .param("configuration", "administrativeView")
                 .param("sort", "score,DESC")
                 .param("page", "0")
                 .param("size", "10"))
                 .andExpect(status().isOk())
                 .andExpect(jsonPath("$._links.self.href",containsString(
                  "/api/discover/facets/discoverable?configuration=administrativeView&sort=score,DESC")))
                 .andExpect(jsonPath("$._embedded.values", Matchers.containsInAnyOrder(
                            SearchResultMatcher.matchEmbeddedFacetValues("true", 2, "discover",
                            "/api/discover/search/objects?configuration=administrativeView&f.discoverable=true,equals"),
                            SearchResultMatcher.matchEmbeddedFacetValues("false", 1, "discover",
                            "/api/discover/search/objects?configuration=administrativeView&f.discoverable=false,equals")
                            )));

    }

    @Test
    public void discoverSearchFacetValuesPaginationTest() throws Exception {
        context.turnOffAuthorisationSystem();

        parentCommunity = CommunityBuilder.createCommunity(context)
                                          .withName("Parent Community").build();

        Community child1 = CommunityBuilder.createSubCommunity(context, parentCommunity)
                                           .withName("Sub Community").build();

        Collection col1 = CollectionBuilder.createCollection(context, child1)
                                           .withName("Collection 1").build();

        Collection col2 = CollectionBuilder.createCollection(context, child1)
                                           .withName("Collection 2").build();

        ItemBuilder.createItem(context, col1)
                   .withTitle("Public Test Item")
                   .withIssueDate("2010-10-17")
                   .withAuthor("Smith, Donald")
                   .withSubject("ExtraEntry").build();

        ItemBuilder.createItem(context, col2)
                   .withTitle("Withdrawn Test Item")
                   .withIssueDate("1990-02-13")
                   .withAuthor("Smith, Maria")
                   .withAuthor("Doe, Jane")
                   .withSubject("ExtraEntry")
                   .withdrawn().build();

        ItemBuilder.createItem(context, col2)
                   .withTitle("Private Test Item")
                   .withIssueDate("2010-02-13")
                   .withAuthor("Smith, Maria")
                   .withAuthor("Doe, Jane")
                   .withSubject("AnotherTest")
                   .withSubject("ExtraEntry")
                   .makeUnDiscoverable().build();

        context.restoreAuthSystemState();

        String adminToken = getAuthToken(admin.getEmail(), password);

        getClient(adminToken).perform(get("/api/discover/facets/discoverable")
                 .param("configuration", "administrativeView")
                 .param("sort", "score,DESC")
                 .param("page", "0")
                 .param("size", "1"))
                 .andExpect(status().isOk())
                 .andExpect(jsonPath("$._links.self.href",containsString(
                  "/api/discover/facets/discoverable?configuration=administrativeView&sort=score,DESC")))
                 .andExpect(jsonPath("$._links.next.href",containsString(
                  "/api/discover/facets/discoverable?configuration=administrativeView&sort=score,DESC&page=1&size=1")))
                 .andExpect(jsonPath("$._embedded.values", Matchers.contains(
                            SearchResultMatcher.matchEmbeddedFacetValues("true", 2, "discover",
                            "/api/discover/search/objects?configuration=administrativeView&f.discoverable=true,equals")
                            )));

        getClient(adminToken).perform(get("/api/discover/facets/discoverable")
                .param("configuration", "administrativeView")
                .param("sort", "score,DESC")
                .param("page", "1")
                .param("size", "1"))
                .andExpect(status().isOk())
                .andExpect(jsonPath("$._links.first.href",containsString(
                 "/api/discover/facets/discoverable?configuration=administrativeView&sort=score,DESC&page=0&size=1")))
                .andExpect(jsonPath("$._links.prev.href",containsString(
                 "/api/discover/facets/discoverable?configuration=administrativeView&sort=score,DESC&page=0&size=1")))
                .andExpect(jsonPath("$._links.self.href",containsString(
                 "/api/discover/facets/discoverable?configuration=administrativeView&sort=score,DESC&page=1&size=1")))
                .andExpect(jsonPath("$._embedded.values", Matchers.contains(
                           SearchResultMatcher.matchEmbeddedFacetValues("false", 1, "discover",
                           "/api/discover/search/objects?configuration=administrativeView&f.discoverable=false,equals")
                           )));
    }

    @Test
    public void discoverFacetsTestWithQueryTest() throws Exception {
        context.turnOffAuthorisationSystem();

        parentCommunity = CommunityBuilder.createCommunity(context)
                                          .withName("Parent Community").build();

        Collection col1 = CollectionBuilder.createCollection(context, parentCommunity)
                                           .withName("Collection 1").build();
        Collection col2 = CollectionBuilder.createCollection(context, parentCommunity)
                                           .withName("Collection 2").build();

        Item publicItem1 = ItemBuilder.createItem(context, col1)
                .withTitle("Public item 1")
                .withIssueDate("2019-10-17")
                .withAuthor("Smith, Donald")
                .withSubject("ExtraEntry")
                .build();

        Item publicItem2 = ItemBuilder.createItem(context, col2)
                .withTitle("Public item 2")
                .withIssueDate("2020-02-13")
                .withAuthor("Doe, Jane")
                .withSubject("TestingForMore").withSubject("ExtraEntry")
                .build();

        Item publicItem3 = ItemBuilder.createItem(context, col2)
                .withTitle("Public item 2")
                .withIssueDate("2020-02-13")
                .withAuthor("Anton, Senek")
                .withSubject("AnotherTest").withSubject("TestingForMore")
                .withSubject("ExtraEntry")
                .build();

        context.restoreAuthSystemState();

        getClient().perform(get("/api/discover/facets/author")
                   .param("query", "Donald"))
                   .andExpect(status().isOk())
                   .andExpect(jsonPath("$.type", is("discover")))
                   .andExpect(jsonPath("$.name", is("author")))
                   .andExpect(jsonPath("$.facetType", is("text")))
                   .andExpect(jsonPath("$.scope", is(emptyOrNullString())))
                   .andExpect(jsonPath("$._links.self.href",
                       containsString("api/discover/facets/author?query=Donald&configuration=defaultConfiguration")))
                   .andExpect(jsonPath("$._embedded.values[0].label", is("Smith, Donald")))
                   .andExpect(jsonPath("$._embedded.values[0].count", is(1)))
                   .andExpect(jsonPath("$._embedded.values[0]._links.search.href",
                        containsString(
                            "api/discover/search/objects?query=Donald&configuration=defaultConfiguration"
                            + "&f.author=Smith, Donald,equals")))
                   .andExpect(jsonPath("$._embedded.values").value(Matchers.hasSize(1)));

    }

    @Test
    public void discoverFacetsTestWithDsoTypeTest() throws Exception {
        context.turnOffAuthorisationSystem();

        parentCommunity = CommunityBuilder.createCommunity(context)
                                          .withName("Parent Community").build();

        Collection col1 = CollectionBuilder.createCollection(context, parentCommunity)
                                           .withName("Collection 1").build();
        Collection col2 = CollectionBuilder.createCollection(context, parentCommunity)
                                           .withName("Collection 2").build();

        Item publicItem1 = ItemBuilder.createItem(context, col1)
                .withTitle("Public item 1")
                .withIssueDate("2017-10-17")
                .withAuthor("Smith, Donald")
                .withSubject("ExtraEntry")
                .build();

        Item publicItem2 = ItemBuilder.createItem(context, col2)
                .withTitle("Public item 2")
                .withIssueDate("2020-02-13")
                .withAuthor("Doe, Jane")
                .withSubject("ExtraEntry")
                .build();

        Item publicItem3 = ItemBuilder.createItem(context, col2)
                .withTitle("Public item 2")
                .withIssueDate("2020-02-13")
                .withAuthor("Anton, Senek")
                .withSubject("TestingForMore")
                .withSubject("ExtraEntry")
                .build();

        context.restoreAuthSystemState();

        getClient().perform(get("/api/discover/facets/dateIssued")
                   .param("dsoType", "Item"))
                   .andExpect(status().isOk())
                   .andExpect(jsonPath("$.type", is("discover")))
                   .andExpect(jsonPath("$.name", is("dateIssued")))
                   .andExpect(jsonPath("$.facetType", is("date")))
                   .andExpect(jsonPath("$.scope", is(emptyOrNullString())))
                   .andExpect(jsonPath("$._links.self.href",
                        containsString(
                            "api/discover/facets/dateIssued?dsoType=Item&configuration=defaultConfiguration")))
                   .andExpect(jsonPath("$._embedded.values[0].label", is("2017 - 2020")))
                   .andExpect(jsonPath("$._embedded.values[0].count", is(3)))
                   .andExpect(jsonPath("$._embedded.values[0]._links.search.href",
                        containsString(
                            "api/discover/search/objects?dsoType=Item&configuration=defaultConfiguration"
                                + "&f.dateIssued=[2017 TO 2020],equals")))
                   .andExpect(jsonPath("$._embedded.values").value(Matchers.hasSize(1)));

    }
}<|MERGE_RESOLUTION|>--- conflicted
+++ resolved
@@ -218,8 +218,8 @@
                                          "SolrAuthorAuthority");
         configurationService.setProperty("authority.controlled.dc.contributor.author",
                                          "true");
-        configurationService.setProperty("discovery.browse.authority.ignore-prefered.author", true);
-        configurationService.setProperty("discovery.index.authority.ignore-prefered.dc.contributor.author", true);
+        configurationService.setProperty("discovery.browse.authority.ignore-preferred.author", true);
+        configurationService.setProperty("discovery.index.authority.ignore-preferred.dc.contributor.author", true);
         configurationService.setProperty("discovery.browse.authority.ignore-variants.author", true);
         configurationService.setProperty("discovery.index.authority.ignore-variants.dc.contributor.author", true);
 
@@ -5327,7 +5327,137 @@
     }
 
     @Test
-<<<<<<< HEAD
+    public void discoverSearchObjectsTestForAdministrativeViewWithFiltersEquals() throws Exception {
+
+        context.turnOffAuthorisationSystem();
+
+        parentCommunity = CommunityBuilder
+                .createCommunity(context)
+                .withName("Parent Community")
+                .build();
+        Community child1 = CommunityBuilder
+                .createSubCommunity(context, parentCommunity)
+                .withName("Sub Community")
+                .build();
+        Collection col1 = CollectionBuilder
+                .createCollection(context, child1)
+                .withName("Collection 1")
+                .build();
+        Collection col2 = CollectionBuilder
+                .createCollection(context, child1)
+                .withName("Collection 2")
+                .build();
+
+        ItemBuilder.createItem(context, col1)
+                .withTitle("Public Test Item")
+                .withIssueDate("2010-10-17")
+                .withAuthor("Smith, Donald")
+                .withSubject("ExtraEntry")
+                .build();
+
+        ItemBuilder.createItem(context, col2)
+                .withTitle("Withdrawn Test Item")
+                .withIssueDate("1990-02-13")
+                .withAuthor("Smith, Maria")
+                .withAuthor("Doe, Jane")
+                .withSubject("ExtraEntry")
+                .withdrawn()
+                .build();
+
+        ItemBuilder.createItem(context, col2)
+                .withTitle("Private Test Item")
+                .withIssueDate("2010-02-13")
+                .withAuthor("Smith, Maria")
+                .withAuthor("Doe, Jane")
+                .withSubject("AnotherTest")
+                .withSubject("ExtraEntry")
+                .makeUnDiscoverable()
+                .build();
+
+        context.restoreAuthSystemState();
+
+        String adminToken = getAuthToken(admin.getEmail(), password);
+
+        getClient(adminToken)
+                .perform(get("/api/discover/search/objects")
+                        .param("configuration", "administrativeView")
+                        .param("query", "Test")
+                        .param("f.withdrawn", "true,equals")
+                )
+
+                .andExpect(status().isOk())
+                .andExpect(jsonPath("$.type", is("discover")))
+                .andExpect(jsonPath("$._embedded.searchResult.page", is(
+                        PageMatcher.pageEntryWithTotalPagesAndElements(0, 20, 1, 1)
+                )))
+                .andExpect(jsonPath("$._embedded.searchResult._embedded.objects",
+                        Matchers.contains(
+                                SearchResultMatcher.matchOnItemName("item", "items", "Withdrawn Test Item")
+                        )
+                ))
+                .andExpect(jsonPath("$._links.self.href", containsString("/api/discover/search/objects")));
+
+        getClient(adminToken)
+                .perform(get("/api/discover/search/objects")
+                        .param("configuration", "administrativeView")
+                        .param("query", "Test")
+                        .param("f.withdrawn", "false,equals")
+                )
+
+                .andExpect(status().isOk())
+                .andExpect(jsonPath("$.type", is("discover")))
+                .andExpect(jsonPath("$._embedded.searchResult.page", is(
+                        PageMatcher.pageEntryWithTotalPagesAndElements(0, 20, 1, 2)
+                )))
+                .andExpect(jsonPath("$._embedded.searchResult._embedded.objects",
+                        Matchers.containsInAnyOrder(
+                                SearchResultMatcher.matchOnItemName("item", "items", "Public Test Item"),
+                                SearchResultMatcher.matchOnItemName("item", "items", "Private Test Item")
+                        )
+                ))
+                .andExpect(jsonPath("$._links.self.href", containsString("/api/discover/search/objects")));
+
+        getClient(adminToken)
+                .perform(get("/api/discover/search/objects")
+                        .param("configuration", "administrativeView")
+                        .param("query", "Test")
+                        .param("f.discoverable", "true,equals")
+                )
+
+                .andExpect(status().isOk())
+                .andExpect(jsonPath("$.type", is("discover")))
+                .andExpect(jsonPath("$._embedded.searchResult.page", is(
+                        PageMatcher.pageEntryWithTotalPagesAndElements(0, 20, 1, 2)
+                )))
+                .andExpect(jsonPath("$._embedded.searchResult._embedded.objects",
+                        Matchers.containsInAnyOrder(
+                                SearchResultMatcher.matchOnItemName("item", "items", "Public Test Item"),
+                                SearchResultMatcher.matchOnItemName("item", "items", "Withdrawn Test Item")
+                        )
+                ))
+                .andExpect(jsonPath("$._links.self.href", containsString("/api/discover/search/objects")));
+
+        getClient(adminToken)
+                .perform(get("/api/discover/search/objects")
+                        .param("configuration", "administrativeView")
+                        .param("query", "Test")
+                        .param("f.discoverable", "false,equals")
+                )
+
+                .andExpect(status().isOk())
+                .andExpect(jsonPath("$.type", is("discover")))
+                .andExpect(jsonPath("$._embedded.searchResult.page", is(
+                        PageMatcher.pageEntryWithTotalPagesAndElements(0, 20, 1, 1)
+                )))
+                .andExpect(jsonPath("$._embedded.searchResult._embedded.objects",
+                        Matchers.contains(
+                                SearchResultMatcher.matchOnItemName("item", "items", "Private Test Item")
+                        )
+                ))
+                .andExpect(jsonPath("$._links.self.href", containsString("/api/discover/search/objects")));
+    }
+
+    @Test
     public void graphDiscoverSearchFilterFacetByDateTest() throws Exception {
         context.turnOffAuthorisationSystem();
 
@@ -5593,136 +5723,6 @@
                     ItemIndexFactoryImpl.STORE_SEPARATOR),
                 StringUtils.join(new String[] { "4Science", "null", "null", "null", "null" },
                     ItemIndexFactoryImpl.STORE_SEPARATOR)));
-=======
-    public void discoverSearchObjectsTestForAdministrativeViewWithFiltersEquals() throws Exception {
-
-        context.turnOffAuthorisationSystem();
-
-        parentCommunity = CommunityBuilder
-                .createCommunity(context)
-                .withName("Parent Community")
-                .build();
-        Community child1 = CommunityBuilder
-                .createSubCommunity(context, parentCommunity)
-                .withName("Sub Community")
-                .build();
-        Collection col1 = CollectionBuilder
-                .createCollection(context, child1)
-                .withName("Collection 1")
-                .build();
-        Collection col2 = CollectionBuilder
-                .createCollection(context, child1)
-                .withName("Collection 2")
-                .build();
-
-        ItemBuilder.createItem(context, col1)
-                .withTitle("Public Test Item")
-                .withIssueDate("2010-10-17")
-                .withAuthor("Smith, Donald")
-                .withSubject("ExtraEntry")
-                .build();
-
-        ItemBuilder.createItem(context, col2)
-                .withTitle("Withdrawn Test Item")
-                .withIssueDate("1990-02-13")
-                .withAuthor("Smith, Maria")
-                .withAuthor("Doe, Jane")
-                .withSubject("ExtraEntry")
-                .withdrawn()
-                .build();
-
-        ItemBuilder.createItem(context, col2)
-                .withTitle("Private Test Item")
-                .withIssueDate("2010-02-13")
-                .withAuthor("Smith, Maria")
-                .withAuthor("Doe, Jane")
-                .withSubject("AnotherTest")
-                .withSubject("ExtraEntry")
-                .makeUnDiscoverable()
-                .build();
-
-        context.restoreAuthSystemState();
-
-        String adminToken = getAuthToken(admin.getEmail(), password);
-
-        getClient(adminToken)
-                .perform(get("/api/discover/search/objects")
-                        .param("configuration", "administrativeView")
-                        .param("query", "Test")
-                        .param("f.withdrawn", "true,equals")
-                )
-
-                .andExpect(status().isOk())
-                .andExpect(jsonPath("$.type", is("discover")))
-                .andExpect(jsonPath("$._embedded.searchResult.page", is(
-                        PageMatcher.pageEntryWithTotalPagesAndElements(0, 20, 1, 1)
-                )))
-                .andExpect(jsonPath("$._embedded.searchResult._embedded.objects",
-                        Matchers.contains(
-                                SearchResultMatcher.matchOnItemName("item", "items", "Withdrawn Test Item")
-                        )
-                ))
-                .andExpect(jsonPath("$._links.self.href", containsString("/api/discover/search/objects")));
-
-        getClient(adminToken)
-                .perform(get("/api/discover/search/objects")
-                        .param("configuration", "administrativeView")
-                        .param("query", "Test")
-                        .param("f.withdrawn", "false,equals")
-                )
-
-                .andExpect(status().isOk())
-                .andExpect(jsonPath("$.type", is("discover")))
-                .andExpect(jsonPath("$._embedded.searchResult.page", is(
-                        PageMatcher.pageEntryWithTotalPagesAndElements(0, 20, 1, 2)
-                )))
-                .andExpect(jsonPath("$._embedded.searchResult._embedded.objects",
-                        Matchers.containsInAnyOrder(
-                                SearchResultMatcher.matchOnItemName("item", "items", "Public Test Item"),
-                                SearchResultMatcher.matchOnItemName("item", "items", "Private Test Item")
-                        )
-                ))
-                .andExpect(jsonPath("$._links.self.href", containsString("/api/discover/search/objects")));
-
-        getClient(adminToken)
-                .perform(get("/api/discover/search/objects")
-                        .param("configuration", "administrativeView")
-                        .param("query", "Test")
-                        .param("f.discoverable", "true,equals")
-                )
-
-                .andExpect(status().isOk())
-                .andExpect(jsonPath("$.type", is("discover")))
-                .andExpect(jsonPath("$._embedded.searchResult.page", is(
-                        PageMatcher.pageEntryWithTotalPagesAndElements(0, 20, 1, 2)
-                )))
-                .andExpect(jsonPath("$._embedded.searchResult._embedded.objects",
-                        Matchers.containsInAnyOrder(
-                                SearchResultMatcher.matchOnItemName("item", "items", "Public Test Item"),
-                                SearchResultMatcher.matchOnItemName("item", "items", "Withdrawn Test Item")
-                        )
-                ))
-                .andExpect(jsonPath("$._links.self.href", containsString("/api/discover/search/objects")));
-
-        getClient(adminToken)
-                .perform(get("/api/discover/search/objects")
-                        .param("configuration", "administrativeView")
-                        .param("query", "Test")
-                        .param("f.discoverable", "false,equals")
-                )
-
-                .andExpect(status().isOk())
-                .andExpect(jsonPath("$.type", is("discover")))
-                .andExpect(jsonPath("$._embedded.searchResult.page", is(
-                        PageMatcher.pageEntryWithTotalPagesAndElements(0, 20, 1, 1)
-                )))
-                .andExpect(jsonPath("$._embedded.searchResult._embedded.objects",
-                        Matchers.contains(
-                                SearchResultMatcher.matchOnItemName("item", "items", "Private Test Item")
-                        )
-                ))
-                .andExpect(jsonPath("$._links.self.href", containsString("/api/discover/search/objects")));
->>>>>>> ebd54fff
     }
 
     @Test
