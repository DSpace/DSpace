/**
 * The contents of this file are subject to the license and copyright
 * detailed in the LICENSE and NOTICE files at the root of the source
 * tree and available online at
 *
 * http://www.dspace.org/license/
 */
package org.dspace.app.rest;

import static com.jayway.jsonpath.matchers.JsonPathMatchers.hasJsonPath;
import static org.hamcrest.Matchers.allOf;
import static org.hamcrest.Matchers.contains;
import static org.hamcrest.Matchers.containsInAnyOrder;
import static org.hamcrest.Matchers.containsString;
import static org.hamcrest.Matchers.is;
import static org.hamcrest.Matchers.not;
import static org.junit.Assert.assertThat;
import static org.springframework.test.web.servlet.request.MockMvcRequestBuilders.get;
import static org.springframework.test.web.servlet.request.MockMvcRequestBuilders.post;
import static org.springframework.test.web.servlet.result.MockMvcResultMatchers.jsonPath;
import static org.springframework.test.web.servlet.result.MockMvcResultMatchers.status;

import java.io.InputStream;
import java.util.ArrayList;
import java.util.UUID;

import com.jayway.jsonpath.matchers.JsonPathMatchers;
import org.apache.commons.codec.CharEncoding;
import org.apache.commons.io.IOUtils;
import org.apache.commons.lang3.StringUtils;
import org.apache.solr.client.solrj.SolrQuery;
import org.apache.solr.client.solrj.response.QueryResponse;
import org.apache.solr.common.SolrDocument;
import org.dspace.app.rest.matcher.AppliedFilterMatcher;
import org.dspace.app.rest.matcher.FacetEntryMatcher;
import org.dspace.app.rest.matcher.FacetValueMatcher;
import org.dspace.app.rest.matcher.ItemMatcher;
import org.dspace.app.rest.matcher.PageMatcher;
import org.dspace.app.rest.matcher.SearchFilterMatcher;
import org.dspace.app.rest.matcher.SearchResultMatcher;
import org.dspace.app.rest.matcher.SortOptionMatcher;
import org.dspace.app.rest.matcher.WorkflowItemMatcher;
import org.dspace.app.rest.matcher.WorkspaceItemMatcher;
import org.dspace.app.rest.test.AbstractControllerIntegrationTest;
import org.dspace.builder.BitstreamBuilder;
import org.dspace.builder.ClaimedTaskBuilder;
import org.dspace.builder.CollectionBuilder;
import org.dspace.builder.CommunityBuilder;
import org.dspace.builder.EPersonBuilder;
import org.dspace.builder.GroupBuilder;
import org.dspace.builder.ItemBuilder;
import org.dspace.builder.WorkflowItemBuilder;
import org.dspace.builder.WorkspaceItemBuilder;
import org.dspace.content.Bitstream;
import org.dspace.content.Collection;
import org.dspace.content.Community;
import org.dspace.content.Item;
import org.dspace.content.WorkspaceItem;
import org.dspace.core.CrisConstants;
import org.dspace.discovery.SearchService;
import org.dspace.discovery.configuration.DiscoveryConfigurationService;
import org.dspace.discovery.configuration.GraphDiscoverSearchFilterFacet;
import org.dspace.discovery.indexobject.ItemIndexFactoryImpl;
import org.dspace.eperson.EPerson;
import org.dspace.eperson.Group;
import org.dspace.services.ConfigurationService;
import org.dspace.utils.DSpace;
import org.dspace.xmlworkflow.storedcomponents.ClaimedTask;
import org.dspace.xmlworkflow.storedcomponents.XmlWorkflowItem;
import org.hamcrest.Matchers;
import org.junit.Ignore;
import org.junit.Test;
import org.springframework.beans.factory.annotation.Autowired;
import org.springframework.http.MediaType;

public class DiscoveryRestControllerIT extends AbstractControllerIntegrationTest {

    @Autowired
    private DiscoveryConfigurationService discoveryConfigurationService;

    @Test
    public void rootDiscoverTest() throws Exception {

        //When we call this endpoint
        getClient().perform(get("/api/discover"))

                //The status has to be 200 OK
                .andExpect(status().isOk())
                //The type has to be 'discover'
                .andExpect(jsonPath("$.type", is("discover")))
                //There needs to be a link to the facets endpoint
                .andExpect(jsonPath("$._links.facets.href", containsString("api/discover/facets")))
                //There needs to be a link to the search endpoint
                .andExpect(jsonPath("$._links.search.href", containsString("api/discover/search")))
                //There needs to be a self link
                .andExpect(jsonPath("$._links.self.href", containsString("api/discover")));
    }

    @Test
    public void discoverFacetsTestWithoutParameters() throws Exception {

        //When we call this facets endpoint
        getClient().perform(get("/api/discover/facets"))

                //We expect a 200 OK status
                .andExpect(status().isOk())
                //The type has to be 'discover'
                .andExpect(jsonPath("$.type", is("discover")))
                //There needs to be a self link to this endpoint
                .andExpect(jsonPath("$._links.self.href", containsString("api/discover/facets")))
                //We have 4 facets in the default configuration, they need to all be present in the embedded section
                .andExpect(jsonPath("$._embedded.facets", containsInAnyOrder(
                        FacetEntryMatcher.anyFacet("graphitemtype", "chart.pie"),
                        FacetEntryMatcher.anyFacet("graphpubldate", "chart.bar"),
                        FacetEntryMatcher.typeFacet(false),
                        FacetEntryMatcher.authorFacet(false),
                        FacetEntryMatcher.entityTypeFacet(false),
                        FacetEntryMatcher.dateIssuedFacet(false),
                        FacetEntryMatcher.subjectFacet(false),
                        FacetEntryMatcher.hasContentInOriginalBundleFacet(false)))
        );
    }

    @Test
    public void discoverFacetsAuthorTestWithSizeParameter() throws Exception {
        //Turn off the authorization system, otherwise we can't make the objects
        context.turnOffAuthorisationSystem();

        //** GIVEN **
        //1. A community-collection structure with one parent community with sub-community and two collections.
        parentCommunity = CommunityBuilder.createCommunity(context)
                .withName("Parent Community")
                .build();
        Community child1 = CommunityBuilder.createSubCommunity(context, parentCommunity)
                .withName("Sub Community")
                .build();
        Collection col1 = CollectionBuilder.createCollection(context, child1).withName("Collection 1").build();
        Collection col2 = CollectionBuilder.createCollection(context, child1).withName("Collection 2").build();

        //2. Three public items that are readable by Anonymous with different subjects and authors
        Item publicItem1 = ItemBuilder.createItem(context, col1)
                .withTitle("Public item 1")
                .withIssueDate("2017-10-17")
                .withAuthor("Smith, Donald").withAuthor("Doe, John")
                .withSubject("ExtraEntry")
                .build();

        Item publicItem2 = ItemBuilder.createItem(context, col2)
                .withTitle("Public item 2")
                .withIssueDate("2016-02-13")
                .withAuthor("Smith, Maria").withAuthor("Doe, Jane")
                .withSubject("TestingForMore").withSubject("ExtraEntry")
                .build();

        Item publicItem3 = ItemBuilder.createItem(context, col2)
                .withTitle("Public item 2")
                .withIssueDate("2016-02-13")
                .withAuthor("Smith, Maria").withAuthor("Doe, Jane").withAuthor("test,test")
                .withAuthor("test2, test2").withAuthor("Maybe, Maybe")
                .withSubject("AnotherTest").withSubject("TestingForMore")
                .withSubject("ExtraEntry")
                .build();

        context.restoreAuthSystemState();

        //** WHEN **
        //An anonymous user browses this endpoint to find the objects in the system and enters a size of 2
        getClient().perform(get("/api/discover/facets/author")
                .param("size", "2"))

                //** THEN **
                //The status has to be 200 OK
                .andExpect(status().isOk())
                //The type needs to be 'discover'
                .andExpect(jsonPath("$.type", is("discover")))
                //The name of the facet needs to be author, because that's what we called
                .andExpect(jsonPath("$.name", is("author")))
                //The facetType has to be 'text' because that's how the author facet is configured by default
                .andExpect(jsonPath("$.facetType", is("text")))
                //Because we've constructed such a structure so that we have more than 2 (size) authors, there
                // needs to be a next link
                .andExpect(jsonPath("$._links.next.href",
                        Matchers.allOf(
                                containsString("api/discover/facets/author"),
                                containsString("page=1"))))
                //There always needs to be a self link
                .andExpect(jsonPath("$._links.self.href", containsString("api/discover/facets/author")))
                //Because there are more authors than is represented (because of the size param), hasMore has to
                // be true
                //The page object needs to be present and just like specified in the matcher
                .andExpect(jsonPath("$.page",
                        is(PageMatcher.pageEntry(0, 2))))
                //These authors need to be in the response because it's sorted on how many times the author comes
                // up in different items
                //These authors are the most used ones. Only two show up because of the size.
                .andExpect(jsonPath("$._embedded.values", containsInAnyOrder(
                        FacetValueMatcher.entryAuthor("Doe, Jane"),
                        FacetValueMatcher.entryAuthor("Smith, Maria")
                )))
        ;
    }

    @Test
    public void discoverFacetsAuthorTestWithPrefix() throws Exception {
        //Turn off the authorization system, otherwise we can't make the objects
        context.turnOffAuthorisationSystem();

        //** GIVEN **
        //1. A community-collection structure with one parent community with sub-community and two collections.
        parentCommunity = CommunityBuilder.createCommunity(context)
                .withName("Parent Community")
                .build();
        Community child1 = CommunityBuilder.createSubCommunity(context, parentCommunity)
                .withName("Sub Community")
                .build();
        Collection col1 = CollectionBuilder.createCollection(context, child1).withName("Collection 1").build();
        Collection col2 = CollectionBuilder.createCollection(context, child1).withName("Collection 2").build();

        //2. Three public items that are readable by Anonymous with different subjects and authors
        Item publicItem1 = ItemBuilder.createItem(context, col1)
                .withTitle("Public item 1")
                .withIssueDate("2017-10-17")
                .withAuthor("Smith, Donald").withAuthor("Doe, John")
                .build();

        Item publicItem2 = ItemBuilder.createItem(context, col2)
                .withTitle("Public item 2")
                .withIssueDate("2016-02-13")
                .withAuthor("Smith, Maria").withAuthor("Doe, Jane")
                .build();

        Item publicItem3 = ItemBuilder.createItem(context, col2)
                .withTitle("Public item 2")
                .withIssueDate("2016-02-13")
                .withAuthor("Smith, Maria").withAuthor("Doe, Jane").withAuthor("test,test")
                .withAuthor("test2, test2").withAuthor("Maybe, Maybe")
                .build();

        context.restoreAuthSystemState();

        //** WHEN **
        //An anonymous user browses this endpoint to find the objects in the system and enters a size of 2
        getClient().perform(get("/api/discover/facets/author?prefix=smith")
                .param("size", "10"))

                //** THEN **
                //The status has to be 200 OK
                .andExpect(status().isOk())
                //The type needs to be 'discover'
                .andExpect(jsonPath("$.type", is("discover")))
                //The name of the facet needs to be author, because that's what we called
                .andExpect(jsonPath("$.name", is("author")))
                //The facetType has to be 'text' because that's how the author facet is configured by default
                .andExpect(jsonPath("$.facetType", is("text")))
                //We only request value starting with "smith", so we expect to only receive one page
                .andExpect(jsonPath("$._links.next").doesNotExist())
                //There always needs to be a self link
                .andExpect(jsonPath("$._links.self.href", containsString("api/discover/facets/author?prefix=smith")))
                //Because there are more authors than is represented (because of the size param), hasMore has to
                // be true
                //The page object needs to be present and just like specified in the matcher
                .andExpect(jsonPath("$.page",
                        is(PageMatcher.pageEntry(0, 10))))
                //These authors need to be in the response because it's sorted on how many times the author comes
                // up in different items
                //These authors are order according to count. Only two show up because of the prefix.
                .andExpect(jsonPath("$._embedded.values", containsInAnyOrder(
                        FacetValueMatcher.entryAuthor("Smith, Maria"),
                        FacetValueMatcher.entryAuthor("Smith, Donald")
                )))
        ;
    }

    @Test
    public void discoverFacetsAuthorTestForHasMoreFalse() throws Exception {
        //Turn of the authorization system so that we can create the structure specified below
        context.turnOffAuthorisationSystem();

        //** GIVEN **
        //1. A community-collection structure with one parent community with sub-community and two collections.
        parentCommunity = CommunityBuilder.createCommunity(context)
                .withName("Parent Community")
                .build();
        Community child1 = CommunityBuilder.createSubCommunity(context, parentCommunity)
                .withName("Sub Community")
                .build();
        Collection col1 = CollectionBuilder.createCollection(context, child1).withName("Collection 1").build();
        Collection col2 = CollectionBuilder.createCollection(context, child1).withName("Collection 2").build();

        //2. Three public items that are readable by Anonymous with different subjects
        Item publicItem1 = ItemBuilder.createItem(context, col1)
                .withTitle("Public item 1")
                .withIssueDate("2017-10-17")
                .withAuthor("Smith, Donald").withAuthor("Doe, John")
                .withSubject("ExtraEntry")
                .build();

        Item publicItem2 = ItemBuilder.createItem(context, col2)
                .withTitle("Public item 2")
                .withIssueDate("2016-02-13")
                .withAuthor("Smith, Maria").withAuthor("Doe, Jane")
                .withSubject("TestingForMore").withSubject("ExtraEntry")
                .build();

        Item publicItem3 = ItemBuilder.createItem(context, col2)
                .withTitle("Public item 2")
                .withIssueDate("2016-02-13")
                .withAuthor("Smith, Maria").withAuthor("Doe, Jane")
                .withSubject("AnotherTest").withSubject("TestingForMore")
                .withSubject("ExtraEntry")
                .build();

        context.restoreAuthSystemState();

        //** WHEN **
        //An anonymous user browses this endpoint to find the authors by the facets and doesn't enter a size
        getClient().perform(get("/api/discover/facets/author"))

                //** THEN **
                //The status has to be 200 OK
                .andExpect(status().isOk())
                //The type has to be 'discover'
                .andExpect(jsonPath("$.type", is("discover")))
                //The name has to be author, because that's the facet that we called upon
                .andExpect(jsonPath("$.name", is("author")))
                //The facetType has to be 'text' because that's the default configuration for this facet
                .andExpect(jsonPath("$.facetType", is("text")))
                //There always needs to be a self link present
                .andExpect(jsonPath("$._links.self.href", containsString("api/discover/facets/author")))
                //The page object needs to present and exactly like how it is specified here. 20 is entered as the
                // size because that's the default in the configuration if no size parameter has been given
                .andExpect(jsonPath("$.page",
                        is(PageMatcher.pageEntry(0, 20))))
                //The authors need to be embedded in the values, all 4 of them have to be present as the size
                // allows it
                .andExpect(jsonPath("$._embedded.values", containsInAnyOrder(
                        FacetValueMatcher.entryAuthor("Doe, Jane"),
                        FacetValueMatcher.entryAuthor("Smith, Maria"),
                        FacetValueMatcher.entryAuthor("Doe, John"),
                        FacetValueMatcher.entryAuthor("Smith, Donald")
                )))
        ;
    }

    @Test
    public void discoverFacetsAuthorTestForPagination() throws Exception {

        //We turn off the authorization system in order to construct the structure defined below
        context.turnOffAuthorisationSystem();

        //** GIVEN **
        //1. A community-collection structure with one parent community with sub-community and two collections.
        parentCommunity = CommunityBuilder.createCommunity(context)
                .withName("Parent Community")
                .build();
        Community child1 = CommunityBuilder.createSubCommunity(context, parentCommunity)
                .withName("Sub Community")
                .build();
        Collection col1 = CollectionBuilder.createCollection(context, child1).withName("Collection 1").build();
        Collection col2 = CollectionBuilder.createCollection(context, child1).withName("Collection 2").build();

        //2. Three public items that are readable by Anonymous with different subjects
        Item publicItem1 = ItemBuilder.createItem(context, col1)
                .withTitle("Public item 1")
                .withIssueDate("2017-10-17")
                .withAuthor("Smith, Donald").withAuthor("Doe, John").withAuthor("Smith, Maria")
                .withAuthor("Doe, Jane")
                .withSubject("ExtraEntry")
                .build();

        Item publicItem2 = ItemBuilder.createItem(context, col2)
                .withTitle("Public item 2")
                .withIssueDate("2016-02-13")
                .withAuthor("Smith, Maria").withAuthor("Doe, Jane").withAuthor("Doe, John")
                .withAuthor("Smith, Donald")
                .withSubject("TestingForMore").withSubject("ExtraEntry")
                .build();

        Item publicItem3 = ItemBuilder.createItem(context, col2)
                .withTitle("Public item 2")
                .withIssueDate("2016-02-13")
                .withAuthor("Smith, Maria").withAuthor("Doe, Jane").withAuthor("test,test")
                .withAuthor("test2, test2").withAuthor("Maybe, Maybe")
                .withSubject("AnotherTest").withSubject("TestingForMore")
                .withSubject("ExtraEntry")
                .build();

        context.restoreAuthSystemState();

        //** WHEN **
        //An anonymous user browses this endpoint to find the authors by the facet
        //The user enters a size of two and wants to see page 1, this is the second page.
        getClient().perform(get("/api/discover/facets/author")
                .param("size", "2")
                .param("page", "1"))

                //** THEN **
                //The status has to be 200 OK
                .andExpect(status().isOk())
                //The type has to be 'discover'
                .andExpect(jsonPath("$.type", is("discover")))
                //The name of the facet has to be author as that's the one we called
                .andExpect(jsonPath("$.name", is("author")))
                //The facetType has to be 'text' as this is the default configuration
                .andExpect(jsonPath("$.facetType", is("text")))
                //There needs to be a next link because there are more authors than the current size is allowed to
                // show. There are more pages after this one
                .andExpect(jsonPath("$._links.next.href", Matchers.allOf(
                        containsString("api/discover/facets/author"),
                        containsString("page=2"))))
                //There always needs to be a self link
                .andExpect(jsonPath("$._links.self.href", containsString("api/discover/facets/author")))
                //The page object has to be like this because that's what we've asked in the parameters
                .andExpect(jsonPath("$.page",
                        is(PageMatcher.pageEntry(1, 2))))
                //These authors have to be present because of the current configuration
                .andExpect(jsonPath("$._embedded.values", containsInAnyOrder(
                        FacetValueMatcher.entryAuthor("Doe, John"),
                        FacetValueMatcher.entryAuthor("Smith, Donald")
                )))
        ;
    }


    @Test
    public void discoverFacetsTestWithSimpleQueryAndSearchFilter() throws Exception {
        //Turn off the authorization system to construct the structure defined below
        context.turnOffAuthorisationSystem();

        //** GIVEN **
        //1. A community-collection structure with one parent community with sub-community and two collections.
        parentCommunity = CommunityBuilder.createCommunity(context)
                .withName("Parent Community")
                .build();
        Community child1 = CommunityBuilder.createSubCommunity(context, parentCommunity)
                .withName("Sub Community")
                .build();
        Collection col1 = CollectionBuilder.createCollection(context, child1).withName("Collection 1").build();
        Collection col2 = CollectionBuilder.createCollection(context, child1).withName("Collection 2").build();

        //2. Three public items that are readable by Anonymous with different subjects
        Item publicItem1 = ItemBuilder.createItem(context, col1)
                .withTitle("Test")
                .withIssueDate("2017-10-17")
                .withAuthor("Smith, Donald").withAuthor("Testing, Works")
                .withSubject("ExtraEntry")
                .build();

        Item publicItem2 = ItemBuilder.createItem(context, col2)
                .withTitle("Public item 2")
                .withIssueDate("2016-02-13")
                .withAuthor("Smith, Maria").withAuthor("Doe, Jane").withAuthor("Testing, Works")
                .withSubject("TestingForMore").withSubject("ExtraEntry")
                .build();

        Item publicItem3 = ItemBuilder.createItem(context, col2)
                .withTitle("Public item 2")
                .withIssueDate("2016-02-13")
                .withAuthor("Smith, Maria").withAuthor("Doe, Jane").withAuthor("test,test")
                .withAuthor("test2, test2").withAuthor("Maybe, Maybe")
                .withSubject("AnotherTest").withSubject("TestingForMore")
                .withSubject("ExtraEntry")
                .build();

        context.restoreAuthSystemState();

        //** WHEN **
        //An anonymous user browses this endpoint to find the authors by the facet
        //The user enters a small query, namely the title has to contain 'test'
        getClient().perform(get("/api/discover/facets/author")
                .param("f.title", "test,contains"))

                //** THEN **
                //The status has to be 200 OK
                .andExpect(status().isOk())
                //The type has to be 'discover'
                .andExpect(jsonPath("$.type", is("discover")))
                //The name has to be author as that's the facet that we've asked
                .andExpect(jsonPath("$.name", is("author")))
                //The facetType needs to be 'text' as that's the default configuration for the given facet
                .andExpect(jsonPath("$.facetType", is("text")))
                //There always needs to be a self link available
                .andExpect(jsonPath("$._links.self.href", containsString("api/discover/facets/author")))
                //The self link needs to contain the query that was specified in the parameters, this is how it
                // looks like
                .andExpect(jsonPath("$._links.self.href", containsString("f.title=test,contains")))
                //The applied filters have to be specified like this, applied filters are the parameters given
                // below starting with f.
                .andExpect(jsonPath("$.appliedFilters", contains(
                        AppliedFilterMatcher.appliedFilterEntry("title", "contains", "test", "test")
                )))
                //This is how the page object must look like because it's the default
                .andExpect(jsonPath("$.page",
                        is(PageMatcher.pageEntry(0, 20))))
                //These authors need to be present in the result because these have made items that contain 'test'
                // in the title
                .andExpect(jsonPath("$._embedded.values", containsInAnyOrder(
                        FacetValueMatcher.entryAuthor("Smith, Donald"),
                        FacetValueMatcher.entryAuthor("Testing, Works")
                )))
                //These authors cannot be present because they've not produced an item with 'test' in the title
                .andExpect(jsonPath("$._embedded.values", not(containsInAnyOrder(
                        FacetValueMatcher.entryAuthor("Smith, Maria"),
                        FacetValueMatcher.entryAuthor("Doe, Jane")
                ))))
        ;
    }

    @Test
    public void discoverFacetsDateTest() throws Exception {
        //We turn off the authorization system in order to create the structure defined below
        context.turnOffAuthorisationSystem();

        //** GIVEN **
        //1. A community-collection structure with one parent community with sub-community and two collections.
        parentCommunity = CommunityBuilder.createCommunity(context)
                .withName("Parent Community")
                .build();
        Community child1 = CommunityBuilder.createSubCommunity(context, parentCommunity)
                .withName("Sub Community")
                .build();
        Collection col1 = CollectionBuilder.createCollection(context, child1).withName("Collection 1").build();
        Collection col2 = CollectionBuilder.createCollection(context, child1).withName("Collection 2").build();

        //2. Three public items that are readable by Anonymous with different subjects
        Item publicItem1 = ItemBuilder.createItem(context, col1)
                .withTitle("Test")
                .withIssueDate("2010-10-17")
                .withAuthor("Smith, Donald").withAuthor("Testing, Works")
                .withSubject("ExtraEntry")
                .build();

        Item publicItem2 = ItemBuilder.createItem(context, col2)
                .withTitle("Public item 2")
                .withIssueDate("1990-02-13")
                .withAuthor("Smith, Maria").withAuthor("Doe, Jane").withAuthor("Testing, Works")
                .withSubject("TestingForMore").withSubject("ExtraEntry")
                .build();

        Item publicItem3 = ItemBuilder.createItem(context, col2)
                .withTitle("Public item 2")
                .withIssueDate("2000-02-13")
                .withAuthor("Smith, Maria").withAuthor("Doe, Jane").withAuthor("test,test")
                .withAuthor("test2, test2").withAuthor("Maybe, Maybe")
                .withSubject("AnotherTest").withSubject("TestingForMore")
                .withSubject("ExtraEntry")
                .build();

        context.restoreAuthSystemState();

        //** WHEN **
        //An anonymous user browses this endpoint to find the dateIssued results by the facet
        getClient().perform(get("/api/discover/facets/dateIssued"))

                //** THEN **
                //The status has to be 200 OK
                .andExpect(status().isOk())
                //The type has to be 'discover'
                .andExpect(jsonPath("$.type", is("discover")))
                //The name has to be 'dateIssued' as that's the facet that we've called
                .andExpect(jsonPath("$.name", is("dateIssued")))
                //The facetType has to be 'date' because that's the default configuration for this facet
                .andExpect(jsonPath("$.facetType", is("date")))
                //There always needs to be a self link available
                .andExpect(jsonPath("$._links.self.href", containsString("api/discover/facets/dateIssued")))
                //This is how the page object must look like because it's the default with size 20
                .andExpect(jsonPath("$.page",
                        is(PageMatcher.pageEntry(0, 20))))
                //The date values need to be as specified below
                .andExpect(jsonPath("$._embedded.values", containsInAnyOrder(
                        //We'll always get atleast two intervals with the items specified above, so we ask to match
                        // twice atleast
                        FacetValueMatcher.entryDateIssued(),
                        FacetValueMatcher.entryDateIssued()
                )))
        ;
    }


    @Test
    public void discoverFacetsTestWithScope() throws Exception {
        //We turn off the authorization system in order to create the structure defined below
        context.turnOffAuthorisationSystem();

        //** GIVEN **
        //1. A community-collection structure with one parent community with sub-community and two collections.
        parentCommunity = CommunityBuilder.createCommunity(context)
                .withName("Parent Community")
                .build();
        Community child1 = CommunityBuilder.createSubCommunity(context, parentCommunity)
                .withName("Sub Community")
                .build();
        Collection col1 = CollectionBuilder.createCollection(context, child1).withName("Collection 1").build();
        Collection col2 = CollectionBuilder.createCollection(context, child1).withName("Collection 2").build();

        //2. Three public items that are readable by Anonymous with different subjects
        Item publicItem1 = ItemBuilder.createItem(context, col1)
                .withTitle("Public item 1")
                .withIssueDate("2017-10-17")
                .withAuthor("Smith, Donald").withAuthor("Doe, John")
                .withSubject("ExtraEntry")
                .build();

        Item publicItem2 = ItemBuilder.createItem(context, col2)
                .withTitle("Public item 2")
                .withIssueDate("2016-02-13")
                .withAuthor("Smith, Maria").withAuthor("Doe, Jane")
                .withSubject("TestingForMore").withSubject("ExtraEntry")
                .build();

        Item publicItem3 = ItemBuilder.createItem(context, col2)
                .withTitle("Public item 2")
                .withIssueDate("2016-02-13")
                .withAuthor("Smith, Maria").withAuthor("Doe, Jane")
                .withSubject("AnotherTest").withSubject("TestingForMore")
                .withSubject("ExtraEntry")
                .build();

        context.restoreAuthSystemState();

        //** WHEN **
        //An anonymous user browses this endpoint to find the author results by the facet
        //With a certain scope
        getClient().perform(get("/api/discover/facets/author")
                .param("scope", "testScope"))

                //** THEN **
                //The status has to be 200 OK
                .andExpect(status().isOk())
                //The type has to be 'discover'
                .andExpect(jsonPath("$.type", is("discover")))
                //The name has to be author as that's the facet that we've called
                .andExpect(jsonPath("$.name", is("author")))
                //The facetType has to be 'text' as that's the default configuration for this facet
                .andExpect(jsonPath("$.facetType", is("text")))
                //The scope has to be the same as the one that we've given in the parameters
                .andExpect(jsonPath("$.scope", is("testScope")))
                //There always needs to be a self link available
                .andExpect(jsonPath("$._links.self.href", containsString("api/discover/facets/author")))
                //These are all the authors for the items that were created and thus they have to be present in
                // the embedded values section
                .andExpect(jsonPath("$._embedded.values", containsInAnyOrder(
                        FacetValueMatcher.entryAuthor("Doe, Jane"),
                        FacetValueMatcher.entryAuthor("Smith, Maria"),
                        FacetValueMatcher.entryAuthor("Doe, John"),
                        FacetValueMatcher.entryAuthor("Smith, Donald")
                )));
        //** WHEN **
        //An anonymous user browses this endpoint to find the author results by the facet
        //With a certain scope
        //And a size of 2
        getClient().perform(get("/api/discover/facets/author")
                .param("scope", "testScope")
                .param("size", "2"))
                //** THEN **
                //The status has to be 200 OK
                .andExpect(status().isOk())
                //The type has to be 'discover'
                .andExpect(jsonPath("$.type", is("discover")))
                //The name has to be 'author' as that's the facet that we called
                .andExpect(jsonPath("$.name", is("author")))
                //The facetType has to be 'text' as that's the default configuration for this facet
                .andExpect(jsonPath("$.facetType", is("text")))
                //The scope has to be same as the param that we've entered
                .andExpect(jsonPath("$.scope", is("testScope")))
                //There always needs to be a self link available
                .andExpect(jsonPath("$._links.self.href", containsString("api/discover/facets/author")))
                //These are the values that need to be present as it's ordered by count and these authors are the
                // most common ones in the items that we've created
                .andExpect(jsonPath("$._embedded.values", containsInAnyOrder(
                        FacetValueMatcher.entryAuthor("Doe, Jane"),
                        FacetValueMatcher.entryAuthor("Smith, Maria")
                )))
        ;
    }

    @Test
    public void discoverFacetsDateTestForHasMore() throws Exception {
        //We turn off the authorization system to create the structure defined below
        context.turnOffAuthorisationSystem();

        //** GIVEN **
        //1. A community-collection structure with one parent community with sub-community and two collections.
        parentCommunity = CommunityBuilder.createCommunity(context)
                .withName("Parent Community")
                .build();
        Community child1 = CommunityBuilder.createSubCommunity(context, parentCommunity)
                .withName("Sub Community")
                .build();
        Collection col1 = CollectionBuilder.createCollection(context, child1).withName("Collection 1").build();
        Collection col2 = CollectionBuilder.createCollection(context, child1).withName("Collection 2").build();

        //2. 7 public items that are readable by Anonymous with different subjects
        Item publicItem1 = ItemBuilder.createItem(context, col1)
                .withTitle("Test")
                .withIssueDate("2010-10-17")
                .withAuthor("Smith, Donald").withAuthor("Testing, Works")
                .withSubject("ExtraEntry")
                .build();

        Item publicItem2 = ItemBuilder.createItem(context, col2)
                .withTitle("Public item 2")
                .withIssueDate("1990-02-13")
                .withAuthor("Smith, Maria").withAuthor("Doe, Jane").withAuthor("Testing, Works")
                .withSubject("TestingForMore").withSubject("ExtraEntry")
                .build();

        Item publicItem3 = ItemBuilder.createItem(context, col2)
                .withTitle("Public item 2")
                .withIssueDate("1940-02-13")
                .withAuthor("Smith, Maria").withAuthor("Doe, Jane").withAuthor("test,test")
                .withAuthor("test2, test2").withAuthor("Maybe, Maybe")
                .withSubject("AnotherTest").withSubject("TestingForMore")
                .withSubject("ExtraEntry")
                .build();

        Item publicItem4 = ItemBuilder.createItem(context, col2)
                .withTitle("Public item 2")
                .withIssueDate("1950-02-13")
                .withAuthor("Smith, Maria").withAuthor("Doe, Jane").withAuthor("test,test")
                .withAuthor("test2, test2").withAuthor("Maybe, Maybe")
                .withSubject("AnotherTest").withSubject("TestingForMore")
                .withSubject("ExtraEntry")
                .build();

        Item publicItem5 = ItemBuilder.createItem(context, col2)
                .withTitle("Public item 2")
                .withIssueDate("1960-02-13")
                .withAuthor("Smith, Maria").withAuthor("Doe, Jane").withAuthor("test,test")
                .withAuthor("test2, test2").withAuthor("Maybe, Maybe")
                .withSubject("AnotherTest").withSubject("TestingForMore")
                .withSubject("ExtraEntry")
                .build();

        Item publicItem6 = ItemBuilder.createItem(context, col2)
                .withTitle("Public item 2")
                .withIssueDate("1970-02-13")
                .withAuthor("Smith, Maria").withAuthor("Doe, Jane").withAuthor("test,test")
                .withAuthor("test2, test2").withAuthor("Maybe, Maybe")
                .withSubject("AnotherTest").withSubject("TestingForMore")
                .withSubject("ExtraEntry")
                .build();

        Item publicItem7 = ItemBuilder.createItem(context, col2)
                .withTitle("Public item 2")
                .withIssueDate("1980-02-13")
                .withAuthor("Smith, Maria").withAuthor("Doe, Jane").withAuthor("test,test")
                .withAuthor("test2, test2").withAuthor("Maybe, Maybe")
                .withSubject("AnotherTest").withSubject("TestingForMore")
                .withSubject("ExtraEntry")
                .build();

        context.restoreAuthSystemState();

        //** WHEN **
        //An anonymous user browses this endpoint to find the dateIssued results by the facet
        //And a size of 2
        getClient().perform(get("/api/discover/facets/dateIssued")
                .param("size", "2"))

                //** THEN **
                //The status has to be 200 OK
                .andExpect(status().isOk())
                //The type has to be 'discover'
                .andExpect(jsonPath("$.type", is("discover")))
                //The name needs to be dateIssued as that's the facet that we've called
                .andExpect(jsonPath("$.name", is("dateIssued")))
                //the facetType needs to be 'date' as that's the default facetType for this facet in the
                // configuration
                .andExpect(jsonPath("$.facetType", is("date")))
                //There always needs to be a self link available
                .andExpect(jsonPath("$._links.self.href", containsString("api/discover/facets/dateIssued")))
                //Seeing as we've entered a size of two and there are more dates than just two, we'll need a next
                // link to go to the next page to see the rest of the dates
                .andExpect(jsonPath("$._links.next.href", Matchers.allOf(
                        containsString("api/discover/facets/dateIssued"),
                        containsString("page=1"))))
                //The page object needs to look like this because we've entered a size of 2 and we didn't specify
                // a starting page so it defaults to 0
                .andExpect(jsonPath("$.page",
                        is(PageMatcher.pageEntry(0, 2))))
                //There needs to be two date results in the embedded values section because that's what we've
                // specified
                .andExpect(jsonPath("$._embedded.values", containsInAnyOrder(
                        FacetValueMatcher.entryDateIssued(),
                        FacetValueMatcher.entryDateIssued()
                )))
        ;
    }


    @Test
    public void discoverFacetsDateTestWithSearchFilter() throws Exception {

        //We turn off the authorization system in order to create the structure as defined below
        context.turnOffAuthorisationSystem();

        //** GIVEN **
        //1. A community-collection structure with one parent community with sub-community and two collections.
        parentCommunity = CommunityBuilder.createCommunity(context)
                .withName("Parent Community")
                .build();
        Community child1 = CommunityBuilder.createSubCommunity(context, parentCommunity)
                .withName("Sub Community")
                .build();
        Collection col1 = CollectionBuilder.createCollection(context, child1).withName("Collection 1").build();
        Collection col2 = CollectionBuilder.createCollection(context, child1).withName("Collection 2").build();

        //2. Three public items that are readable by Anonymous with different subjects
        Item publicItem1 = ItemBuilder.createItem(context, col1)
                .withTitle("Test")
                .withIssueDate("2010-10-17")
                .withAuthor("Smith, Donald").withAuthor("Testing, Works")
                .withSubject("ExtraEntry")
                .build();

        Item publicItem2 = ItemBuilder.createItem(context, col2)
                .withTitle("Test 2")
                .withIssueDate("1990-02-13")
                .withAuthor("Smith, Maria").withAuthor("Doe, Jane").withAuthor("Testing, Works")
                .withSubject("TestingForMore").withSubject("ExtraEntry")
                .build();

        Item publicItem3 = ItemBuilder.createItem(context, col2)
                .withTitle("Public item 2")
                .withIssueDate("2010-02-13")
                .withAuthor("Smith, Maria").withAuthor("Doe, Jane").withAuthor("test,test")
                .withAuthor("test2, test2").withAuthor("Maybe, Maybe")
                .withSubject("AnotherTest").withSubject("TestingForMore")
                .withSubject("ExtraEntry")
                .build();

        context.restoreAuthSystemState();

        //** WHEN **
        //An anonymous user browses this endpoint to find the dateIssued results by the facet
        //With a query stating that the title needs to contain 'test'
        //And a size of 2
        getClient().perform(get("/api/discover/facets/dateIssued")
                .param("f.title", "test,contains")
                .param("size", "2"))

                //** THEN **
                //The status has to be 200 OK
                .andExpect(status().isOk())
                //The type has to be 'discover'
                .andExpect(jsonPath("$.type", is("discover")))
                //The name has to be dateIssued because that's the facet that we called
                .andExpect(jsonPath("$.name", is("dateIssued")))
                //The facetType needs to be 'date' as that's the default facetType for this facet in the
                // configuration
                .andExpect(jsonPath("$.facetType", is("date")))
                //There always needs to be a self link
                .andExpect(jsonPath("$._links.self.href", containsString("api/discover/facets/dateIssued")))
                //There needs to be an appliedFilters section that looks like this because we've specified a query
                // in the parameters
                .andExpect(jsonPath("$.appliedFilters", containsInAnyOrder(
                        AppliedFilterMatcher.appliedFilterEntry("title", "contains", "test", "test")
                )))
                //The page object needs to look like this because we entered a size of 2 and we didn't specify a
                // starting page so it defaults to 0
                .andExpect(jsonPath("$.page",
                        is(PageMatcher.pageEntry(0, 2))))
                //There needs to be only two date intervals with a count of 1 because of the query we specified
                .andExpect(jsonPath("$._embedded.values", containsInAnyOrder(
                        FacetValueMatcher.entryDateIssuedWithCountOne(),
                        FacetValueMatcher.entryDateIssuedWithCountOne()
                )))
        ;
    }


    @Test
    public void discoverSearchTest() throws Exception {

        //When calling this root endpoint
        getClient().perform(get("/api/discover/search"))
                   //** THEN **
                   //The status has to be 200 OK
                   .andExpect(status().isOk())
                   //The type has to be 'discover'
                   .andExpect(jsonPath("$.type", is("discover")))
                   //There needs to be a link to the objects that contains a string as specified below
                   .andExpect(jsonPath("$._links.objects.href", containsString("api/discover/search/objects")))
                   //There always needs to be a self link available
                   .andExpect(jsonPath("$._links.self.href", containsString("api/discover/search")))
                   //There needs to be a section where these filters as specified as they're the default filters
                   // given in the configuration
                   .andExpect(jsonPath("$.filters", containsInAnyOrder(
                       SearchFilterMatcher.barDateIssuedYearFilter(),
                       SearchFilterMatcher.pieItemtypeFilter(),
                       SearchFilterMatcher.typeFilter(),
                       SearchFilterMatcher.titleFilter(),
                       SearchFilterMatcher.authorFilter(),
                       SearchFilterMatcher.subjectFilter(),
                       SearchFilterMatcher.dateIssuedFilter(),
                       SearchFilterMatcher.hasContentInOriginalBundleFilter(),
                       SearchFilterMatcher.hasFileNameInOriginalBundleFilter(),
                       SearchFilterMatcher.hasFileDescriptionInOriginalBundleFilter(),
                       SearchFilterMatcher.entityTypeFilter(),
                       SearchFilterMatcher.isAuthorOfPublicationRelation(),
                       SearchFilterMatcher.isProjectOfPublicationRelation(),
                       SearchFilterMatcher.isOrgUnitOfPublicationRelation(),
                       SearchFilterMatcher.isPublicationOfJournalIssueRelation(),
                       SearchFilterMatcher.isJournalOfPublicationRelation()
                   )))
                   //These sortOptions need to be present as it's the default in the configuration
                   .andExpect(jsonPath("$.sortOptions", containsInAnyOrder(
                       SortOptionMatcher.titleSortOption(),
                       SortOptionMatcher.dateIssuedSortOption(),
                       SortOptionMatcher.dateAccessionedSortOption(),
                       SortOptionMatcher.scoreSortOption()
                   )));
    }

    @Test
    public void discoverSearchObjectsTest() throws Exception {

        //We turn off the authorization system in order to create the structure defined below
        context.turnOffAuthorisationSystem();

        //** GIVEN **
        //1. A community-collection structure with one parent community with sub-community and two collections.
        parentCommunity = CommunityBuilder.createCommunity(context)
                .withName("Parent Community")
                .build();
        Community child1 = CommunityBuilder.createSubCommunity(context, parentCommunity)
                .withName("Sub Community")
                .build();
        Collection col1 = CollectionBuilder.createCollection(context, child1).withName("Collection 1").build();
        Collection col2 = CollectionBuilder.createCollection(context, child1).withName("Collection 2").build();

        //2. Three public items that are readable by Anonymous with different subjects
        Item publicItem1 = ItemBuilder.createItem(context, col1)
                .withTitle("Test")
                .withIssueDate("2010-10-17")
                .withAuthor("Smith, Donald").withAuthor("Testing, Works")
                .withSubject("ExtraEntry")
                .build();

        Item publicItem2 = ItemBuilder.createItem(context, col2)
                .withTitle("Test 2")
                .withIssueDate("1990-02-13")
                .withAuthor("Smith, Maria").withAuthor("Doe, Jane").withAuthor("Testing, Works")
                .withSubject("TestingForMore").withSubject("ExtraEntry")
                .build();

        Item publicItem3 = ItemBuilder.createItem(context, col2)
                .withTitle("Public item 2")
                .withIssueDate("2010-02-13")
                .withAuthor("Smith, Maria").withAuthor("Doe, Jane").withAuthor("test,test")
                .withAuthor("test2, test2").withAuthor("Maybe, Maybe")
                .withSubject("AnotherTest").withSubject("TestingForMore")
                .withSubject("ExtraEntry")
                .build();

        context.restoreAuthSystemState();

        //** WHEN **
        //An anonymous user browses this endpoint to find the objects in the system
        getClient().perform(get("/api/discover/search/objects"))
                //** THEN **
                //The status has to be 200 OK
                .andExpect(status().isOk())
                //The type has to be 'discover'
                .andExpect(jsonPath("$.type", is("discover")))
                //There needs to be a page object that shows the total pages and total elements as well as the
                // size and the current page (number)
                .andExpect(jsonPath("$._embedded.searchResult.page", is(
                        PageMatcher.pageEntryWithTotalPagesAndElements(0, 20, 1, 3)
                )))
                //These search results have to be shown in the embedded.objects section as these are the items
                // given in the structure defined above.
                //Seeing as everything fits onto one page, they have to all be present
                .andExpect(jsonPath("$._embedded.searchResult._embedded.objects", Matchers.hasItems(
                        SearchResultMatcher.match("core", "item", "items"),
                        SearchResultMatcher.match("core", "item", "items"),
                        SearchResultMatcher.match("core", "item", "items")
                )))
                //These facets have to show up in the embedded.facets section as well with the given hasMore
                // property because we don't exceed their default limit for a hasMore true (the default is 10)
                .andExpect(jsonPath("$._embedded.facets", Matchers.containsInAnyOrder(
                        FacetEntryMatcher.anyFacet("graphitemtype", "chart.pie"),
                        FacetEntryMatcher.anyFacet("graphpubldate", "chart.bar"),
                        FacetEntryMatcher.typeFacet(false),
                        FacetEntryMatcher.authorFacet(false),
                        FacetEntryMatcher.entityTypeFacet(false),
                        FacetEntryMatcher.subjectFacet(false),
                        FacetEntryMatcher.dateIssuedFacet(false),
                        FacetEntryMatcher.hasContentInOriginalBundleFacet(false)
                )))
                //There always needs to be a self link
                .andExpect(jsonPath("$._links.self.href", containsString("/api/discover/search/objects")))
        ;
    }

    @Test
    public void discoverSearchObjectsTestHasMoreAuthorFacet() throws Exception {
        //We turn off the authorization system in order to create the structure defined below
        context.turnOffAuthorisationSystem();

        //** GIVEN **
        //1. A community-collection structure with one parent community with sub-community and two collections.
        parentCommunity = CommunityBuilder.createCommunity(context)
                .withName("Parent Community")
                .build();
        Community child1 = CommunityBuilder.createSubCommunity(context, parentCommunity)
                .withName("Sub Community")
                .build();
        Collection col1 = CollectionBuilder.createCollection(context, child1).withName("Collection 1").build();
        Collection col2 = CollectionBuilder.createCollection(context, child1).withName("Collection 2").build();

        //2. Three public items that are readable by Anonymous with different subjects
        Item publicItem1 = ItemBuilder.createItem(context, col1)
                .withTitle("Test")
                .withIssueDate("2010-10-17")
                .withAuthor("Smith, Donald").withAuthor("Testing, Works").withAuthor("a1, a1")
                .withAuthor("b, b").withAuthor("c, c").withAuthor("d, d").withAuthor("e, e")
                .withAuthor("f, f").withAuthor("g, g")
                .withSubject("ExtraEntry")
                .build();

        Item publicItem2 = ItemBuilder.createItem(context, col2)
                .withTitle("Test 2")
                .withIssueDate("1990-02-13")
                .withAuthor("Smith, Maria").withAuthor("Doe, Jane").withAuthor("Testing, Works")
                .withSubject("TestingForMore").withSubject("ExtraEntry")
                .build();

        Item publicItem3 = ItemBuilder.createItem(context, col2)
                .withTitle("Public item 2")
                .withIssueDate("2010-02-13")
                .withAuthor("Smith, Maria").withAuthor("Doe, Jane").withAuthor("test,test")
                .withAuthor("test2, test2").withAuthor("Maybe, Maybe")
                .withSubject("AnotherTest").withSubject("TestingForMore")
                .withSubject("ExtraEntry")
                .build();

        context.restoreAuthSystemState();

        //** WHEN **
        //An anonymous user browses this endpoint to find the objects in the system
        getClient().perform(get("/api/discover/search/objects"))
                //** THEN **
                //The status has to be 200 OK
                .andExpect(status().isOk())
                //The type has to be 'discover'
                .andExpect(jsonPath("$.type", is("discover")))
                //The page object has to look like this because we've only made 7 elements (3 items),
                //the default size is 20 and they all fit onto one page (20 > 7) so totalPages has
                //to be 1. Number is 0 because page 0 is the default page we view if not specified otherwise
                .andExpect(jsonPath("$._embedded.searchResult.page", is(
                        PageMatcher.pageEntryWithTotalPagesAndElements(0, 20, 1, 3)
                )))
                //All elements have to be present in the embedded.objects section, these are the ones we made in
                // the structure defined above
                .andExpect(jsonPath("$._embedded.searchResult._embedded.objects", Matchers.hasItems(
                        SearchResultMatcher.match("core", "item", "items"),
                        SearchResultMatcher.match("core", "item", "items"),
                        SearchResultMatcher.match("core", "item", "items")
                )))
                //These facets have to show up in the embedded.facets section as well with the given hasMore
                // property because we don't exceed their default limit for a hasMore true (the default is 10)
                //We do however exceed the limit for the authors, so this property has to be true for the author
                // facet
                .andExpect(jsonPath("$._embedded.facets", Matchers.containsInAnyOrder(
                        FacetEntryMatcher.anyFacet("graphitemtype", "chart.pie"),
                        FacetEntryMatcher.anyFacet("graphpubldate", "chart.bar"),
                        FacetEntryMatcher.typeFacet(false),
                        FacetEntryMatcher.authorFacet(true),
                        FacetEntryMatcher.entityTypeFacet(false),
                        FacetEntryMatcher.subjectFacet(false),
                        FacetEntryMatcher.dateIssuedFacet(false),
                        FacetEntryMatcher.hasContentInOriginalBundleFacet(false)
                )))
                //There always needs to be a self link available
                .andExpect(jsonPath("$._links.self.href", containsString("/api/discover/search/objects")))
        ;

    }


    @Test
    public void discoverSearchObjectsTestHasMoreSubjectFacet() throws Exception {
        //We turn off the authorization system in order to create the structure defined below
        context.turnOffAuthorisationSystem();

        //** GIVEN **
        //1. A community-collection structure with one parent community with sub-community and two collections.
        parentCommunity = CommunityBuilder.createCommunity(context)
                .withName("Parent Community")
                .build();
        Community child1 = CommunityBuilder.createSubCommunity(context, parentCommunity)
                .withName("Sub Community")
                .build();
        Collection col1 = CollectionBuilder.createCollection(context, child1).withName("Collection 1").build();
        Collection col2 = CollectionBuilder.createCollection(context, child1).withName("Collection 2").build();

        //2. Three public items that are readable by Anonymous with different subjects
        Item publicItem1 = ItemBuilder.createItem(context, col1)
                .withTitle("Test")
                .withIssueDate("2010-10-17")
                .withAuthor("Smith, Donald").withAuthor("Testing, Works")
                .withSubject("ExtraEntry").withSubject("a")
                .withSubject("b").withSubject("c")
                .withSubject("d").withSubject("e")
                .withSubject("f").withSubject("g")
                .withSubject("h").withSubject("i")
                .withSubject("j").withSubject("k")
                .build();

        Item publicItem2 = ItemBuilder.createItem(context, col2)
                .withTitle("Test 2")
                .withIssueDate("1990-02-13")
                .withAuthor("Smith, Maria").withAuthor("Doe, Jane").withAuthor("Testing, Works")
                .withSubject("TestingForMore").withSubject("ExtraEntry")
                .build();

        Item publicItem3 = ItemBuilder.createItem(context, col2)
                .withTitle("Public item 2")
                .withIssueDate("2010-02-13")
                .withAuthor("Smith, Maria").withAuthor("Doe, Jane").withAuthor("test,test")
                .withAuthor("test2, test2").withAuthor("Maybe, Maybe")
                .withSubject("AnotherTest").withSubject("TestingForMore")
                .withSubject("ExtraEntry")
                .build();

        context.restoreAuthSystemState();

        //** WHEN **
        //An anonymous user browses this endpoint to find the the objects in the system
        getClient().perform(get("/api/discover/search/objects"))

                //** THEN **
                //The status has to be 200 OK
                .andExpect(status().isOk())
                //The type has to be 'discover'
                .andExpect(jsonPath("$.type", is("discover")))
                //The page object has to look like this because we've only made 7 objects (but only 3 items),
                //they all fit onto 1 page because the default size is 20 and the default starting page is 0.
                .andExpect(jsonPath("$._embedded.searchResult.page", is(
                        PageMatcher.pageEntryWithTotalPagesAndElements(0, 20, 1, 3)
                )))
                //All the elements created in the structure above have to be present in the embedded.objects section
                .andExpect(jsonPath("$._embedded.searchResult._embedded.objects", Matchers.hasItems(
                        SearchResultMatcher.match("core", "item", "items"),
                        SearchResultMatcher.match("core", "item", "items"),
                        SearchResultMatcher.match("core", "item", "items")
                )))
                //These facets have to show up in the embedded.facets section as well with the given hasMore
                // property because we don't exceed their default limit for a hasMore true (the default is 10)
                //We do however exceed the limit for the subject, so this property has to be true for the subject
                // facet
                .andExpect(jsonPath("$._embedded.facets", Matchers.containsInAnyOrder(
                        FacetEntryMatcher.anyFacet("graphitemtype", "chart.pie"),
                        FacetEntryMatcher.anyFacet("graphpubldate", "chart.bar"),
                        FacetEntryMatcher.typeFacet(false),
                        FacetEntryMatcher.authorFacet(false),
                        FacetEntryMatcher.entityTypeFacet(false),
                        FacetEntryMatcher.subjectFacet(true),
                        FacetEntryMatcher.dateIssuedFacet(false),
                        FacetEntryMatcher.hasContentInOriginalBundleFacet(false)
                )))
                //There always needs to be a self link available
                .andExpect(jsonPath("$._links.self.href", containsString("/api/discover/search/objects")))
        ;
    }

    @Test
    public void discoverSearchObjectsTestWithBasicQuery() throws Exception {
        //We turn off the authorization system in order to create the structure defined below
        context.turnOffAuthorisationSystem();

        //** GIVEN **
        //1. A community-collection structure with one parent community with sub-community and two collections.
        parentCommunity = CommunityBuilder.createCommunity(context)
                .withName("Parent Community")
                .build();
        Community child1 = CommunityBuilder.createSubCommunity(context, parentCommunity)
                .withName("Sub Community")
                .build();
        Collection col1 = CollectionBuilder.createCollection(context, child1).withName("Collection 1").build();
        Collection col2 = CollectionBuilder.createCollection(context, child1).withName("Collection 2").build();

        //2. Three public items that are readable by Anonymous with different subjects
        Item publicItem1 = ItemBuilder.createItem(context, col1)
                .withTitle("Test")
                .withIssueDate("2010-10-17")
                .withAuthor("Smith, Donald").withAuthor("Testing, Works")
                .withSubject("ExtraEntry")
                .build();

        Item publicItem2 = ItemBuilder.createItem(context, col2)
                .withTitle("Test 2")
                .withIssueDate("1990-02-13")
                .withAuthor("Smith, Maria").withAuthor("Doe, Jane").withAuthor("Testing, Works")
                .withSubject("TestingForMore").withSubject("ExtraEntry")
                .build();

        Item publicItem3 = ItemBuilder.createItem(context, col2)
                .withTitle("Public item 2")
                .withIssueDate("2010-02-13")
                .withAuthor("Smith, Maria").withAuthor("Doe, Jane").withAuthor("test,test")
                .withAuthor("test2, test2").withAuthor("Maybe, Maybe")
                .build();

        context.restoreAuthSystemState();

        //** WHEN **
        //An anonymous user browses this endpoint to find the the objects in the system
        //With a query that says that the title has to contain 'test'
        getClient().perform(get("/api/discover/search/objects")
                .param("f.title", "test,contains"))

                //** THEN **
                //The status has to be 200 OK
                .andExpect(status().isOk())
                //The type has to be 'discover'
                .andExpect(jsonPath("$.type", is("discover")))
                //The page object has to look like this because of the query we specified, only two elements match
                // the query.
                .andExpect(jsonPath("$._embedded.searchResult.page", is(
                        PageMatcher.pageEntryWithTotalPagesAndElements(0, 20, 1, 2)
                )))
                //Only the two item elements match the query, therefore those are the only ones that can be in the
                // embedded.objects section
                .andExpect(jsonPath("$._embedded.searchResult._embedded.objects", Matchers.containsInAnyOrder(
                        SearchResultMatcher.match("core", "item", "items"),
                        SearchResultMatcher.match("core", "item", "items")
                )))
                //We need to display the appliedFilters object that contains the query that we've ran
                .andExpect(jsonPath("$.appliedFilters", contains(
                        AppliedFilterMatcher.appliedFilterEntry("title", "contains", "test", "test")
                )))
                //These facets have to show up in the embedded.facets section as well with the given hasMore
                // property because we don't exceed their default limit for a hasMore true (the default is 10)
                .andExpect(jsonPath("$._embedded.facets", Matchers.containsInAnyOrder(
                        FacetEntryMatcher.anyFacet("graphitemtype", "chart.pie"),
                        FacetEntryMatcher.anyFacet("graphpubldate", "chart.bar"),
                        FacetEntryMatcher.typeFacet(false),
                        FacetEntryMatcher.authorFacet(false),
                        FacetEntryMatcher.entityTypeFacet(false),
                        FacetEntryMatcher.subjectFacet(false),
                        FacetEntryMatcher.dateIssuedFacet(false),
                        FacetEntryMatcher.hasContentInOriginalBundleFacet(false)
                )))
                //There always needs to be a self link available
                .andExpect(jsonPath("$._links.self.href", containsString("/api/discover/search/objects")))
        ;
    }


    @Test
    public void discoverSearchObjectsTestWithScope() throws Exception {
        //We turn off the authorization system in order to create the structure as defined below
        context.turnOffAuthorisationSystem();

        //** GIVEN **
        //1. A community-collection structure with one parent community with sub-community and two collections.
        parentCommunity = CommunityBuilder.createCommunity(context)
                .withName("Parent Community")
                .build();
        Community child1 = CommunityBuilder.createSubCommunity(context, parentCommunity)
                .withName("Sub Community")
                .build();
        Collection col1 = CollectionBuilder.createCollection(context, child1).withName("Collection 1").build();
        Collection col2 = CollectionBuilder.createCollection(context, child1).withName("Collection 2").build();

        //2. Three public items that are readable by Anonymous with different subjects
        Item publicItem1 = ItemBuilder.createItem(context, col1)
                .withTitle("Test")
                .withIssueDate("2010-10-17")
                .withAuthor("Smith, Donald").withAuthor("Testing, Works")
                .withSubject("ExtraEntry")
                .build();

        Item publicItem2 = ItemBuilder.createItem(context, col2)
                .withTitle("Test 2")
                .withIssueDate("1990-02-13")
                .withAuthor("Smith, Maria").withAuthor("Doe, Jane").withAuthor("Testing, Works")
                .withSubject("TestingForMore").withSubject("ExtraEntry")
                .build();

        Item publicItem3 = ItemBuilder.createItem(context, col2)
                .withTitle("Public item 2")
                .withIssueDate("2010-02-13")
                .withAuthor("Smith, Maria").withAuthor("Doe, Jane").withAuthor("test,test")
                .withAuthor("test2, test2").withAuthor("Maybe, Maybe")
                .withSubject("AnotherTest").withSubject("TestingForMore")
                .withSubject("ExtraEntry")
                .build();

        context.restoreAuthSystemState();

        //** WHEN **
        //An anonymous user browses this endpoint to find the the objects in the system
        //With a scope 'test'
        getClient().perform(get("/api/discover/search/objects")
                .param("scope", "test"))

                //** THEN **
                //The status has to be 200 OK
                .andExpect(status().isOk())
                //The type has to be 'discover'
                .andExpect(jsonPath("$.type", is("discover")))
                //The page element has to look like this because it contains all the elements we've just created
                .andExpect(jsonPath("$._embedded.searchResult.page", is(
                        PageMatcher.pageEntryWithTotalPagesAndElements(0, 20, 1, 3)
                )))
                //The scope property has to be set to the value we entered in the parameters
                .andExpect(jsonPath("$.scope", is("test")))
                //All the elements created in the structure above have to be present in the embedded.objects section
                .andExpect(jsonPath("$._embedded.searchResult._embedded.objects", Matchers.hasItems(
                        SearchResultMatcher.match("core", "item", "items"),
                        SearchResultMatcher.match("core", "item", "items"),
                        SearchResultMatcher.match("core", "item", "items")
                )))
                //These facets have to show up in the embedded.facets section as well with the given hasMore
                // property because we don't exceed their default limit for a hasMore true (the default is 10)
                .andExpect(jsonPath("$._embedded.facets", Matchers.containsInAnyOrder(
                        FacetEntryMatcher.anyFacet("graphitemtype", "chart.pie"),
                        FacetEntryMatcher.anyFacet("graphpubldate", "chart.bar"),
                        FacetEntryMatcher.typeFacet(false),
                        FacetEntryMatcher.authorFacet(false),
                        FacetEntryMatcher.entityTypeFacet(false),
                        FacetEntryMatcher.subjectFacet(false),
                        FacetEntryMatcher.dateIssuedFacet(false),
                        FacetEntryMatcher.hasContentInOriginalBundleFacet(false)
                )))
                //There always needs to be a self link available
                .andExpect(jsonPath("$._links.self.href", containsString("/api/discover/search/objects")))
        ;
    }

    @Test
    public void discoverSearchObjectsTestWithDsoType() throws Exception {
        //We turn off the authorization system in order to create the structure as defined below
        context.turnOffAuthorisationSystem();

        //** GIVEN **
        //1. A community-collection structure with one parent community with sub-community and two collections.
        parentCommunity = CommunityBuilder.createCommunity(context)
                .withName("Parent Community")
                .build();
        Community child1 = CommunityBuilder.createSubCommunity(context, parentCommunity)
                .withName("Sub Community")
                .build();
        Collection col1 = CollectionBuilder.createCollection(context, child1).withName("Collection 1").build();
        Collection col2 = CollectionBuilder.createCollection(context, child1).withName("Collection 2").build();

        //2. Three public items that are readable by Anonymous with different subjects
        Item publicItem1 = ItemBuilder.createItem(context, col1)
                .withTitle("Test")
                .withIssueDate("2010-10-17")
                .withAuthor("Smith, Donald").withAuthor("Testing, Works")
                .withSubject("ExtraEntry")
                .build();

        Item publicItem2 = ItemBuilder.createItem(context, col2)
                .withTitle("Test 2")
                .withIssueDate("1990-02-13")
                .withAuthor("Smith, Maria").withAuthor("Doe, Jane").withAuthor("Testing, Works")
                .withSubject("TestingForMore").withSubject("ExtraEntry")
                .build();

        Item publicItem3 = ItemBuilder.createItem(context, col2)
                .withTitle("Public item 2")
                .withIssueDate("2010-02-13")
                .withAuthor("Smith, Maria").withAuthor("Doe, Jane").withAuthor("test,test")
                .withAuthor("test2, test2").withAuthor("Maybe, Maybe")
                .withSubject("AnotherTest").withSubject("TestingForMore")
                .withSubject("ExtraEntry")
                .build();

        context.restoreAuthSystemState();

        // ** WHEN **
        // An anonymous user browses this endpoint to find the the objects in the system

        // With dsoType 'item'
        getClient().perform(get("/api/discover/search/objects")
                .param("dsoType", "Item"))

                //** THEN **
                //The status has to be 200 OK
                .andExpect(status().isOk())
                //The type has to be 'discover'
                .andExpect(jsonPath("$.type", is("discover")))
                //The page element needs to look like this and only have three totalElements because we only want
                // the items (dsoType) and we only created three items
                .andExpect(jsonPath("$._embedded.searchResult.page", is(
                        PageMatcher.pageEntryWithTotalPagesAndElements(0, 20, 1, 3)
                )))
                //Only the three items can be present in the embedded.objects section as that's what we specified
                // in the dsoType parameter
                .andExpect(jsonPath("$._embedded.searchResult._embedded.objects", Matchers.containsInAnyOrder(
                        SearchResultMatcher.match("core", "item", "items"),
                        SearchResultMatcher.match("core", "item", "items"),
                        SearchResultMatcher.match("core", "item", "items")
                )))
                //These facets have to show up in the embedded.facets section as well with the given hasMore
                // property because we don't exceed their default limit for a hasMore true (the default is 10)
                .andExpect(jsonPath("$._embedded.facets", Matchers.containsInAnyOrder(
                        FacetEntryMatcher.anyFacet("graphitemtype", "chart.pie"),
                        FacetEntryMatcher.anyFacet("graphpubldate", "chart.bar"),
                        FacetEntryMatcher.typeFacet(false),
                        FacetEntryMatcher.authorFacet(false),
                        FacetEntryMatcher.entityTypeFacet(false),
                        FacetEntryMatcher.subjectFacet(false),
                        FacetEntryMatcher.dateIssuedFacet(false),
                        FacetEntryMatcher.hasContentInOriginalBundleFacet(false)
                )))
                //There always needs to be a self link available
                .andExpect(jsonPath("$._links.self.href", containsString("/api/discover/search/objects")));

        // With dsoTypes 'community' and 'collection'
        getClient().perform(get("/api/discover/search/objects")
                .param("configuration", "backend")
                .param("dsoType", "Community")
                .param("dsoType", "Collection"))

                //** THEN **
                //The status has to be 200 OK
                .andExpect(status().isOk())
                //The type has to be 'discover'
                .andExpect(jsonPath("$.type", is("discover")))
                // The page element needs to look like this and only have four totalElements because we only want
                // the communities and the collections (dsoType) and we only created two of both types
                .andExpect(jsonPath("$._embedded.searchResult.page", is(
                        PageMatcher.pageEntryWithTotalPagesAndElements(0, 20, 1, 4)
                )))
                // Only the two communities and the two collections can be present in the embedded.objects section
                // as that's what we specified in the dsoType parameter
                .andExpect(jsonPath("$._embedded.searchResult._embedded.objects", Matchers.containsInAnyOrder(
                        SearchResultMatcher.match("core", "community", "communities"),
                        SearchResultMatcher.match("core", "community", "communities"),
                        SearchResultMatcher.match("core", "collection", "collections"),
                        SearchResultMatcher.match("core", "collection", "collections")
                )))
                //These facets have to show up in the embedded.facets section as well with the given hasMore
                // property because we don't exceed their default limit for a hasMore true (the default is 10)
                .andExpect(jsonPath("$._embedded.facets", Matchers.containsInAnyOrder(
                        FacetEntryMatcher.anyFacet("graphitemtype", "chart.pie"),
                        FacetEntryMatcher.anyFacet("graphpubldate", "chart.bar"),
                        FacetEntryMatcher.typeFacet(false),
                        FacetEntryMatcher.authorFacet(false),
                        FacetEntryMatcher.entityTypeFacet(false),
                        FacetEntryMatcher.subjectFacet(false),
                        FacetEntryMatcher.dateIssuedFacet(false),
                        FacetEntryMatcher.hasContentInOriginalBundleFacet(false)
                )))
                //There always needs to be a self link available
                .andExpect(jsonPath("$._links.self.href", containsString("/api/discover/search/objects")));

        // With dsoTypes 'collection' and 'item'
        getClient().perform(get("/api/discover/search/objects")
                .param("configuration", "backend")
                .param("dsoType", "Collection")
                .param("dsoType", "Item"))

                //** THEN **
                //The status has to be 200 OK
                .andExpect(status().isOk())
                //The type has to be 'discover'
                .andExpect(jsonPath("$.type", is("discover")))
                // The page element needs to look like this and only have five totalElements because we only want
                // the collections and the items (dsoType) and we only created two collections and three items
                .andExpect(jsonPath("$._embedded.searchResult.page", is(
                        PageMatcher.pageEntryWithTotalPagesAndElements(0, 20, 1, 5)
                )))
                // Only the two collections and the three items can be present in the embedded.objects section
                // as that's what we specified in the dsoType parameter
                .andExpect(jsonPath("$._embedded.searchResult._embedded.objects", Matchers.containsInAnyOrder(
                        SearchResultMatcher.match("core", "collection", "collections"),
                        SearchResultMatcher.match("core", "collection", "collections"),
                        SearchResultMatcher.match("core", "item", "items"),
                        SearchResultMatcher.match("core", "item", "items"),
                        SearchResultMatcher.match("core", "item", "items")
                )))
                //These facets have to show up in the embedded.facets section as well with the given hasMore
                // property because we don't exceed their default limit for a hasMore true (the default is 10)
                .andExpect(jsonPath("$._embedded.facets", Matchers.containsInAnyOrder(
                        FacetEntryMatcher.anyFacet("graphitemtype", "chart.pie"),
                        FacetEntryMatcher.anyFacet("graphpubldate", "chart.bar"),
                        FacetEntryMatcher.typeFacet(false),
                        FacetEntryMatcher.authorFacet(false),
                        FacetEntryMatcher.entityTypeFacet(false),
                        FacetEntryMatcher.subjectFacet(false),
                        FacetEntryMatcher.dateIssuedFacet(false),
                        FacetEntryMatcher.hasContentInOriginalBundleFacet(false)
                )))
                //There always needs to be a self link available
                .andExpect(jsonPath("$._links.self.href", containsString("/api/discover/search/objects")));

        // With dsoTypes 'community', 'collection' and 'item'
        getClient().perform(get("/api/discover/search/objects")
                .param("configuration", "backend")
                .param("dsoType", "Community")
                .param("dsoType", "Collection")
                .param("dsoType", "Item"))

                //** THEN **
                //The status has to be 200 OK
                .andExpect(status().isOk())
                //The type has to be 'discover'
                .andExpect(jsonPath("$.type", is("discover")))
                // The page element needs to look like this and have seven totalElements because we want
                // the communities, the collections and the items (dsoType) and we created two communities,
                // two collections and three items
                .andExpect(jsonPath("$._embedded.searchResult.page", is(
                        PageMatcher.pageEntryWithTotalPagesAndElements(0, 20, 1, 7)
                )))
                // The two communities, the two collections and the three items can be present in the embedded.objects
                // section as that's what we specified in the dsoType parameter
                .andExpect(jsonPath("$._embedded.searchResult._embedded.objects", Matchers.containsInAnyOrder(
                        SearchResultMatcher.match("core", "community", "communities"),
                        SearchResultMatcher.match("core", "community", "communities"),
                        SearchResultMatcher.match("core", "collection", "collections"),
                        SearchResultMatcher.match("core", "collection", "collections"),
                        SearchResultMatcher.match("core", "item", "items"),
                        SearchResultMatcher.match("core", "item", "items"),
                        SearchResultMatcher.match("core", "item", "items")
                )))
                //These facets have to show up in the embedded.facets section as well with the given hasMore
                // property because we don't exceed their default limit for a hasMore true (the default is 10)
                .andExpect(jsonPath("$._embedded.facets", Matchers.containsInAnyOrder(
                        FacetEntryMatcher.anyFacet("graphitemtype", "chart.pie"),
                        FacetEntryMatcher.anyFacet("graphpubldate", "chart.bar"),
                        FacetEntryMatcher.typeFacet(false),
                        FacetEntryMatcher.authorFacet(false),
                        FacetEntryMatcher.entityTypeFacet(false),
                        FacetEntryMatcher.subjectFacet(false),
                        FacetEntryMatcher.dateIssuedFacet(false),
                        FacetEntryMatcher.hasContentInOriginalBundleFacet(false)
                )))
                //There always needs to be a self link available
                .andExpect(jsonPath("$._links.self.href", containsString("/api/discover/search/objects")));
    }

    @Test
    public void discoverSearchObjectsTestWithDsoTypeAndSort() throws Exception {
        //We turn off the authorization system in order to create the structure as defined below
        context.turnOffAuthorisationSystem();
        //** GIVEN **
        //1. A community-collection structure with one parent community with sub-community and two collections.
        parentCommunity = CommunityBuilder.createCommunity(context)
                .withName("Parent Community")
                .build();
        Community child1 = CommunityBuilder.createSubCommunity(context, parentCommunity)
                .withName("Sub Community")
                .build();
        Collection col1 = CollectionBuilder.createCollection(context, child1).withName("Collection 1").build();
        Collection col2 = CollectionBuilder.createCollection(context, child1).withName("Collection 2").build();

        //2. Three public items that are readable by Anonymous with different subjects
        Item publicItem1 = ItemBuilder.createItem(context, col1)
                .withTitle("Test")
                .withIssueDate("2010-10-17")
                .withAuthor("Smith, Donald").withAuthor("Testing, Works")
                .withSubject("ExtraEntry")
                .build();

        Item publicItem2 = ItemBuilder.createItem(context, col2)
                .withTitle("Testing")
                .withIssueDate("1990-02-13")
                .withAuthor("Smith, Maria").withAuthor("Doe, Jane").withAuthor("Testing, Works")
                .withSubject("TestingForMore").withSubject("ExtraEntry")
                .build();

        Item publicItem3 = ItemBuilder.createItem(context, col2)
                .withTitle("Public")
                .withIssueDate("2010-02-13")
                .withAuthor("Smith, Maria").withAuthor("Doe, Jane").withAuthor("test,test")
                .withAuthor("test2, test2").withAuthor("Maybe, Maybe")
                .withSubject("AnotherTest").withSubject("TestingForMore")
                .withSubject("ExtraEntry")
                .build();

        context.restoreAuthSystemState();

        //** WHEN **
        //An anonymous user browses this endpoint to find the the objects in the system
        //With a dsoType 'item'
        //And a sort on the dc.title ascending
        getClient().perform(get("/api/discover/search/objects")
                .param("dsoType", "Item")
                .param("sort", "dc.title,ASC"))

                //** THEN **
                //The status has to be 200 OK
                .andExpect(status().isOk())
                //The type has to be 'discover'
                .andExpect(jsonPath("$.type", is("discover")))
                //The page object has to look like this and only contain three total elements because we only want
                // to get the items back
                .andExpect(jsonPath("$._embedded.searchResult.page", is(
                        PageMatcher.pageEntryWithTotalPagesAndElements(0, 20, 1, 3)
                )))
                //Only the three items can be present in the embedded.objects section as that's what we specified
                // in the dsoType parameter
                .andExpect(jsonPath("$._embedded.searchResult._embedded.objects", Matchers.containsInAnyOrder(
                        SearchResultMatcher.match("core", "item", "items"),
                        SearchResultMatcher.match("core", "item", "items"),
                        SearchResultMatcher.match("core", "item", "items")
                )))
                //Here we want to match on the item name in a certain specified order because we want to check the
                // sort properly
                //We check whether the items are sorted properly as we expected
                .andExpect(jsonPath("$._embedded.searchResult._embedded.objects", Matchers.contains(
                        SearchResultMatcher.matchOnItemName("item", "items", "Public"),
                        SearchResultMatcher.matchOnItemName("item", "items", "Test"),
                        SearchResultMatcher.matchOnItemName("item", "items", "Testing")
                )))
                //These facets have to show up in the embedded.facets section as well with the given hasMore
                // property because we don't exceed their default limit for a hasMore true (the default is 10)
                .andExpect(jsonPath("$._embedded.facets", Matchers.containsInAnyOrder(
                        FacetEntryMatcher.anyFacet("graphitemtype", "chart.pie"),
                        FacetEntryMatcher.anyFacet("graphpubldate", "chart.bar"),
                        FacetEntryMatcher.typeFacet(false),
                        FacetEntryMatcher.authorFacet(false),
                        FacetEntryMatcher.entityTypeFacet(false),
                        FacetEntryMatcher.subjectFacet(false),
                        FacetEntryMatcher.dateIssuedFacet(false),
                        FacetEntryMatcher.hasContentInOriginalBundleFacet(false)
                )))
                //We want to get the sort that's been used as well in the response
                .andExpect(jsonPath("$.sort", is(
                        SortOptionMatcher.sortByAndOrder("dc.title", "ASC")
                )))
                //There always needs to be a self link available
                .andExpect(jsonPath("$._links.self.href", containsString("/api/discover/search/objects")))
        ;
    }


    // This test has been disable due to its innate dependency on knowing the facetLimit
    // This is currently untrue and resulted in hardcoding of expectations.
    @Test
    @Ignore
    public void discoverFacetsDateTestWithLabels() throws Exception {
        //We turn off the authorization system in order to create the structure as defined below
        context.turnOffAuthorisationSystem();
        //** GIVEN **
        //1. A community-collection structure with one parent community with sub-community and two collections.
        parentCommunity = CommunityBuilder.createCommunity(context)
                .withName("Parent Community")
                .build();
        Community child1 = CommunityBuilder.createSubCommunity(context, parentCommunity)
                .withName("Sub Community")
                .build();
        Collection col1 = CollectionBuilder.createCollection(context, child1).withName("Collection 1").build();
        Collection col2 = CollectionBuilder.createCollection(context, child1).withName("Collection 2").build();

        //2. 9 public items that are readable by Anonymous with different subjects
        Item publicItem6 = ItemBuilder.createItem(context, col2)
                .withTitle("Public")
                .withIssueDate("2017-02-13")
                .withAuthor("Smith, Maria").withAuthor("Doe, Jane").withAuthor("test,test")
                .withAuthor("test2, test2").withAuthor("Maybe, Maybe")
                .withSubject("AnotherTest").withSubject("TestingForMore")
                .withSubject("ExtraEntry")
                .build();
        Item publicItem7 = ItemBuilder.createItem(context, col2)
                .withTitle("Public")
                .withIssueDate("2010-02-13")
                .withAuthor("Smith, Maria").withAuthor("Doe, Jane").withAuthor("test,test")
                .withAuthor("test2, test2").withAuthor("Maybe, Maybe")
                .withSubject("AnotherTest").withSubject("TestingForMore")
                .withSubject("ExtraEntry")
                .build();
        Item publicItem8 = ItemBuilder.createItem(context, col2)
                .withTitle("Public")
                .withIssueDate("1990-02-13")
                .withAuthor("Smith, Maria").withAuthor("Doe, Jane").withAuthor("test,test")
                .withAuthor("test2, test2").withAuthor("Maybe, Maybe")
                .withSubject("AnotherTest").withSubject("TestingForMore")
                .withSubject("ExtraEntry")
                .build();
        Item publicItem9 = ItemBuilder.createItem(context, col2)
                .withTitle("Public")
                .withIssueDate("1970-02-13")
                .withAuthor("Smith, Maria").withAuthor("Doe, Jane").withAuthor("test,test")
                .withAuthor("test2, test2").withAuthor("Maybe, Maybe")
                .withSubject("AnotherTest").withSubject("TestingForMore")
                .withSubject("ExtraEntry")
                .build();
        Item publicItem10 = ItemBuilder.createItem(context, col2)
                .withTitle("Public")
                .withIssueDate("1950-02-13")
                .withAuthor("Smith, Maria").withAuthor("Doe, Jane").withAuthor("test,test")
                .withAuthor("test2, test2").withAuthor("Maybe, Maybe")
                .withSubject("AnotherTest").withSubject("TestingForMore")
                .withSubject("ExtraEntry")
                .build();
        Item publicItem11 = ItemBuilder.createItem(context, col2)
                .withTitle("Public")
                .withIssueDate("1930-02-13")
                .withAuthor("Smith, Maria").withAuthor("Doe, Jane").withAuthor("test,test")
                .withAuthor("test2, test2").withAuthor("Maybe, Maybe")
                .withSubject("AnotherTest").withSubject("TestingForMore")
                .withSubject("ExtraEntry")
                .build();
        Item publicItem12 = ItemBuilder.createItem(context, col2)
                .withTitle("Public")
                .withIssueDate("1910-02-13")
                .withAuthor("Smith, Maria").withAuthor("Doe, Jane").withAuthor("test,test")
                .withAuthor("test2, test2").withAuthor("Maybe, Maybe")
                .withSubject("AnotherTest").withSubject("TestingForMore")
                .withSubject("ExtraEntry")
                .build();
        Item publicItem13 = ItemBuilder.createItem(context, col2)
                .withTitle("Public")
                .withIssueDate("1890-02-13")
                .withAuthor("Smith, Maria").withAuthor("Doe, Jane").withAuthor("test,test")
                .withAuthor("test2, test2").withAuthor("Maybe, Maybe")
                .withSubject("AnotherTest").withSubject("TestingForMore")
                .withSubject("ExtraEntry")
                .build();
        Item publicItem14 = ItemBuilder.createItem(context, col2)
                .withTitle("Public")
                .withIssueDate("1866-02-13")
                .withAuthor("Smith, Maria").withAuthor("Doe, Jane").withAuthor("test,test")
                .withAuthor("test2, test2").withAuthor("Maybe, Maybe")
                .withSubject("AnotherTest").withSubject("TestingForMore")
                .withSubject("ExtraEntry")
                .build();

        context.restoreAuthSystemState();

        //** WHEN **
        //An anonymous user browses this endpoint to find dateIssued facet values
        getClient().perform(get("/api/discover/facets/dateIssued"))

                //** THEN **
                //The status has to be 200 OK
                .andExpect(status().isOk())
                //The type has to be 'discover'
                .andExpect(jsonPath("$.type", is("discover")))
                //The page object has to look like this because the default size is 20 and the default starting
                // page is 0
                .andExpect(jsonPath("$.page", is(
                        PageMatcher.pageEntry(0, 20)
                )))
                //Then we expect these dateIssued values to be present with the labels as specified
                .andExpect(jsonPath("$._embedded.values", Matchers.containsInAnyOrder(
                        FacetValueMatcher.entryDateIssuedWithLabel("2000 - 2017"),
                        FacetValueMatcher.entryDateIssuedWithLabel("1980 - 1999"),
                        FacetValueMatcher.entryDateIssuedWithLabel("1960 - 1979"),
                        FacetValueMatcher.entryDateIssuedWithLabel("1940 - 1959"),
                        FacetValueMatcher.entryDateIssuedWithLabel("1920 - 1939"),
                        FacetValueMatcher.entryDateIssuedWithLabel("1880 - 1899"),
                        FacetValueMatcher.entryDateIssuedWithLabel("1866 - 1879"),
                        FacetValueMatcher.entryDateIssuedWithLabel("1900 - 1919")

                )))
        ;
    }

    @Test
    public void discoverSearchObjectsTestForPaginationAndNextLinks() throws Exception {
        //We turn off the authorization system in order to create the structure as defined below
        context.turnOffAuthorisationSystem();

        //** GIVEN **
        //1. A community-collection structure with one parent community with sub-community and two collections.
        parentCommunity = CommunityBuilder.createCommunity(context)
                .withName("Parent Community")
                .build();
        Community child1 = CommunityBuilder.createSubCommunity(context, parentCommunity)
                .withName("Sub Community")
                .build();
        Collection col1 = CollectionBuilder.createCollection(context, child1).withName("Collection 1").build();
        Collection col2 = CollectionBuilder.createCollection(context, child1).withName("Collection 2").build();

        //2. Three public items that are readable by Anonymous with different subjects
        Item publicItem1 = ItemBuilder.createItem(context, col1)
                .withTitle("Test")
                .withIssueDate("2010-10-17")
                .withAuthor("Smith, Donald").withAuthor("t, t").withAuthor("t, y")
                .withAuthor("t, r").withAuthor("t, e").withAuthor("t, z").withAuthor("t, a")
                .withAuthor("t, tq").withAuthor("t, ts").withAuthor("t, td").withAuthor("t, tf")
                .withAuthor("t, tg").withAuthor("t, th").withAuthor("t, tj").withAuthor("t, tk")
                .withSubject("ExtraEntry")
                .build();

        Item publicItem2 = ItemBuilder.createItem(context, col2)
                .withTitle("Test 2")
                .withIssueDate("1990-02-13")
                .withAuthor("Smith, Maria").withAuthor("Doe, Jane").withAuthor("Testing, Works")
                .withSubject("TestingForMore").withSubject("ExtraEntry")
                .build();

        Item publicItem3 = ItemBuilder.createItem(context, col2)
                .withTitle("Public item 2")
                .withIssueDate("2010-02-13")
                .withAuthor("Smith, Maria").withAuthor("Doe, Jane").withAuthor("test,test")
                .withAuthor("test2, test2").withAuthor("Maybe, Maybe")
                .withSubject("AnotherTest").withSubject("TestingForMore")
                .withSubject("ExtraEntry").withSubject("a").withSubject("b").withSubject("c")
                .withSubject("d").withSubject("e").withSubject("f").withSubject("g")
                .withSubject("h").withSubject("i").withSubject("j")
                .build();

        context.restoreAuthSystemState();

        //** WHEN **
        //An anonymous user browses this endpoint to find the the objects in the system
        //With a size 2
        getClient().perform(get("/api/discover/search/objects")
                .param("size", "1")
                .param("page", "1"))
                //** THEN **
                //The status has to be 200 OK
                .andExpect(status().isOk())
                //The type has to be 'discover'
                .andExpect(jsonPath("$.type", is("discover")))
                //The page object needs to look like this
                //Size of 1 because that's what we entered
                //Page number 1 because that's the param we entered
                //TotalPages 3 because size = 1 and total elements is 3 -> 3 pages
                //We made 7 elements -> 7 total elements
                //dspace-cris excludes communities and collections by default,
                //so we have 3 indexed elements (items)
                .andExpect(jsonPath("$._embedded.searchResult.page", is(
                        PageMatcher.pageEntryWithTotalPagesAndElements(1, 1, 3, 3)
                )))
                //These is the  element that'll be shown (because page = 1, so the second element
                // in the list) and it will be the only one because the size is 1
                .andExpect(jsonPath("$._embedded.searchResult._embedded.objects", Matchers.containsInAnyOrder(
                        SearchResultMatcher.match()
                )))
                .andExpect(jsonPath("$._embedded.facets", Matchers.containsInAnyOrder(
                        FacetEntryMatcher.anyFacet("graphitemtype", "chart.pie"),
                        FacetEntryMatcher.anyFacet("graphpubldate", "chart.bar"),
                        FacetEntryMatcher.typeFacet(false),
                        FacetEntryMatcher.authorFacet(true),
                        FacetEntryMatcher.subjectFacet(true),
                        FacetEntryMatcher.dateIssuedFacet(false),
                        FacetEntryMatcher.hasContentInOriginalBundleFacet(false),
                        FacetEntryMatcher.entityTypeFacet(false)
                )))
                //There always needs to be a self link available
                .andExpect(jsonPath("$._links.self.href", containsString("/api/discover/search/objects")))
        ;

    }


    @Test
    public void discoverSearchObjectsTestWithContentInABitstream() throws Exception {
        //We turn off the authorization system in order to create the structure as defined below
        context.turnOffAuthorisationSystem();

        //** GIVEN **
        //1. A community-collection structure with one parent community with sub-community and two collections.
        parentCommunity = CommunityBuilder.createCommunity(context)
                .withName("Parent Community")
                .build();
        Community child1 = CommunityBuilder.createSubCommunity(context, parentCommunity)
                .withName("Sub Community")
                .build();
        Collection col1 = CollectionBuilder.createCollection(context, child1).withName("Collection 1").build();
        Collection col2 = CollectionBuilder.createCollection(context, child1).withName("Collection 2").build();

        //2. Three public items that are readable by Anonymous with different subjects
        Item publicItem1 = ItemBuilder.createItem(context, col1)
                .withTitle("Test")
                .withIssueDate("2010-10-17")
                .withAuthor("Smith, Donald")
                .withSubject("ExtraEntry")
                .build();

        Item publicItem2 = ItemBuilder.createItem(context, col2)
                .withTitle("Test 2")
                .withIssueDate("1990-02-13")
                .withAuthor("Smith, Maria").withAuthor("Doe, Jane")
                .withSubject("TestingForMore").withSubject("ExtraEntry")
                .build();

        Item publicItem3 = ItemBuilder.createItem(context, col2)
                .withTitle("Public item 2")
                .withIssueDate("2010-02-13")
                .withAuthor("Smith, Maria").withAuthor("Doe, Jane").withAuthor("test,test")
                .withAuthor("test2, test2").withAuthor("Maybe, Maybe")
                .withSubject("AnotherTest").withSubject("TestingForMore")
                .withSubject("ExtraEntry")
                .build();
        String bitstreamContent = "ThisIsSomeDummyText";
        //Add a bitstream to an item
        try (InputStream is = IOUtils.toInputStream(bitstreamContent, CharEncoding.UTF_8)) {
            Bitstream bitstream = BitstreamBuilder.
                    createBitstream(context, publicItem1, is)
                    .withName("Bitstream")
                    .withMimeType("text/plain")
                    .build();
        }

        //Run the filter media to make the text in the bitstream searchable through the query
        runDSpaceScript("filter-media", "-f", "-i", publicItem1.getHandle());

        context.restoreAuthSystemState();

        //** WHEN **
        //An anonymous user browses this endpoint to find the the objects in the system
        //With a query stating 'ThisIsSomeDummyText'
        getClient().perform(get("/api/discover/search/objects")
                .param("query", "ThisIsSomeDummyText"))

                //** THEN **
                //The status has to be 200 OK
                .andExpect(status().isOk())
                //The type has to be 'discover'
                .andExpect(jsonPath("$.type", is("discover")))
                //The page object needs to look like this
                .andExpect(jsonPath("$._embedded.searchResult.page", is(
                        PageMatcher.pageEntry(0, 20)
                )))
                //This is the only item that should be returned with the query given
                .andExpect(jsonPath("$._embedded.searchResult._embedded.objects", Matchers.contains(
                        SearchResultMatcher.matchOnItemName("item", "items", "Test")
                )))

                //These facets have to show up in the embedded.facets section as well with the given hasMore
                // property because we don't exceed their default limit for a hasMore true (the default is 10)
                .andExpect(jsonPath("$._embedded.facets", Matchers.containsInAnyOrder(
                        FacetEntryMatcher.anyFacet("graphitemtype", "chart.pie"),
                        FacetEntryMatcher.anyFacet("graphpubldate", "chart.bar"),
                        FacetEntryMatcher.typeFacet(false),
                        FacetEntryMatcher.authorFacet(false),
                        FacetEntryMatcher.entityTypeFacet(false),
                        FacetEntryMatcher.subjectFacet(false),
                        FacetEntryMatcher.dateIssuedFacet(false),
                        FacetEntryMatcher.hasContentInOriginalBundleFacet(false)
                )))
                //There always needs to be a self link available
                .andExpect(jsonPath("$._links.self.href", containsString("/api/discover/search/objects")))
        ;

    }

    @Test
    public void discoverSearchObjectsTestForEmbargoedItemsAndPrivateItems() throws Exception {
        //We turn off the authorization system in order to create the structure as defined below
        context.turnOffAuthorisationSystem();

        //** GIVEN **
        //1. A community-collection structure with one parent community with sub-community and two collections.
        parentCommunity = CommunityBuilder.createCommunity(context)
                .withName("Parent Community")
                .build();
        Community child1 = CommunityBuilder.createSubCommunity(context, parentCommunity)
                .withName("Sub Community")
                .build();
        Collection col1 = CollectionBuilder.createCollection(context, child1).withName("Collection 1").build();
        Collection col2 = CollectionBuilder.createCollection(context, child1).withName("Collection 2").build();

        //2. Three items that are readable by Anonymous with different subjects
        Item publicItem1 = ItemBuilder.createItem(context, col1)
                .withTitle("Test")
                .withIssueDate("2010-10-17")
                .withAuthor("Smith, Donald")
                .withSubject("ExtraEntry")
                .build();

        //Make this one public to make sure that it doesn't show up in the search
        Item publicItem2 = ItemBuilder.createItem(context, col2)
                .withTitle("Test 2")
                .withIssueDate("1990-02-13")
                .withAuthor("Smith, Maria").withAuthor("Doe, Jane").withAuthor("Testing, Works")
                .withSubject("TestingForMore").withSubject("ExtraEntry")
                .makeUnDiscoverable()
                .build();

        Item publicItem3 = ItemBuilder.createItem(context, col2)
                .withTitle("Embargoed item 2")
                .withIssueDate("2010-02-13")
                .withAuthor("Smith, Maria").withAuthor("Doe, Jane").withAuthor("test,test")
                .withAuthor("test2, test2").withAuthor("Maybe, Maybe")
                .withSubject("AnotherTest").withSubject("TestingForMore")
                .withSubject("ExtraEntry")
                .withEmbargoPeriod("12 months")
                .build();

        //Turn on the authorization again
        context.restoreAuthSystemState();
        //** WHEN **
        //An anonymous user browses this endpoint to find the the objects in the system
        //
        getClient().perform(get("/api/discover/search/objects"))
                //** THEN **
                //The status has to be 200 OK
                .andExpect(status().isOk())
                //The type has to be 'discover'
                .andExpect(jsonPath("$.type", is("discover")))
                //The page object needs to look like this
                .andExpect(jsonPath("$._embedded.searchResult.page", is(
                        PageMatcher.pageEntryWithTotalPagesAndElements(0, 20, 1, 5)
                )))
                //These are the items that aren't set to private
                .andExpect(jsonPath("$._embedded.searchResult._embedded.objects", Matchers.hasItems(
<<<<<<< HEAD
                        SearchResultMatcher.matchOnItemName("item", "items", "Test"),
                        SearchResultMatcher.matchOnItemName("item", "items", "Public item 2")
=======
                        SearchResultMatcher.match("core", "community", "communities"),
                        SearchResultMatcher.match("core", "community", "communities"),
                        //Collections are specified like this because they don't have any special properties
                        SearchResultMatcher.match(),
                        SearchResultMatcher.match(),
                        SearchResultMatcher.matchOnItemName("item", "items", "Test")
>>>>>>> 2292d89a
                )))
                //This is a private item, this shouldn't show up in the result
                .andExpect(jsonPath("$._embedded.searchResult._embedded.objects",
                        Matchers.not(
                                Matchers.anyOf(
                                SearchResultMatcher.matchOnItemName("item", "items", "Test 2"),
                                SearchResultMatcher.matchOnItemName("item", "items", "Embargoed item 2")
                                )
                        )))
                //These facets have to show up in the embedded.facets section as well with the given hasMore
                // property because we don't exceed their default limit for a hasMore true (the default is 10)
                .andExpect(jsonPath("$._embedded.facets", Matchers.containsInAnyOrder(
                        FacetEntryMatcher.anyFacet("graphitemtype", "chart.pie"),
                        FacetEntryMatcher.anyFacet("graphpubldate", "chart.bar"),
                        FacetEntryMatcher.typeFacet(false),
                        FacetEntryMatcher.authorFacet(false),
                        FacetEntryMatcher.entityTypeFacet(false),
                        FacetEntryMatcher.subjectFacet(false),
                        FacetEntryMatcher.dateIssuedFacet(false),
                        FacetEntryMatcher.hasContentInOriginalBundleFacet(false)
                )))
                //There always needs to be a self link available
                .andExpect(jsonPath("$._links.self.href", containsString("/api/discover/search/objects")))
        ;

    }

    //TODO Enable when solr fulltext indexing is policy-aware, see https://jira.duraspace.org/browse/DS-3758
    @Test
    @Ignore
    public void discoverSearchObjectsTestWithContentInAPrivateBitstream() throws Exception {
        //We turn off the authorization system in order to create the structure as defined below
        context.turnOffAuthorisationSystem();

        //** GIVEN **
        //1. A community-collection structure with one parent community with sub-community and two collections.
        parentCommunity = CommunityBuilder.createCommunity(context)
                .withName("Parent Community")
                .build();
        Community child1 = CommunityBuilder.createSubCommunity(context, parentCommunity)
                .withName("Sub Community")
                .build();
        Collection col1 = CollectionBuilder.createCollection(context, child1).withName("Collection 1").build();

        //2. one public item that is readable by Anonymous
        Item publicItem1 = ItemBuilder.createItem(context, col1)
                .withTitle("Test")
                .withIssueDate("2010-10-17")
                .withAuthor("Smith, Donald")
                .withSubject("ExtraEntry")
                .build();

        String bitstreamContent = "ThisIsSomeDummyText";

        //Make the group that anon doesn't have access to
        Group internalGroup = GroupBuilder.createGroup(context)
                .withName("Internal Group")
                .build();

        //Add this bitstream with the internal group as the reader group
        try (InputStream is = IOUtils.toInputStream(bitstreamContent, CharEncoding.UTF_8)) {
            Bitstream bitstream = BitstreamBuilder.
                    createBitstream(context, publicItem1, is)
                    .withName("Bitstream")
                    .withDescription("Test Private Bitstream")
                    .withMimeType("text/plain")
                    .withReaderGroup(internalGroup)
                    .build();
        }


        //Run the filter media to be able to search on the text in the bitstream
        runDSpaceScript("filter-media", "-f", "-i", publicItem1.getHandle());

        //Turn on the authorization again to make sure that private/inaccessible items don't get show/used
        context.restoreAuthSystemState();
        context.setCurrentUser(null);
        //** WHEN **
        //An anonymous user browses this endpoint to find the the objects in the system
        //With a size 2
        getClient().perform(get("/api/discover/search/objects")
                .param("query", "ThisIsSomeDummyText"))

                //** THEN **
                //The status has to be 200 OK
                .andExpect(status().isOk())
                //The type has to be 'discover'
                .andExpect(jsonPath("$.type", is("discover")))
                //The page object needs to look like this
                .andExpect(jsonPath("$._embedded.searchResult.page", is(
                        PageMatcher.pageEntry(0, 20)
                )))
                //Make sure that the item with the private bitstream doesn't show up
                .andExpect(jsonPath("$._embedded.object", Matchers.not(Matchers.contains(
                        SearchResultMatcher.matchOnItemName("item", "items", "Test")
                ))))

                //These facets have to show up in the embedded.facets section as well with the given hasMore
                // property because we don't exceed their default limit for a hasMore true (the default is 10)
                .andExpect(jsonPath("$._embedded.facets", Matchers.containsInAnyOrder(
                        FacetEntryMatcher.authorFacet(false),
                        FacetEntryMatcher.subjectFacet(false),
                        FacetEntryMatcher.dateIssuedFacet(false),
                        FacetEntryMatcher.hasContentInOriginalBundleFacet(false)
                )))
                //There always needs to be a self link available
                .andExpect(jsonPath("$._links.self.href", containsString("/api/discover/search/objects")))
        ;

    }


    @Test
    public void discoverSearchObjectsTestForScope() throws Exception {
        //We turn off the authorization system in order to create the structure as defined below
        context.turnOffAuthorisationSystem();

        //** GIVEN **
        //1. A community-collection structure with one parent community with sub-community and two collections.
        parentCommunity = CommunityBuilder.createCommunity(context)
                .withName("Parent Community")
                .build();
        Community child1 = CommunityBuilder.createSubCommunity(context, parentCommunity)
                .withName("Sub Community")
                .build();
        Collection col1 = CollectionBuilder.createCollection(context, child1).withName("Collection 1").build();
        Collection col2 = CollectionBuilder.createCollection(context, child1).withName("Collection 2").build();
        //2. Three public items that are readable by Anonymous with different subjects
        Item publicItem1 = ItemBuilder.createItem(context, col1)
                .withTitle("Test")
                .withIssueDate("2010-10-17")
                .withAuthor("Smith, Donald")
                .withSubject("ExtraEntry")
                .build();

        Item publicItem2 = ItemBuilder.createItem(context, col2)
                .withTitle("Test 2")
                .withIssueDate("1990-02-13")
                .withAuthor("Smith, Maria").withAuthor("Doe, Jane").withAuthor("Testing, Works")
                .withSubject("TestingForMore").withSubject("ExtraEntry")
                .build();

        Item publicItem3 = ItemBuilder.createItem(context, col2)
                .withTitle("Public item 2")
                .withIssueDate("2010-02-13")
                .withAuthor("Smith, Maria").withAuthor("Doe, Jane").withAuthor("test,test")
                .withAuthor("test2, test2").withAuthor("Maybe, Maybe")
                .withSubject("AnotherTest").withSubject("TestingForMore")
                .withSubject("ExtraEntry")
                .build();

        context.restoreAuthSystemState();

        UUID scope = col2.getID();
        //** WHEN **
        //An anonymous user browses this endpoint to find the the objects in the system
        //With the scope given
        getClient().perform(get("/api/discover/search/objects")
                .param("scope", String.valueOf(scope)))
                //** THEN **
                //The status has to be 200 OK
                .andExpect(status().isOk())
                //The scope has to be equal to the one given in the parameters
                .andExpect(jsonPath("$.scope", is(String.valueOf(scope))))
                //The type has to be 'discover'
                .andExpect(jsonPath("$.type", is("discover")))
                //The page object needs to look like this
                .andExpect(jsonPath("$._embedded.searchResult.page", is(
                        PageMatcher.pageEntry(0, 20)
                )))
                //The search results have to contain the items belonging to the scope specified
                .andExpect(jsonPath("$._embedded.searchResult._embedded.objects", Matchers.containsInAnyOrder(
                        SearchResultMatcher.matchOnItemName("item", "items", "Test 2"),
                        SearchResultMatcher.matchOnItemName("item", "items", "Public item 2")
                )))
                //These facets have to show up in the embedded.facets section as well with the given hasMore
                // property because we don't exceed their default limit for a hasMore true (the default is 10)
                .andExpect(jsonPath("$._embedded.facets", Matchers.containsInAnyOrder(
                        FacetEntryMatcher.anyFacet("graphitemtype", "chart.pie"),
                        FacetEntryMatcher.anyFacet("graphpubldate", "chart.bar"),
                        FacetEntryMatcher.typeFacet(false),
                        FacetEntryMatcher.authorFacet(false),
                        FacetEntryMatcher.entityTypeFacet(false),
                        FacetEntryMatcher.subjectFacet(false),
                        FacetEntryMatcher.dateIssuedFacet(false),
                        FacetEntryMatcher.hasContentInOriginalBundleFacet(false)
                )))
                //There always needs to be a self link available
                .andExpect(jsonPath("$._links.self.href", containsString("/api/discover/search/objects")))
        ;

    }

    @Test
    public void discoverSearchObjectsTestForScopeWithPrivateItem() throws Exception {
        //We turn off the authorization system in order to create the structure as defined below
        context.turnOffAuthorisationSystem();

        //** GIVEN **
        //1. A community-collection structure with one parent community with sub-community and two collections.
        parentCommunity = CommunityBuilder.createCommunity(context)
                .withName("Parent Community")
                .build();
        Community child1 = CommunityBuilder.createSubCommunity(context, parentCommunity)
                .withName("Sub Community")
                .build();
        Collection col1 = CollectionBuilder.createCollection(context, child1).withName("Collection 1").build();
        Collection col2 = CollectionBuilder.createCollection(context, child1).withName("Collection 2").build();
        //2. Two items that are readable by Anonymous with different subjects and one private item
        Item publicItem1 = ItemBuilder.createItem(context, col1)
                .withTitle("Test")
                .withIssueDate("2010-10-17")
                .withAuthor("Smith, Donald")
                .withSubject("ExtraEntry")
                .build();

        Item publicItem2 = ItemBuilder.createItem(context, col2)
                .withTitle("Test 2")
                .withIssueDate("1990-02-13")
                .withAuthor("Smith, Maria").withAuthor("Doe, Jane").withAuthor("Testing, Works")
                .withSubject("TestingForMore").withSubject("ExtraEntry")
                .build();

        Item publicItem3 = ItemBuilder.createItem(context, col2)
                .withTitle("Public item 2")
                .withIssueDate("2010-02-13")
                .withAuthor("Smith, Maria").withAuthor("Doe, Jane").withAuthor("test,test")
                .withAuthor("test2, test2").withAuthor("Maybe, Maybe")
                .withSubject("AnotherTest").withSubject("TestingForMore")
                .withSubject("ExtraEntry")
                .makeUnDiscoverable()
                .build();

        context.restoreAuthSystemState();

        UUID scope = col2.getID();
        //** WHEN **
        //An anonymous user browses this endpoint to find the the objects in the system
        //With a size 2
        getClient().perform(get("/api/discover/search/objects")
                .param("scope", String.valueOf(scope)))
                //** THEN **
                //The status has to be 200 OK
                .andExpect(status().isOk())
                //Make sure that the scope is set to the scope given in the param
                .andExpect(jsonPath("$.scope", is(String.valueOf(scope))))
                //The type has to be 'discover'
                .andExpect(jsonPath("$.type", is("discover")))
                //The page object needs to look like this
                .andExpect(jsonPath("$._embedded.searchResult.page", is(
                        PageMatcher.pageEntry(0, 20)
                )))
                //Make sure that the search results contains the item with the correct scope
                .andExpect(jsonPath("$._embedded.searchResult._embedded.objects", Matchers.contains(
                        SearchResultMatcher.matchOnItemName("item", "items", "Test 2")
//                        SearchResultMatcher.matchOnItemName("item", "items", "Public item 2")
                )))
                //Make sure that the search result doesn't contain the item that's set to private but does have
                // the correct scope
                .andExpect(jsonPath("$._embedded.searchResult._embedded.objects", Matchers.not(
                        Matchers.contains(
                        SearchResultMatcher.matchOnItemName("item", "items", "Public item 2")
                ))))
                //These facets have to show up in the embedded.facets section as well with the given hasMore
                // property because we don't exceed their default limit for a hasMore true (the default is 10)
                .andExpect(jsonPath("$._embedded.facets", Matchers.containsInAnyOrder(
                        FacetEntryMatcher.anyFacet("graphitemtype", "chart.pie"),
                        FacetEntryMatcher.anyFacet("graphpubldate", "chart.bar"),
                        FacetEntryMatcher.typeFacet(false),
                        FacetEntryMatcher.authorFacet(false),
                        FacetEntryMatcher.entityTypeFacet(false),
                        FacetEntryMatcher.subjectFacet(false),
                        FacetEntryMatcher.dateIssuedFacet(false),
                        FacetEntryMatcher.hasContentInOriginalBundleFacet(false)
                )))
                //There always needs to be a self link available
                .andExpect(jsonPath("$._links.self.href", containsString("/api/discover/search/objects")))
        ;

    }

    @Test
    public void discoverSearchObjectsTestForHitHighlights() throws Exception {
        //We turn off the authorization system in order to create the structure as defined below
        context.turnOffAuthorisationSystem();

        //** GIVEN **
        //1. A community-collection structure with one parent community with sub-community and two collections.
        parentCommunity = CommunityBuilder.createCommunity(context)
                .withName("Parent Community")
                .build();
        Community child1 = CommunityBuilder.createSubCommunity(context, parentCommunity)
                .withName("Sub Community")
                .build();
        Collection col1 = CollectionBuilder.createCollection(context, child1).withName("Collection 1").build();
        Collection col2 = CollectionBuilder.createCollection(context, child1).withName("Collection 2").build();
        //2. Three public items that are readable by Anonymous with different subjects
        Item publicItem1 = ItemBuilder.createItem(context, col1)
                .withTitle("Test")
                .withIssueDate("2010-10-17")
                .withAuthor("Smith, Donald")
                .withSubject("ExtraEntry")
                .build();

        Item publicItem2 = ItemBuilder.createItem(context, col2)
                .withTitle("Test 2")
                .withIssueDate("1990-02-13")
                .withAuthor("Smith, Maria").withAuthor("Doe, Jane")
                .withSubject("ExtraEntry")
                .build();

        Item publicItem3 = ItemBuilder.createItem(context, col2)
                .withTitle("Public item 2")
                .withIssueDate("2010-02-13")
                .withAuthor("Smith, Maria").withAuthor("Doe, Jane")
                .withSubject("AnotherTest").withSubject("ExtraEntry")
                .build();

        context.restoreAuthSystemState();

        String query = "Public";
        //** WHEN **
        //An anonymous user browses this endpoint to find the the objects in the system
        //With a query stating 'public'
        getClient().perform(get("/api/discover/search/objects")
                .param("query", query))
                //** THEN **
                //The status has to be 200 OK
                .andExpect(status().isOk())
                //The type has to be 'discover'
                .andExpect(jsonPath("$.type", is("discover")))
                //The page object needs to look like this
                .andExpect(jsonPath("$._embedded.searchResult.page", is(
                        PageMatcher.pageEntry(0, 20)
                )))
                //The search results has to contain the item with the query in the title and the hithighlight has
                // to be filled in with a string containing the query
                .andExpect(jsonPath("$._embedded.searchResult._embedded.objects", Matchers.contains(
                        SearchResultMatcher
                                .matchOnItemNameAndHitHighlight("item", "items",
                                        "Public item 2", query, "dc.title")
                )))
                //These facets have to show up in the embedded.facets section as well with the given hasMore
                // property because we don't exceed their default limit for a hasMore true (the default is 10)
                .andExpect(jsonPath("$._embedded.facets", Matchers.containsInAnyOrder(
                        FacetEntryMatcher.anyFacet("graphitemtype", "chart.pie"),
                        FacetEntryMatcher.anyFacet("graphpubldate", "chart.bar"),
                        FacetEntryMatcher.typeFacet(false),
                        FacetEntryMatcher.authorFacet(false),
                        FacetEntryMatcher.entityTypeFacet(false),
                        FacetEntryMatcher.subjectFacet(false),
                        FacetEntryMatcher.dateIssuedFacet(false),
                        FacetEntryMatcher.hasContentInOriginalBundleFacet(false)
                )))
                //There always needs to be a self link available
                .andExpect(jsonPath("$._links.self.href", containsString("/api/discover/search/objects")))
        ;

    }


    @Test
    public void discoverSearchObjectsTestForHitHighlightsWithPrivateItem() throws Exception {
        //We turn off the authorization system in order to create the structure as defined below
        context.turnOffAuthorisationSystem();

        //** GIVEN **
        //1. A community-collection structure with one parent community with sub-community and two collections.
        parentCommunity = CommunityBuilder.createCommunity(context)
                .withName("Parent Community")
                .build();
        Community child1 = CommunityBuilder.createSubCommunity(context, parentCommunity)
                .withName("Sub Community")
                .build();
        Collection col1 = CollectionBuilder.createCollection(context, child1).withName("Collection 1").build();
        Collection col2 = CollectionBuilder.createCollection(context, child1).withName("Collection 2").build();
        //2. Two public items that are readable by Anonymous with different subjects and one private item
        Item publicItem1 = ItemBuilder.createItem(context, col1)
                .withTitle("Test")
                .withIssueDate("2010-10-17")
                .withAuthor("Smith, Donald")
                .withSubject("ExtraEntry")
                .build();

        Item publicItem2 = ItemBuilder.createItem(context, col2)
                .withTitle("Test 2")
                .withIssueDate("1990-02-13")
                .withAuthor("Smith, Maria").withAuthor("Doe, Jane")
                .withSubject("ExtraEntry")
                .build();

        Item publicItem3 = ItemBuilder.createItem(context, col2)
                .withTitle("Public item 2")
                .withIssueDate("2010-02-13")
                .withAuthor("Smith, Maria").withAuthor("Doe, Jane")
                .withSubject("AnotherTest").withSubject("ExtraEntry")
                .makeUnDiscoverable()
                .build();

        context.restoreAuthSystemState();

        String query = "Public";
        //** WHEN **
        //An anonymous user browses this endpoint to find the the objects in the system
        //With a query stating 'Public'
        getClient().perform(get("/api/discover/search/objects")
                .param("query", query))
                //** THEN **
                //The status has to be 200 OK
                .andExpect(status().isOk())
                //The type has to be 'discover'
                .andExpect(jsonPath("$.type", is("discover")))
                //The page object needs to look like this
                .andExpect(jsonPath("$._embedded.searchResult.page", is(
                        PageMatcher.pageEntry(0, 20)
                )))
                //The search results should not contain this
                .andExpect(jsonPath("$._embedded.searchResult._embedded.objects", Matchers.not(
                        Matchers.contains(
                        SearchResultMatcher
                                .matchOnItemNameAndHitHighlight("item", "items",
                                        "Public item 2", query, "dc.title")
                ))))
                //There always needs to be a self link available
                .andExpect(jsonPath("$._links.self.href", containsString("/api/discover/search/objects")))
        ;

    }

    @Test
    public void discoverSearchObjectsWithQueryOperatorContains_query() throws Exception {
        //We turn off the authorization system in order to create the structure as defined below
        context.turnOffAuthorisationSystem();

        //** GIVEN **
        //1. A community-collection structure with one parent community with sub-community and two collections.
        parentCommunity = CommunityBuilder.createCommunity(context)
                .withName("Parent Community")
                .build();
        Community child1 = CommunityBuilder.createSubCommunity(context, parentCommunity)
                .withName("Sub Community")
                .build();
        Collection col1 = CollectionBuilder.createCollection(context, child1).withName("Collection 1").build();
        Collection col2 = CollectionBuilder.createCollection(context, child1).withName("Collection 2").build();
        //2. Three public items that are readable by Anonymous with different subjects
        Item publicItem1 = ItemBuilder.createItem(context, col1)
                .withTitle("Test")
                .withIssueDate("2010-10-17")
                .withAuthor("Smith, Donald")
                .withSubject("ExtraEntry")
                .build();

        Item publicItem2 = ItemBuilder.createItem(context, col2)
                .withTitle("Test 2")
                .withIssueDate("1990-02-13")
                .withAuthor("Smith, Maria").withAuthor("Doe, Jane").withAuthor("Testing, Works")
                .withSubject("TestingForMore").withSubject("ExtraEntry")
                .build();

        Item publicItem3 = ItemBuilder.createItem(context, col2)
                .withTitle("Public item 2")
                .withIssueDate("2010-02-13")
                .withAuthor("Smith, Maria").withAuthor("Doe, Jane").withAuthor("test,test")
                .withAuthor("test2, test2").withAuthor("Maybe, Maybe")
                .withSubject("AnotherTest").withSubject("TestingForMore").withSubject("ExtraEntry")
                .build();

        context.restoreAuthSystemState();

        UUID scope = col2.getID();
        //** WHEN **
        //An anonymous user browses this endpoint to find the the objects in the system
        //With the given search filter
        getClient().perform(get("/api/discover/search/objects")
                .param("f.title", "test*,query"))
                //** THEN **
                //The status has to be 200 OK
                .andExpect(status().isOk())
                //The type has to be 'discover'
                .andExpect(jsonPath("$.type", is("discover")))
                //The page object needs to look like this
                .andExpect(jsonPath("$._embedded.searchResult.page", is(
                        PageMatcher.pageEntry(0, 20)
                )))
                //The search results have to contain the items that match the searchFilter
                .andExpect(jsonPath("$._embedded.searchResult._embedded.objects", Matchers.containsInAnyOrder(
                        SearchResultMatcher.matchOnItemName("item", "items", "Test"),
                        SearchResultMatcher.matchOnItemName("item", "items", "Test 2")
                )))
                //These facets have to show up in the embedded.facets section as well with the given hasMore property
                // because we don't exceed their default limit for a hasMore true (the default is 10)
                .andExpect(jsonPath("$._embedded.facets", Matchers.containsInAnyOrder(
                        FacetEntryMatcher.anyFacet("graphitemtype", "chart.pie"),
                        FacetEntryMatcher.anyFacet("graphpubldate", "chart.bar"),
                        FacetEntryMatcher.typeFacet(false),
                        FacetEntryMatcher.authorFacet(false),
                        FacetEntryMatcher.entityTypeFacet(false),
                        FacetEntryMatcher.subjectFacet(false),
                        FacetEntryMatcher.dateIssuedFacet(false),
                        FacetEntryMatcher.hasContentInOriginalBundleFacet(false)
                )))
                //There always needs to be a self link available
                .andExpect(jsonPath("$._links.self.href", containsString("/api/discover/search/objects")))
        ;

    }

    @Test
    public void discoverSearchObjectsWithQueryOperatorContains() throws Exception {
        //We turn off the authorization system in order to create the structure as defined below
        context.turnOffAuthorisationSystem();

        //** GIVEN **
        //1. A community-collection structure with one parent community with sub-community and two collections.
        parentCommunity = CommunityBuilder.createCommunity(context)
                                          .withName("Parent Community")
                                          .build();
        Community child1 = CommunityBuilder.createSubCommunity(context, parentCommunity)
                                           .withName("Sub Community")
                                           .build();
        Collection col1 = CollectionBuilder.createCollection(context, child1).withName("Collection 1").build();
        Collection col2 = CollectionBuilder.createCollection(context, child1).withName("Collection 2").build();
        //2. Three public items that are readable by Anonymous with different subjects
        Item publicItem1 = ItemBuilder.createItem(context, col1)
                                      .withTitle("Test")
                                      .withIssueDate("2010-10-17")
                                      .withAuthor("Smith, Donald")
                                      .withSubject("ExtraEntry")
                                      .build();

        Item publicItem2 = ItemBuilder.createItem(context, col2)
                                      .withTitle("Test 2")
                                      .withIssueDate("1990-02-13")
                                      .withAuthor("Smith, Maria").withAuthor("Doe, Jane").withAuthor("Testing, Works")
                                      .withSubject("TestingForMore").withSubject("ExtraEntry")
                                      .build();

        Item publicItem3 = ItemBuilder.createItem(context, col2)
                                      .withTitle("Public item 2")
                                      .withIssueDate("2010-02-13")
                                      .withAuthor("Smith, Maria").withAuthor("Doe, Jane").withAuthor("test,test")
                                      .withAuthor("test2, test2").withAuthor("Maybe, Maybe")
                                      .withSubject("AnotherTest").withSubject("TestingForMore")
                                      .withSubject("ExtraEntry")
                                      .build();

        context.restoreAuthSystemState();

        UUID scope = col2.getID();
        //** WHEN **
        //An anonymous user browses this endpoint to find the the objects in the system
        //With the given search filter
        getClient().perform(get("/api/discover/search/objects")
            .param("f.title", "test,contains"))
                   //** THEN **
                   //The status has to be 200 OK
                   .andExpect(status().isOk())
                   //The type has to be 'discover'
                   .andExpect(jsonPath("$.type", is("discover")))
                   //The page object needs to look like this
                   .andExpect(jsonPath("$._embedded.searchResult.page", is(
                       PageMatcher.pageEntry(0, 20)
                                                                          )))
                   //The search results have to contain the items that match the searchFilter
                   .andExpect(jsonPath("$._embedded.searchResult._embedded.objects", Matchers.containsInAnyOrder(
                       SearchResultMatcher.matchOnItemName("item", "items", "Test"),
                       SearchResultMatcher.matchOnItemName("item", "items", "Test 2")
                                                                                                                )))
                   //These facets have to show up in the embedded.facets section as well with the given hasMore property
                   // because we don't exceed their default limit for a hasMore true (the default is 10)
                   .andExpect(jsonPath("$._embedded.facets", Matchers.containsInAnyOrder(
                       FacetEntryMatcher.authorFacet(false),
                       FacetEntryMatcher.entityTypeFacet(false),
                       FacetEntryMatcher.subjectFacet(false),
                       FacetEntryMatcher.dateIssuedFacet(false),
                       FacetEntryMatcher.hasContentInOriginalBundleFacet(false)
                                                                                        )))
                   //There always needs to be a self link available
                   .andExpect(jsonPath("$._links.self.href", containsString("/api/discover/search/objects")))
        ;

    }

    @Test
    public void discoverSearchObjectsWithQueryOperatorNotContains_query() throws Exception {
        //We turn off the authorization system in order to create the structure as defined below
        context.turnOffAuthorisationSystem();

        //** GIVEN **
        //1. A community-collection structure with one parent community with sub-community and two collections.
        parentCommunity = CommunityBuilder.createCommunity(context)
                .withName("Parent Community")
                .build();
        Community child1 = CommunityBuilder.createSubCommunity(context, parentCommunity)
                .withName("Sub Community")
                .build();
        Collection col1 = CollectionBuilder.createCollection(context, child1).withName("Collection 1").build();
        Collection col2 = CollectionBuilder.createCollection(context, child1).withName("Collection 2").build();
        //2. Three public items that are readable by Anonymous with different subjects
        Item publicItem1 = ItemBuilder.createItem(context, col1)
                .withTitle("Test")
                .withIssueDate("2010-10-17")
                .withAuthor("Smith, Donald")
                .withSubject("ExtraEntry")
                .build();

        Item publicItem2 = ItemBuilder.createItem(context, col2)
                .withTitle("Test 2")
                .withIssueDate("1990-02-13")
                .withAuthor("Smith, Maria").withAuthor("Doe, Jane").withAuthor("Testing, Works")
                .withSubject("TestingForMore").withSubject("ExtraEntry")
                .build();

        Item publicItem3 = ItemBuilder.createItem(context, col2)
                .withTitle("Public item 2")
                .withIssueDate("2010-02-13")
                .withAuthor("Smith, Maria").withAuthor("Doe, Jane").withAuthor("test,test")
                .withAuthor("test2, test2").withAuthor("Maybe, Maybe")
                .withSubject("AnotherTest").withSubject("TestingForMore").withSubject("ExtraEntry")
                .build();

        context.restoreAuthSystemState();

        UUID scope = col2.getID();
        //** WHEN **
        //An anonymous user browses this endpoint to find the the objects in the system
        //With the given search filter
        getClient().perform(get("/api/discover/search/objects")
                .param("f.title", "-test*,query"))
                //** THEN **
                //The status has to be 200 OK
                .andExpect(status().isOk())
                //The type has to be 'discover'
                .andExpect(jsonPath("$.type", is("discover")))
                //The page object needs to look like this
                .andExpect(jsonPath("$._embedded.searchResult.page", is(
                        PageMatcher.pageEntry(0, 20)
                )))
                //The search results have to contain the items that match the searchFilter
                .andExpect(jsonPath("$._embedded.searchResult._embedded.objects", Matchers.hasItem(
                        SearchResultMatcher.matchOnItemName("item", "items", "Public item 2")
                )))
                //These facets have to show up in the embedded.facets section as well with the given hasMore property
                // because we don't exceed their default limit for a hasMore true (the default is 10)
                .andExpect(jsonPath("$._embedded.facets", Matchers.containsInAnyOrder(
                        FacetEntryMatcher.anyFacet("graphitemtype", "chart.pie"),
                        FacetEntryMatcher.anyFacet("graphpubldate", "chart.bar"),
                        FacetEntryMatcher.typeFacet(false),
                        FacetEntryMatcher.authorFacet(false),
                        FacetEntryMatcher.entityTypeFacet(false),
                        FacetEntryMatcher.subjectFacet(false),
                        FacetEntryMatcher.dateIssuedFacet(false),
                        FacetEntryMatcher.hasContentInOriginalBundleFacet(false)
                )))
                //There always needs to be a self link available
                .andExpect(jsonPath("$._links.self.href", containsString("/api/discover/search/objects")))
        ;

    }

    @Test
    public void discoverSearchObjectsWithQueryOperatorNotContains() throws Exception {
        //We turn off the authorization system in order to create the structure as defined below
        context.turnOffAuthorisationSystem();

        //** GIVEN **
        //1. A community-collection structure with one parent community with sub-community and two collections.
        parentCommunity = CommunityBuilder.createCommunity(context)
                                          .withName("Parent Community")
                                          .build();
        Community child1 = CommunityBuilder.createSubCommunity(context, parentCommunity)
                                           .withName("Sub Community")
                                           .build();
        Collection col1 = CollectionBuilder.createCollection(context, child1).withName("Collection 1").build();
        Collection col2 = CollectionBuilder.createCollection(context, child1).withName("Collection 2").build();
        //2. Three public items that are readable by Anonymous with different subjects
        Item publicItem1 = ItemBuilder.createItem(context, col1)
                                      .withTitle("Test")
                                      .withIssueDate("2010-10-17")
                                      .withAuthor("Smith, Donald")
                                      .withSubject("ExtraEntry")
                                      .build();

        Item publicItem2 = ItemBuilder.createItem(context, col2)
                                      .withTitle("Test 2")
                                      .withIssueDate("1990-02-13")
                                      .withAuthor("Smith, Maria").withAuthor("Doe, Jane").withAuthor("Testing, Works")
                                      .withSubject("TestingForMore").withSubject("ExtraEntry")
                                      .build();

        Item publicItem3 = ItemBuilder.createItem(context, col2)
                                      .withTitle("Public item 2")
                                      .withIssueDate("2010-02-13")
                                      .withAuthor("Smith, Maria").withAuthor("Doe, Jane").withAuthor("test,test")
                                      .withAuthor("test2, test2").withAuthor("Maybe, Maybe")
                                      .withSubject("AnotherTest").withSubject("TestingForMore")
                                      .withSubject("ExtraEntry")
                                      .build();

        context.restoreAuthSystemState();

        UUID scope = col2.getID();
        //** WHEN **
        //An anonymous user browses this endpoint to find the the objects in the system
        //With the given search filter
        getClient().perform(get("/api/discover/search/objects")
            .param("f.title", "test,notcontains"))
                   //** THEN **
                   //The status has to be 200 OK
                   .andExpect(status().isOk())
                   //The type has to be 'discover'
                   .andExpect(jsonPath("$.type", is("discover")))
                   //The page object needs to look like this
                   .andExpect(jsonPath("$._embedded.searchResult.page", is(
                       PageMatcher.pageEntry(0, 20)
                                                                          )))
                   //The search results have to contain the items that match the searchFilter
                   .andExpect(jsonPath("$._embedded.searchResult._embedded.objects", Matchers.hasItem(
                       SearchResultMatcher.matchOnItemName("item", "items", "Public item 2")
                                                                                                     )))
                   //These facets have to show up in the embedded.facets section as well with the given hasMore property
                   // because we don't exceed their default limit for a hasMore true (the default is 10)
                   .andExpect(jsonPath("$._embedded.facets", Matchers.containsInAnyOrder(
                       FacetEntryMatcher.authorFacet(false),
                       FacetEntryMatcher.entityTypeFacet(false),
                       FacetEntryMatcher.subjectFacet(false),
                       FacetEntryMatcher.dateIssuedFacet(false),
                       FacetEntryMatcher.hasContentInOriginalBundleFacet(false)
                                                                                        )))
                   //There always needs to be a self link available
                   .andExpect(jsonPath("$._links.self.href", containsString("/api/discover/search/objects")))
        ;

    }

    @Test
    public void discoverSearchObjectsTestForMinMaxValues() throws Exception {
        //We turn off the authorization system in order to create the structure as defined below
        context.turnOffAuthorisationSystem();

        //** GIVEN **
        //1. A community-collection structure with one parent community with sub-community and two collections.
        parentCommunity = CommunityBuilder.createCommunity(context)
                .withName("Parent Community")
                .build();
        Community child1 = CommunityBuilder.createSubCommunity(context, parentCommunity)
                .withName("Sub Community")
                .build();
        Collection col1 = CollectionBuilder.createCollection(context, child1).withName("Collection 1").build();
        Collection col2 = CollectionBuilder.createCollection(context, child1).withName("Collection 2").build();

        //2. Three public items that are readable by Anonymous with different subjects
        Item publicItem1 = ItemBuilder.createItem(context, col1)
                .withTitle("Test")
                .withIssueDate("2010-10-17")
                .withAuthor("Smith, Donald").withAuthor("t, t").withAuthor("t, y")
                .withAuthor("t, r").withAuthor("t, e").withAuthor("t, z").withAuthor("t, a")
                .withAuthor("t, tq").withAuthor("t, ts").withAuthor("t, td").withAuthor("t, tf")
                .withAuthor("t, tg").withAuthor("t, th").withAuthor("t, tj").withAuthor("t, tk")
                .withSubject("ExtraEntry")
                .build();

        Item publicItem2 = ItemBuilder.createItem(context, col2)
                .withTitle("Test 2")
                .withIssueDate("1990-02-13")
                .withAuthor("Smith, Maria").withAuthor("Doe, Jane").withAuthor("Testing, Works")
                .withSubject("TestingForMore").withSubject("ExtraEntry")
                .build();

        Item publicItem3 = ItemBuilder.createItem(context, col2)
                .withTitle("Public item 2")
                .withIssueDate("2010-02-13")
                .withAuthor("Smith, Maria").withAuthor("Doe, Jane").withAuthor("test,test")
                .withAuthor("test2, test2").withAuthor("Maybe, Maybe")
                .withSubject("AnotherTest").withSubject("TestingForMore")
                .withSubject("ExtraEntry").withSubject("a").withSubject("b").withSubject("c")
                .withSubject("d").withSubject("e").withSubject("f").withSubject("g")
                .withSubject("h").withSubject("i").withSubject("j")
                .build();

        context.restoreAuthSystemState();

        //** WHEN **
        //An anonymous user browses this endpoint to find the the objects in the system
        //With a size 2
        getClient().perform(get("/api/discover/search/objects")
                .param("size", "2")
                .param("page", "1"))
                //** THEN **
                //The status has to be 200 OK
                .andExpect(status().isOk())
                //The type has to be 'discover'
                .andExpect(jsonPath("$.type", is("discover")))
                //The page object needs to look like this
                //Size of 2 because that's what we entered
                //Page number 1 because that's the param we entered
                //TotalPages 2 because size = 2 and total elements is 3 -> 2 pages
                //We made 7 elements but only items are included in the dspace-cris default configuration
                // -> 3 total elements
                .andExpect(jsonPath("$._embedded.searchResult.page", is(
                        PageMatcher.pageEntryWithTotalPagesAndElements(1, 2, 2, 3)
                )))
                //These are the  two elements that'll be shown (because page = 1, so the third element
                // in the list) and they'll be the only one
                .andExpect(jsonPath("$._embedded.searchResult._embedded.objects", Matchers.containsInAnyOrder(
                        SearchResultMatcher.match()
                )))
                .andExpect(jsonPath("$._embedded.facets", Matchers.containsInAnyOrder(
                        FacetEntryMatcher.anyFacet("graphitemtype", "chart.pie"),
                        FacetEntryMatcher.anyFacet("graphpubldate", "chart.bar"),
                        FacetEntryMatcher.typeFacet(false),
                        FacetEntryMatcher.authorFacetWithMinMax(true, "Doe, Jane", "Testing, Works"),
                        FacetEntryMatcher.entityTypeFacet(false),
                        FacetEntryMatcher.subjectFacet(true),
                        FacetEntryMatcher.dateIssuedFacetWithMinMax(false, "1990-02-13", "2010-10-17"),
                        FacetEntryMatcher.hasContentInOriginalBundleFacet(false)
                )))
                //There always needs to be a self link available
                .andExpect(jsonPath("$._links.self.href", containsString("/api/discover/search/objects")))
        ;

    }

    @Test
    public void discoverSearchFacetsTestForMinMaxValues() throws Exception {
        //We turn off the authorization system in order to create the structure as defined below
        context.turnOffAuthorisationSystem();

        //** GIVEN **
        //1. A community-collection structure with one parent community with sub-community and two collections.
        parentCommunity = CommunityBuilder.createCommunity(context)
                .withName("Parent Community")
                .build();
        Community child1 = CommunityBuilder.createSubCommunity(context, parentCommunity)
                .withName("Sub Community")
                .build();
        Collection col1 = CollectionBuilder.createCollection(context, child1).withName("Collection 1").build();
        Collection col2 = CollectionBuilder.createCollection(context, child1).withName("Collection 2").build();

        //2. Three public items that are readable by Anonymous with different subjects
        Item publicItem1 = ItemBuilder.createItem(context, col1)
                .withTitle("Test")
                .withIssueDate("2010-10-17")
                .withAuthor("Smith, Donald").withAuthor("t, t").withAuthor("t, y")
                .withAuthor("t, r").withAuthor("t, e").withAuthor("t, z").withAuthor("t, a")
                .withAuthor("t, tq").withAuthor("t, ts").withAuthor("t, td").withAuthor("t, tf")
                .withAuthor("t, tg").withAuthor("t, th").withAuthor("t, tj").withAuthor("t, tk")
                .withSubject("ExtraEntry")
                .build();

        Item publicItem2 = ItemBuilder.createItem(context, col2)
                .withTitle("Test 2")
                .withIssueDate("1990-02-13")
                .withAuthor("Smith, Maria").withAuthor("Doe, Jane").withAuthor("Testing, Works")
                .withSubject("TestingForMore").withSubject("ExtraEntry")
                .build();

        Item publicItem3 = ItemBuilder.createItem(context, col2)
                .withTitle("Public item 2")
                .withIssueDate("2010-02-13")
                .withAuthor("Smith, Maria").withAuthor("Doe, Jane").withAuthor("test,test")
                .withAuthor("test2, test2").withAuthor("Maybe, Maybe")
                .withSubject("AnotherTest").withSubject("TestingForMore")
                .withSubject("ExtraEntry").withSubject("a").withSubject("b").withSubject("c")
                .withSubject("d").withSubject("e").withSubject("f").withSubject("g")
                .withSubject("h").withSubject("i").withSubject("j")
                .build();

        context.restoreAuthSystemState();

        //** WHEN **
        //An anonymous user browses this endpoint to find the the objects in the system
        //With a size 2
        getClient().perform(get("/api/discover/search/facets"))
                //** THEN **
                //The status has to be 200 OK
                .andExpect(status().isOk())
                //The type has to be 'discover'
                .andExpect(jsonPath("$.type", is("discover")))
                .andExpect(jsonPath("$._embedded.facets", Matchers.containsInAnyOrder(
                        FacetEntryMatcher.anyFacet("graphitemtype", "chart.pie"),
                        FacetEntryMatcher.anyFacet("graphpubldate", "chart.bar"),
                        FacetEntryMatcher.typeFacet(false),
                        FacetEntryMatcher.authorFacetWithMinMax(true, "Doe, Jane", "Testing, Works"),
                        FacetEntryMatcher.entityTypeFacet(false),
                        FacetEntryMatcher.subjectFacet(true),
                        FacetEntryMatcher.dateIssuedFacetWithMinMax(false, "1990-02-13", "2010-10-17"),
                        FacetEntryMatcher.hasContentInOriginalBundleFacet(false)
                )))
                //There always needs to be a self link available
                .andExpect(jsonPath("$._links.self.href", containsString("/api/discover/search/facets")))
        ;

    }

    @Test
    public void discoverSearchObjectsWithQueryOperatorEquals_query() throws Exception {
        //We turn off the authorization system in order to create the structure as defined below
        context.turnOffAuthorisationSystem();

        //** GIVEN **
        //1. A community-collection structure with one parent community with sub-community and two collections.
        parentCommunity = CommunityBuilder.createCommunity(context)
                .withName("Parent Community")
                .build();
        Community child1 = CommunityBuilder.createSubCommunity(context, parentCommunity)
                .withName("Sub Community")
                .build();
        Collection col1 = CollectionBuilder.createCollection(context, child1).withName("Collection 1").build();
        Collection col2 = CollectionBuilder.createCollection(context, child1).withName("Collection 2").build();
        //2. Three public items that are readable by Anonymous with different subjects
        Item publicItem1 = ItemBuilder.createItem(context, col1)
                .withTitle("Test")
                .withIssueDate("2010-10-17")
                .withAuthor("Smith, Donald")
                .withSubject("ExtraEntry")
                .build();

        Item publicItem2 = ItemBuilder.createItem(context, col2)
                .withTitle("Test 2")
                .withIssueDate("1990-02-13")
                .withAuthor("Smith, Maria").withAuthor("Doe, Jane").withAuthor("Testing, Works")
                .withSubject("TestingForMore").withSubject("ExtraEntry")
                .build();

        Item publicItem3 = ItemBuilder.createItem(context, col2)
                .withTitle("Public item 2")
                .withIssueDate("2010-02-13")
                .withAuthor("Smith, Maria").withAuthor("Doe, Jane").withAuthor("test,test")
                .withAuthor("test2, test2").withAuthor("Maybe, Maybe")
                .withSubject("AnotherTest").withSubject("TestingForMore").withSubject("ExtraEntry")
                .build();

        context.restoreAuthSystemState();

        UUID scope = col2.getID();
        //** WHEN **
        //An anonymous user browses this endpoint to find the the objects in the system
        //With the given search filter
        getClient().perform(get("/api/discover/search/objects")
                .param("f.title", "Test,query"))
                //** THEN **
                //The status has to be 200 OK
                .andExpect(status().isOk())
                //The type has to be 'discover'
                .andExpect(jsonPath("$.type", is("discover")))
                //The page object needs to look like this
                .andExpect(jsonPath("$._embedded.searchResult.page", is(
                        PageMatcher.pageEntry(0, 20)
                )))
                //The search results have to contain the items that match the searchFilter
                .andExpect(jsonPath("$._embedded.searchResult._embedded.objects", Matchers.containsInAnyOrder(
                        SearchResultMatcher.matchOnItemName("item", "items", "Test")
                )))
                //These facets have to show up in the embedded.facets section as well with the given hasMore property
                // because we don't exceed their default limit for a hasMore true (the default is 10)
                .andExpect(jsonPath("$._embedded.facets", Matchers.containsInAnyOrder(
                        FacetEntryMatcher.anyFacet("graphitemtype", "chart.pie"),
                        FacetEntryMatcher.anyFacet("graphpubldate", "chart.bar"),
                        FacetEntryMatcher.typeFacet(false),
                        FacetEntryMatcher.authorFacet(false),
                        FacetEntryMatcher.entityTypeFacet(false),
                        FacetEntryMatcher.subjectFacet(false),
                        FacetEntryMatcher.dateIssuedFacet(false),
                        FacetEntryMatcher.hasContentInOriginalBundleFacet(false)
                )))
                //There always needs to be a self link available
                .andExpect(jsonPath("$._links.self.href", containsString("/api/discover/search/objects")))
        ;

    }

    @Test
    public void discoverSearchObjectsWithQueryOperatorEquals() throws Exception {
        //We turn off the authorization system in order to create the structure as defined below
        context.turnOffAuthorisationSystem();

        //** GIVEN **
        //1. A community-collection structure with one parent community with sub-community and two collections.
        parentCommunity = CommunityBuilder.createCommunity(context)
                                          .withName("Parent Community")
                                          .build();
        Community child1 = CommunityBuilder.createSubCommunity(context, parentCommunity)
                                           .withName("Sub Community")
                                           .build();
        Collection col1 = CollectionBuilder.createCollection(context, child1).withName("Collection 1").build();
        Collection col2 = CollectionBuilder.createCollection(context, child1).withName("Collection 2").build();
        //2. Three public items that are readable by Anonymous with different subjects
        Item publicItem1 = ItemBuilder.createItem(context, col1)
                                      .withTitle("Test")
                                      .withIssueDate("2010-10-17")
                                      .withAuthor("Smith, Donald")
                                      .withSubject("ExtraEntry")
                                      .build();

        Item publicItem2 = ItemBuilder.createItem(context, col2)
                                      .withTitle("Test 2")
                                      .withIssueDate("1990-02-13")
                                      .withAuthor("Smith, Maria").withAuthor("Doe, Jane").withAuthor("Testing, Works")
                                      .withSubject("TestingForMore").withSubject("ExtraEntry")
                                      .build();

        Item publicItem3 = ItemBuilder.createItem(context, col2)
                                      .withTitle("Public item 2")
                                      .withIssueDate("2010-02-13")
                                      .withAuthor("Smith, Maria").withAuthor("Doe, Jane").withAuthor("test,test")
                                      .withAuthor("test2, test2").withAuthor("Maybe, Maybe")
                                      .withSubject("AnotherTest").withSubject("TestingForMore")
                                      .withSubject("ExtraEntry")
                                      .build();

        context.restoreAuthSystemState();

        UUID scope = col2.getID();
        //** WHEN **
        //An anonymous user browses this endpoint to find the the objects in the system
        //With the given search filter
        getClient().perform(get("/api/discover/search/objects")
            .param("f.title", "Test,equals"))
                   //** THEN **
                   //The status has to be 200 OK
                   .andExpect(status().isOk())
                   //The type has to be 'discover'
                   .andExpect(jsonPath("$.type", is("discover")))
                   //The page object needs to look like this
                   .andExpect(jsonPath("$._embedded.searchResult.page", is(
                       PageMatcher.pageEntry(0, 20)
                                                                          )))
                   //The search results have to contain the items that match the searchFilter
                   .andExpect(jsonPath("$._embedded.searchResult._embedded.objects", Matchers.containsInAnyOrder(
                       SearchResultMatcher.matchOnItemName("item", "items", "Test")
                                                                                                                )))
                   //These facets have to show up in the embedded.facets section as well with the given hasMore property
                   // because we don't exceed their default limit for a hasMore true (the default is 10)
                   .andExpect(jsonPath("$._embedded.facets", Matchers.containsInAnyOrder(
                       FacetEntryMatcher.authorFacet(false),
                       FacetEntryMatcher.entityTypeFacet(false),
                       FacetEntryMatcher.subjectFacet(false),
                       FacetEntryMatcher.dateIssuedFacet(false),
                       FacetEntryMatcher.hasContentInOriginalBundleFacet(false)
                                                                                        )))
                   //There always needs to be a self link available
                   .andExpect(jsonPath("$._links.self.href", containsString("/api/discover/search/objects")))
        ;

    }

    @Test
    public void discoverSearchObjectsWithQueryOperatorNotEquals_query() throws Exception {
        //We turn off the authorization system in order to create the structure as defined below
        context.turnOffAuthorisationSystem();

        //** GIVEN **
        //1. A community-collection structure with one parent community with sub-community and two collections.
        parentCommunity = CommunityBuilder.createCommunity(context)
                .withName("Parent Community")
                .build();
        Community child1 = CommunityBuilder.createSubCommunity(context, parentCommunity)
                .withName("Sub Community")
                .build();
        Collection col1 = CollectionBuilder.createCollection(context, child1).withName("Collection 1").build();
        Collection col2 = CollectionBuilder.createCollection(context, child1).withName("Collection 2").build();
        //2. Three public items that are readable by Anonymous with different subjects
        Item publicItem1 = ItemBuilder.createItem(context, col1)
                .withTitle("Test")
                .withIssueDate("2010-10-17")
                .withAuthor("Smith, Donald")
                .withSubject("ExtraEntry")
                .build();

        Item publicItem2 = ItemBuilder.createItem(context, col2)
                .withTitle("Test 2")
                .withIssueDate("1990-02-13")
                .withAuthor("Smith, Maria").withAuthor("Doe, Jane").withAuthor("Testing, Works")
                .withSubject("TestingForMore").withSubject("ExtraEntry")
                .build();

        Item publicItem3 = ItemBuilder.createItem(context, col2)
                .withTitle("Public item 2")
                .withIssueDate("2010-02-13")
                .withAuthor("Smith, Maria").withAuthor("Doe, Jane").withAuthor("test,test")
                .withAuthor("test2, test2").withAuthor("Maybe, Maybe")
                .withSubject("AnotherTest").withSubject("TestingForMore").withSubject("ExtraEntry")
                .build();

        context.restoreAuthSystemState();

        UUID scope = col2.getID();
        //** WHEN **
        //An anonymous user browses this endpoint to find the the objects in the system
        //With the given search filter
        getClient().perform(get("/api/discover/search/objects")
                .param("f.title", "-Test,query"))
                //** THEN **
                //The status has to be 200 OK
                .andExpect(status().isOk())
                //The type has to be 'discover'
                .andExpect(jsonPath("$.type", is("discover")))
                //The page object needs to look like this
                .andExpect(jsonPath("$._embedded.searchResult.page", is(
                        PageMatcher.pageEntry(0, 20)
                )))
                //The search results have to contain the items that match the searchFilter
                .andExpect(jsonPath("$._embedded.searchResult._embedded.objects", Matchers.hasItems(
                        SearchResultMatcher.matchOnItemName("item", "items", "Test 2"),
                        SearchResultMatcher.matchOnItemName("item", "items", "Public item 2")
                )))
                //These facets have to show up in the embedded.facets section as well with the given hasMore property
                // because we don't exceed their default limit for a hasMore true (the default is 10)
                .andExpect(jsonPath("$._embedded.facets", Matchers.containsInAnyOrder(
                        FacetEntryMatcher.anyFacet("graphitemtype", "chart.pie"),
                        FacetEntryMatcher.anyFacet("graphpubldate", "chart.bar"),
                        FacetEntryMatcher.typeFacet(false),
                        FacetEntryMatcher.authorFacet(false),
                        FacetEntryMatcher.entityTypeFacet(false),
                        FacetEntryMatcher.subjectFacet(false),
                        FacetEntryMatcher.dateIssuedFacet(false),
                        FacetEntryMatcher.hasContentInOriginalBundleFacet(false)
                )))
                //There always needs to be a self link available
                .andExpect(jsonPath("$._links.self.href", containsString("/api/discover/search/objects")))
        ;

    }

    @Test
    public void discoverSearchObjectsWithQueryOperatorNotEquals() throws Exception {
        //We turn off the authorization system in order to create the structure as defined below
        context.turnOffAuthorisationSystem();

        //** GIVEN **
        //1. A community-collection structure with one parent community with sub-community and two collections.
        parentCommunity = CommunityBuilder.createCommunity(context)
                                          .withName("Parent Community")
                                          .build();
        Community child1 = CommunityBuilder.createSubCommunity(context, parentCommunity)
                                           .withName("Sub Community")
                                           .build();
        Collection col1 = CollectionBuilder.createCollection(context, child1).withName("Collection 1").build();
        Collection col2 = CollectionBuilder.createCollection(context, child1).withName("Collection 2").build();
        //2. Three public items that are readable by Anonymous with different subjects
        Item publicItem1 = ItemBuilder.createItem(context, col1)
                                      .withTitle("Test")
                                      .withIssueDate("2010-10-17")
                                      .withAuthor("Smith, Donald")
                                      .withSubject("ExtraEntry")
                                      .build();

        Item publicItem2 = ItemBuilder.createItem(context, col2)
                                      .withTitle("Test 2")
                                      .withIssueDate("1990-02-13")
                                      .withAuthor("Smith, Maria").withAuthor("Doe, Jane").withAuthor("Testing, Works")
                                      .withSubject("TestingForMore").withSubject("ExtraEntry")
                                      .build();

        Item publicItem3 = ItemBuilder.createItem(context, col2)
                                      .withTitle("Public item 2")
                                      .withIssueDate("2010-02-13")
                                      .withAuthor("Smith, Maria").withAuthor("Doe, Jane").withAuthor("test,test")
                                      .withAuthor("test2, test2").withAuthor("Maybe, Maybe")
                                      .withSubject("AnotherTest").withSubject("TestingForMore")
                                      .withSubject("ExtraEntry")
                                      .build();

        context.restoreAuthSystemState();

        UUID scope = col2.getID();
        //** WHEN **
        //An anonymous user browses this endpoint to find the the objects in the system
        //With the given search filter
        getClient().perform(get("/api/discover/search/objects")
            .param("f.title", "Test,notequals"))
                   //** THEN **
                   //The status has to be 200 OK
                   .andExpect(status().isOk())
                   //The type has to be 'discover'
                   .andExpect(jsonPath("$.type", is("discover")))
                   //The page object needs to look like this
                   .andExpect(jsonPath("$._embedded.searchResult.page", is(
                       PageMatcher.pageEntry(0, 20)
                                                                          )))
                   //The search results have to contain the items that match the searchFilter
                   .andExpect(jsonPath("$._embedded.searchResult._embedded.objects", Matchers.hasItems(
                       SearchResultMatcher.matchOnItemName("item", "items", "Test 2"),
                       SearchResultMatcher.matchOnItemName("item", "items", "Public item 2")
                                                                                                      )))
                   //These facets have to show up in the embedded.facets section as well with the given hasMore property
                   // because we don't exceed their default limit for a hasMore true (the default is 10)
                   .andExpect(jsonPath("$._embedded.facets", Matchers.containsInAnyOrder(
                       FacetEntryMatcher.authorFacet(false),
                       FacetEntryMatcher.entityTypeFacet(false),
                       FacetEntryMatcher.subjectFacet(false),
                       FacetEntryMatcher.dateIssuedFacet(false),
                       FacetEntryMatcher.hasContentInOriginalBundleFacet(false)
                                                                                        )))
                   //There always needs to be a self link available
                   .andExpect(jsonPath("$._links.self.href", containsString("/api/discover/search/objects")))
        ;

    }

    @Test
    public void discoverSearchObjectsWithQueryOperatorNotAuthority_query() throws Exception {
        //We turn off the authorization system in order to create the structure as defined below
        context.turnOffAuthorisationSystem();

        //** GIVEN **
        //1. A community-collection structure with one parent community with sub-community and two collections.
        parentCommunity = CommunityBuilder.createCommunity(context)
                .withName("Parent Community")
                .build();
        Community child1 = CommunityBuilder.createSubCommunity(context, parentCommunity)
                .withName("Sub Community")
                .build();
        Collection col1 = CollectionBuilder.createCollection(context, child1).withName("Collection 1").build();
        Collection col2 = CollectionBuilder.createCollection(context, child1).withName("Collection 2").build();
        //2. Three public items that are readable by Anonymous with different subjects
        Item publicItem1 = ItemBuilder.createItem(context, col1)
                .withTitle("Test")
                .withIssueDate("2010-10-17")
                .withAuthor("Smith, Donald")
                .withSubject("ExtraEntry")
                .build();

        Item publicItem2 = ItemBuilder.createItem(context, col2)
                .withTitle("Test 2")
                .withIssueDate("1990-02-13")
                .withAuthor("Smith, Maria").withAuthor("Doe, Jane").withAuthor("Testing, Works")
                .withSubject("TestingForMore").withSubject("ExtraEntry")
                .build();

        Item publicItem3 = ItemBuilder.createItem(context, col2)
                .withTitle("Public item 2")
                .withIssueDate("2010-02-13")
                .withAuthor("Smith, Maria").withAuthor("Doe, Jane").withAuthor("test,test")
                .withAuthor("test2, test2").withAuthor("Maybe, Maybe")
                .withSubject("AnotherTest").withSubject("TestingForMore").withSubject("ExtraEntry")
                .build();

        context.restoreAuthSystemState();

        UUID scope = col2.getID();
        //** WHEN **
        //An anonymous user browses this endpoint to find the the objects in the system
        //With the given search filter
        getClient().perform(get("/api/discover/search/objects")
                .param("f.title", "-id:test,query"))
                //** THEN **
                //The status has to be 200 OK
                .andExpect(status().isOk())
                //The type has to be 'discover'
                .andExpect(jsonPath("$.type", is("discover")))
                //The page object needs to look like this
                .andExpect(jsonPath("$._embedded.searchResult.page", is(
                        PageMatcher.pageEntry(0, 20)
                )))
                //The search results have to contain the items that match the searchFilter
                .andExpect(jsonPath("$._embedded.searchResult._embedded.objects", Matchers.hasItem(
                        SearchResultMatcher.matchOnItemName("item", "items", "Public item 2")
                )))
                //These facets have to show up in the embedded.facets section as well with the given hasMore property
                // because we don't exceed their default limit for a hasMore true (the default is 10)
                .andExpect(jsonPath("$._embedded.facets", Matchers.containsInAnyOrder(
                        FacetEntryMatcher.anyFacet("graphitemtype", "chart.pie"),
                        FacetEntryMatcher.anyFacet("graphpubldate", "chart.bar"),
                        FacetEntryMatcher.typeFacet(false),
                        FacetEntryMatcher.authorFacet(false),
                        FacetEntryMatcher.entityTypeFacet(false),
                        FacetEntryMatcher.subjectFacet(false),
                        FacetEntryMatcher.dateIssuedFacet(false),
                        FacetEntryMatcher.hasContentInOriginalBundleFacet(false)
                )))
                //There always needs to be a self link available
                .andExpect(jsonPath("$._links.self.href", containsString("/api/discover/search/objects")))
        ;

    }

    @Test
    public void discoverSearchObjectsWithQueryOperatorNotAuthority() throws Exception {
        //We turn off the authorization system in order to create the structure as defined below
        context.turnOffAuthorisationSystem();

        //** GIVEN **
        //1. A community-collection structure with one parent community with sub-community and two collections.
        parentCommunity = CommunityBuilder.createCommunity(context)
                                          .withName("Parent Community")
                                          .build();
        Community child1 = CommunityBuilder.createSubCommunity(context, parentCommunity)
                                           .withName("Sub Community")
                                           .build();
        Collection col1 = CollectionBuilder.createCollection(context, child1).withName("Collection 1").build();
        Collection col2 = CollectionBuilder.createCollection(context, child1).withName("Collection 2").build();
        //2. Three public items that are readable by Anonymous with different subjects
        Item publicItem1 = ItemBuilder.createItem(context, col1)
                                      .withTitle("Test")
                                      .withIssueDate("2010-10-17")
                                      .withAuthor("Smith, Donald")
                                      .withSubject("ExtraEntry")
                                      .build();

        Item publicItem2 = ItemBuilder.createItem(context, col2)
                                      .withTitle("Test 2")
                                      .withIssueDate("1990-02-13")
                                      .withAuthor("Smith, Maria").withAuthor("Doe, Jane").withAuthor("Testing, Works")
                                      .withSubject("TestingForMore").withSubject("ExtraEntry")
                                      .build();

        Item publicItem3 = ItemBuilder.createItem(context, col2)
                                      .withTitle("Public item 2")
                                      .withIssueDate("2010-02-13")
                                      .withAuthor("Smith, Maria").withAuthor("Doe, Jane").withAuthor("test,test")
                                      .withAuthor("test2, test2").withAuthor("Maybe, Maybe")
                                      .withSubject("AnotherTest").withSubject("TestingForMore")
                                      .withSubject("ExtraEntry")
                                      .build();

        context.restoreAuthSystemState();

        UUID scope = col2.getID();
        //** WHEN **
        //An anonymous user browses this endpoint to find the the objects in the system
        //With the given search filter
        getClient().perform(get("/api/discover/search/objects")
            .param("f.title", "test,notauthority"))
                   //** THEN **
                   //The status has to be 200 OK
                   .andExpect(status().isOk())
                   //The type has to be 'discover'
                   .andExpect(jsonPath("$.type", is("discover")))
                   //The page object needs to look like this
                   .andExpect(jsonPath("$._embedded.searchResult.page", is(
                       PageMatcher.pageEntry(0, 20)
                                                                          )))
                   //The search results have to contain the items that match the searchFilter
                   .andExpect(jsonPath("$._embedded.searchResult._embedded.objects", Matchers.hasItem(
                       SearchResultMatcher.matchOnItemName("item", "items", "Public item 2")
                                                                                                     )))
                   //These facets have to show up in the embedded.facets section as well with the given hasMore property
                   // because we don't exceed their default limit for a hasMore true (the default is 10)
                   .andExpect(jsonPath("$._embedded.facets", Matchers.containsInAnyOrder(
                       FacetEntryMatcher.authorFacet(false),
                       FacetEntryMatcher.entityTypeFacet(false),
                       FacetEntryMatcher.subjectFacet(false),
                       FacetEntryMatcher.dateIssuedFacet(false),
                       FacetEntryMatcher.hasContentInOriginalBundleFacet(false)
                                                                                        )))
                   //There always needs to be a self link available
                   .andExpect(jsonPath("$._links.self.href", containsString("/api/discover/search/objects")))
        ;

    }

    @Test
    public void discoverSearchObjectsWithMissingQueryOperator() throws Exception {
        //** WHEN **
        // An anonymous user browses this endpoint to find the the objects in the system
        // With the given search filter where there is the filter operator missing in the value (must be of form
        // <:filter-value>,<:filter-operator>)
        getClient().perform(get("/api/discover/search/objects")
            .param("f.title", "test"))
                   //** THEN **
                   //Will result in 422 status because of missing filter operator
                   .andExpect(status().isUnprocessableEntity());
    }

    @Test
    public void discoverSearchObjectsWithNotValidQueryOperator() throws Exception {
        //** WHEN **
        // An anonymous user browses this endpoint to find the the objects in the system
        // With the given search filter where there is a non-valid filter operator given (must be of form
        // <:filter-value>,<:filter-operator> where the filter operator is one of: “contains”, “notcontains”, "equals"
        // “notequals”, “authority”, “notauthority”, "query”); see enum RestSearchOperator
        getClient().perform(get("/api/discover/search/objects")
            .param("f.title", "test,operator"))
                   //** THEN **
                   //Will result in 422 status because of non-valid filter operator
                   .andExpect(status().isUnprocessableEntity());
    }

    @Test
    public void discoverSearchObjectsTestWithDateIssuedQueryTest() throws Exception {
        //We turn off the authorization system in order to create the structure as defined below
        context.turnOffAuthorisationSystem();

        //** GIVEN **
        //1. A community-collection structure with one parent community with sub-community and two collections.
        parentCommunity = CommunityBuilder.createCommunity(context)
                                          .withName("Parent Community")
                                          .build();
        Community child1 = CommunityBuilder.createSubCommunity(context, parentCommunity)
                                           .withName("Sub Community")
                                           .build();
        Collection col1 = CollectionBuilder.createCollection(context, child1).withName("Collection 1").build();
        Collection col2 = CollectionBuilder.createCollection(context, child1).withName("Collection 2").build();

        //2. Three public items that are readable by Anonymous with different subjects
        Item publicItem1 = ItemBuilder.createItem(context, col1)
                                      .withTitle("Test")
                                      .withIssueDate("2010-10-17")
                                      .withAuthor("Smith, Donald")
                                      .withSubject("ExtraEntry")
                                      .build();

        Item publicItem2 = ItemBuilder.createItem(context, col2)
                                      .withTitle("Test 2")
                                      .withIssueDate("1990-02-13")
                                      .withAuthor("Smith, Maria").withAuthor("Doe, Jane")
                                      .withSubject("TestingForMore").withSubject("ExtraEntry")
                                      .build();

        Item publicItem3 = ItemBuilder.createItem(context, col2)
                                      .withTitle("Public item 2")
                                      .withIssueDate("2010-02-13")
                                      .withAuthor("Smith, Maria").withAuthor("Doe, Jane").withAuthor("test,test")
                                      .withAuthor("test2, test2").withAuthor("Maybe, Maybe")
                                      .withSubject("AnotherTest").withSubject("TestingForMore")
                                      .withSubject("ExtraEntry")
                                      .build();
        String bitstreamContent = "ThisIsSomeDummyText";
        //Add a bitstream to an item
        try (InputStream is = IOUtils.toInputStream(bitstreamContent, CharEncoding.UTF_8)) {
            Bitstream bitstream = BitstreamBuilder.createBitstream(context, publicItem1, is)
                                                  .withName("Bitstream")
                                                  .withMimeType("text/plain")
                                                  .build();
        }

        //Run the filter media to make the text in the bitstream searchable through the query
        runDSpaceScript("filter-media", "-f", "-i", publicItem1.getHandle());

        context.restoreAuthSystemState();

        //** WHEN **
        getClient().perform(get("/api/discover/search/objects")
                                .param("query", "dc.date.issued:\"2010-02-13\""))

                   //** THEN **
                   //The status has to be 200 OK
                   .andExpect(status().isOk())
                   //The type has to be 'discover'
                   .andExpect(jsonPath("$.type", is("discover")))
                   //The page object needs to look like this
                   .andExpect(jsonPath("$._embedded.searchResult.page", is(
                       PageMatcher.pageEntryWithTotalPagesAndElements(0, 20, 1, 1)
                   )))
                   //This is the only item that should be returned with the query given
                   .andExpect(jsonPath("$._embedded.searchResult._embedded.objects", Matchers.contains(
                       SearchResultMatcher.matchOnItemName("item", "items", "Public item 2")
                   )))

                   //There always needs to be a self link available
                   .andExpect(jsonPath("$._links.self.href", containsString("/api/discover/search/objects")))
        ;


        //** WHEN **
        getClient().perform(get("/api/discover/search/objects")
                                .param("query", "dc.date.issued:\"2013-02-13\""))

                   //** THEN **
                   //The status has to be 200 OK
                   .andExpect(status().isOk())
                   //The type has to be 'discover'
                   .andExpect(jsonPath("$.type", is("discover")))
                   //The page object needs to look like this
                   .andExpect(jsonPath("$._embedded.searchResult.page", is(
                       PageMatcher.pageEntryWithTotalPagesAndElements(0, 20, 0, 0)
                   )))

                   //There always needs to be a self link available
                   .andExpect(jsonPath("$._links.self.href", containsString("/api/discover/search/objects")))
        ;

    }

    @Test
    public void discoverSearchObjectsTestWithLuceneSyntaxQueryTest() throws Exception {
        //We turn off the authorization system in order to create the structure as defined below
        context.turnOffAuthorisationSystem();

        //** GIVEN **
        //1. A community-collection structure with one parent community with sub-community and two collections.
        parentCommunity = CommunityBuilder.createCommunity(context)
                                          .withName("Parent Community")
                                          .build();
        Community child1 = CommunityBuilder.createSubCommunity(context, parentCommunity)
                                           .withName("Sub Community")
                                           .build();
        Collection col1 = CollectionBuilder.createCollection(context, child1).withName("Collection 1").build();
        Collection col2 = CollectionBuilder.createCollection(context, child1).withName("Collection 2").build();

        //2. Three public items that are readable by Anonymous with different subjects
        Item publicItem1 = ItemBuilder.createItem(context, col1)
                                      .withTitle("Test")
                                      .withIssueDate("2010-10-17")
                                      .withAuthor("Smith, Donald")
                                      .withSubject("ExtraEntry")
                                      .build();

        Item publicItem2 = ItemBuilder.createItem(context, col2)
                                      .withTitle("TestItem2")
                                      .withIssueDate("1990-02-13")
                                      .withAuthor("Smith, Maria").withAuthor("Doe, Jane")
                                      .withSubject("TestingForMore").withSubject("ExtraEntry")
                                      .build();

        Item publicItem3 = ItemBuilder.createItem(context, col2)
                                      .withTitle("azeazeazeazeazeaze")
                                      .withIssueDate("2010-02-13")
                                      .withAuthor("Smith, Maria").withAuthor("Doe, Jane").withAuthor("test,test")
                                      .withAuthor("test2, test2").withAuthor("Maybe, Maybe")
                                      .withSubject("AnotherTest").withSubject("TestingForMore")
                                      .withSubject("ExtraEntry")
                                      .build();

        context.restoreAuthSystemState();

        //** WHEN **
        getClient().perform(get("/api/discover/search/objects")
                                .param("query", "((dc.date.issued:2010 OR dc.date.issued:1990-02-13)" +
                                                                " AND (dc.title:Test OR dc.title:TestItem2))"))

                   //** THEN **
                   //The status has to be 200 OK
                   .andExpect(status().isOk())
                   //The type has to be 'discover'
                   .andExpect(jsonPath("$.type", is("discover")))
                   //The page object needs to look like this
                   .andExpect(jsonPath("$._embedded.searchResult.page", is(
                       PageMatcher.pageEntryWithTotalPagesAndElements(0, 20, 1, 2)
                   )))
                   //This is the only item that should be returned with the query given
                   .andExpect(jsonPath("$._embedded.searchResult._embedded.objects", Matchers.containsInAnyOrder(
                       SearchResultMatcher.matchOnItemName("item", "items", "Test"),
                       SearchResultMatcher.matchOnItemName("item", "items", "TestItem2")
                   )))
                   .andExpect(jsonPath("$._embedded.searchResult._embedded.objects", Matchers.not(Matchers.contains(
                       SearchResultMatcher.matchOnItemName("item", "items", "azeazeazeazeazeaze")
                   ))))

                   //There always needs to be a self link available
                   .andExpect(jsonPath("$._links.self.href", containsString("/api/discover/search/objects")))
        ;

    }

    @Test
    public void discoverSearchObjectsTestWithEscapedLuceneCharactersTest() throws Exception {
        //We turn off the authorization system in order to create the structure as defined below
        context.turnOffAuthorisationSystem();

        //** GIVEN **
        //1. A community-collection structure with one parent community with sub-community and two collections.
        parentCommunity = CommunityBuilder.createCommunity(context)
                                          .withName("Parent Community")
                                          .build();
        Community child1 = CommunityBuilder.createSubCommunity(context, parentCommunity)
                                           .withName("Sub Community")
                                           .build();
        Collection col1 = CollectionBuilder.createCollection(context, child1).withName("Collection 1").build();
        Collection col2 = CollectionBuilder.createCollection(context, child1).withName("Collection 2").build();

        //2. Three public items that are readable by Anonymous with different subjects
        Item publicItem1 = ItemBuilder.createItem(context, col1)
                                      .withTitle("Faithful Infidel: Exploring Conformity (2nd edition)")
                                      .withIssueDate("2010-10-17")
                                      .withAuthor("Smith, Donald")
                                      .withSubject("ExtraEntry")
                                      .build();

        Item publicItem2 = ItemBuilder.createItem(context, col2)
                                      .withTitle("Test")
                                      .withIssueDate("1990-02-13")
                                      .withAuthor("Smith, Maria").withAuthor("Doe, Jane")
                                      .withSubject("TestingForMore").withSubject("ExtraEntry")
                                      .build();

        Item publicItem3 = ItemBuilder.createItem(context, col2)
                                      .withTitle("NotAProperTestTitle")
                                      .withIssueDate("2010-02-13")
                                      .withAuthor("Smith, Maria").withAuthor("Doe, Jane").withAuthor("test,test")
                                      .withAuthor("test2, test2").withAuthor("Maybe, Maybe")
                                      .withSubject("AnotherTest").withSubject("TestingForMore")
                                      .withSubject("ExtraEntry")
                                      .build();

        context.restoreAuthSystemState();

        getClient().perform(get("/api/discover/search/objects")
                                .param("query", "\"Faithful Infidel: Exploring Conformity (2nd edition)\""))

                   //** THEN **
                   //The status has to be 200 OK
                   .andExpect(status().isOk())
                   //The type has to be 'discover'
                   .andExpect(jsonPath("$.type", is("discover")))
                   //The page object needs to look like this
                   .andExpect(jsonPath("$._embedded.searchResult.page", is(
                       PageMatcher.pageEntryWithTotalPagesAndElements(0, 20, 1, 1)
                   )))
                   //This is the only item that should be returned with the query given
                   .andExpect(jsonPath("$._embedded.searchResult._embedded.objects", Matchers.contains(
                       SearchResultMatcher.matchOnItemName
                           ("item", "items", "Faithful Infidel: Exploring Conformity (2nd edition)")
                   )))
                   .andExpect(jsonPath("$._embedded.searchResult._embedded.objects",
                                       Matchers.not(Matchers.containsInAnyOrder(
                                           SearchResultMatcher.matchOnItemName("item", "items", "Test"),
                                           SearchResultMatcher.matchOnItemName("item", "items", "NotAProperTestTitle")
                                       ))))

                   //There always needs to be a self link available
                   .andExpect(jsonPath("$._links.self.href", containsString("/api/discover/search/objects")))
        ;

    }
    @Test
    public void discoverSearchObjectsTestWithUnEscapedLuceneCharactersTest() throws Exception {
        //We turn off the authorization system in order to create the structure as defined below
        context.turnOffAuthorisationSystem();

        //** GIVEN **
        //1. A community-collection structure with one parent community with sub-community and two collections.
        parentCommunity = CommunityBuilder.createCommunity(context)
                                          .withName("Parent Community")
                                          .build();
        Community child1 = CommunityBuilder.createSubCommunity(context, parentCommunity)
                                           .withName("Sub Community")
                                           .build();
        Collection col1 = CollectionBuilder.createCollection(context, child1).withName("Collection 1").build();
        Collection col2 = CollectionBuilder.createCollection(context, child1).withName("Collection 2").build();

        //2. Three public items that are readable by Anonymous with different subjects
        Item publicItem1 = ItemBuilder.createItem(context, col1)
                                      .withTitle("Faithful Infidel: Exploring Conformity (2nd edition)")
                                      .withIssueDate("2010-10-17")
                                      .withAuthor("Smith, Donald")
                                      .withSubject("ExtraEntry")
                                      .build();

        Item publicItem2 = ItemBuilder.createItem(context, col2)
                                      .withTitle("Test")
                                      .withIssueDate("1990-02-13")
                                      .withAuthor("Smith, Maria").withAuthor("Doe, Jane")
                                      .withSubject("TestingForMore").withSubject("ExtraEntry")
                                      .build();

        Item publicItem3 = ItemBuilder.createItem(context, col2)
                                      .withTitle("NotAProperTestTitle")
                                      .withIssueDate("2010-02-13")
                                      .withAuthor("Smith, Maria").withAuthor("Doe, Jane").withAuthor("test,test")
                                      .withAuthor("test2, test2").withAuthor("Maybe, Maybe")
                                      .withSubject("AnotherTest").withSubject("TestingForMore")
                                      .withSubject("ExtraEntry")
                                      .build();

        context.restoreAuthSystemState();

        //** WHEN **
        getClient().perform(get("/api/discover/search/objects")
                                .param("query", "OR"))

                   .andExpect(status().isBadRequest())
        ;

    }

    @Test
    /**
     * This test is intent to verify that inprogress submission (workspaceitem, workflowitem, pool task and claimed
     * tasks) don't interfers with the standard search
     *
     * @throws Exception
     */
    public void discoverSearchObjectsWithInProgressSubmissionTest() throws Exception {

        //We turn off the authorization system in order to create the structure defined below
        context.turnOffAuthorisationSystem();

        //** GIVEN **
        // 1. A community-collection structure with one parent community with sub-community and two collections.
        parentCommunity = CommunityBuilder.createCommunity(context)
                .withName("Parent Community")
                .build();
        Community child1 = CommunityBuilder.createSubCommunity(context, parentCommunity)
                .withName("Sub Community")
                .build();
        Collection col1 = CollectionBuilder.createCollection(context, child1)
                                .withName("Collection 1")
                                .build();
        // the second collection has a workflow active
        Collection col2 = CollectionBuilder.createCollection(context, child1)
                                .withName("Collection 2")
                                .withWorkflowGroup(1, admin)
                                .build();

        // 2. Three public items that are readable by Anonymous with different subjects
        Item publicItem1 = ItemBuilder.createItem(context, col1)
                .withTitle("Test")
                .withIssueDate("2010-10-17")
                .withAuthor("Smith, Donald").withAuthor("Testing, Works")
                .withSubject("ExtraEntry")
                .build();

        Item publicItem2 = ItemBuilder.createItem(context, col2)
                .withTitle("Test 2")
                .withIssueDate("1990-02-13")
                .withAuthor("Smith, Maria").withAuthor("Doe, Jane").withAuthor("Testing, Works")
                .withSubject("TestingForMore").withSubject("ExtraEntry")
                .build();

        Item publicItem3 = ItemBuilder.createItem(context, col2)
                .withTitle("Public item 2")
                .withIssueDate("2010-02-13")
                .withAuthor("Smith, Maria").withAuthor("Doe, Jane").withAuthor("test,test")
                .withAuthor("test2, test2").withAuthor("Maybe, Maybe")
                .withSubject("AnotherTest").withSubject("TestingForMore")
                .withSubject("ExtraEntry")
                .build();

        //3. three inprogress submission from a normal user (2 ws, 1 wf that will produce also a pooltask)
        context.setCurrentUser(eperson);
        WorkspaceItem wsItem1 = WorkspaceItemBuilder.createWorkspaceItem(context, col1).withTitle("Workspace Item 1")
                .build();

        WorkspaceItem wsItem2 = WorkspaceItemBuilder.createWorkspaceItem(context, col2).withTitle("Workspace Item 2")
                .build();

        XmlWorkflowItem wfItem1 = WorkflowItemBuilder.createWorkflowItem(context, col2).withTitle("Workflow Item 1")
                .build();

        // 4. a claimed task from the administrator
        ClaimedTask cTask = ClaimedTaskBuilder.createClaimedTask(context, col2, admin).withTitle("Claimed Item")
                .build();

        // 5. other inprogress submissions made by the administrator
        context.setCurrentUser(admin);
        WorkspaceItem wsItem1Admin = WorkspaceItemBuilder.createWorkspaceItem(context, col1)
                .withTitle("Admin Workspace Item 1").build();

        WorkspaceItem wsItem2Admin = WorkspaceItemBuilder.createWorkspaceItem(context, col2)
                .withTitle("Admin Workspace Item 2").build();

        XmlWorkflowItem wfItem1Admin = WorkflowItemBuilder.createWorkflowItem(context, col2)
                .withTitle("Admin Workflow Item 1").build();

        context.restoreAuthSystemState();

        //** WHEN **
        // An anonymous user, the submitter and the admin that browse this endpoint to find the public objects in the
        // system should not retrieve the inprogress submissions and related objects
        String[] tokens = new String[] {
            null,
            getAuthToken(eperson.getEmail(), password),
            getAuthToken(admin.getEmail(), password),
        };

        for (String token : tokens) {
            getClient(token).perform(get("/api/discover/search/objects"))
                    //** THEN **
                    //The status has to be 200 OK
                    .andExpect(status().isOk())
                    //The type has to be 'discover'
                    .andExpect(jsonPath("$.type", is("discover")))
                    //There needs to be a page object that shows the total pages and total elements as well as the
                    // size and the current page (number) - only items are included in the default dspace-cris conf
                    .andExpect(jsonPath("$._embedded.searchResult.page", is(
                            PageMatcher.pageEntryWithTotalPagesAndElements(0, 20, 1, 3)
                    )))
                    //These search results have to be shown in the embedded.objects section as these are the items
                    // given in the structure defined above (dspace-cris only return items by default).
                    //Seeing as everything fits onto one page, they have to all be present
                    .andExpect(jsonPath("$._embedded.searchResult._embedded.objects", Matchers.containsInAnyOrder(
                            SearchResultMatcher.match("core", "item", "items"),
                            SearchResultMatcher.match("core", "item", "items"),
                            SearchResultMatcher.match("core", "item", "items")
                    )))
                    //These facets have to show up in the embedded.facets section as well with the given hasMore
                    // property because we don't exceed their default limit for a hasMore true (the default is 10)
                    .andExpect(jsonPath("$._embedded.facets", Matchers.containsInAnyOrder(
                            FacetEntryMatcher.anyFacet("graphitemtype", "chart.pie"),
                            FacetEntryMatcher.anyFacet("graphpubldate", "chart.bar"),
                            FacetEntryMatcher.typeFacet(false),
                            FacetEntryMatcher.authorFacet(false),
                            FacetEntryMatcher.subjectFacet(false),
                            FacetEntryMatcher.dateIssuedFacet(false),
                            FacetEntryMatcher.hasContentInOriginalBundleFacet(false),
                            FacetEntryMatcher.entityTypeFacet(false)
                    )))
                    //There always needs to be a self link
                    .andExpect(jsonPath("$._links.self.href", containsString("/api/discover/search/objects")))
            ;
        }
    }

    @Test
    /**
     * This test is intent to verify that workspaceitem are only visible to the submitter
     *
     * @throws Exception
     */
    public void discoverSearchObjectsWorkspaceConfigurationTest() throws Exception {

        //We turn off the authorization system in order to create the structure defined below
        context.turnOffAuthorisationSystem();

        //** GIVEN **
        // 1. A community-collection structure with one parent community with sub-community and two collections.
        parentCommunity = CommunityBuilder.createCommunity(context)
                .withName("Parent Community")
                .build();
        Community child1 = CommunityBuilder.createSubCommunity(context, parentCommunity)
                .withName("Sub Community")
                .build();
        Collection col1 = CollectionBuilder.createCollection(context, child1)
                                .withName("Collection 1")
                                .build();
        // the second collection has a workflow active
        Collection col2 = CollectionBuilder.createCollection(context, child1)
                                .withName("Collection 2")
                                .withWorkflowGroup(1, admin)
                                .build();

        // 2. Three public items that are readable by Anonymous
        Item publicItem1 = ItemBuilder.createItem(context, col1)
                .withTitle("Test")
                .withIssueDate("2010-10-17")
                .withAuthor("Smith, Donald").withAuthor("Testing, Works")
                .withSubject("ExtraEntry")
                .build();

        Item publicItem2 = ItemBuilder.createItem(context, col2)
                .withTitle("Test 2")
                .withIssueDate("1990-02-13")
                .withAuthor("Smith, Maria").withAuthor("Doe, Jane").withAuthor("Testing, Works")
                .withSubject("TestingForMore").withSubject("ExtraEntry")
                .build();

        EPerson submitter = EPersonBuilder.createEPerson(context).withEmail("submitter@example.com")
                .withPassword(password).build();
        context.setCurrentUser(submitter);
        // a public item from our submitter
        Item publicItem3 = ItemBuilder.createItem(context, col2)
                .withTitle("Public item from submitter")
                .withIssueDate("2010-02-13")
                .withAuthor("Smith, Maria").withAuthor("Doe, Jane").withAuthor("test,test")
                .withAuthor("test2, test2").withAuthor("Maybe, Maybe")
                .withSubject("AnotherTest").withSubject("TestingForMore")
                .withSubject("ExtraEntry")
                .build();

        //3. three inprogress submission from our submitter user (2 ws, 1 wf that will produce also a pooltask)
        WorkspaceItem wsItem1 = WorkspaceItemBuilder.createWorkspaceItem(context, col1).withTitle("Workspace Item 1")
                .withIssueDate("2010-07-23")
                .build();

        WorkspaceItem wsItem2 = WorkspaceItemBuilder.createWorkspaceItem(context, col2).withTitle("Workspace Item 2")
                .withIssueDate("2010-11-03")
                .build();

        XmlWorkflowItem wfItem1 = WorkflowItemBuilder.createWorkflowItem(context, col2).withTitle("Workflow Item 1")
                .withIssueDate("2010-11-03")
                .build();

        // 4. a claimed task from the administrator
        ClaimedTask cTask = ClaimedTaskBuilder.createClaimedTask(context, col2, admin).withTitle("Claimed Item")
                .withIssueDate("2010-11-03")
                .build();

        // 5. other inprogress submissions made by the administrator
        context.setCurrentUser(admin);
        WorkspaceItem wsItem1Admin = WorkspaceItemBuilder.createWorkspaceItem(context, col1)
                .withIssueDate("2010-07-23")
                .withTitle("Admin Workspace Item 1").build();

        WorkspaceItem wsItem2Admin = WorkspaceItemBuilder.createWorkspaceItem(context, col2)
                .withIssueDate("2010-11-03")
                .withTitle("Admin Workspace Item 2").build();

        XmlWorkflowItem wfItem1Admin = WorkflowItemBuilder.createWorkflowItem(context, col2)
                .withIssueDate("2010-11-03")
                .withTitle("Admin Workflow Item 1").build();

        context.restoreAuthSystemState();
        //** WHEN **
        // each submitter, including the administrator should see only her submission
        String submitterToken = getAuthToken(submitter.getEmail(), password);
        String adminToken = getAuthToken(admin.getEmail(), password);

        getClient(submitterToken).perform(get("/api/discover/search/objects").param("configuration", "workspace"))
                //** THEN **
                //The status has to be 200 OK
                .andExpect(status().isOk())
                //The type has to be 'discover'
                .andExpect(jsonPath("$.type", is("discover")))
                //There needs to be a page object that shows the total pages and total elements as well as the
                // size and the current page (number)
                .andExpect(jsonPath("$._embedded.searchResult.page", is(
                        PageMatcher.pageEntryWithTotalPagesAndElements(0, 20, 1, 5)
                )))
                // These search results have to be shown in the embedded.objects section
                // one public item, two workspaceitems and two worfklowitems submitted by our submitter user
                // as by the structure defined above.
                // Seeing as everything fits onto one page, they have to all be present
                .andExpect(jsonPath("$._embedded.searchResult._embedded.objects", Matchers.containsInAnyOrder(
                        Matchers.allOf(
                                SearchResultMatcher.match("core", "item", "items"),
                                JsonPathMatchers.hasJsonPath("$._embedded.indexableObject",
                                        is(ItemMatcher.matchItemWithTitleAndDateIssued(publicItem3,
                                                "Public item from submitter", "2010-02-13")))
                                ),
                        Matchers.allOf(
                                SearchResultMatcher.match("submission", "workspaceitem", "workspaceitems"),
                                JsonPathMatchers.hasJsonPath("$._embedded.indexableObject",
                                        is(WorkspaceItemMatcher.matchItemWithTitleAndDateIssued(wsItem1,
                                                "Workspace Item 1", "2010-07-23")))
                                ),
                        Matchers.allOf(
                                SearchResultMatcher.match("submission", "workspaceitem", "workspaceitems"),
                                JsonPathMatchers.hasJsonPath("$._embedded.indexableObject",
                                        is(WorkspaceItemMatcher.matchItemWithTitleAndDateIssued(
                                                wsItem2, "Workspace Item 2", "2010-11-03")))
                                ),
                        Matchers.allOf(
                                SearchResultMatcher.match("workflow", "workflowitem", "workflowitems"),
                                JsonPathMatchers.hasJsonPath("$._embedded.indexableObject",
                                        is(WorkflowItemMatcher.matchItemWithTitleAndDateIssued(
                                                wfItem1, "Workflow Item 1", "2010-11-03")))
                                ),
                        Matchers.allOf(
                                SearchResultMatcher.match("workflow", "workflowitem", "workflowitems"),
                                JsonPathMatchers.hasJsonPath("$._embedded.indexableObject",
                                        is(WorkflowItemMatcher.matchItemWithTitleAndDateIssued(
                                                cTask.getWorkflowItem(), "Claimed Item","2010-11-03")))
                                )
                )))
                //These facets have to show up in the embedded.facets section as well with the given hasMore
                // property because we don't exceed their default limit for a hasMore true (the default is 10)
                .andExpect(jsonPath("$._embedded.facets", Matchers.containsInAnyOrder(
                        FacetEntryMatcher.resourceTypeFacet(false),
                        FacetEntryMatcher.typeFacet(false),
                        FacetEntryMatcher.dateIssuedFacet(false)
                )))
                //There always needs to be a self link
                .andExpect(jsonPath("$._links.self.href", containsString("/api/discover/search/objects")))
        ;

        getClient(adminToken).perform(get("/api/discover/search/objects").param("configuration", "workspace"))
                //** THEN **
                //The status has to be 200 OK
                .andExpect(status().isOk())
                //The type has to be 'discover'
                .andExpect(jsonPath("$.type", is("discover")))
                //There needs to be a page object that shows the total pages and total elements as well as the
                // size and the current page (number)
                .andExpect(jsonPath("$._embedded.searchResult.page", is(
                        PageMatcher.pageEntryWithTotalPagesAndElements(0, 20, 1, 3)
                )))
                // These search results have to be shown in the embedded.objects section two workspaceitems and one
                // worfklowitem submitted by the admin user as by the structure defined above. Please note that the
                // claimedTask should be not visible here as this is the workspace configuration
                //Seeing as everything fits onto one page, they have to all be present
                .andExpect(jsonPath("$._embedded.searchResult._embedded.objects", Matchers.containsInAnyOrder(
                        Matchers.allOf(
                                SearchResultMatcher.match("submission", "workspaceitem", "workspaceitems"),
                                JsonPathMatchers.hasJsonPath("$._embedded.indexableObject",
                                        is(WorkspaceItemMatcher.matchItemWithTitleAndDateIssued(
                                                wsItem1Admin, "Admin Workspace Item 1", "2010-07-23")))
                                ),
                        Matchers.allOf(
                                SearchResultMatcher.match("submission", "workspaceitem", "workspaceitems"),
                                JsonPathMatchers.hasJsonPath("$._embedded.indexableObject",
                                        is(WorkspaceItemMatcher.matchItemWithTitleAndDateIssued(
                                                wsItem2Admin, "Admin Workspace Item 2", "2010-11-03")))
                                ),
                        Matchers.allOf(
                                SearchResultMatcher.match("workflow", "workflowitem", "workflowitems"),
                                JsonPathMatchers.hasJsonPath("$._embedded.indexableObject",
                                        is(WorkflowItemMatcher.matchItemWithTitleAndDateIssued(
                                                wfItem1Admin, "Admin Workflow Item 1", "2010-11-03")))
                                )
                )))
                //These facets have to show up in the embedded.facets section as well with the given hasMore
                // property because we don't exceed their default limit for a hasMore true (the default is 10)
                .andExpect(jsonPath("$._embedded.facets", Matchers.containsInAnyOrder(
                        FacetEntryMatcher.resourceTypeFacet(false),
                        FacetEntryMatcher.typeFacet(false),
                        FacetEntryMatcher.dateIssuedFacet(false)
                )))
                //There always needs to be a self link
                .andExpect(jsonPath("$._links.self.href", containsString("/api/discover/search/objects")))
        ;
    }

    @Test
    /**
     * This test is intent to verify that tasks are only visible to the appropriate users (reviewers)
     *
     * @throws Exception
     */
    public void discoverSearchObjectsWorkflowConfigurationTest() throws Exception {

        //We turn off the authorization system in order to create the structure defined below
        context.turnOffAuthorisationSystem();

        //** GIVEN **
        // 1. Two reviewers
        EPerson reviewer1 = EPersonBuilder.createEPerson(context).withEmail("reviewer1@example.com")
                .withPassword(password).build();
        EPerson reviewer2 = EPersonBuilder.createEPerson(context).withEmail("reviewer2@example.com")
                .withPassword(password).build();

        // 2. A community-collection structure with one parent community with sub-community and two collections.
        parentCommunity = CommunityBuilder.createCommunity(context)
                .withName("Parent Community")
                .build();
        Community child1 = CommunityBuilder.createSubCommunity(context, parentCommunity)
                .withName("Sub Community")
                .build();
        Collection col1 = CollectionBuilder.createCollection(context, child1)
                                .withName("Collection 1")
                                .build();
        // the second collection has two workflow steps active
        Collection col2 = CollectionBuilder.createCollection(context, child1)
                                .withName("Collection 2")
                                .withWorkflowGroup(1, admin, reviewer1)
                                .withWorkflowGroup(2, reviewer2)
                                .build();

        // 2. Three public items that are readable by Anonymous with different subjects
        Item publicItem1 = ItemBuilder.createItem(context, col1)
                .withTitle("Test")
                .withIssueDate("2010-10-17")
                .withAuthor("Smith, Donald").withAuthor("Testing, Works")
                .withSubject("ExtraEntry")
                .build();

        Item publicItem2 = ItemBuilder.createItem(context, col2)
                .withTitle("Test 2")
                .withIssueDate("1990-02-13")
                .withAuthor("Smith, Maria").withAuthor("Doe, Jane").withAuthor("Testing, Works")
                .withSubject("TestingForMore").withSubject("ExtraEntry")
                .build();

        Item publicItem3 = ItemBuilder.createItem(context, col2)
                .withTitle("Public item 2")
                .withIssueDate("2010-02-13")
                .withAuthor("Smith, Maria").withAuthor("Doe, Jane").withAuthor("test,test")
                .withAuthor("test2, test2").withAuthor("Maybe, Maybe")
                .withSubject("AnotherTest").withSubject("TestingForMore")
                .withSubject("ExtraEntry")
                .build();

        //3. three inprogress submission from a normal user (2 ws, 1 wf that will produce also a pooltask)
        context.setCurrentUser(eperson);
        WorkspaceItem wsItem1 = WorkspaceItemBuilder.createWorkspaceItem(context, col1).withTitle("Workspace Item 1")
                .withIssueDate("2010-07-23")
                .build();

        WorkspaceItem wsItem2 = WorkspaceItemBuilder.createWorkspaceItem(context, col2).withTitle("Workspace Item 2")
                .withIssueDate("2010-11-03")
                .build();

        XmlWorkflowItem wfItem1 = WorkflowItemBuilder.createWorkflowItem(context, col2).withTitle("Workflow Item 1")
                .withIssueDate("2010-11-03")
                .build();

        // 4. a claimed task from the administrator
        ClaimedTask cTask = ClaimedTaskBuilder.createClaimedTask(context, col2, admin).withTitle("Claimed Item")
                .withIssueDate("2010-11-03")
                .build();

        // 5. other inprogress submissions made by the administrator
        context.setCurrentUser(admin);
        WorkspaceItem wsItem1Admin = WorkspaceItemBuilder.createWorkspaceItem(context, col1)
                .withIssueDate("2010-07-23")
                .withTitle("Admin Workspace Item 1").build();

        WorkspaceItem wsItem2Admin = WorkspaceItemBuilder.createWorkspaceItem(context, col2)
                .withIssueDate("2010-11-03")
                .withTitle("Admin Workspace Item 2").build();

        XmlWorkflowItem wfItem1Admin = WorkflowItemBuilder.createWorkflowItem(context, col2)
                .withIssueDate("2010-11-03")
                .withTitle("Admin Workflow Item 1").build();

        // 6. a pool taks in the second step of the workflow
        ClaimedTask cTask2 = ClaimedTaskBuilder.createClaimedTask(context, col2, admin).withTitle("Pool Step2 Item")
                .withIssueDate("2010-11-04")
                .build();

        String epersonToken = getAuthToken(eperson.getEmail(), password);
        String adminToken = getAuthToken(admin.getEmail(), password);
        String reviewer1Token = getAuthToken(reviewer1.getEmail(), password);
        String reviewer2Token = getAuthToken(reviewer2.getEmail(), password);

        getClient(adminToken).perform(post("/api/workflow/claimedtasks/" + cTask2.getID())
                .param("submit_approve", "true")
                .contentType(MediaType.APPLICATION_FORM_URLENCODED))
            .andExpect(status().isNoContent());

        context.restoreAuthSystemState();

        // summary of the structure, we have:
        //  a simple collection
        //  a second collection with 2 workflow steps that have 1 reviewer each (reviewer1 and reviewer2)
        //  3 public items
        //  2 workspace items submitted by a regular submitter
        //  2 workspace items submitted by the admin
        //  4 workflow items:
        //   1 pool task in step 1, submitted by the same regular submitter
        //   1 pool task in step 1, submitted by the admin
        //   1 claimed task in the first workflow step from the repository admin
        //   1 pool task task in step 2, from the repository admin
        //    (This one is created by creating a claimed task for step 1 and approving it)

        //** WHEN **
        // the submitter should not see anything in the workflow configuration
        getClient(epersonToken).perform(get("/api/discover/search/objects").param("configuration", "workflow"))
                //** THEN **
                //The status has to be 200 OK
                .andExpect(status().isOk())
                //The type has to be 'discover'
                .andExpect(jsonPath("$.type", is("discover")))
                //There needs to be a page object that shows the total pages and total elements as well as the
                // size and the current page (number)
                .andExpect(jsonPath("$._embedded.searchResult.page", is(
                        PageMatcher.pageEntryWithTotalPagesAndElements(0, 20, 0, 0)
                )))
                //There always needs to be a self link
                .andExpect(jsonPath("$._links.self.href", containsString("/api/discover/search/objects")))
        ;

        // reviewer1 should see two pool items, one from the submitter and one from the administrator
        // the other task in step1 is claimed by the administrator so it should be not visible to the reviewer1
        getClient(reviewer1Token).perform(get("/api/discover/search/objects").param("configuration", "workflow"))
                //** THEN **
                //The status has to be 200 OK
                .andExpect(status().isOk())
                //The type has to be 'discover'
                .andExpect(jsonPath("$.type", is("discover")))
                //There needs to be a page object that shows the total pages and total elements as well as the
                // size and the current page (number)
                .andExpect(jsonPath("$._embedded.searchResult.page", is(
                        PageMatcher.pageEntryWithTotalPagesAndElements(0, 20, 1, 2)
                )))
                // These search results have to be shown in the embedded.objects section:
                // two workflow items, one submitted by the user and one submitted by the admin.
                // The claimed task of the administrator and the pool task for step 2 should not be visible to
                // reviewer1.
                // Please note that the workspace items should not be visible here either.
                // Seeing as everything fits onto one page, they have to all be present
                .andExpect(jsonPath("$._embedded.searchResult._embedded.objects", Matchers.containsInAnyOrder(
                        Matchers.allOf(
                                SearchResultMatcher.match("workflow", "pooltask", "pooltasks"),
                                JsonPathMatchers.hasJsonPath("$._embedded.indexableObject._embedded.workflowitem",
                                        is(WorkflowItemMatcher.matchItemWithTitleAndDateIssued(
                                                null, "Workflow Item 1", "2010-11-03")))
                                ),
                        Matchers.allOf(
                                SearchResultMatcher.match("workflow", "pooltask", "pooltasks"),
                                JsonPathMatchers.hasJsonPath("$._embedded.indexableObject._embedded.workflowitem",
                                        is(WorkflowItemMatcher.matchItemWithTitleAndDateIssued(
                                                null, "Admin Workflow Item 1", "2010-11-03")))
                                )
                )))
                //These facets have to show up in the embedded.facets section as well with the given hasMore
                // property because we don't exceed their default limit for a hasMore true (the default is 10)
                .andExpect(jsonPath("$._embedded.facets", Matchers.containsInAnyOrder(
                        FacetEntryMatcher.resourceTypeFacet(false),
                        FacetEntryMatcher.typeFacet(false),
                        FacetEntryMatcher.dateIssuedFacet(false),
                        FacetEntryMatcher.submitterFacet(false)
                )))
                //There always needs to be a self link
                .andExpect(jsonPath("$._links.self.href", containsString("/api/discover/search/objects")))
        ;

        // admin should see two pool items and a claimed task,
        // one pool item from the submitter and one from herself
        // because the admin is in the reviewer group for step 1, not because she is an admin
        getClient(adminToken).perform(get("/api/discover/search/objects").param("configuration", "workflow"))
                //** THEN **
                //The status has to be 200 OK
                .andExpect(status().isOk())
                //The type has to be 'discover'
                .andExpect(jsonPath("$.type", is("discover")))
                //There needs to be a page object that shows the total pages and total elements as well as the
                // size and the current page (number)
                .andExpect(jsonPath("$._embedded.searchResult.page", is(
                        PageMatcher.pageEntryWithTotalPagesAndElements(0, 20, 1, 3)
                )))
                // These search results have to be shown in the embedded.objects section:
                // two workflow items and one claimed task.
                // For step 1 one submitted by the user and one submitted by the admin and none for step 2.
                //Seeing as everything fits onto one page, they have to all be present
                .andExpect(jsonPath("$._embedded.searchResult._embedded.objects", Matchers.containsInAnyOrder(
                        Matchers.allOf(
                                SearchResultMatcher.match("workflow", "pooltask", "pooltasks"),
                                JsonPathMatchers.hasJsonPath("$._embedded.indexableObject._embedded.workflowitem",
                                        is(WorkflowItemMatcher.matchItemWithTitleAndDateIssued(
                                                null, "Workflow Item 1", "2010-11-03")))
                                ),
                        Matchers.allOf(
                                SearchResultMatcher.match("workflow", "pooltask", "pooltasks"),
                                JsonPathMatchers.hasJsonPath("$._embedded.indexableObject._embedded.workflowitem",
                                        is(WorkflowItemMatcher.matchItemWithTitleAndDateIssued(
                                                null, "Admin Workflow Item 1", "2010-11-03")))
                                ),
                        Matchers.allOf(
                                SearchResultMatcher.match("workflow", "claimedtask", "claimedtask"),
                                JsonPathMatchers.hasJsonPath("$._embedded.indexableObject._embedded.workflowitem",
                                        is(WorkflowItemMatcher.matchItemWithTitleAndDateIssued(
                                                null, "Claimed Item", "2010-11-03")))
                                )
                )))
                //These facets have to show up in the embedded.facets section as well with the given hasMore
                // property because we don't exceed their default limit for a hasMore true (the default is 10)
                .andExpect(jsonPath("$._embedded.facets", Matchers.containsInAnyOrder(
                        FacetEntryMatcher.resourceTypeFacet(false),
                        FacetEntryMatcher.typeFacet(false),
                        FacetEntryMatcher.dateIssuedFacet(false),
                        FacetEntryMatcher.submitterFacet(false)
                )))
                //There always needs to be a self link
                .andExpect(jsonPath("$._links.self.href", containsString("/api/discover/search/objects")))
        ;

        // reviewer2 should only see one pool item
        getClient(reviewer2Token).perform(get("/api/discover/search/objects").param("configuration", "workflow"))
                //** THEN **
                //The status has to be 200 OK
                .andExpect(status().isOk())
                //The type has to be 'discover'
                .andExpect(jsonPath("$.type", is("discover")))
                //There needs to be a page object that shows the total pages and total elements as well as the
                // size and the current page (number)
                .andExpect(jsonPath("$._embedded.searchResult.page", is(
                        PageMatcher.pageEntryWithTotalPagesAndElements(0, 20, 1, 1)
                )))
                // These search results have to be shown in the embedded.objects section
                .andExpect(jsonPath("$._embedded.searchResult._embedded.objects", Matchers.containsInAnyOrder(
                        Matchers.allOf(
                                SearchResultMatcher.match("workflow", "pooltask", "pooltasks"),
                                JsonPathMatchers.hasJsonPath("$._embedded.indexableObject._embedded.workflowitem",
                                        is(WorkflowItemMatcher.matchItemWithTitleAndDateIssued(
                                                null, "Pool Step2 Item", "2010-11-04")))
                                )
                )))
                //These facets have to show up in the embedded.facets section as well with the given hasMore
                // property because we don't exceed their default limit for a hasMore true (the default is 10)
                .andExpect(jsonPath("$._embedded.facets", Matchers.containsInAnyOrder(
                        FacetEntryMatcher.resourceTypeFacet(false),
                        FacetEntryMatcher.typeFacet(false),
                        FacetEntryMatcher.dateIssuedFacet(false),
                        FacetEntryMatcher.submitterFacet(false)
                )))
                //There always needs to be a self link
                .andExpect(jsonPath("$._links.self.href", containsString("/api/discover/search/objects")))
        ;

    }


    @Test
    /**
     * This test is intent to verify that tasks are only visible to the appropriate users (reviewers)
     *
     * @throws Exception
     */
    public void discoverSearchObjectsWorkflowAdminConfigurationTest() throws Exception {

        //We turn off the authorization system in order to create the structure defined below
        context.turnOffAuthorisationSystem();

        //** GIVEN **
        // 1. Two reviewers
        EPerson reviewer1 = EPersonBuilder.createEPerson(context).withEmail("reviewer1@example.com")
                .withPassword(password).build();
        EPerson reviewer2 = EPersonBuilder.createEPerson(context).withEmail("reviewer2@example.com")
                .withPassword(password).build();

        // 2. A community-collection structure with one parent community with sub-community and two collections.
        parentCommunity = CommunityBuilder.createCommunity(context)
                .withName("Parent Community")
                .build();
        Community child1 = CommunityBuilder.createSubCommunity(context, parentCommunity)
                .withName("Sub Community")
                .build();
        Collection col1 = CollectionBuilder.createCollection(context, child1)
                                .withName("Collection 1")
                                .build();
        // the second collection has two workflow steps active
        Collection col2 = CollectionBuilder.createCollection(context, child1)
                                .withName("Collection 2")
                                .withWorkflowGroup(1, admin, reviewer1)
                                .withWorkflowGroup(2, reviewer2)
                                .build();

        // 2. Three public items that are readable by Anonymous with different subjects
        Item publicItem1 = ItemBuilder.createItem(context, col1)
                .withTitle("Test")
                .withIssueDate("2010-10-17")
                .withAuthor("Smith, Donald").withAuthor("Testing, Works")
                .withSubject("ExtraEntry")
                .build();

        Item publicItem2 = ItemBuilder.createItem(context, col2)
                .withTitle("Test 2")
                .withIssueDate("1990-02-13")
                .withAuthor("Smith, Maria").withAuthor("Doe, Jane").withAuthor("Testing, Works")
                .withSubject("TestingForMore").withSubject("ExtraEntry")
                .build();

        Item publicItem3 = ItemBuilder.createItem(context, col2)
                .withTitle("Public item 2")
                .withIssueDate("2010-02-13")
                .withAuthor("Smith, Maria").withAuthor("Doe, Jane").withAuthor("test,test")
                .withAuthor("test2, test2").withAuthor("Maybe, Maybe")
                .withSubject("AnotherTest").withSubject("TestingForMore")
                .withSubject("ExtraEntry")
                .build();

        //3. three inprogress submission from a normal user (2 ws, 1 wf that will produce also a pooltask)
        context.setCurrentUser(eperson);
        WorkspaceItem wsItem1 = WorkspaceItemBuilder.createWorkspaceItem(context, col1).withTitle("Workspace Item 1")
                .withIssueDate("2010-07-23")
                .build();

        WorkspaceItem wsItem2 = WorkspaceItemBuilder.createWorkspaceItem(context, col2).withTitle("Workspace Item 2")
                .withIssueDate("2010-11-03")
                .build();

        XmlWorkflowItem wfItem1 = WorkflowItemBuilder.createWorkflowItem(context, col2).withTitle("Workflow Item 1")
                .withIssueDate("2010-11-03")
                .build();

        // 4. a claimed task from the administrator
        ClaimedTask cTask = ClaimedTaskBuilder.createClaimedTask(context, col2, admin).withTitle("Claimed Item")
                .withIssueDate("2010-11-03")
                .build();

        // 5. other inprogress submissions made by the administrator
        context.setCurrentUser(admin);
        WorkspaceItem wsItem1Admin = WorkspaceItemBuilder.createWorkspaceItem(context, col1)
                .withIssueDate("2010-07-23")
                .withTitle("Admin Workspace Item 1").build();

        WorkspaceItem wsItem2Admin = WorkspaceItemBuilder.createWorkspaceItem(context, col2)
                .withIssueDate("2010-11-03")
                .withTitle("Admin Workspace Item 2").build();

        XmlWorkflowItem wfItem1Admin = WorkflowItemBuilder.createWorkflowItem(context, col2)
                .withIssueDate("2010-11-03")
                .withTitle("Admin Workflow Item 1").build();

        // 6. a pool taks in the second step of the workflow
        ClaimedTask cTask2 = ClaimedTaskBuilder.createClaimedTask(context, col2, admin).withTitle("Pool Step2 Item")
                .withIssueDate("2010-11-04")
                .build();

        String epersonToken = getAuthToken(eperson.getEmail(), password);
        String adminToken = getAuthToken(admin.getEmail(), password);
        String reviewer1Token = getAuthToken(reviewer1.getEmail(), password);
        String reviewer2Token = getAuthToken(reviewer2.getEmail(), password);

        getClient(adminToken).perform(post("/api/workflow/claimedtasks/" + cTask2.getID())
                .param("submit_approve", "true")
                .contentType(MediaType.APPLICATION_FORM_URLENCODED))
            .andExpect(status().isNoContent());

        context.restoreAuthSystemState();

        // summary of the structure, we have:
        //  a simple collection
        //  a second collection with 2 workflow steps that have 1 reviewer each (reviewer1 and reviewer2)
        //  3 public items
        //  2 workspace items submitted by a regular submitter
        //  2 workspace items submitted by the admin
        //  4 workflow items:
        //   1 pool task in step 1, submitted by the same regular submitter
        //   1 pool task in step 1, submitted by the admin
        //   1 claimed task in the first workflow step from the repository admin
        //   1 pool task task in step 2, from the repository admin
        //    (This one is created by creating a claimed task for step 1 and approving it)

        //** WHEN **
        // the submitter should not see anything in the workflow configuration
        getClient(epersonToken).perform(get("/api/discover/search/objects").param("configuration", "workflowAdmin"))
                //** THEN **
                //The status has to be 200 OK
                .andExpect(status().isOk())
                //The type has to be 'discover'
                .andExpect(jsonPath("$.type", is("discover")))
                //There needs to be a page object that shows the total pages and total elements as well as the
                // size and the current page (number)
                .andExpect(jsonPath("$._embedded.searchResult.page", is(
                        PageMatcher.pageEntryWithTotalPagesAndElements(0, 20, 0, 0)
                )))
                //There always needs to be a self link
                .andExpect(jsonPath("$._links.self.href", containsString("/api/discover/search/objects")))
        ;

        // reviewer1 should not see pool items, as he is not an administrator
        getClient(reviewer1Token).perform(get("/api/discover/search/objects").param("configuration", "workflowAdmin"))
                //** THEN **
                //The status has to be 200 OK
                .andExpect(status().isOk())
                //The type has to be 'discover'
                .andExpect(jsonPath("$.type", is("discover")))
                //There needs to be a page object that shows the total pages and total elements as well as the
                // size and the current page (number)
                .andExpect(jsonPath("$._embedded.searchResult.page", is(
                        PageMatcher.pageEntryWithTotalPagesAndElements(0, 20, 0, 0)
                )))
                //There always needs to be a self link
                .andExpect(jsonPath("$._links.self.href", containsString("/api/discover/search/objects")))
        ;


        // admin should see three pool items and a claimed task
        // one pool item from the submitter and two from herself
        getClient(adminToken).perform(get("/api/discover/search/objects").param("configuration", "workflowAdmin"))
                //** THEN **
                //The status has to be 200 OK
                .andExpect(status().isOk())
                //The type has to be 'discover'
                .andExpect(jsonPath("$.type", is("discover")))
                //There needs to be a page object that shows the total pages and total elements as well as the
                // size and the current page (number)
                .andExpect(jsonPath("$._embedded.searchResult.page", is(
                        PageMatcher.pageEntryWithTotalPagesAndElements(0, 20, 1, 4)
                )))
                // These search results have to be shown in the embedded.objects section:
                // three workflow items and one claimed task.
                // For step 1 one submitted by the user and one submitted by the admin and one for step 2.
                //Seeing as everything fits onto one page, they have to all be present
                .andExpect(jsonPath("$._embedded.searchResult._embedded.objects", Matchers.containsInAnyOrder(
                        Matchers.allOf(
                                SearchResultMatcher.match("workflow", "workflowitem", "workflowitems"),
                                JsonPathMatchers.hasJsonPath("$._embedded.indexableObject",
                                        is(WorkflowItemMatcher.matchItemWithTitleAndDateIssued(
                                                null, "Workflow Item 1", "2010-11-03")))
                                ),
                        Matchers.allOf(
                                SearchResultMatcher.match("workflow", "workflowitem", "workflowitems"),
                                JsonPathMatchers.hasJsonPath("$._embedded.indexableObject",
                                        is(WorkflowItemMatcher.matchItemWithTitleAndDateIssued(
                                                null, "Admin Workflow Item 1", "2010-11-03")))
                                ),
                        Matchers.allOf(
                                SearchResultMatcher.match("workflow", "workflowitem", "workflowitems"),
                                JsonPathMatchers.hasJsonPath("$._embedded.indexableObject",
                                        is(WorkflowItemMatcher.matchItemWithTitleAndDateIssued(
                                                null, "Pool Step2 Item", "2010-11-04")))
                                ),
                        Matchers.allOf(
                                SearchResultMatcher.match("workflow", "workflowitem", "workflowitems"),
                                JsonPathMatchers.hasJsonPath("$._embedded.indexableObject",
                                        is(WorkflowItemMatcher.matchItemWithTitleAndDateIssued(
                                                null, "Claimed Item", "2010-11-03")))
                                )
                )))
                //These facets have to show up in the embedded.facets section as well with the given hasMore
                // property because we don't exceed their default limit for a hasMore true (the default is 10)
                .andExpect(jsonPath("$._embedded.facets", Matchers.containsInAnyOrder(
                        FacetEntryMatcher.resourceTypeFacet(false),
                        FacetEntryMatcher.typeFacet(false),
                        FacetEntryMatcher.dateIssuedFacet(false),
                        FacetEntryMatcher.submitterFacet(false)
                )))
                //There always needs to be a self link
                .andExpect(jsonPath("$._links.self.href", containsString("/api/discover/search/objects")))
        ;

        // reviewer2 should not see pool items, as he is not an administrator
        getClient(reviewer2Token).perform(get("/api/discover/search/objects").param("configuration", "workflowAdmin"))
                //** THEN **
                //The status has to be 200 OK
                .andExpect(status().isOk())
                //The type has to be 'discover'
                .andExpect(jsonPath("$.type", is("discover")))
                //There needs to be a page object that shows the total pages and total elements as well as the
                // size and the current page (number)
                .andExpect(jsonPath("$._embedded.searchResult.page", is(
                        PageMatcher.pageEntryWithTotalPagesAndElements(0, 20, 0, 0)
                )))
                //There always needs to be a self link
                .andExpect(jsonPath("$._links.self.href", containsString("/api/discover/search/objects")))
        ;

    }

    @Test
    public void discoverSearchObjectsTestForWithdrawnOrPrivateItemsNonAdmin() throws Exception {
        //We turn off the authorization system in order to create the structure as defined below
        context.turnOffAuthorisationSystem();

        //** GIVEN **
        //1. A community-collection structure with one parent community with sub-community and two collections.
        parentCommunity = CommunityBuilder.createCommunity(context)
                                          .withName("Parent Community")
                                          .build();
        Community child1 = CommunityBuilder.createSubCommunity(context, parentCommunity)
                                           .withName("Sub Community")
                                           .build();
        Collection col1 = CollectionBuilder.createCollection(context, child1).withName("Collection 1").build();
        Collection col2 = CollectionBuilder.createCollection(context, child1).withName("Collection 2").build();
        //2. One public item, one private, one withdrawn.
        Item publicItem1 = ItemBuilder.createItem(context, col1)
                                      .withTitle("Test")
                                      .withIssueDate("2010-10-17")
                                      .withAuthor("Smith, Donald")
                                      .withSubject("ExtraEntry")
                                      .build();

        Item publicItem2 = ItemBuilder.createItem(context, col2)
                                      .withTitle("WithdrawnTest 2")
                                      .withIssueDate("1990-02-13")
                                      .withAuthor("Smith, Maria").withAuthor("Doe, Jane")
                                      .withSubject("ExtraEntry")
                                      .withdrawn()
                                      .build();

        Item publicItem3 = ItemBuilder.createItem(context, col2)
                                      .withTitle("Private Test item 2")
                                      .withIssueDate("2010-02-13")
                                      .withAuthor("Smith, Maria").withAuthor("Doe, Jane")
                                      .withSubject("AnotherTest").withSubject("ExtraEntry")
                                      .makeUnDiscoverable()
                                      .build();

        context.restoreAuthSystemState();

        String query = "Test";
        //** WHEN **
        //A non-admin user browses this endpoint to find the withdrawn or private objects in the system
        //With a query stating 'Test'
        getClient().perform(get("/api/discover/search/objects")
            .param("configuration", "undiscoverable")
            .param("query", query))
                   //** THEN **
                   //The status has to be 200 OK
                   .andExpect(status().isOk())
                   //The type has to be 'discover'
                   .andExpect(jsonPath("$.type", is("discover")))
                   //The page object needs to look like this
                   .andExpect(jsonPath("$._embedded.searchResult.page", is(
                       PageMatcher.pageEntry(0, 20)
                   )))
                   //The search results should be an empty list.
                   .andExpect(jsonPath("$._embedded.searchResult._embedded.objects", Matchers.empty()))
                   //There always needs to be a self link available
                   .andExpect(jsonPath("$._links.self.href", containsString("/api/discover/search/objects")))

        ;

    }

    @Test
    public void discoverSearchObjectsTestForWithdrawnOrPrivateItemsByAdminUser() throws Exception {
        //We turn off the authorization system in order to create the structure as defined below
        context.turnOffAuthorisationSystem();

        //** GIVEN **
        //1. A community-collection structure with one parent community with sub-community and two collections.
        parentCommunity = CommunityBuilder.createCommunity(context)
                                          .withName("Parent Community")
                                          .build();
        Community child1 = CommunityBuilder.createSubCommunity(context, parentCommunity)
                                           .withName("Sub Community")
                                           .build();
        Collection col1 = CollectionBuilder.createCollection(context, child1).withName("Collection 1").build();
        Collection col2 = CollectionBuilder.createCollection(context, child1).withName("Collection 2").build();
        //2. One public item, one private, one withdrawn.
        Item publicItem1 = ItemBuilder.createItem(context, col1)
                                      .withTitle("Test")
                                      .withIssueDate("2010-10-17")
                                      .withAuthor("Smith, Donald")
                                      .withSubject("ExtraEntry")
                                      .build();

        Item publicItem2 = ItemBuilder.createItem(context, col2)
                                      .withTitle("Withdrawn Test 2")
                                      .withIssueDate("1990-02-13")
                                      .withAuthor("Smith, Maria").withAuthor("Doe, Jane")
                                      .withSubject("ExtraEntry")
                                      .withdrawn()
                                      .build();

        Item publicItem3 = ItemBuilder.createItem(context, col2)
                                      .withTitle("Private Test item 2")
                                      .withIssueDate("2010-02-13")
                                      .withAuthor("Smith, Maria").withAuthor("Doe, Jane")
                                      .withSubject("AnotherTest").withSubject("ExtraEntry")
                                      .makeUnDiscoverable()
                                      .build();
        context.restoreAuthSystemState();

        String query = "Test";
        String adminToken = getAuthToken(admin.getEmail(), password);
        //** WHEN **
        // A system admin user browses this endpoint to find the withdrawn or private objects in the system
        // With a query stating 'Test'
        getClient(adminToken).perform(get("/api/discover/search/objects")
            .param("configuration", "undiscoverable")
            .param("query", query))
                   //** THEN **
                   //The status has to be 200 OK
                   .andExpect(status().isOk())
                   //The type has to be 'discover'
                   .andExpect(jsonPath("$.type", is("discover")))
                   //The page object needs to look like this
                   .andExpect(jsonPath("$._embedded.searchResult.page", is(
                       PageMatcher.pageEntry(0, 20)
                   )))
                   //The search results should be an empty list.
                             .andExpect(jsonPath("$._embedded.searchResult._embedded.objects",
                                 Matchers.containsInAnyOrder(
                                 SearchResultMatcher.matchOnItemName("item", "items", "Private Test item 2"),
                                 SearchResultMatcher.matchOnItemName("item", "items", "Withdrawn Test 2")
                             )))
                   //There always needs to be a self link available
                   .andExpect(jsonPath("$._links.self.href", containsString("/api/discover/search/objects")))

        ;

    }

    @Test
    public void discoverSearchObjectsTestForAdministrativeViewAnonymous() throws Exception {

        //We turn off the authorization system in order to create the structure as defined below
        context.turnOffAuthorisationSystem();

        //** GIVEN **

        //1. A community-collection structure with one parent community with sub-community and two collections.

        parentCommunity = CommunityBuilder
                .createCommunity(context)
                .withName("Parent Community")
                .build();
        Community child1 = CommunityBuilder
                .createSubCommunity(context, parentCommunity)
                .withName("Sub Community")
                .build();
        Collection col1 = CollectionBuilder
                .createCollection(context, child1)
                .withName("Collection 1")
                .build();
        Collection col2 = CollectionBuilder
                .createCollection(context, child1)
                .withName("Collection 2")
                .build();

        //2. One public item, one private, one withdrawn.

        ItemBuilder.createItem(context, col1)
                .withTitle("Public Test Item")
                .withIssueDate("2010-10-17")
                .withAuthor("Smith, Donald")
                .withSubject("ExtraEntry")
                .build();

        ItemBuilder.createItem(context, col2)
                .withTitle("Withdrawn Test Item")
                .withIssueDate("1990-02-13")
                .withAuthor("Smith, Maria")
                .withAuthor("Doe, Jane")
                .withSubject("ExtraEntry")
                .withdrawn()
                .build();

        ItemBuilder.createItem(context, col2)
                .withTitle("Private Test Item")
                .withIssueDate("2010-02-13")
                .withAuthor("Smith, Maria")
                .withAuthor("Doe, Jane")
                .withSubject("AnotherTest")
                .withSubject("ExtraEntry")
                .makeUnDiscoverable()
                .build();

        context.restoreAuthSystemState();

        //** WHEN **

        // An anonymous user browses this endpoint to find the withdrawn or private objects in the system
        // With a query stating 'Test'

        getClient().perform(get("/api/discover/search/objects")
                .param("configuration", "administrativeView")
                .param("query", "Test"))

                //** THEN **

                .andExpect(status().isOk())
                .andExpect(jsonPath("$.type", is("discover")))
                .andExpect(jsonPath("$._embedded.searchResult.page", is(
                        PageMatcher.pageEntryWithTotalPagesAndElements(0, 20, 1, 1)
                )))
                .andExpect(jsonPath("$._embedded.searchResult._embedded.objects", Matchers.contains(
                        SearchResultMatcher.matchOnItemName("item", "items", "Public Test Item")
                )))
                .andExpect(jsonPath("$._links.self.href", containsString("/api/discover/search/objects")));
    }

    @Test
    public void discoverSearchObjectsTestForAdministrativeViewEPerson() throws Exception {

        //We turn off the authorization system in order to create the structure as defined below
        context.turnOffAuthorisationSystem();

        //** GIVEN **

        //1. A community-collection structure with one parent community with sub-community and two collections.

        parentCommunity = CommunityBuilder
                .createCommunity(context)
                .withName("Parent Community")
                .build();
        Community child1 = CommunityBuilder
                .createSubCommunity(context, parentCommunity)
                .withName("Sub Community")
                .build();
        Collection col1 = CollectionBuilder
                .createCollection(context, child1)
                .withName("Collection 1")
                .build();
        Collection col2 = CollectionBuilder
                .createCollection(context, child1)
                .withName("Collection 2")
                .build();

        //2. One public item, one private, one withdrawn.

        ItemBuilder.createItem(context, col1)
                .withTitle("Public Test Item")
                .withIssueDate("2010-10-17")
                .withAuthor("Smith, Donald")
                .withSubject("ExtraEntry")
                .build();

        ItemBuilder.createItem(context, col2)
                .withTitle("Withdrawn Test Item")
                .withIssueDate("1990-02-13")
                .withAuthor("Smith, Maria")
                .withAuthor("Doe, Jane")
                .withSubject("ExtraEntry")
                .withdrawn()
                .build();

        ItemBuilder.createItem(context, col2)
                .withTitle("Private Test Item")
                .withIssueDate("2010-02-13")
                .withAuthor("Smith, Maria")
                .withAuthor("Doe, Jane")
                .withSubject("AnotherTest")
                .withSubject("ExtraEntry")
                .makeUnDiscoverable()
                .build();

        context.restoreAuthSystemState();

        //** WHEN **

        // A non-admin user browses this endpoint to find the withdrawn or private objects in the system
        // With a query stating 'Test'

        String authToken = getAuthToken(eperson.getEmail(), password);

        getClient(authToken).perform(get("/api/discover/search/objects")
                .param("configuration", "administrativeView")
                .param("query", "Test"))

                //** THEN **

                .andExpect(status().isOk())
                .andExpect(jsonPath("$.type", is("discover")))
                .andExpect(jsonPath("$._embedded.searchResult.page", is(
                        PageMatcher.pageEntryWithTotalPagesAndElements(0, 20, 1, 1)
                )))
                .andExpect(jsonPath("$._embedded.searchResult._embedded.objects", Matchers.contains(
                        SearchResultMatcher.matchOnItemName("item", "items", "Public Test Item")
                )))
                .andExpect(jsonPath("$._links.self.href", containsString("/api/discover/search/objects")));
    }

    @Test
    public void discoverSearchObjectsTestForAdministrativeViewAdmin() throws Exception {

        //We turn off the authorization system in order to create the structure as defined below
        context.turnOffAuthorisationSystem();

        //** GIVEN **

        //1. A community-collection structure with one parent community with sub-community and two collections.

        parentCommunity = CommunityBuilder
                .createCommunity(context)
                .withName("Parent Community")
                .build();
        Community child1 = CommunityBuilder
                .createSubCommunity(context, parentCommunity)
                .withName("Sub Community")
                .build();
        Collection col1 = CollectionBuilder
                .createCollection(context, child1)
                .withName("Collection 1")
                .build();
        Collection col2 = CollectionBuilder
                .createCollection(context, child1)
                .withName("Collection 2")
                .build();

        //2. One public item, one private, one withdrawn.

        ItemBuilder.createItem(context, col1)
                .withTitle("Public Test Item")
                .withIssueDate("2010-10-17")
                .withAuthor("Smith, Donald")
                .withSubject("ExtraEntry")
                .build();

        ItemBuilder.createItem(context, col2)
                .withTitle("Withdrawn Test Item")
                .withIssueDate("1990-02-13")
                .withAuthor("Smith, Maria")
                .withAuthor("Doe, Jane")
                .withSubject("ExtraEntry")
                .withdrawn()
                .build();

        ItemBuilder.createItem(context, col2)
                .withTitle("Private Test Item")
                .withIssueDate("2010-02-13")
                .withAuthor("Smith, Maria")
                .withAuthor("Doe, Jane")
                .withSubject("AnotherTest")
                .withSubject("ExtraEntry")
                .makeUnDiscoverable()
                .build();

        context.restoreAuthSystemState();

        //** WHEN **

        // A system admin user browses this endpoint to find the withdrawn or private objects in the system
        // With a query stating 'Test'

        String adminToken = getAuthToken(admin.getEmail(), password);

        getClient(adminToken).perform(get("/api/discover/search/objects")
                .param("configuration", "administrativeView")
                .param("query", "Test"))

                //** THEN **

                .andExpect(status().isOk())
                .andExpect(jsonPath("$.type", is("discover")))
                .andExpect(jsonPath("$._embedded.searchResult.page", is(
                        PageMatcher.pageEntryWithTotalPagesAndElements(0, 20, 1, 3)
                )))
                .andExpect(jsonPath("$._embedded.searchResult._embedded.objects",
                        Matchers.containsInAnyOrder(
                                SearchResultMatcher.matchOnItemName("item", "items", "Public Test Item"),
                                SearchResultMatcher.matchOnItemName("item", "items", "Withdrawn Test Item"),
                                SearchResultMatcher.matchOnItemName("item", "items", "Private Test Item")
                        )
                ))
                .andExpect(jsonPath("$._embedded.facets", Matchers.hasItems(
                        allOf(
                                hasJsonPath("$.name", is("discoverable")),
                                hasJsonPath("$._embedded.values", Matchers.hasItems(
                                        allOf(
                                                hasJsonPath("$.label", is("true")),
                                                hasJsonPath("$.count", is(2))
                                        ),
                                        allOf(
                                                hasJsonPath("$.label", is("false")),
                                                hasJsonPath("$.count", is(1))
                                        )
                                ))
                        ),
                        allOf(
                                hasJsonPath("$.name", is("withdrawn")),
                                hasJsonPath("$._embedded.values", Matchers.hasItems(
                                        allOf(
                                                hasJsonPath("$.label", is("true")),
                                                hasJsonPath("$.count", is(1))
                                        ),
                                        allOf(
                                                hasJsonPath("$.label", is("false")),
                                                hasJsonPath("$.count", is(2))
                                        )
                                ))
                        )
                )))
                .andExpect(jsonPath("$._links.self.href", containsString("/api/discover/search/objects")));
    }

    @Test
    public void discoverSearchObjectsTestForAdministrativeViewWithFilters() throws Exception {

        context.turnOffAuthorisationSystem();

        parentCommunity = CommunityBuilder
                .createCommunity(context)
                .withName("Parent Community")
                .build();
        Community child1 = CommunityBuilder
                .createSubCommunity(context, parentCommunity)
                .withName("Sub Community")
                .build();
        Collection col1 = CollectionBuilder
                .createCollection(context, child1)
                .withName("Collection 1")
                .build();
        Collection col2 = CollectionBuilder
                .createCollection(context, child1)
                .withName("Collection 2")
                .build();

        ItemBuilder.createItem(context, col1)
                .withTitle("Public Test Item")
                .withIssueDate("2010-10-17")
                .withAuthor("Smith, Donald")
                .withSubject("ExtraEntry")
                .build();

        ItemBuilder.createItem(context, col2)
                .withTitle("Withdrawn Test Item")
                .withIssueDate("1990-02-13")
                .withAuthor("Smith, Maria")
                .withAuthor("Doe, Jane")
                .withSubject("ExtraEntry")
                .withdrawn()
                .build();

        ItemBuilder.createItem(context, col2)
                .withTitle("Private Test Item")
                .withIssueDate("2010-02-13")
                .withAuthor("Smith, Maria")
                .withAuthor("Doe, Jane")
                .withSubject("AnotherTest")
                .withSubject("ExtraEntry")
                .makeUnDiscoverable()
                .build();

        context.restoreAuthSystemState();

        String adminToken = getAuthToken(admin.getEmail(), password);

        getClient(adminToken)
                .perform(get("/api/discover/search/objects")
                        .param("configuration", "administrativeView")
                        .param("query", "Test")
                        .param("f.withdrawn", "true,contains")
                )

                .andExpect(status().isOk())
                .andExpect(jsonPath("$.type", is("discover")))
                .andExpect(jsonPath("$._embedded.searchResult.page", is(
                        PageMatcher.pageEntryWithTotalPagesAndElements(0, 20, 1, 1)
                )))
                .andExpect(jsonPath("$._embedded.searchResult._embedded.objects",
                        Matchers.contains(
                                SearchResultMatcher.matchOnItemName("item", "items", "Withdrawn Test Item")
                        )
                ))
                .andExpect(jsonPath("$._links.self.href", containsString("/api/discover/search/objects")));

        getClient(adminToken)
                .perform(get("/api/discover/search/objects")
                        .param("configuration", "administrativeView")
                        .param("query", "Test")
                        .param("f.withdrawn", "false,contains")
                )

                .andExpect(status().isOk())
                .andExpect(jsonPath("$.type", is("discover")))
                .andExpect(jsonPath("$._embedded.searchResult.page", is(
                        PageMatcher.pageEntryWithTotalPagesAndElements(0, 20, 1, 2)
                )))
                .andExpect(jsonPath("$._embedded.searchResult._embedded.objects",
                        Matchers.containsInAnyOrder(
                                SearchResultMatcher.matchOnItemName("item", "items", "Public Test Item"),
                                SearchResultMatcher.matchOnItemName("item", "items", "Private Test Item")
                        )
                ))
                .andExpect(jsonPath("$._links.self.href", containsString("/api/discover/search/objects")));

        getClient(adminToken)
                .perform(get("/api/discover/search/objects")
                        .param("configuration", "administrativeView")
                        .param("query", "Test")
                        .param("f.discoverable", "true,contains")
                )

                .andExpect(status().isOk())
                .andExpect(jsonPath("$.type", is("discover")))
                .andExpect(jsonPath("$._embedded.searchResult.page", is(
                        PageMatcher.pageEntryWithTotalPagesAndElements(0, 20, 1, 2)
                )))
                .andExpect(jsonPath("$._embedded.searchResult._embedded.objects",
                        Matchers.containsInAnyOrder(
                                SearchResultMatcher.matchOnItemName("item", "items", "Public Test Item"),
                                SearchResultMatcher.matchOnItemName("item", "items", "Withdrawn Test Item")
                        )
                ))
                .andExpect(jsonPath("$._links.self.href", containsString("/api/discover/search/objects")));

        getClient(adminToken)
                .perform(get("/api/discover/search/objects")
                        .param("configuration", "administrativeView")
                        .param("query", "Test")
                        .param("f.discoverable", "false,contains")
                )

                .andExpect(status().isOk())
                .andExpect(jsonPath("$.type", is("discover")))
                .andExpect(jsonPath("$._embedded.searchResult.page", is(
                        PageMatcher.pageEntryWithTotalPagesAndElements(0, 20, 1, 1)
                )))
                .andExpect(jsonPath("$._embedded.searchResult._embedded.objects",
                        Matchers.contains(
                                SearchResultMatcher.matchOnItemName("item", "items", "Private Test Item")
                        )
                ))
                .andExpect(jsonPath("$._links.self.href", containsString("/api/discover/search/objects")));
    }

    @Test
    public void graphDiscoverSearchFilterFacetByDateTest() throws Exception {
        context.turnOffAuthorisationSystem();

        parentCommunity = CommunityBuilder.createCommunity(context)
                                          .withName("Parent Community")
                                          .build();
        Community child1 = CommunityBuilder.createSubCommunity(context, parentCommunity)
                                           .withName("Sub Community").build();

        Collection col1 = CollectionBuilder.createCollection(context, child1)
                                           .withName("Collection 1").build();
        Collection col2 = CollectionBuilder.createCollection(context, child1)
                                           .withName("Collection 2").build();

        Item publicItem1 = ItemBuilder.createItem(context, col1)
                                      .withTitle("Public item 1")
                                      .withIssueDate("2017-10-17")
                                      .withAuthor("Boychuk, Michele")
                                      .withSubject("ExtraEntry").build();

        Item publicItem2 = ItemBuilder.createItem(context, col2)
                                      .withTitle("Public item 2")
                                      .withIssueDate("2016-02-13")
                                      .withAuthor("Boychuk, Michele")
                                      .withAuthor("Bollini, Andrea")
                                      .withSubject("ExtraEntry").build();

        Item publicItem3 = ItemBuilder.createItem(context, col2)
                                      .withTitle("Public item 3")
                                      .withIssueDate("2017-10-17")
                                      .withAuthor("Boychuk, Michele")
                                      .withSubject("ExtraEntry").build();


        Item publicItem4 = ItemBuilder.createItem(context, col2)
                                      .withTitle("Public item 4")
                                      .withIssueDate("2020-02-13")
                                      .withAuthor("Trus, Volodymyr")
                                      .withSubject("AnotherTest")
                                      .withSubject("ExtraEntry").build();

        Item publicItem5 = ItemBuilder.createItem(context, col2)
                                      .withTitle("Public item 5")
                                      .withIssueDate("2019-06-17")
                                      .withAuthor("Bruschetti, Luca")
                                      .withSubject("ExtraEntry").build();

        context.restoreAuthSystemState();

        getClient().perform(get("/api/discover/facets/graphpubldate")
                   .param("size", "3"))
                   .andExpect(status().isOk())
                   .andExpect(jsonPath("$.type", is("discover")))
                   .andExpect(jsonPath("$.name", is("graphpubldate")))
                   .andExpect(jsonPath("$.facetType", is("chart.bar")))
                   .andExpect(jsonPath("$._links.self.href", containsString(
                                       "api/discover/facets/graphpubldate")))
                   .andExpect(jsonPath("$.missing", is("0")))
                   .andExpect(jsonPath("$.more", is("3")))
                   .andExpect(jsonPath("$.totalElements", is("4")))
                   .andExpect(jsonPath("$.page", is(PageMatcher.pageEntry(0, 3))))
                   .andExpect(jsonPath("$._embedded.values", contains(
                           FacetValueMatcher.entryDateIssuedWithLabelAndCount("2020", 1),
                           FacetValueMatcher.entryDateIssuedWithLabelAndCount("2019", 1),
                           FacetValueMatcher.entryDateIssuedWithLabelAndCount("2018", 0)
                              )));

        GraphDiscoverSearchFilterFacet graphpubldateFacet =
                (GraphDiscoverSearchFilterFacet) discoveryConfigurationService
                    .getDiscoveryConfiguration(null).getSidebarFacet("graphpubldate");
        try {
            // change the default configuration to disable the reverse direction
            graphpubldateFacet.setInverseDirection(false);
            graphpubldateFacet.setGraphType("bar.left-to-right");
            getClient().perform(get("/api/discover/facets/graphpubldate")
                    .param("size", "4"))
                    .andExpect(status().isOk())
                    .andExpect(jsonPath("$.type", is("discover")))
                    .andExpect(jsonPath("$.name", is("graphpubldate")))
                    .andExpect(jsonPath("$.facetType", is("chart.bar.left-to-right")))
                    .andExpect(jsonPath("$._links.self.href", containsString(
                                        "api/discover/facets/graphpubldate")))
                    .andExpect(jsonPath("$.missing", is("0")))
                    .andExpect(jsonPath("$.more", is("1")))
                    .andExpect(jsonPath("$.totalElements", is("4")))
                    .andExpect(jsonPath("$.page", is(PageMatcher.pageEntry(0, 4))))
                    .andExpect(jsonPath("$._embedded.values", contains(
                               FacetValueMatcher.entryDateIssuedWithLabelAndCount("2016", 1),
                               FacetValueMatcher.entryDateIssuedWithLabelAndCount("2017", 2),
                               FacetValueMatcher.entryDateIssuedWithLabelAndCount("2018", 0),
                               FacetValueMatcher.entryDateIssuedWithLabelAndCount("2019", 1)
                               )));

            // also disable the fillDateGap flag
            graphpubldateFacet.setFillDateGaps(false);
            graphpubldateFacet.setGraphType("bar.right-to-left");
            getClient().perform(get("/api/discover/facets/graphpubldate")
                    .param("size", "4"))
                    .andExpect(status().isOk())
                    .andExpect(jsonPath("$.type", is("discover")))
                    .andExpect(jsonPath("$.name", is("graphpubldate")))
                    .andExpect(jsonPath("$.facetType", is("chart.bar.right-to-left")))
                    .andExpect(jsonPath("$._links.self.href", containsString(
                                        "api/discover/facets/graphpubldate")))
                    .andExpect(jsonPath("$.missing", is("0")))
                    .andExpect(jsonPath("$.more", is("0")))
                    .andExpect(jsonPath("$.totalElements", is("4")))
                    .andExpect(jsonPath("$.page", is(PageMatcher.pageEntry(0, 4))))
                    .andExpect(jsonPath("$._embedded.values", contains(
                               FacetValueMatcher.entryDateIssuedWithLabelAndCount("2016", 1),
                               FacetValueMatcher.entryDateIssuedWithLabelAndCount("2017", 2),
                               FacetValueMatcher.entryDateIssuedWithLabelAndCount("2019", 1),
                               FacetValueMatcher.entryDateIssuedWithLabelAndCount("2020", 1)
                               )));
        } finally {
            // restore default configuration
            graphpubldateFacet.setInverseDirection(true);
            graphpubldateFacet.setFillDateGaps(true);
            graphpubldateFacet.setGraphType("bar");
        }
    }

    @Test
    public void graphDiscoverSearchFilterFacetByType() throws Exception {
        context.turnOffAuthorisationSystem();

        parentCommunity = CommunityBuilder.createCommunity(context)
                                          .withName("Parent Community").build();
        Community child1 = CommunityBuilder.createSubCommunity(context, parentCommunity)
                                           .withName("Sub Community").build();

        Collection col1 = CollectionBuilder.createCollection(context, child1)
                                           .withName("Collection 1").build();
        Collection col2 = CollectionBuilder.createCollection(context, child1)
                                           .withName("Collection 2").build();

        Item publicItem1 = ItemBuilder.createItem(context, col1)
                                      .withTitle("Public item 1")
                                      .withIssueDate("2017-10-17")
                                      .withAuthor("Boychuk, Michele")
                                      .withType("book").build();

        Item publicItem2 = ItemBuilder.createItem(context, col2)
                                      .withTitle("Public item 2")
                                      .withIssueDate("2016-02-13")
                                      .withAuthor("Bollini, Andrea")
                                      .withType("manuscript").build();

        Item publicItem3 = ItemBuilder.createItem(context, col2)
                                      .withTitle("Public item 3")
                                      .withIssueDate("2017-10-17")
                                      .withAuthor("Boychuk, Michele")
                                      .withSubject("AnotherTest")
                                      .withType("manuscript").build();

        Item publicItem4 = ItemBuilder.createItem(context, col2)
                                      .withTitle("Public item 4")
                                      .withIssueDate("2020-02-13")
                                      .withAuthor("Trus, Volodymyr")
                                      .withSubject("AnotherTest")
                                      .withType("Journal Article")
                                      .withSubject("ExtraEntry").build();

        Item publicItem5 = ItemBuilder.createItem(context, col2)
                .withTitle("Public item 5 without type")
                .withIssueDate("2021-01-07")
                .withAuthor("Volodymyr, Trus")
                .withSubject("AnotherTest")
                .withSubject("ExtraEntry").build();

        context.restoreAuthSystemState();

        getClient().perform(get("/api/discover/facets/graphitemtype")
                   .param("size", "2"))
                   .andExpect(status().isOk())
                   .andExpect(jsonPath("$.type", is("discover")))
                   .andExpect(jsonPath("$.name", is("graphitemtype")))
                   .andExpect(jsonPath("$.facetType", is("chart.pie")))
                   .andExpect(jsonPath("$.missing", is("1")))
                   .andExpect(jsonPath("$._links.missing.href",
                           containsString("f.graphitemtype=%5B*%20TO%20*%5D,notequals")))
                   .andExpect(jsonPath("$.more", is("2")))
                   .andExpect(jsonPath("$._links.more.href", Matchers.allOf(
                           containsString("f.graphitemtype=manuscript,notequals"),
                           containsString("f.graphitemtype=book,notequals")
                           )))
                   .andExpect(jsonPath("$.totalElements", is("3")))
                   .andExpect(jsonPath("$.page", is(PageMatcher.pageEntry(0, 2))))
                   .andExpect(jsonPath("$._embedded.values", contains(
                              FacetValueMatcher.entryDateIssuedWithLabelAndCount("manuscript", 2),
                              FacetValueMatcher.entryDateIssuedWithLabelAndCount("book", 1)
                              )));
    }

    @Test
    public void nestedPlaceholderFacetTest() throws Exception {
        context.turnOffAuthorisationSystem();
        final DSpace dSpace = new DSpace();
        SearchService searchService = dSpace.getSingletonService(SearchService.class);
        ConfigurationService configurationService = dSpace.getConfigurationService();
        configurationService.setProperty("discovery.index.projection", "oairecerif.author.affiliation");

        parentCommunity = CommunityBuilder.createCommunity(context)
                                          .withName("Parent Community").build();
        Community child1 = CommunityBuilder.createSubCommunity(context, parentCommunity)
                                           .withName("Sub Community").build();

        Collection col1 = CollectionBuilder.createCollection(context, child1)
                                           .withName("Collection 1")
                                           .withRelationshipType("Publication")
                                           .build();

        Item publicItem1 = ItemBuilder.createItem(context, col1)
                                      .withTitle("Public item 1")
                                      .withIssueDate("2017-10-17")
                                      .withAuthor("Boychuk, Michele")
                                      .withAuthorAffiliation("4Science")
                                      .withAuthor("Another, Author")
                                      .withAuthorAffiliationPlaceholder()
                                      .withAuthor("Bollini, Andrea")
                                      .withAuthorAffiliation("4Science")
                                      .withType("book").build();

        Item publicItem2 = ItemBuilder.createItem(context, col1)
                                      .withTitle("Public item 2")
                                      .withIssueDate("2016-02-13")
                                      .withAuthor("Dohonue, Tim")
                                      .withAuthorAffiliation("Lyrasis")
                                      .withType("manuscript").build();

        Item publicItem3 = ItemBuilder.createItem(context, col1)
                .withTitle("Public item 3")
                .withIssueDate("2018-08-13")
                .withAuthor("Dohonue, Tim")
                .withAuthorAffiliationPlaceholder()
                .withType("manuscript").build();

        context.restoreAuthSystemState();

        getClient().perform(get("/api/discover/facets/organization")
                       .param("configuration", "researchoutputs")
                       .param("size", "3"))
                   .andExpect(status().isOk())
                   .andExpect(jsonPath("$.type", is("discover")))
                   .andExpect(jsonPath("$.name", is("organization")))
                   .andExpect(jsonPath("$.missing", is("1")))
                   .andExpect(jsonPath("$._links.missing.href",
                           containsString("f.organization=%5B*%20TO%20*%5D,notequals")))
                   .andExpect(jsonPath("$.page", is(PageMatcher.pageEntry(0, 3))))
                   .andExpect(jsonPath("$._embedded.values", containsInAnyOrder(
                              FacetValueMatcher.entryText("organization", "4Science", 1),
                              FacetValueMatcher.entryText("organization", "Lyrasis", 1)
                              )));

        QueryResponse qResp = searchService.getSolrSearchCore().getSolr()
                .query(new SolrQuery("search.resourceid:" + publicItem1.getID().toString()));
        final SolrDocument solrDocument = qResp.getResults().get(0);
        assertThat((ArrayList<String>) solrDocument.getFieldValue("oairecerif.author.affiliation_stored"),
                Matchers.contains(
                        StringUtils.join(new String[] { "4Science", "null", "null", "null", "null" },
                                ItemIndexFactoryImpl.STORE_SEPARATOR),
                        StringUtils.join(new String[] {
                                CrisConstants.PLACEHOLDER_PARENT_METADATA_VALUE, "null", "null", "null", "null" },
                                ItemIndexFactoryImpl.STORE_SEPARATOR),
                        StringUtils.join(new String[] { "4Science", "null", "null", "null", "null" },
                                ItemIndexFactoryImpl.STORE_SEPARATOR)
                        ));
    }

}<|MERGE_RESOLUTION|>--- conflicted
+++ resolved
@@ -1998,17 +1998,7 @@
                 )))
                 //These are the items that aren't set to private
                 .andExpect(jsonPath("$._embedded.searchResult._embedded.objects", Matchers.hasItems(
-<<<<<<< HEAD
-                        SearchResultMatcher.matchOnItemName("item", "items", "Test"),
-                        SearchResultMatcher.matchOnItemName("item", "items", "Public item 2")
-=======
-                        SearchResultMatcher.match("core", "community", "communities"),
-                        SearchResultMatcher.match("core", "community", "communities"),
-                        //Collections are specified like this because they don't have any special properties
-                        SearchResultMatcher.match(),
-                        SearchResultMatcher.match(),
                         SearchResultMatcher.matchOnItemName("item", "items", "Test")
->>>>>>> 2292d89a
                 )))
                 //This is a private item, this shouldn't show up in the result
                 .andExpect(jsonPath("$._embedded.searchResult._embedded.objects",
