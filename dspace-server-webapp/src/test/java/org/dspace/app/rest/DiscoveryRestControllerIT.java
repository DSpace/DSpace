/**
 * The contents of this file are subject to the license and copyright
 * detailed in the LICENSE and NOTICE files at the root of the source
 * tree and available online at
 *
 * http://www.dspace.org/license/
 */
package org.dspace.app.rest;

import static com.google.common.net.UrlEscapers.urlPathSegmentEscaper;
import static com.jayway.jsonpath.matchers.JsonPathMatchers.hasJsonPath;
import static org.dspace.app.rest.matcher.FacetEntryMatcher.defaultFacetMatchers;
import static org.dspace.app.rest.matcher.FacetEntryMatcher.notifyIncomingFacetMatchers;
import static org.dspace.app.rest.matcher.FacetEntryMatcher.notifyOutgoingFacetMatchers;
import static org.dspace.app.rest.matcher.FacetEntryMatcher.supervisionFacetMatchers;
import static org.dspace.app.rest.matcher.FacetEntryMatcher.workflowAdminFacetMatchers;
import static org.dspace.app.rest.matcher.FacetEntryMatcher.workflowFacetMatchers;
import static org.dspace.app.rest.matcher.FacetEntryMatcher.workspaceFacetMatchers;
import static org.dspace.app.rest.matcher.FacetValueMatcher.entrySupervisedBy;
import static org.dspace.app.rest.matcher.SearchFilterMatcher.searchFilterMatchers;
import static org.hamcrest.Matchers.allOf;
import static org.hamcrest.Matchers.contains;
import static org.hamcrest.Matchers.containsInAnyOrder;
import static org.hamcrest.Matchers.containsString;
import static org.hamcrest.Matchers.emptyOrNullString;
import static org.hamcrest.Matchers.equalTo;
import static org.hamcrest.Matchers.hasItem;
import static org.hamcrest.Matchers.hasSize;
import static org.hamcrest.Matchers.is;
import static org.hamcrest.Matchers.not;
import static org.springframework.test.web.servlet.request.MockMvcRequestBuilders.get;
import static org.springframework.test.web.servlet.request.MockMvcRequestBuilders.post;
import static org.springframework.test.web.servlet.result.MockMvcResultMatchers.jsonPath;
import static org.springframework.test.web.servlet.result.MockMvcResultMatchers.status;

import java.io.InputStream;
import java.nio.charset.Charset;
import java.time.Period;
import java.util.UUID;

import com.fasterxml.jackson.databind.ObjectMapper;
import com.jayway.jsonpath.matchers.JsonPathMatchers;
import org.apache.commons.codec.CharEncoding;
import org.apache.commons.io.IOUtils;
import org.dspace.app.ldn.NotifyServiceEntity;
import org.dspace.app.ldn.model.Notification;
import org.dspace.app.rest.matcher.AppliedFilterMatcher;
import org.dspace.app.rest.matcher.FacetEntryMatcher;
import org.dspace.app.rest.matcher.FacetValueMatcher;
import org.dspace.app.rest.matcher.ItemMatcher;
import org.dspace.app.rest.matcher.PageMatcher;
import org.dspace.app.rest.matcher.SearchResultMatcher;
import org.dspace.app.rest.matcher.SortOptionMatcher;
import org.dspace.app.rest.matcher.WorkflowItemMatcher;
import org.dspace.app.rest.matcher.WorkspaceItemMatcher;
import org.dspace.app.rest.test.AbstractControllerIntegrationTest;
import org.dspace.builder.BitstreamBuilder;
import org.dspace.builder.ClaimedTaskBuilder;
import org.dspace.builder.CollectionBuilder;
import org.dspace.builder.CommunityBuilder;
import org.dspace.builder.EPersonBuilder;
import org.dspace.builder.GroupBuilder;
import org.dspace.builder.ItemBuilder;
import org.dspace.builder.LDNMessageBuilder;
import org.dspace.builder.NotifyServiceBuilder;
import org.dspace.builder.PoolTaskBuilder;
import org.dspace.builder.SupervisionOrderBuilder;
import org.dspace.builder.WorkflowItemBuilder;
import org.dspace.builder.WorkspaceItemBuilder;
import org.dspace.content.Bitstream;
import org.dspace.content.Collection;
import org.dspace.content.Community;
import org.dspace.content.Item;
import org.dspace.content.WorkspaceItem;
import org.dspace.content.authority.Choices;
import org.dspace.content.authority.service.ChoiceAuthorityService;
import org.dspace.content.authority.service.MetadataAuthorityService;
import org.dspace.discovery.configuration.DiscoverySortFieldConfiguration;
import org.dspace.eperson.EPerson;
import org.dspace.eperson.Group;
import org.dspace.services.ConfigurationService;
import org.dspace.services.factory.DSpaceServicesFactory;
import org.dspace.supervision.SupervisionOrder;
import org.dspace.xmlworkflow.storedcomponents.ClaimedTask;
import org.dspace.xmlworkflow.storedcomponents.XmlWorkflowItem;
import org.hamcrest.Matchers;
import org.junit.Ignore;
import org.junit.Test;
import org.springframework.beans.factory.annotation.Autowired;
import org.springframework.http.MediaType;

public class DiscoveryRestControllerIT extends AbstractControllerIntegrationTest {
    @Autowired
    ConfigurationService configurationService;

    @Autowired
    MetadataAuthorityService metadataAuthorityService;

    @Autowired
    ChoiceAuthorityService choiceAuthorityService;

<<<<<<< HEAD
    @Autowired
    private ObjectMapper mapper;
=======
    /**
     * Original value of the discovery.highlights.escape-html property, saved here to restore it after running the
     * tests.
     */
    boolean escapeHTML;

    @Override
    public void setUp() throws Exception {
        super.setUp();
        context.turnOffAuthorisationSystem();
        escapeHTML = configurationService.getBooleanProperty("discovery.highlights.escape-html");
        context.restoreAuthSystemState();
    }

    @Override
    public void destroy() throws Exception {
        context.turnOffAuthorisationSystem();
        configurationService.setProperty("discovery.highlights.escape-html", escapeHTML);
        context.restoreAuthSystemState();
        super.destroy();
    }
>>>>>>> dc338fcb

    @Test
    public void rootDiscoverTest() throws Exception {

        //When we call this endpoint
        getClient().perform(get("/api/discover"))

                //The status has to be 200 OK
                .andExpect(status().isOk())
                //The type has to be 'discover'
                .andExpect(jsonPath("$.type", is("discover")))
                //There needs to be a link to the facets endpoint
                .andExpect(jsonPath("$._links.facets.href", containsString("api/discover/facets")))
                //There needs to be a link to the search endpoint
                .andExpect(jsonPath("$._links.search.href", containsString("api/discover/search")))
                //There needs to be a self link
                .andExpect(jsonPath("$._links.self.href", containsString("api/discover")));
    }

    @Test
    public void discoverFacetsTestWithoutParameters() throws Exception {

        //When we call this facets endpoint
        getClient().perform(get("/api/discover/facets"))

                //We expect a 200 OK status
                .andExpect(status().isOk())
                //The type has to be 'discover'
                .andExpect(jsonPath("$.type", is("discover")))
                //There needs to be a self link to this endpoint
                .andExpect(jsonPath("$._links.self.href", containsString("api/discover/facets")))
                //We have 4 facets in the default configuration, they need to all be present in the embedded section
                .andExpect(jsonPath("$._embedded.facets", containsInAnyOrder(defaultFacetMatchers)));
    }

    @Test
    public void discoverFacetsAuthorTestWithSizeParameter() throws Exception {
        //Turn off the authorization system, otherwise we can't make the objects
        context.turnOffAuthorisationSystem();

        //** GIVEN **
        //1. A community-collection structure with one parent community with sub-community and two collections.
        parentCommunity = CommunityBuilder.createCommunity(context)
                .withName("Parent Community")
                .build();
        Community child1 = CommunityBuilder.createSubCommunity(context, parentCommunity)
                .withName("Sub Community")
                .build();
        Collection col1 = CollectionBuilder.createCollection(context, child1).withName("Collection 1").build();
        Collection col2 = CollectionBuilder.createCollection(context, child1).withName("Collection 2").build();

        //2. Three public items that are readable by Anonymous with different subjects and authors
        Item publicItem1 = ItemBuilder.createItem(context, col1)
                .withTitle("Public item 1")
                .withIssueDate("2017-10-17")
                .withAuthor("Smith, Donald").withAuthor("Doe, John")
                .withSubject("ExtraEntry")
                .build();

        Item publicItem2 = ItemBuilder.createItem(context, col2)
                .withTitle("Public item 2")
                .withIssueDate("2016-02-13")
                .withAuthor("Smith, Maria").withAuthor("Doe, Jane")
                .withSubject("TestingForMore").withSubject("ExtraEntry")
                .build();

        Item publicItem3 = ItemBuilder.createItem(context, col2)
                .withTitle("Public item 2")
                .withIssueDate("2016-02-13")
                .withAuthor("Smith, Maria").withAuthor("Doe, Jane").withAuthor("test,test")
                .withAuthor("test2, test2").withAuthor("Maybe, Maybe")
                .withSubject("AnotherTest").withSubject("TestingForMore")
                .withSubject("ExtraEntry")
                .build();

        context.restoreAuthSystemState();

        //** WHEN **
        //An anonymous user browses this endpoint to find the objects in the system and enters a size of 2
        getClient().perform(get("/api/discover/facets/author")
                .param("size", "2"))

                //** THEN **
                //The status has to be 200 OK
                .andExpect(status().isOk())
                //The type needs to be 'discover'
                .andExpect(jsonPath("$.type", is("discover")))
                //The name of the facet needs to be author, because that's what we called
                .andExpect(jsonPath("$.name", is("author")))
                //The facetType has to be 'text' because that's how the author facet is configured by default
                .andExpect(jsonPath("$.facetType", is("text")))
                //Because we've constructed such a structure so that we have more than 2 (size) authors, there
                // needs to be a next link
                .andExpect(jsonPath("$._links.next.href", containsString("api/discover/facets/author?page")))
                //There always needs to be a self link
                .andExpect(jsonPath("$._links.self.href", containsString("api/discover/facets/author")))
                //Because there are more authors than is represented (because of the size param), hasMore has to
                // be true
                //The page object needs to be present and just like specified in the matcher
                .andExpect(jsonPath("$.page",
                        is(PageMatcher.pageEntry(0, 2))))
                //These authors need to be in the response because it's sorted on how many times the author comes
                // up in different items
                //These authors are the most used ones. Only two show up because of the size.
                .andExpect(jsonPath("$._embedded.values", containsInAnyOrder(
                        FacetValueMatcher.entryAuthor("Doe, Jane"),
                        FacetValueMatcher.entryAuthor("Smith, Maria")
                )))
        ;
    }

    @Test
    public void discoverFacetsAuthorWithAuthorityWithSizeParameter() throws Exception {
        configurationService.setProperty("choices.plugin.dc.contributor.author", "SolrAuthorAuthority");
        configurationService.setProperty("authority.controlled.dc.contributor.author", "true");

        metadataAuthorityService.clearCache();
        choiceAuthorityService.clearCache();

        //Turn off the authorization system, otherwise we can't make the objects
        context.turnOffAuthorisationSystem();

        //** GIVEN **
        //1. A community-collection structure with one parent community with sub-community and two collections.
        parentCommunity = CommunityBuilder.createCommunity(context)
                                          .withName("Parent Community")
                                          .build();
        Community child1 = CommunityBuilder.createSubCommunity(context, parentCommunity)
                                           .withName("Sub Community")
                                           .build();
        Collection col1 = CollectionBuilder.createCollection(context, child1).withName("Collection 1").build();
        Collection col2 = CollectionBuilder.createCollection(context, child1).withName("Collection 2").build();

        //2. Three public items that are readable by Anonymous with different subjects and authors
        Item publicItem1 = ItemBuilder.createItem(context, col1)
                                      .withTitle("Public item 1")
                                      .withIssueDate("2017-10-17")
                                      .withAuthor("Smith, Donald", "test_authority", Choices.CF_ACCEPTED)
                                      .withAuthor("Doe, John", "test_authority_2", Choices.CF_ACCEPTED)
                                      .withSubject("History of religion")
                                      .build();

        Item publicItem2 = ItemBuilder.createItem(context, col2)
                                      .withTitle("Public item 2")
                                      .withIssueDate("2016-02-13")
                                      .withAuthor("Smith, Maria", "test_authority_3", Choices.CF_ACCEPTED)
                                      .withAuthor("Doe, Jane", "test_authority_4", Choices.CF_ACCEPTED)
                                      .withSubject("Church studies")
                                      .withSubject("History of religion")
                                      .build();

        Item publicItem3 = ItemBuilder.createItem(context, col2)
                                      .withTitle("Public item 2")
                                      .withIssueDate("2016-02-13")
                                      .withAuthor("Smith, Maria", "test_authority_3", Choices.CF_ACCEPTED)
                                      .withAuthor("Doe, Jane", "test_authority_4", Choices.CF_ACCEPTED)
                                      .withAuthor("test, test", "test_authority_5", Choices.CF_ACCEPTED)
                                      .withAuthor("test2, test2", "test_authority_6", Choices.CF_ACCEPTED)
                                      .withAuthor("Maybe, Maybe", "test_authority_7", Choices.CF_ACCEPTED)
                                      .withSubject("Missionary studies")
                                      .withSubject("Church studies")
                                      .withSubject("History of religion")
                                      .build();

        context.restoreAuthSystemState();

        //** WHEN **
        //An anonymous user browses this endpoint to find the objects in the system and enters a size of 2
        getClient().perform(get("/api/discover/facets/author")
                                .param("size", "2"))

                   //** THEN **
                   //The status has to be 200 OK
                   .andExpect(status().isOk())
                   //The type needs to be 'discover'
                   .andExpect(jsonPath("$.type", is("discover")))
                   //The name of the facet needs to be author, because that's what we called
                   .andExpect(jsonPath("$.name", is("author")))
                   //Because we've constructed such a structure so that we have more than 2 (size) subjects, there
                   // needs to be a next link
                   .andExpect(jsonPath("$._links.next.href", containsString("api/discover/facets/author?page")))
                   //There always needs to be a self link
                   .andExpect(jsonPath("$._links.self.href", containsString("api/discover/facets/author")))
                   //Because there are more subjects than is represented (because of the size param), hasMore has to
                   // be true
                   //The page object needs to be present and just like specified in the matcher
                   .andExpect(jsonPath("$.page",
                                       is(PageMatcher.pageEntry(0, 2))))
                   //These subjecs need to be in the response because it's sorted on how many times the author comes
                   // up in different items
                   //These subjects are the most used ones. Only two show up because of the size.
                   .andExpect(jsonPath("$._embedded.values", containsInAnyOrder(
                       FacetValueMatcher.entryAuthorWithAuthority("Doe, Jane", "test_authority_4", 2),
                       FacetValueMatcher.entryAuthorWithAuthority("Smith, Maria", "test_authority_3", 2)
                   )));

        DSpaceServicesFactory.getInstance().getConfigurationService().reloadConfig();

        metadataAuthorityService.clearCache();
        choiceAuthorityService.clearCache();

    }

    @Test
    public void discoverFacetsAuthorTestWithPrefix() throws Exception {
        //Turn off the authorization system, otherwise we can't make the objects
        context.turnOffAuthorisationSystem();

        //** GIVEN **
        //1. A community-collection structure with one parent community with sub-community and two collections.
        parentCommunity = CommunityBuilder.createCommunity(context)
                .withName("Parent Community")
                .build();
        Community child1 = CommunityBuilder.createSubCommunity(context, parentCommunity)
                .withName("Sub Community")
                .build();
        Collection col1 = CollectionBuilder.createCollection(context, child1).withName("Collection 1").build();
        Collection col2 = CollectionBuilder.createCollection(context, child1).withName("Collection 2").build();

        //2. Three public items that are readable by Anonymous with different subjects and authors
        Item publicItem1 = ItemBuilder.createItem(context, col1)
                .withTitle("Public item 1")
                .withIssueDate("2017-10-17")
                .withAuthor("Smith, Donald").withAuthor("Doe, John")
                .build();

        Item publicItem2 = ItemBuilder.createItem(context, col2)
                .withTitle("Public item 2")
                .withIssueDate("2016-02-13")
                .withAuthor("Smith, Maria").withAuthor("Doe, Jane")
                .build();

        Item publicItem3 = ItemBuilder.createItem(context, col2)
                .withTitle("Public item 2")
                .withIssueDate("2016-02-13")
                .withAuthor("Smith, Maria").withAuthor("Doe, Jane").withAuthor("test,test")
                .withAuthor("test2, test2").withAuthor("Maybe, Maybe")
                .build();

        context.restoreAuthSystemState();

        //** WHEN **
        //An anonymous user browses this endpoint to find the objects in the system and enters a size of 2
        getClient().perform(get("/api/discover/facets/author?prefix=smith")
                .param("size", "10"))

                //** THEN **
                //The status has to be 200 OK
                .andExpect(status().isOk())
                //The type needs to be 'discover'
                .andExpect(jsonPath("$.type", is("discover")))
                //The name of the facet needs to be author, because that's what we called
                .andExpect(jsonPath("$.name", is("author")))
                //The facetType has to be 'text' because that's how the author facet is configured by default
                .andExpect(jsonPath("$.facetType", is("text")))
                //We only request value starting with "smith", so we expect to only receive one page
                .andExpect(jsonPath("$._links.next").doesNotExist())
                //There always needs to be a self link
                .andExpect(jsonPath("$._links.self.href", containsString("api/discover/facets/author?prefix=smith")))
                //Because there are more authors than is represented (because of the size param), hasMore has to
                // be true
                //The page object needs to be present and just like specified in the matcher
                .andExpect(jsonPath("$.page",
                        is(PageMatcher.pageEntry(0, 10))))
                //These authors need to be in the response because it's sorted on how many times the author comes
                // up in different items
                //These authors are order according to count. Only two show up because of the prefix.
                .andExpect(jsonPath("$._embedded.values", containsInAnyOrder(
                        FacetValueMatcher.entryAuthor("Smith, Maria"),
                        FacetValueMatcher.entryAuthor("Smith, Donald")
                )))
        ;
    }

    @Test
    public void discoverFacetsAuthorTestWithPrefix_Capital_And_Special_Chars() throws Exception {
        context.turnOffAuthorisationSystem();

        parentCommunity = CommunityBuilder.createCommunity(context)
                                          .withName("Parent Community")
                                          .build();
        Collection collection = CollectionBuilder.createCollection(context, parentCommunity)
                                           .withName("Collection").build();

        Item publicItem1 = ItemBuilder.createItem(context, collection)
                                      .withTitle("Public item 1")
                                      .withIssueDate("2017-10-17")
                                      .withAuthor("Smith, John")
                                      .withAuthor("Jan, Doe")
                                      .build();

        Item publicItem2 = ItemBuilder.createItem(context, collection)
                                      .withTitle("Public item 2")
                                      .withIssueDate("2016-02-13")
                                      .withAuthor("S’Idan, Mo")
                                      .withAuthor("Tick&Tock")
                                      .build();

        Item publicItem3 = ItemBuilder.createItem(context, collection)
                                      .withTitle("Public item 3")
                                      .withIssueDate("2016-02-13")
                                      .withAuthor("M Akai")
                                      .withAuthor("stIjn, SmITH")
                                      .build();

        Item publicItem4 = ItemBuilder.createItem(context, collection)
                                      .withTitle("Public item 4")
                                      .withIssueDate("2012-05-13")
                                      .withSubject("St Augustine")
                                      .build();

        Item publicItem5 = ItemBuilder.createItem(context, collection)
                                      .withTitle("Public item 5")
                                      .withIssueDate("2015-11-23")
                                      .withSubject("Health & Medicine")
                                      .build();

        Item publicItem6 = ItemBuilder.createItem(context, collection)
                                      .withTitle("Public item 6")
                                      .withIssueDate("2003-07-11")
                                      .withSubject("1% economy")
                                      .build();

        Item publicItem7 = ItemBuilder.createItem(context, collection)
                                      .withTitle("Public item 7")
                                      .withIssueDate("2008-12-31")
                                      .withSubject("I.T.")
                                      .build();

        Item publicItem8 = ItemBuilder.createItem(context, collection)
                                      .withTitle("Public item 8")
                                      .withIssueDate("2013-07-21")
                                      .withSubject("?Unknown")
                                      .build();

        context.restoreAuthSystemState();

        // The prefix query for author queries should be case-insensitive and correctly handle special characters

        getClient().perform(get("/api/discover/facets/author")
                                .param("prefix", "Smith"))
                   .andExpect(status().isOk())
                   .andExpect(jsonPath("$._embedded.values", containsInAnyOrder(
                       FacetValueMatcher.entryFacetWithoutSelfLink("Smith, John"),
                       FacetValueMatcher.entryFacetWithoutSelfLink("stIjn, SmITH"))));

        getClient().perform(get("/api/discover/facets/author")
                                .param("prefix", "S"))
                   .andExpect(jsonPath("$._embedded.values",
                                       containsInAnyOrder(FacetValueMatcher
                                                              .entryFacetWithoutSelfLink("Smith, John"),
                                                          FacetValueMatcher
                                                              .entryFacetWithoutSelfLink("S’Idan, Mo"),
                                                          // gets returned once for smith, once for stijn
                                                          FacetValueMatcher
                                                              .entryFacetWithoutSelfLink("stIjn, SmITH"),
                                                          FacetValueMatcher
                                                              .entryFacetWithoutSelfLink("stIjn, SmITH"))));

        getClient().perform(get("/api/discover/facets/author")
                                .param("prefix", "M A"))
                   .andExpect(status().isOk())
                   .andExpect(jsonPath("$._embedded.values",
                                       containsInAnyOrder(FacetValueMatcher.entryFacetWithoutSelfLink("M Akai"))));

        getClient().perform(get("/api/discover/facets/author")
                                .param("prefix", "S’I"))
                   .andExpect(status().isOk())
                   .andExpect(jsonPath("$._embedded.values",
                                       containsInAnyOrder(FacetValueMatcher.entryFacetWithoutSelfLink("S’Idan, Mo"))));

        getClient().perform(get("/api/discover/facets/author")
                                .param("prefix", "Jan, D"))
                   .andExpect(status().isOk())
                   .andExpect(jsonPath("$._embedded.values",
                                       containsInAnyOrder(FacetValueMatcher.entryFacetWithoutSelfLink("Jan, Doe"))));

        getClient().perform(get("/api/discover/facets/author")
                                .param("prefix", "Tick&"))
                   .andExpect(status().isOk())
                   .andExpect(jsonPath("$._embedded.values",
                                       containsInAnyOrder(FacetValueMatcher.entryFacetWithoutSelfLink("Tick&Tock"))));

        // Should also be the case for subject queries

        getClient().perform(get("/api/discover/facets/subject")
                                .param("prefix", "St A"))
                   .andExpect(status().isOk())
                   .andExpect(jsonPath("$._embedded.values",
                                       containsInAnyOrder(FacetValueMatcher
                                                              .entryFacetWithoutSelfLink("St Augustine"))));

        getClient().perform(get("/api/discover/facets/subject")
                                .param("prefix", "Health & M"))
                   .andExpect(status().isOk())
                   .andExpect(jsonPath("$._embedded.values",
                                       containsInAnyOrder(FacetValueMatcher
                                                              .entryFacetWithoutSelfLink("Health & Medicine"))));

        getClient().perform(get("/api/discover/facets/subject")
                                .param("prefix", "1% e"))
                   .andExpect(status().isOk())
                   .andExpect(jsonPath("$._embedded.values",
                                       containsInAnyOrder(FacetValueMatcher.entryFacetWithoutSelfLink("1% economy"))));

        getClient().perform(get("/api/discover/facets/subject")
                                .param("prefix", "I."))
                   .andExpect(status().isOk())
                   .andExpect(jsonPath("$._embedded.values",
                                       containsInAnyOrder(FacetValueMatcher.entryFacetWithoutSelfLink("I.T."))));

        getClient().perform(get("/api/discover/facets/subject")
                                .param("prefix", "U"))
                   .andExpect(status().isOk())
                   .andExpect(jsonPath("$._embedded.values",
                                       containsInAnyOrder(FacetValueMatcher.entryFacetWithoutSelfLink("?Unknown"))));
    }

    @Test
    public void discoverFacetsAuthorTestWithPrefixFirstName() throws Exception {
        context.turnOffAuthorisationSystem();

        parentCommunity = CommunityBuilder.createCommunity(context)
                                          .withName("Parent Community").build();

        Collection collection = CollectionBuilder.createCollection(context, parentCommunity)
                                                 .withName("Parent Collection").build();

        Item item1 = ItemBuilder.createItem(context, collection)
                                .withTitle("Item 1")
                                .withAuthor("Smith, John")
                                .build();

        Item item2 = ItemBuilder.createItem(context, collection)
                                .withTitle("Item 2")
                                .withAuthor("Smith, Jane")
                                .build();

        context.restoreAuthSystemState();

        getClient().perform(get("/api/discover/facets/author")
                                .param("prefix", "john"))
                   .andExpect(status().isOk())
                   .andExpect(jsonPath("$._embedded.values",
                                       containsInAnyOrder(
                                           FacetValueMatcher.entryAuthor("Smith, John"))));

        getClient().perform(get("/api/discover/facets/author")
                                .param("prefix", "jane"))
                   .andExpect(status().isOk())
                   .andExpect(jsonPath("$._embedded.values",
                                       containsInAnyOrder(
                                           FacetValueMatcher.entryAuthor("Smith, Jane"))));

        getClient().perform(get("/api/discover/facets/author")
                                .param("prefix", "j"))
                   .andExpect(status().isOk())
                   .andExpect(jsonPath("$._embedded.values",
                                       containsInAnyOrder(
                                           FacetValueMatcher.entryAuthor("Smith, John"),
                                           FacetValueMatcher.entryAuthor("Smith, Jane"))));
    }

    @Test
    public void discoverFacetsAuthorWithAuthorityTestWithPrefixFirstName() throws Exception {
        configurationService.setProperty("choices.plugin.dc.contributor.author", "SolrAuthorAuthority");
        configurationService.setProperty("authority.controlled.dc.contributor.author", "true");

        metadataAuthorityService.clearCache();

        context.turnOffAuthorisationSystem();

        parentCommunity = CommunityBuilder.createCommunity(context)
                                          .withName("Parent Community").build();

        Collection collection = CollectionBuilder.createCollection(context, parentCommunity)
                                                 .withName("Parent Collection").build();

        Item item1 = ItemBuilder.createItem(context, collection)
                                .withTitle("Item 1")
                                .withAuthor("Smith, John", "test_authority_1", Choices.CF_ACCEPTED)
                                .build();

        Item item2 = ItemBuilder.createItem(context, collection)
                                .withTitle("Item 2")
                                .withAuthor("Smith, Jane", "test_authority_2", Choices.CF_ACCEPTED)
                                .build();

        context.restoreAuthSystemState();

        getClient().perform(get("/api/discover/facets/author")
                                .param("prefix", "j"))
                   .andExpect(status().isOk())
                   .andExpect(jsonPath("$._embedded.values",
                                       containsInAnyOrder(
                                           FacetValueMatcher.entryAuthorWithAuthority(
                                               "Smith, John", "test_authority_1", 1),
                                           FacetValueMatcher.entryAuthorWithAuthority(
                                               "Smith, Jane", "test_authority_2", 1))));

        DSpaceServicesFactory.getInstance().getConfigurationService().reloadConfig();

        metadataAuthorityService.clearCache();
    }

    @Test
    public void discoverFacetsAuthorTestForHasMoreFalse() throws Exception {
        //Turn of the authorization system so that we can create the structure specified below
        context.turnOffAuthorisationSystem();

        //** GIVEN **
        //1. A community-collection structure with one parent community with sub-community and two collections.
        parentCommunity = CommunityBuilder.createCommunity(context)
                .withName("Parent Community")
                .build();
        Community child1 = CommunityBuilder.createSubCommunity(context, parentCommunity)
                .withName("Sub Community")
                .build();
        Collection col1 = CollectionBuilder.createCollection(context, child1).withName("Collection 1").build();
        Collection col2 = CollectionBuilder.createCollection(context, child1).withName("Collection 2").build();

        //2. Three public items that are readable by Anonymous with different subjects
        Item publicItem1 = ItemBuilder.createItem(context, col1)
                .withTitle("Public item 1")
                .withIssueDate("2017-10-17")
                .withAuthor("Smith, Donald").withAuthor("Doe, John")
                .withSubject("ExtraEntry")
                .build();

        Item publicItem2 = ItemBuilder.createItem(context, col2)
                .withTitle("Public item 2")
                .withIssueDate("2016-02-13")
                .withAuthor("Smith, Maria").withAuthor("Doe, Jane")
                .withSubject("TestingForMore").withSubject("ExtraEntry")
                .build();

        Item publicItem3 = ItemBuilder.createItem(context, col2)
                .withTitle("Public item 2")
                .withIssueDate("2016-02-13")
                .withAuthor("Smith, Maria").withAuthor("Doe, Jane")
                .withSubject("AnotherTest").withSubject("TestingForMore")
                .withSubject("ExtraEntry")
                .build();

        context.restoreAuthSystemState();

        //** WHEN **
        //An anonymous user browses this endpoint to find the authors by the facets and doesn't enter a size
        getClient().perform(get("/api/discover/facets/author"))

                //** THEN **
                //The status has to be 200 OK
                .andExpect(status().isOk())
                //The type has to be 'discover'
                .andExpect(jsonPath("$.type", is("discover")))
                //The name has to be author, because that's the facet that we called upon
                .andExpect(jsonPath("$.name", is("author")))
                //The facetType has to be 'text' because that's the default configuration for this facet
                .andExpect(jsonPath("$.facetType", is("text")))
                //There always needs to be a self link present
                .andExpect(jsonPath("$._links.self.href", containsString("api/discover/facets/author")))
                //The page object needs to present and exactly like how it is specified here. 20 is entered as the
                // size because that's the default in the configuration if no size parameter has been given
                .andExpect(jsonPath("$.page",
                        is(PageMatcher.pageEntry(0, 20))))
                //The authors need to be embedded in the values, all 4 of them have to be present as the size
                // allows it
                .andExpect(jsonPath("$._embedded.values", containsInAnyOrder(
                        FacetValueMatcher.entryAuthor("Doe, Jane"),
                        FacetValueMatcher.entryAuthor("Smith, Maria"),
                        FacetValueMatcher.entryAuthor("Doe, John"),
                        FacetValueMatcher.entryAuthor("Smith, Donald")
                )))
        ;
    }

    @Test
    public void discoverFacetsAuthorTestForPagination() throws Exception {

        //We turn off the authorization system in order to construct the structure defined below
        context.turnOffAuthorisationSystem();

        //** GIVEN **
        //1. A community-collection structure with one parent community with sub-community and two collections.
        parentCommunity = CommunityBuilder.createCommunity(context)
                .withName("Parent Community")
                .build();
        Community child1 = CommunityBuilder.createSubCommunity(context, parentCommunity)
                .withName("Sub Community")
                .build();
        Collection col1 = CollectionBuilder.createCollection(context, child1).withName("Collection 1").build();
        Collection col2 = CollectionBuilder.createCollection(context, child1).withName("Collection 2").build();

        //2. Three public items that are readable by Anonymous with different subjects
        Item publicItem1 = ItemBuilder.createItem(context, col1)
                .withTitle("Public item 1")
                .withIssueDate("2017-10-17")
                .withAuthor("Smith, Donald").withAuthor("Doe, John").withAuthor("Smith, Maria")
                .withAuthor("Doe, Jane")
                .withSubject("ExtraEntry")
                .build();

        Item publicItem2 = ItemBuilder.createItem(context, col2)
                .withTitle("Public item 2")
                .withIssueDate("2016-02-13")
                .withAuthor("Smith, Maria").withAuthor("Doe, Jane").withAuthor("Doe, John")
                .withAuthor("Smith, Donald")
                .withSubject("TestingForMore").withSubject("ExtraEntry")
                .build();

        Item publicItem3 = ItemBuilder.createItem(context, col2)
                .withTitle("Public item 2")
                .withIssueDate("2016-02-13")
                .withAuthor("Smith, Maria").withAuthor("Doe, Jane").withAuthor("test,test")
                .withAuthor("test2, test2").withAuthor("Maybe, Maybe")
                .withSubject("AnotherTest").withSubject("TestingForMore")
                .withSubject("ExtraEntry")
                .build();

        context.restoreAuthSystemState();

        //** WHEN **
        //An anonymous user browses this endpoint to find the authors by the facet
        //The user enters a size of two and wants to see page 1, this is the second page.
        getClient().perform(get("/api/discover/facets/author")
                .param("size", "2")
                .param("page", "1"))

                //** THEN **
                //The status has to be 200 OK
                .andExpect(status().isOk())
                //The type has to be 'discover'
                .andExpect(jsonPath("$.type", is("discover")))
                //The name of the facet has to be author as that's the one we called
                .andExpect(jsonPath("$.name", is("author")))
                //The facetType has to be 'text' as this is the default configuration
                .andExpect(jsonPath("$.facetType", is("text")))
                //There needs to be a next link because there are more authors than the current size is allowed to
                // show. There are more pages after this one
                .andExpect(jsonPath("$._links.next.href", containsString("api/discover/facets/author?page")))
                //There always needs to be a self link
                .andExpect(jsonPath("$._links.self.href", containsString("api/discover/facets/author")))
                //The page object has to be like this because that's what we've asked in the parameters
                .andExpect(jsonPath("$.page",
                        is(PageMatcher.pageEntry(1, 2))))
                //These authors have to be present because of the current configuration
                .andExpect(jsonPath("$._embedded.values", containsInAnyOrder(
                        FacetValueMatcher.entryAuthor("Doe, John"),
                        FacetValueMatcher.entryAuthor("Smith, Donald")
                )))
        ;
    }


    @Test
    public void discoverFacetsTestWithSimpleQueryAndSearchFilter() throws Exception {
        //Turn off the authorization system to construct the structure defined below
        context.turnOffAuthorisationSystem();

        //** GIVEN **
        //1. A community-collection structure with one parent community with sub-community and two collections.
        parentCommunity = CommunityBuilder.createCommunity(context)
                .withName("Parent Community")
                .build();
        Community child1 = CommunityBuilder.createSubCommunity(context, parentCommunity)
                .withName("Sub Community")
                .build();
        Collection col1 = CollectionBuilder.createCollection(context, child1).withName("Collection 1").build();
        Collection col2 = CollectionBuilder.createCollection(context, child1).withName("Collection 2").build();

        //2. Three public items that are readable by Anonymous with different subjects
        Item publicItem1 = ItemBuilder.createItem(context, col1)
                .withTitle("Test")
                .withIssueDate("2017-10-17")
                .withAuthor("Smith, Donald").withAuthor("Testing, Works")
                .withSubject("ExtraEntry")
                .build();

        Item publicItem2 = ItemBuilder.createItem(context, col2)
                .withTitle("Public item 2")
                .withIssueDate("2016-02-13")
                .withAuthor("Smith, Maria").withAuthor("Doe, Jane").withAuthor("Testing, Works")
                .withSubject("TestingForMore").withSubject("ExtraEntry")
                .build();

        Item publicItem3 = ItemBuilder.createItem(context, col2)
                .withTitle("Public item 2")
                .withIssueDate("2016-02-13")
                .withAuthor("Smith, Maria").withAuthor("Doe, Jane").withAuthor("test,test")
                .withAuthor("test2, test2").withAuthor("Maybe, Maybe")
                .withSubject("AnotherTest").withSubject("TestingForMore")
                .withSubject("ExtraEntry")
                .build();

        context.restoreAuthSystemState();

        //** WHEN **
        //An anonymous user browses this endpoint to find the authors by the facet
        //The user enters a small query, namely the title has to contain 'test'
        getClient().perform(get("/api/discover/facets/author")
                .param("f.title", "test,contains"))

                //** THEN **
                //The status has to be 200 OK
                .andExpect(status().isOk())
                //The type has to be 'discover'
                .andExpect(jsonPath("$.type", is("discover")))
                //The name has to be author as that's the facet that we've asked
                .andExpect(jsonPath("$.name", is("author")))
                //The facetType needs to be 'text' as that's the default configuration for the given facet
                .andExpect(jsonPath("$.facetType", is("text")))
                //There always needs to be a self link available
                .andExpect(jsonPath("$._links.self.href", containsString("api/discover/facets/author")))
                //The self link needs to contain the query that was specified in the parameters, this is how it
                // looks like
                .andExpect(jsonPath("$._links.self.href", containsString("f.title=test,contains")))
                //The applied filters have to be specified like this, applied filters are the parameters given
                // below starting with f.
                .andExpect(jsonPath("$.appliedFilters", contains(
                        AppliedFilterMatcher.appliedFilterEntry("title", "contains", "test", "test")
                )))
                //This is how the page object must look like because it's the default
                .andExpect(jsonPath("$.page",
                        is(PageMatcher.pageEntry(0, 20))))
                //These authors need to be present in the result because these have made items that contain 'test'
                // in the title
                .andExpect(jsonPath("$._embedded.values", containsInAnyOrder(
                        FacetValueMatcher.entryAuthor("Smith, Donald"),
                        FacetValueMatcher.entryAuthor("Testing, Works")
                )))
                //These authors cannot be present because they've not produced an item with 'test' in the title
                .andExpect(jsonPath("$._embedded.values", not(containsInAnyOrder(
                        FacetValueMatcher.entryAuthor("Smith, Maria"),
                        FacetValueMatcher.entryAuthor("Doe, Jane")
                ))))
        ;
    }

    @Test
    public void discoverFacetsDateTest() throws Exception {
        //We turn off the authorization system in order to create the structure defined below
        context.turnOffAuthorisationSystem();

        //** GIVEN **
        //1. A community-collection structure with one parent community with sub-community and two collections.
        parentCommunity = CommunityBuilder.createCommunity(context)
                .withName("Parent Community")
                .build();
        Community child1 = CommunityBuilder.createSubCommunity(context, parentCommunity)
                .withName("Sub Community")
                .build();
        Collection col1 = CollectionBuilder.createCollection(context, child1).withName("Collection 1").build();
        Collection col2 = CollectionBuilder.createCollection(context, child1).withName("Collection 2").build();

        //2. Three public items that are readable by Anonymous with different subjects
        Item publicItem1 = ItemBuilder.createItem(context, col1)
                .withTitle("Test")
                .withIssueDate("2010-10-17")
                .withAuthor("Smith, Donald").withAuthor("Testing, Works")
                .withSubject("ExtraEntry")
                .build();

        Item publicItem2 = ItemBuilder.createItem(context, col2)
                .withTitle("Public item 2")
                .withIssueDate("1990-02-13")
                .withAuthor("Smith, Maria").withAuthor("Doe, Jane").withAuthor("Testing, Works")
                .withSubject("TestingForMore").withSubject("ExtraEntry")
                .build();

        Item publicItem3 = ItemBuilder.createItem(context, col2)
                .withTitle("Public item 2")
                .withIssueDate("2000-02-13")
                .withAuthor("Smith, Maria").withAuthor("Doe, Jane").withAuthor("test,test")
                .withAuthor("test2, test2").withAuthor("Maybe, Maybe")
                .withSubject("AnotherTest").withSubject("TestingForMore")
                .withSubject("ExtraEntry")
                .build();

        context.restoreAuthSystemState();

        //** WHEN **
        //An anonymous user browses this endpoint to find the dateIssued results by the facet
        getClient().perform(get("/api/discover/facets/dateIssued"))

                //** THEN **
                //The status has to be 200 OK
                .andExpect(status().isOk())
                //The type has to be 'discover'
                .andExpect(jsonPath("$.type", is("discover")))
                //The name has to be 'dateIssued' as that's the facet that we've called
                .andExpect(jsonPath("$.name", is("dateIssued")))
                //The facetType has to be 'date' because that's the default configuration for this facet
                .andExpect(jsonPath("$.facetType", is("date")))
                //There always needs to be a self link available
                .andExpect(jsonPath("$._links.self.href", containsString("api/discover/facets/dateIssued")))
                //This is how the page object must look like because it's the default with size 20
                .andExpect(jsonPath("$.page",
                        is(PageMatcher.pageEntry(0, 20))))
                //The date values need to be as specified below
                .andExpect(jsonPath("$._embedded.values", containsInAnyOrder(
                        //We'll always get atleast two intervals with the items specified above, so we ask to match
                        // twice atleast
                        FacetValueMatcher.entryDateIssued(),
                        FacetValueMatcher.entryDateIssued()
                )))
        ;
    }


    @Test
    public void discoverFacetsTestWithScope() throws Exception {
        //We turn off the authorization system in order to create the structure defined below
        context.turnOffAuthorisationSystem();

        //** GIVEN **
        //1. A community-collection structure with one parent community with sub-community and two collections.
        parentCommunity = CommunityBuilder.createCommunity(context)
                .withName("Parent Community")
                .build();
        Community child1 = CommunityBuilder.createSubCommunity(context, parentCommunity)
                .withName("Sub Community")
                .build();
        Collection col1 = CollectionBuilder.createCollection(context, child1).withName("Collection 1").build();
        Collection col2 = CollectionBuilder.createCollection(context, child1).withName("Collection 2").build();

        //2. Three public items that are readable by Anonymous with different subjects
        Item publicItem1 = ItemBuilder.createItem(context, col1)
                .withTitle("Public item 1")
                .withIssueDate("2017-10-17")
                .withAuthor("Smith, Donald").withAuthor("Doe, John")
                .withSubject("ExtraEntry")
                .build();

        Item publicItem2 = ItemBuilder.createItem(context, col2)
                .withTitle("Public item 2")
                .withIssueDate("2016-02-13")
                .withAuthor("Smith, Maria").withAuthor("Doe, Jane")
                .withSubject("TestingForMore").withSubject("ExtraEntry")
                .build();

        Item publicItem3 = ItemBuilder.createItem(context, col2)
                .withTitle("Public item 2")
                .withIssueDate("2016-02-13")
                .withAuthor("Smith, Maria").withAuthor("Doe, Jane")
                .withSubject("AnotherTest").withSubject("TestingForMore")
                .withSubject("ExtraEntry")
                .build();

        context.restoreAuthSystemState();

        //** WHEN **
        //An anonymous user browses this endpoint to find the author results by the facet
        //With a certain scope
        getClient().perform(get("/api/discover/facets/author")
                .param("scope", "testScope"))

                //** THEN **
                //The status has to be 200 OK
                .andExpect(status().isOk())
                //The type has to be 'discover'
                .andExpect(jsonPath("$.type", is("discover")))
                //The name has to be author as that's the facet that we've called
                .andExpect(jsonPath("$.name", is("author")))
                //The facetType has to be 'text' as that's the default configuration for this facet
                .andExpect(jsonPath("$.facetType", is("text")))
                //The scope has to be the same as the one that we've given in the parameters
                .andExpect(jsonPath("$.scope", is("testScope")))
                //There always needs to be a self link available
                .andExpect(jsonPath("$._links.self.href", containsString("api/discover/facets/author?scope=testScope")))
                //These are all the authors for the items that were created and thus they have to be present in
                // the embedded values section
                .andExpect(jsonPath("$._embedded.values", containsInAnyOrder(
                        FacetValueMatcher.entryAuthor("Doe, Jane"),
                        FacetValueMatcher.entryAuthor("Smith, Maria"),
                        FacetValueMatcher.entryAuthor("Doe, John"),
                        FacetValueMatcher.entryAuthor("Smith, Donald")
                )));
        //** WHEN **
        //An anonymous user browses this endpoint to find the author results by the facet
        //With a certain scope
        //And a size of 2
        getClient().perform(get("/api/discover/facets/author")
                .param("scope", "testScope")
                .param("size", "2"))
                //** THEN **
                //The status has to be 200 OK
                .andExpect(status().isOk())
                //The type has to be 'discover'
                .andExpect(jsonPath("$.type", is("discover")))
                //The name has to be 'author' as that's the facet that we called
                .andExpect(jsonPath("$.name", is("author")))
                //The facetType has to be 'text' as that's the default configuration for this facet
                .andExpect(jsonPath("$.facetType", is("text")))
                //The scope has to be same as the param that we've entered
                .andExpect(jsonPath("$.scope", is("testScope")))
                //There always needs to be a self link available
                .andExpect(jsonPath("$._links.self.href", containsString("api/discover/facets/author?scope=testScope")))
                .andExpect(jsonPath("$._links.next.href",
                     containsString("api/discover/facets/author?scope=testScope&page=1&size=2")))
                //These are the values that need to be present as it's ordered by count and these authors are the
                // most common ones in the items that we've created
                .andExpect(jsonPath("$._embedded.values", containsInAnyOrder(
                        FacetValueMatcher.entryAuthor("Doe, Jane"),
                        FacetValueMatcher.entryAuthor("Smith, Maria")
                )))
        ;
    }

    @Test
    public void discoverFacetsDateTestForHasMore() throws Exception {
        //We turn off the authorization system to create the structure defined below
        context.turnOffAuthorisationSystem();

        //** GIVEN **
        //1. A community-collection structure with one parent community with sub-community and two collections.
        parentCommunity = CommunityBuilder.createCommunity(context)
                .withName("Parent Community")
                .build();
        Community child1 = CommunityBuilder.createSubCommunity(context, parentCommunity)
                .withName("Sub Community")
                .build();
        Collection col1 = CollectionBuilder.createCollection(context, child1).withName("Collection 1").build();
        Collection col2 = CollectionBuilder.createCollection(context, child1).withName("Collection 2").build();

        //2. 7 public items that are readable by Anonymous with different subjects
        Item publicItem1 = ItemBuilder.createItem(context, col1)
                .withTitle("Test")
                .withIssueDate("2010-10-17")
                .withAuthor("Smith, Donald").withAuthor("Testing, Works")
                .withSubject("ExtraEntry")
                .build();

        Item publicItem2 = ItemBuilder.createItem(context, col2)
                .withTitle("Public item 2")
                .withIssueDate("1990-02-13")
                .withAuthor("Smith, Maria").withAuthor("Doe, Jane").withAuthor("Testing, Works")
                .withSubject("TestingForMore").withSubject("ExtraEntry")
                .build();

        Item publicItem3 = ItemBuilder.createItem(context, col2)
                .withTitle("Public item 2")
                .withIssueDate("1940-02-13")
                .withAuthor("Smith, Maria").withAuthor("Doe, Jane").withAuthor("test,test")
                .withAuthor("test2, test2").withAuthor("Maybe, Maybe")
                .withSubject("AnotherTest").withSubject("TestingForMore")
                .withSubject("ExtraEntry")
                .build();

        Item publicItem4 = ItemBuilder.createItem(context, col2)
                .withTitle("Public item 2")
                .withIssueDate("1950-02-13")
                .withAuthor("Smith, Maria").withAuthor("Doe, Jane").withAuthor("test,test")
                .withAuthor("test2, test2").withAuthor("Maybe, Maybe")
                .withSubject("AnotherTest").withSubject("TestingForMore")
                .withSubject("ExtraEntry")
                .build();

        Item publicItem5 = ItemBuilder.createItem(context, col2)
                .withTitle("Public item 2")
                .withIssueDate("1960-02-13")
                .withAuthor("Smith, Maria").withAuthor("Doe, Jane").withAuthor("test,test")
                .withAuthor("test2, test2").withAuthor("Maybe, Maybe")
                .withSubject("AnotherTest").withSubject("TestingForMore")
                .withSubject("ExtraEntry")
                .build();

        Item publicItem6 = ItemBuilder.createItem(context, col2)
                .withTitle("Public item 2")
                .withIssueDate("1970-02-13")
                .withAuthor("Smith, Maria").withAuthor("Doe, Jane").withAuthor("test,test")
                .withAuthor("test2, test2").withAuthor("Maybe, Maybe")
                .withSubject("AnotherTest").withSubject("TestingForMore")
                .withSubject("ExtraEntry")
                .build();

        Item publicItem7 = ItemBuilder.createItem(context, col2)
                .withTitle("Public item 2")
                .withIssueDate("1980-02-13")
                .withAuthor("Smith, Maria").withAuthor("Doe, Jane").withAuthor("test,test")
                .withAuthor("test2, test2").withAuthor("Maybe, Maybe")
                .withSubject("AnotherTest").withSubject("TestingForMore")
                .withSubject("ExtraEntry")
                .build();

        context.restoreAuthSystemState();

        //** WHEN **
        //An anonymous user browses this endpoint to find the dateIssued results by the facet
        //And a size of 2
        getClient().perform(get("/api/discover/facets/dateIssued")
                .param("size", "2"))

                //** THEN **
                //The status has to be 200 OK
                .andExpect(status().isOk())
                //The type has to be 'discover'
                .andExpect(jsonPath("$.type", is("discover")))
                //The name needs to be dateIssued as that's the facet that we've called
                .andExpect(jsonPath("$.name", is("dateIssued")))
                //the facetType needs to be 'date' as that's the default facetType for this facet in the
                // configuration
                .andExpect(jsonPath("$.facetType", is("date")))
                //There always needs to be a self link available
                .andExpect(jsonPath("$._links.self.href", containsString("api/discover/facets/dateIssued")))
                //Seeing as we've entered a size of two and there are more dates than just two, we'll need a next
                // link to go to the next page to see the rest of the dates
                .andExpect(jsonPath("$._links.next.href", containsString("api/discover/facets/dateIssued?page")))
                //The page object needs to look like this because we've entered a size of 2 and we didn't specify
                // a starting page so it defaults to 0
                .andExpect(jsonPath("$.page",
                        is(PageMatcher.pageEntry(0, 2))))
                //There needs to be two date results in the embedded values section because that's what we've
                // specified
                .andExpect(jsonPath("$._embedded.values", containsInAnyOrder(
                        FacetValueMatcher.entryDateIssued(),
                        FacetValueMatcher.entryDateIssued()
                )))
        ;
    }


    @Test
    public void discoverFacetsDateTestWithSearchFilter() throws Exception {

        //We turn off the authorization system in order to create the structure as defined below
        context.turnOffAuthorisationSystem();

        //** GIVEN **
        //1. A community-collection structure with one parent community with sub-community and two collections.
        parentCommunity = CommunityBuilder.createCommunity(context)
                .withName("Parent Community")
                .build();
        Community child1 = CommunityBuilder.createSubCommunity(context, parentCommunity)
                .withName("Sub Community")
                .build();
        Collection col1 = CollectionBuilder.createCollection(context, child1).withName("Collection 1").build();
        Collection col2 = CollectionBuilder.createCollection(context, child1).withName("Collection 2").build();

        //2. Three public items that are readable by Anonymous with different subjects
        Item publicItem1 = ItemBuilder.createItem(context, col1)
                .withTitle("Test")
                .withIssueDate("2010-10-17")
                .withAuthor("Smith, Donald").withAuthor("Testing, Works")
                .withSubject("ExtraEntry")
                .build();

        Item publicItem2 = ItemBuilder.createItem(context, col2)
                .withTitle("Test 2")
                .withIssueDate("1990-02-13")
                .withAuthor("Smith, Maria").withAuthor("Doe, Jane").withAuthor("Testing, Works")
                .withSubject("TestingForMore").withSubject("ExtraEntry")
                .build();

        Item publicItem3 = ItemBuilder.createItem(context, col2)
                .withTitle("Public item 2")
                .withIssueDate("2010-02-13")
                .withAuthor("Smith, Maria").withAuthor("Doe, Jane").withAuthor("test,test")
                .withAuthor("test2, test2").withAuthor("Maybe, Maybe")
                .withSubject("AnotherTest").withSubject("TestingForMore")
                .withSubject("ExtraEntry")
                .build();

        context.restoreAuthSystemState();

        //** WHEN **
        //An anonymous user browses this endpoint to find the dateIssued results by the facet
        //With a query stating that the title needs to contain 'test'
        //And a size of 2
        getClient().perform(get("/api/discover/facets/dateIssued")
                .param("f.title", "test,contains")
                .param("size", "2"))

                //** THEN **
                //The status has to be 200 OK
                .andExpect(status().isOk())
                //The type has to be 'discover'
                .andExpect(jsonPath("$.type", is("discover")))
                //The name has to be dateIssued because that's the facet that we called
                .andExpect(jsonPath("$.name", is("dateIssued")))
                //The facetType needs to be 'date' as that's the default facetType for this facet in the
                // configuration
                .andExpect(jsonPath("$.facetType", is("date")))
                //There always needs to be a self link
                .andExpect(jsonPath("$._links.self.href", containsString("api/discover/facets/dateIssued")))
                //There needs to be an appliedFilters section that looks like this because we've specified a query
                // in the parameters
                .andExpect(jsonPath("$.appliedFilters", containsInAnyOrder(
                        AppliedFilterMatcher.appliedFilterEntry("title", "contains", "test", "test")
                )))
                //The page object needs to look like this because we entered a size of 2 and we didn't specify a
                // starting page so it defaults to 0
                .andExpect(jsonPath("$.page",
                        is(PageMatcher.pageEntry(0, 2))))
                //There needs to be only two date intervals with a count of 1 because of the query we specified
                .andExpect(jsonPath("$._embedded.values", containsInAnyOrder(
                        FacetValueMatcher.entryDateIssuedWithCountOne(),
                        FacetValueMatcher.entryDateIssuedWithCountOne()
                )))
        ;
    }


    @Test
    public void discoverSearchTest() throws Exception {

        //When calling this root endpoint
        getClient().perform(get("/api/discover/search"))
                   //** THEN **
                   //The status has to be 200 OK
                   .andExpect(status().isOk())
                   //The type has to be 'discover'
                   .andExpect(jsonPath("$.type", is("discover")))
                   //There needs to be a link to the objects that contains a string as specified below
                   .andExpect(jsonPath("$._links.objects.href", containsString("api/discover/search/objects")))
                   //There always needs to be a self link available
                   .andExpect(jsonPath("$._links.self.href", containsString("api/discover/search")))
                   //There needs to be a section where these filters as specified as they're the default filters
                   // given in the configuration
                   .andExpect(jsonPath("$.filters", containsInAnyOrder(searchFilterMatchers)))
                   //These sortOptions need to be present as it's the default in the configuration
                   .andExpect(jsonPath("$.sortOptions", contains(
            SortOptionMatcher.sortOptionMatcher(
                "score", DiscoverySortFieldConfiguration.SORT_ORDER.desc.name()),
            SortOptionMatcher.sortOptionMatcher(
                "dc.title", DiscoverySortFieldConfiguration.SORT_ORDER.asc.name()),
            SortOptionMatcher.sortOptionMatcher(
                "dc.date.issued", DiscoverySortFieldConfiguration.SORT_ORDER.desc.name()),
            SortOptionMatcher.sortOptionMatcher(
                "dc.date.accessioned", DiscoverySortFieldConfiguration.SORT_ORDER.desc.name())
                   )));
    }

    @Test
    public void checkSortOrderInPersonOrOrgunitConfigurationTest() throws Exception {
        getClient().perform(get("/api/discover/search")
                   .param("configuration", "personOrOrgunit"))
                   .andExpect(status().isOk())
                   .andExpect(jsonPath("$.type", is("discover")))
                   .andExpect(jsonPath("$._links.objects.href", containsString("api/discover/search/objects")))
                   .andExpect(jsonPath("$._links.self.href", containsString("api/discover/search")))
                   .andExpect(jsonPath("$.sortOptions", contains(
                       SortOptionMatcher.sortOptionMatcher("dspace.entity.type",
                                         DiscoverySortFieldConfiguration.SORT_ORDER.desc.name()),
                       SortOptionMatcher.sortOptionMatcher("organization.legalName",
                                         DiscoverySortFieldConfiguration.SORT_ORDER.asc.name()),
                       SortOptionMatcher.sortOptionMatcher("organization.address.addressCountry",
                                         DiscoverySortFieldConfiguration.SORT_ORDER.asc.name()),
                       SortOptionMatcher.sortOptionMatcher("organization.address.addressLocality",
                                         DiscoverySortFieldConfiguration.SORT_ORDER.asc.name()),
                       SortOptionMatcher.sortOptionMatcher("organization.foundingDate",
                                         DiscoverySortFieldConfiguration.SORT_ORDER.desc.name()),
                       SortOptionMatcher.sortOptionMatcher("dc.date.accessioned",
                                         DiscoverySortFieldConfiguration.SORT_ORDER.desc.name()),
                       SortOptionMatcher.sortOptionMatcher("person.familyName",
                                         DiscoverySortFieldConfiguration.SORT_ORDER.asc.name()),
                       SortOptionMatcher.sortOptionMatcher("person.givenName",
                                         DiscoverySortFieldConfiguration.SORT_ORDER.asc.name()),
                       SortOptionMatcher.sortOptionMatcher("person.birthDate",
                                         DiscoverySortFieldConfiguration.SORT_ORDER.desc.name())
                    )));
    }

    @Test
    public void discoverSearchByFieldNotConfiguredTest() throws Exception {
        context.turnOffAuthorisationSystem();

        parentCommunity = CommunityBuilder.createCommunity(context)
                                          .withName("Parent Community")
                                          .build();

        Collection col1 = CollectionBuilder.createCollection(context, parentCommunity)
                                           .withName("Collection 1")
                                           .build();

        ItemBuilder.createItem(context, col1)
                   .withTitle("Test")
                   .withIssueDate("2010-10-17")
                   .withAuthor("Testing, Works")
                   .withSubject("ExtraEntry").build();

        context.restoreAuthSystemState();

        getClient().perform(get("/api/discover/search/objects")
                   .param("sort", "dc.date.accessioned, ASC")
                   .param("configuration", "workspace"))
                   .andExpect(status().isUnprocessableEntity());
    }

    @Test
    public void discoverSearchObjectsTest() throws Exception {

        //We turn off the authorization system in order to create the structure defined below
        context.turnOffAuthorisationSystem();

        //** GIVEN **
        //1. A community-collection structure with one parent community with sub-community and two collections.
        parentCommunity = CommunityBuilder.createCommunity(context)
                .withName("Parent Community")
                .build();
        Community child1 = CommunityBuilder.createSubCommunity(context, parentCommunity)
                .withName("Sub Community")
                .build();
        Collection col1 = CollectionBuilder.createCollection(context, child1).withName("Collection 1").build();
        Collection col2 = CollectionBuilder.createCollection(context, child1).withName("Collection 2").build();

        //2. Three public items that are readable by Anonymous with different subjects
        Item publicItem1 = ItemBuilder.createItem(context, col1)
                .withTitle("Test")
                .withIssueDate("2010-10-17")
                .withAuthor("Smith, Donald").withAuthor("Testing, Works")
                .withSubject("ExtraEntry")
                .build();

        Item publicItem2 = ItemBuilder.createItem(context, col2)
                .withTitle("Test 2")
                .withIssueDate("1990-02-13")
                .withAuthor("Smith, Maria").withAuthor("Doe, Jane").withAuthor("Testing, Works")
                .withSubject("TestingForMore").withSubject("ExtraEntry")
                .build();

        Item publicItem3 = ItemBuilder.createItem(context, col2)
                .withTitle("Public item 2")
                .withIssueDate("2010-02-13")
                .withAuthor("Smith, Maria").withAuthor("Doe, Jane").withAuthor("test,test")
                .withAuthor("test2, test2").withAuthor("Maybe, Maybe")
                .withSubject("AnotherTest").withSubject("TestingForMore")
                .withSubject("ExtraEntry")
                .build();

        context.restoreAuthSystemState();

        //** WHEN **
        //An anonymous user browses this endpoint to find the objects in the system
        getClient().perform(get("/api/discover/search/objects"))
                //** THEN **
                //The status has to be 200 OK
                .andExpect(status().isOk())
                //The type has to be 'discover'
                .andExpect(jsonPath("$.type", is("discover")))
                //There needs to be a page object that shows the total pages and total elements as well as the
                // size and the current page (number)
                .andExpect(jsonPath("$._embedded.searchResult.page", is(
                        PageMatcher.pageEntryWithTotalPagesAndElements(0, 20, 1, 7)
                )))
                //These search results have to be shown in the embedded.objects section as these are the items
                // given in the structure defined above.
                //Seeing as everything fits onto one page, they have to all be present
                .andExpect(jsonPath("$._embedded.searchResult._embedded.objects", Matchers.hasItems(
                        SearchResultMatcher.match("core", "community", "communities"),
                        SearchResultMatcher.match("core", "community", "communities"),
                        //This has to be like this because collections don't have anything else
                        SearchResultMatcher.match(),
                        SearchResultMatcher.match(),
                        SearchResultMatcher.match("core", "item", "items"),
                        SearchResultMatcher.match("core", "item", "items"),
                        SearchResultMatcher.match("core", "item", "items")
                )))
                //These facets have to show up in the embedded.facets section as well with the given hasMore
                // property because we don't exceed their default limit for a hasMore true (the default is 10)
                .andExpect(jsonPath("$._embedded.facets", Matchers.containsInAnyOrder(defaultFacetMatchers)))
                //There always needs to be a self link
                .andExpect(jsonPath("$._links.self.href", containsString("/api/discover/search/objects")))
        ;
    }

    @Test
    public void discoverSearchObjectsWithSpecialCharacterTest() throws Exception {

        context.turnOffAuthorisationSystem();

        parentCommunity = CommunityBuilder.createCommunity(context).build();
        Collection collection = CollectionBuilder.createCollection(context, parentCommunity).build();
        ItemBuilder.createItem(context, collection)
                .withAuthor("DSpace & friends")
                .build();

        context.restoreAuthSystemState();

        getClient().perform(
                get("/api/discover/search/objects")
                        .param("sort", "score,DESC")
                        .param("page", "0")
                        .param("size", "10"))
                .andExpect(status().isOk())
                .andExpect(jsonPath("$._embedded.facets", hasItem(allOf(
                        hasJsonPath("$.name", is("author")),
                        hasJsonPath("$._embedded.values", hasItem(
                                hasJsonPath("$._links.search.href", containsString("DSpace%20%26%20friends"))
                        ))
                ))));
    }

    @Test
    public void discoverSearchBrowsesWithSpecialCharacterTest() throws Exception {

        context.turnOffAuthorisationSystem();

        parentCommunity = CommunityBuilder.createCommunity(context).build();
        Collection collection = CollectionBuilder.createCollection(context, parentCommunity).build();
        ItemBuilder.createItem(context, collection)
                .withAuthor("DSpace & friends")
                .build();

        context.restoreAuthSystemState();

        getClient().perform(
                get("/api/discover/browses/author/entries")
                        .param("sort", "default,ASC")
                        .param("page", "0")
                        .param("size", "20"))
                .andExpect(status().isOk())
                .andExpect(jsonPath("$._embedded.entries", hasItem(allOf(
                        hasJsonPath("$.value", is("DSpace & friends")),
                        hasJsonPath("$._links.items.href", containsString("DSpace%20%26%20friends"))
                ))));
    }

    @Test
    public void discoverSearchObjectsTestHasMoreAuthorFacet() throws Exception {
        //We turn off the authorization system in order to create the structure defined below
        context.turnOffAuthorisationSystem();

        //** GIVEN **
        //1. A community-collection structure with one parent community with sub-community and two collections.
        parentCommunity = CommunityBuilder.createCommunity(context)
                .withName("Parent Community")
                .build();
        Community child1 = CommunityBuilder.createSubCommunity(context, parentCommunity)
                .withName("Sub Community")
                .build();
        Collection col1 = CollectionBuilder.createCollection(context, child1).withName("Collection 1").build();
        Collection col2 = CollectionBuilder.createCollection(context, child1).withName("Collection 2").build();

        //2. Three public items that are readable by Anonymous with different subjects
        Item publicItem1 = ItemBuilder.createItem(context, col1)
                .withTitle("Test")
                .withIssueDate("2010-10-17")
                .withAuthor("Smith, Donald").withAuthor("Testing, Works").withAuthor("a1, a1")
                .withAuthor("b, b").withAuthor("c, c").withAuthor("d, d").withAuthor("e, e")
                .withAuthor("f, f").withAuthor("g, g")
                .withSubject("ExtraEntry")
                .build();

        Item publicItem2 = ItemBuilder.createItem(context, col2)
                .withTitle("Test 2")
                .withIssueDate("1990-02-13")
                .withAuthor("Smith, Maria").withAuthor("Doe, Jane").withAuthor("Testing, Works")
                .withSubject("TestingForMore").withSubject("ExtraEntry")
                .build();

        Item publicItem3 = ItemBuilder.createItem(context, col2)
                .withTitle("Public item 2")
                .withIssueDate("2010-02-13")
                .withAuthor("Smith, Maria").withAuthor("Doe, Jane").withAuthor("test,test")
                .withAuthor("test2, test2").withAuthor("Maybe, Maybe")
                .withSubject("AnotherTest").withSubject("TestingForMore")
                .withSubject("ExtraEntry")
                .build();

        context.restoreAuthSystemState();

        //** WHEN **
        //An anonymous user browses this endpoint to find the objects in the system
        getClient().perform(get("/api/discover/search/objects"))
                //** THEN **
                //The status has to be 200 OK
                .andExpect(status().isOk())
                //The type has to be 'discover'
                .andExpect(jsonPath("$.type", is("discover")))
                //The page object has to look like this because we've only made 7 elements, the default size is 20
                // and they all fit onto one page (20 > 7) so totalPages has to be 1. Number is 0 because
                //page 0 is the default page we view if not specified otherwise
                .andExpect(jsonPath("$._embedded.searchResult.page", is(
                        PageMatcher.pageEntryWithTotalPagesAndElements(0, 20, 1, 7)
                )))
                //All elements have to be present in the embedded.objects section, these are the ones we made in
                // the structure defined above
                .andExpect(jsonPath("$._embedded.searchResult._embedded.objects", Matchers.hasItems(
                        SearchResultMatcher.match("core", "community", "communities"),
                        SearchResultMatcher.match("core", "community", "communities"),
                        //Match without any parameters because collections don't have anything special to check in the
                        // json
                        SearchResultMatcher.match(),
                        SearchResultMatcher.match(),
                        SearchResultMatcher.match("core", "item", "items"),
                        SearchResultMatcher.match("core", "item", "items"),
                        SearchResultMatcher.match("core", "item", "items")
                )))
                //These facets have to show up in the embedded.facets section as well with the given hasMore
                // property because we don't exceed their default limit for a hasMore true (the default is 10)
                //We do however exceed the limit for the authors, so this property has to be true for the author
                // facet
                .andExpect(jsonPath("$._embedded.facets", Matchers.containsInAnyOrder(defaultFacetMatchers)))
                //There always needs to be a self link available
                .andExpect(jsonPath("$._links.self.href", containsString("/api/discover/search/objects")))
        ;

    }


    @Test
    public void discoverSearchObjectsTestHasMoreSubjectFacet() throws Exception {
        //We turn off the authorization system in order to create the structure defined below
        context.turnOffAuthorisationSystem();

        //** GIVEN **
        //1. A community-collection structure with one parent community with sub-community and two collections.
        parentCommunity = CommunityBuilder.createCommunity(context)
                .withName("Parent Community")
                .build();
        Community child1 = CommunityBuilder.createSubCommunity(context, parentCommunity)
                .withName("Sub Community")
                .build();
        Collection col1 = CollectionBuilder.createCollection(context, child1).withName("Collection 1").build();
        Collection col2 = CollectionBuilder.createCollection(context, child1).withName("Collection 2").build();

        //2. Three public items that are readable by Anonymous with different subjects
        Item publicItem1 = ItemBuilder.createItem(context, col1)
                .withTitle("Test")
                .withIssueDate("2010-10-17")
                .withAuthor("Smith, Donald").withAuthor("Testing, Works")
                .withSubject("ExtraEntry").withSubject("a")
                .withSubject("b").withSubject("c")
                .withSubject("d").withSubject("e")
                .withSubject("f").withSubject("g")
                .withSubject("h").withSubject("i")
                .withSubject("j").withSubject("k")
                .build();

        Item publicItem2 = ItemBuilder.createItem(context, col2)
                .withTitle("Test 2")
                .withIssueDate("1990-02-13")
                .withAuthor("Smith, Maria").withAuthor("Doe, Jane").withAuthor("Testing, Works")
                .withSubject("TestingForMore").withSubject("ExtraEntry")
                .build();

        Item publicItem3 = ItemBuilder.createItem(context, col2)
                .withTitle("Public item 2")
                .withIssueDate("2010-02-13")
                .withAuthor("Smith, Maria").withAuthor("Doe, Jane").withAuthor("test,test")
                .withAuthor("test2, test2").withAuthor("Maybe, Maybe")
                .withSubject("AnotherTest").withSubject("TestingForMore")
                .withSubject("ExtraEntry")
                .build();

        context.restoreAuthSystemState();

        //** WHEN **
        //An anonymous user browses this endpoint to find the the objects in the system
        getClient().perform(get("/api/discover/search/objects"))

                //** THEN **
                //The status has to be 200 OK
                .andExpect(status().isOk())
                //The type has to be 'discover'
                .andExpect(jsonPath("$.type", is("discover")))
                //The page object has to look like this because we've only made 7 items, they all fit onto 1 page
                // because the default size is 20 and the default starting page is 0.
                .andExpect(jsonPath("$._embedded.searchResult.page", is(
                        PageMatcher.pageEntryWithTotalPagesAndElements(0, 20, 1, 7)
                )))
                //All the elements created in the structure above have to be present in the embedded.objects section
                .andExpect(jsonPath("$._embedded.searchResult._embedded.objects", Matchers.hasItems(
                        SearchResultMatcher.match("core", "community", "communities"),
                        SearchResultMatcher.match("core", "community", "communities"),
                        //Collections are specified like this because they don't have any special properties
                        SearchResultMatcher.match(),
                        SearchResultMatcher.match(),
                        SearchResultMatcher.match("core", "item", "items"),
                        SearchResultMatcher.match("core", "item", "items"),
                        SearchResultMatcher.match("core", "item", "items")
                )))
                //These facets have to show up in the embedded.facets section as well with the given hasMore
                // property because we don't exceed their default limit for a hasMore true (the default is 10)
                //We do however exceed the limit for the subject, so this property has to be true for the subject
                // facet
                .andExpect(jsonPath("$._embedded.facets", Matchers.containsInAnyOrder(defaultFacetMatchers)))
                //There always needs to be a self link available
                .andExpect(jsonPath("$._links.self.href", containsString("/api/discover/search/objects")))
        ;
    }

    @Test
    public void discoverSearchObjectsTestWithBasicQuery() throws Exception {
        //We turn off the authorization system in order to create the structure defined below
        context.turnOffAuthorisationSystem();

        //** GIVEN **
        //1. A community-collection structure with one parent community with sub-community and two collections.
        parentCommunity = CommunityBuilder.createCommunity(context)
                .withName("Parent Community")
                .build();
        Community child1 = CommunityBuilder.createSubCommunity(context, parentCommunity)
                .withName("Sub Community")
                .build();
        Collection col1 = CollectionBuilder.createCollection(context, child1).withName("Collection 1").build();
        Collection col2 = CollectionBuilder.createCollection(context, child1).withName("Collection 2").build();

        //2. Three public items that are readable by Anonymous with different subjects
        Item publicItem1 = ItemBuilder.createItem(context, col1)
                .withTitle("Test")
                .withIssueDate("2010-10-17")
                .withAuthor("Smith, Donald").withAuthor("Testing, Works")
                .withSubject("ExtraEntry")
                .build();

        Item publicItem2 = ItemBuilder.createItem(context, col2)
                .withTitle("Test 2")
                .withIssueDate("1990-02-13")
                .withAuthor("Smith, Maria").withAuthor("Doe, Jane").withAuthor("Testing, Works")
                .withSubject("TestingForMore").withSubject("ExtraEntry")
                .build();

        Item publicItem3 = ItemBuilder.createItem(context, col2)
                .withTitle("Public item 2")
                .withIssueDate("2010-02-13")
                .withAuthor("Smith, Maria").withAuthor("Doe, Jane").withAuthor("test,test")
                .withAuthor("test2, test2").withAuthor("Maybe, Maybe")
                .build();

        context.restoreAuthSystemState();

        //** WHEN **
        //An anonymous user browses this endpoint to find the objects in the system
        //With a query that says that the title has to contain 'test'
        getClient().perform(get("/api/discover/search/objects")
                .param("f.title", "test,contains"))

                //** THEN **
                //The status has to be 200 OK
                .andExpect(status().isOk())
                //The type has to be 'discover'
                .andExpect(jsonPath("$.type", is("discover")))
                //The page object has to look like this because of the query we specified, only two elements match
                // the query.
                .andExpect(jsonPath("$._embedded.searchResult.page", is(
                        PageMatcher.pageEntryWithTotalPagesAndElements(0, 20, 1, 2)
                )))
                //Only the two item elements match the query, therefore those are the only ones that can be in the
                // embedded.objects section
                .andExpect(jsonPath("$._embedded.searchResult._embedded.objects", Matchers.containsInAnyOrder(
                        SearchResultMatcher.match("core", "item", "items"),
                        SearchResultMatcher.match("core", "item", "items")
                )))
                //We need to display the appliedFilters object that contains the query that we've run
                .andExpect(jsonPath("$.appliedFilters", contains(
                        AppliedFilterMatcher.appliedFilterEntry("title", "contains", "test", "test")
                )))
                //These facets have to show up in the embedded.facets section as well with the given hasMore
                // property because we don't exceed their default limit for a hasMore true (the default is 10)
                .andExpect(jsonPath("$._embedded.facets", Matchers.containsInAnyOrder(defaultFacetMatchers)))
                //There always needs to be a self link available
                .andExpect(jsonPath("$._links.self.href", containsString("/api/discover/search/objects")))
        ;

        getClient().perform(get("/api/discover/search/objects")
                .param("query", "test"))
                .andExpect(status().isOk());

        getClient().perform(get("/api/discover/search/objects")
                .param("query", "test:"))
                .andExpect(status().isUnprocessableEntity());

    }


    @Test
    public void discoverSearchObjectsTestWithInvalidSolrQuery() throws Exception {

        getClient().perform(get("/api/discover/search/objects")
                .param("query", "test"))
                .andExpect(status().isOk());

        getClient().perform(get("/api/discover/search/objects")
                .param("query", "test:"))
                .andExpect(status().isUnprocessableEntity());

    }


    @Test
    public void discoverSearchObjectsTestWithScope() throws Exception {
        //We turn off the authorization system in order to create the structure as defined below
        context.turnOffAuthorisationSystem();

        //** GIVEN **
        //1. A community-collection structure with one parent community with sub-community and two collections.
        parentCommunity = CommunityBuilder.createCommunity(context)
                .withName("Parent Community")
                .build();
        Community child1 = CommunityBuilder.createSubCommunity(context, parentCommunity)
                .withName("Sub Community")
                .build();
        Collection col1 = CollectionBuilder.createCollection(context, child1).withName("Collection 1").build();
        Collection col2 = CollectionBuilder.createCollection(context, child1).withName("Collection 2").build();

        //2. Three public items that are readable by Anonymous with different subjects
        Item publicItem1 = ItemBuilder.createItem(context, col1)
                .withTitle("Test")
                .withIssueDate("2010-10-17")
                .withAuthor("Smith, Donald").withAuthor("Testing, Works")
                .withSubject("ExtraEntry")
                .build();

        Item publicItem2 = ItemBuilder.createItem(context, col2)
                .withTitle("Test 2")
                .withIssueDate("1990-02-13")
                .withAuthor("Smith, Maria").withAuthor("Doe, Jane").withAuthor("Testing, Works")
                .withSubject("TestingForMore").withSubject("ExtraEntry")
                .build();

        Item publicItem3 = ItemBuilder.createItem(context, col2)
                .withTitle("Public item 2")
                .withIssueDate("2010-02-13")
                .withAuthor("Smith, Maria").withAuthor("Doe, Jane").withAuthor("test,test")
                .withAuthor("test2, test2").withAuthor("Maybe, Maybe")
                .withSubject("AnotherTest").withSubject("TestingForMore")
                .withSubject("ExtraEntry")
                .build();

        context.restoreAuthSystemState();

        //** WHEN **
        //An anonymous user browses this endpoint to find the objects in the system
        //With a scope 'test'
        getClient().perform(get("/api/discover/search/objects")
                .param("scope", "test"))

                //** THEN **
                //The status has to be 200 OK
                .andExpect(status().isOk())
                //The type has to be 'discover'
                .andExpect(jsonPath("$.type", is("discover")))
                //The page element has to look like this because it contains all the elements we've just created
                .andExpect(jsonPath("$._embedded.searchResult.page", is(
                        PageMatcher.pageEntryWithTotalPagesAndElements(0, 20, 1, 7)
                )))
                //The scope property has to be set to the value we entered in the parameters
                .andExpect(jsonPath("$.scope", is("test")))
                //All the elements created in the structure above have to be present in the embedded.objects section
                .andExpect(jsonPath("$._embedded.searchResult._embedded.objects", Matchers.hasItems(
                        SearchResultMatcher.match("core", "community", "communities"),
                        SearchResultMatcher.match("core", "community", "communities"),
                        //Collections are specified like this because they don't have any special properties
                        SearchResultMatcher.match(),
                        SearchResultMatcher.match(),
                        SearchResultMatcher.match("core", "item", "items"),
                        SearchResultMatcher.match("core", "item", "items"),
                        SearchResultMatcher.match("core", "item", "items")
                )))
                //These facets have to show up in the embedded.facets section as well with the given hasMore
                // property because we don't exceed their default limit for a hasMore true (the default is 10)
                .andExpect(jsonPath("$._embedded.facets", Matchers.containsInAnyOrder(defaultFacetMatchers)))
                //There always needs to be a self link available
                .andExpect(jsonPath("$._links.self.href", containsString("/api/discover/search/objects")))
        ;
    }

    @Test
    public void discoverSearchObjectsTestWithDsoType() throws Exception {
        //We turn off the authorization system in order to create the structure as defined below
        context.turnOffAuthorisationSystem();

        //** GIVEN **
        //1. A community-collection structure with one parent community with sub-community and two collections.
        parentCommunity = CommunityBuilder.createCommunity(context)
                .withName("Parent Community")
                .build();
        Community child1 = CommunityBuilder.createSubCommunity(context, parentCommunity)
                .withName("Sub Community")
                .build();
        Collection col1 = CollectionBuilder.createCollection(context, child1).withName("Collection 1").build();
        Collection col2 = CollectionBuilder.createCollection(context, child1).withName("Collection 2").build();

        //2. Three public items that are readable by Anonymous with different subjects
        Item publicItem1 = ItemBuilder.createItem(context, col1)
                .withTitle("Test")
                .withIssueDate("2010-10-17")
                .withAuthor("Smith, Donald").withAuthor("Testing, Works")
                .withSubject("ExtraEntry")
                .build();

        Item publicItem2 = ItemBuilder.createItem(context, col2)
                .withTitle("Test 2")
                .withIssueDate("1990-02-13")
                .withAuthor("Smith, Maria").withAuthor("Doe, Jane").withAuthor("Testing, Works")
                .withSubject("TestingForMore").withSubject("ExtraEntry")
                .build();

        Item publicItem3 = ItemBuilder.createItem(context, col2)
                .withTitle("Public item 2")
                .withIssueDate("2010-02-13")
                .withAuthor("Smith, Maria").withAuthor("Doe, Jane").withAuthor("test,test")
                .withAuthor("test2, test2").withAuthor("Maybe, Maybe")
                .withSubject("AnotherTest").withSubject("TestingForMore")
                .withSubject("ExtraEntry")
                .build();

        context.restoreAuthSystemState();

        // ** WHEN **
        // An anonymous user browses this endpoint to find the objects in the system

        // With dsoType 'item'
        getClient().perform(get("/api/discover/search/objects")
                .param("dsoType", "Item"))

                //** THEN **
                //The status has to be 200 OK
                .andExpect(status().isOk())
                //The type has to be 'discover'
                .andExpect(jsonPath("$.type", is("discover")))
                //The page element needs to look like this and only have three totalElements because we only want
                // the items (dsoType) and we only created three items
                .andExpect(jsonPath("$._embedded.searchResult.page", is(
                        PageMatcher.pageEntryWithTotalPagesAndElements(0, 20, 1, 3)
                )))
                //Only the three items can be present in the embedded.objects section as that's what we specified
                // in the dsoType parameter
                .andExpect(jsonPath("$._embedded.searchResult._embedded.objects", Matchers.containsInAnyOrder(
                        SearchResultMatcher.match("core", "item", "items"),
                        SearchResultMatcher.match("core", "item", "items"),
                        SearchResultMatcher.match("core", "item", "items")
                )))
                //These facets have to show up in the embedded.facets section as well with the given hasMore
                // property because we don't exceed their default limit for a hasMore true (the default is 10)
                .andExpect(jsonPath("$._embedded.facets", Matchers.containsInAnyOrder(defaultFacetMatchers)))
                //There always needs to be a self link available
                .andExpect(jsonPath("$._links.self.href", containsString("/api/discover/search/objects")));

        // With dsoTypes 'community' and 'collection'
        getClient().perform(get("/api/discover/search/objects")
                .param("dsoType", "Community")
                .param("dsoType", "Collection"))

                //** THEN **
                //The status has to be 200 OK
                .andExpect(status().isOk())
                //The type has to be 'discover'
                .andExpect(jsonPath("$.type", is("discover")))
                // The page element needs to look like this and only have four totalElements because we only want
                // the communities and the collections (dsoType) and we only created two of both types
                .andExpect(jsonPath("$._embedded.searchResult.page", is(
                        PageMatcher.pageEntryWithTotalPagesAndElements(0, 20, 1, 4)
                )))
                // Only the two communities and the two collections can be present in the embedded.objects section
                // as that's what we specified in the dsoType parameter
                .andExpect(jsonPath("$._embedded.searchResult._embedded.objects", Matchers.containsInAnyOrder(
                        SearchResultMatcher.match("core", "community", "communities"),
                        SearchResultMatcher.match("core", "community", "communities"),
                        SearchResultMatcher.match("core", "collection", "collections"),
                        SearchResultMatcher.match("core", "collection", "collections")
                )))
                //These facets have to show up in the embedded.facets section as well with the given hasMore
                // property because we don't exceed their default limit for a hasMore true (the default is 10)
                .andExpect(jsonPath("$._embedded.facets", Matchers.containsInAnyOrder(defaultFacetMatchers)))
                //There always needs to be a self link available
                .andExpect(jsonPath("$._links.self.href", containsString("/api/discover/search/objects")));

        // With dsoTypes 'collection' and 'item'
        getClient().perform(get("/api/discover/search/objects")
                .param("dsoType", "Collection")
                .param("dsoType", "Item"))

                //** THEN **
                //The status has to be 200 OK
                .andExpect(status().isOk())
                //The type has to be 'discover'
                .andExpect(jsonPath("$.type", is("discover")))
                // The page element needs to look like this and only have five totalElements because we only want
                // the collections and the items (dsoType) and we only created two collections and three items
                .andExpect(jsonPath("$._embedded.searchResult.page", is(
                        PageMatcher.pageEntryWithTotalPagesAndElements(0, 20, 1, 5)
                )))
                // Only the two collections and the three items can be present in the embedded.objects section
                // as that's what we specified in the dsoType parameter
                .andExpect(jsonPath("$._embedded.searchResult._embedded.objects", Matchers.containsInAnyOrder(
                        SearchResultMatcher.match("core", "collection", "collections"),
                        SearchResultMatcher.match("core", "collection", "collections"),
                        SearchResultMatcher.match("core", "item", "items"),
                        SearchResultMatcher.match("core", "item", "items"),
                        SearchResultMatcher.match("core", "item", "items")
                )))
                //These facets have to show up in the embedded.facets section as well with the given hasMore
                // property because we don't exceed their default limit for a hasMore true (the default is 10)
                .andExpect(jsonPath("$._embedded.facets", Matchers.containsInAnyOrder(defaultFacetMatchers)))
                //There always needs to be a self link available
                .andExpect(jsonPath("$._links.self.href", containsString("/api/discover/search/objects")));

        // With dsoTypes 'community', 'collection' and 'item'
        getClient().perform(get("/api/discover/search/objects")
                .param("dsoType", "Community")
                .param("dsoType", "Collection")
                .param("dsoType", "Item"))

                //** THEN **
                //The status has to be 200 OK
                .andExpect(status().isOk())
                //The type has to be 'discover'
                .andExpect(jsonPath("$.type", is("discover")))
                // The page element needs to look like this and have seven totalElements because we want
                // the communities, the collections and the items (dsoType) and we created two communities,
                // two collections and three items
                .andExpect(jsonPath("$._embedded.searchResult.page", is(
                        PageMatcher.pageEntryWithTotalPagesAndElements(0, 20, 1, 7)
                )))
                // The two communities, the two collections and the three items can be present in the embedded.objects
                // section as that's what we specified in the dsoType parameter
                .andExpect(jsonPath("$._embedded.searchResult._embedded.objects", Matchers.containsInAnyOrder(
                        SearchResultMatcher.match("core", "community", "communities"),
                        SearchResultMatcher.match("core", "community", "communities"),
                        SearchResultMatcher.match("core", "collection", "collections"),
                        SearchResultMatcher.match("core", "collection", "collections"),
                        SearchResultMatcher.match("core", "item", "items"),
                        SearchResultMatcher.match("core", "item", "items"),
                        SearchResultMatcher.match("core", "item", "items")
                )))
                //These facets have to show up in the embedded.facets section as well with the given hasMore
                // property because we don't exceed their default limit for a hasMore true (the default is 10)
                .andExpect(jsonPath("$._embedded.facets", Matchers.containsInAnyOrder(defaultFacetMatchers)))
                //There always needs to be a self link available
                .andExpect(jsonPath("$._links.self.href", containsString("/api/discover/search/objects")));
    }

    @Test
    public void discoverSearchObjectsTestWithDsoTypeAndSort() throws Exception {
        //We turn off the authorization system in order to create the structure as defined below
        context.turnOffAuthorisationSystem();
        //** GIVEN **
        //1. A community-collection structure with one parent community with sub-community and two collections.
        parentCommunity = CommunityBuilder.createCommunity(context)
                .withName("Parent Community")
                .build();
        Community child1 = CommunityBuilder.createSubCommunity(context, parentCommunity)
                .withName("Sub Community")
                .build();
        Collection col1 = CollectionBuilder.createCollection(context, child1).withName("Collection 1").build();
        Collection col2 = CollectionBuilder.createCollection(context, child1).withName("Collection 2").build();

        //2. Three public items that are readable by Anonymous with different subjects
        Item publicItem1 = ItemBuilder.createItem(context, col1)
                .withTitle("Test")
                .withIssueDate("2010-10-17")
                .withAuthor("Smith, Donald").withAuthor("Testing, Works")
                .withSubject("ExtraEntry")
                .build();

        Item publicItem2 = ItemBuilder.createItem(context, col2)
                .withTitle("Testing")
                .withIssueDate("1990-02-13")
                .withAuthor("Smith, Maria").withAuthor("Doe, Jane").withAuthor("Testing, Works")
                .withSubject("TestingForMore").withSubject("ExtraEntry")
                .build();

        Item publicItem3 = ItemBuilder.createItem(context, col2)
                .withTitle("Public")
                .withIssueDate("2010-02-13")
                .withAuthor("Smith, Maria").withAuthor("Doe, Jane").withAuthor("test,test")
                .withAuthor("test2, test2").withAuthor("Maybe, Maybe")
                .withSubject("AnotherTest").withSubject("TestingForMore")
                .withSubject("ExtraEntry")
                .build();

        context.restoreAuthSystemState();

        //** WHEN **
        //An anonymous user browses this endpoint to find the objects in the system
        //With a dsoType 'item'
        //And a sort on the dc.title ascending
        getClient().perform(get("/api/discover/search/objects")
                .param("dsoType", "Item")
                .param("sort", "dc.title,ASC"))

                //** THEN **
                //The status has to be 200 OK
                .andExpect(status().isOk())
                //The type has to be 'discover'
                .andExpect(jsonPath("$.type", is("discover")))
                //The page object has to look like this and only contain three total elements because we only want
                // to get the items back
                .andExpect(jsonPath("$._embedded.searchResult.page", is(
                        PageMatcher.pageEntryWithTotalPagesAndElements(0, 20, 1, 3)
                )))
                //Only the three items can be present in the embedded.objects section as that's what we specified
                // in the dsoType parameter
                .andExpect(jsonPath("$._embedded.searchResult._embedded.objects", Matchers.containsInAnyOrder(
                        SearchResultMatcher.match("core", "item", "items"),
                        SearchResultMatcher.match("core", "item", "items"),
                        SearchResultMatcher.match("core", "item", "items")
                )))
                //Here we want to match on the item name in a certain specified order because we want to check the
                // sort properly
                //We check whether the items are sorted properly as we expected
                .andExpect(jsonPath("$._embedded.searchResult._embedded.objects", Matchers.contains(
                        SearchResultMatcher.matchOnItemName("item", "items", "Public"),
                        SearchResultMatcher.matchOnItemName("item", "items", "Test"),
                        SearchResultMatcher.matchOnItemName("item", "items", "Testing")
                )))
                //These facets have to show up in the embedded.facets section as well with the given hasMore
                // property because we don't exceed their default limit for a hasMore true (the default is 10)
                .andExpect(jsonPath("$._embedded.facets", Matchers.containsInAnyOrder(defaultFacetMatchers)))
                //We want to get the sort that's been used as well in the response
                .andExpect(jsonPath("$.sort", is(
                        SortOptionMatcher.sortByAndOrder("dc.title", "ASC")
                )))
                //There always needs to be a self link available
                .andExpect(jsonPath("$._links.self.href", containsString("/api/discover/search/objects")))
        ;
    }


    // This test has been disable due to its innate dependency on knowing the facetLimit
    // This is currently untrue and resulted in hardcoding of expectations.
    @Test
    @Ignore
    public void discoverFacetsDateTestWithLabels() throws Exception {
        //We turn off the authorization system in order to create the structure as defined below
        context.turnOffAuthorisationSystem();
        //** GIVEN **
        //1. A community-collection structure with one parent community with sub-community and two collections.
        parentCommunity = CommunityBuilder.createCommunity(context)
                .withName("Parent Community")
                .build();
        Community child1 = CommunityBuilder.createSubCommunity(context, parentCommunity)
                .withName("Sub Community")
                .build();
        Collection col1 = CollectionBuilder.createCollection(context, child1).withName("Collection 1").build();
        Collection col2 = CollectionBuilder.createCollection(context, child1).withName("Collection 2").build();

        //2. 9 public items that are readable by Anonymous with different subjects
        Item publicItem6 = ItemBuilder.createItem(context, col2)
                .withTitle("Public")
                .withIssueDate("2017-02-13")
                .withAuthor("Smith, Maria").withAuthor("Doe, Jane").withAuthor("test,test")
                .withAuthor("test2, test2").withAuthor("Maybe, Maybe")
                .withSubject("AnotherTest").withSubject("TestingForMore")
                .withSubject("ExtraEntry")
                .build();
        Item publicItem7 = ItemBuilder.createItem(context, col2)
                .withTitle("Public")
                .withIssueDate("2010-02-13")
                .withAuthor("Smith, Maria").withAuthor("Doe, Jane").withAuthor("test,test")
                .withAuthor("test2, test2").withAuthor("Maybe, Maybe")
                .withSubject("AnotherTest").withSubject("TestingForMore")
                .withSubject("ExtraEntry")
                .build();
        Item publicItem8 = ItemBuilder.createItem(context, col2)
                .withTitle("Public")
                .withIssueDate("1990-02-13")
                .withAuthor("Smith, Maria").withAuthor("Doe, Jane").withAuthor("test,test")
                .withAuthor("test2, test2").withAuthor("Maybe, Maybe")
                .withSubject("AnotherTest").withSubject("TestingForMore")
                .withSubject("ExtraEntry")
                .build();
        Item publicItem9 = ItemBuilder.createItem(context, col2)
                .withTitle("Public")
                .withIssueDate("1970-02-13")
                .withAuthor("Smith, Maria").withAuthor("Doe, Jane").withAuthor("test,test")
                .withAuthor("test2, test2").withAuthor("Maybe, Maybe")
                .withSubject("AnotherTest").withSubject("TestingForMore")
                .withSubject("ExtraEntry")
                .build();
        Item publicItem10 = ItemBuilder.createItem(context, col2)
                .withTitle("Public")
                .withIssueDate("1950-02-13")
                .withAuthor("Smith, Maria").withAuthor("Doe, Jane").withAuthor("test,test")
                .withAuthor("test2, test2").withAuthor("Maybe, Maybe")
                .withSubject("AnotherTest").withSubject("TestingForMore")
                .withSubject("ExtraEntry")
                .build();
        Item publicItem11 = ItemBuilder.createItem(context, col2)
                .withTitle("Public")
                .withIssueDate("1930-02-13")
                .withAuthor("Smith, Maria").withAuthor("Doe, Jane").withAuthor("test,test")
                .withAuthor("test2, test2").withAuthor("Maybe, Maybe")
                .withSubject("AnotherTest").withSubject("TestingForMore")
                .withSubject("ExtraEntry")
                .build();
        Item publicItem12 = ItemBuilder.createItem(context, col2)
                .withTitle("Public")
                .withIssueDate("1910-02-13")
                .withAuthor("Smith, Maria").withAuthor("Doe, Jane").withAuthor("test,test")
                .withAuthor("test2, test2").withAuthor("Maybe, Maybe")
                .withSubject("AnotherTest").withSubject("TestingForMore")
                .withSubject("ExtraEntry")
                .build();
        Item publicItem13 = ItemBuilder.createItem(context, col2)
                .withTitle("Public")
                .withIssueDate("1890-02-13")
                .withAuthor("Smith, Maria").withAuthor("Doe, Jane").withAuthor("test,test")
                .withAuthor("test2, test2").withAuthor("Maybe, Maybe")
                .withSubject("AnotherTest").withSubject("TestingForMore")
                .withSubject("ExtraEntry")
                .build();
        Item publicItem14 = ItemBuilder.createItem(context, col2)
                .withTitle("Public")
                .withIssueDate("1866-02-13")
                .withAuthor("Smith, Maria").withAuthor("Doe, Jane").withAuthor("test,test")
                .withAuthor("test2, test2").withAuthor("Maybe, Maybe")
                .withSubject("AnotherTest").withSubject("TestingForMore")
                .withSubject("ExtraEntry")
                .build();

        context.restoreAuthSystemState();

        //** WHEN **
        //An anonymous user browses this endpoint to find dateIssued facet values
        getClient().perform(get("/api/discover/facets/dateIssued"))

                //** THEN **
                //The status has to be 200 OK
                .andExpect(status().isOk())
                //The type has to be 'discover'
                .andExpect(jsonPath("$.type", is("discover")))
                //The page object has to look like this because the default size is 20 and the default starting
                // page is 0
                .andExpect(jsonPath("$.page", is(
                        PageMatcher.pageEntry(0, 20)
                )))
                //Then we expect these dateIssued values to be present with the labels as specified
                .andExpect(jsonPath("$._embedded.values", Matchers.containsInAnyOrder(
                        FacetValueMatcher.entryDateIssuedWithLabel("2000 - 2017"),
                        FacetValueMatcher.entryDateIssuedWithLabel("1980 - 1999"),
                        FacetValueMatcher.entryDateIssuedWithLabel("1960 - 1979"),
                        FacetValueMatcher.entryDateIssuedWithLabel("1940 - 1959"),
                        FacetValueMatcher.entryDateIssuedWithLabel("1920 - 1939"),
                        FacetValueMatcher.entryDateIssuedWithLabel("1880 - 1899"),
                        FacetValueMatcher.entryDateIssuedWithLabel("1866 - 1879"),
                        FacetValueMatcher.entryDateIssuedWithLabel("1900 - 1919")

                )))
        ;
    }

    @Test
    public void discoverSearchObjectsTestForPaginationAndNextLinks() throws Exception {
        //We turn off the authorization system in order to create the structure as defined below
        context.turnOffAuthorisationSystem();

        //** GIVEN **
        //1. A community-collection structure with one parent community with sub-community and two collections.
        parentCommunity = CommunityBuilder.createCommunity(context)
                .withName("Parent Community")
                .build();
        Community child1 = CommunityBuilder.createSubCommunity(context, parentCommunity)
                .withName("Sub Community")
                .build();
        Collection col1 = CollectionBuilder.createCollection(context, child1).withName("Collection 1").build();
        Collection col2 = CollectionBuilder.createCollection(context, child1).withName("Collection 2").build();

        //2. Three public items that are readable by Anonymous with different subjects
        Item publicItem1 = ItemBuilder.createItem(context, col1)
                .withTitle("Test")
                .withIssueDate("2010-10-17")
                .withAuthor("Smith, Donald").withAuthor("t, t").withAuthor("t, y")
                .withAuthor("t, r").withAuthor("t, e").withAuthor("t, z").withAuthor("t, a")
                .withAuthor("t, tq").withAuthor("t, ts").withAuthor("t, td").withAuthor("t, tf")
                .withAuthor("t, tg").withAuthor("t, th").withAuthor("t, tj").withAuthor("t, tk")
                .withSubject("ExtraEntry")
                .build();

        Item publicItem2 = ItemBuilder.createItem(context, col2)
                .withTitle("Test 2")
                .withIssueDate("1990-02-13")
                .withAuthor("Smith, Maria").withAuthor("Doe, Jane").withAuthor("Testing, Works")
                .withSubject("TestingForMore").withSubject("ExtraEntry")
                .build();

        Item publicItem3 = ItemBuilder.createItem(context, col2)
                .withTitle("Public item 2")
                .withIssueDate("2010-02-13")
                .withAuthor("Smith, Maria").withAuthor("Doe, Jane").withAuthor("test,test")
                .withAuthor("test2, test2").withAuthor("Maybe, Maybe")
                .withSubject("AnotherTest").withSubject("TestingForMore")
                .withSubject("ExtraEntry").withSubject("a").withSubject("b").withSubject("c")
                .withSubject("d").withSubject("e").withSubject("f").withSubject("g")
                .withSubject("h").withSubject("i").withSubject("j")
                .build();

        context.restoreAuthSystemState();

        //** WHEN **
        //An anonymous user browses this endpoint to find the objects in the system
        //With a size 2
        getClient().perform(get("/api/discover/search/objects")
                .param("size", "2")
                .param("page", "1"))
                //** THEN **
                //The status has to be 200 OK
                .andExpect(status().isOk())
                //The type has to be 'discover'
                .andExpect(jsonPath("$.type", is("discover")))
                //The page object needs to look like this
                //Size of 2 because that's what we entered
                //Page number 1 because that's the param we entered
                //TotalPages 4 because size = 2 and total elements is 7 -> 4 pages
                //We made 7 elements -> 7 total elements
                .andExpect(jsonPath("$._embedded.searchResult.page", is(
                        PageMatcher.pageEntryWithTotalPagesAndElements(1, 2, 4, 7)
                )))
                //These are the  two elements that'll be shown (because page = 1, so the third and fourth element
                // in the list) and they'll be the only ones because the size is 2
                .andExpect(jsonPath("$._embedded.searchResult._embedded.objects", Matchers.containsInAnyOrder(
                        SearchResultMatcher.match(),
                        SearchResultMatcher.match()
                )))
                .andExpect(jsonPath("$._embedded.facets", Matchers.containsInAnyOrder(defaultFacetMatchers)))
                //There always needs to be a self link available
                .andExpect(jsonPath("$._links.self.href", containsString("/api/discover/search/objects")))
        ;

    }


    @Test
    public void discoverSearchObjectsTestWithContentInABitstream() throws Exception {
        //We turn off the authorization system in order to create the structure as defined below
        context.turnOffAuthorisationSystem();

        //** GIVEN **
        //1. A community-collection structure with one parent community with sub-community and two collections.
        parentCommunity = CommunityBuilder.createCommunity(context)
                .withName("Parent Community")
                .build();
        Community child1 = CommunityBuilder.createSubCommunity(context, parentCommunity)
                .withName("Sub Community")
                .build();
        Collection col1 = CollectionBuilder.createCollection(context, child1).withName("Collection 1").build();
        Collection col2 = CollectionBuilder.createCollection(context, child1).withName("Collection 2").build();

        //2. Three public items that are readable by Anonymous with different subjects
        Item publicItem1 = ItemBuilder.createItem(context, col1)
                .withTitle("Test")
                .withIssueDate("2010-10-17")
                .withAuthor("Smith, Donald")
                .withSubject("ExtraEntry")
                .build();

        Item publicItem2 = ItemBuilder.createItem(context, col2)
                .withTitle("Test 2")
                .withIssueDate("1990-02-13")
                .withAuthor("Smith, Maria").withAuthor("Doe, Jane")
                .withSubject("TestingForMore").withSubject("ExtraEntry")
                .build();

        Item publicItem3 = ItemBuilder.createItem(context, col2)
                .withTitle("Public item 2")
                .withIssueDate("2010-02-13")
                .withAuthor("Smith, Maria").withAuthor("Doe, Jane").withAuthor("test,test")
                .withAuthor("test2, test2").withAuthor("Maybe, Maybe")
                .withSubject("AnotherTest").withSubject("TestingForMore")
                .withSubject("ExtraEntry")
                .build();
        String bitstreamContent = "ThisIsSomeDummyText";
        //Add a bitstream to an item
        try (InputStream is = IOUtils.toInputStream(bitstreamContent, CharEncoding.UTF_8)) {
            Bitstream bitstream = BitstreamBuilder.
                    createBitstream(context, publicItem1, is)
                    .withName("Bitstream")
                    .withMimeType("text/plain")
                    .build();
        }

        //Run the filter media to make the text in the bitstream searchable through the query
        runDSpaceScript("filter-media", "-f", "-i", publicItem1.getHandle());

        context.restoreAuthSystemState();

        //** WHEN **
        //An anonymous user browses this endpoint to find the objects in the system
        //With a query stating 'ThisIsSomeDummyText'
        getClient().perform(get("/api/discover/search/objects")
                .param("query", "ThisIsSomeDummyText"))

                //** THEN **
                //The status has to be 200 OK
                .andExpect(status().isOk())
                //The type has to be 'discover'
                .andExpect(jsonPath("$.type", is("discover")))
                //The page object needs to look like this
                .andExpect(jsonPath("$._embedded.searchResult.page", is(
                        PageMatcher.pageEntry(0, 20)
                )))
                //This is the only item that should be returned with the query given
                .andExpect(jsonPath("$._embedded.searchResult._embedded.objects", Matchers.contains(
                        SearchResultMatcher.matchOnItemName("item", "items", "Test")
                )))

                //These facets have to show up in the embedded.facets section as well with the given hasMore
                // property because we don't exceed their default limit for a hasMore true (the default is 10)
                .andExpect(jsonPath("$._embedded.facets", Matchers.containsInAnyOrder(defaultFacetMatchers)))
                //There always needs to be a self link available
                .andExpect(jsonPath("$._links.self.href", containsString("/api/discover/search/objects")))
        ;

    }

    @Test
    public void discoverSearchObjectsTestForEmbargoedItemsAndPrivateItems() throws Exception {
        //We turn off the authorization system in order to create the structure as defined below
        context.turnOffAuthorisationSystem();

        //** GIVEN **
        //1. A community-collection structure with one parent community with sub-community and two collections.
        parentCommunity = CommunityBuilder.createCommunity(context)
                .withName("Parent Community")
                .build();
        Community child1 = CommunityBuilder.createSubCommunity(context, parentCommunity)
                .withName("Sub Community")
                .build();
        Collection col1 = CollectionBuilder.createCollection(context, child1).withName("Collection 1").build();
        Collection col2 = CollectionBuilder.createCollection(context, child1).withName("Collection 2").build();

        //2. Three items that are readable by Anonymous with different subjects
        Item publicItem1 = ItemBuilder.createItem(context, col1)
                .withTitle("Test")
                .withIssueDate("2010-10-17")
                .withAuthor("Smith, Donald")
                .withSubject("ExtraEntry")
                .build();

        //Make this one public to make sure that it doesn't show up in the search
        Item publicItem2 = ItemBuilder.createItem(context, col2)
                .withTitle("Test 2")
                .withIssueDate("1990-02-13")
                .withAuthor("Smith, Maria").withAuthor("Doe, Jane").withAuthor("Testing, Works")
                .withSubject("TestingForMore").withSubject("ExtraEntry")
                .makeUnDiscoverable()
                .build();

        Item publicItem3 = ItemBuilder.createItem(context, col2)
                .withTitle("Embargoed item 2")
                .withIssueDate("2010-02-13")
                .withAuthor("Smith, Maria").withAuthor("Doe, Jane").withAuthor("test,test")
                .withAuthor("test2, test2").withAuthor("Maybe, Maybe")
                .withSubject("AnotherTest").withSubject("TestingForMore")
                .withSubject("ExtraEntry")
                .withEmbargoPeriod(Period.ofMonths(12))
                .build();

        //Turn on the authorization again
        context.restoreAuthSystemState();
        //** WHEN **
        //An anonymous user browses this endpoint to find the the objects in the system
        //
        getClient().perform(get("/api/discover/search/objects"))
                //** THEN **
                //The status has to be 200 OK
                .andExpect(status().isOk())
                //The type has to be 'discover'
                .andExpect(jsonPath("$.type", is("discover")))
                //The page object needs to look like this
                .andExpect(jsonPath("$._embedded.searchResult.page", is(
                        PageMatcher.pageEntryWithTotalPagesAndElements(0, 20, 1, 5)
                )))
                //These are the items that aren't set to private
                .andExpect(jsonPath("$._embedded.searchResult._embedded.objects", Matchers.hasItems(
                        SearchResultMatcher.match("core", "community", "communities"),
                        SearchResultMatcher.match("core", "community", "communities"),
                        //Collections are specified like this because they don't have any special properties
                        SearchResultMatcher.match(),
                        SearchResultMatcher.match(),
                        SearchResultMatcher.matchOnItemName("item", "items", "Test")
                )))
                //This is a private item, this shouldn't show up in the result
                .andExpect(jsonPath("$._embedded.searchResult._embedded.objects",
                        Matchers.not(
                                Matchers.anyOf(
                                SearchResultMatcher.matchOnItemName("item", "items", "Test 2"),
                                SearchResultMatcher.matchOnItemName("item", "items", "Embargoed item 2")
                                )
                        )))
                //These facets have to show up in the embedded.facets section as well with the given hasMore
                // property because we don't exceed their default limit for a hasMore true (the default is 10)
                .andExpect(jsonPath("$._embedded.facets", Matchers.containsInAnyOrder(defaultFacetMatchers)))
                //There always needs to be a self link available
                .andExpect(jsonPath("$._links.self.href", containsString("/api/discover/search/objects")))
        ;

    }

    //TODO Enable when solr fulltext indexing is policy-aware, see https://jira.duraspace.org/browse/DS-3758
    @Test
    @Ignore
    public void discoverSearchObjectsTestWithContentInAPrivateBitstream() throws Exception {
        //We turn off the authorization system in order to create the structure as defined below
        context.turnOffAuthorisationSystem();

        //** GIVEN **
        //1. A community-collection structure with one parent community with sub-community and two collections.
        parentCommunity = CommunityBuilder.createCommunity(context)
                .withName("Parent Community")
                .build();
        Community child1 = CommunityBuilder.createSubCommunity(context, parentCommunity)
                .withName("Sub Community")
                .build();
        Collection col1 = CollectionBuilder.createCollection(context, child1).withName("Collection 1").build();

        //2. one public item that is readable by Anonymous
        Item publicItem1 = ItemBuilder.createItem(context, col1)
                .withTitle("Test")
                .withIssueDate("2010-10-17")
                .withAuthor("Smith, Donald")
                .withSubject("ExtraEntry")
                .build();

        String bitstreamContent = "ThisIsSomeDummyText";

        //Make the group that anon doesn't have access to
        Group internalGroup = GroupBuilder.createGroup(context)
                .withName("Internal Group")
                .build();

        //Add this bitstream with the internal group as the reader group
        try (InputStream is = IOUtils.toInputStream(bitstreamContent, CharEncoding.UTF_8)) {
            Bitstream bitstream = BitstreamBuilder.
                    createBitstream(context, publicItem1, is)
                    .withName("Bitstream")
                    .withDescription("Test Private Bitstream")
                    .withMimeType("text/plain")
                    .withReaderGroup(internalGroup)
                    .build();
        }


        //Run the filter media to be able to search on the text in the bitstream
        runDSpaceScript("filter-media", "-f", "-i", publicItem1.getHandle());

        //Turn on the authorization again to make sure that private/inaccessible items don't get show/used
        context.restoreAuthSystemState();
        context.setCurrentUser(null);
        //** WHEN **
        //An anonymous user browses this endpoint to find the objects in the system
        //With a size 2
        getClient().perform(get("/api/discover/search/objects")
                .param("query", "ThisIsSomeDummyText"))

                //** THEN **
                //The status has to be 200 OK
                .andExpect(status().isOk())
                //The type has to be 'discover'
                .andExpect(jsonPath("$.type", is("discover")))
                //The page object needs to look like this
                .andExpect(jsonPath("$._embedded.searchResult.page", is(
                        PageMatcher.pageEntry(0, 20)
                )))
                //Make sure that the item with the private bitstream doesn't show up
                .andExpect(jsonPath("$._embedded.object", Matchers.not(Matchers.contains(
                        SearchResultMatcher.matchOnItemName("item", "items", "Test")
                ))))

                //These facets have to show up in the embedded.facets section as well with the given hasMore
                // property because we don't exceed their default limit for a hasMore true (the default is 10)
                .andExpect(jsonPath("$._embedded.facets", Matchers.containsInAnyOrder(defaultFacetMatchers)))
                //There always needs to be a self link available
                .andExpect(jsonPath("$._links.self.href", containsString("/api/discover/search/objects")))
        ;

    }


    @Test
    public void discoverSearchObjectsTestForScope() throws Exception {
        //We turn off the authorization system in order to create the structure as defined below
        context.turnOffAuthorisationSystem();

        //** GIVEN **
        //1. A community-collection structure with one parent community with sub-community and two collections.
        parentCommunity = CommunityBuilder.createCommunity(context)
                .withName("Parent Community")
                .build();
        Community child1 = CommunityBuilder.createSubCommunity(context, parentCommunity)
                .withName("Sub Community")
                .build();
        Collection col1 = CollectionBuilder.createCollection(context, child1).withName("Collection 1").build();
        Collection col2 = CollectionBuilder.createCollection(context, child1).withName("Collection 2").build();
        //2. Three public items that are readable by Anonymous with different subjects
        Item publicItem1 = ItemBuilder.createItem(context, col1)
                .withTitle("Test")
                .withIssueDate("2010-10-17")
                .withAuthor("Smith, Donald")
                .withSubject("ExtraEntry")
                .build();

        Item publicItem2 = ItemBuilder.createItem(context, col2)
                .withTitle("Test 2")
                .withIssueDate("1990-02-13")
                .withAuthor("Smith, Maria").withAuthor("Doe, Jane").withAuthor("Testing, Works")
                .withSubject("TestingForMore").withSubject("ExtraEntry")
                .build();

        Item publicItem3 = ItemBuilder.createItem(context, col2)
                .withTitle("Public item 2")
                .withIssueDate("2010-02-13")
                .withAuthor("Smith, Maria").withAuthor("Doe, Jane").withAuthor("test,test")
                .withAuthor("test2, test2").withAuthor("Maybe, Maybe")
                .withSubject("AnotherTest").withSubject("TestingForMore")
                .withSubject("ExtraEntry")
                .build();

        context.restoreAuthSystemState();

        UUID scope = col2.getID();
        //** WHEN **
        //An anonymous user browses this endpoint to find the objects in the system
        //With the scope given
        getClient().perform(get("/api/discover/search/objects")
                .param("scope", String.valueOf(scope)))
                //** THEN **
                //The status has to be 200 OK
                .andExpect(status().isOk())
                //The scope has to be equal to the one given in the parameters
                .andExpect(jsonPath("$.scope", is(String.valueOf(scope))))
                //The type has to be 'discover'
                .andExpect(jsonPath("$.type", is("discover")))
                //The page object needs to look like this
                .andExpect(jsonPath("$._embedded.searchResult.page", is(
                        PageMatcher.pageEntry(0, 20)
                )))
                //The search results have to contain the items belonging to the scope specified
                .andExpect(jsonPath("$._embedded.searchResult._embedded.objects", Matchers.containsInAnyOrder(
                        SearchResultMatcher.matchOnItemName("item", "items", "Test 2"),
                        SearchResultMatcher.matchOnItemName("item", "items", "Public item 2")
                )))
                //These facets have to show up in the embedded.facets section as well with the given hasMore
                // property because we don't exceed their default limit for a hasMore true (the default is 10)
                .andExpect(jsonPath("$._embedded.facets", Matchers.containsInAnyOrder(defaultFacetMatchers)))
                //There always needs to be a self link available
                .andExpect(jsonPath("$._links.self.href", containsString("/api/discover/search/objects")))
        ;

    }

    @Test
    public void discoverSearchObjectsTestForScopeWithPrivateItem() throws Exception {
        //We turn off the authorization system in order to create the structure as defined below
        context.turnOffAuthorisationSystem();

        //** GIVEN **
        //1. A community-collection structure with one parent community with sub-community and two collections.
        parentCommunity = CommunityBuilder.createCommunity(context)
                .withName("Parent Community")
                .build();
        Community child1 = CommunityBuilder.createSubCommunity(context, parentCommunity)
                .withName("Sub Community")
                .build();
        Collection col1 = CollectionBuilder.createCollection(context, child1).withName("Collection 1").build();
        Collection col2 = CollectionBuilder.createCollection(context, child1).withName("Collection 2").build();
        //2. Two items that are readable by Anonymous with different subjects and one private item
        Item publicItem1 = ItemBuilder.createItem(context, col1)
                .withTitle("Test")
                .withIssueDate("2010-10-17")
                .withAuthor("Smith, Donald")
                .withSubject("ExtraEntry")
                .build();

        Item publicItem2 = ItemBuilder.createItem(context, col2)
                .withTitle("Test 2")
                .withIssueDate("1990-02-13")
                .withAuthor("Smith, Maria").withAuthor("Doe, Jane").withAuthor("Testing, Works")
                .withSubject("TestingForMore").withSubject("ExtraEntry")
                .build();

        Item publicItem3 = ItemBuilder.createItem(context, col2)
                .withTitle("Public item 2")
                .withIssueDate("2010-02-13")
                .withAuthor("Smith, Maria").withAuthor("Doe, Jane").withAuthor("test,test")
                .withAuthor("test2, test2").withAuthor("Maybe, Maybe")
                .withSubject("AnotherTest").withSubject("TestingForMore")
                .withSubject("ExtraEntry")
                .makeUnDiscoverable()
                .build();

        context.restoreAuthSystemState();

        UUID scope = col2.getID();
        //** WHEN **
        //An anonymous user browses this endpoint to find the objects in the system
        //With a size 2
        getClient().perform(get("/api/discover/search/objects")
                .param("scope", String.valueOf(scope)))
                //** THEN **
                //The status has to be 200 OK
                .andExpect(status().isOk())
                //Make sure that the scope is set to the scope given in the param
                .andExpect(jsonPath("$.scope", is(String.valueOf(scope))))
                //The type has to be 'discover'
                .andExpect(jsonPath("$.type", is("discover")))
                //The page object needs to look like this
                .andExpect(jsonPath("$._embedded.searchResult.page", is(
                        PageMatcher.pageEntry(0, 20)
                )))
                //Make sure that the search results contains the item with the correct scope
                .andExpect(jsonPath("$._embedded.searchResult._embedded.objects", Matchers.contains(
                        SearchResultMatcher.matchOnItemName("item", "items", "Test 2")
//                        SearchResultMatcher.matchOnItemName("item", "items", "Public item 2")
                )))
                //Make sure that the search result doesn't contain the item that's set to private but does have
                // the correct scope
                .andExpect(jsonPath("$._embedded.searchResult._embedded.objects", Matchers.not(
                        Matchers.contains(
                        SearchResultMatcher.matchOnItemName("item", "items", "Public item 2")
                ))))
                //These facets have to show up in the embedded.facets section as well with the given hasMore
                // property because we don't exceed their default limit for a hasMore true (the default is 10)
                .andExpect(jsonPath("$._embedded.facets", Matchers.containsInAnyOrder(defaultFacetMatchers)))
                //There always needs to be a self link available
                .andExpect(jsonPath("$._links.self.href", containsString("/api/discover/search/objects")))
        ;

    }

    /**
     * This test verifies that
     * {@link org.dspace.discovery.indexobject.InprogressSubmissionIndexFactoryImpl#storeInprogressItemFields}
     * indexes the owning collection of workspace items.
     *
     * @throws java.lang.Exception passed through.
     */
    @Test
    public void discoverSearchObjectsTestForWorkspaceItemInCollectionScope() throws Exception {
        // in-progress submissions are only visible to the person who created them
        context.setCurrentUser(eperson);

        context.turnOffAuthorisationSystem();

        Community community = CommunityBuilder.createCommunity(context)
                .withName("Community")
                .build();

        Collection collection1 = CollectionBuilder.createCollection(context, community)
                .withName("Collection 1")
                .build();

        Collection collection2 = CollectionBuilder.createCollection(context, community)
                .withName("Collection 2")
                .build();

        WorkspaceItem wsi1 = WorkspaceItemBuilder.createWorkspaceItem(context, collection1)
                .withTitle("Workspace Item 1")
                .build();

        WorkspaceItem wsi2 = WorkspaceItemBuilder.createWorkspaceItem(context, collection2)
                .withTitle("Workspace Item 2")
                .build();

        context.restoreAuthSystemState();

        String ePersonToken = getAuthToken(eperson.getEmail(), password);

        getClient(ePersonToken).perform(
            get("/api/discover/search/objects")
                // The workspace configuration returns all items (workspace, workflow, archived) of the current user
                // see: https://github.com/DSpace/RestContract/blob/main/search-endpoint.md#workspace
                .param("configuration", "workspace")
                .param("scope", collection1.getID().toString())
        )
            .andExpect(status().isOk())
            .andExpect(jsonPath("$.scope", is(collection1.getID().toString())))
            .andExpect(jsonPath("$._embedded.searchResult._embedded.objects", allOf(
                hasSize(1),
                hasJsonPath("$[0]._embedded.indexableObject", WorkspaceItemMatcher.matchProperties(wsi1))
            )));
    }

    /**
     * This test verifies that
     * {@link org.dspace.discovery.indexobject.InprogressSubmissionIndexFactoryImpl#storeInprogressItemFields}
     * indexes the owning collection of workflow items.
     * @throws java.lang.Exception passed through.
     */
    @Test
    public void discoverSearchObjectsTestForWorkflowItemInCollectionScope() throws Exception {
        // in-progress submissions are only visible to the person who created them
        context.setCurrentUser(eperson);

        context.turnOffAuthorisationSystem();

        Community community = CommunityBuilder.createCommunity(context)
            .withName("Community")
            .build();

        Collection collection1 = CollectionBuilder.createCollection(context, community)
            .withName("Collection 1")
            .withWorkflowGroup(1, admin) // enable the workflow, otherwise the item would be archived immediately
            .build();

        Collection collection2 = CollectionBuilder.createCollection(context, community)
            .withName("Collection 2")
            .withWorkflowGroup(1, admin) // enable the workflow, otherwise the item would be archived immediately
            .build();

        XmlWorkflowItem wfi1 = WorkflowItemBuilder.createWorkflowItem(context, collection1)
            .withTitle("Workflow Item 1")
            .build();

        XmlWorkflowItem wfi2 = WorkflowItemBuilder.createWorkflowItem(context, collection2)
            .withTitle("Workflow Item 2")
            .build();

        context.restoreAuthSystemState();

        String ePersonToken = getAuthToken(eperson.getEmail(), password);

        getClient(ePersonToken).perform(
            get("/api/discover/search/objects")
                // The workspace configuration returns all items (workspace, workflow, archived) of the current user
                // see: https://github.com/DSpace/RestContract/blob/main/search-endpoint.md#workspace
                .param("configuration", "workspace")
                .param("scope", collection1.getID().toString())
        )
            .andExpect(status().isOk())
            .andExpect(jsonPath("$.scope", is(collection1.getID().toString())))
            .andExpect(jsonPath("$._embedded.searchResult._embedded.objects", allOf(
                hasSize(1),
                hasJsonPath("$[0]._embedded.indexableObject", WorkflowItemMatcher.matchProperties(wfi1))
            )));
    }

    @Test
    public void discoverSearchObjectsTestForHitHighlights() throws Exception {
        //We turn off the authorization system in order to create the structure as defined below
        context.turnOffAuthorisationSystem();

        //** GIVEN **
        //1. A community-collection structure with one parent community with sub-community and two collections.
        parentCommunity = CommunityBuilder.createCommunity(context)
                .withName("Parent Community")
                .build();
        Community child1 = CommunityBuilder.createSubCommunity(context, parentCommunity)
                .withName("Sub Community")
                .build();
        Collection col1 = CollectionBuilder.createCollection(context, child1).withName("Collection 1").build();
        Collection col2 = CollectionBuilder.createCollection(context, child1).withName("Collection 2").build();
        //2. Three public items that are readable by Anonymous with different subjects
        Item publicItem1 = ItemBuilder.createItem(context, col1)
                .withTitle("Test")
                .withIssueDate("2010-10-17")
                .withAuthor("Smith, Donald")
                .withSubject("ExtraEntry")
                .build();

        Item publicItem2 = ItemBuilder.createItem(context, col2)
                .withTitle("Test 2")
                .withIssueDate("1990-02-13")
                .withAuthor("Smith, Maria").withAuthor("Doe, Jane")
                .withSubject("ExtraEntry")
                .build();

        Item publicItem3 = ItemBuilder.createItem(context, col2)
                .withTitle("Public item 2")
                .withIssueDate("2010-02-13")
                .withAuthor("Smith, Maria").withAuthor("Doe, Jane")
                .withSubject("AnotherTest").withSubject("ExtraEntry")
                .build();

        context.restoreAuthSystemState();

        String query = "Public";
        //** WHEN **
        //An anonymous user browses this endpoint to find the objects in the system
        //With a query stating 'public'
        getClient().perform(get("/api/discover/search/objects")
                .param("query", query))
                //** THEN **
                //The status has to be 200 OK
                .andExpect(status().isOk())
                //The type has to be 'discover'
                .andExpect(jsonPath("$.type", is("discover")))
                //The page object needs to look like this
                .andExpect(jsonPath("$._embedded.searchResult.page", is(
                        PageMatcher.pageEntry(0, 20)
                )))
                //The search results has to contain the item with the query in the title and the hithighlight has
                // to be filled in with a string containing the query
                .andExpect(jsonPath("$._embedded.searchResult._embedded.objects", Matchers.contains(
                        SearchResultMatcher
                                .matchOnItemNameAndHitHighlight("item", "items",
                                        "Public item 2", query, "dc.title")
                )))
                //These facets have to show up in the embedded.facets section as well with the given hasMore
                // property because we don't exceed their default limit for a hasMore true (the default is 10)
                .andExpect(jsonPath("$._embedded.facets", Matchers.containsInAnyOrder(defaultFacetMatchers)))
                //There always needs to be a self link available
                .andExpect(jsonPath("$._links.self.href", containsString("/api/discover/search/objects")))
        ;

    }


    @Test
    public void discoverSearchObjectsTestForHitHighlightsWithPrivateItem() throws Exception {
        //We turn off the authorization system in order to create the structure as defined below
        context.turnOffAuthorisationSystem();

        //** GIVEN **
        //1. A community-collection structure with one parent community with sub-community and two collections.
        parentCommunity = CommunityBuilder.createCommunity(context)
                .withName("Parent Community")
                .build();
        Community child1 = CommunityBuilder.createSubCommunity(context, parentCommunity)
                .withName("Sub Community")
                .build();
        Collection col1 = CollectionBuilder.createCollection(context, child1).withName("Collection 1").build();
        Collection col2 = CollectionBuilder.createCollection(context, child1).withName("Collection 2").build();
        //2. Two public items that are readable by Anonymous with different subjects and one private item
        Item publicItem1 = ItemBuilder.createItem(context, col1)
                .withTitle("Test")
                .withIssueDate("2010-10-17")
                .withAuthor("Smith, Donald")
                .withSubject("ExtraEntry")
                .build();

        Item publicItem2 = ItemBuilder.createItem(context, col2)
                .withTitle("Test 2")
                .withIssueDate("1990-02-13")
                .withAuthor("Smith, Maria").withAuthor("Doe, Jane")
                .withSubject("ExtraEntry")
                .build();

        Item publicItem3 = ItemBuilder.createItem(context, col2)
                .withTitle("Public item 2")
                .withIssueDate("2010-02-13")
                .withAuthor("Smith, Maria").withAuthor("Doe, Jane")
                .withSubject("AnotherTest").withSubject("ExtraEntry")
                .makeUnDiscoverable()
                .build();

        context.restoreAuthSystemState();

        String query = "Public";
        //** WHEN **
        //An anonymous user browses this endpoint to find the objects in the system
        //With a query stating 'Public'
        getClient().perform(get("/api/discover/search/objects")
                .param("query", query))
                //** THEN **
                //The status has to be 200 OK
                .andExpect(status().isOk())
                //The type has to be 'discover'
                .andExpect(jsonPath("$.type", is("discover")))
                //The page object needs to look like this
                .andExpect(jsonPath("$._embedded.searchResult.page", is(
                        PageMatcher.pageEntry(0, 20)
                )))
                //The search results should not contain this
                .andExpect(jsonPath("$._embedded.searchResult._embedded.objects", Matchers.not(
                        Matchers.contains(
                        SearchResultMatcher
                                .matchOnItemNameAndHitHighlight("item", "items",
                                        "Public item 2", query, "dc.title")
                ))))
                //There always needs to be a self link available
                .andExpect(jsonPath("$._links.self.href", containsString("/api/discover/search/objects")))
        ;

    }

    @Test
    public void discoverSearchObjectsWithQueryOperatorContains_query() throws Exception {
        //We turn off the authorization system in order to create the structure as defined below
        context.turnOffAuthorisationSystem();

        //** GIVEN **
        //1. A community-collection structure with one parent community with sub-community and two collections.
        parentCommunity = CommunityBuilder.createCommunity(context)
                .withName("Parent Community")
                .build();
        Community child1 = CommunityBuilder.createSubCommunity(context, parentCommunity)
                .withName("Sub Community")
                .build();
        Collection col1 = CollectionBuilder.createCollection(context, child1).withName("Collection 1").build();
        Collection col2 = CollectionBuilder.createCollection(context, child1).withName("Collection 2").build();
        //2. Three public items that are readable by Anonymous with different subjects
        Item publicItem1 = ItemBuilder.createItem(context, col1)
                .withTitle("Test")
                .withIssueDate("2010-10-17")
                .withAuthor("Smith, Donald")
                .withSubject("ExtraEntry")
                .build();

        Item publicItem2 = ItemBuilder.createItem(context, col2)
                .withTitle("Test 2")
                .withIssueDate("1990-02-13")
                .withAuthor("Smith, Maria").withAuthor("Doe, Jane").withAuthor("Testing, Works")
                .withSubject("TestingForMore").withSubject("ExtraEntry")
                .build();

        Item publicItem3 = ItemBuilder.createItem(context, col2)
                .withTitle("Public item 2")
                .withIssueDate("2010-02-13")
                .withAuthor("Smith, Maria").withAuthor("Doe, Jane").withAuthor("test,test")
                .withAuthor("test2, test2").withAuthor("Maybe, Maybe")
                .withSubject("AnotherTest").withSubject("TestingForMore").withSubject("ExtraEntry")
                .build();

        context.restoreAuthSystemState();

        //** WHEN **
        //An anonymous user browses this endpoint to find the objects in the system
        //With the given search filter
        getClient().perform(get("/api/discover/search/objects")
                .param("f.title", "test*,query"))
                //** THEN **
                //The status has to be 200 OK
                .andExpect(status().isOk())
                //The type has to be 'discover'
                .andExpect(jsonPath("$.type", is("discover")))
                //The page object needs to look like this
                .andExpect(jsonPath("$._embedded.searchResult.page", is(
                        PageMatcher.pageEntry(0, 20)
                )))
                //The search results have to contain the items that match the searchFilter
                .andExpect(jsonPath("$._embedded.searchResult._embedded.objects", Matchers.containsInAnyOrder(
                        SearchResultMatcher.matchOnItemName("item", "items", "Test"),
                        SearchResultMatcher.matchOnItemName("item", "items", "Test 2")
                )))
                //These facets have to show up in the embedded.facets section as well with the given hasMore property
                // because we don't exceed their default limit for a hasMore true (the default is 10)
                .andExpect(jsonPath("$._embedded.facets", Matchers.containsInAnyOrder(defaultFacetMatchers)))
                //There always needs to be a self link available
                .andExpect(jsonPath("$._links.self.href", containsString("/api/discover/search/objects")))
        ;

    }

    @Test
    public void discoverSearchObjectsWithQueryOperatorContains() throws Exception {
        //We turn off the authorization system in order to create the structure as defined below
        context.turnOffAuthorisationSystem();

        //** GIVEN **
        //1. A community-collection structure with one parent community with sub-community and two collections.
        parentCommunity = CommunityBuilder.createCommunity(context)
                                          .withName("Parent Community")
                                          .build();
        Community child1 = CommunityBuilder.createSubCommunity(context, parentCommunity)
                                           .withName("Sub Community")
                                           .build();
        Collection col1 = CollectionBuilder.createCollection(context, child1).withName("Collection 1").build();
        Collection col2 = CollectionBuilder.createCollection(context, child1).withName("Collection 2").build();
        //2. Three public items that are readable by Anonymous with different subjects
        Item publicItem1 = ItemBuilder.createItem(context, col1)
                                      .withTitle("Test")
                                      .withIssueDate("2010-10-17")
                                      .withAuthor("Smith, Donald")
                                      .withSubject("ExtraEntry")
                                      .build();

        Item publicItem2 = ItemBuilder.createItem(context, col2)
                                      .withTitle("Test 2")
                                      .withIssueDate("1990-02-13")
                                      .withAuthor("Smith, Maria").withAuthor("Doe, Jane").withAuthor("Testing, Works")
                                      .withSubject("TestingForMore").withSubject("ExtraEntry")
                                      .build();

        Item publicItem3 = ItemBuilder.createItem(context, col2)
                                      .withTitle("Public item 2")
                                      .withIssueDate("2010-02-13")
                                      .withAuthor("Smith, Maria").withAuthor("Doe, Jane").withAuthor("test,test")
                                      .withAuthor("test2, test2").withAuthor("Maybe, Maybe")
                                      .withSubject("AnotherTest").withSubject("TestingForMore")
                                      .withSubject("ExtraEntry")
                                      .build();

        context.restoreAuthSystemState();

        //** WHEN **
        //An anonymous user browses this endpoint to find the objects in the system
        //With the given search filter
        getClient().perform(get("/api/discover/search/objects")
            .param("f.title", "test,contains"))
                   //** THEN **
                   //The status has to be 200 OK
                   .andExpect(status().isOk())
                   //The type has to be 'discover'
                   .andExpect(jsonPath("$.type", is("discover")))
                   //The page object needs to look like this
                   .andExpect(jsonPath("$._embedded.searchResult.page", is(
                       PageMatcher.pageEntry(0, 20)
                                                                          )))
                   //The search results have to contain the items that match the searchFilter
                   .andExpect(jsonPath("$._embedded.searchResult._embedded.objects", Matchers.containsInAnyOrder(
                       SearchResultMatcher.matchOnItemName("item", "items", "Test"),
                       SearchResultMatcher.matchOnItemName("item", "items", "Test 2")
                                                                                                                )))
                   //These facets have to show up in the embedded.facets section as well with the given hasMore property
                   // because we don't exceed their default limit for a hasMore true (the default is 10)
                   .andExpect(jsonPath("$._embedded.facets", Matchers.containsInAnyOrder(defaultFacetMatchers)))
                               //There always needs to be a self link available
                   .andExpect(jsonPath("$._links.self.href", containsString("/api/discover/search/objects")))
        ;

    }

    @Test
    public void discoverSearchObjectsWithQueryOperatorNotContains_query() throws Exception {
        //We turn off the authorization system in order to create the structure as defined below
        context.turnOffAuthorisationSystem();

        //** GIVEN **
        //1. A community-collection structure with one parent community with sub-community and two collections.
        parentCommunity = CommunityBuilder.createCommunity(context)
                .withName("Parent Community")
                .build();
        Community child1 = CommunityBuilder.createSubCommunity(context, parentCommunity)
                .withName("Sub Community")
                .build();
        Collection col1 = CollectionBuilder.createCollection(context, child1).withName("Collection 1").build();
        Collection col2 = CollectionBuilder.createCollection(context, child1).withName("Collection 2").build();
        //2. Three public items that are readable by Anonymous with different subjects
        Item publicItem1 = ItemBuilder.createItem(context, col1)
                .withTitle("Test")
                .withIssueDate("2010-10-17")
                .withAuthor("Smith, Donald")
                .withSubject("ExtraEntry")
                .build();

        Item publicItem2 = ItemBuilder.createItem(context, col2)
                .withTitle("Test 2")
                .withIssueDate("1990-02-13")
                .withAuthor("Smith, Maria").withAuthor("Doe, Jane").withAuthor("Testing, Works")
                .withSubject("TestingForMore").withSubject("ExtraEntry")
                .build();

        Item publicItem3 = ItemBuilder.createItem(context, col2)
                .withTitle("Public item 2")
                .withIssueDate("2010-02-13")
                .withAuthor("Smith, Maria").withAuthor("Doe, Jane").withAuthor("test,test")
                .withAuthor("test2, test2").withAuthor("Maybe, Maybe")
                .withSubject("AnotherTest").withSubject("TestingForMore").withSubject("ExtraEntry")
                .build();

        context.restoreAuthSystemState();

        //** WHEN **
        //An anonymous user browses this endpoint to find the objects in the system
        //With the given search filter
        getClient().perform(get("/api/discover/search/objects")
                .param("f.title", "-test*,query"))
                //** THEN **
                //The status has to be 200 OK
                .andExpect(status().isOk())
                //The type has to be 'discover'
                .andExpect(jsonPath("$.type", is("discover")))
                //The page object needs to look like this
                .andExpect(jsonPath("$._embedded.searchResult.page", is(
                        PageMatcher.pageEntry(0, 20)
                )))
                //The search results have to contain the items that match the searchFilter
                .andExpect(jsonPath("$._embedded.searchResult._embedded.objects", Matchers.hasItem(
                        SearchResultMatcher.matchOnItemName("item", "items", "Public item 2")
                )))
                //These facets have to show up in the embedded.facets section as well with the given hasMore property
                // because we don't exceed their default limit for a hasMore true (the default is 10)
                .andExpect(jsonPath("$._embedded.facets", Matchers.containsInAnyOrder(defaultFacetMatchers)))
                //There always needs to be a self link available
                .andExpect(jsonPath("$._links.self.href", containsString("/api/discover/search/objects")))
        ;

    }

    @Test
    public void discoverSearchObjectsWithQueryOperatorNotContains() throws Exception {
        //We turn off the authorization system in order to create the structure as defined below
        context.turnOffAuthorisationSystem();

        //** GIVEN **
        //1. A community-collection structure with one parent community with sub-community and two collections.
        parentCommunity = CommunityBuilder.createCommunity(context)
                                          .withName("Parent Community")
                                          .build();
        Community child1 = CommunityBuilder.createSubCommunity(context, parentCommunity)
                                           .withName("Sub Community")
                                           .build();
        Collection col1 = CollectionBuilder.createCollection(context, child1).withName("Collection 1").build();
        Collection col2 = CollectionBuilder.createCollection(context, child1).withName("Collection 2").build();
        //2. Three public items that are readable by Anonymous with different subjects
        Item publicItem1 = ItemBuilder.createItem(context, col1)
                                      .withTitle("Test")
                                      .withIssueDate("2010-10-17")
                                      .withAuthor("Smith, Donald")
                                      .withSubject("ExtraEntry")
                                      .build();

        Item publicItem2 = ItemBuilder.createItem(context, col2)
                                      .withTitle("Test 2")
                                      .withIssueDate("1990-02-13")
                                      .withAuthor("Smith, Maria").withAuthor("Doe, Jane").withAuthor("Testing, Works")
                                      .withSubject("TestingForMore").withSubject("ExtraEntry")
                                      .build();

        Item publicItem3 = ItemBuilder.createItem(context, col2)
                                      .withTitle("Public item 2")
                                      .withIssueDate("2010-02-13")
                                      .withAuthor("Smith, Maria").withAuthor("Doe, Jane").withAuthor("test,test")
                                      .withAuthor("test2, test2").withAuthor("Maybe, Maybe")
                                      .withSubject("AnotherTest").withSubject("TestingForMore")
                                      .withSubject("ExtraEntry")
                                      .build();

        context.restoreAuthSystemState();

        //** WHEN **
        //An anonymous user browses this endpoint to find the objects in the system
        //With the given search filter
        getClient().perform(get("/api/discover/search/objects")
            .param("f.title", "test,notcontains"))
                   //** THEN **
                   //The status has to be 200 OK
                   .andExpect(status().isOk())
                   //The type has to be 'discover'
                   .andExpect(jsonPath("$.type", is("discover")))
                   //The page object needs to look like this
                   .andExpect(jsonPath("$._embedded.searchResult.page", is(
                       PageMatcher.pageEntry(0, 20)
                                                                          )))
                   //The search results have to contain the items that match the searchFilter
                   .andExpect(jsonPath("$._embedded.searchResult._embedded.objects", Matchers.hasItem(
                       SearchResultMatcher.matchOnItemName("item", "items", "Public item 2")
                                                                                                     )))
                   //These facets have to show up in the embedded.facets section as well with the given hasMore property
                   // because we don't exceed their default limit for a hasMore true (the default is 10)
                   .andExpect(jsonPath("$._embedded.facets", Matchers.containsInAnyOrder(defaultFacetMatchers)))
                   //There always needs to be a self link available
                   .andExpect(jsonPath("$._links.self.href", containsString("/api/discover/search/objects")))
        ;

    }

    @Test
    public void discoverSearchObjectsTestForMinMaxValues() throws Exception {
        //We turn off the authorization system in order to create the structure as defined below
        context.turnOffAuthorisationSystem();

        //** GIVEN **
        //1. A community-collection structure with one parent community with sub-community and two collections.
        parentCommunity = CommunityBuilder.createCommunity(context)
                .withName("Parent Community")
                .build();
        Community child1 = CommunityBuilder.createSubCommunity(context, parentCommunity)
                .withName("Sub Community")
                .build();
        Collection col1 = CollectionBuilder.createCollection(context, child1).withName("Collection 1").build();
        Collection col2 = CollectionBuilder.createCollection(context, child1).withName("Collection 2").build();

        //2. Three public items that are readable by Anonymous with different subjects
        Item publicItem1 = ItemBuilder.createItem(context, col1)
                .withTitle("Test")
                .withIssueDate("2010-10-17")
                .withAuthor("Smith, Donald").withAuthor("t, t").withAuthor("t, y")
                .withAuthor("t, r").withAuthor("t, e").withAuthor("t, z").withAuthor("t, a")
                .withAuthor("t, tq").withAuthor("t, ts").withAuthor("t, td").withAuthor("t, tf")
                .withAuthor("t, tg").withAuthor("t, th").withAuthor("t, tj").withAuthor("t, tk")
                .withSubject("ExtraEntry")
                .build();

        Item publicItem2 = ItemBuilder.createItem(context, col2)
                .withTitle("Test 2")
                .withIssueDate("1990-02-13")
                .withAuthor("Smith, Maria").withAuthor("Doe, Jane").withAuthor("Testing, Works")
                .withSubject("TestingForMore").withSubject("ExtraEntry")
                .build();

        Item publicItem3 = ItemBuilder.createItem(context, col2)
                .withTitle("Public item 2")
                .withIssueDate("2010-02-13")
                .withAuthor("Smith, Maria").withAuthor("Doe, Jane").withAuthor("test,test")
                .withAuthor("test2, test2").withAuthor("Maybe, Maybe")
                .withSubject("AnotherTest").withSubject("TestingForMore")
                .withSubject("ExtraEntry").withSubject("a").withSubject("b").withSubject("c")
                .withSubject("d").withSubject("e").withSubject("f").withSubject("g")
                .withSubject("h").withSubject("i").withSubject("j")
                .build();

        context.restoreAuthSystemState();

        //** WHEN **
        //An anonymous user browses this endpoint to find the objects in the system
        //With a size 2
        getClient().perform(get("/api/discover/search/objects")
                .param("configuration" , "minAndMaxTests")
                .param("size", "2")
                .param("page", "1"))
                //** THEN **
                //The status has to be 200 OK
                .andExpect(status().isOk())
                //The type has to be 'discover'
                .andExpect(jsonPath("$.type", is("discover")))
                //The page object needs to look like this
                //Size of 2 because that's what we entered
                //Page number 1 because that's the param we entered
                //TotalPages 4 because size = 2 and total elements is 7 -> 4 pages
                //We made 7 elements -> 7 total elements
                .andExpect(jsonPath("$._embedded.searchResult.page", is(
                        PageMatcher.pageEntryWithTotalPagesAndElements(1, 2, 4, 7)
                )))
                //These are the  two elements that'll be shown (because page = 1, so the third and fourth element
                // in the list) and they'll be the only ones because the size is 2
                .andExpect(jsonPath("$._embedded.searchResult._embedded.objects", Matchers.containsInAnyOrder(
                        SearchResultMatcher.match(),
                        SearchResultMatcher.match()
                )))
                .andExpect(jsonPath("$._embedded.facets", Matchers.containsInAnyOrder(
                        FacetEntryMatcher.authorFacetWithMinMax("Doe, Jane", "Testing, Works"),
                        FacetEntryMatcher.entityTypeFacet(),
                        FacetEntryMatcher.subjectFacet(),
                        FacetEntryMatcher.dateIssuedFacetWithMinMax("1990-02-13", "2010-10-17"),
                        FacetEntryMatcher.hasContentInOriginalBundleFacet()
                )))
                //There always needs to be a self link available
                .andExpect(jsonPath("$._links.self.href", containsString("/api/discover/search/objects")))
        ;

    }

    @Test
    public void discoverSearchFacetsTestForMinMaxValues() throws Exception {
        //We turn off the authorization system in order to create the structure as defined below
        context.turnOffAuthorisationSystem();

        //** GIVEN **
        //1. A community-collection structure with one parent community with sub-community and two collections.
        parentCommunity = CommunityBuilder.createCommunity(context)
                .withName("Parent Community")
                .build();
        Community child1 = CommunityBuilder.createSubCommunity(context, parentCommunity)
                .withName("Sub Community")
                .build();
        Collection col1 = CollectionBuilder.createCollection(context, child1).withName("Collection 1").build();
        Collection col2 = CollectionBuilder.createCollection(context, child1).withName("Collection 2").build();

        //2. Three public items that are readable by Anonymous with different subjects
        Item publicItem1 = ItemBuilder.createItem(context, col1)
                .withTitle("Test")
                .withIssueDate("2010-10-17")
                .withAuthor("Smith, Donald").withAuthor("t, t").withAuthor("t, y")
                .withAuthor("t, r").withAuthor("t, e").withAuthor("t, z").withAuthor("t, a")
                .withAuthor("t, tq").withAuthor("t, ts").withAuthor("t, td").withAuthor("t, tf")
                .withAuthor("t, tg").withAuthor("t, th").withAuthor("t, tj").withAuthor("t, tk")
                .withSubject("ExtraEntry")
                .build();

        Item publicItem2 = ItemBuilder.createItem(context, col2)
                .withTitle("Test 2")
                .withIssueDate("1990-02-13")
                .withAuthor("Smith, Maria").withAuthor("Doe, Jane").withAuthor("Testing, Works")
                .withSubject("TestingForMore").withSubject("ExtraEntry")
                .build();

        Item publicItem3 = ItemBuilder.createItem(context, col2)
                .withTitle("Public item 2")
                .withIssueDate("2010-02-13")
                .withAuthor("Smith, Maria").withAuthor("Doe, Jane").withAuthor("test,test")
                .withAuthor("test2, test2").withAuthor("Maybe, Maybe")
                .withSubject("AnotherTest").withSubject("TestingForMore")
                .withSubject("ExtraEntry").withSubject("a").withSubject("b").withSubject("c")
                .withSubject("d").withSubject("e").withSubject("f").withSubject("g")
                .withSubject("h").withSubject("i").withSubject("j")
                .build();

        context.restoreAuthSystemState();

        //** WHEN **
        //An anonymous user browses this endpoint to find the objects in the system
        //With a size 2
        getClient().perform(get("/api/discover/search/facets")
                                    .param("configuration", "minAndMaxTests"))
                //** THEN **
                //The status has to be 200 OK
                .andExpect(status().isOk())
                //The type has to be 'discover'
                .andExpect(jsonPath("$.type", is("discover")))
                .andExpect(jsonPath("$._embedded.facets", Matchers.containsInAnyOrder(
                        FacetEntryMatcher.authorFacetWithMinMax("Doe, Jane", "Testing, Works"),
                        FacetEntryMatcher.entityTypeFacet(),
                        FacetEntryMatcher.subjectFacet(),
                        FacetEntryMatcher.dateIssuedFacetWithMinMax("1990-02-13", "2010-10-17"),
                        FacetEntryMatcher.hasContentInOriginalBundleFacet()
                )))
                //There always needs to be a self link available
                .andExpect(jsonPath("$._links.self.href", containsString("/api/discover/search/facets")))
        ;

    }

    @Test
    public void discoverSearchObjectsWithQueryOperatorEquals_query() throws Exception {
        //We turn off the authorization system in order to create the structure as defined below
        context.turnOffAuthorisationSystem();

        //** GIVEN **
        //1. A community-collection structure with one parent community with sub-community and two collections.
        parentCommunity = CommunityBuilder.createCommunity(context)
                .withName("Parent Community")
                .build();
        Community child1 = CommunityBuilder.createSubCommunity(context, parentCommunity)
                .withName("Sub Community")
                .build();
        Collection col1 = CollectionBuilder.createCollection(context, child1).withName("Collection 1").build();
        Collection col2 = CollectionBuilder.createCollection(context, child1).withName("Collection 2").build();
        //2. Three public items that are readable by Anonymous with different subjects
        Item publicItem1 = ItemBuilder.createItem(context, col1)
                .withTitle("Test")
                .withIssueDate("2010-10-17")
                .withAuthor("Smith, Donald")
                .withSubject("ExtraEntry")
                .build();

        Item publicItem2 = ItemBuilder.createItem(context, col2)
                .withTitle("Test 2")
                .withIssueDate("1990-02-13")
                .withAuthor("Smith, Maria").withAuthor("Doe, Jane").withAuthor("Testing, Works")
                .withSubject("TestingForMore").withSubject("ExtraEntry")
                .build();

        Item publicItem3 = ItemBuilder.createItem(context, col2)
                .withTitle("Public item 2")
                .withIssueDate("2010-02-13")
                .withAuthor("Smith, Maria").withAuthor("Doe, Jane").withAuthor("test,test")
                .withAuthor("test2, test2").withAuthor("Maybe, Maybe")
                .withSubject("AnotherTest").withSubject("TestingForMore").withSubject("ExtraEntry")
                .build();

        context.restoreAuthSystemState();

        //** WHEN **
        //An anonymous user browses this endpoint to find the objects in the system
        //With the given search filter
        getClient().perform(get("/api/discover/search/objects")
                .param("f.title", "Test,query"))
                //** THEN **
                //The status has to be 200 OK
                .andExpect(status().isOk())
                //The type has to be 'discover'
                .andExpect(jsonPath("$.type", is("discover")))
                //The page object needs to look like this
                .andExpect(jsonPath("$._embedded.searchResult.page", is(
                        PageMatcher.pageEntry(0, 20)
                )))
                //The search results have to contain the items that match the searchFilter
                .andExpect(jsonPath("$._embedded.searchResult._embedded.objects", Matchers.containsInAnyOrder(
                        SearchResultMatcher.matchOnItemName("item", "items", "Test")
                )))
                //These facets have to show up in the embedded.facets section as well with the given hasMore property
                // because we don't exceed their default limit for a hasMore true (the default is 10)
                .andExpect(jsonPath("$._embedded.facets", Matchers.containsInAnyOrder(defaultFacetMatchers)))
                //There always needs to be a self link available
                .andExpect(jsonPath("$._links.self.href", containsString("/api/discover/search/objects")))
        ;

    }

    @Test
    public void discoverSearchObjectsWithQueryOperatorEquals() throws Exception {
        //We turn off the authorization system in order to create the structure as defined below
        context.turnOffAuthorisationSystem();

        //** GIVEN **
        //1. A community-collection structure with one parent community with sub-community and two collections.
        parentCommunity = CommunityBuilder.createCommunity(context)
                                          .withName("Parent Community")
                                          .build();
        Community child1 = CommunityBuilder.createSubCommunity(context, parentCommunity)
                                           .withName("Sub Community")
                                           .build();
        Collection col1 = CollectionBuilder.createCollection(context, child1).withName("Collection 1").build();
        Collection col2 = CollectionBuilder.createCollection(context, child1).withName("Collection 2").build();
        //2. Three public items that are readable by Anonymous with different subjects
        Item publicItem1 = ItemBuilder.createItem(context, col1)
                                      .withTitle("Test")
                                      .withIssueDate("2010-10-17")
                                      .withAuthor("Smith, Donald")
                                      .withSubject("ExtraEntry")
                                      .build();

        Item publicItem2 = ItemBuilder.createItem(context, col2)
                                      .withTitle("Test 2")
                                      .withIssueDate("1990-02-13")
                                      .withAuthor("Smith, Maria").withAuthor("Doe, Jane").withAuthor("Testing, Works")
                                      .withSubject("TestingForMore").withSubject("ExtraEntry")
                                      .build();

        Item publicItem3 = ItemBuilder.createItem(context, col2)
                                      .withTitle("Public item 2")
                                      .withIssueDate("2010-02-13")
                                      .withAuthor("Smith, Maria").withAuthor("Doe, Jane").withAuthor("test,test")
                                      .withAuthor("test2, test2").withAuthor("Maybe, Maybe")
                                      .withSubject("AnotherTest").withSubject("TestingForMore")
                                      .withSubject("ExtraEntry")
                                      .build();

        context.restoreAuthSystemState();

        //** WHEN **
        //An anonymous user browses this endpoint to find the objects in the system
        //With the given search filter
        getClient().perform(get("/api/discover/search/objects")
            .param("f.title", "Test,equals"))
                   //** THEN **
                   //The status has to be 200 OK
                   .andExpect(status().isOk())
                   //The type has to be 'discover'
                   .andExpect(jsonPath("$.type", is("discover")))
                   //The page object needs to look like this
                   .andExpect(jsonPath("$._embedded.searchResult.page", is(
                       PageMatcher.pageEntry(0, 20)
                                                                          )))
                   //The search results have to contain the items that match the searchFilter
                   .andExpect(jsonPath("$._embedded.searchResult._embedded.objects", Matchers.containsInAnyOrder(
                       SearchResultMatcher.matchOnItemName("item", "items", "Test")
                                                                                                                )))
                   //These facets have to show up in the embedded.facets section as well with the given hasMore property
                   // because we don't exceed their default limit for a hasMore true (the default is 10)
                   .andExpect(jsonPath("$._embedded.facets", Matchers.containsInAnyOrder(defaultFacetMatchers)))
                   //There always needs to be a self link available
                   .andExpect(jsonPath("$._links.self.href", containsString("/api/discover/search/objects")))
        ;

    }

    @Test
    public void discoverSearchObjectsWithQueryOperatorNotEquals_query() throws Exception {
        //We turn off the authorization system in order to create the structure as defined below
        context.turnOffAuthorisationSystem();

        //** GIVEN **
        //1. A community-collection structure with one parent community with sub-community and two collections.
        parentCommunity = CommunityBuilder.createCommunity(context)
                .withName("Parent Community")
                .build();
        Community child1 = CommunityBuilder.createSubCommunity(context, parentCommunity)
                .withName("Sub Community")
                .build();
        Collection col1 = CollectionBuilder.createCollection(context, child1).withName("Collection 1").build();
        Collection col2 = CollectionBuilder.createCollection(context, child1).withName("Collection 2").build();
        //2. Three public items that are readable by Anonymous with different subjects
        Item publicItem1 = ItemBuilder.createItem(context, col1)
                .withTitle("Test")
                .withIssueDate("2010-10-17")
                .withAuthor("Smith, Donald")
                .withSubject("ExtraEntry")
                .build();

        Item publicItem2 = ItemBuilder.createItem(context, col2)
                .withTitle("Test 2")
                .withIssueDate("1990-02-13")
                .withAuthor("Smith, Maria").withAuthor("Doe, Jane").withAuthor("Testing, Works")
                .withSubject("TestingForMore").withSubject("ExtraEntry")
                .build();

        Item publicItem3 = ItemBuilder.createItem(context, col2)
                .withTitle("Public item 2")
                .withIssueDate("2010-02-13")
                .withAuthor("Smith, Maria").withAuthor("Doe, Jane").withAuthor("test,test")
                .withAuthor("test2, test2").withAuthor("Maybe, Maybe")
                .withSubject("AnotherTest").withSubject("TestingForMore").withSubject("ExtraEntry")
                .build();

        context.restoreAuthSystemState();

        //** WHEN **
        //An anonymous user browses this endpoint to find the objects in the system
        //With the given search filter
        getClient().perform(get("/api/discover/search/objects")
                .param("f.title", "-Test,query"))
                //** THEN **
                //The status has to be 200 OK
                .andExpect(status().isOk())
                //The type has to be 'discover'
                .andExpect(jsonPath("$.type", is("discover")))
                //The page object needs to look like this
                .andExpect(jsonPath("$._embedded.searchResult.page", is(
                        PageMatcher.pageEntry(0, 20)
                )))
                //The search results have to contain the items that match the searchFilter
                .andExpect(jsonPath("$._embedded.searchResult._embedded.objects", Matchers.hasItems(
                        SearchResultMatcher.matchOnItemName("item", "items", "Test 2"),
                        SearchResultMatcher.matchOnItemName("item", "items", "Public item 2")
                )))
                //These facets have to show up in the embedded.facets section as well with the given hasMore property
                // because we don't exceed their default limit for a hasMore true (the default is 10)
                .andExpect(jsonPath("$._embedded.facets", Matchers.containsInAnyOrder(defaultFacetMatchers)))
                //There always needs to be a self link available
                .andExpect(jsonPath("$._links.self.href", containsString("/api/discover/search/objects")))
        ;

    }

    @Test
    public void discoverSearchObjectsWithQueryOperatorNotEquals() throws Exception {
        //We turn off the authorization system in order to create the structure as defined below
        context.turnOffAuthorisationSystem();

        //** GIVEN **
        //1. A community-collection structure with one parent community with sub-community and two collections.
        parentCommunity = CommunityBuilder.createCommunity(context)
                                          .withName("Parent Community")
                                          .build();
        Community child1 = CommunityBuilder.createSubCommunity(context, parentCommunity)
                                           .withName("Sub Community")
                                           .build();
        Collection col1 = CollectionBuilder.createCollection(context, child1).withName("Collection 1").build();
        Collection col2 = CollectionBuilder.createCollection(context, child1).withName("Collection 2").build();
        //2. Three public items that are readable by Anonymous with different subjects
        Item publicItem1 = ItemBuilder.createItem(context, col1)
                                      .withTitle("Test")
                                      .withIssueDate("2010-10-17")
                                      .withAuthor("Smith, Donald")
                                      .withSubject("ExtraEntry")
                                      .build();

        Item publicItem2 = ItemBuilder.createItem(context, col2)
                                      .withTitle("Test 2")
                                      .withIssueDate("1990-02-13")
                                      .withAuthor("Smith, Maria").withAuthor("Doe, Jane").withAuthor("Testing, Works")
                                      .withSubject("TestingForMore").withSubject("ExtraEntry")
                                      .build();

        Item publicItem3 = ItemBuilder.createItem(context, col2)
                                      .withTitle("Public item 2")
                                      .withIssueDate("2010-02-13")
                                      .withAuthor("Smith, Maria").withAuthor("Doe, Jane").withAuthor("test,test")
                                      .withAuthor("test2, test2").withAuthor("Maybe, Maybe")
                                      .withSubject("AnotherTest").withSubject("TestingForMore")
                                      .withSubject("ExtraEntry")
                                      .build();

        context.restoreAuthSystemState();

        //** WHEN **
        //An anonymous user browses this endpoint to find the objects in the system
        //With the given search filter
        getClient().perform(get("/api/discover/search/objects")
            .param("f.title", "Test,notequals"))
                   //** THEN **
                   //The status has to be 200 OK
                   .andExpect(status().isOk())
                   //The type has to be 'discover'
                   .andExpect(jsonPath("$.type", is("discover")))
                   //The page object needs to look like this
                   .andExpect(jsonPath("$._embedded.searchResult.page", is(
                       PageMatcher.pageEntry(0, 20)
                                                                          )))
                   //The search results have to contain the items that match the searchFilter
                   .andExpect(jsonPath("$._embedded.searchResult._embedded.objects", Matchers.hasItems(
                       SearchResultMatcher.matchOnItemName("item", "items", "Test 2"),
                       SearchResultMatcher.matchOnItemName("item", "items", "Public item 2")
                                                                                                      )))
                   //These facets have to show up in the embedded.facets section as well with the given hasMore property
                   // because we don't exceed their default limit for a hasMore true (the default is 10)
                   .andExpect(jsonPath("$._embedded.facets", Matchers.containsInAnyOrder(defaultFacetMatchers)))
                   //There always needs to be a self link available
                   .andExpect(jsonPath("$._links.self.href", containsString("/api/discover/search/objects")))
        ;

    }

    @Test
    public void discoverSearchObjectsWithQueryOperatorNotAuthority_query() throws Exception {
        //We turn off the authorization system in order to create the structure as defined below
        context.turnOffAuthorisationSystem();

        //** GIVEN **
        //1. A community-collection structure with one parent community with sub-community and two collections.
        parentCommunity = CommunityBuilder.createCommunity(context)
                .withName("Parent Community")
                .build();
        Community child1 = CommunityBuilder.createSubCommunity(context, parentCommunity)
                .withName("Sub Community")
                .build();
        Collection col1 = CollectionBuilder.createCollection(context, child1).withName("Collection 1").build();
        Collection col2 = CollectionBuilder.createCollection(context, child1).withName("Collection 2").build();
        //2. Three public items that are readable by Anonymous with different subjects
        Item publicItem1 = ItemBuilder.createItem(context, col1)
                .withTitle("Test")
                .withIssueDate("2010-10-17")
                .withAuthor("Smith, Donald")
                .withSubject("ExtraEntry")
                .build();

        Item publicItem2 = ItemBuilder.createItem(context, col2)
                .withTitle("Test 2")
                .withIssueDate("1990-02-13")
                .withAuthor("Smith, Maria").withAuthor("Doe, Jane").withAuthor("Testing, Works")
                .withSubject("TestingForMore").withSubject("ExtraEntry")
                .build();

        Item publicItem3 = ItemBuilder.createItem(context, col2)
                .withTitle("Public item 2")
                .withIssueDate("2010-02-13")
                .withAuthor("Smith, Maria").withAuthor("Doe, Jane").withAuthor("test,test")
                .withAuthor("test2, test2").withAuthor("Maybe, Maybe")
                .withSubject("AnotherTest").withSubject("TestingForMore").withSubject("ExtraEntry")
                .build();

        context.restoreAuthSystemState();

        //** WHEN **
        //An anonymous user browses this endpoint to find the objects in the system
        //With the given search filter
        getClient().perform(get("/api/discover/search/objects")
                .param("f.title", "-id:test,query"))
                //** THEN **
                //The status has to be 200 OK
                .andExpect(status().isOk())
                //The type has to be 'discover'
                .andExpect(jsonPath("$.type", is("discover")))
                //The page object needs to look like this
                .andExpect(jsonPath("$._embedded.searchResult.page", is(
                        PageMatcher.pageEntry(0, 20)
                )))
                //The search results have to contain the items that match the searchFilter
                .andExpect(jsonPath("$._embedded.searchResult._embedded.objects", Matchers.hasItem(
                        SearchResultMatcher.matchOnItemName("item", "items", "Public item 2")
                )))
                //These facets have to show up in the embedded.facets section as well with the given hasMore property
                // because we don't exceed their default limit for a hasMore true (the default is 10)
                .andExpect(jsonPath("$._embedded.facets", Matchers.containsInAnyOrder(defaultFacetMatchers)))
                //There always needs to be a self link available
                .andExpect(jsonPath("$._links.self.href", containsString("/api/discover/search/objects")))
        ;

    }

    @Test
    public void discoverSearchObjectsWithQueryOperatorNotAuthority() throws Exception {
        //We turn off the authorization system in order to create the structure as defined below
        context.turnOffAuthorisationSystem();

        //** GIVEN **
        //1. A community-collection structure with one parent community with sub-community and two collections.
        parentCommunity = CommunityBuilder.createCommunity(context)
                                          .withName("Parent Community")
                                          .build();
        Community child1 = CommunityBuilder.createSubCommunity(context, parentCommunity)
                                           .withName("Sub Community")
                                           .build();
        Collection col1 = CollectionBuilder.createCollection(context, child1).withName("Collection 1").build();
        Collection col2 = CollectionBuilder.createCollection(context, child1).withName("Collection 2").build();
        //2. Three public items that are readable by Anonymous with different subjects
        Item publicItem1 = ItemBuilder.createItem(context, col1)
                                      .withTitle("Test")
                                      .withIssueDate("2010-10-17")
                                      .withAuthor("Smith, Donald")
                                      .withSubject("ExtraEntry")
                                      .build();

        Item publicItem2 = ItemBuilder.createItem(context, col2)
                                      .withTitle("Test 2")
                                      .withIssueDate("1990-02-13")
                                      .withAuthor("Smith, Maria").withAuthor("Doe, Jane").withAuthor("Testing, Works")
                                      .withSubject("TestingForMore").withSubject("ExtraEntry")
                                      .build();

        Item publicItem3 = ItemBuilder.createItem(context, col2)
                                      .withTitle("Public item 2")
                                      .withIssueDate("2010-02-13")
                                      .withAuthor("Smith, Maria").withAuthor("Doe, Jane").withAuthor("test,test")
                                      .withAuthor("test2, test2").withAuthor("Maybe, Maybe")
                                      .withSubject("AnotherTest").withSubject("TestingForMore")
                                      .withSubject("ExtraEntry")
                                      .build();

        context.restoreAuthSystemState();

        //** WHEN **
        //An anonymous user browses this endpoint to find the objects in the system
        //With the given search filter
        getClient().perform(get("/api/discover/search/objects")
            .param("f.title", "test,notauthority"))
                   //** THEN **
                   //The status has to be 200 OK
                   .andExpect(status().isOk())
                   //The type has to be 'discover'
                   .andExpect(jsonPath("$.type", is("discover")))
                   //The page object needs to look like this
                   .andExpect(jsonPath("$._embedded.searchResult.page", is(
                       PageMatcher.pageEntry(0, 20)
                                                                          )))
                   //The search results have to contain the items that match the searchFilter
                   .andExpect(jsonPath("$._embedded.searchResult._embedded.objects", Matchers.hasItem(
                       SearchResultMatcher.matchOnItemName("item", "items", "Public item 2")
                                                                                                     )))
                   //These facets have to show up in the embedded.facets section as well with the given hasMore property
                   // because we don't exceed their default limit for a hasMore true (the default is 10)
                   .andExpect(jsonPath("$._embedded.facets", Matchers.containsInAnyOrder(defaultFacetMatchers)))
                   //There always needs to be a self link available
                   .andExpect(jsonPath("$._links.self.href", containsString("/api/discover/search/objects")))
        ;

    }

    @Test
    public void discoverSearchObjectsWithMissingQueryOperator() throws Exception {
        //** WHEN **
        // An anonymous user browses this endpoint to find the objects in the system
        // With the given search filter where there is the filter operator missing in the value (must be of form
        // <:filter-value>,<:filter-operator>)
        getClient().perform(get("/api/discover/search/objects")
            .param("f.title", "test"))
                   //** THEN **
                   //Will result in 422 status because of missing filter operator
                   .andExpect(status().isUnprocessableEntity());
    }

    @Test
    public void discoverSearchObjectsWithNotValidQueryOperator() throws Exception {
        //** WHEN **
        // An anonymous user browses this endpoint to find the objects in the system
        // With the given search filter where there is a non-valid filter operator given (must be of form
        // <:filter-value>,<:filter-operator> where the filter operator is one of: “contains”, “notcontains”, "equals"
        // “notequals”, “authority”, “notauthority”, "query"); see enum RestSearchOperator
        getClient().perform(get("/api/discover/search/objects")
            .param("f.title", "test,operator"))
                   //** THEN **
                   //Will result in 422 status because of non-valid filter operator
                   .andExpect(status().isUnprocessableEntity());
    }

    @Test
    public void discoverSearchObjectsTestWithDateIssuedQueryTest() throws Exception {
        //We turn off the authorization system in order to create the structure as defined below
        context.turnOffAuthorisationSystem();

        //** GIVEN **
        //1. A community-collection structure with one parent community with sub-community and two collections.
        parentCommunity = CommunityBuilder.createCommunity(context)
                                          .withName("Parent Community")
                                          .build();
        Community child1 = CommunityBuilder.createSubCommunity(context, parentCommunity)
                                           .withName("Sub Community")
                                           .build();
        Collection col1 = CollectionBuilder.createCollection(context, child1).withName("Collection 1").build();
        Collection col2 = CollectionBuilder.createCollection(context, child1).withName("Collection 2").build();

        //2. Three public items that are readable by Anonymous with different subjects
        Item publicItem1 = ItemBuilder.createItem(context, col1)
                                      .withTitle("Test")
                                      .withIssueDate("2010-10-17")
                                      .withAuthor("Smith, Donald")
                                      .withSubject("ExtraEntry")
                                      .build();

        Item publicItem2 = ItemBuilder.createItem(context, col2)
                                      .withTitle("Test 2")
                                      .withIssueDate("1990-02-13")
                                      .withAuthor("Smith, Maria").withAuthor("Doe, Jane")
                                      .withSubject("TestingForMore").withSubject("ExtraEntry")
                                      .build();

        Item publicItem3 = ItemBuilder.createItem(context, col2)
                                      .withTitle("Public item 2")
                                      .withIssueDate("2010-02-13")
                                      .withAuthor("Smith, Maria").withAuthor("Doe, Jane").withAuthor("test,test")
                                      .withAuthor("test2, test2").withAuthor("Maybe, Maybe")
                                      .withSubject("AnotherTest").withSubject("TestingForMore")
                                      .withSubject("ExtraEntry")
                                      .build();
        String bitstreamContent = "ThisIsSomeDummyText";
        //Add a bitstream to an item
        try (InputStream is = IOUtils.toInputStream(bitstreamContent, CharEncoding.UTF_8)) {
            Bitstream bitstream = BitstreamBuilder.createBitstream(context, publicItem1, is)
                                                  .withName("Bitstream")
                                                  .withMimeType("text/plain")
                                                  .build();
        }

        //Run the filter media to make the text in the bitstream searchable through the query
        runDSpaceScript("filter-media", "-f", "-i", publicItem1.getHandle());

        context.restoreAuthSystemState();

        //** WHEN **
        getClient().perform(get("/api/discover/search/objects")
                                .param("query", "dc.date.issued:\"2010-02-13\""))

                   //** THEN **
                   //The status has to be 200 OK
                   .andExpect(status().isOk())
                   //The type has to be 'discover'
                   .andExpect(jsonPath("$.type", is("discover")))
                   //The page object needs to look like this
                   .andExpect(jsonPath("$._embedded.searchResult.page", is(
                       PageMatcher.pageEntryWithTotalPagesAndElements(0, 20, 1, 1)
                   )))
                   //This is the only item that should be returned with the query given
                   .andExpect(jsonPath("$._embedded.searchResult._embedded.objects", Matchers.contains(
                       SearchResultMatcher.matchOnItemName("item", "items", "Public item 2")
                   )))

                   //There always needs to be a self link available
                   .andExpect(jsonPath("$._links.self.href", containsString("/api/discover/search/objects")))
        ;


        //** WHEN **
        getClient().perform(get("/api/discover/search/objects")
                                .param("query", "dc.date.issued:\"2013-02-13\""))

                   //** THEN **
                   //The status has to be 200 OK
                   .andExpect(status().isOk())
                   //The type has to be 'discover'
                   .andExpect(jsonPath("$.type", is("discover")))
                   //The page object needs to look like this
                   .andExpect(jsonPath("$._embedded.searchResult.page", is(
                       PageMatcher.pageEntryWithTotalPagesAndElements(0, 20, 0, 0)
                   )))

                   //There always needs to be a self link available
                   .andExpect(jsonPath("$._links.self.href", containsString("/api/discover/search/objects")))
        ;

    }

    @Test
    public void discoverSearchObjectsTestWithLuceneSyntaxQueryTest() throws Exception {
        //We turn off the authorization system in order to create the structure as defined below
        context.turnOffAuthorisationSystem();

        //** GIVEN **
        //1. A community-collection structure with one parent community with sub-community and two collections.
        parentCommunity = CommunityBuilder.createCommunity(context)
                                          .withName("Parent Community")
                                          .build();
        Community child1 = CommunityBuilder.createSubCommunity(context, parentCommunity)
                                           .withName("Sub Community")
                                           .build();
        Collection col1 = CollectionBuilder.createCollection(context, child1).withName("Collection 1").build();
        Collection col2 = CollectionBuilder.createCollection(context, child1).withName("Collection 2").build();

        //2. Three public items that are readable by Anonymous with different subjects
        Item publicItem1 = ItemBuilder.createItem(context, col1)
                                      .withTitle("Test")
                                      .withIssueDate("2010-10-17")
                                      .withAuthor("Smith, Donald")
                                      .withSubject("ExtraEntry")
                                      .build();

        Item publicItem2 = ItemBuilder.createItem(context, col2)
                                      .withTitle("TestItem2")
                                      .withIssueDate("1990-02-13")
                                      .withAuthor("Smith, Maria").withAuthor("Doe, Jane")
                                      .withSubject("TestingForMore").withSubject("ExtraEntry")
                                      .build();

        Item publicItem3 = ItemBuilder.createItem(context, col2)
                                      .withTitle("azeazeazeazeazeaze")
                                      .withIssueDate("2010-02-13")
                                      .withAuthor("Smith, Maria").withAuthor("Doe, Jane").withAuthor("test,test")
                                      .withAuthor("test2, test2").withAuthor("Maybe, Maybe")
                                      .withSubject("AnotherTest").withSubject("TestingForMore")
                                      .withSubject("ExtraEntry")
                                      .build();

        context.restoreAuthSystemState();

        //** WHEN **
        getClient().perform(get("/api/discover/search/objects")
                                .param("query", "((dc.date.issued:2010 OR dc.date.issued:1990-02-13)" +
                                                                " AND (dc.title:Test OR dc.title:TestItem2))"))

                   //** THEN **
                   //The status has to be 200 OK
                   .andExpect(status().isOk())
                   //The type has to be 'discover'
                   .andExpect(jsonPath("$.type", is("discover")))
                   //The page object needs to look like this
                   .andExpect(jsonPath("$._embedded.searchResult.page", is(
                       PageMatcher.pageEntryWithTotalPagesAndElements(0, 20, 1, 2)
                   )))
                   //This is the only item that should be returned with the query given
                   .andExpect(jsonPath("$._embedded.searchResult._embedded.objects", Matchers.containsInAnyOrder(
                       SearchResultMatcher.matchOnItemName("item", "items", "Test"),
                       SearchResultMatcher.matchOnItemName("item", "items", "TestItem2")
                   )))
                   .andExpect(jsonPath("$._embedded.searchResult._embedded.objects", Matchers.not(Matchers.contains(
                       SearchResultMatcher.matchOnItemName("item", "items", "azeazeazeazeazeaze")
                   ))))

                   //There always needs to be a self link available
                   .andExpect(jsonPath("$._links.self.href", containsString("/api/discover/search/objects")))
        ;

    }

    @Test
    public void discoverSearchObjectsTestWithEscapedLuceneCharactersTest() throws Exception {
        //We turn off the authorization system in order to create the structure as defined below
        context.turnOffAuthorisationSystem();

        //** GIVEN **
        //1. A community-collection structure with one parent community with sub-community and two collections.
        parentCommunity = CommunityBuilder.createCommunity(context)
                                          .withName("Parent Community")
                                          .build();
        Community child1 = CommunityBuilder.createSubCommunity(context, parentCommunity)
                                           .withName("Sub Community")
                                           .build();
        Collection col1 = CollectionBuilder.createCollection(context, child1).withName("Collection 1").build();
        Collection col2 = CollectionBuilder.createCollection(context, child1).withName("Collection 2").build();

        //2. Three public items that are readable by Anonymous with different subjects
        Item publicItem1 = ItemBuilder.createItem(context, col1)
                                      .withTitle("Faithful Infidel: Exploring Conformity (2nd edition)")
                                      .withIssueDate("2010-10-17")
                                      .withAuthor("Smith, Donald")
                                      .withSubject("ExtraEntry")
                                      .build();

        Item publicItem2 = ItemBuilder.createItem(context, col2)
                                      .withTitle("Test")
                                      .withIssueDate("1990-02-13")
                                      .withAuthor("Smith, Maria").withAuthor("Doe, Jane")
                                      .withSubject("TestingForMore").withSubject("ExtraEntry")
                                      .build();

        Item publicItem3 = ItemBuilder.createItem(context, col2)
                                      .withTitle("NotAProperTestTitle")
                                      .withIssueDate("2010-02-13")
                                      .withAuthor("Smith, Maria").withAuthor("Doe, Jane").withAuthor("test,test")
                                      .withAuthor("test2, test2").withAuthor("Maybe, Maybe")
                                      .withSubject("AnotherTest").withSubject("TestingForMore")
                                      .withSubject("ExtraEntry")
                                      .build();

        context.restoreAuthSystemState();

        getClient().perform(get("/api/discover/search/objects")
                                .param("query", "\"Faithful Infidel: Exploring Conformity (2nd edition)\""))

                   //** THEN **
                   //The status has to be 200 OK
                   .andExpect(status().isOk())
                   //The type has to be 'discover'
                   .andExpect(jsonPath("$.type", is("discover")))
                   //The page object needs to look like this
                   .andExpect(jsonPath("$._embedded.searchResult.page", is(
                       PageMatcher.pageEntryWithTotalPagesAndElements(0, 20, 1, 1)
                   )))
                   //This is the only item that should be returned with the query given
                   .andExpect(jsonPath("$._embedded.searchResult._embedded.objects", Matchers.contains(
                       SearchResultMatcher.matchOnItemName
                           ("item", "items", "Faithful Infidel: Exploring Conformity (2nd edition)")
                   )))
                   .andExpect(jsonPath("$._embedded.searchResult._embedded.objects",
                                       Matchers.not(Matchers.containsInAnyOrder(
                                           SearchResultMatcher.matchOnItemName("item", "items", "Test"),
                                           SearchResultMatcher.matchOnItemName("item", "items", "NotAProperTestTitle")
                                       ))))

                   //There always needs to be a self link available
                   .andExpect(jsonPath("$._links.self.href", containsString("/api/discover/search/objects")))
        ;

    }
    @Test
    public void discoverSearchObjectsTestWithUnEscapedLuceneCharactersTest() throws Exception {
        //We turn off the authorization system in order to create the structure as defined below
        context.turnOffAuthorisationSystem();

        //** GIVEN **
        //1. A community-collection structure with one parent community with sub-community and two collections.
        parentCommunity = CommunityBuilder.createCommunity(context)
                                          .withName("Parent Community")
                                          .build();
        Community child1 = CommunityBuilder.createSubCommunity(context, parentCommunity)
                                           .withName("Sub Community")
                                           .build();
        Collection col1 = CollectionBuilder.createCollection(context, child1).withName("Collection 1").build();
        Collection col2 = CollectionBuilder.createCollection(context, child1).withName("Collection 2").build();

        //2. Three public items that are readable by Anonymous with different subjects
        Item publicItem1 = ItemBuilder.createItem(context, col1)
                                      .withTitle("Faithful Infidel: Exploring Conformity (2nd edition)")
                                      .withIssueDate("2010-10-17")
                                      .withAuthor("Smith, Donald")
                                      .withSubject("ExtraEntry")
                                      .build();

        Item publicItem2 = ItemBuilder.createItem(context, col2)
                                      .withTitle("Test")
                                      .withIssueDate("1990-02-13")
                                      .withAuthor("Smith, Maria").withAuthor("Doe, Jane")
                                      .withSubject("TestingForMore").withSubject("ExtraEntry")
                                      .build();

        Item publicItem3 = ItemBuilder.createItem(context, col2)
                                      .withTitle("NotAProperTestTitle")
                                      .withIssueDate("2010-02-13")
                                      .withAuthor("Smith, Maria").withAuthor("Doe, Jane").withAuthor("test,test")
                                      .withAuthor("test2, test2").withAuthor("Maybe, Maybe")
                                      .withSubject("AnotherTest").withSubject("TestingForMore")
                                      .withSubject("ExtraEntry")
                                      .build();

        context.restoreAuthSystemState();

        //** WHEN **
        getClient().perform(get("/api/discover/search/objects")
                                .param("query", "OR"))

                   .andExpect(status().isUnprocessableEntity())
        ;

    }

    @Test
    /**
     * This test is intended to verify that an in progress submission (workspaceitem, workflowitem, pool task and
     * claimed tasks) don't interfere with the standard search
     *
     * @throws Exception
     */
    public void discoverSearchObjectsWithInProgressSubmissionTest() throws Exception {

        //We turn off the authorization system in order to create the structure defined below
        context.turnOffAuthorisationSystem();

        //** GIVEN **
        // 1. A community-collection structure with one parent community with sub-community and two collections.
        parentCommunity = CommunityBuilder.createCommunity(context)
                .withName("Parent Community")
                .build();
        Community child1 = CommunityBuilder.createSubCommunity(context, parentCommunity)
                .withName("Sub Community")
                .build();
        Collection col1 = CollectionBuilder.createCollection(context, child1)
                                .withName("Collection 1")
                                .build();
        // the second collection has a workflow active
        Collection col2 = CollectionBuilder.createCollection(context, child1)
                                .withName("Collection 2")
                                .withWorkflowGroup(1, admin)
                                .build();

        // 2. Three public items that are readable by Anonymous with different subjects
        Item publicItem1 = ItemBuilder.createItem(context, col1)
                .withTitle("Test")
                .withIssueDate("2010-10-17")
                .withAuthor("Smith, Donald").withAuthor("Testing, Works")
                .withSubject("ExtraEntry")
                .build();

        Item publicItem2 = ItemBuilder.createItem(context, col2)
                .withTitle("Test 2")
                .withIssueDate("1990-02-13")
                .withAuthor("Smith, Maria").withAuthor("Doe, Jane").withAuthor("Testing, Works")
                .withSubject("TestingForMore").withSubject("ExtraEntry")
                .build();

        Item publicItem3 = ItemBuilder.createItem(context, col2)
                .withTitle("Public item 2")
                .withIssueDate("2010-02-13")
                .withAuthor("Smith, Maria").withAuthor("Doe, Jane").withAuthor("test,test")
                .withAuthor("test2, test2").withAuthor("Maybe, Maybe")
                .withSubject("AnotherTest").withSubject("TestingForMore")
                .withSubject("ExtraEntry")
                .build();

        //3. three in progress submission from a normal user (2 ws, 1 wf that will produce also a pooltask)
        context.setCurrentUser(eperson);
        WorkspaceItem wsItem1 = WorkspaceItemBuilder.createWorkspaceItem(context, col1).withTitle("Workspace Item 1")
                .build();

        WorkspaceItem wsItem2 = WorkspaceItemBuilder.createWorkspaceItem(context, col2).withTitle("Workspace Item 2")
                .build();

        XmlWorkflowItem wfItem1 = WorkflowItemBuilder.createWorkflowItem(context, col2).withTitle("Workflow Item 1")
                .build();

        // 4. a claimed task from the administrator
        ClaimedTask cTask = ClaimedTaskBuilder.createClaimedTask(context, col2, admin).withTitle("Claimed Item")
                .build();

        // 5. other in progress submissions made by the administrator
        context.setCurrentUser(admin);
        WorkspaceItem wsItem1Admin = WorkspaceItemBuilder.createWorkspaceItem(context, col1)
                .withTitle("Admin Workspace Item 1").build();

        WorkspaceItem wsItem2Admin = WorkspaceItemBuilder.createWorkspaceItem(context, col2)
                .withTitle("Admin Workspace Item 2").build();

        XmlWorkflowItem wfItem1Admin = WorkflowItemBuilder.createWorkflowItem(context, col2)
                .withTitle("Admin Workflow Item 1").build();

        context.restoreAuthSystemState();

        //** WHEN **
        // An anonymous user, the submitter and the admin that browse this endpoint to find the public objects in the
        // system should not retrieve the in progress submissions and related objects
        String[] tokens = new String[] {
            null,
            getAuthToken(eperson.getEmail(), password),
            getAuthToken(admin.getEmail(), password),
        };

        for (String token : tokens) {
            getClient(token).perform(get("/api/discover/search/objects"))
                    //** THEN **
                    //The status has to be 200 OK
                    .andExpect(status().isOk())
                    //The type has to be 'discover'
                    .andExpect(jsonPath("$.type", is("discover")))
                    //There needs to be a page object that shows the total pages and total elements as well as the
                    // size and the current page (number)
                    .andExpect(jsonPath("$._embedded.searchResult.page", is(
                            PageMatcher.pageEntryWithTotalPagesAndElements(0, 20, 1, 7)
                    )))
                    //These search results have to be shown in the embedded.objects section as these are the items
                    // given in the structure defined above.
                    //Seeing as everything fits onto one page, they have to all be present
                    .andExpect(jsonPath("$._embedded.searchResult._embedded.objects", Matchers.containsInAnyOrder(
                            SearchResultMatcher.match("core", "community", "communities"),
                            SearchResultMatcher.match("core", "community", "communities"),
                            SearchResultMatcher.match("core", "item", "items"),
                            SearchResultMatcher.match("core", "item", "items"),
                            SearchResultMatcher.match("core", "item", "items"),
                            //This has to be like this because collections don't have anything else
                            // these matchers also need to be the last otherwise they will be potentially consumed for
                            // other staff
                            SearchResultMatcher.match(),
                            SearchResultMatcher.match()
                    )))
                    //These facets have to show up in the embedded.facets section as well with the given hasMore
                    // property because we don't exceed their default limit for a hasMore true (the default is 10)
                    .andExpect(jsonPath("$._embedded.facets", Matchers.containsInAnyOrder(defaultFacetMatchers)))
                    //There always needs to be a self link
                    .andExpect(jsonPath("$._links.self.href", containsString("/api/discover/search/objects")))
            ;
        }
    }

    @Test
    /**
     * This test is intent to verify that workspaceitem are only visible to the submitter
     *
     * @throws Exception
     */
    public void discoverSearchObjectsWorkspaceConfigurationTest() throws Exception {

        //We turn off the authorization system in order to create the structure defined below
        context.turnOffAuthorisationSystem();

        //** GIVEN **
        // 1. A community-collection structure with one parent community with sub-community and two collections.
        parentCommunity = CommunityBuilder.createCommunity(context)
                .withName("Parent Community")
                .build();
        Community child1 = CommunityBuilder.createSubCommunity(context, parentCommunity)
                .withName("Sub Community")
                .build();
        Collection col1 = CollectionBuilder.createCollection(context, child1)
                                .withName("Collection 1")
                                .build();
        // the second collection has a workflow active
        Collection col2 = CollectionBuilder.createCollection(context, child1)
                                .withName("Collection 2")
                                .withWorkflowGroup(1, admin)
                                .build();

        // 2. Three public items that are readable by Anonymous
        Item publicItem1 = ItemBuilder.createItem(context, col1)
                .withTitle("Test")
                .withIssueDate("2010-10-17")
                .withAuthor("Smith, Donald").withAuthor("Testing, Works")
                .withSubject("ExtraEntry")
                .build();

        Item publicItem2 = ItemBuilder.createItem(context, col2)
                .withTitle("Test 2")
                .withIssueDate("1990-02-13")
                .withAuthor("Smith, Maria").withAuthor("Doe, Jane").withAuthor("Testing, Works")
                .withSubject("TestingForMore").withSubject("ExtraEntry")
                .build();

        EPerson submitter = EPersonBuilder.createEPerson(context).withEmail("submitter@example.com")
                .withPassword(password).build();
        context.setCurrentUser(submitter);
        // a public item from our submitter
        Item publicItem3 = ItemBuilder.createItem(context, col2)
                .withTitle("Public item from submitter")
                .withIssueDate("2010-02-13")
                .withAuthor("Smith, Maria").withAuthor("Doe, Jane").withAuthor("test,test")
                .withAuthor("test2, test2").withAuthor("Maybe, Maybe")
                .withSubject("AnotherTest").withSubject("TestingForMore")
                .withSubject("ExtraEntry")
                .build();

        //3. three in progress submission from our submitter user (2 ws, 1 wf that will produce also a pooltask)
        WorkspaceItem wsItem1 = WorkspaceItemBuilder.createWorkspaceItem(context, col1).withTitle("Workspace Item 1")
                .withIssueDate("2010-07-23")
                .build();

        WorkspaceItem wsItem2 = WorkspaceItemBuilder.createWorkspaceItem(context, col2).withTitle("Workspace Item 2")
                .withIssueDate("2010-11-03")
                .build();

        XmlWorkflowItem wfItem1 = WorkflowItemBuilder.createWorkflowItem(context, col2).withTitle("Workflow Item 1")
                .withIssueDate("2010-11-03")
                .build();

        // 4. a claimed task from the administrator
        ClaimedTask cTask = ClaimedTaskBuilder.createClaimedTask(context, col2, admin).withTitle("Claimed Item")
                .withIssueDate("2010-11-03")
                .build();

        // 5. other in progress submissions made by the administrator
        context.setCurrentUser(admin);
        WorkspaceItem wsItem1Admin = WorkspaceItemBuilder.createWorkspaceItem(context, col1)
                .withIssueDate("2010-07-23")
                .withTitle("Admin Workspace Item 1").build();

        WorkspaceItem wsItem2Admin = WorkspaceItemBuilder.createWorkspaceItem(context, col2)
                .withIssueDate("2010-11-03")
                .withTitle("Admin Workspace Item 2").build();

        XmlWorkflowItem wfItem1Admin = WorkflowItemBuilder.createWorkflowItem(context, col2)
                .withIssueDate("2010-11-03")
                .withTitle("Admin Workflow Item 1").build();

        context.restoreAuthSystemState();
        //** WHEN **
        // each submitter, including the administrator should see only their submission
        String submitterToken = getAuthToken(submitter.getEmail(), password);
        String adminToken = getAuthToken(admin.getEmail(), password);

        getClient(submitterToken).perform(get("/api/discover/search/objects").param("configuration", "workspace"))
                //** THEN **
                //The status has to be 200 OK
                .andExpect(status().isOk())
                //The type has to be 'discover'
                .andExpect(jsonPath("$.type", is("discover")))
                //There needs to be a page object that shows the total pages and total elements as well as the
                // size and the current page (number)
                .andExpect(jsonPath("$._embedded.searchResult.page", is(
                        PageMatcher.pageEntryWithTotalPagesAndElements(0, 20, 1, 5)
                )))
                // These search results have to be shown in the embedded.objects section
                // one public item, two workspaceitems and two worfklowitems submitted by our submitter user
                // as by the structure defined above.
                // Seeing as everything fits onto one page, they have to all be present
                .andExpect(jsonPath("$._embedded.searchResult._embedded.objects", Matchers.containsInAnyOrder(
                        Matchers.allOf(
                                SearchResultMatcher.match("core", "item", "items"),
                                JsonPathMatchers.hasJsonPath("$._embedded.indexableObject",
                                        is(ItemMatcher.matchItemWithTitleAndDateIssued(publicItem3,
                                                "Public item from submitter", "2010-02-13")))
                                ),
                        Matchers.allOf(
                                SearchResultMatcher.match("submission", "workspaceitem", "workspaceitems"),
                                JsonPathMatchers.hasJsonPath("$._embedded.indexableObject",
                                        is(WorkspaceItemMatcher.matchItemWithTitleAndDateIssued(wsItem1,
                                                "Workspace Item 1", "2010-07-23")))
                                ),
                        Matchers.allOf(
                                SearchResultMatcher.match("submission", "workspaceitem", "workspaceitems"),
                                JsonPathMatchers.hasJsonPath("$._embedded.indexableObject",
                                        is(WorkspaceItemMatcher.matchItemWithTitleAndDateIssued(
                                                wsItem2, "Workspace Item 2", "2010-11-03")))
                                ),
                        Matchers.allOf(
                                SearchResultMatcher.match("workflow", "workflowitem", "workflowitems"),
                                JsonPathMatchers.hasJsonPath("$._embedded.indexableObject",
                                        is(WorkflowItemMatcher.matchItemWithTitleAndDateIssued(
                                                wfItem1, "Workflow Item 1", "2010-11-03")))
                                ),
                        Matchers.allOf(
                                SearchResultMatcher.match("workflow", "workflowitem", "workflowitems"),
                                JsonPathMatchers.hasJsonPath("$._embedded.indexableObject",
                                        is(WorkflowItemMatcher.matchItemWithTitleAndDateIssued(
                                                cTask.getWorkflowItem(), "Claimed Item","2010-11-03")))
                                )
                )))
                //These facets have to show up in the embedded.facets section as well with the given hasMore
                // property because we don't exceed their default limit for a hasMore true (the default is 10)
                .andExpect(jsonPath("$._embedded.facets", Matchers.containsInAnyOrder(workspaceFacetMatchers)))
                //There always needs to be a self link
                .andExpect(jsonPath("$._links.self.href", containsString("/api/discover/search/objects")))
        ;

        getClient(adminToken).perform(get("/api/discover/search/objects").param("configuration", "workspace"))
                //** THEN **
                //The status has to be 200 OK
                .andExpect(status().isOk())
                //The type has to be 'discover'
                .andExpect(jsonPath("$.type", is("discover")))
                //There needs to be a page object that shows the total pages and total elements as well as the
                // size and the current page (number)
                .andExpect(jsonPath("$._embedded.searchResult.page", is(
                        PageMatcher.pageEntryWithTotalPagesAndElements(0, 20, 1, 3)
                )))
                // These search results have to be shown in the embedded.objects section two workspaceitems and one
                // worfklowitem submitted by the admin user as by the structure defined above. Please note that the
                // claimedTask should be not visible here as this is the workspace configuration
                //Seeing as everything fits onto one page, they have to all be present
                .andExpect(jsonPath("$._embedded.searchResult._embedded.objects", Matchers.containsInAnyOrder(
                        Matchers.allOf(
                                SearchResultMatcher.match("submission", "workspaceitem", "workspaceitems"),
                                JsonPathMatchers.hasJsonPath("$._embedded.indexableObject",
                                        is(WorkspaceItemMatcher.matchItemWithTitleAndDateIssued(
                                                wsItem1Admin, "Admin Workspace Item 1", "2010-07-23")))
                                ),
                        Matchers.allOf(
                                SearchResultMatcher.match("submission", "workspaceitem", "workspaceitems"),
                                JsonPathMatchers.hasJsonPath("$._embedded.indexableObject",
                                        is(WorkspaceItemMatcher.matchItemWithTitleAndDateIssued(
                                                wsItem2Admin, "Admin Workspace Item 2", "2010-11-03")))
                                ),
                        Matchers.allOf(
                                SearchResultMatcher.match("workflow", "workflowitem", "workflowitems"),
                                JsonPathMatchers.hasJsonPath("$._embedded.indexableObject",
                                        is(WorkflowItemMatcher.matchItemWithTitleAndDateIssued(
                                                wfItem1Admin, "Admin Workflow Item 1", "2010-11-03")))
                                )
                )))
                //These facets have to show up in the embedded.facets section as well with the given hasMore
                // property because we don't exceed their default limit for a hasMore true (the default is 10)
                .andExpect(jsonPath("$._embedded.facets", Matchers.containsInAnyOrder(workspaceFacetMatchers)))
                //There always needs to be a self link
                .andExpect(jsonPath("$._links.self.href", containsString("/api/discover/search/objects")))
        ;
    }

    @Test
    /**
     * This test is intent to verify that tasks are only visible to the appropriate users (reviewers)
     *
     * @throws Exception
     */
    public void discoverSearchObjectsWorkflowConfigurationTest() throws Exception {

        //We turn off the authorization system in order to create the structure defined below
        context.turnOffAuthorisationSystem();

        //** GIVEN **
        // 1. Two reviewers
        EPerson reviewer1 = EPersonBuilder.createEPerson(context).withEmail("reviewer1@example.com")
                .withPassword(password).build();
        EPerson reviewer2 = EPersonBuilder.createEPerson(context).withEmail("reviewer2@example.com")
                .withPassword(password).build();

        // 2. A community-collection structure with one parent community with sub-community and two collections.
        parentCommunity = CommunityBuilder.createCommunity(context)
                .withName("Parent Community")
                .build();
        Community child1 = CommunityBuilder.createSubCommunity(context, parentCommunity)
                .withName("Sub Community")
                .build();
        Collection col1 = CollectionBuilder.createCollection(context, child1)
                                .withName("Collection 1")
                                .build();
        // the second collection has two workflow steps active
        Collection col2 = CollectionBuilder.createCollection(context, child1)
                                .withName("Collection 2")
                                .withWorkflowGroup(1, admin, reviewer1)
                                .withWorkflowGroup(2, reviewer2)
                                .build();

        // 2. Three public items that are readable by Anonymous with different subjects
        Item publicItem1 = ItemBuilder.createItem(context, col1)
                .withTitle("Test")
                .withIssueDate("2010-10-17")
                .withAuthor("Smith, Donald").withAuthor("Testing, Works")
                .withSubject("ExtraEntry")
                .build();

        Item publicItem2 = ItemBuilder.createItem(context, col2)
                .withTitle("Test 2")
                .withIssueDate("1990-02-13")
                .withAuthor("Smith, Maria").withAuthor("Doe, Jane").withAuthor("Testing, Works")
                .withSubject("TestingForMore").withSubject("ExtraEntry")
                .build();

        Item publicItem3 = ItemBuilder.createItem(context, col2)
                .withTitle("Public item 2")
                .withIssueDate("2010-02-13")
                .withAuthor("Smith, Maria").withAuthor("Doe, Jane").withAuthor("test,test")
                .withAuthor("test2, test2").withAuthor("Maybe, Maybe")
                .withSubject("AnotherTest").withSubject("TestingForMore")
                .withSubject("ExtraEntry")
                .build();

        //3. three in progress submission from a normal user (2 ws, 1 wf that will produce also a pooltask)
        context.setCurrentUser(eperson);
        WorkspaceItem wsItem1 = WorkspaceItemBuilder.createWorkspaceItem(context, col1).withTitle("Workspace Item 1")
                .withIssueDate("2010-07-23")
                .build();

        WorkspaceItem wsItem2 = WorkspaceItemBuilder.createWorkspaceItem(context, col2).withTitle("Workspace Item 2")
                .withIssueDate("2010-11-03")
                .build();

        XmlWorkflowItem wfItem1 = WorkflowItemBuilder.createWorkflowItem(context, col2).withTitle("Workflow Item 1")
                .withIssueDate("2010-11-03")
                .build();

        // 4. a claimed task from the administrator
        ClaimedTask cTask = ClaimedTaskBuilder.createClaimedTask(context, col2, admin).withTitle("Claimed Item")
                .withIssueDate("2010-11-03")
                .build();

        // 5. other in progress submissions made by the administrator
        context.setCurrentUser(admin);
        WorkspaceItem wsItem1Admin = WorkspaceItemBuilder.createWorkspaceItem(context, col1)
                .withIssueDate("2010-07-23")
                .withTitle("Admin Workspace Item 1").build();

        WorkspaceItem wsItem2Admin = WorkspaceItemBuilder.createWorkspaceItem(context, col2)
                .withIssueDate("2010-11-03")
                .withTitle("Admin Workspace Item 2").build();

        XmlWorkflowItem wfItem1Admin = WorkflowItemBuilder.createWorkflowItem(context, col2)
                .withIssueDate("2010-11-03")
                .withTitle("Admin Workflow Item 1").build();

        // 6. a pool task in the second step of the workflow
        ClaimedTask cTask2 = ClaimedTaskBuilder.createClaimedTask(context, col2, admin).withTitle("Pool Step2 Item")
                .withIssueDate("2010-11-04")
                .build();

        String epersonToken = getAuthToken(eperson.getEmail(), password);
        String adminToken = getAuthToken(admin.getEmail(), password);
        String reviewer1Token = getAuthToken(reviewer1.getEmail(), password);
        String reviewer2Token = getAuthToken(reviewer2.getEmail(), password);

        getClient(adminToken).perform(post("/api/workflow/claimedtasks/" + cTask2.getID())
                .param("submit_approve", "true")
                .contentType(MediaType.APPLICATION_FORM_URLENCODED))
            .andExpect(status().isNoContent());

        context.restoreAuthSystemState();

        // summary of the structure, we have:
        //  a simple collection
        //  a second collection with 2 workflow steps that have 1 reviewer each (reviewer1 and reviewer2)
        //  3 public items
        //  2 workspace items submitted by a regular submitter
        //  2 workspace items submitted by the admin
        //  4 workflow items:
        //   1 pool task in step 1, submitted by the same regular submitter
        //   1 pool task in step 1, submitted by the admin
        //   1 claimed task in the first workflow step from the repository admin
        //   1 pool task in step 2, from the repository admin
        //    (This one is created by creating a claimed task for step 1 and approving it)

        //** WHEN **
        // the submitter should not see anything in the workflow configuration
        getClient(epersonToken).perform(get("/api/discover/search/objects").param("configuration", "workflow"))
                //** THEN **
                //The status has to be 200 OK
                .andExpect(status().isOk())
                //The type has to be 'discover'
                .andExpect(jsonPath("$.type", is("discover")))
                //There needs to be a page object that shows the total pages and total elements as well as the
                // size and the current page (number)
                .andExpect(jsonPath("$._embedded.searchResult.page", is(
                        PageMatcher.pageEntryWithTotalPagesAndElements(0, 20, 0, 0)
                )))
                //There always needs to be a self link
                .andExpect(jsonPath("$._links.self.href", containsString("/api/discover/search/objects")))
        ;

        // reviewer1 should see two pool items, one from the submitter and one from the administrator
        // the other task in step1 is claimed by the administrator so it should be not visible to the reviewer1
        getClient(reviewer1Token).perform(get("/api/discover/search/objects").param("configuration", "workflow"))
                //** THEN **
                //The status has to be 200 OK
                .andExpect(status().isOk())
                //The type has to be 'discover'
                .andExpect(jsonPath("$.type", is("discover")))
                //There needs to be a page object that shows the total pages and total elements as well as the
                // size and the current page (number)
                .andExpect(jsonPath("$._embedded.searchResult.page", is(
                        PageMatcher.pageEntryWithTotalPagesAndElements(0, 20, 1, 2)
                )))
                // These search results have to be shown in the embedded.objects section:
                // two workflow items, one submitted by the user and one submitted by the admin.
                // The claimed task of the administrator and the pool task for step 2 should not be visible to
                // reviewer1.
                // Please note that the workspace items should not be visible here either.
                // Seeing as everything fits onto one page, they have to all be present
                .andExpect(jsonPath("$._embedded.searchResult._embedded.objects", Matchers.containsInAnyOrder(
                        Matchers.allOf(
                                SearchResultMatcher.match("workflow", "pooltask", "pooltasks"),
                                JsonPathMatchers.hasJsonPath("$._embedded.indexableObject._embedded.workflowitem",
                                        is(WorkflowItemMatcher.matchItemWithTitleAndDateIssued(
                                                null, "Workflow Item 1", "2010-11-03")))
                                ),
                        Matchers.allOf(
                                SearchResultMatcher.match("workflow", "pooltask", "pooltasks"),
                                JsonPathMatchers.hasJsonPath("$._embedded.indexableObject._embedded.workflowitem",
                                        is(WorkflowItemMatcher.matchItemWithTitleAndDateIssued(
                                                null, "Admin Workflow Item 1", "2010-11-03")))
                                )
                )))
                //These facets have to show up in the embedded.facets section as well with the given hasMore
                // property because we don't exceed their default limit for a hasMore true (the default is 10)
                .andExpect(jsonPath("$._embedded.facets", Matchers.containsInAnyOrder(workflowFacetMatchers)))
                //There always needs to be a self link
                .andExpect(jsonPath("$._links.self.href", containsString("/api/discover/search/objects")))
        ;

        // admin should see two pool items and a claimed task,
        // one pool item from the submitter and one from the admin
        // because the admin is in the reviewer group for step 1, not because they are an admin
        getClient(adminToken).perform(get("/api/discover/search/objects").param("configuration", "workflow"))
                //** THEN **
                //The status has to be 200 OK
                .andExpect(status().isOk())
                //The type has to be 'discover'
                .andExpect(jsonPath("$.type", is("discover")))
                //There needs to be a page object that shows the total pages and total elements as well as the
                // size and the current page (number)
                .andExpect(jsonPath("$._embedded.searchResult.page", is(
                        PageMatcher.pageEntryWithTotalPagesAndElements(0, 20, 1, 3)
                )))
                // These search results have to be shown in the embedded.objects section:
                // two workflow items and one claimed task.
                // For step 1 one submitted by the user and one submitted by the admin and none for step 2.
                //Seeing as everything fits onto one page, they have to all be present
                .andExpect(jsonPath("$._embedded.searchResult._embedded.objects", Matchers.containsInAnyOrder(
                        Matchers.allOf(
                                SearchResultMatcher.match("workflow", "pooltask", "pooltasks"),
                                JsonPathMatchers.hasJsonPath("$._embedded.indexableObject._embedded.workflowitem",
                                        is(WorkflowItemMatcher.matchItemWithTitleAndDateIssued(
                                                null, "Workflow Item 1", "2010-11-03")))
                                ),
                        Matchers.allOf(
                                SearchResultMatcher.match("workflow", "pooltask", "pooltasks"),
                                JsonPathMatchers.hasJsonPath("$._embedded.indexableObject._embedded.workflowitem",
                                        is(WorkflowItemMatcher.matchItemWithTitleAndDateIssued(
                                                null, "Admin Workflow Item 1", "2010-11-03")))
                                ),
                        Matchers.allOf(
                                SearchResultMatcher.match("workflow", "claimedtask", "claimedtask"),
                                JsonPathMatchers.hasJsonPath("$._embedded.indexableObject._embedded.workflowitem",
                                        is(WorkflowItemMatcher.matchItemWithTitleAndDateIssued(
                                                null, "Claimed Item", "2010-11-03")))
                                )
                )))
                //These facets have to show up in the embedded.facets section as well with the given hasMore
                // property because we don't exceed their default limit for a hasMore true (the default is 10)
                .andExpect(jsonPath("$._embedded.facets", Matchers.containsInAnyOrder(workflowFacetMatchers)))
                //There always needs to be a self link
                .andExpect(jsonPath("$._links.self.href", containsString("/api/discover/search/objects")))
        ;

        // reviewer2 should only see one pool item
        getClient(reviewer2Token).perform(get("/api/discover/search/objects").param("configuration", "workflow"))
                //** THEN **
                //The status has to be 200 OK
                .andExpect(status().isOk())
                //The type has to be 'discover'
                .andExpect(jsonPath("$.type", is("discover")))
                //There needs to be a page object that shows the total pages and total elements as well as the
                // size and the current page (number)
                .andExpect(jsonPath("$._embedded.searchResult.page", is(
                        PageMatcher.pageEntryWithTotalPagesAndElements(0, 20, 1, 1)
                )))
                // These search results have to be shown in the embedded.objects section
                .andExpect(jsonPath("$._embedded.searchResult._embedded.objects", Matchers.containsInAnyOrder(
                        Matchers.allOf(
                                SearchResultMatcher.match("workflow", "pooltask", "pooltasks"),
                                JsonPathMatchers.hasJsonPath("$._embedded.indexableObject._embedded.workflowitem",
                                        is(WorkflowItemMatcher.matchItemWithTitleAndDateIssued(
                                                null, "Pool Step2 Item", "2010-11-04")))
                                )
                )))
                //These facets have to show up in the embedded.facets section as well with the given hasMore
                // property because we don't exceed their default limit for a hasMore true (the default is 10)
                .andExpect(jsonPath("$._embedded.facets", Matchers.containsInAnyOrder(workflowFacetMatchers)))
                //There always needs to be a self link
                .andExpect(jsonPath("$._links.self.href", containsString("/api/discover/search/objects")))
        ;

    }


    @Test
    /**
     * This test is intent to verify that tasks are only visible to the appropriate users (reviewers)
     *
     * @throws Exception
     */
    public void discoverSearchObjectsWorkflowAdminConfigurationTest() throws Exception {

        //We turn off the authorization system in order to create the structure defined below
        context.turnOffAuthorisationSystem();

        //** GIVEN **
        // 1. Two reviewers
        EPerson reviewer1 = EPersonBuilder.createEPerson(context).withEmail("reviewer1@example.com")
                .withPassword(password).build();
        EPerson reviewer2 = EPersonBuilder.createEPerson(context).withEmail("reviewer2@example.com")
                .withPassword(password).build();

        // 2. A community-collection structure with one parent community with sub-community and two collections.
        parentCommunity = CommunityBuilder.createCommunity(context)
                .withName("Parent Community")
                .build();
        Community child1 = CommunityBuilder.createSubCommunity(context, parentCommunity)
                .withName("Sub Community")
                .build();
        Collection col1 = CollectionBuilder.createCollection(context, child1)
                                .withName("Collection 1")
                                .build();
        // the second collection has two workflow steps active
        Collection col2 = CollectionBuilder.createCollection(context, child1)
                                .withName("Collection 2")
                                .withWorkflowGroup(1, admin, reviewer1)
                                .withWorkflowGroup(2, reviewer2)
                                .build();

        // 2. Three public items that are readable by Anonymous with different subjects
        Item publicItem1 = ItemBuilder.createItem(context, col1)
                .withTitle("Test")
                .withIssueDate("2010-10-17")
                .withAuthor("Smith, Donald").withAuthor("Testing, Works")
                .withSubject("ExtraEntry")
                .build();

        Item publicItem2 = ItemBuilder.createItem(context, col2)
                .withTitle("Test 2")
                .withIssueDate("1990-02-13")
                .withAuthor("Smith, Maria").withAuthor("Doe, Jane").withAuthor("Testing, Works")
                .withSubject("TestingForMore").withSubject("ExtraEntry")
                .build();

        Item publicItem3 = ItemBuilder.createItem(context, col2)
                .withTitle("Public item 2")
                .withIssueDate("2010-02-13")
                .withAuthor("Smith, Maria").withAuthor("Doe, Jane").withAuthor("test,test")
                .withAuthor("test2, test2").withAuthor("Maybe, Maybe")
                .withSubject("AnotherTest").withSubject("TestingForMore")
                .withSubject("ExtraEntry")
                .build();

        //3. three in progress submission from a normal user (2 ws, 1 wf that will produce also a pooltask)
        context.setCurrentUser(eperson);
        WorkspaceItem wsItem1 = WorkspaceItemBuilder.createWorkspaceItem(context, col1).withTitle("Workspace Item 1")
                .withIssueDate("2010-07-23")
                .build();

        WorkspaceItem wsItem2 = WorkspaceItemBuilder.createWorkspaceItem(context, col2).withTitle("Workspace Item 2")
                .withIssueDate("2010-11-03")
                .build();

        XmlWorkflowItem wfItem1 = WorkflowItemBuilder.createWorkflowItem(context, col2).withTitle("Workflow Item 1")
                .withIssueDate("2010-11-03")
                .build();

        // 4. a claimed task from the administrator
        ClaimedTask cTask = ClaimedTaskBuilder.createClaimedTask(context, col2, admin).withTitle("Claimed Item")
                .withIssueDate("2010-11-03")
                .build();

        // 5. other in progress submissions made by the administrator
        context.setCurrentUser(admin);
        WorkspaceItem wsItem1Admin = WorkspaceItemBuilder.createWorkspaceItem(context, col1)
                .withIssueDate("2010-07-23")
                .withTitle("Admin Workspace Item 1").build();

        WorkspaceItem wsItem2Admin = WorkspaceItemBuilder.createWorkspaceItem(context, col2)
                .withIssueDate("2010-11-03")
                .withTitle("Admin Workspace Item 2").build();

        XmlWorkflowItem wfItem1Admin = WorkflowItemBuilder.createWorkflowItem(context, col2)
                .withIssueDate("2010-11-03")
                .withTitle("Admin Workflow Item 1").build();

        // 6. a pool task in the second step of the workflow
        ClaimedTask cTask2 = ClaimedTaskBuilder.createClaimedTask(context, col2, admin).withTitle("Pool Step2 Item")
                .withIssueDate("2010-11-04")
                .build();

        String epersonToken = getAuthToken(eperson.getEmail(), password);
        String adminToken = getAuthToken(admin.getEmail(), password);
        String reviewer1Token = getAuthToken(reviewer1.getEmail(), password);
        String reviewer2Token = getAuthToken(reviewer2.getEmail(), password);

        getClient(adminToken).perform(post("/api/workflow/claimedtasks/" + cTask2.getID())
                .param("submit_approve", "true")
                .contentType(MediaType.APPLICATION_FORM_URLENCODED))
            .andExpect(status().isNoContent());

        context.restoreAuthSystemState();

        // summary of the structure, we have:
        //  a simple collection
        //  a second collection with 2 workflow steps that have 1 reviewer each (reviewer1 and reviewer2)
        //  3 public items
        //  2 workspace items submitted by a regular submitter
        //  2 workspace items submitted by the admin
        //  4 workflow items:
        //   1 pool task in step 1, submitted by the same regular submitter
        //   1 pool task in step 1, submitted by the admin
        //   1 claimed task in the first workflow step from the repository admin
        //   1 pool task in step 2, from the repository admin
        //    (This one is created by creating a claimed task for step 1 and approving it)

        //** WHEN **
        // the submitter should not see anything in the workflow configuration
        getClient(epersonToken).perform(get("/api/discover/search/objects").param("configuration", "workflowAdmin"))
                //** THEN **
                //The status has to be 200 OK
                .andExpect(status().isOk())
                //The type has to be 'discover'
                .andExpect(jsonPath("$.type", is("discover")))
                //There needs to be a page object that shows the total pages and total elements as well as the
                // size and the current page (number)
                .andExpect(jsonPath("$._embedded.searchResult.page", is(
                        PageMatcher.pageEntryWithTotalPagesAndElements(0, 20, 0, 0)
                )))
                //There always needs to be a self link
                .andExpect(jsonPath("$._links.self.href", containsString("/api/discover/search/objects")))
        ;

        // reviewer1 should not see pool items, as it is not an administrator
        getClient(reviewer1Token).perform(get("/api/discover/search/objects").param("configuration", "workflowAdmin"))
                //** THEN **
                //The status has to be 200 OK
                .andExpect(status().isOk())
                //The type has to be 'discover'
                .andExpect(jsonPath("$.type", is("discover")))
                //There needs to be a page object that shows the total pages and total elements as well as the
                // size and the current page (number)
                .andExpect(jsonPath("$._embedded.searchResult.page", is(
                        PageMatcher.pageEntryWithTotalPagesAndElements(0, 20, 0, 0)
                )))
                //There always needs to be a self link
                .andExpect(jsonPath("$._links.self.href", containsString("/api/discover/search/objects")))
        ;


        // admin should see three pool items and a claimed task
        // one pool item from the submitter and two from the admin
        getClient(adminToken).perform(get("/api/discover/search/objects").param("configuration", "workflowAdmin"))
                //** THEN **
                //The status has to be 200 OK
                .andExpect(status().isOk())
                //The type has to be 'discover'
                .andExpect(jsonPath("$.type", is("discover")))
                //There needs to be a page object that shows the total pages and total elements as well as the
                // size and the current page (number)
                .andExpect(jsonPath("$._embedded.searchResult.page", is(
                        PageMatcher.pageEntryWithTotalPagesAndElements(0, 20, 1, 4)
                )))
                // These search results have to be shown in the embedded.objects section:
                // three workflow items and one claimed task.
                // For step 1 one submitted by the user and one submitted by the admin and one for step 2.
                //Seeing as everything fits onto one page, they have to all be present
                .andExpect(jsonPath("$._embedded.searchResult._embedded.objects", Matchers.containsInAnyOrder(
                        Matchers.allOf(
                                SearchResultMatcher.match("workflow", "workflowitem", "workflowitems"),
                                JsonPathMatchers.hasJsonPath("$._embedded.indexableObject",
                                        is(WorkflowItemMatcher.matchItemWithTitleAndDateIssued(
                                                null, "Workflow Item 1", "2010-11-03")))
                                ),
                        Matchers.allOf(
                                SearchResultMatcher.match("workflow", "workflowitem", "workflowitems"),
                                JsonPathMatchers.hasJsonPath("$._embedded.indexableObject",
                                        is(WorkflowItemMatcher.matchItemWithTitleAndDateIssued(
                                                null, "Admin Workflow Item 1", "2010-11-03")))
                                ),
                        Matchers.allOf(
                                SearchResultMatcher.match("workflow", "workflowitem", "workflowitems"),
                                JsonPathMatchers.hasJsonPath("$._embedded.indexableObject",
                                        is(WorkflowItemMatcher.matchItemWithTitleAndDateIssued(
                                                null, "Pool Step2 Item", "2010-11-04")))
                                ),
                        Matchers.allOf(
                                SearchResultMatcher.match("workflow", "workflowitem", "workflowitems"),
                                JsonPathMatchers.hasJsonPath("$._embedded.indexableObject",
                                        is(WorkflowItemMatcher.matchItemWithTitleAndDateIssued(
                                                null, "Claimed Item", "2010-11-03")))
                                )
                )))
                //These facets have to show up in the embedded.facets section as well with the given hasMore
                // property because we don't exceed their default limit for a hasMore true (the default is 10)
                .andExpect(jsonPath("$._embedded.facets", Matchers.containsInAnyOrder(workflowAdminFacetMatchers)))
                //There always needs to be a self link
                .andExpect(jsonPath("$._links.self.href", containsString("/api/discover/search/objects")))
        ;

        // reviewer2 should not see pool items, as it is not an administrator
        getClient(reviewer2Token).perform(get("/api/discover/search/objects").param("configuration", "workflowAdmin"))
                //** THEN **
                //The status has to be 200 OK
                .andExpect(status().isOk())
                //The type has to be 'discover'
                .andExpect(jsonPath("$.type", is("discover")))
                //There needs to be a page object that shows the total pages and total elements as well as the
                // size and the current page (number)
                .andExpect(jsonPath("$._embedded.searchResult.page", is(
                        PageMatcher.pageEntryWithTotalPagesAndElements(0, 20, 0, 0)
                )))
                //There always needs to be a self link
                .andExpect(jsonPath("$._links.self.href", containsString("/api/discover/search/objects")))
        ;

    }

    @Test
    public void discoverSearchObjectsTestForWithdrawnOrPrivateItemsNonAdmin() throws Exception {
        //We turn off the authorization system in order to create the structure as defined below
        context.turnOffAuthorisationSystem();

        //** GIVEN **
        //1. A community-collection structure with one parent community with sub-community and two collections.
        parentCommunity = CommunityBuilder.createCommunity(context)
                                          .withName("Parent Community")
                                          .build();
        Community child1 = CommunityBuilder.createSubCommunity(context, parentCommunity)
                                           .withName("Sub Community")
                                           .build();
        Collection col1 = CollectionBuilder.createCollection(context, child1).withName("Collection 1").build();
        Collection col2 = CollectionBuilder.createCollection(context, child1).withName("Collection 2").build();
        //2. One public item, one private, one withdrawn.
        Item publicItem1 = ItemBuilder.createItem(context, col1)
                                      .withTitle("Test")
                                      .withIssueDate("2010-10-17")
                                      .withAuthor("Smith, Donald")
                                      .withSubject("ExtraEntry")
                                      .build();

        Item publicItem2 = ItemBuilder.createItem(context, col2)
                                      .withTitle("WithdrawnTest 2")
                                      .withIssueDate("1990-02-13")
                                      .withAuthor("Smith, Maria").withAuthor("Doe, Jane")
                                      .withSubject("ExtraEntry")
                                      .withdrawn()
                                      .build();

        Item publicItem3 = ItemBuilder.createItem(context, col2)
                                      .withTitle("Private Test item 2")
                                      .withIssueDate("2010-02-13")
                                      .withAuthor("Smith, Maria").withAuthor("Doe, Jane")
                                      .withSubject("AnotherTest").withSubject("ExtraEntry")
                                      .makeUnDiscoverable()
                                      .build();

        context.restoreAuthSystemState();

        String query = "Test";
        //** WHEN **
        //A non-admin user browses this endpoint to find the withdrawn or private objects in the system
        //With a query stating 'Test'
        getClient().perform(get("/api/discover/search/objects")
            .param("configuration", "undiscoverable")
            .param("query", query))
                   //** THEN **
                   //The status has to be 200 OK
                   .andExpect(status().isOk())
                   //The type has to be 'discover'
                   .andExpect(jsonPath("$.type", is("discover")))
                   //The page object needs to look like this
                   .andExpect(jsonPath("$._embedded.searchResult.page", is(
                       PageMatcher.pageEntry(0, 20)
                   )))
                   //The search results should be an empty list.
                   .andExpect(jsonPath("$._embedded.searchResult._embedded.objects", Matchers.empty()))
                   //There always needs to be a self link available
                   .andExpect(jsonPath("$._links.self.href", containsString("/api/discover/search/objects")))

        ;

    }

    @Test
    public void discoverSearchObjectsTestForWithdrawnOrPrivateItemsByAdminUser() throws Exception {
        //We turn off the authorization system in order to create the structure as defined below
        context.turnOffAuthorisationSystem();

        //** GIVEN **
        //1. A community-collection structure with one parent community with sub-community and two collections.
        parentCommunity = CommunityBuilder.createCommunity(context)
                                          .withName("Parent Community")
                                          .build();
        Community child1 = CommunityBuilder.createSubCommunity(context, parentCommunity)
                                           .withName("Sub Community")
                                           .build();
        Collection col1 = CollectionBuilder.createCollection(context, child1).withName("Collection 1").build();
        Collection col2 = CollectionBuilder.createCollection(context, child1).withName("Collection 2").build();
        //2. One public item, one private, one withdrawn.
        Item publicItem1 = ItemBuilder.createItem(context, col1)
                                      .withTitle("Test")
                                      .withIssueDate("2010-10-17")
                                      .withAuthor("Smith, Donald")
                                      .withSubject("ExtraEntry")
                                      .build();

        Item publicItem2 = ItemBuilder.createItem(context, col2)
                                      .withTitle("Withdrawn Test 2")
                                      .withIssueDate("1990-02-13")
                                      .withAuthor("Smith, Maria").withAuthor("Doe, Jane")
                                      .withSubject("ExtraEntry")
                                      .withdrawn()
                                      .build();

        Item publicItem3 = ItemBuilder.createItem(context, col2)
                                      .withTitle("Private Test item 2")
                                      .withIssueDate("2010-02-13")
                                      .withAuthor("Smith, Maria").withAuthor("Doe, Jane")
                                      .withSubject("AnotherTest").withSubject("ExtraEntry")
                                      .makeUnDiscoverable()
                                      .build();
        context.restoreAuthSystemState();

        String query = "Test";
        String adminToken = getAuthToken(admin.getEmail(), password);
        //** WHEN **
        // A system admin user browses this endpoint to find the withdrawn or private objects in the system
        // With a query stating 'Test'
        getClient(adminToken).perform(get("/api/discover/search/objects")
            .param("configuration", "undiscoverable")
            .param("query", query))
                   //** THEN **
                   //The status has to be 200 OK
                   .andExpect(status().isOk())
                   //The type has to be 'discover'
                   .andExpect(jsonPath("$.type", is("discover")))
                   //The page object needs to look like this
                   .andExpect(jsonPath("$._embedded.searchResult.page", is(
                       PageMatcher.pageEntry(0, 20)
                   )))
                   //The search results should be an empty list.
                             .andExpect(jsonPath("$._embedded.searchResult._embedded.objects",
                                 Matchers.containsInAnyOrder(
                                 SearchResultMatcher.matchOnItemName("item", "items", "Private Test item 2"),
                                 SearchResultMatcher.matchOnItemName("item", "items", "Withdrawn Test 2")
                             )))
                   //There always needs to be a self link available
                   .andExpect(jsonPath("$._links.self.href", containsString("/api/discover/search/objects")))

        ;

    }

    @Test
    public void discoverSearchObjectsTestForAdministrativeViewAnonymous() throws Exception {

        //We turn off the authorization system in order to create the structure as defined below
        context.turnOffAuthorisationSystem();

        //** GIVEN **

        //1. A community-collection structure with one parent community with sub-community and two collections.

        parentCommunity = CommunityBuilder
                .createCommunity(context)
                .withName("Parent Community")
                .build();
        Community child1 = CommunityBuilder
                .createSubCommunity(context, parentCommunity)
                .withName("Sub Community")
                .build();
        Collection col1 = CollectionBuilder
                .createCollection(context, child1)
                .withName("Collection 1")
                .build();
        Collection col2 = CollectionBuilder
                .createCollection(context, child1)
                .withName("Collection 2")
                .build();

        //2. One public item, one private, one withdrawn.

        ItemBuilder.createItem(context, col1)
                .withTitle("Public Test Item")
                .withIssueDate("2010-10-17")
                .withAuthor("Smith, Donald")
                .withSubject("ExtraEntry")
                .build();

        ItemBuilder.createItem(context, col2)
                .withTitle("Withdrawn Test Item")
                .withIssueDate("1990-02-13")
                .withAuthor("Smith, Maria")
                .withAuthor("Doe, Jane")
                .withSubject("ExtraEntry")
                .withdrawn()
                .build();

        ItemBuilder.createItem(context, col2)
                .withTitle("Private Test Item")
                .withIssueDate("2010-02-13")
                .withAuthor("Smith, Maria")
                .withAuthor("Doe, Jane")
                .withSubject("AnotherTest")
                .withSubject("ExtraEntry")
                .makeUnDiscoverable()
                .build();

        context.restoreAuthSystemState();

        //** WHEN **

        // An anonymous user browses this endpoint to find the withdrawn or private objects in the system
        // With a query stating 'Test'

        getClient().perform(get("/api/discover/search/objects")
                .param("configuration", "administrativeView")
                .param("query", "Test"))

                //** THEN **

                .andExpect(status().isOk())
                .andExpect(jsonPath("$.type", is("discover")))
                .andExpect(jsonPath("$._embedded.searchResult.page", is(
                        PageMatcher.pageEntryWithTotalPagesAndElements(0, 20, 1, 1)
                )))
                .andExpect(jsonPath("$._embedded.searchResult._embedded.objects", Matchers.contains(
                        SearchResultMatcher.matchOnItemName("item", "items", "Public Test Item")
                )))
                .andExpect(jsonPath("$._links.self.href", containsString("/api/discover/search/objects")));
    }

    @Test
    public void discoverSearchObjectsTestForAdministrativeViewEPerson() throws Exception {

        //We turn off the authorization system in order to create the structure as defined below
        context.turnOffAuthorisationSystem();

        //** GIVEN **

        //1. A community-collection structure with one parent community with sub-community and two collections.

        parentCommunity = CommunityBuilder
                .createCommunity(context)
                .withName("Parent Community")
                .build();
        Community child1 = CommunityBuilder
                .createSubCommunity(context, parentCommunity)
                .withName("Sub Community")
                .build();
        Collection col1 = CollectionBuilder
                .createCollection(context, child1)
                .withName("Collection 1")
                .build();
        Collection col2 = CollectionBuilder
                .createCollection(context, child1)
                .withName("Collection 2")
                .build();

        //2. One public item, one private, one withdrawn.

        ItemBuilder.createItem(context, col1)
                .withTitle("Public Test Item")
                .withIssueDate("2010-10-17")
                .withAuthor("Smith, Donald")
                .withSubject("ExtraEntry")
                .build();

        ItemBuilder.createItem(context, col2)
                .withTitle("Withdrawn Test Item")
                .withIssueDate("1990-02-13")
                .withAuthor("Smith, Maria")
                .withAuthor("Doe, Jane")
                .withSubject("ExtraEntry")
                .withdrawn()
                .build();

        ItemBuilder.createItem(context, col2)
                .withTitle("Private Test Item")
                .withIssueDate("2010-02-13")
                .withAuthor("Smith, Maria")
                .withAuthor("Doe, Jane")
                .withSubject("AnotherTest")
                .withSubject("ExtraEntry")
                .makeUnDiscoverable()
                .build();

        context.restoreAuthSystemState();

        //** WHEN **

        // A non-admin user browses this endpoint to find the withdrawn or private objects in the system
        // With a query stating 'Test'

        String authToken = getAuthToken(eperson.getEmail(), password);

        getClient(authToken).perform(get("/api/discover/search/objects")
                .param("configuration", "administrativeView")
                .param("query", "Test"))

                //** THEN **

                .andExpect(status().isOk())
                .andExpect(jsonPath("$.type", is("discover")))
                .andExpect(jsonPath("$._embedded.searchResult.page", is(
                        PageMatcher.pageEntryWithTotalPagesAndElements(0, 20, 1, 1)
                )))
                .andExpect(jsonPath("$._embedded.searchResult._embedded.objects", Matchers.contains(
                        SearchResultMatcher.matchOnItemName("item", "items", "Public Test Item")
                )))
                .andExpect(jsonPath("$._links.self.href", containsString("/api/discover/search/objects")));
    }

    @Test
    public void discoverSearchObjectsTestForAdministrativeViewAdmin() throws Exception {

        //We turn off the authorization system in order to create the structure as defined below
        context.turnOffAuthorisationSystem();

        //** GIVEN **

        //1. A community-collection structure with one parent community with sub-community and two collections.

        parentCommunity = CommunityBuilder
                .createCommunity(context)
                .withName("Parent Community")
                .build();
        Community child1 = CommunityBuilder
                .createSubCommunity(context, parentCommunity)
                .withName("Sub Community")
                .build();
        Collection col1 = CollectionBuilder
                .createCollection(context, child1)
                .withName("Collection 1")
                .build();
        Collection col2 = CollectionBuilder
                .createCollection(context, child1)
                .withName("Collection 2")
                .build();

        //2. One public item, one private, one withdrawn.

        ItemBuilder.createItem(context, col1)
                .withTitle("Public Test Item")
                .withIssueDate("2010-10-17")
                .withAuthor("Smith, Donald")
                .withSubject("ExtraEntry")
                .build();

        ItemBuilder.createItem(context, col2)
                .withTitle("Withdrawn Test Item")
                .withIssueDate("1990-02-13")
                .withAuthor("Smith, Maria")
                .withAuthor("Doe, Jane")
                .withSubject("ExtraEntry")
                .withdrawn()
                .build();

        ItemBuilder.createItem(context, col2)
                .withTitle("Private Test Item")
                .withIssueDate("2010-02-13")
                .withAuthor("Smith, Maria")
                .withAuthor("Doe, Jane")
                .withSubject("AnotherTest")
                .withSubject("ExtraEntry")
                .makeUnDiscoverable()
                .build();

        context.restoreAuthSystemState();

        //** WHEN **

        // A system admin user browses this endpoint to find the withdrawn or private objects in the system
        // With a query stating 'Test'

        String adminToken = getAuthToken(admin.getEmail(), password);

        getClient(adminToken).perform(get("/api/discover/search/objects")
                .param("configuration", "administrativeView")
                .param("query", "Test"))

                //** THEN **

                .andExpect(status().isOk())
                .andExpect(jsonPath("$.type", is("discover")))
                .andExpect(jsonPath("$._embedded.searchResult.page", is(
                        PageMatcher.pageEntryWithTotalPagesAndElements(0, 20, 1, 3)
                )))
                .andExpect(jsonPath("$._embedded.searchResult._embedded.objects",
                        Matchers.containsInAnyOrder(
                                SearchResultMatcher.matchOnItemName("item", "items", "Public Test Item"),
                                SearchResultMatcher.matchOnItemName("item", "items", "Withdrawn Test Item"),
                                SearchResultMatcher.matchOnItemName("item", "items", "Private Test Item")
                        )
                ))
                .andExpect(jsonPath("$._embedded.facets", Matchers.hasItems(
                        allOf(
                                hasJsonPath("$.name", is("discoverable")),
                                hasJsonPath("$._embedded.values", Matchers.hasItems(
                                        allOf(
                                                hasJsonPath("$.label", is("true")),
                                                hasJsonPath("$.count", is(2))
                                        ),
                                        allOf(
                                                hasJsonPath("$.label", is("false")),
                                                hasJsonPath("$.count", is(1))
                                        )
                                ))
                        ),
                        allOf(
                                hasJsonPath("$.name", is("withdrawn")),
                                hasJsonPath("$._embedded.values", Matchers.hasItems(
                                        allOf(
                                                hasJsonPath("$.label", is("true")),
                                                hasJsonPath("$.count", is(1))
                                        ),
                                        allOf(
                                                hasJsonPath("$.label", is("false")),
                                                hasJsonPath("$.count", is(2))
                                        )
                                ))
                        )
                )))
                .andExpect(jsonPath("$._links.self.href", containsString("/api/discover/search/objects")));
    }

    @Test
    public void discoverSearchObjectsTestForAdministrativeViewWithFilters() throws Exception {

        context.turnOffAuthorisationSystem();

        parentCommunity = CommunityBuilder
                .createCommunity(context)
                .withName("Parent Community")
                .build();
        Community child1 = CommunityBuilder
                .createSubCommunity(context, parentCommunity)
                .withName("Sub Community")
                .build();
        Collection col1 = CollectionBuilder
                .createCollection(context, child1)
                .withName("Collection 1")
                .build();
        Collection col2 = CollectionBuilder
                .createCollection(context, child1)
                .withName("Collection 2")
                .build();

        ItemBuilder.createItem(context, col1)
                .withTitle("Public Test Item")
                .withIssueDate("2010-10-17")
                .withAuthor("Smith, Donald")
                .withSubject("ExtraEntry")
                .build();

        ItemBuilder.createItem(context, col2)
                .withTitle("Withdrawn Test Item")
                .withIssueDate("1990-02-13")
                .withAuthor("Smith, Maria")
                .withAuthor("Doe, Jane")
                .withSubject("ExtraEntry")
                .withdrawn()
                .build();

        ItemBuilder.createItem(context, col2)
                .withTitle("Private Test Item")
                .withIssueDate("2010-02-13")
                .withAuthor("Smith, Maria")
                .withAuthor("Doe, Jane")
                .withSubject("AnotherTest")
                .withSubject("ExtraEntry")
                .makeUnDiscoverable()
                .build();

        context.restoreAuthSystemState();

        String adminToken = getAuthToken(admin.getEmail(), password);

        getClient(adminToken)
                .perform(get("/api/discover/search/objects")
                        .param("configuration", "administrativeView")
                        .param("query", "Test")
                        .param("f.withdrawn", "true,contains")
                )

                .andExpect(status().isOk())
                .andExpect(jsonPath("$.type", is("discover")))
                .andExpect(jsonPath("$._embedded.searchResult.page", is(
                        PageMatcher.pageEntryWithTotalPagesAndElements(0, 20, 1, 1)
                )))
                .andExpect(jsonPath("$._embedded.searchResult._embedded.objects",
                        Matchers.contains(
                                SearchResultMatcher.matchOnItemName("item", "items", "Withdrawn Test Item")
                        )
                ))
                .andExpect(jsonPath("$._links.self.href", containsString("/api/discover/search/objects")));

        getClient(adminToken)
                .perform(get("/api/discover/search/objects")
                        .param("configuration", "administrativeView")
                        .param("query", "Test")
                        .param("f.withdrawn", "false,contains")
                )

                .andExpect(status().isOk())
                .andExpect(jsonPath("$.type", is("discover")))
                .andExpect(jsonPath("$._embedded.searchResult.page", is(
                        PageMatcher.pageEntryWithTotalPagesAndElements(0, 20, 1, 2)
                )))
                .andExpect(jsonPath("$._embedded.searchResult._embedded.objects",
                        Matchers.containsInAnyOrder(
                                SearchResultMatcher.matchOnItemName("item", "items", "Public Test Item"),
                                SearchResultMatcher.matchOnItemName("item", "items", "Private Test Item")
                        )
                ))
                .andExpect(jsonPath("$._links.self.href", containsString("/api/discover/search/objects")));

        getClient(adminToken)
                .perform(get("/api/discover/search/objects")
                        .param("configuration", "administrativeView")
                        .param("query", "Test")
                        .param("f.discoverable", "true,contains")
                )

                .andExpect(status().isOk())
                .andExpect(jsonPath("$.type", is("discover")))
                .andExpect(jsonPath("$._embedded.searchResult.page", is(
                        PageMatcher.pageEntryWithTotalPagesAndElements(0, 20, 1, 2)
                )))
                .andExpect(jsonPath("$._embedded.searchResult._embedded.objects",
                        Matchers.containsInAnyOrder(
                                SearchResultMatcher.matchOnItemName("item", "items", "Public Test Item"),
                                SearchResultMatcher.matchOnItemName("item", "items", "Withdrawn Test Item")
                        )
                ))
                .andExpect(jsonPath("$._links.self.href", containsString("/api/discover/search/objects")));

        getClient(adminToken)
                .perform(get("/api/discover/search/objects")
                        .param("configuration", "administrativeView")
                        .param("query", "Test")
                        .param("f.discoverable", "false,contains")
                )

                .andExpect(status().isOk())
                .andExpect(jsonPath("$.type", is("discover")))
                .andExpect(jsonPath("$._embedded.searchResult.page", is(
                        PageMatcher.pageEntryWithTotalPagesAndElements(0, 20, 1, 1)
                )))
                .andExpect(jsonPath("$._embedded.searchResult._embedded.objects",
                        Matchers.contains(
                                SearchResultMatcher.matchOnItemName("item", "items", "Private Test Item")
                        )
                ))
                .andExpect(jsonPath("$._links.self.href", containsString("/api/discover/search/objects")));
    }

    @Test
    public void discoverSearchObjectsTestForAdministrativeViewWithFiltersEquals() throws Exception {

        context.turnOffAuthorisationSystem();

        parentCommunity = CommunityBuilder
                .createCommunity(context)
                .withName("Parent Community")
                .build();
        Community child1 = CommunityBuilder
                .createSubCommunity(context, parentCommunity)
                .withName("Sub Community")
                .build();
        Collection col1 = CollectionBuilder
                .createCollection(context, child1)
                .withName("Collection 1")
                .build();
        Collection col2 = CollectionBuilder
                .createCollection(context, child1)
                .withName("Collection 2")
                .build();

        ItemBuilder.createItem(context, col1)
                .withTitle("Public Test Item")
                .withIssueDate("2010-10-17")
                .withAuthor("Smith, Donald")
                .withSubject("ExtraEntry")
                .build();

        ItemBuilder.createItem(context, col2)
                .withTitle("Withdrawn Test Item")
                .withIssueDate("1990-02-13")
                .withAuthor("Smith, Maria")
                .withAuthor("Doe, Jane")
                .withSubject("ExtraEntry")
                .withdrawn()
                .build();

        ItemBuilder.createItem(context, col2)
                .withTitle("Private Test Item")
                .withIssueDate("2010-02-13")
                .withAuthor("Smith, Maria")
                .withAuthor("Doe, Jane")
                .withSubject("AnotherTest")
                .withSubject("ExtraEntry")
                .makeUnDiscoverable()
                .build();

        context.restoreAuthSystemState();

        String adminToken = getAuthToken(admin.getEmail(), password);

        getClient(adminToken)
                .perform(get("/api/discover/search/objects")
                        .param("configuration", "administrativeView")
                        .param("query", "Test")
                        .param("f.withdrawn", "true,equals")
                )

                .andExpect(status().isOk())
                .andExpect(jsonPath("$.type", is("discover")))
                .andExpect(jsonPath("$._embedded.searchResult.page", is(
                        PageMatcher.pageEntryWithTotalPagesAndElements(0, 20, 1, 1)
                )))
                .andExpect(jsonPath("$._embedded.searchResult._embedded.objects",
                        Matchers.contains(
                                SearchResultMatcher.matchOnItemName("item", "items", "Withdrawn Test Item")
                        )
                ))
                .andExpect(jsonPath("$._links.self.href", containsString("/api/discover/search/objects")));

        getClient(adminToken)
                .perform(get("/api/discover/search/objects")
                        .param("configuration", "administrativeView")
                        .param("query", "Test")
                        .param("f.withdrawn", "false,equals")
                )

                .andExpect(status().isOk())
                .andExpect(jsonPath("$.type", is("discover")))
                .andExpect(jsonPath("$._embedded.searchResult.page", is(
                        PageMatcher.pageEntryWithTotalPagesAndElements(0, 20, 1, 2)
                )))
                .andExpect(jsonPath("$._embedded.searchResult._embedded.objects",
                        Matchers.containsInAnyOrder(
                                SearchResultMatcher.matchOnItemName("item", "items", "Public Test Item"),
                                SearchResultMatcher.matchOnItemName("item", "items", "Private Test Item")
                        )
                ))
                .andExpect(jsonPath("$._links.self.href", containsString("/api/discover/search/objects")));

        getClient(adminToken)
                .perform(get("/api/discover/search/objects")
                        .param("configuration", "administrativeView")
                        .param("query", "Test")
                        .param("f.discoverable", "true,equals")
                )

                .andExpect(status().isOk())
                .andExpect(jsonPath("$.type", is("discover")))
                .andExpect(jsonPath("$._embedded.searchResult.page", is(
                        PageMatcher.pageEntryWithTotalPagesAndElements(0, 20, 1, 2)
                )))
                .andExpect(jsonPath("$._embedded.searchResult._embedded.objects",
                        Matchers.containsInAnyOrder(
                                SearchResultMatcher.matchOnItemName("item", "items", "Public Test Item"),
                                SearchResultMatcher.matchOnItemName("item", "items", "Withdrawn Test Item")
                        )
                ))
                .andExpect(jsonPath("$._links.self.href", containsString("/api/discover/search/objects")));

        getClient(adminToken)
                .perform(get("/api/discover/search/objects")
                        .param("configuration", "administrativeView")
                        .param("query", "Test")
                        .param("f.discoverable", "false,equals")
                )

                .andExpect(status().isOk())
                .andExpect(jsonPath("$.type", is("discover")))
                .andExpect(jsonPath("$._embedded.searchResult.page", is(
                        PageMatcher.pageEntryWithTotalPagesAndElements(0, 20, 1, 1)
                )))
                .andExpect(jsonPath("$._embedded.searchResult._embedded.objects",
                        Matchers.contains(
                                SearchResultMatcher.matchOnItemName("item", "items", "Private Test Item")
                        )
                ))
                .andExpect(jsonPath("$._links.self.href", containsString("/api/discover/search/objects")));
    }

    @Test
    public void discoverSearchPoolTaskObjectsTest() throws Exception {
        context.turnOffAuthorisationSystem();

        parentCommunity = CommunityBuilder.createCommunity(context)
                                          .withName("Parent Community").build();

        EPerson reviewer = EPersonBuilder.createEPerson(context)
                                          .withEmail("reviewer1@example.com")
                                          .withPassword(password).build();

        Collection col = CollectionBuilder.createCollection(context, parentCommunity)
                                           .withName("Collection 1")
                                           .withWorkflowGroup(1, reviewer, admin).build();

        ItemBuilder.createItem(context, col)
                   .withTitle("Punnett square")
                   .withIssueDate("2016-02-13")
                   .withAuthor("Bandola, Roman")
                   .withSubject("ExtraEntry").build();

        // create a normal user to use as submitter
        EPerson submitter = EPersonBuilder.createEPerson(context)
                                          .withEmail("submitter@example.com")
                                          .withPassword(password).build();

        context.setCurrentUser(submitter);

        PoolTaskBuilder.createPoolTask(context, col, reviewer)
                       .withTitle("Metaphysics")
                       .withIssueDate("2017-10-17")
                       .withAuthor("Smith, Donald")
                       .withSubject("ExtraEntry").build();

        PoolTaskBuilder.createPoolTask(context, col, reviewer)
                       .withTitle("Mathematical Theory")
                       .withIssueDate("2020-01-19")
                       .withAuthor("Tommaso, Gattari")
                       .withSubject("ExtraEntry").build();

        PoolTaskBuilder.createPoolTask(context, col, reviewer)
                       .withTitle("Test Metaphysics")
                       .withIssueDate("2017-10-17")
                       .withAuthor("Smith, Donald")
                       .withSubject("ExtraEntry").build();

        context.restoreAuthSystemState();

        String adminToken = getAuthToken(admin.getEmail(), password);

        getClient(adminToken).perform(get("/api/discover/search/objects")
                             .param("configuration", "workflow")
                             .param("sort", "dc.date.issued,DESC")
                             .param("query", "Mathematical Theory"))
                         .andExpect(status().isOk())
                         .andExpect(jsonPath("$.query", is("Mathematical Theory")))
                         .andExpect(jsonPath("$.configuration", is("workflow")))
                         .andExpect(jsonPath("$._embedded.searchResult._embedded.objects", Matchers.contains(
                                             SearchResultMatcher.match("workflow", "pooltask", "pooltasks")
                          )))
                         .andExpect(jsonPath("$._embedded.searchResult.page.totalElements", is(1)));

        getClient(adminToken).perform(get("/api/discover/search/objects")
                             .param("configuration", "workflow")
                             .param("sort", "dc.date.issued,DESC")
                             .param("query", "Metaphysics"))
                         .andExpect(status().isOk())
                         .andExpect(jsonPath("$.query", is("Metaphysics")))
                         .andExpect(jsonPath("$.configuration", is("workflow")))
                         .andExpect(jsonPath("$._embedded.searchResult._embedded.objects", Matchers.containsInAnyOrder(
                                             SearchResultMatcher.match("workflow", "pooltask", "pooltasks"),
                                             SearchResultMatcher.match("workflow", "pooltask", "pooltasks")
                                             )))
                         .andExpect(jsonPath("$._embedded.searchResult.page.totalElements", is(2)));
    }

    @Test
    public void discoverSearchPoolTaskObjectsEmptyQueryTest() throws Exception {
        context.turnOffAuthorisationSystem();

        parentCommunity = CommunityBuilder.createCommunity(context)
                                          .withName("Parent Community").build();

        EPerson reviewer = EPersonBuilder.createEPerson(context)
                                          .withEmail("reviewer1@example.com")
                                          .withPassword(password).build();

        Collection col = CollectionBuilder.createCollection(context, parentCommunity)
                                           .withName("Collection 1")
                                           .withWorkflowGroup(1, reviewer, admin).build();

        ItemBuilder.createItem(context, col)
                   .withTitle("Punnett square")
                   .withIssueDate("2016-02-13")
                   .withAuthor("Bandola, Roman")
                   .withSubject("ExtraEntry").build();

        // create a normal user to use as submitter
        EPerson submitter = EPersonBuilder.createEPerson(context)
                                          .withEmail("submitter@example.com")
                                          .withPassword(password).build();

        context.setCurrentUser(submitter);

        PoolTaskBuilder.createPoolTask(context, col, reviewer)
                       .withTitle("Metaphysics")
                       .withIssueDate("2017-10-17")
                       .withAuthor("Smith, Donald")
                       .withSubject("ExtraEntry").build();

        PoolTaskBuilder.createPoolTask(context, col, reviewer)
                       .withTitle("Mathematical Theory")
                       .withIssueDate("2020-01-19")
                       .withAuthor("Tommaso, Gattari")
                       .withSubject("ExtraEntry").build();

        PoolTaskBuilder.createPoolTask(context, col, reviewer)
                       .withTitle("Test Metaphysics")
                       .withIssueDate("2017-10-17")
                       .withAuthor("Smith, Donald")
                       .withSubject("ExtraEntry").build();

        context.restoreAuthSystemState();

        String adminToken = getAuthToken(admin.getEmail(), password);

        getClient(adminToken).perform(get("/api/discover/search/objects")
                             .param("configuration", "workflow")
                             .param("sort", "dc.date.issued,DESC")
                             .param("query", ""))
                         .andExpect(status().isOk())
                         .andExpect(jsonPath("$.configuration", is("workflow")))
                         .andExpect(jsonPath("$._embedded.searchResult._embedded.objects", Matchers.containsInAnyOrder(
                                             SearchResultMatcher.match("workflow", "pooltask", "pooltasks"),
                                             SearchResultMatcher.match("workflow", "pooltask", "pooltasks"),
                                             SearchResultMatcher.match("workflow", "pooltask", "pooltasks")
                                             )))
                         .andExpect(jsonPath("$._embedded.searchResult.page.totalElements", is(3)));
    }


    @Test
    public void discoverSearchFacetValuesTest() throws Exception {
        context.turnOffAuthorisationSystem();

        parentCommunity = CommunityBuilder.createCommunity(context)
                                          .withName("Parent Community").build();

        Community child1 = CommunityBuilder.createSubCommunity(context, parentCommunity)
                                           .withName("Sub Community").build();

        Collection col1 = CollectionBuilder.createCollection(context, child1)
                                           .withName("Collection 1").build();

        Collection col2 = CollectionBuilder.createCollection(context, child1)
                                           .withName("Collection 2").build();

        ItemBuilder.createItem(context, col1)
                   .withTitle("Public Test Item")
                   .withIssueDate("2010-10-17")
                   .withAuthor("Smith, Donald")
                   .withSubject("ExtraEntry").build();

        ItemBuilder.createItem(context, col2)
                   .withTitle("Withdrawn Test Item")
                   .withIssueDate("1990-02-13")
                   .withAuthor("Smith, Maria")
                   .withAuthor("Doe, Jane")
                   .withSubject("ExtraEntry")
                   .withdrawn().build();

        ItemBuilder.createItem(context, col2)
                   .withTitle("Private Test Item")
                   .withIssueDate("2010-02-13")
                   .withAuthor("Smith, Maria")
                   .withAuthor("Doe, Jane")
                   .withSubject("AnotherTest")
                   .withSubject("ExtraEntry")
                   .makeUnDiscoverable().build();

        context.restoreAuthSystemState();

        String adminToken = getAuthToken(admin.getEmail(), password);

        getClient(adminToken).perform(get("/api/discover/facets/discoverable")
                 .param("configuration", "administrativeView")
                 .param("sort", "score,DESC")
                 .param("page", "0")
                 .param("size", "10"))
                 .andExpect(status().isOk())
                 .andExpect(jsonPath("$._links.self.href",containsString(
                  "/api/discover/facets/discoverable?configuration=administrativeView&sort=score,DESC")))
                 .andExpect(jsonPath("$._embedded.values", Matchers.containsInAnyOrder(
                            SearchResultMatcher.matchEmbeddedFacetValues("true", 2, "discover",
                            "/api/discover/search/objects?configuration=administrativeView&f.discoverable=true,equals"),
                            SearchResultMatcher.matchEmbeddedFacetValues("false", 1, "discover",
                            "/api/discover/search/objects?configuration=administrativeView&f.discoverable=false,equals")
                            )));

    }

    @Test
    public void discoverSearchFacetValuesPaginationTest() throws Exception {
        context.turnOffAuthorisationSystem();

        parentCommunity = CommunityBuilder.createCommunity(context)
                                          .withName("Parent Community").build();

        Community child1 = CommunityBuilder.createSubCommunity(context, parentCommunity)
                                           .withName("Sub Community").build();

        Collection col1 = CollectionBuilder.createCollection(context, child1)
                                           .withName("Collection 1").build();

        Collection col2 = CollectionBuilder.createCollection(context, child1)
                                           .withName("Collection 2").build();

        ItemBuilder.createItem(context, col1)
                   .withTitle("Public Test Item")
                   .withIssueDate("2010-10-17")
                   .withAuthor("Smith, Donald")
                   .withSubject("ExtraEntry").build();

        ItemBuilder.createItem(context, col2)
                   .withTitle("Withdrawn Test Item")
                   .withIssueDate("1990-02-13")
                   .withAuthor("Smith, Maria")
                   .withAuthor("Doe, Jane")
                   .withSubject("ExtraEntry")
                   .withdrawn().build();

        ItemBuilder.createItem(context, col2)
                   .withTitle("Private Test Item")
                   .withIssueDate("2010-02-13")
                   .withAuthor("Smith, Maria")
                   .withAuthor("Doe, Jane")
                   .withSubject("AnotherTest")
                   .withSubject("ExtraEntry")
                   .makeUnDiscoverable().build();

        context.restoreAuthSystemState();

        String adminToken = getAuthToken(admin.getEmail(), password);

        getClient(adminToken).perform(get("/api/discover/facets/discoverable")
                 .param("configuration", "administrativeView")
                 .param("sort", "score,DESC")
                 .param("page", "0")
                 .param("size", "1"))
                 .andExpect(status().isOk())
                 .andExpect(jsonPath("$._links.self.href",containsString(
                  "/api/discover/facets/discoverable?configuration=administrativeView&sort=score,DESC")))
                 .andExpect(jsonPath("$._links.next.href",containsString(
                  "/api/discover/facets/discoverable?configuration=administrativeView&sort=score,DESC&page=1&size=1")))
                 .andExpect(jsonPath("$._embedded.values", Matchers.contains(
                            SearchResultMatcher.matchEmbeddedFacetValues("true", 2, "discover",
                            "/api/discover/search/objects?configuration=administrativeView&f.discoverable=true,equals")
                            )));

        getClient(adminToken).perform(get("/api/discover/facets/discoverable")
                .param("configuration", "administrativeView")
                .param("sort", "score,DESC")
                .param("page", "1")
                .param("size", "1"))
                .andExpect(status().isOk())
                .andExpect(jsonPath("$._links.first.href",containsString(
                 "/api/discover/facets/discoverable?configuration=administrativeView&sort=score,DESC&page=0&size=1")))
                .andExpect(jsonPath("$._links.prev.href",containsString(
                 "/api/discover/facets/discoverable?configuration=administrativeView&sort=score,DESC&page=0&size=1")))
                .andExpect(jsonPath("$._links.self.href",containsString(
                 "/api/discover/facets/discoverable?configuration=administrativeView&sort=score,DESC&page=1&size=1")))
                .andExpect(jsonPath("$._embedded.values", Matchers.contains(
                           SearchResultMatcher.matchEmbeddedFacetValues("false", 1, "discover",
                           "/api/discover/search/objects?configuration=administrativeView&f.discoverable=false,equals")
                           )));
    }

    @Test
    public void discoverFacetsTestWithQueryTest() throws Exception {
        context.turnOffAuthorisationSystem();

        parentCommunity = CommunityBuilder.createCommunity(context)
                                          .withName("Parent Community").build();

        Collection col1 = CollectionBuilder.createCollection(context, parentCommunity)
                                           .withName("Collection 1").build();
        Collection col2 = CollectionBuilder.createCollection(context, parentCommunity)
                                           .withName("Collection 2").build();

        Item publicItem1 = ItemBuilder.createItem(context, col1)
                .withTitle("Public item 1")
                .withIssueDate("2019-10-17")
                .withAuthor("Smith, Donald")
                .withSubject("ExtraEntry")
                .build();

        Item publicItem2 = ItemBuilder.createItem(context, col2)
                .withTitle("Public item 2")
                .withIssueDate("2020-02-13")
                .withAuthor("Doe, Jane")
                .withSubject("TestingForMore").withSubject("ExtraEntry")
                .build();

        Item publicItem3 = ItemBuilder.createItem(context, col2)
                .withTitle("Public item 2")
                .withIssueDate("2020-02-13")
                .withAuthor("Anton, Senek")
                .withSubject("AnotherTest").withSubject("TestingForMore")
                .withSubject("ExtraEntry")
                .build();

        context.restoreAuthSystemState();

        getClient().perform(get("/api/discover/facets/author")
                   .param("query", "Donald"))
                   .andExpect(status().isOk())
                   .andExpect(jsonPath("$.type", is("discover")))
                   .andExpect(jsonPath("$.name", is("author")))
                   .andExpect(jsonPath("$.facetType", is("text")))
                   .andExpect(jsonPath("$.scope", is(emptyOrNullString())))
                   .andExpect(jsonPath("$._links.self.href", containsString("api/discover/facets/author?query=Donald")))
                   .andExpect(jsonPath("$._embedded.values[0].label", is("Smith, Donald")))
                   .andExpect(jsonPath("$._embedded.values[0].count", is(1)))
                   .andExpect(jsonPath("$._embedded.values[0]._links.search.href",
                        containsString("api/discover/search/objects?query=Donald&f.author=" +
                                urlPathSegmentEscaper().escape("Smith, Donald,equals")
                        )))
                   .andExpect(jsonPath("$._embedded.values").value(Matchers.hasSize(1)));

    }

    @Test
    public void discoverFacetsTestWithDsoTypeTest() throws Exception {
        context.turnOffAuthorisationSystem();

        parentCommunity = CommunityBuilder.createCommunity(context)
                                          .withName("Parent Community").build();

        Collection col1 = CollectionBuilder.createCollection(context, parentCommunity)
                                           .withName("Collection 1").build();
        Collection col2 = CollectionBuilder.createCollection(context, parentCommunity)
                                           .withName("Collection 2").build();

        Item publicItem1 = ItemBuilder.createItem(context, col1)
                .withTitle("Public item 1")
                .withIssueDate("2017-10-17")
                .withAuthor("Smith, Donald")
                .withSubject("ExtraEntry")
                .build();

        Item publicItem2 = ItemBuilder.createItem(context, col2)
                .withTitle("Public item 2")
                .withIssueDate("2020-02-13")
                .withAuthor("Doe, Jane")
                .withSubject("ExtraEntry")
                .build();

        Item publicItem3 = ItemBuilder.createItem(context, col2)
                .withTitle("Public item 2")
                .withIssueDate("2020-02-13")
                .withAuthor("Anton, Senek")
                .withSubject("TestingForMore")
                .withSubject("ExtraEntry")
                .build();

        context.restoreAuthSystemState();

        getClient().perform(get("/api/discover/facets/dateIssued")
                   .param("dsoType", "Item"))
                   .andExpect(status().isOk())
                   .andExpect(jsonPath("$.type", is("discover")))
                   .andExpect(jsonPath("$.name", is("dateIssued")))
                   .andExpect(jsonPath("$.facetType", is("date")))
                   .andExpect(jsonPath("$.scope", is(emptyOrNullString())))
                   .andExpect(jsonPath("$._links.self.href",
                        containsString("api/discover/facets/dateIssued?dsoType=Item")))
                   .andExpect(jsonPath("$._embedded.values[0].label", is("2017 - 2020")))
                   .andExpect(jsonPath("$._embedded.values[0].count", is(3)))
                   .andExpect(jsonPath("$._embedded.values[0]._links.search.href",
                        containsString("api/discover/search/objects?dsoType=Item&f.dateIssued=" +
                                urlPathSegmentEscaper().escape("[2017 TO 2020],equals")
                        )))
                   .andExpect(jsonPath("$._embedded.values").value(Matchers.hasSize(1)));

    }

    @Test
    public void discoverFacetsSubjectTestWithCapitalAndSpecialChars() throws Exception {
        context.turnOffAuthorisationSystem();

        parentCommunity = CommunityBuilder.createCommunity(context)
                                          .withName("Parent Community").build();

        Collection collection = CollectionBuilder.createCollection(context, parentCommunity)
                                                 .withName("Parent Collection").build();

        Item item1 = ItemBuilder.createItem(context, collection)
                                .withTitle("Item 1")
                                .withSubject("Value with: Multiple Words ")
                                .build();

        Item item2 = ItemBuilder.createItem(context, collection)
                                .withTitle("Item 2")
                                .withSubject("Multiple worded subject ")
                                .build();

        Item item3 = ItemBuilder.createItem(context, collection)
                                .withTitle("Item 3")
                                .withSubject("Subject with a lot of Word values")
                                .build();

        Item item4 = ItemBuilder.createItem(context, collection)
                                .withTitle("Item 4")
                                .withSubject("With, Values")
                                .build();

        Item item5 = ItemBuilder.createItem(context, collection)
                                .withTitle("Item 5")
                                .withSubject("Test:of:the:colon")
                                .build();

        Item item6 = ItemBuilder.createItem(context, collection)
                                .withTitle("Item 6")
                                .withSubject("Test,of,comma")
                                .build();

        Item item7 = ItemBuilder.createItem(context, collection)
                                .withTitle("Item 7")
                                .withSubject("N’guyen")
                                .build();

        Item item8 = ItemBuilder.createItem(context, collection)
                                .withTitle("Item 8")
                                .withSubject("test;Semicolon")
                                .build();

        Item item9 = ItemBuilder.createItem(context, collection)
                                .withTitle("Item 9")
                                .withSubject("test||of|Pipe")
                                .build();

        Item item10 = ItemBuilder.createItem(context, collection)
                                 .withTitle("Item 10")
                                 .withSubject("Test-Subject")
                                 .build();

        context.restoreAuthSystemState();

        getClient().perform(get("/api/discover/facets/subject")
                                .param("prefix", "with a lot of word"))
                   .andExpect(status().isOk())
                   .andExpect(jsonPath("$._embedded.values", containsInAnyOrder(
                       FacetValueMatcher.entrySubject("Subject with a lot of Word values", 1))));

        getClient().perform(get("/api/discover/facets/subject")
                                .param("prefix", "multiple words"))
                   .andExpect(status().isOk())
                   .andExpect(jsonPath("$._embedded.values", containsInAnyOrder(
                       FacetValueMatcher.entrySubject("Value with: Multiple Words", 1))));

        getClient().perform(get("/api/discover/facets/subject")
                                .param("prefix", "mUltiPle wor"))
                   .andExpect(status().isOk())
                   .andExpect(jsonPath("$._embedded.values", containsInAnyOrder(
                       FacetValueMatcher.entrySubject("Multiple worded subject", 1),
                       FacetValueMatcher.entrySubject("Value with: Multiple Words", 1))));

        getClient().perform(get("/api/discover/facets/subject")
                                .param("prefix", "with"))
                   .andExpect(status().isOk())
                   .andExpect(jsonPath("$._embedded.values", containsInAnyOrder(
                       FacetValueMatcher.entrySubject("With, Values", 1),
                       FacetValueMatcher.entrySubject("Subject with a lot of Word values", 1),
                       FacetValueMatcher.entrySubject("Value with: Multiple Words", 1))));

        getClient().perform(get("/api/discover/facets/subject")
                                .param("prefix", "of"))
                   .andExpect(status().isOk())
                   .andExpect(jsonPath("$._embedded.values", containsInAnyOrder(
                       FacetValueMatcher.entrySubject("Subject with a lot of Word values", 1),
                       FacetValueMatcher.entrySubject("Test,of,comma", 1),
                       FacetValueMatcher.entrySubject("Test:of:the:colon", 1),
                       FacetValueMatcher.entrySubject("test||of|Pipe", 1))));

        getClient().perform(get("/api/discover/facets/subject")
                                .param("prefix", "tEsT"))
                   .andExpect(status().isOk())
                   .andExpect(jsonPath("$._embedded.values", containsInAnyOrder(
                       FacetValueMatcher.entrySubject("Test,of,comma", 1),
                       FacetValueMatcher.entrySubject("Test-Subject", 1),
                       FacetValueMatcher.entrySubject("Test:of:the:colon", 1),
                       FacetValueMatcher.entrySubject("test;Semicolon", 1),
                       FacetValueMatcher.entrySubject("test||of|Pipe", 1))));

        getClient().perform(get("/api/discover/facets/subject")
                                .param("prefix", "colon"))
                   .andExpect(status().isOk())
                   .andExpect(jsonPath("$._embedded.values", containsInAnyOrder(
                       FacetValueMatcher.entrySubject("Test:of:the:colon", 1))));

        getClient().perform(get("/api/discover/facets/subject")
                                .param("prefix", "coMma"))
                   .andExpect(status().isOk())
                   .andExpect(jsonPath("$._embedded.values", containsInAnyOrder(
                       FacetValueMatcher.entrySubject("Test,of,comma", 1))));

        getClient().perform(get("/api/discover/facets/subject")
                                .param("prefix", "guyen"))
                   .andExpect(status().isOk())
                   .andExpect(jsonPath("$._embedded.values", containsInAnyOrder(
                       FacetValueMatcher.entrySubject("N’guyen", 1))));

        getClient().perform(get("/api/discover/facets/subject")
                                .param("prefix", "semiColon"))
                   .andExpect(status().isOk())
                   .andExpect(jsonPath("$._embedded.values", containsInAnyOrder(
                       FacetValueMatcher.entrySubject("test;Semicolon", 1))));

        getClient().perform(get("/api/discover/facets/subject")
                                .param("prefix", "pipe"))
                   .andExpect(status().isOk())
                   .andExpect(jsonPath("$._embedded.values", containsInAnyOrder(
                       FacetValueMatcher.entrySubject("test||of|Pipe", 1))));

        getClient().perform(get("/api/discover/facets/subject")
                                .param("prefix", "Subject"))
                   .andExpect(status().isOk())
                   .andExpect(jsonPath("$._embedded.values", containsInAnyOrder(
                       FacetValueMatcher.entrySubject("Multiple worded subject", 1),
                       FacetValueMatcher.entrySubject("Test-Subject", 1),
                       FacetValueMatcher.entrySubject("Subject with a lot of Word values", 1))));

        getClient().perform(get("/api/discover/facets/subject")
                                .param("prefix", "Subject of word"))
                   .andExpect(status().isOk())
                   .andExpect(jsonPath("$._embedded.values").isEmpty())
                   .andExpect(jsonPath("$.page.number", is(0)));

        getClient().perform(get("/api/discover/facets/subject")
                                .param("prefix", "Value with words"))
                   .andExpect(status().isOk())
                   .andExpect(jsonPath("$._embedded.values").isEmpty())
                   .andExpect(jsonPath("$.page.number", is(0)));
    }

    @Test
    public void discoverFacetsSubjectWithAuthorityTest() throws Exception {
        configurationService.setProperty("choices.plugin.dc.subject", "SolrSubjectAuthority");
        configurationService.setProperty("authority.controlled.dc.subject", "true");

        metadataAuthorityService.clearCache();

        context.turnOffAuthorisationSystem();

        parentCommunity = CommunityBuilder.createCommunity(context)
                                          .withName("Parent Community").build();

        Collection collection = CollectionBuilder.createCollection(context, parentCommunity)
                                                 .withName("Parent Collection").build();

        Item item1 = ItemBuilder.createItem(context, collection)
                                .withTitle("Item 1")
                                .withSubject("Value with: Multiple Words",
                                             "test_authority_1", Choices.CF_ACCEPTED)
                                .build();

        Item item2 = ItemBuilder.createItem(context, collection)
                                .withTitle("Item 2")
                                .withSubject("Multiple worded subject ",
                                             "test_authority_2", Choices.CF_ACCEPTED)
                                .build();

        Item item3 = ItemBuilder.createItem(context, collection)
                                .withTitle("Item 3")
                                .withSubject("Subject with a lot of Word values",
                                             "test_authority_3", Choices.CF_ACCEPTED)
                                .build();

        context.restoreAuthSystemState();

        getClient().perform(get("/api/discover/facets/subject")
                                .param("prefix", "with a lot of word"))
                   .andExpect(status().isOk())
                   .andExpect(jsonPath("$._embedded.values", containsInAnyOrder(
                       FacetValueMatcher.entrySubjectWithAuthority("Subject with a lot of Word values",
                                                      "test_authority_3", 1))));

        getClient().perform(get("/api/discover/facets/subject")
                                .param("prefix", "mUltiPle wor"))
                   .andExpect(status().isOk())
                   .andExpect(jsonPath("$._embedded.values", containsInAnyOrder(
                       FacetValueMatcher.entrySubjectWithAuthority("Multiple worded subject",
                                                      "test_authority_2", 1),
                       FacetValueMatcher.entrySubjectWithAuthority("Value with: Multiple Words",
                                                      "test_authority_1", 1))));

        getClient().perform(get("/api/discover/facets/subject")
                                .param("prefix", "Subject"))
                   .andExpect(status().isOk())
                   .andExpect(jsonPath("$._embedded.values", containsInAnyOrder(
                       FacetValueMatcher.entrySubjectWithAuthority("Multiple worded subject",
                                                      "test_authority_2", 1),
                       FacetValueMatcher.entrySubjectWithAuthority("Subject with a lot of Word values",
                                                      "test_authority_3", 1))));

        getClient().perform(get("/api/discover/facets/subject")
                                .param("prefix", "Subject of word"))
                   .andExpect(status().isOk())
                   .andExpect(jsonPath("$._embedded.values").isEmpty())
                   .andExpect(jsonPath("$.page.number", is(0)));

        getClient().perform(get("/api/discover/facets/subject")
                                .param("prefix", "Value with words"))
                   .andExpect(status().isOk())
                   .andExpect(jsonPath("$._embedded.values").isEmpty())
                   .andExpect(jsonPath("$.page.number", is(0)));

        DSpaceServicesFactory.getInstance().getConfigurationService().reloadConfig();

        metadataAuthorityService.clearCache();
    }

    @Test
    public void discoverFacetsSupervisedByTest() throws Exception {
        //We turn off the authorization system in order to create the structure defined below
        context.turnOffAuthorisationSystem();

        //** GIVEN **
        //1. A community-collection structure with one parent community and one collection
        parentCommunity = CommunityBuilder.createCommunity(context)
                                          .withName("Parent Community")
                                          .build();

        Collection collection =
            CollectionBuilder.createCollection(context, parentCommunity)
                             .withName("Collection 1")
                             .build();

        //2. Two workspace items
        WorkspaceItem wsItem1 =
            WorkspaceItemBuilder.createWorkspaceItem(context, collection)
                                .withTitle("Workspace Item 1")
                                .withIssueDate("2010-07-23")
                                .build();

        WorkspaceItem wsItem2 =
            WorkspaceItemBuilder.createWorkspaceItem(context, collection)
                                .withTitle("Workspace Item 2")
                                .withIssueDate("2010-11-03")
                                .build();

        //3. Two groups
        Group groupA =
            GroupBuilder.createGroup(context)
                        .withName("group A")
                        .addMember(eperson)
                        .build();

        Group groupB =
            GroupBuilder.createGroup(context)
                        .withName("group B")
                        .addMember(eperson)
                        .build();

        //4. Four supervision orders
        SupervisionOrder supervisionOrderOne =
            SupervisionOrderBuilder.createSupervisionOrder(context, wsItem1.getItem(), groupA).build();

        SupervisionOrder supervisionOrderTwo =
            SupervisionOrderBuilder.createSupervisionOrder(context, wsItem1.getItem(), groupB).build();

        SupervisionOrder supervisionOrderThree =
            SupervisionOrderBuilder.createSupervisionOrder(context, wsItem2.getItem(), groupA).build();

        SupervisionOrder supervisionOrderFour =
            SupervisionOrderBuilder.createSupervisionOrder(context, wsItem2.getItem(), groupB).build();

        context.restoreAuthSystemState();

        //** WHEN **
        //The Admin user browses this endpoint to find the supervisedBy results by the facet
        getClient(getAuthToken(admin.getEmail(), password)).perform(get("/api/discover/facets/supervisedBy")
                       .param("configuration", "supervision"))
                   //** THEN **
                   //The status has to be 200 OK
                   .andExpect(status().isOk())
                   //The type has to be 'discover'
                   .andExpect(jsonPath("$.type", is("discover")))
                   //The name has to be 'supervisedBy' as that's the facet that we've called
                   .andExpect(jsonPath("$.name", is("supervisedBy")))
                   //The facetType has to be `authority` because that's the default configuration for this facet
                   .andExpect(jsonPath("$.facetType", equalTo("authority")))
                   //There always needs to be a self link available
                   .andExpect(jsonPath("$._links.self.href",
                       containsString("api/discover/facets/supervisedBy?configuration=supervision")))
                   //This is how the page object must look like because it's the default with size 20
                   .andExpect(jsonPath("$.page",
                       is(PageMatcher.pageEntry(0, 20))))
                   //The supervisedBy values need to be as specified below
                   .andExpect(jsonPath("$._embedded.values", containsInAnyOrder(
                       entrySupervisedBy(groupA.getName(), groupA.getID().toString(), 2),
                       entrySupervisedBy(groupB.getName(), groupB.getID().toString(), 2)
                   )));
    }

    @Test
    public void discoverFacetsSupervisedByWithPrefixTest() throws Exception {
        //We turn off the authorization system in order to create the structure defined below
        context.turnOffAuthorisationSystem();

        //** GIVEN **
        //1. A community-collection structure with one parent community and one collection
        parentCommunity = CommunityBuilder.createCommunity(context)
                                          .withName("Parent Community")
                                          .build();

        Collection collection =
            CollectionBuilder.createCollection(context, parentCommunity)
                             .withName("Collection 1")
                             .build();

        //2. Two workspace items
        WorkspaceItem wsItem1 =
            WorkspaceItemBuilder.createWorkspaceItem(context, collection)
                                .withTitle("Workspace Item 1")
                                .withIssueDate("2010-07-23")
                                .build();

        WorkspaceItem wsItem2 =
            WorkspaceItemBuilder.createWorkspaceItem(context, collection)
                                .withTitle("Workspace Item 2")
                                .withIssueDate("2010-11-03")
                                .build();

        Group groupA =
            GroupBuilder.createGroup(context)
                        .withName("group A")
                        .addMember(eperson)
                        .build();

        Group groupB =
            GroupBuilder.createGroup(context)
                        .withName("group B")
                        .addMember(eperson)
                        .build();

        SupervisionOrder supervisionOrderOneA =
            SupervisionOrderBuilder.createSupervisionOrder(context, wsItem1.getItem(), groupA).build();

        SupervisionOrder supervisionOrderOneB =
            SupervisionOrderBuilder.createSupervisionOrder(context, wsItem1.getItem(), groupB).build();

        SupervisionOrder supervisionOrderTwoA =
            SupervisionOrderBuilder.createSupervisionOrder(context, wsItem2.getItem(), groupA).build();

        SupervisionOrder supervisionOrderTwoB =
            SupervisionOrderBuilder.createSupervisionOrder(context, wsItem2.getItem(), groupB).build();

        context.restoreAuthSystemState();

        //** WHEN **
        //The Admin user browses this endpoint to find the supervisedBy results by the facet
        getClient(getAuthToken(admin.getEmail(), password)).perform(get("/api/discover/facets/supervisedBy")
                       .param("configuration", "supervision")
                       .param("prefix", "group B"))
                   //** THEN **
                   //The status has to be 200 OK
                   .andExpect(status().isOk())
                   //The type has to be 'discover'
                   .andExpect(jsonPath("$.type", is("discover")))
                   //The name has to be 'supervisedBy' as that's the facet that we've called
                   .andExpect(jsonPath("$.name", is("supervisedBy")))
                   //The facetType has to be `authority` because that's the default configuration for this facet
                   .andExpect(jsonPath("$.facetType", equalTo("authority")))
                   //There always needs to be a self link available
                   .andExpect(jsonPath("$._links.self.href",
                       containsString("api/discover/facets/supervisedBy?prefix=group%20B&configuration=supervision")))
                   //This is how the page object must look like because it's the default with size 20
                   .andExpect(jsonPath("$.page",
                       is(PageMatcher.pageEntry(0, 20))))
                   //The supervisedBy values need to be as specified below
                   .andExpect(jsonPath("$._embedded.values", containsInAnyOrder(
                       entrySupervisedBy(groupB.getName(), groupB.getID().toString(), 2)
                   )));
    }

    @Test
    /**
     * This test is intent to verify that tasks are only visible to the admin users
     *
     * @throws Exception
     */
    public void discoverSearchObjectsSupervisionConfigurationTest() throws Exception {

        //We turn off the authorization system in order to create the structure defined below
        context.turnOffAuthorisationSystem();

        //** GIVEN **
        // 1. Two reviewers and two users and two groups
        EPerson reviewer1 =
            EPersonBuilder.createEPerson(context)
                          .withEmail("reviewer1@example.com")
                          .withPassword(password)
                          .build();

        EPerson reviewer2 =
            EPersonBuilder.createEPerson(context)
                          .withEmail("reviewer2@example.com")
                          .withPassword(password)
                          .build();

        EPerson userA =
            EPersonBuilder.createEPerson(context)
                          .withCanLogin(true)
                          .withEmail("userA@test.com")
                          .withPassword(password)
                          .build();

        EPerson userB =
            EPersonBuilder.createEPerson(context)
                          .withCanLogin(true)
                          .withEmail("userB@test.com")
                          .withPassword(password)
                          .build();

        Group groupA =
            GroupBuilder.createGroup(context)
                        .withName("group A")
                        .addMember(userA)
                        .build();

        Group groupB =
            GroupBuilder.createGroup(context)
                        .withName("group B")
                        .addMember(userB)
                        .build();

        // 2. A community-collection structure with one parent community with sub-community and two collections.
        parentCommunity = CommunityBuilder.createCommunity(context)
                                          .withName("Parent Community")
                                          .build();

        Community child1 = CommunityBuilder.createSubCommunity(context, parentCommunity)
                                           .withName("Sub Community")
                                           .build();

        Collection col1 = CollectionBuilder.createCollection(context, child1)
                                           .withName("Collection 1")
                                           .build();

        // the second collection has two workflow steps active
        Collection col2 = CollectionBuilder.createCollection(context, child1)
                                           .withName("Collection 2")
                                           .withWorkflowGroup(1, admin, reviewer1)
                                           .withWorkflowGroup(2, reviewer2)
                                           .build();

        // 2. Three public items that are readable by Anonymous with different subjects
        Item publicItem1 = ItemBuilder.createItem(context, col1)
                                      .withTitle("Test")
                                      .withIssueDate("2010-10-17")
                                      .withAuthor("Smith, Donald")
                                      .withAuthor("Testing, Works")
                                      .withSubject("ExtraEntry")
                                      .build();

        Item publicItem2 = ItemBuilder.createItem(context, col2)
                                      .withTitle("Test 2")
                                      .withIssueDate("1990-02-13")
                                      .withAuthor("Smith, Maria")
                                      .withAuthor("Doe, Jane")
                                      .withAuthor("Testing, Works")
                                      .withSubject("TestingForMore")
                                      .withSubject("ExtraEntry")
                                      .build();

        Item publicItem3 = ItemBuilder.createItem(context, col2)
                                      .withTitle("Public item 2")
                                      .withIssueDate("2010-02-13")
                                      .withAuthor("Smith, Maria")
                                      .withAuthor("Doe, Jane")
                                      .withAuthor("test,test")
                                      .withAuthor("test2, test2")
                                      .withAuthor("Maybe, Maybe")
                                      .withSubject("AnotherTest")
                                      .withSubject("TestingForMore")
                                      .withSubject("ExtraEntry")
                                      .build();

        //3. three in progress submission from a normal user (2 ws, 1 wf that will produce also a pooltask)
        context.setCurrentUser(eperson);
        WorkspaceItem wsItem1 = WorkspaceItemBuilder.createWorkspaceItem(context, col1)
                                                    .withTitle("Workspace Item 1")
                                                    .withIssueDate("2010-07-23")
                                                    .build();

        WorkspaceItem wsItem2 = WorkspaceItemBuilder.createWorkspaceItem(context, col2)
                                                    .withTitle("Workspace Item 2")
                                                    .withIssueDate("2010-11-03")
                                                    .build();

        XmlWorkflowItem wfItem1 = WorkflowItemBuilder.createWorkflowItem(context, col2)
                                                     .withTitle("Workflow Item 1")
                                                     .withIssueDate("2010-11-03")
                                                     .build();

        // create Four supervision orders for above items
        SupervisionOrderBuilder.createSupervisionOrder(context, wsItem1.getItem(), groupA).build();

        SupervisionOrderBuilder.createSupervisionOrder(context, wsItem2.getItem(), groupA).build();

        SupervisionOrderBuilder.createSupervisionOrder(context, wfItem1.getItem(), groupA).build();
        SupervisionOrderBuilder.createSupervisionOrder(context, wfItem1.getItem(), groupB).build();

        // 4. a claimed task from the administrator
        ClaimedTask cTask = ClaimedTaskBuilder.createClaimedTask(context, col2, admin).withTitle("Claimed Item")
                                              .withIssueDate("2010-11-03")
                                              .build();

        // 5. other in progress submissions made by the administrator
        context.setCurrentUser(admin);
        WorkspaceItem wsItem1Admin = WorkspaceItemBuilder.createWorkspaceItem(context, col1)
                                                         .withIssueDate("2010-07-23")
                                                         .withTitle("Admin Workspace Item 1").build();

        WorkspaceItem wsItem2Admin = WorkspaceItemBuilder.createWorkspaceItem(context, col2)
                                                         .withIssueDate("2010-11-03")
                                                         .withTitle("Admin Workspace Item 2").build();

        XmlWorkflowItem wfItem1Admin = WorkflowItemBuilder.createWorkflowItem(context, col2)
                                                          .withIssueDate("2010-11-03")
                                                          .withTitle("Admin Workflow Item 1").build();

        // create Four supervision orders for above items
        SupervisionOrderBuilder.createSupervisionOrder(context, wsItem1Admin.getItem(), groupA).build();

        SupervisionOrderBuilder.createSupervisionOrder(context, wsItem2Admin.getItem(), groupA).build();

        SupervisionOrderBuilder.createSupervisionOrder(context, wfItem1Admin.getItem(), groupA).build();
        SupervisionOrderBuilder.createSupervisionOrder(context, wfItem1Admin.getItem(), groupB).build();

        // 6. a pool task in the second step of the workflow
        ClaimedTask cTask2 = ClaimedTaskBuilder.createClaimedTask(context, col2, admin).withTitle("Pool Step2 Item")
                                               .withIssueDate("2010-11-04")
                                               .build();

        String epersonToken = getAuthToken(eperson.getEmail(), password);
        String adminToken = getAuthToken(admin.getEmail(), password);
        String reviewer1Token = getAuthToken(reviewer1.getEmail(), password);
        String reviewer2Token = getAuthToken(reviewer2.getEmail(), password);

        getClient(adminToken).perform(post("/api/workflow/claimedtasks/" + cTask2.getID())
                                 .param("submit_approve", "true")
                                 .contentType(MediaType.APPLICATION_FORM_URLENCODED))
                             .andExpect(status().isNoContent());

        context.restoreAuthSystemState();

        // summary of the structure, we have:
        //  a simple collection
        //  a second collection with 2 workflow steps that have 1 reviewer each (reviewer1 and reviewer2)
        //  3 public items
        //  2 workspace items submitted by a regular submitter
        //  2 workspace items submitted by the admin
        //  4 workflow items:
        //   1 pool task in step 1, submitted by the same regular submitter
        //   1 pool task in step 1, submitted by the admin
        //   1 claimed task in the first workflow step from the repository admin
        //   1 pool task task in step 2, from the repository admin
        //    (This one is created by creating a claimed task for step 1 and approving it)

        //** WHEN **
        // the submitter should not see anything in the workflow configuration
        getClient(epersonToken)
            .perform(get("/api/discover/search/objects").param("configuration", "supervision"))
            //** THEN **
            //The status has to be 200 OK
            .andExpect(status().isOk())
            //The type has to be 'discover'
            .andExpect(jsonPath("$.type", is("discover")))
            //There needs to be a page object that shows the total pages and total elements as well as the
            // size and the current page (number)
            .andExpect(jsonPath("$._embedded.searchResult.page", is(
                PageMatcher.pageEntryWithTotalPagesAndElements(0, 20, 0, 0)
            )))
            //There always needs to be a self link
            .andExpect(jsonPath("$._links.self.href", containsString("/api/discover/search/objects")));

        // reviewer1 should not see pool items, as it is not an administrator
        getClient(reviewer1Token)
            .perform(get("/api/discover/search/objects").param("configuration", "supervision"))
            //** THEN **
            //The status has to be 200 OK
            .andExpect(status().isOk())
            //The type has to be 'discover'
            .andExpect(jsonPath("$.type", is("discover")))
            //There needs to be a page object that shows the total pages and total elements as well as the
            // size and the current page (number)
            .andExpect(jsonPath("$._embedded.searchResult.page", is(
                PageMatcher.pageEntryWithTotalPagesAndElements(0, 20, 0, 0)
            )))
            //There always needs to be a self link
            .andExpect(jsonPath("$._links.self.href",
                containsString("/api/discover/search/objects")));

        // admin should see seven pool items and a claimed task
        // Three pool items from the submitter and Five from the admin
        getClient(adminToken)
            .perform(get("/api/discover/search/objects").param("configuration", "supervision"))
            //** THEN **
            //The status has to be 200 OK
            .andExpect(status().isOk())
            //The type has to be 'discover'
            .andExpect(jsonPath("$.type", is("discover")))
            //There needs to be a page object that shows the total pages and total elements as well as the
            // size and the current page (number)
            .andExpect(jsonPath("$._embedded.searchResult.page", is(
                PageMatcher.pageEntryWithTotalPagesAndElements(0, 20, 1, 8)
            )))
            // These search results have to be shown in the embedded.objects section:
            // three workflow items and one claimed task.
            // For step 1 one submitted by the user and one submitted by the admin and one for step 2.
            //Seeing as everything fits onto one page, they have to all be present
            .andExpect(jsonPath("$._embedded.searchResult._embedded.objects", Matchers.containsInAnyOrder(
                Matchers.allOf(
                    SearchResultMatcher.match("workflow", "workflowitem", "workflowitems"),
                    JsonPathMatchers.hasJsonPath("$._embedded.indexableObject",
                        is(WorkflowItemMatcher.matchItemWithTitleAndDateIssued(
                            null, "Workflow Item 1", "2010-11-03")))
                ),
                Matchers.allOf(
                    SearchResultMatcher.match("workflow", "workflowitem", "workflowitems"),
                    JsonPathMatchers.hasJsonPath("$._embedded.indexableObject",
                        is(WorkflowItemMatcher.matchItemWithTitleAndDateIssued(
                            null, "Admin Workflow Item 1", "2010-11-03")))
                ),
                Matchers.allOf(
                    SearchResultMatcher.match("workflow", "workflowitem", "workflowitems"),
                    JsonPathMatchers.hasJsonPath("$._embedded.indexableObject",
                        is(WorkflowItemMatcher.matchItemWithTitleAndDateIssued(
                            null, "Pool Step2 Item", "2010-11-04")))
                ),
                Matchers.allOf(
                    SearchResultMatcher.match("workflow", "workflowitem", "workflowitems"),
                    JsonPathMatchers.hasJsonPath("$._embedded.indexableObject",
                        is(WorkflowItemMatcher.matchItemWithTitleAndDateIssued(
                            null, "Claimed Item", "2010-11-03")))
                ),
                Matchers.allOf(
                    SearchResultMatcher.match("submission", "workspaceitem", "workspaceitems"),
                    JsonPathMatchers.hasJsonPath("$._embedded.indexableObject",
                        is(WorkspaceItemMatcher.matchItemWithTitleAndDateIssued(wsItem1,
                            "Workspace Item 1", "2010-07-23")))
                ),
                Matchers.allOf(
                    SearchResultMatcher.match("submission", "workspaceitem", "workspaceitems"),
                    JsonPathMatchers.hasJsonPath("$._embedded.indexableObject",
                        is(WorkspaceItemMatcher.matchItemWithTitleAndDateIssued(wsItem2,
                            "Workspace Item 2", "2010-11-03")))
                ),
                Matchers.allOf(
                    SearchResultMatcher.match("submission", "workspaceitem", "workspaceitems"),
                    JsonPathMatchers.hasJsonPath("$._embedded.indexableObject",
                        is(WorkspaceItemMatcher.matchItemWithTitleAndDateIssued(wsItem1Admin,
                            "Admin Workspace Item 1", "2010-07-23")))
                ),
                Matchers.allOf(
                    SearchResultMatcher.match("submission", "workspaceitem", "workspaceitems"),
                    JsonPathMatchers.hasJsonPath("$._embedded.indexableObject",
                        is(WorkspaceItemMatcher.matchItemWithTitleAndDateIssued(wsItem2Admin,
                            "Admin Workspace Item 2", "2010-11-03")))
                )
            )))
            //These facets have to show up in the embedded.facets section as well with the given hasMore
            //property because we don't exceed their default limit for a hasMore true (the default is 10)
            .andExpect(jsonPath("$._embedded.facets", Matchers.containsInAnyOrder(supervisionFacetMatchers)))
            //check supervisedBy Facet values
            .andExpect(jsonPath("$._embedded.facets[4]._embedded.values",
                contains(
                    entrySupervisedBy(groupA.getName(), groupA.getID().toString(), 6),
                    entrySupervisedBy(groupB.getName(), groupB.getID().toString(), 2)
                )))
            //There always needs to be a self link
            .andExpect(jsonPath("$._links.self.href", containsString("/api/discover/search/objects")));

        // reviewer2 should not see pool items, as it is not an administrator
        getClient(reviewer2Token)
            .perform(get("/api/discover/search/objects").param("configuration", "supervision"))
            //** THEN **
            //The status has to be 200 OK
            .andExpect(status().isOk())
            //The type has to be 'discover'
            .andExpect(jsonPath("$.type", is("discover")))
            //There needs to be a page object that shows the total pages and total elements as well as the
            // size and the current page (number)
            .andExpect(jsonPath("$._embedded.searchResult.page", is(
                PageMatcher.pageEntryWithTotalPagesAndElements(0, 20, 0, 0)
            )))
            //There always needs to be a self link
            .andExpect(jsonPath("$._links.self.href", containsString("/api/discover/search/objects")));
    }

    @Test
<<<<<<< HEAD
    public void discoverSearchObjectsNOTIFYIncomingConfigurationTest() throws Exception {
        context.turnOffAuthorisationSystem();

        Community community = CommunityBuilder.createCommunity(context)
                                              .withName("community")
                                              .build();
        Collection collection = CollectionBuilder.createCollection(context, community)
                                                 .withName("collection")
                                                 .build();

        Item item = ItemBuilder.createItem(context, collection)
                               .withTitle("item title")
                               .build();

        String object = configurationService.getProperty("dspace.ui.url") + "/handle/" + item.getHandle();

        NotifyServiceEntity notifyService =
            NotifyServiceBuilder.createNotifyServiceBuilder(context, "service name")
                                .withDescription("service description")
                                .withUrl("service url")
                                .withLdnUrl("https://overlay-journal.com/inbox/")
                                .build();

        InputStream announceEndorsementStream = getClass().getResourceAsStream("ldn_announce_endorsement.json");
        String announceEndorsement = IOUtils.toString(announceEndorsementStream, Charset.defaultCharset());
        announceEndorsementStream.close();

        String message = announceEndorsement.replaceAll("<<object>>", object);
        message = message.replaceAll("<<object_handle>>", object);
        Notification notification = mapper.readValue(message, Notification.class);
        LDNMessageBuilder.createNotifyServiceBuilder(context, notification).build();

        context.restoreAuthSystemState();

        String adminToken = getAuthToken(admin.getEmail(), password);
        getClient(adminToken)
            .perform(get("/api/discover/search/objects").param("configuration", "NOTIFY.incoming"))
            //** THEN **
            //The status has to be 200 OK
            .andExpect(status().isOk())
            //The type has to be 'discover'
            .andExpect(jsonPath("$.type", is("discover")))
            //There needs to be a page object that shows the total pages and total elements as well as the
            // size and the current page (number)
            .andExpect(jsonPath("$._embedded.searchResult.page", is(
                PageMatcher.pageEntryWithTotalPagesAndElements(0, 20, 1, 1)
            )))
            .andExpect(jsonPath("$._embedded.facets", Matchers.containsInAnyOrder(notifyIncomingFacetMatchers)))
            //There always needs to be a self link
            .andExpect(jsonPath("$._links.self.href", containsString("/api/discover/search/objects")));
    }

    @Test
    public void discoverSearchObjectsNOTIFYOutgoingConfigurationTest() throws Exception {
        context.turnOffAuthorisationSystem();

        Community community = CommunityBuilder.createCommunity(context)
                                              .withName("community")
                                              .build();
        Collection collection = CollectionBuilder.createCollection(context, community)
                                                 .withName("collection")
                                                 .build();

        Item item = ItemBuilder.createItem(context, collection)
                               .withTitle("item title")
                               .build();

        String object = configurationService.getProperty("dspace.ui.url") + "/handle/" + item.getHandle();

        NotifyServiceEntity notifyService =
            NotifyServiceBuilder.createNotifyServiceBuilder(context, "service name")
                                .withDescription("service description")
                                .withUrl("service url")
                                .withLdnUrl("https://generic-service.com/system/inbox/")
                                .build();

        InputStream announceReviewStream = getClass().getResourceAsStream("ldn_announce_review.json");
        String announceReview = IOUtils.toString(announceReviewStream, Charset.defaultCharset());
        announceReviewStream.close();


        String message = announceReview.replaceAll("<<object>>", object);
        message = message.replaceAll("<<object_handle>>", object);
        Notification notification = mapper.readValue(message, Notification.class);
        LDNMessageBuilder.createNotifyServiceBuilder(context, notification).build();

        context.restoreAuthSystemState();

        String adminToken = getAuthToken(admin.getEmail(), password);
        getClient(adminToken)
            .perform(get("/api/discover/search/objects").param("configuration", "NOTIFY.outgoing"))
            //** THEN **
            //The status has to be 200 OK
            .andExpect(status().isOk())
            //The type has to be 'discover'
            .andExpect(jsonPath("$.type", is("discover")))
            //There needs to be a page object that shows the total pages and total elements as well as the
            // size and the current page (number)
            .andExpect(jsonPath("$._embedded.searchResult.page", is(
                PageMatcher.pageEntryWithTotalPagesAndElements(0, 20, 1, 1)
            )))
            .andExpect(jsonPath("$._embedded.facets", Matchers.containsInAnyOrder(notifyOutgoingFacetMatchers)))
            //There always needs to be a self link
            .andExpect(jsonPath("$._links.self.href", containsString("/api/discover/search/objects")));
    }

=======
    public void discoverSearchObjectsFirstEscapeHTMLTagsBeforeApplyingHitHighlights() throws Exception {
        context.turnOffAuthorisationSystem();
        configurationService.setProperty("discovery.highlights.escape-html", true);
        parentCommunity = CommunityBuilder.createCommunity(context)
                                          .withName("Parent Community")
                                          .build();

        Collection col1 = CollectionBuilder.createCollection(context, parentCommunity)
                                           .withName("Collection")
                                           .build();

        ItemBuilder.createItem(context, col1)
                                .withTitle("This is a <a>test</a> title")
                                .build();
        context.restoreAuthSystemState();

        // This test proves that the HTML tags that are in the original metadata, like <a>test</a>,
        // are now escaped and should be returned like &lt;a&gt;test&lt;&#x2F;a&gt;
        // Only after this happens should the hit highlights be applied
        getClient().perform(get("/api/discover/search/objects")
                                    .param("query", "title"))
                             .andExpect(status().isOk())
                             .andExpect(jsonPath(
                                     "$._embedded.searchResult._embedded.objects[0].hitHighlights['dc.title']",
                                     contains("This is a &lt;a&gt;test&lt;&#x2F;a&gt; <em>title</em>")));
    }

    @Test
    public void discoverSearchObjectsDontEscapeHTMLTagsBeforeApplyingHitHighlights() throws Exception {
        context.turnOffAuthorisationSystem();
        configurationService.setProperty("discovery.highlights.escape-html", false);
        parentCommunity = CommunityBuilder.createCommunity(context)
            .withName("Parent Community")
            .build();

        Collection col1 = CollectionBuilder.createCollection(context, parentCommunity)
            .withName("Collection")
            .build();

        ItemBuilder.createItem(context, col1)
            .withTitle("This is a <a>test</a> title")
            .build();
        context.restoreAuthSystemState();

        // This test proves that the HTML tags that are in the original metadata, like <a>test</a>,
        // are not escaped and should be returned like <a>test</a>
        // Only after this happens should the hit highlights be applied
        getClient().perform(get("/api/discover/search/objects")
                                .param("query", "title"))
            .andExpect(status().isOk())
            .andExpect(jsonPath(
                "$._embedded.searchResult._embedded.objects[0].hitHighlights['dc.title']",
                contains("This is a <a>test</a> <em>title</em>")));
    }
>>>>>>> dc338fcb
}<|MERGE_RESOLUTION|>--- conflicted
+++ resolved
@@ -99,10 +99,9 @@
     @Autowired
     ChoiceAuthorityService choiceAuthorityService;
 
-<<<<<<< HEAD
     @Autowired
     private ObjectMapper mapper;
-=======
+
     /**
      * Original value of the discovery.highlights.escape-html property, saved here to restore it after running the
      * tests.
@@ -124,7 +123,6 @@
         context.restoreAuthSystemState();
         super.destroy();
     }
->>>>>>> dc338fcb
 
     @Test
     public void rootDiscoverTest() throws Exception {
@@ -6603,7 +6601,6 @@
     }
 
     @Test
-<<<<<<< HEAD
     public void discoverSearchObjectsNOTIFYIncomingConfigurationTest() throws Exception {
         context.turnOffAuthorisationSystem();
 
@@ -6710,7 +6707,7 @@
             .andExpect(jsonPath("$._links.self.href", containsString("/api/discover/search/objects")));
     }
 
-=======
+    @Test
     public void discoverSearchObjectsFirstEscapeHTMLTagsBeforeApplyingHitHighlights() throws Exception {
         context.turnOffAuthorisationSystem();
         configurationService.setProperty("discovery.highlights.escape-html", true);
@@ -6765,5 +6762,4 @@
                 "$._embedded.searchResult._embedded.objects[0].hitHighlights['dc.title']",
                 contains("This is a <a>test</a> <em>title</em>")));
     }
->>>>>>> dc338fcb
 }