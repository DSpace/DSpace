/**
 * The contents of this file are subject to the license and copyright
 * detailed in the LICENSE and NOTICE files at the root of the source
 * tree and available online at
 *
 * http://www.dspace.org/license/
 */
package org.dspace.app.rest;

import static com.google.common.net.UrlEscapers.urlPathSegmentEscaper;
import static com.jayway.jsonpath.matchers.JsonPathMatchers.hasJsonPath;
import static org.dspace.app.rest.matcher.FacetValueMatcher.entrySupervisedBy;
import static org.hamcrest.Matchers.allOf;
import static org.hamcrest.Matchers.contains;
import static org.hamcrest.Matchers.containsInAnyOrder;
import static org.hamcrest.Matchers.containsString;
import static org.hamcrest.Matchers.emptyOrNullString;
import static org.hamcrest.Matchers.equalTo;
import static org.hamcrest.Matchers.hasItem;
import static org.hamcrest.Matchers.hasSize;
import static org.hamcrest.Matchers.is;
import static org.hamcrest.Matchers.not;
import static org.springframework.test.web.servlet.request.MockMvcRequestBuilders.get;
import static org.springframework.test.web.servlet.request.MockMvcRequestBuilders.post;
import static org.springframework.test.web.servlet.result.MockMvcResultMatchers.jsonPath;
import static org.springframework.test.web.servlet.result.MockMvcResultMatchers.status;

import java.io.InputStream;
import java.nio.charset.Charset;
import java.time.Period;
import java.util.ArrayList;
import java.util.List;
import java.util.UUID;

import com.fasterxml.jackson.databind.ObjectMapper;
import com.jayway.jsonpath.matchers.JsonPathMatchers;
import org.apache.commons.codec.CharEncoding;
import org.apache.commons.io.IOUtils;
import org.dspace.app.ldn.NotifyServiceEntity;
import org.dspace.app.ldn.model.Notification;
import org.dspace.app.rest.matcher.AppliedFilterMatcher;
import org.dspace.app.rest.matcher.FacetEntryMatcher;
import org.dspace.app.rest.matcher.FacetValueMatcher;
import org.dspace.app.rest.matcher.ItemMatcher;
import org.dspace.app.rest.matcher.PageMatcher;
import org.dspace.app.rest.matcher.SearchFilterMatcher;
import org.dspace.app.rest.matcher.SearchResultMatcher;
import org.dspace.app.rest.matcher.SortOptionMatcher;
import org.dspace.app.rest.matcher.WorkflowItemMatcher;
import org.dspace.app.rest.matcher.WorkspaceItemMatcher;
import org.dspace.app.rest.test.AbstractControllerIntegrationTest;
import org.dspace.builder.BitstreamBuilder;
import org.dspace.builder.ClaimedTaskBuilder;
import org.dspace.builder.CollectionBuilder;
import org.dspace.builder.CommunityBuilder;
import org.dspace.builder.EPersonBuilder;
import org.dspace.builder.GroupBuilder;
import org.dspace.builder.ItemBuilder;
import org.dspace.builder.LDNMessageBuilder;
import org.dspace.builder.NotifyServiceBuilder;
import org.dspace.builder.PoolTaskBuilder;
import org.dspace.builder.SupervisionOrderBuilder;
import org.dspace.builder.WorkflowItemBuilder;
import org.dspace.builder.WorkspaceItemBuilder;
import org.dspace.content.Bitstream;
import org.dspace.content.Collection;
import org.dspace.content.Community;
import org.dspace.content.Item;
import org.dspace.content.WorkspaceItem;
import org.dspace.content.authority.Choices;
import org.dspace.content.authority.service.ChoiceAuthorityService;
import org.dspace.content.authority.service.MetadataAuthorityService;
import org.dspace.discovery.configuration.DiscoverySortFieldConfiguration;
import org.dspace.eperson.EPerson;
import org.dspace.eperson.Group;
import org.dspace.services.ConfigurationService;
import org.dspace.services.factory.DSpaceServicesFactory;
import org.dspace.supervision.SupervisionOrder;
import org.dspace.xmlworkflow.storedcomponents.ClaimedTask;
import org.dspace.xmlworkflow.storedcomponents.XmlWorkflowItem;
import org.hamcrest.Matcher;
import org.hamcrest.Matchers;
import org.junit.Ignore;
import org.junit.Test;
import org.springframework.beans.factory.annotation.Autowired;
import org.springframework.http.MediaType;

public class DiscoveryRestControllerIT extends AbstractControllerIntegrationTest {
    @Autowired
    ConfigurationService configurationService;

    @Autowired
    MetadataAuthorityService metadataAuthorityService;

    @Autowired
    ChoiceAuthorityService choiceAuthorityService;

    /**
<<<<<<< HEAD
     * This field has been created to easily modify the tests when updating the defaultConfiguration's sidebar facets
     */
    List<Matcher<? super Object>> customSidebarFacets = List.of(
    );

    /**
     * This field has been created to easily modify the tests when updating the defaultConfiguration's search filters
     */
    List<Matcher<? super Object>> customSearchFilters = List.of(
    );

    /**
     * This field has been created to easily modify the tests when updating the defaultConfiguration's sort fields
     */
    List<Matcher<? super Object>> customSortFields = List.of(
    );
=======
     * Original value of the discovery.highlights.escape-html property, saved here to restore it after running the
     * tests.
     */
    boolean escapeHTML;

    @Override
    public void setUp() throws Exception {
        super.setUp();
        context.turnOffAuthorisationSystem();
        escapeHTML = configurationService.getBooleanProperty("discovery.highlights.escape-html");
        context.restoreAuthSystemState();
    }

    @Override
    public void destroy() throws Exception {
        context.turnOffAuthorisationSystem();
        configurationService.setProperty("discovery.highlights.escape-html", escapeHTML);
        context.restoreAuthSystemState();
        super.destroy();
    }
>>>>>>> dc338fcb

    @Test
    public void rootDiscoverTest() throws Exception {

        //When we call this endpoint
        getClient().perform(get("/api/discover"))

                //The status has to be 200 OK
                .andExpect(status().isOk())
                //The type has to be 'discover'
                .andExpect(jsonPath("$.type", is("discover")))
                //There needs to be a link to the facets endpoint
                .andExpect(jsonPath("$._links.facets.href", containsString("api/discover/facets")))
                //There needs to be a link to the search endpoint
                .andExpect(jsonPath("$._links.search.href", containsString("api/discover/search")))
                //There needs to be a self link
                .andExpect(jsonPath("$._links.self.href", containsString("api/discover")));
    }

    @Test
    public void discoverFacetsTestWithoutParameters() throws Exception {
        List<Matcher<? super Object>> allExpectedSidebarFacets = new ArrayList<>(customSidebarFacets);
        allExpectedSidebarFacets.addAll(List.of(
            FacetEntryMatcher.authorFacet(false),
            FacetEntryMatcher.entityTypeFacet(false),
            FacetEntryMatcher.dateIssuedFacet(false),
            FacetEntryMatcher.subjectFacet(false),
            FacetEntryMatcher.hasContentInOriginalBundleFacet(false)
        ));

        //When we call this facets endpoint
        getClient().perform(get("/api/discover/facets"))

                //We expect a 200 OK status
                .andExpect(status().isOk())
                //The type has to be 'discover'
                .andExpect(jsonPath("$.type", is("discover")))
                //There needs to be a self link to this endpoint
                .andExpect(jsonPath("$._links.self.href", containsString("api/discover/facets")))
                //We have 4 facets in the default configuration, they need to all be present in the embedded section
                .andExpect(jsonPath("$._embedded.facets", containsInAnyOrder(allExpectedSidebarFacets)));
    }

    @Test
    public void discoverFacetsAuthorTestWithSizeParameter() throws Exception {
        //Turn off the authorization system, otherwise we can't make the objects
        context.turnOffAuthorisationSystem();

        //** GIVEN **
        //1. A community-collection structure with one parent community with sub-community and two collections.
        parentCommunity = CommunityBuilder.createCommunity(context)
                .withName("Parent Community")
                .build();
        Community child1 = CommunityBuilder.createSubCommunity(context, parentCommunity)
                .withName("Sub Community")
                .build();
        Collection col1 = CollectionBuilder.createCollection(context, child1).withName("Collection 1").build();
        Collection col2 = CollectionBuilder.createCollection(context, child1).withName("Collection 2").build();

        //2. Three public items that are readable by Anonymous with different subjects and authors
        Item publicItem1 = ItemBuilder.createItem(context, col1)
                .withTitle("Public item 1")
                .withIssueDate("2017-10-17")
                .withAuthor("Smith, Donald").withAuthor("Doe, John")
                .withSubject("ExtraEntry")
                .build();

        Item publicItem2 = ItemBuilder.createItem(context, col2)
                .withTitle("Public item 2")
                .withIssueDate("2016-02-13")
                .withAuthor("Smith, Maria").withAuthor("Doe, Jane")
                .withSubject("TestingForMore").withSubject("ExtraEntry")
                .build();

        Item publicItem3 = ItemBuilder.createItem(context, col2)
                .withTitle("Public item 2")
                .withIssueDate("2016-02-13")
                .withAuthor("Smith, Maria").withAuthor("Doe, Jane").withAuthor("test,test")
                .withAuthor("test2, test2").withAuthor("Maybe, Maybe")
                .withSubject("AnotherTest").withSubject("TestingForMore")
                .withSubject("ExtraEntry")
                .build();

        context.restoreAuthSystemState();

        //** WHEN **
        //An anonymous user browses this endpoint to find the objects in the system and enters a size of 2
        getClient().perform(get("/api/discover/facets/author")
                .param("size", "2"))

                //** THEN **
                //The status has to be 200 OK
                .andExpect(status().isOk())
                //The type needs to be 'discover'
                .andExpect(jsonPath("$.type", is("discover")))
                //The name of the facet needs to be author, because that's what we called
                .andExpect(jsonPath("$.name", is("author")))
                //The facetType has to be 'text' because that's how the author facet is configured by default
                .andExpect(jsonPath("$.facetType", is("text")))
                //Because we've constructed such a structure so that we have more than 2 (size) authors, there
                // needs to be a next link
                .andExpect(jsonPath("$._links.next.href", containsString("api/discover/facets/author?page")))
                //There always needs to be a self link
                .andExpect(jsonPath("$._links.self.href", containsString("api/discover/facets/author")))
                //Because there are more authors than is represented (because of the size param), hasMore has to
                // be true
                //The page object needs to be present and just like specified in the matcher
                .andExpect(jsonPath("$.page",
                        is(PageMatcher.pageEntry(0, 2))))
                //These authors need to be in the response because it's sorted on how many times the author comes
                // up in different items
                //These authors are the most used ones. Only two show up because of the size.
                .andExpect(jsonPath("$._embedded.values", containsInAnyOrder(
                        FacetValueMatcher.entryAuthor("Doe, Jane"),
                        FacetValueMatcher.entryAuthor("Smith, Maria")
                )))
        ;
    }

    @Test
    public void discoverFacetsAuthorWithAuthorityWithSizeParameter() throws Exception {
        configurationService.setProperty("choices.plugin.dc.contributor.author", "SolrAuthorAuthority");
        configurationService.setProperty("authority.controlled.dc.contributor.author", "true");

        metadataAuthorityService.clearCache();
        choiceAuthorityService.clearCache();

        //Turn off the authorization system, otherwise we can't make the objects
        context.turnOffAuthorisationSystem();

        //** GIVEN **
        //1. A community-collection structure with one parent community with sub-community and two collections.
        parentCommunity = CommunityBuilder.createCommunity(context)
                                          .withName("Parent Community")
                                          .build();
        Community child1 = CommunityBuilder.createSubCommunity(context, parentCommunity)
                                           .withName("Sub Community")
                                           .build();
        Collection col1 = CollectionBuilder.createCollection(context, child1).withName("Collection 1").build();
        Collection col2 = CollectionBuilder.createCollection(context, child1).withName("Collection 2").build();

        //2. Three public items that are readable by Anonymous with different subjects and authors
        Item publicItem1 = ItemBuilder.createItem(context, col1)
                                      .withTitle("Public item 1")
                                      .withIssueDate("2017-10-17")
                                      .withAuthor("Smith, Donald", "test_authority", Choices.CF_ACCEPTED)
                                      .withAuthor("Doe, John", "test_authority_2", Choices.CF_ACCEPTED)
                                      .withSubject("History of religion")
                                      .build();

        Item publicItem2 = ItemBuilder.createItem(context, col2)
                                      .withTitle("Public item 2")
                                      .withIssueDate("2016-02-13")
                                      .withAuthor("Smith, Maria", "test_authority_3", Choices.CF_ACCEPTED)
                                      .withAuthor("Doe, Jane", "test_authority_4", Choices.CF_ACCEPTED)
                                      .withSubject("Church studies")
                                      .withSubject("History of religion")
                                      .build();

        Item publicItem3 = ItemBuilder.createItem(context, col2)
                                      .withTitle("Public item 2")
                                      .withIssueDate("2016-02-13")
                                      .withAuthor("Smith, Maria", "test_authority_3", Choices.CF_ACCEPTED)
                                      .withAuthor("Doe, Jane", "test_authority_4", Choices.CF_ACCEPTED)
                                      .withAuthor("test, test", "test_authority_5", Choices.CF_ACCEPTED)
                                      .withAuthor("test2, test2", "test_authority_6", Choices.CF_ACCEPTED)
                                      .withAuthor("Maybe, Maybe", "test_authority_7", Choices.CF_ACCEPTED)
                                      .withSubject("Missionary studies")
                                      .withSubject("Church studies")
                                      .withSubject("History of religion")
                                      .build();

        context.restoreAuthSystemState();

        //** WHEN **
        //An anonymous user browses this endpoint to find the objects in the system and enters a size of 2
        getClient().perform(get("/api/discover/facets/author")
                                .param("size", "2"))

                   //** THEN **
                   //The status has to be 200 OK
                   .andExpect(status().isOk())
                   //The type needs to be 'discover'
                   .andExpect(jsonPath("$.type", is("discover")))
                   //The name of the facet needs to be author, because that's what we called
                   .andExpect(jsonPath("$.name", is("author")))
                   //Because we've constructed such a structure so that we have more than 2 (size) subjects, there
                   // needs to be a next link
                   .andExpect(jsonPath("$._links.next.href", containsString("api/discover/facets/author?page")))
                   //There always needs to be a self link
                   .andExpect(jsonPath("$._links.self.href", containsString("api/discover/facets/author")))
                   //Because there are more subjects than is represented (because of the size param), hasMore has to
                   // be true
                   //The page object needs to be present and just like specified in the matcher
                   .andExpect(jsonPath("$.page",
                                       is(PageMatcher.pageEntry(0, 2))))
                   //These subjecs need to be in the response because it's sorted on how many times the author comes
                   // up in different items
                   //These subjects are the most used ones. Only two show up because of the size.
                   .andExpect(jsonPath("$._embedded.values", containsInAnyOrder(
                       FacetValueMatcher.entryAuthorWithAuthority("Doe, Jane", "test_authority_4", 2),
                       FacetValueMatcher.entryAuthorWithAuthority("Smith, Maria", "test_authority_3", 2)
                   )));

        DSpaceServicesFactory.getInstance().getConfigurationService().reloadConfig();

        metadataAuthorityService.clearCache();
        choiceAuthorityService.clearCache();

    }

    @Test
    public void discoverFacetsAuthorTestWithPrefix() throws Exception {
        //Turn off the authorization system, otherwise we can't make the objects
        context.turnOffAuthorisationSystem();

        //** GIVEN **
        //1. A community-collection structure with one parent community with sub-community and two collections.
        parentCommunity = CommunityBuilder.createCommunity(context)
                .withName("Parent Community")
                .build();
        Community child1 = CommunityBuilder.createSubCommunity(context, parentCommunity)
                .withName("Sub Community")
                .build();
        Collection col1 = CollectionBuilder.createCollection(context, child1).withName("Collection 1").build();
        Collection col2 = CollectionBuilder.createCollection(context, child1).withName("Collection 2").build();

        //2. Three public items that are readable by Anonymous with different subjects and authors
        Item publicItem1 = ItemBuilder.createItem(context, col1)
                .withTitle("Public item 1")
                .withIssueDate("2017-10-17")
                .withAuthor("Smith, Donald").withAuthor("Doe, John")
                .build();

        Item publicItem2 = ItemBuilder.createItem(context, col2)
                .withTitle("Public item 2")
                .withIssueDate("2016-02-13")
                .withAuthor("Smith, Maria").withAuthor("Doe, Jane")
                .build();

        Item publicItem3 = ItemBuilder.createItem(context, col2)
                .withTitle("Public item 2")
                .withIssueDate("2016-02-13")
                .withAuthor("Smith, Maria").withAuthor("Doe, Jane").withAuthor("test,test")
                .withAuthor("test2, test2").withAuthor("Maybe, Maybe")
                .build();

        context.restoreAuthSystemState();

        //** WHEN **
        //An anonymous user browses this endpoint to find the objects in the system and enters a size of 2
        getClient().perform(get("/api/discover/facets/author?prefix=smith")
                .param("size", "10"))

                //** THEN **
                //The status has to be 200 OK
                .andExpect(status().isOk())
                //The type needs to be 'discover'
                .andExpect(jsonPath("$.type", is("discover")))
                //The name of the facet needs to be author, because that's what we called
                .andExpect(jsonPath("$.name", is("author")))
                //The facetType has to be 'text' because that's how the author facet is configured by default
                .andExpect(jsonPath("$.facetType", is("text")))
                //We only request value starting with "smith", so we expect to only receive one page
                .andExpect(jsonPath("$._links.next").doesNotExist())
                //There always needs to be a self link
                .andExpect(jsonPath("$._links.self.href", containsString("api/discover/facets/author?prefix=smith")))
                //Because there are more authors than is represented (because of the size param), hasMore has to
                // be true
                //The page object needs to be present and just like specified in the matcher
                .andExpect(jsonPath("$.page",
                        is(PageMatcher.pageEntry(0, 10))))
                //These authors need to be in the response because it's sorted on how many times the author comes
                // up in different items
                //These authors are order according to count. Only two show up because of the prefix.
                .andExpect(jsonPath("$._embedded.values", containsInAnyOrder(
                        FacetValueMatcher.entryAuthor("Smith, Maria"),
                        FacetValueMatcher.entryAuthor("Smith, Donald")
                )))
        ;
    }

    @Test
    public void discoverFacetsAuthorTestWithPrefix_Capital_And_Special_Chars() throws Exception {
        context.turnOffAuthorisationSystem();

        parentCommunity = CommunityBuilder.createCommunity(context)
                                          .withName("Parent Community")
                                          .build();
        Collection collection = CollectionBuilder.createCollection(context, parentCommunity)
                                           .withName("Collection").build();

        Item publicItem1 = ItemBuilder.createItem(context, collection)
                                      .withTitle("Public item 1")
                                      .withIssueDate("2017-10-17")
                                      .withAuthor("Smith, John")
                                      .withAuthor("Jan, Doe")
                                      .build();

        Item publicItem2 = ItemBuilder.createItem(context, collection)
                                      .withTitle("Public item 2")
                                      .withIssueDate("2016-02-13")
                                      .withAuthor("S’Idan, Mo")
                                      .withAuthor("Tick&Tock")
                                      .build();

        Item publicItem3 = ItemBuilder.createItem(context, collection)
                                      .withTitle("Public item 3")
                                      .withIssueDate("2016-02-13")
                                      .withAuthor("M Akai")
                                      .withAuthor("stIjn, SmITH")
                                      .build();

        Item publicItem4 = ItemBuilder.createItem(context, collection)
                                      .withTitle("Public item 4")
                                      .withIssueDate("2012-05-13")
                                      .withSubject("St Augustine")
                                      .build();

        Item publicItem5 = ItemBuilder.createItem(context, collection)
                                      .withTitle("Public item 5")
                                      .withIssueDate("2015-11-23")
                                      .withSubject("Health & Medicine")
                                      .build();

        Item publicItem6 = ItemBuilder.createItem(context, collection)
                                      .withTitle("Public item 6")
                                      .withIssueDate("2003-07-11")
                                      .withSubject("1% economy")
                                      .build();

        Item publicItem7 = ItemBuilder.createItem(context, collection)
                                      .withTitle("Public item 7")
                                      .withIssueDate("2008-12-31")
                                      .withSubject("I.T.")
                                      .build();

        Item publicItem8 = ItemBuilder.createItem(context, collection)
                                      .withTitle("Public item 8")
                                      .withIssueDate("2013-07-21")
                                      .withSubject("?Unknown")
                                      .build();

        context.restoreAuthSystemState();

        // The prefix query for author queries should be case-insensitive and correctly handle special characters

        getClient().perform(get("/api/discover/facets/author")
                                .param("prefix", "Smith"))
                   .andExpect(status().isOk())
                   .andExpect(jsonPath("$._embedded.values", containsInAnyOrder(
                       FacetValueMatcher.entryFacetWithoutSelfLink("Smith, John"),
                       FacetValueMatcher.entryFacetWithoutSelfLink("stIjn, SmITH"))));

        getClient().perform(get("/api/discover/facets/author")
                                .param("prefix", "S"))
                   .andExpect(jsonPath("$._embedded.values",
                                       containsInAnyOrder(FacetValueMatcher
                                                              .entryFacetWithoutSelfLink("Smith, John"),
                                                          FacetValueMatcher
                                                              .entryFacetWithoutSelfLink("S’Idan, Mo"),
                                                          // gets returned once for smith, once for stijn
                                                          FacetValueMatcher
                                                              .entryFacetWithoutSelfLink("stIjn, SmITH"),
                                                          FacetValueMatcher
                                                              .entryFacetWithoutSelfLink("stIjn, SmITH"))));

        getClient().perform(get("/api/discover/facets/author")
                                .param("prefix", "M A"))
                   .andExpect(status().isOk())
                   .andExpect(jsonPath("$._embedded.values",
                                       containsInAnyOrder(FacetValueMatcher.entryFacetWithoutSelfLink("M Akai"))));

        getClient().perform(get("/api/discover/facets/author")
                                .param("prefix", "S’I"))
                   .andExpect(status().isOk())
                   .andExpect(jsonPath("$._embedded.values",
                                       containsInAnyOrder(FacetValueMatcher.entryFacetWithoutSelfLink("S’Idan, Mo"))));

        getClient().perform(get("/api/discover/facets/author")
                                .param("prefix", "Jan, D"))
                   .andExpect(status().isOk())
                   .andExpect(jsonPath("$._embedded.values",
                                       containsInAnyOrder(FacetValueMatcher.entryFacetWithoutSelfLink("Jan, Doe"))));

        getClient().perform(get("/api/discover/facets/author")
                                .param("prefix", "Tick&"))
                   .andExpect(status().isOk())
                   .andExpect(jsonPath("$._embedded.values",
                                       containsInAnyOrder(FacetValueMatcher.entryFacetWithoutSelfLink("Tick&Tock"))));

        // Should also be the case for subject queries

        getClient().perform(get("/api/discover/facets/subject")
                                .param("prefix", "St A"))
                   .andExpect(status().isOk())
                   .andExpect(jsonPath("$._embedded.values",
                                       containsInAnyOrder(FacetValueMatcher
                                                              .entryFacetWithoutSelfLink("St Augustine"))));

        getClient().perform(get("/api/discover/facets/subject")
                                .param("prefix", "Health & M"))
                   .andExpect(status().isOk())
                   .andExpect(jsonPath("$._embedded.values",
                                       containsInAnyOrder(FacetValueMatcher
                                                              .entryFacetWithoutSelfLink("Health & Medicine"))));

        getClient().perform(get("/api/discover/facets/subject")
                                .param("prefix", "1% e"))
                   .andExpect(status().isOk())
                   .andExpect(jsonPath("$._embedded.values",
                                       containsInAnyOrder(FacetValueMatcher.entryFacetWithoutSelfLink("1% economy"))));

        getClient().perform(get("/api/discover/facets/subject")
                                .param("prefix", "I."))
                   .andExpect(status().isOk())
                   .andExpect(jsonPath("$._embedded.values",
                                       containsInAnyOrder(FacetValueMatcher.entryFacetWithoutSelfLink("I.T."))));

        getClient().perform(get("/api/discover/facets/subject")
                                .param("prefix", "U"))
                   .andExpect(status().isOk())
                   .andExpect(jsonPath("$._embedded.values",
                                       containsInAnyOrder(FacetValueMatcher.entryFacetWithoutSelfLink("?Unknown"))));
    }

    @Test
    public void discoverFacetsAuthorTestWithPrefixFirstName() throws Exception {
        context.turnOffAuthorisationSystem();

        parentCommunity = CommunityBuilder.createCommunity(context)
                                          .withName("Parent Community").build();

        Collection collection = CollectionBuilder.createCollection(context, parentCommunity)
                                                 .withName("Parent Collection").build();

        Item item1 = ItemBuilder.createItem(context, collection)
                                .withTitle("Item 1")
                                .withAuthor("Smith, John")
                                .build();

        Item item2 = ItemBuilder.createItem(context, collection)
                                .withTitle("Item 2")
                                .withAuthor("Smith, Jane")
                                .build();

        context.restoreAuthSystemState();

        getClient().perform(get("/api/discover/facets/author")
                                .param("prefix", "john"))
                   .andExpect(status().isOk())
                   .andExpect(jsonPath("$._embedded.values",
                                       containsInAnyOrder(
                                           FacetValueMatcher.entryAuthor("Smith, John"))));

        getClient().perform(get("/api/discover/facets/author")
                                .param("prefix", "jane"))
                   .andExpect(status().isOk())
                   .andExpect(jsonPath("$._embedded.values",
                                       containsInAnyOrder(
                                           FacetValueMatcher.entryAuthor("Smith, Jane"))));

        getClient().perform(get("/api/discover/facets/author")
                                .param("prefix", "j"))
                   .andExpect(status().isOk())
                   .andExpect(jsonPath("$._embedded.values",
                                       containsInAnyOrder(
                                           FacetValueMatcher.entryAuthor("Smith, John"),
                                           FacetValueMatcher.entryAuthor("Smith, Jane"))));
    }

    @Test
    public void discoverFacetsAuthorWithAuthorityTestWithPrefixFirstName() throws Exception {
        configurationService.setProperty("choices.plugin.dc.contributor.author", "SolrAuthorAuthority");
        configurationService.setProperty("authority.controlled.dc.contributor.author", "true");

        metadataAuthorityService.clearCache();

        context.turnOffAuthorisationSystem();

        parentCommunity = CommunityBuilder.createCommunity(context)
                                          .withName("Parent Community").build();

        Collection collection = CollectionBuilder.createCollection(context, parentCommunity)
                                                 .withName("Parent Collection").build();

        Item item1 = ItemBuilder.createItem(context, collection)
                                .withTitle("Item 1")
                                .withAuthor("Smith, John", "test_authority_1", Choices.CF_ACCEPTED)
                                .build();

        Item item2 = ItemBuilder.createItem(context, collection)
                                .withTitle("Item 2")
                                .withAuthor("Smith, Jane", "test_authority_2", Choices.CF_ACCEPTED)
                                .build();

        context.restoreAuthSystemState();

        getClient().perform(get("/api/discover/facets/author")
                                .param("prefix", "j"))
                   .andExpect(status().isOk())
                   .andExpect(jsonPath("$._embedded.values",
                                       containsInAnyOrder(
                                           FacetValueMatcher.entryAuthorWithAuthority(
                                               "Smith, John", "test_authority_1", 1),
                                           FacetValueMatcher.entryAuthorWithAuthority(
                                               "Smith, Jane", "test_authority_2", 1))));

        DSpaceServicesFactory.getInstance().getConfigurationService().reloadConfig();

        metadataAuthorityService.clearCache();
    }

    @Test
    public void discoverFacetsAuthorTestForHasMoreFalse() throws Exception {
        //Turn of the authorization system so that we can create the structure specified below
        context.turnOffAuthorisationSystem();

        //** GIVEN **
        //1. A community-collection structure with one parent community with sub-community and two collections.
        parentCommunity = CommunityBuilder.createCommunity(context)
                .withName("Parent Community")
                .build();
        Community child1 = CommunityBuilder.createSubCommunity(context, parentCommunity)
                .withName("Sub Community")
                .build();
        Collection col1 = CollectionBuilder.createCollection(context, child1).withName("Collection 1").build();
        Collection col2 = CollectionBuilder.createCollection(context, child1).withName("Collection 2").build();

        //2. Three public items that are readable by Anonymous with different subjects
        Item publicItem1 = ItemBuilder.createItem(context, col1)
                .withTitle("Public item 1")
                .withIssueDate("2017-10-17")
                .withAuthor("Smith, Donald").withAuthor("Doe, John")
                .withSubject("ExtraEntry")
                .build();

        Item publicItem2 = ItemBuilder.createItem(context, col2)
                .withTitle("Public item 2")
                .withIssueDate("2016-02-13")
                .withAuthor("Smith, Maria").withAuthor("Doe, Jane")
                .withSubject("TestingForMore").withSubject("ExtraEntry")
                .build();

        Item publicItem3 = ItemBuilder.createItem(context, col2)
                .withTitle("Public item 2")
                .withIssueDate("2016-02-13")
                .withAuthor("Smith, Maria").withAuthor("Doe, Jane")
                .withSubject("AnotherTest").withSubject("TestingForMore")
                .withSubject("ExtraEntry")
                .build();

        context.restoreAuthSystemState();

        //** WHEN **
        //An anonymous user browses this endpoint to find the authors by the facets and doesn't enter a size
        getClient().perform(get("/api/discover/facets/author"))

                //** THEN **
                //The status has to be 200 OK
                .andExpect(status().isOk())
                //The type has to be 'discover'
                .andExpect(jsonPath("$.type", is("discover")))
                //The name has to be author, because that's the facet that we called upon
                .andExpect(jsonPath("$.name", is("author")))
                //The facetType has to be 'text' because that's the default configuration for this facet
                .andExpect(jsonPath("$.facetType", is("text")))
                //There always needs to be a self link present
                .andExpect(jsonPath("$._links.self.href", containsString("api/discover/facets/author")))
                //The page object needs to present and exactly like how it is specified here. 20 is entered as the
                // size because that's the default in the configuration if no size parameter has been given
                .andExpect(jsonPath("$.page",
                        is(PageMatcher.pageEntry(0, 20))))
                //The authors need to be embedded in the values, all 4 of them have to be present as the size
                // allows it
                .andExpect(jsonPath("$._embedded.values", containsInAnyOrder(
                        FacetValueMatcher.entryAuthor("Doe, Jane"),
                        FacetValueMatcher.entryAuthor("Smith, Maria"),
                        FacetValueMatcher.entryAuthor("Doe, John"),
                        FacetValueMatcher.entryAuthor("Smith, Donald")
                )))
        ;
    }

    @Test
    public void discoverFacetsAuthorTestForPagination() throws Exception {

        //We turn off the authorization system in order to construct the structure defined below
        context.turnOffAuthorisationSystem();

        //** GIVEN **
        //1. A community-collection structure with one parent community with sub-community and two collections.
        parentCommunity = CommunityBuilder.createCommunity(context)
                .withName("Parent Community")
                .build();
        Community child1 = CommunityBuilder.createSubCommunity(context, parentCommunity)
                .withName("Sub Community")
                .build();
        Collection col1 = CollectionBuilder.createCollection(context, child1).withName("Collection 1").build();
        Collection col2 = CollectionBuilder.createCollection(context, child1).withName("Collection 2").build();

        //2. Three public items that are readable by Anonymous with different subjects
        Item publicItem1 = ItemBuilder.createItem(context, col1)
                .withTitle("Public item 1")
                .withIssueDate("2017-10-17")
                .withAuthor("Smith, Donald").withAuthor("Doe, John").withAuthor("Smith, Maria")
                .withAuthor("Doe, Jane")
                .withSubject("ExtraEntry")
                .build();

        Item publicItem2 = ItemBuilder.createItem(context, col2)
                .withTitle("Public item 2")
                .withIssueDate("2016-02-13")
                .withAuthor("Smith, Maria").withAuthor("Doe, Jane").withAuthor("Doe, John")
                .withAuthor("Smith, Donald")
                .withSubject("TestingForMore").withSubject("ExtraEntry")
                .build();

        Item publicItem3 = ItemBuilder.createItem(context, col2)
                .withTitle("Public item 2")
                .withIssueDate("2016-02-13")
                .withAuthor("Smith, Maria").withAuthor("Doe, Jane").withAuthor("test,test")
                .withAuthor("test2, test2").withAuthor("Maybe, Maybe")
                .withSubject("AnotherTest").withSubject("TestingForMore")
                .withSubject("ExtraEntry")
                .build();

        context.restoreAuthSystemState();

        //** WHEN **
        //An anonymous user browses this endpoint to find the authors by the facet
        //The user enters a size of two and wants to see page 1, this is the second page.
        getClient().perform(get("/api/discover/facets/author")
                .param("size", "2")
                .param("page", "1"))

                //** THEN **
                //The status has to be 200 OK
                .andExpect(status().isOk())
                //The type has to be 'discover'
                .andExpect(jsonPath("$.type", is("discover")))
                //The name of the facet has to be author as that's the one we called
                .andExpect(jsonPath("$.name", is("author")))
                //The facetType has to be 'text' as this is the default configuration
                .andExpect(jsonPath("$.facetType", is("text")))
                //There needs to be a next link because there are more authors than the current size is allowed to
                // show. There are more pages after this one
                .andExpect(jsonPath("$._links.next.href", containsString("api/discover/facets/author?page")))
                //There always needs to be a self link
                .andExpect(jsonPath("$._links.self.href", containsString("api/discover/facets/author")))
                //The page object has to be like this because that's what we've asked in the parameters
                .andExpect(jsonPath("$.page",
                        is(PageMatcher.pageEntry(1, 2))))
                //These authors have to be present because of the current configuration
                .andExpect(jsonPath("$._embedded.values", containsInAnyOrder(
                        FacetValueMatcher.entryAuthor("Doe, John"),
                        FacetValueMatcher.entryAuthor("Smith, Donald")
                )))
        ;
    }


    @Test
    public void discoverFacetsTestWithSimpleQueryAndSearchFilter() throws Exception {
        //Turn off the authorization system to construct the structure defined below
        context.turnOffAuthorisationSystem();

        //** GIVEN **
        //1. A community-collection structure with one parent community with sub-community and two collections.
        parentCommunity = CommunityBuilder.createCommunity(context)
                .withName("Parent Community")
                .build();
        Community child1 = CommunityBuilder.createSubCommunity(context, parentCommunity)
                .withName("Sub Community")
                .build();
        Collection col1 = CollectionBuilder.createCollection(context, child1).withName("Collection 1").build();
        Collection col2 = CollectionBuilder.createCollection(context, child1).withName("Collection 2").build();

        //2. Three public items that are readable by Anonymous with different subjects
        Item publicItem1 = ItemBuilder.createItem(context, col1)
                .withTitle("Test")
                .withIssueDate("2017-10-17")
                .withAuthor("Smith, Donald").withAuthor("Testing, Works")
                .withSubject("ExtraEntry")
                .build();

        Item publicItem2 = ItemBuilder.createItem(context, col2)
                .withTitle("Public item 2")
                .withIssueDate("2016-02-13")
                .withAuthor("Smith, Maria").withAuthor("Doe, Jane").withAuthor("Testing, Works")
                .withSubject("TestingForMore").withSubject("ExtraEntry")
                .build();

        Item publicItem3 = ItemBuilder.createItem(context, col2)
                .withTitle("Public item 2")
                .withIssueDate("2016-02-13")
                .withAuthor("Smith, Maria").withAuthor("Doe, Jane").withAuthor("test,test")
                .withAuthor("test2, test2").withAuthor("Maybe, Maybe")
                .withSubject("AnotherTest").withSubject("TestingForMore")
                .withSubject("ExtraEntry")
                .build();

        context.restoreAuthSystemState();

        //** WHEN **
        //An anonymous user browses this endpoint to find the authors by the facet
        //The user enters a small query, namely the title has to contain 'test'
        getClient().perform(get("/api/discover/facets/author")
                .param("f.title", "test,contains"))

                //** THEN **
                //The status has to be 200 OK
                .andExpect(status().isOk())
                //The type has to be 'discover'
                .andExpect(jsonPath("$.type", is("discover")))
                //The name has to be author as that's the facet that we've asked
                .andExpect(jsonPath("$.name", is("author")))
                //The facetType needs to be 'text' as that's the default configuration for the given facet
                .andExpect(jsonPath("$.facetType", is("text")))
                //There always needs to be a self link available
                .andExpect(jsonPath("$._links.self.href", containsString("api/discover/facets/author")))
                //The self link needs to contain the query that was specified in the parameters, this is how it
                // looks like
                .andExpect(jsonPath("$._links.self.href", containsString("f.title=test,contains")))
                //The applied filters have to be specified like this, applied filters are the parameters given
                // below starting with f.
                .andExpect(jsonPath("$.appliedFilters", contains(
                        AppliedFilterMatcher.appliedFilterEntry("title", "contains", "test", "test")
                )))
                //This is how the page object must look like because it's the default
                .andExpect(jsonPath("$.page",
                        is(PageMatcher.pageEntry(0, 20))))
                //These authors need to be present in the result because these have made items that contain 'test'
                // in the title
                .andExpect(jsonPath("$._embedded.values", containsInAnyOrder(
                        FacetValueMatcher.entryAuthor("Smith, Donald"),
                        FacetValueMatcher.entryAuthor("Testing, Works")
                )))
                //These authors cannot be present because they've not produced an item with 'test' in the title
                .andExpect(jsonPath("$._embedded.values", not(containsInAnyOrder(
                        FacetValueMatcher.entryAuthor("Smith, Maria"),
                        FacetValueMatcher.entryAuthor("Doe, Jane")
                ))))
        ;
    }

    @Test
    public void discoverFacetsDateTest() throws Exception {
        //We turn off the authorization system in order to create the structure defined below
        context.turnOffAuthorisationSystem();

        //** GIVEN **
        //1. A community-collection structure with one parent community with sub-community and two collections.
        parentCommunity = CommunityBuilder.createCommunity(context)
                .withName("Parent Community")
                .build();
        Community child1 = CommunityBuilder.createSubCommunity(context, parentCommunity)
                .withName("Sub Community")
                .build();
        Collection col1 = CollectionBuilder.createCollection(context, child1).withName("Collection 1").build();
        Collection col2 = CollectionBuilder.createCollection(context, child1).withName("Collection 2").build();

        //2. Three public items that are readable by Anonymous with different subjects
        Item publicItem1 = ItemBuilder.createItem(context, col1)
                .withTitle("Test")
                .withIssueDate("2010-10-17")
                .withAuthor("Smith, Donald").withAuthor("Testing, Works")
                .withSubject("ExtraEntry")
                .build();

        Item publicItem2 = ItemBuilder.createItem(context, col2)
                .withTitle("Public item 2")
                .withIssueDate("1990-02-13")
                .withAuthor("Smith, Maria").withAuthor("Doe, Jane").withAuthor("Testing, Works")
                .withSubject("TestingForMore").withSubject("ExtraEntry")
                .build();

        Item publicItem3 = ItemBuilder.createItem(context, col2)
                .withTitle("Public item 2")
                .withIssueDate("2000-02-13")
                .withAuthor("Smith, Maria").withAuthor("Doe, Jane").withAuthor("test,test")
                .withAuthor("test2, test2").withAuthor("Maybe, Maybe")
                .withSubject("AnotherTest").withSubject("TestingForMore")
                .withSubject("ExtraEntry")
                .build();

        context.restoreAuthSystemState();

        //** WHEN **
        //An anonymous user browses this endpoint to find the dateIssued results by the facet
        getClient().perform(get("/api/discover/facets/dateIssued"))

                //** THEN **
                //The status has to be 200 OK
                .andExpect(status().isOk())
                //The type has to be 'discover'
                .andExpect(jsonPath("$.type", is("discover")))
                //The name has to be 'dateIssued' as that's the facet that we've called
                .andExpect(jsonPath("$.name", is("dateIssued")))
                //The facetType has to be 'date' because that's the default configuration for this facet
                .andExpect(jsonPath("$.facetType", is("date")))
                //There always needs to be a self link available
                .andExpect(jsonPath("$._links.self.href", containsString("api/discover/facets/dateIssued")))
                //This is how the page object must look like because it's the default with size 20
                .andExpect(jsonPath("$.page",
                        is(PageMatcher.pageEntry(0, 20))))
                //The date values need to be as specified below
                .andExpect(jsonPath("$._embedded.values", containsInAnyOrder(
                        //We'll always get atleast two intervals with the items specified above, so we ask to match
                        // twice atleast
                        FacetValueMatcher.entryDateIssued(),
                        FacetValueMatcher.entryDateIssued()
                )))
        ;
    }


    @Test
    public void discoverFacetsTestWithScope() throws Exception {
        //We turn off the authorization system in order to create the structure defined below
        context.turnOffAuthorisationSystem();

        //** GIVEN **
        //1. A community-collection structure with one parent community with sub-community and two collections.
        parentCommunity = CommunityBuilder.createCommunity(context)
                .withName("Parent Community")
                .build();
        Community child1 = CommunityBuilder.createSubCommunity(context, parentCommunity)
                .withName("Sub Community")
                .build();
        Collection col1 = CollectionBuilder.createCollection(context, child1).withName("Collection 1").build();
        Collection col2 = CollectionBuilder.createCollection(context, child1).withName("Collection 2").build();

        //2. Three public items that are readable by Anonymous with different subjects
        Item publicItem1 = ItemBuilder.createItem(context, col1)
                .withTitle("Public item 1")
                .withIssueDate("2017-10-17")
                .withAuthor("Smith, Donald").withAuthor("Doe, John")
                .withSubject("ExtraEntry")
                .build();

        Item publicItem2 = ItemBuilder.createItem(context, col2)
                .withTitle("Public item 2")
                .withIssueDate("2016-02-13")
                .withAuthor("Smith, Maria").withAuthor("Doe, Jane")
                .withSubject("TestingForMore").withSubject("ExtraEntry")
                .build();

        Item publicItem3 = ItemBuilder.createItem(context, col2)
                .withTitle("Public item 2")
                .withIssueDate("2016-02-13")
                .withAuthor("Smith, Maria").withAuthor("Doe, Jane")
                .withSubject("AnotherTest").withSubject("TestingForMore")
                .withSubject("ExtraEntry")
                .build();

        context.restoreAuthSystemState();

        //** WHEN **
        //An anonymous user browses this endpoint to find the author results by the facet
        //With a certain scope
        getClient().perform(get("/api/discover/facets/author")
                .param("scope", "testScope"))

                //** THEN **
                //The status has to be 200 OK
                .andExpect(status().isOk())
                //The type has to be 'discover'
                .andExpect(jsonPath("$.type", is("discover")))
                //The name has to be author as that's the facet that we've called
                .andExpect(jsonPath("$.name", is("author")))
                //The facetType has to be 'text' as that's the default configuration for this facet
                .andExpect(jsonPath("$.facetType", is("text")))
                //The scope has to be the same as the one that we've given in the parameters
                .andExpect(jsonPath("$.scope", is("testScope")))
                //There always needs to be a self link available
                .andExpect(jsonPath("$._links.self.href", containsString("api/discover/facets/author?scope=testScope")))
                //These are all the authors for the items that were created and thus they have to be present in
                // the embedded values section
                .andExpect(jsonPath("$._embedded.values", containsInAnyOrder(
                        FacetValueMatcher.entryAuthor("Doe, Jane"),
                        FacetValueMatcher.entryAuthor("Smith, Maria"),
                        FacetValueMatcher.entryAuthor("Doe, John"),
                        FacetValueMatcher.entryAuthor("Smith, Donald")
                )));
        //** WHEN **
        //An anonymous user browses this endpoint to find the author results by the facet
        //With a certain scope
        //And a size of 2
        getClient().perform(get("/api/discover/facets/author")
                .param("scope", "testScope")
                .param("size", "2"))
                //** THEN **
                //The status has to be 200 OK
                .andExpect(status().isOk())
                //The type has to be 'discover'
                .andExpect(jsonPath("$.type", is("discover")))
                //The name has to be 'author' as that's the facet that we called
                .andExpect(jsonPath("$.name", is("author")))
                //The facetType has to be 'text' as that's the default configuration for this facet
                .andExpect(jsonPath("$.facetType", is("text")))
                //The scope has to be same as the param that we've entered
                .andExpect(jsonPath("$.scope", is("testScope")))
                //There always needs to be a self link available
                .andExpect(jsonPath("$._links.self.href", containsString("api/discover/facets/author?scope=testScope")))
                .andExpect(jsonPath("$._links.next.href",
                     containsString("api/discover/facets/author?scope=testScope&page=1&size=2")))
                //These are the values that need to be present as it's ordered by count and these authors are the
                // most common ones in the items that we've created
                .andExpect(jsonPath("$._embedded.values", containsInAnyOrder(
                        FacetValueMatcher.entryAuthor("Doe, Jane"),
                        FacetValueMatcher.entryAuthor("Smith, Maria")
                )))
        ;
    }

    @Test
    public void discoverFacetsDateTestForHasMore() throws Exception {
        //We turn off the authorization system to create the structure defined below
        context.turnOffAuthorisationSystem();

        //** GIVEN **
        //1. A community-collection structure with one parent community with sub-community and two collections.
        parentCommunity = CommunityBuilder.createCommunity(context)
                .withName("Parent Community")
                .build();
        Community child1 = CommunityBuilder.createSubCommunity(context, parentCommunity)
                .withName("Sub Community")
                .build();
        Collection col1 = CollectionBuilder.createCollection(context, child1).withName("Collection 1").build();
        Collection col2 = CollectionBuilder.createCollection(context, child1).withName("Collection 2").build();

        //2. 7 public items that are readable by Anonymous with different subjects
        Item publicItem1 = ItemBuilder.createItem(context, col1)
                .withTitle("Test")
                .withIssueDate("2010-10-17")
                .withAuthor("Smith, Donald").withAuthor("Testing, Works")
                .withSubject("ExtraEntry")
                .build();

        Item publicItem2 = ItemBuilder.createItem(context, col2)
                .withTitle("Public item 2")
                .withIssueDate("1990-02-13")
                .withAuthor("Smith, Maria").withAuthor("Doe, Jane").withAuthor("Testing, Works")
                .withSubject("TestingForMore").withSubject("ExtraEntry")
                .build();

        Item publicItem3 = ItemBuilder.createItem(context, col2)
                .withTitle("Public item 2")
                .withIssueDate("1940-02-13")
                .withAuthor("Smith, Maria").withAuthor("Doe, Jane").withAuthor("test,test")
                .withAuthor("test2, test2").withAuthor("Maybe, Maybe")
                .withSubject("AnotherTest").withSubject("TestingForMore")
                .withSubject("ExtraEntry")
                .build();

        Item publicItem4 = ItemBuilder.createItem(context, col2)
                .withTitle("Public item 2")
                .withIssueDate("1950-02-13")
                .withAuthor("Smith, Maria").withAuthor("Doe, Jane").withAuthor("test,test")
                .withAuthor("test2, test2").withAuthor("Maybe, Maybe")
                .withSubject("AnotherTest").withSubject("TestingForMore")
                .withSubject("ExtraEntry")
                .build();

        Item publicItem5 = ItemBuilder.createItem(context, col2)
                .withTitle("Public item 2")
                .withIssueDate("1960-02-13")
                .withAuthor("Smith, Maria").withAuthor("Doe, Jane").withAuthor("test,test")
                .withAuthor("test2, test2").withAuthor("Maybe, Maybe")
                .withSubject("AnotherTest").withSubject("TestingForMore")
                .withSubject("ExtraEntry")
                .build();

        Item publicItem6 = ItemBuilder.createItem(context, col2)
                .withTitle("Public item 2")
                .withIssueDate("1970-02-13")
                .withAuthor("Smith, Maria").withAuthor("Doe, Jane").withAuthor("test,test")
                .withAuthor("test2, test2").withAuthor("Maybe, Maybe")
                .withSubject("AnotherTest").withSubject("TestingForMore")
                .withSubject("ExtraEntry")
                .build();

        Item publicItem7 = ItemBuilder.createItem(context, col2)
                .withTitle("Public item 2")
                .withIssueDate("1980-02-13")
                .withAuthor("Smith, Maria").withAuthor("Doe, Jane").withAuthor("test,test")
                .withAuthor("test2, test2").withAuthor("Maybe, Maybe")
                .withSubject("AnotherTest").withSubject("TestingForMore")
                .withSubject("ExtraEntry")
                .build();

        context.restoreAuthSystemState();

        //** WHEN **
        //An anonymous user browses this endpoint to find the dateIssued results by the facet
        //And a size of 2
        getClient().perform(get("/api/discover/facets/dateIssued")
                .param("size", "2"))

                //** THEN **
                //The status has to be 200 OK
                .andExpect(status().isOk())
                //The type has to be 'discover'
                .andExpect(jsonPath("$.type", is("discover")))
                //The name needs to be dateIssued as that's the facet that we've called
                .andExpect(jsonPath("$.name", is("dateIssued")))
                //the facetType needs to be 'date' as that's the default facetType for this facet in the
                // configuration
                .andExpect(jsonPath("$.facetType", is("date")))
                //There always needs to be a self link available
                .andExpect(jsonPath("$._links.self.href", containsString("api/discover/facets/dateIssued")))
                //Seeing as we've entered a size of two and there are more dates than just two, we'll need a next
                // link to go to the next page to see the rest of the dates
                .andExpect(jsonPath("$._links.next.href", containsString("api/discover/facets/dateIssued?page")))
                //The page object needs to look like this because we've entered a size of 2 and we didn't specify
                // a starting page so it defaults to 0
                .andExpect(jsonPath("$.page",
                        is(PageMatcher.pageEntry(0, 2))))
                //There needs to be two date results in the embedded values section because that's what we've
                // specified
                .andExpect(jsonPath("$._embedded.values", containsInAnyOrder(
                        FacetValueMatcher.entryDateIssued(),
                        FacetValueMatcher.entryDateIssued()
                )))
        ;
    }


    @Test
    public void discoverFacetsDateTestWithSearchFilter() throws Exception {

        //We turn off the authorization system in order to create the structure as defined below
        context.turnOffAuthorisationSystem();

        //** GIVEN **
        //1. A community-collection structure with one parent community with sub-community and two collections.
        parentCommunity = CommunityBuilder.createCommunity(context)
                .withName("Parent Community")
                .build();
        Community child1 = CommunityBuilder.createSubCommunity(context, parentCommunity)
                .withName("Sub Community")
                .build();
        Collection col1 = CollectionBuilder.createCollection(context, child1).withName("Collection 1").build();
        Collection col2 = CollectionBuilder.createCollection(context, child1).withName("Collection 2").build();

        //2. Three public items that are readable by Anonymous with different subjects
        Item publicItem1 = ItemBuilder.createItem(context, col1)
                .withTitle("Test")
                .withIssueDate("2010-10-17")
                .withAuthor("Smith, Donald").withAuthor("Testing, Works")
                .withSubject("ExtraEntry")
                .build();

        Item publicItem2 = ItemBuilder.createItem(context, col2)
                .withTitle("Test 2")
                .withIssueDate("1990-02-13")
                .withAuthor("Smith, Maria").withAuthor("Doe, Jane").withAuthor("Testing, Works")
                .withSubject("TestingForMore").withSubject("ExtraEntry")
                .build();

        Item publicItem3 = ItemBuilder.createItem(context, col2)
                .withTitle("Public item 2")
                .withIssueDate("2010-02-13")
                .withAuthor("Smith, Maria").withAuthor("Doe, Jane").withAuthor("test,test")
                .withAuthor("test2, test2").withAuthor("Maybe, Maybe")
                .withSubject("AnotherTest").withSubject("TestingForMore")
                .withSubject("ExtraEntry")
                .build();

        context.restoreAuthSystemState();

        //** WHEN **
        //An anonymous user browses this endpoint to find the dateIssued results by the facet
        //With a query stating that the title needs to contain 'test'
        //And a size of 2
        getClient().perform(get("/api/discover/facets/dateIssued")
                .param("f.title", "test,contains")
                .param("size", "2"))

                //** THEN **
                //The status has to be 200 OK
                .andExpect(status().isOk())
                //The type has to be 'discover'
                .andExpect(jsonPath("$.type", is("discover")))
                //The name has to be dateIssued because that's the facet that we called
                .andExpect(jsonPath("$.name", is("dateIssued")))
                //The facetType needs to be 'date' as that's the default facetType for this facet in the
                // configuration
                .andExpect(jsonPath("$.facetType", is("date")))
                //There always needs to be a self link
                .andExpect(jsonPath("$._links.self.href", containsString("api/discover/facets/dateIssued")))
                //There needs to be an appliedFilters section that looks like this because we've specified a query
                // in the parameters
                .andExpect(jsonPath("$.appliedFilters", containsInAnyOrder(
                        AppliedFilterMatcher.appliedFilterEntry("title", "contains", "test", "test")
                )))
                //The page object needs to look like this because we entered a size of 2 and we didn't specify a
                // starting page so it defaults to 0
                .andExpect(jsonPath("$.page",
                        is(PageMatcher.pageEntry(0, 2))))
                //There needs to be only two date intervals with a count of 1 because of the query we specified
                .andExpect(jsonPath("$._embedded.values", containsInAnyOrder(
                        FacetValueMatcher.entryDateIssuedWithCountOne(),
                        FacetValueMatcher.entryDateIssuedWithCountOne()
                )))
        ;
    }


    @Test
    public void discoverSearchTest() throws Exception {
        List<Matcher<? super Object>> allExpectedSearchFilters = new ArrayList<>(customSearchFilters);
        allExpectedSearchFilters.addAll(List.of(
            SearchFilterMatcher.titleFilter(),
            SearchFilterMatcher.authorFilter(),
            SearchFilterMatcher.subjectFilter(),
            SearchFilterMatcher.dateIssuedFilter(),
            SearchFilterMatcher.hasContentInOriginalBundleFilter(),
            SearchFilterMatcher.hasFileNameInOriginalBundleFilter(),
            SearchFilterMatcher.hasFileDescriptionInOriginalBundleFilter(),
            SearchFilterMatcher.entityTypeFilter(),
            SearchFilterMatcher.isAuthorOfPublicationRelation(),
            SearchFilterMatcher.isProjectOfPublicationRelation(),
            SearchFilterMatcher.isOrgUnitOfPublicationRelation(),
            SearchFilterMatcher.isPublicationOfJournalIssueRelation(),
            SearchFilterMatcher.isJournalOfPublicationRelation()
        ));

        List<Matcher<? super Object>> allExpectedSortFields = new ArrayList<>(customSortFields);
        allExpectedSortFields.addAll(List.of(
            SortOptionMatcher.sortOptionMatcher(
                "score", DiscoverySortFieldConfiguration.SORT_ORDER.desc.name()),
            SortOptionMatcher.sortOptionMatcher(
                "dc.title", DiscoverySortFieldConfiguration.SORT_ORDER.asc.name()),
            SortOptionMatcher.sortOptionMatcher(
                "dc.date.issued", DiscoverySortFieldConfiguration.SORT_ORDER.desc.name()),
            SortOptionMatcher.sortOptionMatcher(
                "dc.date.accessioned", DiscoverySortFieldConfiguration.SORT_ORDER.desc.name())
        ));

        //When calling this root endpoint
        getClient().perform(get("/api/discover/search"))
                   //** THEN **
                   //The status has to be 200 OK
                   .andExpect(status().isOk())
                   //The type has to be 'discover'
                   .andExpect(jsonPath("$.type", is("discover")))
                   //There needs to be a link to the objects that contains a string as specified below
                   .andExpect(jsonPath("$._links.objects.href", containsString("api/discover/search/objects")))
                   //There always needs to be a self link available
                   .andExpect(jsonPath("$._links.self.href", containsString("api/discover/search")))
                   //There needs to be a section where these filters as specified as they're the default filters
                   // given in the configuration
                   .andExpect(jsonPath("$.filters", containsInAnyOrder(allExpectedSearchFilters)))
                   //These sortOptions need to be present as it's the default in the configuration
                   .andExpect(jsonPath("$.sortOptions", contains(allExpectedSortFields)));
    }

    @Test
    public void checkSortOrderInPersonOrOrgunitConfigurationTest() throws Exception {
        getClient().perform(get("/api/discover/search")
                   .param("configuration", "personOrOrgunit"))
                   .andExpect(status().isOk())
                   .andExpect(jsonPath("$.type", is("discover")))
                   .andExpect(jsonPath("$._links.objects.href", containsString("api/discover/search/objects")))
                   .andExpect(jsonPath("$._links.self.href", containsString("api/discover/search")))
                   .andExpect(jsonPath("$.sortOptions", contains(
                       SortOptionMatcher.sortOptionMatcher("dspace.entity.type",
                                         DiscoverySortFieldConfiguration.SORT_ORDER.desc.name()),
                       SortOptionMatcher.sortOptionMatcher("organization.legalName",
                                         DiscoverySortFieldConfiguration.SORT_ORDER.asc.name()),
                       SortOptionMatcher.sortOptionMatcher("organization.address.addressCountry",
                                         DiscoverySortFieldConfiguration.SORT_ORDER.asc.name()),
                       SortOptionMatcher.sortOptionMatcher("organization.address.addressLocality",
                                         DiscoverySortFieldConfiguration.SORT_ORDER.asc.name()),
                       SortOptionMatcher.sortOptionMatcher("organization.foundingDate",
                                         DiscoverySortFieldConfiguration.SORT_ORDER.desc.name()),
                       SortOptionMatcher.sortOptionMatcher("dc.date.accessioned",
                                         DiscoverySortFieldConfiguration.SORT_ORDER.desc.name()),
                       SortOptionMatcher.sortOptionMatcher("person.familyName",
                                         DiscoverySortFieldConfiguration.SORT_ORDER.asc.name()),
                       SortOptionMatcher.sortOptionMatcher("person.givenName",
                                         DiscoverySortFieldConfiguration.SORT_ORDER.asc.name()),
                       SortOptionMatcher.sortOptionMatcher("person.birthDate",
                                         DiscoverySortFieldConfiguration.SORT_ORDER.desc.name())
                    )));
    }

    @Test
    public void discoverSearchByFieldNotConfiguredTest() throws Exception {
        context.turnOffAuthorisationSystem();

        parentCommunity = CommunityBuilder.createCommunity(context)
                                          .withName("Parent Community")
                                          .build();

        Collection col1 = CollectionBuilder.createCollection(context, parentCommunity)
                                           .withName("Collection 1")
                                           .build();

        ItemBuilder.createItem(context, col1)
                   .withTitle("Test")
                   .withIssueDate("2010-10-17")
                   .withAuthor("Testing, Works")
                   .withSubject("ExtraEntry").build();

        context.restoreAuthSystemState();

        getClient().perform(get("/api/discover/search/objects")
                   .param("sort", "dc.date.accessioned, ASC")
                   .param("configuration", "workspace"))
                   .andExpect(status().isUnprocessableEntity());
    }

    @Test
    public void discoverSearchObjectsTest() throws Exception {

        //We turn off the authorization system in order to create the structure defined below
        context.turnOffAuthorisationSystem();

        //** GIVEN **
        //1. A community-collection structure with one parent community with sub-community and two collections.
        parentCommunity = CommunityBuilder.createCommunity(context)
                .withName("Parent Community")
                .build();
        Community child1 = CommunityBuilder.createSubCommunity(context, parentCommunity)
                .withName("Sub Community")
                .build();
        Collection col1 = CollectionBuilder.createCollection(context, child1).withName("Collection 1").build();
        Collection col2 = CollectionBuilder.createCollection(context, child1).withName("Collection 2").build();

        //2. Three public items that are readable by Anonymous with different subjects
        Item publicItem1 = ItemBuilder.createItem(context, col1)
                .withTitle("Test")
                .withIssueDate("2010-10-17")
                .withAuthor("Smith, Donald").withAuthor("Testing, Works")
                .withSubject("ExtraEntry")
                .build();

        Item publicItem2 = ItemBuilder.createItem(context, col2)
                .withTitle("Test 2")
                .withIssueDate("1990-02-13")
                .withAuthor("Smith, Maria").withAuthor("Doe, Jane").withAuthor("Testing, Works")
                .withSubject("TestingForMore").withSubject("ExtraEntry")
                .build();

        Item publicItem3 = ItemBuilder.createItem(context, col2)
                .withTitle("Public item 2")
                .withIssueDate("2010-02-13")
                .withAuthor("Smith, Maria").withAuthor("Doe, Jane").withAuthor("test,test")
                .withAuthor("test2, test2").withAuthor("Maybe, Maybe")
                .withSubject("AnotherTest").withSubject("TestingForMore")
                .withSubject("ExtraEntry")
                .build();

        context.restoreAuthSystemState();

        //** WHEN **
        //An anonymous user browses this endpoint to find the objects in the system
        List<Matcher<? super Object>> allExpectedSidebarFacets = new ArrayList<>(customSidebarFacets);
        allExpectedSidebarFacets.addAll(List.of(
            FacetEntryMatcher.authorFacet(false),
            FacetEntryMatcher.entityTypeFacet(false),
            FacetEntryMatcher.subjectFacet(false),
            FacetEntryMatcher.dateIssuedFacet(false),
            FacetEntryMatcher.hasContentInOriginalBundleFacet(false)
        ));
        getClient().perform(get("/api/discover/search/objects"))
                //** THEN **
                //The status has to be 200 OK
                .andExpect(status().isOk())
                //The type has to be 'discover'
                .andExpect(jsonPath("$.type", is("discover")))
                //There needs to be a page object that shows the total pages and total elements as well as the
                // size and the current page (number)
                .andExpect(jsonPath("$._embedded.searchResult.page", is(
                        PageMatcher.pageEntryWithTotalPagesAndElements(0, 20, 1, 7)
                )))
                //These search results have to be shown in the embedded.objects section as these are the items
                // given in the structure defined above.
                //Seeing as everything fits onto one page, they have to all be present
                .andExpect(jsonPath("$._embedded.searchResult._embedded.objects", Matchers.hasItems(
                        SearchResultMatcher.match("core", "community", "communities"),
                        SearchResultMatcher.match("core", "community", "communities"),
                        //This has to be like this because collections don't have anything else
                        SearchResultMatcher.match(),
                        SearchResultMatcher.match(),
                        SearchResultMatcher.match("core", "item", "items"),
                        SearchResultMatcher.match("core", "item", "items"),
                        SearchResultMatcher.match("core", "item", "items")
                )))
                //These facets have to show up in the embedded.facets section as well with the given hasMore
                // property because we don't exceed their default limit for a hasMore true (the default is 10)
                .andExpect(jsonPath("$._embedded.facets", Matchers.containsInAnyOrder(allExpectedSidebarFacets)))
                //There always needs to be a self link
                .andExpect(jsonPath("$._links.self.href", containsString("/api/discover/search/objects")))
        ;
    }

    @Test
    public void discoverSearchObjectsWithSpecialCharacterTest() throws Exception {

        context.turnOffAuthorisationSystem();

        parentCommunity = CommunityBuilder.createCommunity(context).build();
        Collection collection = CollectionBuilder.createCollection(context, parentCommunity).build();
        ItemBuilder.createItem(context, collection)
                .withAuthor("DSpace & friends")
                .build();

        context.restoreAuthSystemState();

        getClient().perform(
                get("/api/discover/search/objects")
                        .param("sort", "score,DESC")
                        .param("page", "0")
                        .param("size", "10"))
                .andExpect(status().isOk())
                .andExpect(jsonPath("$._embedded.facets", hasItem(allOf(
                        hasJsonPath("$.name", is("author")),
                        hasJsonPath("$._embedded.values", hasItem(
                                hasJsonPath("$._links.search.href", containsString("DSpace%20%26%20friends"))
                        ))
                ))));
    }

    @Test
    public void discoverSearchBrowsesWithSpecialCharacterTest() throws Exception {

        context.turnOffAuthorisationSystem();

        parentCommunity = CommunityBuilder.createCommunity(context).build();
        Collection collection = CollectionBuilder.createCollection(context, parentCommunity).build();
        ItemBuilder.createItem(context, collection)
                .withAuthor("DSpace & friends")
                .build();

        context.restoreAuthSystemState();

        getClient().perform(
                get("/api/discover/browses/author/entries")
                        .param("sort", "default,ASC")
                        .param("page", "0")
                        .param("size", "20"))
                .andExpect(status().isOk())
                .andExpect(jsonPath("$._embedded.entries", hasItem(allOf(
                        hasJsonPath("$.value", is("DSpace & friends")),
                        hasJsonPath("$._links.items.href", containsString("DSpace%20%26%20friends"))
                ))));
    }

    @Test
    public void discoverSearchObjectsTestHasMoreAuthorFacet() throws Exception {
        //We turn off the authorization system in order to create the structure defined below
        context.turnOffAuthorisationSystem();

        //** GIVEN **
        //1. A community-collection structure with one parent community with sub-community and two collections.
        parentCommunity = CommunityBuilder.createCommunity(context)
                .withName("Parent Community")
                .build();
        Community child1 = CommunityBuilder.createSubCommunity(context, parentCommunity)
                .withName("Sub Community")
                .build();
        Collection col1 = CollectionBuilder.createCollection(context, child1).withName("Collection 1").build();
        Collection col2 = CollectionBuilder.createCollection(context, child1).withName("Collection 2").build();

        //2. Three public items that are readable by Anonymous with different subjects
        Item publicItem1 = ItemBuilder.createItem(context, col1)
                .withTitle("Test")
                .withIssueDate("2010-10-17")
                .withAuthor("Smith, Donald").withAuthor("Testing, Works").withAuthor("a1, a1")
                .withAuthor("b, b").withAuthor("c, c").withAuthor("d, d").withAuthor("e, e")
                .withAuthor("f, f").withAuthor("g, g")
                .withSubject("ExtraEntry")
                .build();

        Item publicItem2 = ItemBuilder.createItem(context, col2)
                .withTitle("Test 2")
                .withIssueDate("1990-02-13")
                .withAuthor("Smith, Maria").withAuthor("Doe, Jane").withAuthor("Testing, Works")
                .withSubject("TestingForMore").withSubject("ExtraEntry")
                .build();

        Item publicItem3 = ItemBuilder.createItem(context, col2)
                .withTitle("Public item 2")
                .withIssueDate("2010-02-13")
                .withAuthor("Smith, Maria").withAuthor("Doe, Jane").withAuthor("test,test")
                .withAuthor("test2, test2").withAuthor("Maybe, Maybe")
                .withSubject("AnotherTest").withSubject("TestingForMore")
                .withSubject("ExtraEntry")
                .build();

        context.restoreAuthSystemState();

        //** WHEN **
        //An anonymous user browses this endpoint to find the objects in the system
        List<Matcher<? super Object>> allExpectedSidebarFacets = new ArrayList<>(customSidebarFacets);
        allExpectedSidebarFacets.addAll(List.of(
            FacetEntryMatcher.authorFacet(true),
            FacetEntryMatcher.entityTypeFacet(false),
            FacetEntryMatcher.subjectFacet(false),
            FacetEntryMatcher.dateIssuedFacet(false),
            FacetEntryMatcher.hasContentInOriginalBundleFacet(false)
        ));
        getClient().perform(get("/api/discover/search/objects"))
                //** THEN **
                //The status has to be 200 OK
                .andExpect(status().isOk())
                //The type has to be 'discover'
                .andExpect(jsonPath("$.type", is("discover")))
                //The page object has to look like this because we've only made 7 elements, the default size is 20
                // and they all fit onto one page (20 > 7) so totalPages has to be 1. Number is 0 because
                //page 0 is the default page we view if not specified otherwise
                .andExpect(jsonPath("$._embedded.searchResult.page", is(
                        PageMatcher.pageEntryWithTotalPagesAndElements(0, 20, 1, 7)
                )))
                //All elements have to be present in the embedded.objects section, these are the ones we made in
                // the structure defined above
                .andExpect(jsonPath("$._embedded.searchResult._embedded.objects", Matchers.hasItems(
                        SearchResultMatcher.match("core", "community", "communities"),
                        SearchResultMatcher.match("core", "community", "communities"),
                        //Match without any parameters because collections don't have anything special to check in the
                        // json
                        SearchResultMatcher.match(),
                        SearchResultMatcher.match(),
                        SearchResultMatcher.match("core", "item", "items"),
                        SearchResultMatcher.match("core", "item", "items"),
                        SearchResultMatcher.match("core", "item", "items")
                )))
                //These facets have to show up in the embedded.facets section as well with the given hasMore
                // property because we don't exceed their default limit for a hasMore true (the default is 10)
                //We do however exceed the limit for the authors, so this property has to be true for the author
                // facet
                .andExpect(jsonPath("$._embedded.facets", Matchers.containsInAnyOrder(allExpectedSidebarFacets)))
                //There always needs to be a self link available
                .andExpect(jsonPath("$._links.self.href", containsString("/api/discover/search/objects")))
        ;

    }


    @Test
    public void discoverSearchObjectsTestHasMoreSubjectFacet() throws Exception {
        //We turn off the authorization system in order to create the structure defined below
        context.turnOffAuthorisationSystem();

        //** GIVEN **
        //1. A community-collection structure with one parent community with sub-community and two collections.
        parentCommunity = CommunityBuilder.createCommunity(context)
                .withName("Parent Community")
                .build();
        Community child1 = CommunityBuilder.createSubCommunity(context, parentCommunity)
                .withName("Sub Community")
                .build();
        Collection col1 = CollectionBuilder.createCollection(context, child1).withName("Collection 1").build();
        Collection col2 = CollectionBuilder.createCollection(context, child1).withName("Collection 2").build();

        //2. Three public items that are readable by Anonymous with different subjects
        Item publicItem1 = ItemBuilder.createItem(context, col1)
                .withTitle("Test")
                .withIssueDate("2010-10-17")
                .withAuthor("Smith, Donald").withAuthor("Testing, Works")
                .withSubject("ExtraEntry").withSubject("a")
                .withSubject("b").withSubject("c")
                .withSubject("d").withSubject("e")
                .withSubject("f").withSubject("g")
                .withSubject("h").withSubject("i")
                .withSubject("j").withSubject("k")
                .build();

        Item publicItem2 = ItemBuilder.createItem(context, col2)
                .withTitle("Test 2")
                .withIssueDate("1990-02-13")
                .withAuthor("Smith, Maria").withAuthor("Doe, Jane").withAuthor("Testing, Works")
                .withSubject("TestingForMore").withSubject("ExtraEntry")
                .build();

        Item publicItem3 = ItemBuilder.createItem(context, col2)
                .withTitle("Public item 2")
                .withIssueDate("2010-02-13")
                .withAuthor("Smith, Maria").withAuthor("Doe, Jane").withAuthor("test,test")
                .withAuthor("test2, test2").withAuthor("Maybe, Maybe")
                .withSubject("AnotherTest").withSubject("TestingForMore")
                .withSubject("ExtraEntry")
                .build();

        context.restoreAuthSystemState();

        //** WHEN **
        //An anonymous user browses this endpoint to find the objects in the system
        List<Matcher<? super Object>> allExpectedSidebarFacets = new ArrayList<>(customSidebarFacets);
        allExpectedSidebarFacets.addAll(List.of(
            FacetEntryMatcher.authorFacet(false),
            FacetEntryMatcher.entityTypeFacet(false),
            FacetEntryMatcher.subjectFacet(true),
            FacetEntryMatcher.dateIssuedFacet(false),
            FacetEntryMatcher.hasContentInOriginalBundleFacet(false)
        ));
        getClient().perform(get("/api/discover/search/objects"))

                //** THEN **
                //The status has to be 200 OK
                .andExpect(status().isOk())
                //The type has to be 'discover'
                .andExpect(jsonPath("$.type", is("discover")))
                //The page object has to look like this because we've only made 7 items, they all fit onto 1 page
                // because the default size is 20 and the default starting page is 0.
                .andExpect(jsonPath("$._embedded.searchResult.page", is(
                        PageMatcher.pageEntryWithTotalPagesAndElements(0, 20, 1, 7)
                )))
                //All the elements created in the structure above have to be present in the embedded.objects section
                .andExpect(jsonPath("$._embedded.searchResult._embedded.objects", Matchers.hasItems(
                        SearchResultMatcher.match("core", "community", "communities"),
                        SearchResultMatcher.match("core", "community", "communities"),
                        //Collections are specified like this because they don't have any special properties
                        SearchResultMatcher.match(),
                        SearchResultMatcher.match(),
                        SearchResultMatcher.match("core", "item", "items"),
                        SearchResultMatcher.match("core", "item", "items"),
                        SearchResultMatcher.match("core", "item", "items")
                )))
                //These facets have to show up in the embedded.facets section as well with the given hasMore
                // property because we don't exceed their default limit for a hasMore true (the default is 10)
                //We do however exceed the limit for the subject, so this property has to be true for the subject
                // facet
                .andExpect(jsonPath("$._embedded.facets", Matchers.containsInAnyOrder(allExpectedSidebarFacets)))
                //There always needs to be a self link available
                .andExpect(jsonPath("$._links.self.href", containsString("/api/discover/search/objects")))
        ;
    }

    @Test
    public void discoverSearchObjectsTestWithBasicQuery() throws Exception {
        //We turn off the authorization system in order to create the structure defined below
        context.turnOffAuthorisationSystem();

        //** GIVEN **
        //1. A community-collection structure with one parent community with sub-community and two collections.
        parentCommunity = CommunityBuilder.createCommunity(context)
                .withName("Parent Community")
                .build();
        Community child1 = CommunityBuilder.createSubCommunity(context, parentCommunity)
                .withName("Sub Community")
                .build();
        Collection col1 = CollectionBuilder.createCollection(context, child1).withName("Collection 1").build();
        Collection col2 = CollectionBuilder.createCollection(context, child1).withName("Collection 2").build();

        //2. Three public items that are readable by Anonymous with different subjects
        Item publicItem1 = ItemBuilder.createItem(context, col1)
                .withTitle("Test")
                .withIssueDate("2010-10-17")
                .withAuthor("Smith, Donald").withAuthor("Testing, Works")
                .withSubject("ExtraEntry")
                .build();

        Item publicItem2 = ItemBuilder.createItem(context, col2)
                .withTitle("Test 2")
                .withIssueDate("1990-02-13")
                .withAuthor("Smith, Maria").withAuthor("Doe, Jane").withAuthor("Testing, Works")
                .withSubject("TestingForMore").withSubject("ExtraEntry")
                .build();

        Item publicItem3 = ItemBuilder.createItem(context, col2)
                .withTitle("Public item 2")
                .withIssueDate("2010-02-13")
                .withAuthor("Smith, Maria").withAuthor("Doe, Jane").withAuthor("test,test")
                .withAuthor("test2, test2").withAuthor("Maybe, Maybe")
                .build();

        context.restoreAuthSystemState();

        //** WHEN **
        //An anonymous user browses this endpoint to find the objects in the system
        //With a query that says that the title has to contain 'test'
        List<Matcher<? super Object>> allExpectedSidebarFacets = new ArrayList<>(customSidebarFacets);
        allExpectedSidebarFacets.addAll(List.of(
            FacetEntryMatcher.authorFacet(false),
            FacetEntryMatcher.entityTypeFacet(false),
            FacetEntryMatcher.subjectFacet(false),
            FacetEntryMatcher.dateIssuedFacet(false),
            FacetEntryMatcher.hasContentInOriginalBundleFacet(false)
        ));
        getClient().perform(get("/api/discover/search/objects")
                .param("f.title", "test,contains"))

                //** THEN **
                //The status has to be 200 OK
                .andExpect(status().isOk())
                //The type has to be 'discover'
                .andExpect(jsonPath("$.type", is("discover")))
                //The page object has to look like this because of the query we specified, only two elements match
                // the query.
                .andExpect(jsonPath("$._embedded.searchResult.page", is(
                        PageMatcher.pageEntryWithTotalPagesAndElements(0, 20, 1, 2)
                )))
                //Only the two item elements match the query, therefore those are the only ones that can be in the
                // embedded.objects section
                .andExpect(jsonPath("$._embedded.searchResult._embedded.objects", Matchers.containsInAnyOrder(
                        SearchResultMatcher.match("core", "item", "items"),
                        SearchResultMatcher.match("core", "item", "items")
                )))
                //We need to display the appliedFilters object that contains the query that we've run
                .andExpect(jsonPath("$.appliedFilters", contains(
                        AppliedFilterMatcher.appliedFilterEntry("title", "contains", "test", "test")
                )))
                //These facets have to show up in the embedded.facets section as well with the given hasMore
                // property because we don't exceed their default limit for a hasMore true (the default is 10)
                .andExpect(jsonPath("$._embedded.facets", Matchers.containsInAnyOrder(allExpectedSidebarFacets)))
                //There always needs to be a self link available
                .andExpect(jsonPath("$._links.self.href", containsString("/api/discover/search/objects")))
        ;

        getClient().perform(get("/api/discover/search/objects")
                .param("query", "test"))
                .andExpect(status().isOk());

        getClient().perform(get("/api/discover/search/objects")
                .param("query", "test:"))
                .andExpect(status().isUnprocessableEntity());

    }


    @Test
    public void discoverSearchObjectsTestWithInvalidSolrQuery() throws Exception {

        getClient().perform(get("/api/discover/search/objects")
                .param("query", "test"))
                .andExpect(status().isOk());

        getClient().perform(get("/api/discover/search/objects")
                .param("query", "test:"))
                .andExpect(status().isUnprocessableEntity());

    }


    @Test
    public void discoverSearchObjectsTestWithScope() throws Exception {
        //We turn off the authorization system in order to create the structure as defined below
        context.turnOffAuthorisationSystem();

        //** GIVEN **
        //1. A community-collection structure with one parent community with sub-community and two collections.
        parentCommunity = CommunityBuilder.createCommunity(context)
                .withName("Parent Community")
                .build();
        Community child1 = CommunityBuilder.createSubCommunity(context, parentCommunity)
                .withName("Sub Community")
                .build();
        Collection col1 = CollectionBuilder.createCollection(context, child1).withName("Collection 1").build();
        Collection col2 = CollectionBuilder.createCollection(context, child1).withName("Collection 2").build();

        //2. Three public items that are readable by Anonymous with different subjects
        Item publicItem1 = ItemBuilder.createItem(context, col1)
                .withTitle("Test")
                .withIssueDate("2010-10-17")
                .withAuthor("Smith, Donald").withAuthor("Testing, Works")
                .withSubject("ExtraEntry")
                .build();

        Item publicItem2 = ItemBuilder.createItem(context, col2)
                .withTitle("Test 2")
                .withIssueDate("1990-02-13")
                .withAuthor("Smith, Maria").withAuthor("Doe, Jane").withAuthor("Testing, Works")
                .withSubject("TestingForMore").withSubject("ExtraEntry")
                .build();

        Item publicItem3 = ItemBuilder.createItem(context, col2)
                .withTitle("Public item 2")
                .withIssueDate("2010-02-13")
                .withAuthor("Smith, Maria").withAuthor("Doe, Jane").withAuthor("test,test")
                .withAuthor("test2, test2").withAuthor("Maybe, Maybe")
                .withSubject("AnotherTest").withSubject("TestingForMore")
                .withSubject("ExtraEntry")
                .build();

        context.restoreAuthSystemState();

        //** WHEN **
        //An anonymous user browses this endpoint to find the objects in the system
        //With a scope 'test'
        List<Matcher<? super Object>> allExpectedSidebarFacets = new ArrayList<>(customSidebarFacets);
        allExpectedSidebarFacets.addAll(List.of(
            FacetEntryMatcher.authorFacet(false),
            FacetEntryMatcher.entityTypeFacet(false),
            FacetEntryMatcher.subjectFacet(false),
            FacetEntryMatcher.dateIssuedFacet(false),
            FacetEntryMatcher.hasContentInOriginalBundleFacet(false)
        ));
        getClient().perform(get("/api/discover/search/objects")
                .param("scope", "test"))

                //** THEN **
                //The status has to be 200 OK
                .andExpect(status().isOk())
                //The type has to be 'discover'
                .andExpect(jsonPath("$.type", is("discover")))
                //The page element has to look like this because it contains all the elements we've just created
                .andExpect(jsonPath("$._embedded.searchResult.page", is(
                        PageMatcher.pageEntryWithTotalPagesAndElements(0, 20, 1, 7)
                )))
                //The scope property has to be set to the value we entered in the parameters
                .andExpect(jsonPath("$.scope", is("test")))
                //All the elements created in the structure above have to be present in the embedded.objects section
                .andExpect(jsonPath("$._embedded.searchResult._embedded.objects", Matchers.hasItems(
                        SearchResultMatcher.match("core", "community", "communities"),
                        SearchResultMatcher.match("core", "community", "communities"),
                        //Collections are specified like this because they don't have any special properties
                        SearchResultMatcher.match(),
                        SearchResultMatcher.match(),
                        SearchResultMatcher.match("core", "item", "items"),
                        SearchResultMatcher.match("core", "item", "items"),
                        SearchResultMatcher.match("core", "item", "items")
                )))
                //These facets have to show up in the embedded.facets section as well with the given hasMore
                // property because we don't exceed their default limit for a hasMore true (the default is 10)
                .andExpect(jsonPath("$._embedded.facets", Matchers.containsInAnyOrder(allExpectedSidebarFacets)))
                //There always needs to be a self link available
                .andExpect(jsonPath("$._links.self.href", containsString("/api/discover/search/objects")))
        ;
    }

    @Test
    public void discoverSearchObjectsTestWithDsoType() throws Exception {
        //We turn off the authorization system in order to create the structure as defined below
        context.turnOffAuthorisationSystem();

        //** GIVEN **
        //1. A community-collection structure with one parent community with sub-community and two collections.
        parentCommunity = CommunityBuilder.createCommunity(context)
                .withName("Parent Community")
                .build();
        Community child1 = CommunityBuilder.createSubCommunity(context, parentCommunity)
                .withName("Sub Community")
                .build();
        Collection col1 = CollectionBuilder.createCollection(context, child1).withName("Collection 1").build();
        Collection col2 = CollectionBuilder.createCollection(context, child1).withName("Collection 2").build();

        //2. Three public items that are readable by Anonymous with different subjects
        Item publicItem1 = ItemBuilder.createItem(context, col1)
                .withTitle("Test")
                .withIssueDate("2010-10-17")
                .withAuthor("Smith, Donald").withAuthor("Testing, Works")
                .withSubject("ExtraEntry")
                .build();

        Item publicItem2 = ItemBuilder.createItem(context, col2)
                .withTitle("Test 2")
                .withIssueDate("1990-02-13")
                .withAuthor("Smith, Maria").withAuthor("Doe, Jane").withAuthor("Testing, Works")
                .withSubject("TestingForMore").withSubject("ExtraEntry")
                .build();

        Item publicItem3 = ItemBuilder.createItem(context, col2)
                .withTitle("Public item 2")
                .withIssueDate("2010-02-13")
                .withAuthor("Smith, Maria").withAuthor("Doe, Jane").withAuthor("test,test")
                .withAuthor("test2, test2").withAuthor("Maybe, Maybe")
                .withSubject("AnotherTest").withSubject("TestingForMore")
                .withSubject("ExtraEntry")
                .build();

        context.restoreAuthSystemState();

        // ** WHEN **
        // An anonymous user browses this endpoint to find the objects in the system

        // With dsoType 'item'
        List<Matcher<? super Object>> allExpectedSidebarFacetsWithDsoTypeItem = new ArrayList<>(customSidebarFacets);
        allExpectedSidebarFacetsWithDsoTypeItem.addAll(List.of(
            FacetEntryMatcher.authorFacet(false),
            FacetEntryMatcher.entityTypeFacet(false),
            FacetEntryMatcher.subjectFacet(false),
            FacetEntryMatcher.dateIssuedFacet(false),
            FacetEntryMatcher.hasContentInOriginalBundleFacet(false)
        ));
        getClient().perform(get("/api/discover/search/objects")
                .param("dsoType", "Item"))

                //** THEN **
                //The status has to be 200 OK
                .andExpect(status().isOk())
                //The type has to be 'discover'
                .andExpect(jsonPath("$.type", is("discover")))
                //The page element needs to look like this and only have three totalElements because we only want
                // the items (dsoType) and we only created three items
                .andExpect(jsonPath("$._embedded.searchResult.page", is(
                        PageMatcher.pageEntryWithTotalPagesAndElements(0, 20, 1, 3)
                )))
                //Only the three items can be present in the embedded.objects section as that's what we specified
                // in the dsoType parameter
                .andExpect(jsonPath("$._embedded.searchResult._embedded.objects", Matchers.containsInAnyOrder(
                        SearchResultMatcher.match("core", "item", "items"),
                        SearchResultMatcher.match("core", "item", "items"),
                        SearchResultMatcher.match("core", "item", "items")
                )))
                //These facets have to show up in the embedded.facets section as well with the given hasMore
                // property because we don't exceed their default limit for a hasMore true (the default is 10)
                .andExpect(jsonPath("$._embedded.facets",
                                    Matchers.containsInAnyOrder(allExpectedSidebarFacetsWithDsoTypeItem)))
                //There always needs to be a self link available
                .andExpect(jsonPath("$._links.self.href", containsString("/api/discover/search/objects")));

        // With dsoTypes 'community' and 'collection'
        List<Matcher<? super Object>> allExpectedSidebarFacetsWithDsoTypesComCol = new ArrayList<>(customSidebarFacets);
        allExpectedSidebarFacetsWithDsoTypesComCol.addAll(List.of(
            FacetEntryMatcher.authorFacet(false),
            FacetEntryMatcher.entityTypeFacet(false),
            FacetEntryMatcher.subjectFacet(false),
            FacetEntryMatcher.dateIssuedFacet(false),
            FacetEntryMatcher.hasContentInOriginalBundleFacet(false)
        ));
        getClient().perform(get("/api/discover/search/objects")
                .param("dsoType", "Community")
                .param("dsoType", "Collection"))

                //** THEN **
                //The status has to be 200 OK
                .andExpect(status().isOk())
                //The type has to be 'discover'
                .andExpect(jsonPath("$.type", is("discover")))
                // The page element needs to look like this and only have four totalElements because we only want
                // the communities and the collections (dsoType) and we only created two of both types
                .andExpect(jsonPath("$._embedded.searchResult.page", is(
                        PageMatcher.pageEntryWithTotalPagesAndElements(0, 20, 1, 4)
                )))
                // Only the two communities and the two collections can be present in the embedded.objects section
                // as that's what we specified in the dsoType parameter
                .andExpect(jsonPath("$._embedded.searchResult._embedded.objects", Matchers.containsInAnyOrder(
                        SearchResultMatcher.match("core", "community", "communities"),
                        SearchResultMatcher.match("core", "community", "communities"),
                        SearchResultMatcher.match("core", "collection", "collections"),
                        SearchResultMatcher.match("core", "collection", "collections")
                )))
                //These facets have to show up in the embedded.facets section as well with the given hasMore
                // property because we don't exceed their default limit for a hasMore true (the default is 10)
                .andExpect(jsonPath("$._embedded.facets",
                                    Matchers.containsInAnyOrder(allExpectedSidebarFacetsWithDsoTypesComCol)))
                //There always needs to be a self link available
                .andExpect(jsonPath("$._links.self.href", containsString("/api/discover/search/objects")));

        // With dsoTypes 'collection' and 'item'
        List<Matcher<? super Object>> allExpectedSidebarFacetsWithDsoTypesColItem =
            new ArrayList<>(customSidebarFacets);
        allExpectedSidebarFacetsWithDsoTypesColItem.addAll(List.of(
            FacetEntryMatcher.authorFacet(false),
            FacetEntryMatcher.entityTypeFacet(false),
            FacetEntryMatcher.subjectFacet(false),
            FacetEntryMatcher.dateIssuedFacet(false),
            FacetEntryMatcher.hasContentInOriginalBundleFacet(false)
        ));
        getClient().perform(get("/api/discover/search/objects")
                .param("dsoType", "Collection")
                .param("dsoType", "Item"))

                //** THEN **
                //The status has to be 200 OK
                .andExpect(status().isOk())
                //The type has to be 'discover'
                .andExpect(jsonPath("$.type", is("discover")))
                // The page element needs to look like this and only have five totalElements because we only want
                // the collections and the items (dsoType) and we only created two collections and three items
                .andExpect(jsonPath("$._embedded.searchResult.page", is(
                        PageMatcher.pageEntryWithTotalPagesAndElements(0, 20, 1, 5)
                )))
                // Only the two collections and the three items can be present in the embedded.objects section
                // as that's what we specified in the dsoType parameter
                .andExpect(jsonPath("$._embedded.searchResult._embedded.objects", Matchers.containsInAnyOrder(
                        SearchResultMatcher.match("core", "collection", "collections"),
                        SearchResultMatcher.match("core", "collection", "collections"),
                        SearchResultMatcher.match("core", "item", "items"),
                        SearchResultMatcher.match("core", "item", "items"),
                        SearchResultMatcher.match("core", "item", "items")
                )))
                //These facets have to show up in the embedded.facets section as well with the given hasMore
                // property because we don't exceed their default limit for a hasMore true (the default is 10)
                .andExpect(jsonPath("$._embedded.facets",
                                    Matchers.containsInAnyOrder(allExpectedSidebarFacetsWithDsoTypesColItem)))
                //There always needs to be a self link available
                .andExpect(jsonPath("$._links.self.href", containsString("/api/discover/search/objects")));

        // With dsoTypes 'community', 'collection' and 'item'
        List<Matcher<? super Object>> allExpectedSidebarFacetsWithDsoTypesComColItem =
            new ArrayList<>(customSidebarFacets);
        allExpectedSidebarFacetsWithDsoTypesComColItem.addAll(List.of(
            FacetEntryMatcher.authorFacet(false),
            FacetEntryMatcher.entityTypeFacet(false),
            FacetEntryMatcher.subjectFacet(false),
            FacetEntryMatcher.dateIssuedFacet(false),
            FacetEntryMatcher.hasContentInOriginalBundleFacet(false)
        ));
        getClient().perform(get("/api/discover/search/objects")
                .param("dsoType", "Community")
                .param("dsoType", "Collection")
                .param("dsoType", "Item"))

                //** THEN **
                //The status has to be 200 OK
                .andExpect(status().isOk())
                //The type has to be 'discover'
                .andExpect(jsonPath("$.type", is("discover")))
                // The page element needs to look like this and have seven totalElements because we want
                // the communities, the collections and the items (dsoType) and we created two communities,
                // two collections and three items
                .andExpect(jsonPath("$._embedded.searchResult.page", is(
                        PageMatcher.pageEntryWithTotalPagesAndElements(0, 20, 1, 7)
                )))
                // The two communities, the two collections and the three items can be present in the embedded.objects
                // section as that's what we specified in the dsoType parameter
                .andExpect(jsonPath("$._embedded.searchResult._embedded.objects", Matchers.containsInAnyOrder(
                        SearchResultMatcher.match("core", "community", "communities"),
                        SearchResultMatcher.match("core", "community", "communities"),
                        SearchResultMatcher.match("core", "collection", "collections"),
                        SearchResultMatcher.match("core", "collection", "collections"),
                        SearchResultMatcher.match("core", "item", "items"),
                        SearchResultMatcher.match("core", "item", "items"),
                        SearchResultMatcher.match("core", "item", "items")
                )))
                //These facets have to show up in the embedded.facets section as well with the given hasMore
                // property because we don't exceed their default limit for a hasMore true (the default is 10)
                .andExpect(jsonPath("$._embedded.facets",
                                    Matchers.containsInAnyOrder(allExpectedSidebarFacetsWithDsoTypesComColItem)))
                //There always needs to be a self link available
                .andExpect(jsonPath("$._links.self.href", containsString("/api/discover/search/objects")));
    }

    @Test
    public void discoverSearchObjectsTestWithDsoTypeAndSort() throws Exception {
        //We turn off the authorization system in order to create the structure as defined below
        context.turnOffAuthorisationSystem();
        //** GIVEN **
        //1. A community-collection structure with one parent community with sub-community and two collections.
        parentCommunity = CommunityBuilder.createCommunity(context)
                .withName("Parent Community")
                .build();
        Community child1 = CommunityBuilder.createSubCommunity(context, parentCommunity)
                .withName("Sub Community")
                .build();
        Collection col1 = CollectionBuilder.createCollection(context, child1).withName("Collection 1").build();
        Collection col2 = CollectionBuilder.createCollection(context, child1).withName("Collection 2").build();

        //2. Three public items that are readable by Anonymous with different subjects
        Item publicItem1 = ItemBuilder.createItem(context, col1)
                .withTitle("Test")
                .withIssueDate("2010-10-17")
                .withAuthor("Smith, Donald").withAuthor("Testing, Works")
                .withSubject("ExtraEntry")
                .build();

        Item publicItem2 = ItemBuilder.createItem(context, col2)
                .withTitle("Testing")
                .withIssueDate("1990-02-13")
                .withAuthor("Smith, Maria").withAuthor("Doe, Jane").withAuthor("Testing, Works")
                .withSubject("TestingForMore").withSubject("ExtraEntry")
                .build();

        Item publicItem3 = ItemBuilder.createItem(context, col2)
                .withTitle("Public")
                .withIssueDate("2010-02-13")
                .withAuthor("Smith, Maria").withAuthor("Doe, Jane").withAuthor("test,test")
                .withAuthor("test2, test2").withAuthor("Maybe, Maybe")
                .withSubject("AnotherTest").withSubject("TestingForMore")
                .withSubject("ExtraEntry")
                .build();

        context.restoreAuthSystemState();

        //** WHEN **
        //An anonymous user browses this endpoint to find the objects in the system
        //With a dsoType 'item'
        //And a sort on the dc.title ascending
        List<Matcher<? super Object>> allExpectedSidebarFacets = new ArrayList<>(customSidebarFacets);
        allExpectedSidebarFacets.addAll(List.of(
            FacetEntryMatcher.authorFacet(false),
            FacetEntryMatcher.entityTypeFacet(false),
            FacetEntryMatcher.subjectFacet(false),
            FacetEntryMatcher.dateIssuedFacet(false),
            FacetEntryMatcher.hasContentInOriginalBundleFacet(false)
        ));
        getClient().perform(get("/api/discover/search/objects")
                .param("dsoType", "Item")
                .param("sort", "dc.title,ASC"))

                //** THEN **
                //The status has to be 200 OK
                .andExpect(status().isOk())
                //The type has to be 'discover'
                .andExpect(jsonPath("$.type", is("discover")))
                //The page object has to look like this and only contain three total elements because we only want
                // to get the items back
                .andExpect(jsonPath("$._embedded.searchResult.page", is(
                        PageMatcher.pageEntryWithTotalPagesAndElements(0, 20, 1, 3)
                )))
                //Only the three items can be present in the embedded.objects section as that's what we specified
                // in the dsoType parameter
                .andExpect(jsonPath("$._embedded.searchResult._embedded.objects", Matchers.containsInAnyOrder(
                        SearchResultMatcher.match("core", "item", "items"),
                        SearchResultMatcher.match("core", "item", "items"),
                        SearchResultMatcher.match("core", "item", "items")
                )))
                //Here we want to match on the item name in a certain specified order because we want to check the
                // sort properly
                //We check whether the items are sorted properly as we expected
                .andExpect(jsonPath("$._embedded.searchResult._embedded.objects", Matchers.contains(
                        SearchResultMatcher.matchOnItemName("item", "items", "Public"),
                        SearchResultMatcher.matchOnItemName("item", "items", "Test"),
                        SearchResultMatcher.matchOnItemName("item", "items", "Testing")
                )))
                //These facets have to show up in the embedded.facets section as well with the given hasMore
                // property because we don't exceed their default limit for a hasMore true (the default is 10)
                .andExpect(jsonPath("$._embedded.facets", Matchers.containsInAnyOrder(allExpectedSidebarFacets)))
                //We want to get the sort that's been used as well in the response
                .andExpect(jsonPath("$.sort", is(
                        SortOptionMatcher.sortByAndOrder("dc.title", "ASC")
                )))
                //There always needs to be a self link available
                .andExpect(jsonPath("$._links.self.href", containsString("/api/discover/search/objects")))
        ;
    }


    // This test has been disable due to its innate dependency on knowing the facetLimit
    // This is currently untrue and resulted in hardcoding of expectations.
    @Test
    @Ignore
    public void discoverFacetsDateTestWithLabels() throws Exception {
        //We turn off the authorization system in order to create the structure as defined below
        context.turnOffAuthorisationSystem();
        //** GIVEN **
        //1. A community-collection structure with one parent community with sub-community and two collections.
        parentCommunity = CommunityBuilder.createCommunity(context)
                .withName("Parent Community")
                .build();
        Community child1 = CommunityBuilder.createSubCommunity(context, parentCommunity)
                .withName("Sub Community")
                .build();
        Collection col1 = CollectionBuilder.createCollection(context, child1).withName("Collection 1").build();
        Collection col2 = CollectionBuilder.createCollection(context, child1).withName("Collection 2").build();

        //2. 9 public items that are readable by Anonymous with different subjects
        Item publicItem6 = ItemBuilder.createItem(context, col2)
                .withTitle("Public")
                .withIssueDate("2017-02-13")
                .withAuthor("Smith, Maria").withAuthor("Doe, Jane").withAuthor("test,test")
                .withAuthor("test2, test2").withAuthor("Maybe, Maybe")
                .withSubject("AnotherTest").withSubject("TestingForMore")
                .withSubject("ExtraEntry")
                .build();
        Item publicItem7 = ItemBuilder.createItem(context, col2)
                .withTitle("Public")
                .withIssueDate("2010-02-13")
                .withAuthor("Smith, Maria").withAuthor("Doe, Jane").withAuthor("test,test")
                .withAuthor("test2, test2").withAuthor("Maybe, Maybe")
                .withSubject("AnotherTest").withSubject("TestingForMore")
                .withSubject("ExtraEntry")
                .build();
        Item publicItem8 = ItemBuilder.createItem(context, col2)
                .withTitle("Public")
                .withIssueDate("1990-02-13")
                .withAuthor("Smith, Maria").withAuthor("Doe, Jane").withAuthor("test,test")
                .withAuthor("test2, test2").withAuthor("Maybe, Maybe")
                .withSubject("AnotherTest").withSubject("TestingForMore")
                .withSubject("ExtraEntry")
                .build();
        Item publicItem9 = ItemBuilder.createItem(context, col2)
                .withTitle("Public")
                .withIssueDate("1970-02-13")
                .withAuthor("Smith, Maria").withAuthor("Doe, Jane").withAuthor("test,test")
                .withAuthor("test2, test2").withAuthor("Maybe, Maybe")
                .withSubject("AnotherTest").withSubject("TestingForMore")
                .withSubject("ExtraEntry")
                .build();
        Item publicItem10 = ItemBuilder.createItem(context, col2)
                .withTitle("Public")
                .withIssueDate("1950-02-13")
                .withAuthor("Smith, Maria").withAuthor("Doe, Jane").withAuthor("test,test")
                .withAuthor("test2, test2").withAuthor("Maybe, Maybe")
                .withSubject("AnotherTest").withSubject("TestingForMore")
                .withSubject("ExtraEntry")
                .build();
        Item publicItem11 = ItemBuilder.createItem(context, col2)
                .withTitle("Public")
                .withIssueDate("1930-02-13")
                .withAuthor("Smith, Maria").withAuthor("Doe, Jane").withAuthor("test,test")
                .withAuthor("test2, test2").withAuthor("Maybe, Maybe")
                .withSubject("AnotherTest").withSubject("TestingForMore")
                .withSubject("ExtraEntry")
                .build();
        Item publicItem12 = ItemBuilder.createItem(context, col2)
                .withTitle("Public")
                .withIssueDate("1910-02-13")
                .withAuthor("Smith, Maria").withAuthor("Doe, Jane").withAuthor("test,test")
                .withAuthor("test2, test2").withAuthor("Maybe, Maybe")
                .withSubject("AnotherTest").withSubject("TestingForMore")
                .withSubject("ExtraEntry")
                .build();
        Item publicItem13 = ItemBuilder.createItem(context, col2)
                .withTitle("Public")
                .withIssueDate("1890-02-13")
                .withAuthor("Smith, Maria").withAuthor("Doe, Jane").withAuthor("test,test")
                .withAuthor("test2, test2").withAuthor("Maybe, Maybe")
                .withSubject("AnotherTest").withSubject("TestingForMore")
                .withSubject("ExtraEntry")
                .build();
        Item publicItem14 = ItemBuilder.createItem(context, col2)
                .withTitle("Public")
                .withIssueDate("1866-02-13")
                .withAuthor("Smith, Maria").withAuthor("Doe, Jane").withAuthor("test,test")
                .withAuthor("test2, test2").withAuthor("Maybe, Maybe")
                .withSubject("AnotherTest").withSubject("TestingForMore")
                .withSubject("ExtraEntry")
                .build();

        context.restoreAuthSystemState();

        //** WHEN **
        //An anonymous user browses this endpoint to find dateIssued facet values
        getClient().perform(get("/api/discover/facets/dateIssued"))

                //** THEN **
                //The status has to be 200 OK
                .andExpect(status().isOk())
                //The type has to be 'discover'
                .andExpect(jsonPath("$.type", is("discover")))
                //The page object has to look like this because the default size is 20 and the default starting
                // page is 0
                .andExpect(jsonPath("$.page", is(
                        PageMatcher.pageEntry(0, 20)
                )))
                //Then we expect these dateIssued values to be present with the labels as specified
                .andExpect(jsonPath("$._embedded.values", Matchers.containsInAnyOrder(
                        FacetValueMatcher.entryDateIssuedWithLabel("2000 - 2017"),
                        FacetValueMatcher.entryDateIssuedWithLabel("1980 - 1999"),
                        FacetValueMatcher.entryDateIssuedWithLabel("1960 - 1979"),
                        FacetValueMatcher.entryDateIssuedWithLabel("1940 - 1959"),
                        FacetValueMatcher.entryDateIssuedWithLabel("1920 - 1939"),
                        FacetValueMatcher.entryDateIssuedWithLabel("1880 - 1899"),
                        FacetValueMatcher.entryDateIssuedWithLabel("1866 - 1879"),
                        FacetValueMatcher.entryDateIssuedWithLabel("1900 - 1919")

                )))
        ;
    }

    @Test
    public void discoverSearchObjectsTestForPaginationAndNextLinks() throws Exception {
        //We turn off the authorization system in order to create the structure as defined below
        context.turnOffAuthorisationSystem();

        //** GIVEN **
        //1. A community-collection structure with one parent community with sub-community and two collections.
        parentCommunity = CommunityBuilder.createCommunity(context)
                .withName("Parent Community")
                .build();
        Community child1 = CommunityBuilder.createSubCommunity(context, parentCommunity)
                .withName("Sub Community")
                .build();
        Collection col1 = CollectionBuilder.createCollection(context, child1).withName("Collection 1").build();
        Collection col2 = CollectionBuilder.createCollection(context, child1).withName("Collection 2").build();

        //2. Three public items that are readable by Anonymous with different subjects
        Item publicItem1 = ItemBuilder.createItem(context, col1)
                .withTitle("Test")
                .withIssueDate("2010-10-17")
                .withAuthor("Smith, Donald").withAuthor("t, t").withAuthor("t, y")
                .withAuthor("t, r").withAuthor("t, e").withAuthor("t, z").withAuthor("t, a")
                .withAuthor("t, tq").withAuthor("t, ts").withAuthor("t, td").withAuthor("t, tf")
                .withAuthor("t, tg").withAuthor("t, th").withAuthor("t, tj").withAuthor("t, tk")
                .withSubject("ExtraEntry")
                .build();

        Item publicItem2 = ItemBuilder.createItem(context, col2)
                .withTitle("Test 2")
                .withIssueDate("1990-02-13")
                .withAuthor("Smith, Maria").withAuthor("Doe, Jane").withAuthor("Testing, Works")
                .withSubject("TestingForMore").withSubject("ExtraEntry")
                .build();

        Item publicItem3 = ItemBuilder.createItem(context, col2)
                .withTitle("Public item 2")
                .withIssueDate("2010-02-13")
                .withAuthor("Smith, Maria").withAuthor("Doe, Jane").withAuthor("test,test")
                .withAuthor("test2, test2").withAuthor("Maybe, Maybe")
                .withSubject("AnotherTest").withSubject("TestingForMore")
                .withSubject("ExtraEntry").withSubject("a").withSubject("b").withSubject("c")
                .withSubject("d").withSubject("e").withSubject("f").withSubject("g")
                .withSubject("h").withSubject("i").withSubject("j")
                .build();

        context.restoreAuthSystemState();

        //** WHEN **
        //An anonymous user browses this endpoint to find the objects in the system
        //With a size 2
        List<Matcher<? super Object>> allExpectedSidebarFacets = new ArrayList<>(customSidebarFacets);
        allExpectedSidebarFacets.addAll(List.of(
            FacetEntryMatcher.authorFacet(true),
            FacetEntryMatcher.subjectFacet(true),
            FacetEntryMatcher.dateIssuedFacet(false),
            FacetEntryMatcher.hasContentInOriginalBundleFacet(false),
            FacetEntryMatcher.entityTypeFacet(false)
        ));
        getClient().perform(get("/api/discover/search/objects")
                .param("size", "2")
                .param("page", "1"))
                //** THEN **
                //The status has to be 200 OK
                .andExpect(status().isOk())
                //The type has to be 'discover'
                .andExpect(jsonPath("$.type", is("discover")))
                //The page object needs to look like this
                //Size of 2 because that's what we entered
                //Page number 1 because that's the param we entered
                //TotalPages 4 because size = 2 and total elements is 7 -> 4 pages
                //We made 7 elements -> 7 total elements
                .andExpect(jsonPath("$._embedded.searchResult.page", is(
                        PageMatcher.pageEntryWithTotalPagesAndElements(1, 2, 4, 7)
                )))
                //These are the  two elements that'll be shown (because page = 1, so the third and fourth element
                // in the list) and they'll be the only ones because the size is 2
                .andExpect(jsonPath("$._embedded.searchResult._embedded.objects", Matchers.containsInAnyOrder(
                        SearchResultMatcher.match(),
                        SearchResultMatcher.match()
                )))
                .andExpect(jsonPath("$._embedded.facets", Matchers.containsInAnyOrder(allExpectedSidebarFacets)))
                //There always needs to be a self link available
                .andExpect(jsonPath("$._links.self.href", containsString("/api/discover/search/objects")))
        ;

    }


    @Test
    public void discoverSearchObjectsTestWithContentInABitstream() throws Exception {
        //We turn off the authorization system in order to create the structure as defined below
        context.turnOffAuthorisationSystem();

        //** GIVEN **
        //1. A community-collection structure with one parent community with sub-community and two collections.
        parentCommunity = CommunityBuilder.createCommunity(context)
                .withName("Parent Community")
                .build();
        Community child1 = CommunityBuilder.createSubCommunity(context, parentCommunity)
                .withName("Sub Community")
                .build();
        Collection col1 = CollectionBuilder.createCollection(context, child1).withName("Collection 1").build();
        Collection col2 = CollectionBuilder.createCollection(context, child1).withName("Collection 2").build();

        //2. Three public items that are readable by Anonymous with different subjects
        Item publicItem1 = ItemBuilder.createItem(context, col1)
                .withTitle("Test")
                .withIssueDate("2010-10-17")
                .withAuthor("Smith, Donald")
                .withSubject("ExtraEntry")
                .build();

        Item publicItem2 = ItemBuilder.createItem(context, col2)
                .withTitle("Test 2")
                .withIssueDate("1990-02-13")
                .withAuthor("Smith, Maria").withAuthor("Doe, Jane")
                .withSubject("TestingForMore").withSubject("ExtraEntry")
                .build();

        Item publicItem3 = ItemBuilder.createItem(context, col2)
                .withTitle("Public item 2")
                .withIssueDate("2010-02-13")
                .withAuthor("Smith, Maria").withAuthor("Doe, Jane").withAuthor("test,test")
                .withAuthor("test2, test2").withAuthor("Maybe, Maybe")
                .withSubject("AnotherTest").withSubject("TestingForMore")
                .withSubject("ExtraEntry")
                .build();
        String bitstreamContent = "ThisIsSomeDummyText";
        //Add a bitstream to an item
        try (InputStream is = IOUtils.toInputStream(bitstreamContent, CharEncoding.UTF_8)) {
            Bitstream bitstream = BitstreamBuilder.
                    createBitstream(context, publicItem1, is)
                    .withName("Bitstream")
                    .withMimeType("text/plain")
                    .build();
        }

        //Run the filter media to make the text in the bitstream searchable through the query
        runDSpaceScript("filter-media", "-f", "-i", publicItem1.getHandle());

        context.restoreAuthSystemState();

        //** WHEN **
        //An anonymous user browses this endpoint to find the objects in the system
        //With a query stating 'ThisIsSomeDummyText'
        List<Matcher<? super Object>> allExpectedSidebarFacets = new ArrayList<>(customSidebarFacets);
        allExpectedSidebarFacets.addAll(List.of(
            FacetEntryMatcher.authorFacet(false),
            FacetEntryMatcher.entityTypeFacet(false),
            FacetEntryMatcher.subjectFacet(false),
            FacetEntryMatcher.dateIssuedFacet(false),
            FacetEntryMatcher.hasContentInOriginalBundleFacet(false)
        ));
        getClient().perform(get("/api/discover/search/objects")
                .param("query", "ThisIsSomeDummyText"))

                //** THEN **
                //The status has to be 200 OK
                .andExpect(status().isOk())
                //The type has to be 'discover'
                .andExpect(jsonPath("$.type", is("discover")))
                //The page object needs to look like this
                .andExpect(jsonPath("$._embedded.searchResult.page", is(
                        PageMatcher.pageEntry(0, 20)
                )))
                //This is the only item that should be returned with the query given
                .andExpect(jsonPath("$._embedded.searchResult._embedded.objects", Matchers.contains(
                        SearchResultMatcher.matchOnItemName("item", "items", "Test")
                )))

                //These facets have to show up in the embedded.facets section as well with the given hasMore
                // property because we don't exceed their default limit for a hasMore true (the default is 10)
                .andExpect(jsonPath("$._embedded.facets", Matchers.containsInAnyOrder(allExpectedSidebarFacets)))
                //There always needs to be a self link available
                .andExpect(jsonPath("$._links.self.href", containsString("/api/discover/search/objects")))
        ;

    }

    @Test
    public void discoverSearchObjectsTestForEmbargoedItemsAndPrivateItems() throws Exception {
        //We turn off the authorization system in order to create the structure as defined below
        context.turnOffAuthorisationSystem();

        //** GIVEN **
        //1. A community-collection structure with one parent community with sub-community and two collections.
        parentCommunity = CommunityBuilder.createCommunity(context)
                .withName("Parent Community")
                .build();
        Community child1 = CommunityBuilder.createSubCommunity(context, parentCommunity)
                .withName("Sub Community")
                .build();
        Collection col1 = CollectionBuilder.createCollection(context, child1).withName("Collection 1").build();
        Collection col2 = CollectionBuilder.createCollection(context, child1).withName("Collection 2").build();

        //2. Three items that are readable by Anonymous with different subjects
        Item publicItem1 = ItemBuilder.createItem(context, col1)
                .withTitle("Test")
                .withIssueDate("2010-10-17")
                .withAuthor("Smith, Donald")
                .withSubject("ExtraEntry")
                .build();

        //Make this one public to make sure that it doesn't show up in the search
        Item publicItem2 = ItemBuilder.createItem(context, col2)
                .withTitle("Test 2")
                .withIssueDate("1990-02-13")
                .withAuthor("Smith, Maria").withAuthor("Doe, Jane").withAuthor("Testing, Works")
                .withSubject("TestingForMore").withSubject("ExtraEntry")
                .makeUnDiscoverable()
                .build();

        Item publicItem3 = ItemBuilder.createItem(context, col2)
                .withTitle("Embargoed item 2")
                .withIssueDate("2010-02-13")
                .withAuthor("Smith, Maria").withAuthor("Doe, Jane").withAuthor("test,test")
                .withAuthor("test2, test2").withAuthor("Maybe, Maybe")
                .withSubject("AnotherTest").withSubject("TestingForMore")
                .withSubject("ExtraEntry")
                .withEmbargoPeriod(Period.ofMonths(12))
                .build();

        //Turn on the authorization again
        context.restoreAuthSystemState();
        //** WHEN **
        //An anonymous user browses this endpoint to find the objects in the system
        List<Matcher<? super Object>> allExpectedSidebarFacets = new ArrayList<>(customSidebarFacets);
        allExpectedSidebarFacets.addAll(List.of(
            FacetEntryMatcher.authorFacet(false),
            FacetEntryMatcher.entityTypeFacet(false),
            FacetEntryMatcher.subjectFacet(false),
            FacetEntryMatcher.dateIssuedFacet(false),
            FacetEntryMatcher.hasContentInOriginalBundleFacet(false)
        ));
        getClient().perform(get("/api/discover/search/objects"))
                //** THEN **
                //The status has to be 200 OK
                .andExpect(status().isOk())
                //The type has to be 'discover'
                .andExpect(jsonPath("$.type", is("discover")))
                //The page object needs to look like this
                .andExpect(jsonPath("$._embedded.searchResult.page", is(
                        PageMatcher.pageEntryWithTotalPagesAndElements(0, 20, 1, 5)
                )))
                //These are the items that aren't set to private
                .andExpect(jsonPath("$._embedded.searchResult._embedded.objects", Matchers.hasItems(
                        SearchResultMatcher.match("core", "community", "communities"),
                        SearchResultMatcher.match("core", "community", "communities"),
                        //Collections are specified like this because they don't have any special properties
                        SearchResultMatcher.match(),
                        SearchResultMatcher.match(),
                        SearchResultMatcher.matchOnItemName("item", "items", "Test")
                )))
                //This is a private item, this shouldn't show up in the result
                .andExpect(jsonPath("$._embedded.searchResult._embedded.objects",
                        Matchers.not(
                                Matchers.anyOf(
                                SearchResultMatcher.matchOnItemName("item", "items", "Test 2"),
                                SearchResultMatcher.matchOnItemName("item", "items", "Embargoed item 2")
                                )
                        )))
                //These facets have to show up in the embedded.facets section as well with the given hasMore
                // property because we don't exceed their default limit for a hasMore true (the default is 10)
                .andExpect(jsonPath("$._embedded.facets", Matchers.containsInAnyOrder(allExpectedSidebarFacets)))
                //There always needs to be a self link available
                .andExpect(jsonPath("$._links.self.href", containsString("/api/discover/search/objects")))
        ;

    }

    //TODO Enable when solr fulltext indexing is policy-aware, see https://jira.duraspace.org/browse/DS-3758
    @Test
    @Ignore
    public void discoverSearchObjectsTestWithContentInAPrivateBitstream() throws Exception {
        //We turn off the authorization system in order to create the structure as defined below
        context.turnOffAuthorisationSystem();

        //** GIVEN **
        //1. A community-collection structure with one parent community with sub-community and two collections.
        parentCommunity = CommunityBuilder.createCommunity(context)
                .withName("Parent Community")
                .build();
        Community child1 = CommunityBuilder.createSubCommunity(context, parentCommunity)
                .withName("Sub Community")
                .build();
        Collection col1 = CollectionBuilder.createCollection(context, child1).withName("Collection 1").build();

        //2. one public item that is readable by Anonymous
        Item publicItem1 = ItemBuilder.createItem(context, col1)
                .withTitle("Test")
                .withIssueDate("2010-10-17")
                .withAuthor("Smith, Donald")
                .withSubject("ExtraEntry")
                .build();

        String bitstreamContent = "ThisIsSomeDummyText";

        //Make the group that anon doesn't have access to
        Group internalGroup = GroupBuilder.createGroup(context)
                .withName("Internal Group")
                .build();

        //Add this bitstream with the internal group as the reader group
        try (InputStream is = IOUtils.toInputStream(bitstreamContent, CharEncoding.UTF_8)) {
            Bitstream bitstream = BitstreamBuilder.
                    createBitstream(context, publicItem1, is)
                    .withName("Bitstream")
                    .withDescription("Test Private Bitstream")
                    .withMimeType("text/plain")
                    .withReaderGroup(internalGroup)
                    .build();
        }


        //Run the filter media to be able to search on the text in the bitstream
        runDSpaceScript("filter-media", "-f", "-i", publicItem1.getHandle());

        //Turn on the authorization again to make sure that private/inaccessible items don't get show/used
        context.restoreAuthSystemState();
        context.setCurrentUser(null);
        //** WHEN **
        //An anonymous user browses this endpoint to find the objects in the system
        //With a size 2
        getClient().perform(get("/api/discover/search/objects")
                .param("query", "ThisIsSomeDummyText"))

                //** THEN **
                //The status has to be 200 OK
                .andExpect(status().isOk())
                //The type has to be 'discover'
                .andExpect(jsonPath("$.type", is("discover")))
                //The page object needs to look like this
                .andExpect(jsonPath("$._embedded.searchResult.page", is(
                        PageMatcher.pageEntry(0, 20)
                )))
                //Make sure that the item with the private bitstream doesn't show up
                .andExpect(jsonPath("$._embedded.object", Matchers.not(Matchers.contains(
                        SearchResultMatcher.matchOnItemName("item", "items", "Test")
                ))))

                //These facets have to show up in the embedded.facets section as well with the given hasMore
                // property because we don't exceed their default limit for a hasMore true (the default is 10)
                .andExpect(jsonPath("$._embedded.facets", Matchers.containsInAnyOrder(
                        FacetEntryMatcher.authorFacet(false),
                        FacetEntryMatcher.subjectFacet(false),
                        FacetEntryMatcher.dateIssuedFacet(false),
                        FacetEntryMatcher.hasContentInOriginalBundleFacet(false)
                )))
                //There always needs to be a self link available
                .andExpect(jsonPath("$._links.self.href", containsString("/api/discover/search/objects")))
        ;

    }


    @Test
    public void discoverSearchObjectsTestForScope() throws Exception {
        //We turn off the authorization system in order to create the structure as defined below
        context.turnOffAuthorisationSystem();

        //** GIVEN **
        //1. A community-collection structure with one parent community with sub-community and two collections.
        parentCommunity = CommunityBuilder.createCommunity(context)
                .withName("Parent Community")
                .build();
        Community child1 = CommunityBuilder.createSubCommunity(context, parentCommunity)
                .withName("Sub Community")
                .build();
        Collection col1 = CollectionBuilder.createCollection(context, child1).withName("Collection 1").build();
        Collection col2 = CollectionBuilder.createCollection(context, child1).withName("Collection 2").build();
        //2. Three public items that are readable by Anonymous with different subjects
        Item publicItem1 = ItemBuilder.createItem(context, col1)
                .withTitle("Test")
                .withIssueDate("2010-10-17")
                .withAuthor("Smith, Donald")
                .withSubject("ExtraEntry")
                .build();

        Item publicItem2 = ItemBuilder.createItem(context, col2)
                .withTitle("Test 2")
                .withIssueDate("1990-02-13")
                .withAuthor("Smith, Maria").withAuthor("Doe, Jane").withAuthor("Testing, Works")
                .withSubject("TestingForMore").withSubject("ExtraEntry")
                .build();

        Item publicItem3 = ItemBuilder.createItem(context, col2)
                .withTitle("Public item 2")
                .withIssueDate("2010-02-13")
                .withAuthor("Smith, Maria").withAuthor("Doe, Jane").withAuthor("test,test")
                .withAuthor("test2, test2").withAuthor("Maybe, Maybe")
                .withSubject("AnotherTest").withSubject("TestingForMore")
                .withSubject("ExtraEntry")
                .build();

        context.restoreAuthSystemState();

        UUID scope = col2.getID();
        //** WHEN **
        //An anonymous user browses this endpoint to find the objects in the system
        //With the scope given
        List<Matcher<? super Object>> allExpectedSidebarFacets = new ArrayList<>(customSidebarFacets);
        allExpectedSidebarFacets.addAll(List.of(
            FacetEntryMatcher.authorFacet(false),
            FacetEntryMatcher.entityTypeFacet(false),
            FacetEntryMatcher.subjectFacet(false),
            FacetEntryMatcher.dateIssuedFacet(false),
            FacetEntryMatcher.hasContentInOriginalBundleFacet(false)
        ));
        getClient().perform(get("/api/discover/search/objects")
                .param("scope", String.valueOf(scope)))
                //** THEN **
                //The status has to be 200 OK
                .andExpect(status().isOk())
                //The scope has to be equal to the one given in the parameters
                .andExpect(jsonPath("$.scope", is(String.valueOf(scope))))
                //The type has to be 'discover'
                .andExpect(jsonPath("$.type", is("discover")))
                //The page object needs to look like this
                .andExpect(jsonPath("$._embedded.searchResult.page", is(
                        PageMatcher.pageEntry(0, 20)
                )))
                //The search results have to contain the items belonging to the scope specified
                .andExpect(jsonPath("$._embedded.searchResult._embedded.objects", Matchers.containsInAnyOrder(
                        SearchResultMatcher.matchOnItemName("item", "items", "Test 2"),
                        SearchResultMatcher.matchOnItemName("item", "items", "Public item 2")
                )))
                //These facets have to show up in the embedded.facets section as well with the given hasMore
                // property because we don't exceed their default limit for a hasMore true (the default is 10)
                .andExpect(jsonPath("$._embedded.facets", Matchers.containsInAnyOrder(allExpectedSidebarFacets)))
                //There always needs to be a self link available
                .andExpect(jsonPath("$._links.self.href", containsString("/api/discover/search/objects")))
        ;

    }

    @Test
    public void discoverSearchObjectsTestForScopeWithPrivateItem() throws Exception {
        //We turn off the authorization system in order to create the structure as defined below
        context.turnOffAuthorisationSystem();

        //** GIVEN **
        //1. A community-collection structure with one parent community with sub-community and two collections.
        parentCommunity = CommunityBuilder.createCommunity(context)
                .withName("Parent Community")
                .build();
        Community child1 = CommunityBuilder.createSubCommunity(context, parentCommunity)
                .withName("Sub Community")
                .build();
        Collection col1 = CollectionBuilder.createCollection(context, child1).withName("Collection 1").build();
        Collection col2 = CollectionBuilder.createCollection(context, child1).withName("Collection 2").build();
        //2. Two items that are readable by Anonymous with different subjects and one private item
        Item publicItem1 = ItemBuilder.createItem(context, col1)
                .withTitle("Test")
                .withIssueDate("2010-10-17")
                .withAuthor("Smith, Donald")
                .withSubject("ExtraEntry")
                .build();

        Item publicItem2 = ItemBuilder.createItem(context, col2)
                .withTitle("Test 2")
                .withIssueDate("1990-02-13")
                .withAuthor("Smith, Maria").withAuthor("Doe, Jane").withAuthor("Testing, Works")
                .withSubject("TestingForMore").withSubject("ExtraEntry")
                .build();

        Item publicItem3 = ItemBuilder.createItem(context, col2)
                .withTitle("Public item 2")
                .withIssueDate("2010-02-13")
                .withAuthor("Smith, Maria").withAuthor("Doe, Jane").withAuthor("test,test")
                .withAuthor("test2, test2").withAuthor("Maybe, Maybe")
                .withSubject("AnotherTest").withSubject("TestingForMore")
                .withSubject("ExtraEntry")
                .makeUnDiscoverable()
                .build();

        context.restoreAuthSystemState();

        UUID scope = col2.getID();
        //** WHEN **
        //An anonymous user browses this endpoint to find the objects in the system
        //With a size 2
        List<Matcher<? super Object>> allExpectedSidebarFacets = new ArrayList<>(customSidebarFacets);
        allExpectedSidebarFacets.addAll(List.of(
            FacetEntryMatcher.authorFacet(false),
            FacetEntryMatcher.entityTypeFacet(false),
            FacetEntryMatcher.subjectFacet(false),
            FacetEntryMatcher.dateIssuedFacet(false),
            FacetEntryMatcher.hasContentInOriginalBundleFacet(false)
        ));
        getClient().perform(get("/api/discover/search/objects")
                .param("scope", String.valueOf(scope)))
                //** THEN **
                //The status has to be 200 OK
                .andExpect(status().isOk())
                //Make sure that the scope is set to the scope given in the param
                .andExpect(jsonPath("$.scope", is(String.valueOf(scope))))
                //The type has to be 'discover'
                .andExpect(jsonPath("$.type", is("discover")))
                //The page object needs to look like this
                .andExpect(jsonPath("$._embedded.searchResult.page", is(
                        PageMatcher.pageEntry(0, 20)
                )))
                //Make sure that the search results contains the item with the correct scope
                .andExpect(jsonPath("$._embedded.searchResult._embedded.objects", Matchers.contains(
                        SearchResultMatcher.matchOnItemName("item", "items", "Test 2")
//                        SearchResultMatcher.matchOnItemName("item", "items", "Public item 2")
                )))
                //Make sure that the search result doesn't contain the item that's set to private but does have
                // the correct scope
                .andExpect(jsonPath("$._embedded.searchResult._embedded.objects", Matchers.not(
                        Matchers.contains(
                        SearchResultMatcher.matchOnItemName("item", "items", "Public item 2")
                ))))
                //These facets have to show up in the embedded.facets section as well with the given hasMore
                // property because we don't exceed their default limit for a hasMore true (the default is 10)
                .andExpect(jsonPath("$._embedded.facets", Matchers.containsInAnyOrder(allExpectedSidebarFacets)))
                //There always needs to be a self link available
                .andExpect(jsonPath("$._links.self.href", containsString("/api/discover/search/objects")))
        ;

    }

    /**
     * This test verifies that
     * {@link org.dspace.discovery.indexobject.InprogressSubmissionIndexFactoryImpl#storeInprogressItemFields}
     * indexes the owning collection of workspace items.
     *
     * @throws java.lang.Exception passed through.
     */
    @Test
    public void discoverSearchObjectsTestForWorkspaceItemInCollectionScope() throws Exception {
        // in-progress submissions are only visible to the person who created them
        context.setCurrentUser(eperson);

        context.turnOffAuthorisationSystem();

        Community community = CommunityBuilder.createCommunity(context)
                .withName("Community")
                .build();

        Collection collection1 = CollectionBuilder.createCollection(context, community)
                .withName("Collection 1")
                .build();

        Collection collection2 = CollectionBuilder.createCollection(context, community)
                .withName("Collection 2")
                .build();

        WorkspaceItem wsi1 = WorkspaceItemBuilder.createWorkspaceItem(context, collection1)
                .withTitle("Workspace Item 1")
                .build();

        WorkspaceItem wsi2 = WorkspaceItemBuilder.createWorkspaceItem(context, collection2)
                .withTitle("Workspace Item 2")
                .build();

        context.restoreAuthSystemState();

        String ePersonToken = getAuthToken(eperson.getEmail(), password);

        getClient(ePersonToken).perform(
            get("/api/discover/search/objects")
                // The workspace configuration returns all items (workspace, workflow, archived) of the current user
                // see: https://github.com/DSpace/RestContract/blob/main/search-endpoint.md#workspace
                .param("configuration", "workspace")
                .param("scope", collection1.getID().toString())
        )
            .andExpect(status().isOk())
            .andExpect(jsonPath("$.scope", is(collection1.getID().toString())))
            .andExpect(jsonPath("$._embedded.searchResult._embedded.objects", allOf(
                hasSize(1),
                hasJsonPath("$[0]._embedded.indexableObject", WorkspaceItemMatcher.matchProperties(wsi1))
            )));
    }

    /**
     * This test verifies that
     * {@link org.dspace.discovery.indexobject.InprogressSubmissionIndexFactoryImpl#storeInprogressItemFields}
     * indexes the owning collection of workflow items.
     * @throws java.lang.Exception passed through.
     */
    @Test
    public void discoverSearchObjectsTestForWorkflowItemInCollectionScope() throws Exception {
        // in-progress submissions are only visible to the person who created them
        context.setCurrentUser(eperson);

        context.turnOffAuthorisationSystem();

        Community community = CommunityBuilder.createCommunity(context)
            .withName("Community")
            .build();

        Collection collection1 = CollectionBuilder.createCollection(context, community)
            .withName("Collection 1")
            .withWorkflowGroup(1, admin) // enable the workflow, otherwise the item would be archived immediately
            .build();

        Collection collection2 = CollectionBuilder.createCollection(context, community)
            .withName("Collection 2")
            .withWorkflowGroup(1, admin) // enable the workflow, otherwise the item would be archived immediately
            .build();

        XmlWorkflowItem wfi1 = WorkflowItemBuilder.createWorkflowItem(context, collection1)
            .withTitle("Workflow Item 1")
            .build();

        XmlWorkflowItem wfi2 = WorkflowItemBuilder.createWorkflowItem(context, collection2)
            .withTitle("Workflow Item 2")
            .build();

        context.restoreAuthSystemState();

        String ePersonToken = getAuthToken(eperson.getEmail(), password);

        getClient(ePersonToken).perform(
            get("/api/discover/search/objects")
                // The workspace configuration returns all items (workspace, workflow, archived) of the current user
                // see: https://github.com/DSpace/RestContract/blob/main/search-endpoint.md#workspace
                .param("configuration", "workspace")
                .param("scope", collection1.getID().toString())
        )
            .andExpect(status().isOk())
            .andExpect(jsonPath("$.scope", is(collection1.getID().toString())))
            .andExpect(jsonPath("$._embedded.searchResult._embedded.objects", allOf(
                hasSize(1),
                hasJsonPath("$[0]._embedded.indexableObject", WorkflowItemMatcher.matchProperties(wfi1))
            )));
    }

    @Test
    public void discoverSearchObjectsTestForHitHighlights() throws Exception {
        //We turn off the authorization system in order to create the structure as defined below
        context.turnOffAuthorisationSystem();

        //** GIVEN **
        //1. A community-collection structure with one parent community with sub-community and two collections.
        parentCommunity = CommunityBuilder.createCommunity(context)
                .withName("Parent Community")
                .build();
        Community child1 = CommunityBuilder.createSubCommunity(context, parentCommunity)
                .withName("Sub Community")
                .build();
        Collection col1 = CollectionBuilder.createCollection(context, child1).withName("Collection 1").build();
        Collection col2 = CollectionBuilder.createCollection(context, child1).withName("Collection 2").build();
        //2. Three public items that are readable by Anonymous with different subjects
        Item publicItem1 = ItemBuilder.createItem(context, col1)
                .withTitle("Test")
                .withIssueDate("2010-10-17")
                .withAuthor("Smith, Donald")
                .withSubject("ExtraEntry")
                .build();

        Item publicItem2 = ItemBuilder.createItem(context, col2)
                .withTitle("Test 2")
                .withIssueDate("1990-02-13")
                .withAuthor("Smith, Maria").withAuthor("Doe, Jane")
                .withSubject("ExtraEntry")
                .build();

        Item publicItem3 = ItemBuilder.createItem(context, col2)
                .withTitle("Public item 2")
                .withIssueDate("2010-02-13")
                .withAuthor("Smith, Maria").withAuthor("Doe, Jane")
                .withSubject("AnotherTest").withSubject("ExtraEntry")
                .build();

        context.restoreAuthSystemState();

        String query = "Public";
        //** WHEN **
        //An anonymous user browses this endpoint to find the objects in the system
        //With a query stating 'public'
        List<Matcher<? super Object>> allExpectedSidebarFacets = new ArrayList<>(customSidebarFacets);
        allExpectedSidebarFacets.addAll(List.of(
            FacetEntryMatcher.authorFacet(false),
            FacetEntryMatcher.entityTypeFacet(false),
            FacetEntryMatcher.subjectFacet(false),
            FacetEntryMatcher.dateIssuedFacet(false),
            FacetEntryMatcher.hasContentInOriginalBundleFacet(false)
        ));
        getClient().perform(get("/api/discover/search/objects")
                .param("query", query))
                //** THEN **
                //The status has to be 200 OK
                .andExpect(status().isOk())
                //The type has to be 'discover'
                .andExpect(jsonPath("$.type", is("discover")))
                //The page object needs to look like this
                .andExpect(jsonPath("$._embedded.searchResult.page", is(
                        PageMatcher.pageEntry(0, 20)
                )))
                //The search results has to contain the item with the query in the title and the hithighlight has
                // to be filled in with a string containing the query
                .andExpect(jsonPath("$._embedded.searchResult._embedded.objects", Matchers.contains(
                        SearchResultMatcher
                                .matchOnItemNameAndHitHighlight("item", "items",
                                        "Public item 2", query, "dc.title")
                )))
                //These facets have to show up in the embedded.facets section as well with the given hasMore
                // property because we don't exceed their default limit for a hasMore true (the default is 10)
                .andExpect(jsonPath("$._embedded.facets", Matchers.containsInAnyOrder(allExpectedSidebarFacets)))
                //There always needs to be a self link available
                .andExpect(jsonPath("$._links.self.href", containsString("/api/discover/search/objects")))
        ;

    }


    @Test
    public void discoverSearchObjectsTestForHitHighlightsWithPrivateItem() throws Exception {
        //We turn off the authorization system in order to create the structure as defined below
        context.turnOffAuthorisationSystem();

        //** GIVEN **
        //1. A community-collection structure with one parent community with sub-community and two collections.
        parentCommunity = CommunityBuilder.createCommunity(context)
                .withName("Parent Community")
                .build();
        Community child1 = CommunityBuilder.createSubCommunity(context, parentCommunity)
                .withName("Sub Community")
                .build();
        Collection col1 = CollectionBuilder.createCollection(context, child1).withName("Collection 1").build();
        Collection col2 = CollectionBuilder.createCollection(context, child1).withName("Collection 2").build();
        //2. Two public items that are readable by Anonymous with different subjects and one private item
        Item publicItem1 = ItemBuilder.createItem(context, col1)
                .withTitle("Test")
                .withIssueDate("2010-10-17")
                .withAuthor("Smith, Donald")
                .withSubject("ExtraEntry")
                .build();

        Item publicItem2 = ItemBuilder.createItem(context, col2)
                .withTitle("Test 2")
                .withIssueDate("1990-02-13")
                .withAuthor("Smith, Maria").withAuthor("Doe, Jane")
                .withSubject("ExtraEntry")
                .build();

        Item publicItem3 = ItemBuilder.createItem(context, col2)
                .withTitle("Public item 2")
                .withIssueDate("2010-02-13")
                .withAuthor("Smith, Maria").withAuthor("Doe, Jane")
                .withSubject("AnotherTest").withSubject("ExtraEntry")
                .makeUnDiscoverable()
                .build();

        context.restoreAuthSystemState();

        String query = "Public";
        //** WHEN **
        //An anonymous user browses this endpoint to find the objects in the system
        //With a query stating 'Public'
        getClient().perform(get("/api/discover/search/objects")
                .param("query", query))
                //** THEN **
                //The status has to be 200 OK
                .andExpect(status().isOk())
                //The type has to be 'discover'
                .andExpect(jsonPath("$.type", is("discover")))
                //The page object needs to look like this
                .andExpect(jsonPath("$._embedded.searchResult.page", is(
                        PageMatcher.pageEntry(0, 20)
                )))
                //The search results should not contain this
                .andExpect(jsonPath("$._embedded.searchResult._embedded.objects", Matchers.not(
                        Matchers.contains(
                        SearchResultMatcher
                                .matchOnItemNameAndHitHighlight("item", "items",
                                        "Public item 2", query, "dc.title")
                ))))
                //There always needs to be a self link available
                .andExpect(jsonPath("$._links.self.href", containsString("/api/discover/search/objects")))
        ;

    }

    @Test
    public void discoverSearchObjectsWithQueryOperatorContains_query() throws Exception {
        //We turn off the authorization system in order to create the structure as defined below
        context.turnOffAuthorisationSystem();

        //** GIVEN **
        //1. A community-collection structure with one parent community with sub-community and two collections.
        parentCommunity = CommunityBuilder.createCommunity(context)
                .withName("Parent Community")
                .build();
        Community child1 = CommunityBuilder.createSubCommunity(context, parentCommunity)
                .withName("Sub Community")
                .build();
        Collection col1 = CollectionBuilder.createCollection(context, child1).withName("Collection 1").build();
        Collection col2 = CollectionBuilder.createCollection(context, child1).withName("Collection 2").build();
        //2. Three public items that are readable by Anonymous with different subjects
        Item publicItem1 = ItemBuilder.createItem(context, col1)
                .withTitle("Test")
                .withIssueDate("2010-10-17")
                .withAuthor("Smith, Donald")
                .withSubject("ExtraEntry")
                .build();

        Item publicItem2 = ItemBuilder.createItem(context, col2)
                .withTitle("Test 2")
                .withIssueDate("1990-02-13")
                .withAuthor("Smith, Maria").withAuthor("Doe, Jane").withAuthor("Testing, Works")
                .withSubject("TestingForMore").withSubject("ExtraEntry")
                .build();

        Item publicItem3 = ItemBuilder.createItem(context, col2)
                .withTitle("Public item 2")
                .withIssueDate("2010-02-13")
                .withAuthor("Smith, Maria").withAuthor("Doe, Jane").withAuthor("test,test")
                .withAuthor("test2, test2").withAuthor("Maybe, Maybe")
                .withSubject("AnotherTest").withSubject("TestingForMore").withSubject("ExtraEntry")
                .build();

        context.restoreAuthSystemState();

        //** WHEN **
        //An anonymous user browses this endpoint to find the objects in the system
        //With the given search filter
        List<Matcher<? super Object>> allExpectedSidebarFacets = new ArrayList<>(customSidebarFacets);
        allExpectedSidebarFacets.addAll(List.of(
            FacetEntryMatcher.authorFacet(false),
            FacetEntryMatcher.entityTypeFacet(false),
            FacetEntryMatcher.subjectFacet(false),
            FacetEntryMatcher.dateIssuedFacet(false),
            FacetEntryMatcher.hasContentInOriginalBundleFacet(false)
        ));
        getClient().perform(get("/api/discover/search/objects")
                .param("f.title", "test*,query"))
                //** THEN **
                //The status has to be 200 OK
                .andExpect(status().isOk())
                //The type has to be 'discover'
                .andExpect(jsonPath("$.type", is("discover")))
                //The page object needs to look like this
                .andExpect(jsonPath("$._embedded.searchResult.page", is(
                        PageMatcher.pageEntry(0, 20)
                )))
                //The search results have to contain the items that match the searchFilter
                .andExpect(jsonPath("$._embedded.searchResult._embedded.objects", Matchers.containsInAnyOrder(
                        SearchResultMatcher.matchOnItemName("item", "items", "Test"),
                        SearchResultMatcher.matchOnItemName("item", "items", "Test 2")
                )))
                //These facets have to show up in the embedded.facets section as well with the given hasMore property
                // because we don't exceed their default limit for a hasMore true (the default is 10)
                .andExpect(jsonPath("$._embedded.facets", Matchers.containsInAnyOrder(allExpectedSidebarFacets)))
                //There always needs to be a self link available
                .andExpect(jsonPath("$._links.self.href", containsString("/api/discover/search/objects")))
        ;

    }

    @Test
    public void discoverSearchObjectsWithQueryOperatorContains() throws Exception {
        //We turn off the authorization system in order to create the structure as defined below
        context.turnOffAuthorisationSystem();

        //** GIVEN **
        //1. A community-collection structure with one parent community with sub-community and two collections.
        parentCommunity = CommunityBuilder.createCommunity(context)
                                          .withName("Parent Community")
                                          .build();
        Community child1 = CommunityBuilder.createSubCommunity(context, parentCommunity)
                                           .withName("Sub Community")
                                           .build();
        Collection col1 = CollectionBuilder.createCollection(context, child1).withName("Collection 1").build();
        Collection col2 = CollectionBuilder.createCollection(context, child1).withName("Collection 2").build();
        //2. Three public items that are readable by Anonymous with different subjects
        Item publicItem1 = ItemBuilder.createItem(context, col1)
                                      .withTitle("Test")
                                      .withIssueDate("2010-10-17")
                                      .withAuthor("Smith, Donald")
                                      .withSubject("ExtraEntry")
                                      .build();

        Item publicItem2 = ItemBuilder.createItem(context, col2)
                                      .withTitle("Test 2")
                                      .withIssueDate("1990-02-13")
                                      .withAuthor("Smith, Maria").withAuthor("Doe, Jane").withAuthor("Testing, Works")
                                      .withSubject("TestingForMore").withSubject("ExtraEntry")
                                      .build();

        Item publicItem3 = ItemBuilder.createItem(context, col2)
                                      .withTitle("Public item 2")
                                      .withIssueDate("2010-02-13")
                                      .withAuthor("Smith, Maria").withAuthor("Doe, Jane").withAuthor("test,test")
                                      .withAuthor("test2, test2").withAuthor("Maybe, Maybe")
                                      .withSubject("AnotherTest").withSubject("TestingForMore")
                                      .withSubject("ExtraEntry")
                                      .build();

        context.restoreAuthSystemState();

        //** WHEN **
        //An anonymous user browses this endpoint to find the objects in the system
        //With the given search filter
        List<Matcher<? super Object>> allExpectedSidebarFacets = new ArrayList<>(customSidebarFacets);
        allExpectedSidebarFacets.addAll(List.of(
            FacetEntryMatcher.authorFacet(false),
            FacetEntryMatcher.entityTypeFacet(false),
            FacetEntryMatcher.subjectFacet(false),
            FacetEntryMatcher.dateIssuedFacet(false),
            FacetEntryMatcher.hasContentInOriginalBundleFacet(false)
        ));
        getClient().perform(get("/api/discover/search/objects")
            .param("f.title", "test,contains"))
                   //** THEN **
                   //The status has to be 200 OK
                   .andExpect(status().isOk())
                   //The type has to be 'discover'
                   .andExpect(jsonPath("$.type", is("discover")))
                   //The page object needs to look like this
                   .andExpect(jsonPath("$._embedded.searchResult.page", is(
                       PageMatcher.pageEntry(0, 20)
                                                                          )))
                   //The search results have to contain the items that match the searchFilter
                   .andExpect(jsonPath("$._embedded.searchResult._embedded.objects", Matchers.containsInAnyOrder(
                       SearchResultMatcher.matchOnItemName("item", "items", "Test"),
                       SearchResultMatcher.matchOnItemName("item", "items", "Test 2")
                                                                                                                )))
                   //These facets have to show up in the embedded.facets section as well with the given hasMore property
                   // because we don't exceed their default limit for a hasMore true (the default is 10)
                   .andExpect(jsonPath("$._embedded.facets", Matchers.containsInAnyOrder(allExpectedSidebarFacets)))

                               //There always needs to be a self link available
                   .andExpect(jsonPath("$._links.self.href", containsString("/api/discover/search/objects")))
        ;

    }

    @Test
    public void discoverSearchObjectsWithQueryOperatorNotContains_query() throws Exception {
        //We turn off the authorization system in order to create the structure as defined below
        context.turnOffAuthorisationSystem();

        //** GIVEN **
        //1. A community-collection structure with one parent community with sub-community and two collections.
        parentCommunity = CommunityBuilder.createCommunity(context)
                .withName("Parent Community")
                .build();
        Community child1 = CommunityBuilder.createSubCommunity(context, parentCommunity)
                .withName("Sub Community")
                .build();
        Collection col1 = CollectionBuilder.createCollection(context, child1).withName("Collection 1").build();
        Collection col2 = CollectionBuilder.createCollection(context, child1).withName("Collection 2").build();
        //2. Three public items that are readable by Anonymous with different subjects
        Item publicItem1 = ItemBuilder.createItem(context, col1)
                .withTitle("Test")
                .withIssueDate("2010-10-17")
                .withAuthor("Smith, Donald")
                .withSubject("ExtraEntry")
                .build();

        Item publicItem2 = ItemBuilder.createItem(context, col2)
                .withTitle("Test 2")
                .withIssueDate("1990-02-13")
                .withAuthor("Smith, Maria").withAuthor("Doe, Jane").withAuthor("Testing, Works")
                .withSubject("TestingForMore").withSubject("ExtraEntry")
                .build();

        Item publicItem3 = ItemBuilder.createItem(context, col2)
                .withTitle("Public item 2")
                .withIssueDate("2010-02-13")
                .withAuthor("Smith, Maria").withAuthor("Doe, Jane").withAuthor("test,test")
                .withAuthor("test2, test2").withAuthor("Maybe, Maybe")
                .withSubject("AnotherTest").withSubject("TestingForMore").withSubject("ExtraEntry")
                .build();

        context.restoreAuthSystemState();

        //** WHEN **
        //An anonymous user browses this endpoint to find the objects in the system
        //With the given search filter
        List<Matcher<? super Object>> allExpectedSidebarFacets = new ArrayList<>(customSidebarFacets);
        allExpectedSidebarFacets.addAll(List.of(
            FacetEntryMatcher.authorFacet(false),
            FacetEntryMatcher.entityTypeFacet(false),
            FacetEntryMatcher.subjectFacet(false),
            FacetEntryMatcher.dateIssuedFacet(false),
            FacetEntryMatcher.hasContentInOriginalBundleFacet(false)
        ));
        getClient().perform(get("/api/discover/search/objects")
                .param("f.title", "-test*,query"))
                //** THEN **
                //The status has to be 200 OK
                .andExpect(status().isOk())
                //The type has to be 'discover'
                .andExpect(jsonPath("$.type", is("discover")))
                //The page object needs to look like this
                .andExpect(jsonPath("$._embedded.searchResult.page", is(
                        PageMatcher.pageEntry(0, 20)
                )))
                //The search results have to contain the items that match the searchFilter
                .andExpect(jsonPath("$._embedded.searchResult._embedded.objects", Matchers.hasItem(
                        SearchResultMatcher.matchOnItemName("item", "items", "Public item 2")
                )))
                //These facets have to show up in the embedded.facets section as well with the given hasMore property
                // because we don't exceed their default limit for a hasMore true (the default is 10)
                .andExpect(jsonPath("$._embedded.facets", Matchers.containsInAnyOrder(allExpectedSidebarFacets)))
                //There always needs to be a self link available
                .andExpect(jsonPath("$._links.self.href", containsString("/api/discover/search/objects")))
        ;

    }

    @Test
    public void discoverSearchObjectsWithQueryOperatorNotContains() throws Exception {
        //We turn off the authorization system in order to create the structure as defined below
        context.turnOffAuthorisationSystem();

        //** GIVEN **
        //1. A community-collection structure with one parent community with sub-community and two collections.
        parentCommunity = CommunityBuilder.createCommunity(context)
                                          .withName("Parent Community")
                                          .build();
        Community child1 = CommunityBuilder.createSubCommunity(context, parentCommunity)
                                           .withName("Sub Community")
                                           .build();
        Collection col1 = CollectionBuilder.createCollection(context, child1).withName("Collection 1").build();
        Collection col2 = CollectionBuilder.createCollection(context, child1).withName("Collection 2").build();
        //2. Three public items that are readable by Anonymous with different subjects
        Item publicItem1 = ItemBuilder.createItem(context, col1)
                                      .withTitle("Test")
                                      .withIssueDate("2010-10-17")
                                      .withAuthor("Smith, Donald")
                                      .withSubject("ExtraEntry")
                                      .build();

        Item publicItem2 = ItemBuilder.createItem(context, col2)
                                      .withTitle("Test 2")
                                      .withIssueDate("1990-02-13")
                                      .withAuthor("Smith, Maria").withAuthor("Doe, Jane").withAuthor("Testing, Works")
                                      .withSubject("TestingForMore").withSubject("ExtraEntry")
                                      .build();

        Item publicItem3 = ItemBuilder.createItem(context, col2)
                                      .withTitle("Public item 2")
                                      .withIssueDate("2010-02-13")
                                      .withAuthor("Smith, Maria").withAuthor("Doe, Jane").withAuthor("test,test")
                                      .withAuthor("test2, test2").withAuthor("Maybe, Maybe")
                                      .withSubject("AnotherTest").withSubject("TestingForMore")
                                      .withSubject("ExtraEntry")
                                      .build();

        context.restoreAuthSystemState();

        //** WHEN **
        //An anonymous user browses this endpoint to find the objects in the system
        //With the given search filter
        List<Matcher<? super Object>> allExpectedSidebarFacets = new ArrayList<>(customSidebarFacets);
        allExpectedSidebarFacets.addAll(List.of(
            FacetEntryMatcher.authorFacet(false),
            FacetEntryMatcher.entityTypeFacet(false),
            FacetEntryMatcher.subjectFacet(false),
            FacetEntryMatcher.dateIssuedFacet(false),
            FacetEntryMatcher.hasContentInOriginalBundleFacet(false)
        ));
        getClient().perform(get("/api/discover/search/objects")
            .param("f.title", "test,notcontains"))
                   //** THEN **
                   //The status has to be 200 OK
                   .andExpect(status().isOk())
                   //The type has to be 'discover'
                   .andExpect(jsonPath("$.type", is("discover")))
                   //The page object needs to look like this
                   .andExpect(jsonPath("$._embedded.searchResult.page", is(
                       PageMatcher.pageEntry(0, 20)
                                                                          )))
                   //The search results have to contain the items that match the searchFilter
                   .andExpect(jsonPath("$._embedded.searchResult._embedded.objects", Matchers.hasItem(
                       SearchResultMatcher.matchOnItemName("item", "items", "Public item 2")
                                                                                                     )))
                   //These facets have to show up in the embedded.facets section as well with the given hasMore property
                   // because we don't exceed their default limit for a hasMore true (the default is 10)
                   .andExpect(jsonPath("$._embedded.facets", Matchers.containsInAnyOrder(allExpectedSidebarFacets)))

                   //There always needs to be a self link available
                   .andExpect(jsonPath("$._links.self.href", containsString("/api/discover/search/objects")))
        ;

    }

    @Test
    public void discoverSearchObjectsTestForMinMaxValues() throws Exception {
        //We turn off the authorization system in order to create the structure as defined below
        context.turnOffAuthorisationSystem();

        //** GIVEN **
        //1. A community-collection structure with one parent community with sub-community and two collections.
        parentCommunity = CommunityBuilder.createCommunity(context)
                .withName("Parent Community")
                .build();
        Community child1 = CommunityBuilder.createSubCommunity(context, parentCommunity)
                .withName("Sub Community")
                .build();
        Collection col1 = CollectionBuilder.createCollection(context, child1).withName("Collection 1").build();
        Collection col2 = CollectionBuilder.createCollection(context, child1).withName("Collection 2").build();

        //2. Three public items that are readable by Anonymous with different subjects
        Item publicItem1 = ItemBuilder.createItem(context, col1)
                .withTitle("Test")
                .withIssueDate("2010-10-17")
                .withAuthor("Smith, Donald").withAuthor("t, t").withAuthor("t, y")
                .withAuthor("t, r").withAuthor("t, e").withAuthor("t, z").withAuthor("t, a")
                .withAuthor("t, tq").withAuthor("t, ts").withAuthor("t, td").withAuthor("t, tf")
                .withAuthor("t, tg").withAuthor("t, th").withAuthor("t, tj").withAuthor("t, tk")
                .withSubject("ExtraEntry")
                .build();

        Item publicItem2 = ItemBuilder.createItem(context, col2)
                .withTitle("Test 2")
                .withIssueDate("1990-02-13")
                .withAuthor("Smith, Maria").withAuthor("Doe, Jane").withAuthor("Testing, Works")
                .withSubject("TestingForMore").withSubject("ExtraEntry")
                .build();

        Item publicItem3 = ItemBuilder.createItem(context, col2)
                .withTitle("Public item 2")
                .withIssueDate("2010-02-13")
                .withAuthor("Smith, Maria").withAuthor("Doe, Jane").withAuthor("test,test")
                .withAuthor("test2, test2").withAuthor("Maybe, Maybe")
                .withSubject("AnotherTest").withSubject("TestingForMore")
                .withSubject("ExtraEntry").withSubject("a").withSubject("b").withSubject("c")
                .withSubject("d").withSubject("e").withSubject("f").withSubject("g")
                .withSubject("h").withSubject("i").withSubject("j")
                .build();

        context.restoreAuthSystemState();

        //** WHEN **
        //An anonymous user browses this endpoint to find the objects in the system
        //With a size 2
        List<Matcher<? super Object>> allExpectedSidebarFacets = new ArrayList<>(customSidebarFacets);
        allExpectedSidebarFacets.addAll(List.of(
            FacetEntryMatcher.authorFacetWithMinMax(true, "Doe, Jane", "Testing, Works"),
            FacetEntryMatcher.entityTypeFacet(false),
            FacetEntryMatcher.subjectFacet(true),
            FacetEntryMatcher.dateIssuedFacetWithMinMax(false, "1990-02-13", "2010-10-17"),
            FacetEntryMatcher.hasContentInOriginalBundleFacet(false)
        ));
        getClient().perform(get("/api/discover/search/objects")
                .param("size", "2")
                .param("page", "1"))
                //** THEN **
                //The status has to be 200 OK
                .andExpect(status().isOk())
                //The type has to be 'discover'
                .andExpect(jsonPath("$.type", is("discover")))
                //The page object needs to look like this
                //Size of 2 because that's what we entered
                //Page number 1 because that's the param we entered
                //TotalPages 4 because size = 2 and total elements is 7 -> 4 pages
                //We made 7 elements -> 7 total elements
                .andExpect(jsonPath("$._embedded.searchResult.page", is(
                        PageMatcher.pageEntryWithTotalPagesAndElements(1, 2, 4, 7)
                )))
                //These are the  two elements that'll be shown (because page = 1, so the third and fourth element
                // in the list) and they'll be the only ones because the size is 2
                .andExpect(jsonPath("$._embedded.searchResult._embedded.objects", Matchers.containsInAnyOrder(
                        SearchResultMatcher.match(),
                        SearchResultMatcher.match()
                )))
                .andExpect(jsonPath("$._embedded.facets", Matchers.containsInAnyOrder(allExpectedSidebarFacets)))
                //There always needs to be a self link available
                .andExpect(jsonPath("$._links.self.href", containsString("/api/discover/search/objects")))
        ;

    }

    @Test
    public void discoverSearchFacetsTestForMinMaxValues() throws Exception {
        //We turn off the authorization system in order to create the structure as defined below
        context.turnOffAuthorisationSystem();

        //** GIVEN **
        //1. A community-collection structure with one parent community with sub-community and two collections.
        parentCommunity = CommunityBuilder.createCommunity(context)
                .withName("Parent Community")
                .build();
        Community child1 = CommunityBuilder.createSubCommunity(context, parentCommunity)
                .withName("Sub Community")
                .build();
        Collection col1 = CollectionBuilder.createCollection(context, child1).withName("Collection 1").build();
        Collection col2 = CollectionBuilder.createCollection(context, child1).withName("Collection 2").build();

        //2. Three public items that are readable by Anonymous with different subjects
        Item publicItem1 = ItemBuilder.createItem(context, col1)
                .withTitle("Test")
                .withIssueDate("2010-10-17")
                .withAuthor("Smith, Donald").withAuthor("t, t").withAuthor("t, y")
                .withAuthor("t, r").withAuthor("t, e").withAuthor("t, z").withAuthor("t, a")
                .withAuthor("t, tq").withAuthor("t, ts").withAuthor("t, td").withAuthor("t, tf")
                .withAuthor("t, tg").withAuthor("t, th").withAuthor("t, tj").withAuthor("t, tk")
                .withSubject("ExtraEntry")
                .build();

        Item publicItem2 = ItemBuilder.createItem(context, col2)
                .withTitle("Test 2")
                .withIssueDate("1990-02-13")
                .withAuthor("Smith, Maria").withAuthor("Doe, Jane").withAuthor("Testing, Works")
                .withSubject("TestingForMore").withSubject("ExtraEntry")
                .build();

        Item publicItem3 = ItemBuilder.createItem(context, col2)
                .withTitle("Public item 2")
                .withIssueDate("2010-02-13")
                .withAuthor("Smith, Maria").withAuthor("Doe, Jane").withAuthor("test,test")
                .withAuthor("test2, test2").withAuthor("Maybe, Maybe")
                .withSubject("AnotherTest").withSubject("TestingForMore")
                .withSubject("ExtraEntry").withSubject("a").withSubject("b").withSubject("c")
                .withSubject("d").withSubject("e").withSubject("f").withSubject("g")
                .withSubject("h").withSubject("i").withSubject("j")
                .build();

        context.restoreAuthSystemState();

        //** WHEN **
        //An anonymous user browses this endpoint to find the objects in the system
        //With a size 2
        List<Matcher<? super Object>> allExpectedSidebarFacets = new ArrayList<>(customSidebarFacets);
        allExpectedSidebarFacets.addAll(List.of(
            FacetEntryMatcher.authorFacetWithMinMax(true, "Doe, Jane", "Testing, Works"),
            FacetEntryMatcher.entityTypeFacet(false),
            FacetEntryMatcher.subjectFacet(true),
            FacetEntryMatcher.dateIssuedFacetWithMinMax(false, "1990-02-13", "2010-10-17"),
            FacetEntryMatcher.hasContentInOriginalBundleFacet(false)
        ));
        getClient().perform(get("/api/discover/search/facets"))
                //** THEN **
                //The status has to be 200 OK
                .andExpect(status().isOk())
                //The type has to be 'discover'
                .andExpect(jsonPath("$.type", is("discover")))
                .andExpect(jsonPath("$._embedded.facets", Matchers.containsInAnyOrder(allExpectedSidebarFacets)))
                //There always needs to be a self link available
                .andExpect(jsonPath("$._links.self.href", containsString("/api/discover/search/facets")))
        ;

    }

    @Test
    public void discoverSearchObjectsWithQueryOperatorEquals_query() throws Exception {
        //We turn off the authorization system in order to create the structure as defined below
        context.turnOffAuthorisationSystem();

        //** GIVEN **
        //1. A community-collection structure with one parent community with sub-community and two collections.
        parentCommunity = CommunityBuilder.createCommunity(context)
                .withName("Parent Community")
                .build();
        Community child1 = CommunityBuilder.createSubCommunity(context, parentCommunity)
                .withName("Sub Community")
                .build();
        Collection col1 = CollectionBuilder.createCollection(context, child1).withName("Collection 1").build();
        Collection col2 = CollectionBuilder.createCollection(context, child1).withName("Collection 2").build();
        //2. Three public items that are readable by Anonymous with different subjects
        Item publicItem1 = ItemBuilder.createItem(context, col1)
                .withTitle("Test")
                .withIssueDate("2010-10-17")
                .withAuthor("Smith, Donald")
                .withSubject("ExtraEntry")
                .build();

        Item publicItem2 = ItemBuilder.createItem(context, col2)
                .withTitle("Test 2")
                .withIssueDate("1990-02-13")
                .withAuthor("Smith, Maria").withAuthor("Doe, Jane").withAuthor("Testing, Works")
                .withSubject("TestingForMore").withSubject("ExtraEntry")
                .build();

        Item publicItem3 = ItemBuilder.createItem(context, col2)
                .withTitle("Public item 2")
                .withIssueDate("2010-02-13")
                .withAuthor("Smith, Maria").withAuthor("Doe, Jane").withAuthor("test,test")
                .withAuthor("test2, test2").withAuthor("Maybe, Maybe")
                .withSubject("AnotherTest").withSubject("TestingForMore").withSubject("ExtraEntry")
                .build();

        context.restoreAuthSystemState();

        //** WHEN **
        //An anonymous user browses this endpoint to find the objects in the system
        //With the given search filter
        List<Matcher<? super Object>> allExpectedSidebarFacets = new ArrayList<>(customSidebarFacets);
        allExpectedSidebarFacets.addAll(List.of(
            FacetEntryMatcher.authorFacet(false),
            FacetEntryMatcher.entityTypeFacet(false),
            FacetEntryMatcher.subjectFacet(false),
            FacetEntryMatcher.dateIssuedFacet(false),
            FacetEntryMatcher.hasContentInOriginalBundleFacet(false)
        ));
        getClient().perform(get("/api/discover/search/objects")
                .param("f.title", "Test,query"))
                //** THEN **
                //The status has to be 200 OK
                .andExpect(status().isOk())
                //The type has to be 'discover'
                .andExpect(jsonPath("$.type", is("discover")))
                //The page object needs to look like this
                .andExpect(jsonPath("$._embedded.searchResult.page", is(
                        PageMatcher.pageEntry(0, 20)
                )))
                //The search results have to contain the items that match the searchFilter
                .andExpect(jsonPath("$._embedded.searchResult._embedded.objects", Matchers.containsInAnyOrder(
                        SearchResultMatcher.matchOnItemName("item", "items", "Test")
                )))
                //These facets have to show up in the embedded.facets section as well with the given hasMore property
                // because we don't exceed their default limit for a hasMore true (the default is 10)
                .andExpect(jsonPath("$._embedded.facets", Matchers.containsInAnyOrder(allExpectedSidebarFacets)))
                //There always needs to be a self link available
                .andExpect(jsonPath("$._links.self.href", containsString("/api/discover/search/objects")))
        ;

    }

    @Test
    public void discoverSearchObjectsWithQueryOperatorEquals() throws Exception {
        //We turn off the authorization system in order to create the structure as defined below
        context.turnOffAuthorisationSystem();

        //** GIVEN **
        //1. A community-collection structure with one parent community with sub-community and two collections.
        parentCommunity = CommunityBuilder.createCommunity(context)
                                          .withName("Parent Community")
                                          .build();
        Community child1 = CommunityBuilder.createSubCommunity(context, parentCommunity)
                                           .withName("Sub Community")
                                           .build();
        Collection col1 = CollectionBuilder.createCollection(context, child1).withName("Collection 1").build();
        Collection col2 = CollectionBuilder.createCollection(context, child1).withName("Collection 2").build();
        //2. Three public items that are readable by Anonymous with different subjects
        Item publicItem1 = ItemBuilder.createItem(context, col1)
                                      .withTitle("Test")
                                      .withIssueDate("2010-10-17")
                                      .withAuthor("Smith, Donald")
                                      .withSubject("ExtraEntry")
                                      .build();

        Item publicItem2 = ItemBuilder.createItem(context, col2)
                                      .withTitle("Test 2")
                                      .withIssueDate("1990-02-13")
                                      .withAuthor("Smith, Maria").withAuthor("Doe, Jane").withAuthor("Testing, Works")
                                      .withSubject("TestingForMore").withSubject("ExtraEntry")
                                      .build();

        Item publicItem3 = ItemBuilder.createItem(context, col2)
                                      .withTitle("Public item 2")
                                      .withIssueDate("2010-02-13")
                                      .withAuthor("Smith, Maria").withAuthor("Doe, Jane").withAuthor("test,test")
                                      .withAuthor("test2, test2").withAuthor("Maybe, Maybe")
                                      .withSubject("AnotherTest").withSubject("TestingForMore")
                                      .withSubject("ExtraEntry")
                                      .build();

        context.restoreAuthSystemState();

        //** WHEN **
        //An anonymous user browses this endpoint to find the objects in the system
        //With the given search filter
        List<Matcher<? super Object>> allExpectedSidebarFacets = new ArrayList<>(customSidebarFacets);
        allExpectedSidebarFacets.addAll(List.of(
            FacetEntryMatcher.authorFacet(false),
            FacetEntryMatcher.entityTypeFacet(false),
            FacetEntryMatcher.subjectFacet(false),
            FacetEntryMatcher.dateIssuedFacet(false),
            FacetEntryMatcher.hasContentInOriginalBundleFacet(false)
        ));
        getClient().perform(get("/api/discover/search/objects")
            .param("f.title", "Test,equals"))
                   //** THEN **
                   //The status has to be 200 OK
                   .andExpect(status().isOk())
                   //The type has to be 'discover'
                   .andExpect(jsonPath("$.type", is("discover")))
                   //The page object needs to look like this
                   .andExpect(jsonPath("$._embedded.searchResult.page", is(
                       PageMatcher.pageEntry(0, 20)
                                                                          )))
                   //The search results have to contain the items that match the searchFilter
                   .andExpect(jsonPath("$._embedded.searchResult._embedded.objects", Matchers.containsInAnyOrder(
                       SearchResultMatcher.matchOnItemName("item", "items", "Test")
                                                                                                                )))
                   //These facets have to show up in the embedded.facets section as well with the given hasMore property
                   // because we don't exceed their default limit for a hasMore true (the default is 10)
                   .andExpect(jsonPath("$._embedded.facets", Matchers.containsInAnyOrder(allExpectedSidebarFacets)))
                   //There always needs to be a self link available
                   .andExpect(jsonPath("$._links.self.href", containsString("/api/discover/search/objects")))
        ;

    }

    @Test
    public void discoverSearchObjectsWithQueryOperatorNotEquals_query() throws Exception {
        //We turn off the authorization system in order to create the structure as defined below
        context.turnOffAuthorisationSystem();

        //** GIVEN **
        //1. A community-collection structure with one parent community with sub-community and two collections.
        parentCommunity = CommunityBuilder.createCommunity(context)
                .withName("Parent Community")
                .build();
        Community child1 = CommunityBuilder.createSubCommunity(context, parentCommunity)
                .withName("Sub Community")
                .build();
        Collection col1 = CollectionBuilder.createCollection(context, child1).withName("Collection 1").build();
        Collection col2 = CollectionBuilder.createCollection(context, child1).withName("Collection 2").build();
        //2. Three public items that are readable by Anonymous with different subjects
        Item publicItem1 = ItemBuilder.createItem(context, col1)
                .withTitle("Test")
                .withIssueDate("2010-10-17")
                .withAuthor("Smith, Donald")
                .withSubject("ExtraEntry")
                .build();

        Item publicItem2 = ItemBuilder.createItem(context, col2)
                .withTitle("Test 2")
                .withIssueDate("1990-02-13")
                .withAuthor("Smith, Maria").withAuthor("Doe, Jane").withAuthor("Testing, Works")
                .withSubject("TestingForMore").withSubject("ExtraEntry")
                .build();

        Item publicItem3 = ItemBuilder.createItem(context, col2)
                .withTitle("Public item 2")
                .withIssueDate("2010-02-13")
                .withAuthor("Smith, Maria").withAuthor("Doe, Jane").withAuthor("test,test")
                .withAuthor("test2, test2").withAuthor("Maybe, Maybe")
                .withSubject("AnotherTest").withSubject("TestingForMore").withSubject("ExtraEntry")
                .build();

        context.restoreAuthSystemState();

        //** WHEN **
        //An anonymous user browses this endpoint to find the objects in the system
        //With the given search filter
        List<Matcher<? super Object>> allExpectedSidebarFacets = new ArrayList<>(customSidebarFacets);
        allExpectedSidebarFacets.addAll(List.of(
            FacetEntryMatcher.authorFacet(false),
            FacetEntryMatcher.entityTypeFacet(false),
            FacetEntryMatcher.subjectFacet(false),
            FacetEntryMatcher.dateIssuedFacet(false),
            FacetEntryMatcher.hasContentInOriginalBundleFacet(false)
        ));
        getClient().perform(get("/api/discover/search/objects")
                .param("f.title", "-Test,query"))
                //** THEN **
                //The status has to be 200 OK
                .andExpect(status().isOk())
                //The type has to be 'discover'
                .andExpect(jsonPath("$.type", is("discover")))
                //The page object needs to look like this
                .andExpect(jsonPath("$._embedded.searchResult.page", is(
                        PageMatcher.pageEntry(0, 20)
                )))
                //The search results have to contain the items that match the searchFilter
                .andExpect(jsonPath("$._embedded.searchResult._embedded.objects", Matchers.hasItems(
                        SearchResultMatcher.matchOnItemName("item", "items", "Test 2"),
                        SearchResultMatcher.matchOnItemName("item", "items", "Public item 2")
                )))
                //These facets have to show up in the embedded.facets section as well with the given hasMore property
                // because we don't exceed their default limit for a hasMore true (the default is 10)
                .andExpect(jsonPath("$._embedded.facets", Matchers.containsInAnyOrder(allExpectedSidebarFacets)))
                //There always needs to be a self link available
                .andExpect(jsonPath("$._links.self.href", containsString("/api/discover/search/objects")))
        ;

    }

    @Test
    public void discoverSearchObjectsWithQueryOperatorNotEquals() throws Exception {
        //We turn off the authorization system in order to create the structure as defined below
        context.turnOffAuthorisationSystem();

        //** GIVEN **
        //1. A community-collection structure with one parent community with sub-community and two collections.
        parentCommunity = CommunityBuilder.createCommunity(context)
                                          .withName("Parent Community")
                                          .build();
        Community child1 = CommunityBuilder.createSubCommunity(context, parentCommunity)
                                           .withName("Sub Community")
                                           .build();
        Collection col1 = CollectionBuilder.createCollection(context, child1).withName("Collection 1").build();
        Collection col2 = CollectionBuilder.createCollection(context, child1).withName("Collection 2").build();
        //2. Three public items that are readable by Anonymous with different subjects
        Item publicItem1 = ItemBuilder.createItem(context, col1)
                                      .withTitle("Test")
                                      .withIssueDate("2010-10-17")
                                      .withAuthor("Smith, Donald")
                                      .withSubject("ExtraEntry")
                                      .build();

        Item publicItem2 = ItemBuilder.createItem(context, col2)
                                      .withTitle("Test 2")
                                      .withIssueDate("1990-02-13")
                                      .withAuthor("Smith, Maria").withAuthor("Doe, Jane").withAuthor("Testing, Works")
                                      .withSubject("TestingForMore").withSubject("ExtraEntry")
                                      .build();

        Item publicItem3 = ItemBuilder.createItem(context, col2)
                                      .withTitle("Public item 2")
                                      .withIssueDate("2010-02-13")
                                      .withAuthor("Smith, Maria").withAuthor("Doe, Jane").withAuthor("test,test")
                                      .withAuthor("test2, test2").withAuthor("Maybe, Maybe")
                                      .withSubject("AnotherTest").withSubject("TestingForMore")
                                      .withSubject("ExtraEntry")
                                      .build();

        context.restoreAuthSystemState();

        //** WHEN **
        //An anonymous user browses this endpoint to find the objects in the system
        //With the given search filter
        List<Matcher<? super Object>> allExpectedSidebarFacets = new ArrayList<>(customSidebarFacets);
        allExpectedSidebarFacets.addAll(List.of(
            FacetEntryMatcher.authorFacet(false),
            FacetEntryMatcher.entityTypeFacet(false),
            FacetEntryMatcher.subjectFacet(false),
            FacetEntryMatcher.dateIssuedFacet(false),
            FacetEntryMatcher.hasContentInOriginalBundleFacet(false)
        ));
        getClient().perform(get("/api/discover/search/objects")
            .param("f.title", "Test,notequals"))
                   //** THEN **
                   //The status has to be 200 OK
                   .andExpect(status().isOk())
                   //The type has to be 'discover'
                   .andExpect(jsonPath("$.type", is("discover")))
                   //The page object needs to look like this
                   .andExpect(jsonPath("$._embedded.searchResult.page", is(
                       PageMatcher.pageEntry(0, 20)
                                                                          )))
                   //The search results have to contain the items that match the searchFilter
                   .andExpect(jsonPath("$._embedded.searchResult._embedded.objects", Matchers.hasItems(
                       SearchResultMatcher.matchOnItemName("item", "items", "Test 2"),
                       SearchResultMatcher.matchOnItemName("item", "items", "Public item 2")
                                                                                                      )))
                   //These facets have to show up in the embedded.facets section as well with the given hasMore property
                   // because we don't exceed their default limit for a hasMore true (the default is 10)
                   .andExpect(jsonPath("$._embedded.facets", Matchers.containsInAnyOrder(allExpectedSidebarFacets)))
                   //There always needs to be a self link available
                   .andExpect(jsonPath("$._links.self.href", containsString("/api/discover/search/objects")))
        ;

    }

    @Test
    public void discoverSearchObjectsWithQueryOperatorNotAuthority_query() throws Exception {
        //We turn off the authorization system in order to create the structure as defined below
        context.turnOffAuthorisationSystem();

        //** GIVEN **
        //1. A community-collection structure with one parent community with sub-community and two collections.
        parentCommunity = CommunityBuilder.createCommunity(context)
                .withName("Parent Community")
                .build();
        Community child1 = CommunityBuilder.createSubCommunity(context, parentCommunity)
                .withName("Sub Community")
                .build();
        Collection col1 = CollectionBuilder.createCollection(context, child1).withName("Collection 1").build();
        Collection col2 = CollectionBuilder.createCollection(context, child1).withName("Collection 2").build();
        //2. Three public items that are readable by Anonymous with different subjects
        Item publicItem1 = ItemBuilder.createItem(context, col1)
                .withTitle("Test")
                .withIssueDate("2010-10-17")
                .withAuthor("Smith, Donald")
                .withSubject("ExtraEntry")
                .build();

        Item publicItem2 = ItemBuilder.createItem(context, col2)
                .withTitle("Test 2")
                .withIssueDate("1990-02-13")
                .withAuthor("Smith, Maria").withAuthor("Doe, Jane").withAuthor("Testing, Works")
                .withSubject("TestingForMore").withSubject("ExtraEntry")
                .build();

        Item publicItem3 = ItemBuilder.createItem(context, col2)
                .withTitle("Public item 2")
                .withIssueDate("2010-02-13")
                .withAuthor("Smith, Maria").withAuthor("Doe, Jane").withAuthor("test,test")
                .withAuthor("test2, test2").withAuthor("Maybe, Maybe")
                .withSubject("AnotherTest").withSubject("TestingForMore").withSubject("ExtraEntry")
                .build();

        context.restoreAuthSystemState();

        //** WHEN **
        //An anonymous user browses this endpoint to find the objects in the system
        //With the given search filter
        List<Matcher<? super Object>> allExpectedSidebarFacets = new ArrayList<>(customSidebarFacets);
        allExpectedSidebarFacets.addAll(List.of(
            FacetEntryMatcher.authorFacet(false),
            FacetEntryMatcher.entityTypeFacet(false),
            FacetEntryMatcher.subjectFacet(false),
            FacetEntryMatcher.dateIssuedFacet(false),
            FacetEntryMatcher.hasContentInOriginalBundleFacet(false)
        ));
        getClient().perform(get("/api/discover/search/objects")
                .param("f.title", "-id:test,query"))
                //** THEN **
                //The status has to be 200 OK
                .andExpect(status().isOk())
                //The type has to be 'discover'
                .andExpect(jsonPath("$.type", is("discover")))
                //The page object needs to look like this
                .andExpect(jsonPath("$._embedded.searchResult.page", is(
                        PageMatcher.pageEntry(0, 20)
                )))
                //The search results have to contain the items that match the searchFilter
                .andExpect(jsonPath("$._embedded.searchResult._embedded.objects", Matchers.hasItem(
                        SearchResultMatcher.matchOnItemName("item", "items", "Public item 2")
                )))
                //These facets have to show up in the embedded.facets section as well with the given hasMore property
                // because we don't exceed their default limit for a hasMore true (the default is 10)
                .andExpect(jsonPath("$._embedded.facets", Matchers.containsInAnyOrder(allExpectedSidebarFacets)))
                //There always needs to be a self link available
                .andExpect(jsonPath("$._links.self.href", containsString("/api/discover/search/objects")))
        ;

    }

    @Test
    public void discoverSearchObjectsWithQueryOperatorNotAuthority() throws Exception {
        //We turn off the authorization system in order to create the structure as defined below
        context.turnOffAuthorisationSystem();

        //** GIVEN **
        //1. A community-collection structure with one parent community with sub-community and two collections.
        parentCommunity = CommunityBuilder.createCommunity(context)
                                          .withName("Parent Community")
                                          .build();
        Community child1 = CommunityBuilder.createSubCommunity(context, parentCommunity)
                                           .withName("Sub Community")
                                           .build();
        Collection col1 = CollectionBuilder.createCollection(context, child1).withName("Collection 1").build();
        Collection col2 = CollectionBuilder.createCollection(context, child1).withName("Collection 2").build();
        //2. Three public items that are readable by Anonymous with different subjects
        Item publicItem1 = ItemBuilder.createItem(context, col1)
                                      .withTitle("Test")
                                      .withIssueDate("2010-10-17")
                                      .withAuthor("Smith, Donald")
                                      .withSubject("ExtraEntry")
                                      .build();

        Item publicItem2 = ItemBuilder.createItem(context, col2)
                                      .withTitle("Test 2")
                                      .withIssueDate("1990-02-13")
                                      .withAuthor("Smith, Maria").withAuthor("Doe, Jane").withAuthor("Testing, Works")
                                      .withSubject("TestingForMore").withSubject("ExtraEntry")
                                      .build();

        Item publicItem3 = ItemBuilder.createItem(context, col2)
                                      .withTitle("Public item 2")
                                      .withIssueDate("2010-02-13")
                                      .withAuthor("Smith, Maria").withAuthor("Doe, Jane").withAuthor("test,test")
                                      .withAuthor("test2, test2").withAuthor("Maybe, Maybe")
                                      .withSubject("AnotherTest").withSubject("TestingForMore")
                                      .withSubject("ExtraEntry")
                                      .build();

        context.restoreAuthSystemState();

        //** WHEN **
        //An anonymous user browses this endpoint to find the objects in the system
        //With the given search filter
        List<Matcher<? super Object>> allExpectedSidebarFacets = new ArrayList<>(customSidebarFacets);
        allExpectedSidebarFacets.addAll(List.of(
            FacetEntryMatcher.authorFacet(false),
            FacetEntryMatcher.entityTypeFacet(false),
            FacetEntryMatcher.subjectFacet(false),
            FacetEntryMatcher.dateIssuedFacet(false),
            FacetEntryMatcher.hasContentInOriginalBundleFacet(false)
        ));
        getClient().perform(get("/api/discover/search/objects")
            .param("f.title", "test,notauthority"))
                   //** THEN **
                   //The status has to be 200 OK
                   .andExpect(status().isOk())
                   //The type has to be 'discover'
                   .andExpect(jsonPath("$.type", is("discover")))
                   //The page object needs to look like this
                   .andExpect(jsonPath("$._embedded.searchResult.page", is(
                       PageMatcher.pageEntry(0, 20)
                                                                          )))
                   //The search results have to contain the items that match the searchFilter
                   .andExpect(jsonPath("$._embedded.searchResult._embedded.objects", Matchers.hasItem(
                       SearchResultMatcher.matchOnItemName("item", "items", "Public item 2")
                                                                                                     )))
                   //These facets have to show up in the embedded.facets section as well with the given hasMore property
                   // because we don't exceed their default limit for a hasMore true (the default is 10)
                   .andExpect(jsonPath("$._embedded.facets", Matchers.containsInAnyOrder(allExpectedSidebarFacets)))
                   //There always needs to be a self link available
                   .andExpect(jsonPath("$._links.self.href", containsString("/api/discover/search/objects")))
        ;

    }

    @Test
    public void discoverSearchObjectsWithMissingQueryOperator() throws Exception {
        //** WHEN **
        // An anonymous user browses this endpoint to find the objects in the system
        // With the given search filter where there is the filter operator missing in the value (must be of form
        // <:filter-value>,<:filter-operator>)
        getClient().perform(get("/api/discover/search/objects")
            .param("f.title", "test"))
                   //** THEN **
                   //Will result in 422 status because of missing filter operator
                   .andExpect(status().isUnprocessableEntity());
    }

    @Test
    public void discoverSearchObjectsWithNotValidQueryOperator() throws Exception {
        //** WHEN **
        // An anonymous user browses this endpoint to find the objects in the system
        // With the given search filter where there is a non-valid filter operator given (must be of form
        // <:filter-value>,<:filter-operator> where the filter operator is one of: “contains”, “notcontains”, "equals"
        // “notequals”, “authority”, “notauthority”, "query"); see enum RestSearchOperator
        getClient().perform(get("/api/discover/search/objects")
            .param("f.title", "test,operator"))
                   //** THEN **
                   //Will result in 422 status because of non-valid filter operator
                   .andExpect(status().isUnprocessableEntity());
    }

    @Test
    public void discoverSearchObjectsTestWithDateIssuedQueryTest() throws Exception {
        //We turn off the authorization system in order to create the structure as defined below
        context.turnOffAuthorisationSystem();

        //** GIVEN **
        //1. A community-collection structure with one parent community with sub-community and two collections.
        parentCommunity = CommunityBuilder.createCommunity(context)
                                          .withName("Parent Community")
                                          .build();
        Community child1 = CommunityBuilder.createSubCommunity(context, parentCommunity)
                                           .withName("Sub Community")
                                           .build();
        Collection col1 = CollectionBuilder.createCollection(context, child1).withName("Collection 1").build();
        Collection col2 = CollectionBuilder.createCollection(context, child1).withName("Collection 2").build();

        //2. Three public items that are readable by Anonymous with different subjects
        Item publicItem1 = ItemBuilder.createItem(context, col1)
                                      .withTitle("Test")
                                      .withIssueDate("2010-10-17")
                                      .withAuthor("Smith, Donald")
                                      .withSubject("ExtraEntry")
                                      .build();

        Item publicItem2 = ItemBuilder.createItem(context, col2)
                                      .withTitle("Test 2")
                                      .withIssueDate("1990-02-13")
                                      .withAuthor("Smith, Maria").withAuthor("Doe, Jane")
                                      .withSubject("TestingForMore").withSubject("ExtraEntry")
                                      .build();

        Item publicItem3 = ItemBuilder.createItem(context, col2)
                                      .withTitle("Public item 2")
                                      .withIssueDate("2010-02-13")
                                      .withAuthor("Smith, Maria").withAuthor("Doe, Jane").withAuthor("test,test")
                                      .withAuthor("test2, test2").withAuthor("Maybe, Maybe")
                                      .withSubject("AnotherTest").withSubject("TestingForMore")
                                      .withSubject("ExtraEntry")
                                      .build();
        String bitstreamContent = "ThisIsSomeDummyText";
        //Add a bitstream to an item
        try (InputStream is = IOUtils.toInputStream(bitstreamContent, CharEncoding.UTF_8)) {
            Bitstream bitstream = BitstreamBuilder.createBitstream(context, publicItem1, is)
                                                  .withName("Bitstream")
                                                  .withMimeType("text/plain")
                                                  .build();
        }

        //Run the filter media to make the text in the bitstream searchable through the query
        runDSpaceScript("filter-media", "-f", "-i", publicItem1.getHandle());

        context.restoreAuthSystemState();

        //** WHEN **
        getClient().perform(get("/api/discover/search/objects")
                                .param("query", "dc.date.issued:\"2010-02-13\""))

                   //** THEN **
                   //The status has to be 200 OK
                   .andExpect(status().isOk())
                   //The type has to be 'discover'
                   .andExpect(jsonPath("$.type", is("discover")))
                   //The page object needs to look like this
                   .andExpect(jsonPath("$._embedded.searchResult.page", is(
                       PageMatcher.pageEntryWithTotalPagesAndElements(0, 20, 1, 1)
                   )))
                   //This is the only item that should be returned with the query given
                   .andExpect(jsonPath("$._embedded.searchResult._embedded.objects", Matchers.contains(
                       SearchResultMatcher.matchOnItemName("item", "items", "Public item 2")
                   )))

                   //There always needs to be a self link available
                   .andExpect(jsonPath("$._links.self.href", containsString("/api/discover/search/objects")))
        ;


        //** WHEN **
        getClient().perform(get("/api/discover/search/objects")
                                .param("query", "dc.date.issued:\"2013-02-13\""))

                   //** THEN **
                   //The status has to be 200 OK
                   .andExpect(status().isOk())
                   //The type has to be 'discover'
                   .andExpect(jsonPath("$.type", is("discover")))
                   //The page object needs to look like this
                   .andExpect(jsonPath("$._embedded.searchResult.page", is(
                       PageMatcher.pageEntryWithTotalPagesAndElements(0, 20, 0, 0)
                   )))

                   //There always needs to be a self link available
                   .andExpect(jsonPath("$._links.self.href", containsString("/api/discover/search/objects")))
        ;

    }

    @Test
    public void discoverSearchObjectsTestWithLuceneSyntaxQueryTest() throws Exception {
        //We turn off the authorization system in order to create the structure as defined below
        context.turnOffAuthorisationSystem();

        //** GIVEN **
        //1. A community-collection structure with one parent community with sub-community and two collections.
        parentCommunity = CommunityBuilder.createCommunity(context)
                                          .withName("Parent Community")
                                          .build();
        Community child1 = CommunityBuilder.createSubCommunity(context, parentCommunity)
                                           .withName("Sub Community")
                                           .build();
        Collection col1 = CollectionBuilder.createCollection(context, child1).withName("Collection 1").build();
        Collection col2 = CollectionBuilder.createCollection(context, child1).withName("Collection 2").build();

        //2. Three public items that are readable by Anonymous with different subjects
        Item publicItem1 = ItemBuilder.createItem(context, col1)
                                      .withTitle("Test")
                                      .withIssueDate("2010-10-17")
                                      .withAuthor("Smith, Donald")
                                      .withSubject("ExtraEntry")
                                      .build();

        Item publicItem2 = ItemBuilder.createItem(context, col2)
                                      .withTitle("TestItem2")
                                      .withIssueDate("1990-02-13")
                                      .withAuthor("Smith, Maria").withAuthor("Doe, Jane")
                                      .withSubject("TestingForMore").withSubject("ExtraEntry")
                                      .build();

        Item publicItem3 = ItemBuilder.createItem(context, col2)
                                      .withTitle("azeazeazeazeazeaze")
                                      .withIssueDate("2010-02-13")
                                      .withAuthor("Smith, Maria").withAuthor("Doe, Jane").withAuthor("test,test")
                                      .withAuthor("test2, test2").withAuthor("Maybe, Maybe")
                                      .withSubject("AnotherTest").withSubject("TestingForMore")
                                      .withSubject("ExtraEntry")
                                      .build();

        context.restoreAuthSystemState();

        //** WHEN **
        getClient().perform(get("/api/discover/search/objects")
                                .param("query", "((dc.date.issued:2010 OR dc.date.issued:1990-02-13)" +
                                                                " AND (dc.title:Test OR dc.title:TestItem2))"))

                   //** THEN **
                   //The status has to be 200 OK
                   .andExpect(status().isOk())
                   //The type has to be 'discover'
                   .andExpect(jsonPath("$.type", is("discover")))
                   //The page object needs to look like this
                   .andExpect(jsonPath("$._embedded.searchResult.page", is(
                       PageMatcher.pageEntryWithTotalPagesAndElements(0, 20, 1, 2)
                   )))
                   //This is the only item that should be returned with the query given
                   .andExpect(jsonPath("$._embedded.searchResult._embedded.objects", Matchers.containsInAnyOrder(
                       SearchResultMatcher.matchOnItemName("item", "items", "Test"),
                       SearchResultMatcher.matchOnItemName("item", "items", "TestItem2")
                   )))
                   .andExpect(jsonPath("$._embedded.searchResult._embedded.objects", Matchers.not(Matchers.contains(
                       SearchResultMatcher.matchOnItemName("item", "items", "azeazeazeazeazeaze")
                   ))))

                   //There always needs to be a self link available
                   .andExpect(jsonPath("$._links.self.href", containsString("/api/discover/search/objects")))
        ;

    }

    @Test
    public void discoverSearchObjectsTestWithEscapedLuceneCharactersTest() throws Exception {
        //We turn off the authorization system in order to create the structure as defined below
        context.turnOffAuthorisationSystem();

        //** GIVEN **
        //1. A community-collection structure with one parent community with sub-community and two collections.
        parentCommunity = CommunityBuilder.createCommunity(context)
                                          .withName("Parent Community")
                                          .build();
        Community child1 = CommunityBuilder.createSubCommunity(context, parentCommunity)
                                           .withName("Sub Community")
                                           .build();
        Collection col1 = CollectionBuilder.createCollection(context, child1).withName("Collection 1").build();
        Collection col2 = CollectionBuilder.createCollection(context, child1).withName("Collection 2").build();

        //2. Three public items that are readable by Anonymous with different subjects
        Item publicItem1 = ItemBuilder.createItem(context, col1)
                                      .withTitle("Faithful Infidel: Exploring Conformity (2nd edition)")
                                      .withIssueDate("2010-10-17")
                                      .withAuthor("Smith, Donald")
                                      .withSubject("ExtraEntry")
                                      .build();

        Item publicItem2 = ItemBuilder.createItem(context, col2)
                                      .withTitle("Test")
                                      .withIssueDate("1990-02-13")
                                      .withAuthor("Smith, Maria").withAuthor("Doe, Jane")
                                      .withSubject("TestingForMore").withSubject("ExtraEntry")
                                      .build();

        Item publicItem3 = ItemBuilder.createItem(context, col2)
                                      .withTitle("NotAProperTestTitle")
                                      .withIssueDate("2010-02-13")
                                      .withAuthor("Smith, Maria").withAuthor("Doe, Jane").withAuthor("test,test")
                                      .withAuthor("test2, test2").withAuthor("Maybe, Maybe")
                                      .withSubject("AnotherTest").withSubject("TestingForMore")
                                      .withSubject("ExtraEntry")
                                      .build();

        context.restoreAuthSystemState();

        getClient().perform(get("/api/discover/search/objects")
                                .param("query", "\"Faithful Infidel: Exploring Conformity (2nd edition)\""))

                   //** THEN **
                   //The status has to be 200 OK
                   .andExpect(status().isOk())
                   //The type has to be 'discover'
                   .andExpect(jsonPath("$.type", is("discover")))
                   //The page object needs to look like this
                   .andExpect(jsonPath("$._embedded.searchResult.page", is(
                       PageMatcher.pageEntryWithTotalPagesAndElements(0, 20, 1, 1)
                   )))
                   //This is the only item that should be returned with the query given
                   .andExpect(jsonPath("$._embedded.searchResult._embedded.objects", Matchers.contains(
                       SearchResultMatcher.matchOnItemName
                           ("item", "items", "Faithful Infidel: Exploring Conformity (2nd edition)")
                   )))
                   .andExpect(jsonPath("$._embedded.searchResult._embedded.objects",
                                       Matchers.not(Matchers.containsInAnyOrder(
                                           SearchResultMatcher.matchOnItemName("item", "items", "Test"),
                                           SearchResultMatcher.matchOnItemName("item", "items", "NotAProperTestTitle")
                                       ))))

                   //There always needs to be a self link available
                   .andExpect(jsonPath("$._links.self.href", containsString("/api/discover/search/objects")))
        ;

    }
    @Test
    public void discoverSearchObjectsTestWithUnEscapedLuceneCharactersTest() throws Exception {
        //We turn off the authorization system in order to create the structure as defined below
        context.turnOffAuthorisationSystem();

        //** GIVEN **
        //1. A community-collection structure with one parent community with sub-community and two collections.
        parentCommunity = CommunityBuilder.createCommunity(context)
                                          .withName("Parent Community")
                                          .build();
        Community child1 = CommunityBuilder.createSubCommunity(context, parentCommunity)
                                           .withName("Sub Community")
                                           .build();
        Collection col1 = CollectionBuilder.createCollection(context, child1).withName("Collection 1").build();
        Collection col2 = CollectionBuilder.createCollection(context, child1).withName("Collection 2").build();

        //2. Three public items that are readable by Anonymous with different subjects
        Item publicItem1 = ItemBuilder.createItem(context, col1)
                                      .withTitle("Faithful Infidel: Exploring Conformity (2nd edition)")
                                      .withIssueDate("2010-10-17")
                                      .withAuthor("Smith, Donald")
                                      .withSubject("ExtraEntry")
                                      .build();

        Item publicItem2 = ItemBuilder.createItem(context, col2)
                                      .withTitle("Test")
                                      .withIssueDate("1990-02-13")
                                      .withAuthor("Smith, Maria").withAuthor("Doe, Jane")
                                      .withSubject("TestingForMore").withSubject("ExtraEntry")
                                      .build();

        Item publicItem3 = ItemBuilder.createItem(context, col2)
                                      .withTitle("NotAProperTestTitle")
                                      .withIssueDate("2010-02-13")
                                      .withAuthor("Smith, Maria").withAuthor("Doe, Jane").withAuthor("test,test")
                                      .withAuthor("test2, test2").withAuthor("Maybe, Maybe")
                                      .withSubject("AnotherTest").withSubject("TestingForMore")
                                      .withSubject("ExtraEntry")
                                      .build();

        context.restoreAuthSystemState();

        //** WHEN **
        getClient().perform(get("/api/discover/search/objects")
                                .param("query", "OR"))

                   .andExpect(status().isUnprocessableEntity())
        ;

    }

    @Test
    /**
     * This test is intended to verify that an in progress submission (workspaceitem, workflowitem, pool task and
     * claimed tasks) don't interfere with the standard search
     *
     * @throws Exception
     */
    public void discoverSearchObjectsWithInProgressSubmissionTest() throws Exception {

        //We turn off the authorization system in order to create the structure defined below
        context.turnOffAuthorisationSystem();

        //** GIVEN **
        // 1. A community-collection structure with one parent community with sub-community and two collections.
        parentCommunity = CommunityBuilder.createCommunity(context)
                .withName("Parent Community")
                .build();
        Community child1 = CommunityBuilder.createSubCommunity(context, parentCommunity)
                .withName("Sub Community")
                .build();
        Collection col1 = CollectionBuilder.createCollection(context, child1)
                                .withName("Collection 1")
                                .build();
        // the second collection has a workflow active
        Collection col2 = CollectionBuilder.createCollection(context, child1)
                                .withName("Collection 2")
                                .withWorkflowGroup(1, admin)
                                .build();

        // 2. Three public items that are readable by Anonymous with different subjects
        Item publicItem1 = ItemBuilder.createItem(context, col1)
                .withTitle("Test")
                .withIssueDate("2010-10-17")
                .withAuthor("Smith, Donald").withAuthor("Testing, Works")
                .withSubject("ExtraEntry")
                .build();

        Item publicItem2 = ItemBuilder.createItem(context, col2)
                .withTitle("Test 2")
                .withIssueDate("1990-02-13")
                .withAuthor("Smith, Maria").withAuthor("Doe, Jane").withAuthor("Testing, Works")
                .withSubject("TestingForMore").withSubject("ExtraEntry")
                .build();

        Item publicItem3 = ItemBuilder.createItem(context, col2)
                .withTitle("Public item 2")
                .withIssueDate("2010-02-13")
                .withAuthor("Smith, Maria").withAuthor("Doe, Jane").withAuthor("test,test")
                .withAuthor("test2, test2").withAuthor("Maybe, Maybe")
                .withSubject("AnotherTest").withSubject("TestingForMore")
                .withSubject("ExtraEntry")
                .build();

        //3. three in progress submission from a normal user (2 ws, 1 wf that will produce also a pooltask)
        context.setCurrentUser(eperson);
        WorkspaceItem wsItem1 = WorkspaceItemBuilder.createWorkspaceItem(context, col1).withTitle("Workspace Item 1")
                .build();

        WorkspaceItem wsItem2 = WorkspaceItemBuilder.createWorkspaceItem(context, col2).withTitle("Workspace Item 2")
                .build();

        XmlWorkflowItem wfItem1 = WorkflowItemBuilder.createWorkflowItem(context, col2).withTitle("Workflow Item 1")
                .build();

        // 4. a claimed task from the administrator
        ClaimedTask cTask = ClaimedTaskBuilder.createClaimedTask(context, col2, admin).withTitle("Claimed Item")
                .build();

        // 5. other in progress submissions made by the administrator
        context.setCurrentUser(admin);
        WorkspaceItem wsItem1Admin = WorkspaceItemBuilder.createWorkspaceItem(context, col1)
                .withTitle("Admin Workspace Item 1").build();

        WorkspaceItem wsItem2Admin = WorkspaceItemBuilder.createWorkspaceItem(context, col2)
                .withTitle("Admin Workspace Item 2").build();

        XmlWorkflowItem wfItem1Admin = WorkflowItemBuilder.createWorkflowItem(context, col2)
                .withTitle("Admin Workflow Item 1").build();

        context.restoreAuthSystemState();

        //** WHEN **
        // An anonymous user, the submitter and the admin that browse this endpoint to find the public objects in the
        // system should not retrieve the in progress submissions and related objects
        List<Matcher<? super Object>> allExpectedSidebarFacets = new ArrayList<>(customSidebarFacets);
        allExpectedSidebarFacets.addAll(List.of(
            FacetEntryMatcher.authorFacet(false),
            FacetEntryMatcher.subjectFacet(false),
            FacetEntryMatcher.dateIssuedFacet(false),
            FacetEntryMatcher.hasContentInOriginalBundleFacet(false),
            FacetEntryMatcher.entityTypeFacet(false)
        ));
        String[] tokens = new String[] {
            null,
            getAuthToken(eperson.getEmail(), password),
            getAuthToken(admin.getEmail(), password),
        };

        for (String token : tokens) {
            getClient(token).perform(get("/api/discover/search/objects"))
                    //** THEN **
                    //The status has to be 200 OK
                    .andExpect(status().isOk())
                    //The type has to be 'discover'
                    .andExpect(jsonPath("$.type", is("discover")))
                    //There needs to be a page object that shows the total pages and total elements as well as the
                    // size and the current page (number)
                    .andExpect(jsonPath("$._embedded.searchResult.page", is(
                            PageMatcher.pageEntryWithTotalPagesAndElements(0, 20, 1, 7)
                    )))
                    //These search results have to be shown in the embedded.objects section as these are the items
                    // given in the structure defined above.
                    //Seeing as everything fits onto one page, they have to all be present
                    .andExpect(jsonPath("$._embedded.searchResult._embedded.objects", Matchers.containsInAnyOrder(
                            SearchResultMatcher.match("core", "community", "communities"),
                            SearchResultMatcher.match("core", "community", "communities"),
                            SearchResultMatcher.match("core", "item", "items"),
                            SearchResultMatcher.match("core", "item", "items"),
                            SearchResultMatcher.match("core", "item", "items"),
                            //This has to be like this because collections don't have anything else
                            // these matchers also need to be the last otherwise they will be potentially consumed for
                            // other staff
                            SearchResultMatcher.match(),
                            SearchResultMatcher.match()
                    )))
                    //These facets have to show up in the embedded.facets section as well with the given hasMore
                    // property because we don't exceed their default limit for a hasMore true (the default is 10)
                    .andExpect(jsonPath("$._embedded.facets", Matchers.containsInAnyOrder(allExpectedSidebarFacets)))
                    //There always needs to be a self link
                    .andExpect(jsonPath("$._links.self.href", containsString("/api/discover/search/objects")))
            ;
        }
    }

    @Test
    /**
     * This test is intent to verify that workspaceitem are only visible to the submitter
     *
     * @throws Exception
     */
    public void discoverSearchObjectsWorkspaceConfigurationTest() throws Exception {

        //We turn off the authorization system in order to create the structure defined below
        context.turnOffAuthorisationSystem();

        //** GIVEN **
        // 1. A community-collection structure with one parent community with sub-community and two collections.
        parentCommunity = CommunityBuilder.createCommunity(context)
                .withName("Parent Community")
                .build();
        Community child1 = CommunityBuilder.createSubCommunity(context, parentCommunity)
                .withName("Sub Community")
                .build();
        Collection col1 = CollectionBuilder.createCollection(context, child1)
                                .withName("Collection 1")
                                .build();
        // the second collection has a workflow active
        Collection col2 = CollectionBuilder.createCollection(context, child1)
                                .withName("Collection 2")
                                .withWorkflowGroup(1, admin)
                                .build();

        // 2. Three public items that are readable by Anonymous
        Item publicItem1 = ItemBuilder.createItem(context, col1)
                .withTitle("Test")
                .withIssueDate("2010-10-17")
                .withAuthor("Smith, Donald").withAuthor("Testing, Works")
                .withSubject("ExtraEntry")
                .build();

        Item publicItem2 = ItemBuilder.createItem(context, col2)
                .withTitle("Test 2")
                .withIssueDate("1990-02-13")
                .withAuthor("Smith, Maria").withAuthor("Doe, Jane").withAuthor("Testing, Works")
                .withSubject("TestingForMore").withSubject("ExtraEntry")
                .build();

        EPerson submitter = EPersonBuilder.createEPerson(context).withEmail("submitter@example.com")
                .withPassword(password).build();
        context.setCurrentUser(submitter);
        // a public item from our submitter
        Item publicItem3 = ItemBuilder.createItem(context, col2)
                .withTitle("Public item from submitter")
                .withIssueDate("2010-02-13")
                .withAuthor("Smith, Maria").withAuthor("Doe, Jane").withAuthor("test,test")
                .withAuthor("test2, test2").withAuthor("Maybe, Maybe")
                .withSubject("AnotherTest").withSubject("TestingForMore")
                .withSubject("ExtraEntry")
                .build();

        //3. three in progress submission from our submitter user (2 ws, 1 wf that will produce also a pooltask)
        WorkspaceItem wsItem1 = WorkspaceItemBuilder.createWorkspaceItem(context, col1).withTitle("Workspace Item 1")
                .withIssueDate("2010-07-23")
                .build();

        WorkspaceItem wsItem2 = WorkspaceItemBuilder.createWorkspaceItem(context, col2).withTitle("Workspace Item 2")
                .withIssueDate("2010-11-03")
                .build();

        XmlWorkflowItem wfItem1 = WorkflowItemBuilder.createWorkflowItem(context, col2).withTitle("Workflow Item 1")
                .withIssueDate("2010-11-03")
                .build();

        // 4. a claimed task from the administrator
        ClaimedTask cTask = ClaimedTaskBuilder.createClaimedTask(context, col2, admin).withTitle("Claimed Item")
                .withIssueDate("2010-11-03")
                .build();

        // 5. other in progress submissions made by the administrator
        context.setCurrentUser(admin);
        WorkspaceItem wsItem1Admin = WorkspaceItemBuilder.createWorkspaceItem(context, col1)
                .withIssueDate("2010-07-23")
                .withTitle("Admin Workspace Item 1").build();

        WorkspaceItem wsItem2Admin = WorkspaceItemBuilder.createWorkspaceItem(context, col2)
                .withIssueDate("2010-11-03")
                .withTitle("Admin Workspace Item 2").build();

        XmlWorkflowItem wfItem1Admin = WorkflowItemBuilder.createWorkflowItem(context, col2)
                .withIssueDate("2010-11-03")
                .withTitle("Admin Workflow Item 1").build();

        context.restoreAuthSystemState();
        //** WHEN **
        // each submitter, including the administrator should see only their submission
        String submitterToken = getAuthToken(submitter.getEmail(), password);
        String adminToken = getAuthToken(admin.getEmail(), password);

        getClient(submitterToken).perform(get("/api/discover/search/objects").param("configuration", "workspace"))
                //** THEN **
                //The status has to be 200 OK
                .andExpect(status().isOk())
                //The type has to be 'discover'
                .andExpect(jsonPath("$.type", is("discover")))
                //There needs to be a page object that shows the total pages and total elements as well as the
                // size and the current page (number)
                .andExpect(jsonPath("$._embedded.searchResult.page", is(
                        PageMatcher.pageEntryWithTotalPagesAndElements(0, 20, 1, 5)
                )))
                // These search results have to be shown in the embedded.objects section
                // one public item, two workspaceitems and two worfklowitems submitted by our submitter user
                // as by the structure defined above.
                // Seeing as everything fits onto one page, they have to all be present
                .andExpect(jsonPath("$._embedded.searchResult._embedded.objects", Matchers.containsInAnyOrder(
                        Matchers.allOf(
                                SearchResultMatcher.match("core", "item", "items"),
                                JsonPathMatchers.hasJsonPath("$._embedded.indexableObject",
                                        is(ItemMatcher.matchItemWithTitleAndDateIssued(publicItem3,
                                                "Public item from submitter", "2010-02-13")))
                                ),
                        Matchers.allOf(
                                SearchResultMatcher.match("submission", "workspaceitem", "workspaceitems"),
                                JsonPathMatchers.hasJsonPath("$._embedded.indexableObject",
                                        is(WorkspaceItemMatcher.matchItemWithTitleAndDateIssued(wsItem1,
                                                "Workspace Item 1", "2010-07-23")))
                                ),
                        Matchers.allOf(
                                SearchResultMatcher.match("submission", "workspaceitem", "workspaceitems"),
                                JsonPathMatchers.hasJsonPath("$._embedded.indexableObject",
                                        is(WorkspaceItemMatcher.matchItemWithTitleAndDateIssued(
                                                wsItem2, "Workspace Item 2", "2010-11-03")))
                                ),
                        Matchers.allOf(
                                SearchResultMatcher.match("workflow", "workflowitem", "workflowitems"),
                                JsonPathMatchers.hasJsonPath("$._embedded.indexableObject",
                                        is(WorkflowItemMatcher.matchItemWithTitleAndDateIssued(
                                                wfItem1, "Workflow Item 1", "2010-11-03")))
                                ),
                        Matchers.allOf(
                                SearchResultMatcher.match("workflow", "workflowitem", "workflowitems"),
                                JsonPathMatchers.hasJsonPath("$._embedded.indexableObject",
                                        is(WorkflowItemMatcher.matchItemWithTitleAndDateIssued(
                                                cTask.getWorkflowItem(), "Claimed Item","2010-11-03")))
                                )
                )))
                //These facets have to show up in the embedded.facets section as well with the given hasMore
                // property because we don't exceed their default limit for a hasMore true (the default is 10)
                .andExpect(jsonPath("$._embedded.facets", Matchers.containsInAnyOrder(
                        FacetEntryMatcher.resourceTypeFacet(false),
                        FacetEntryMatcher.typeFacet(false),
                        FacetEntryMatcher.dateIssuedFacet(false)
                )))
                //There always needs to be a self link
                .andExpect(jsonPath("$._links.self.href", containsString("/api/discover/search/objects")))
        ;

        getClient(adminToken).perform(get("/api/discover/search/objects").param("configuration", "workspace"))
                //** THEN **
                //The status has to be 200 OK
                .andExpect(status().isOk())
                //The type has to be 'discover'
                .andExpect(jsonPath("$.type", is("discover")))
                //There needs to be a page object that shows the total pages and total elements as well as the
                // size and the current page (number)
                .andExpect(jsonPath("$._embedded.searchResult.page", is(
                        PageMatcher.pageEntryWithTotalPagesAndElements(0, 20, 1, 3)
                )))
                // These search results have to be shown in the embedded.objects section two workspaceitems and one
                // worfklowitem submitted by the admin user as by the structure defined above. Please note that the
                // claimedTask should be not visible here as this is the workspace configuration
                //Seeing as everything fits onto one page, they have to all be present
                .andExpect(jsonPath("$._embedded.searchResult._embedded.objects", Matchers.containsInAnyOrder(
                        Matchers.allOf(
                                SearchResultMatcher.match("submission", "workspaceitem", "workspaceitems"),
                                JsonPathMatchers.hasJsonPath("$._embedded.indexableObject",
                                        is(WorkspaceItemMatcher.matchItemWithTitleAndDateIssued(
                                                wsItem1Admin, "Admin Workspace Item 1", "2010-07-23")))
                                ),
                        Matchers.allOf(
                                SearchResultMatcher.match("submission", "workspaceitem", "workspaceitems"),
                                JsonPathMatchers.hasJsonPath("$._embedded.indexableObject",
                                        is(WorkspaceItemMatcher.matchItemWithTitleAndDateIssued(
                                                wsItem2Admin, "Admin Workspace Item 2", "2010-11-03")))
                                ),
                        Matchers.allOf(
                                SearchResultMatcher.match("workflow", "workflowitem", "workflowitems"),
                                JsonPathMatchers.hasJsonPath("$._embedded.indexableObject",
                                        is(WorkflowItemMatcher.matchItemWithTitleAndDateIssued(
                                                wfItem1Admin, "Admin Workflow Item 1", "2010-11-03")))
                                )
                )))
                //These facets have to show up in the embedded.facets section as well with the given hasMore
                // property because we don't exceed their default limit for a hasMore true (the default is 10)
                .andExpect(jsonPath("$._embedded.facets", Matchers.containsInAnyOrder(
                        FacetEntryMatcher.resourceTypeFacet(false),
                        FacetEntryMatcher.typeFacet(false),
                        FacetEntryMatcher.dateIssuedFacet(false)
                )))
                //There always needs to be a self link
                .andExpect(jsonPath("$._links.self.href", containsString("/api/discover/search/objects")))
        ;
    }

    @Test
    /**
     * This test is intent to verify that tasks are only visible to the appropriate users (reviewers)
     *
     * @throws Exception
     */
    public void discoverSearchObjectsWorkflowConfigurationTest() throws Exception {

        //We turn off the authorization system in order to create the structure defined below
        context.turnOffAuthorisationSystem();

        //** GIVEN **
        // 1. Two reviewers
        EPerson reviewer1 = EPersonBuilder.createEPerson(context).withEmail("reviewer1@example.com")
                .withPassword(password).build();
        EPerson reviewer2 = EPersonBuilder.createEPerson(context).withEmail("reviewer2@example.com")
                .withPassword(password).build();

        // 2. A community-collection structure with one parent community with sub-community and two collections.
        parentCommunity = CommunityBuilder.createCommunity(context)
                .withName("Parent Community")
                .build();
        Community child1 = CommunityBuilder.createSubCommunity(context, parentCommunity)
                .withName("Sub Community")
                .build();
        Collection col1 = CollectionBuilder.createCollection(context, child1)
                                .withName("Collection 1")
                                .build();
        // the second collection has two workflow steps active
        Collection col2 = CollectionBuilder.createCollection(context, child1)
                                .withName("Collection 2")
                                .withWorkflowGroup(1, admin, reviewer1)
                                .withWorkflowGroup(2, reviewer2)
                                .build();

        // 2. Three public items that are readable by Anonymous with different subjects
        Item publicItem1 = ItemBuilder.createItem(context, col1)
                .withTitle("Test")
                .withIssueDate("2010-10-17")
                .withAuthor("Smith, Donald").withAuthor("Testing, Works")
                .withSubject("ExtraEntry")
                .build();

        Item publicItem2 = ItemBuilder.createItem(context, col2)
                .withTitle("Test 2")
                .withIssueDate("1990-02-13")
                .withAuthor("Smith, Maria").withAuthor("Doe, Jane").withAuthor("Testing, Works")
                .withSubject("TestingForMore").withSubject("ExtraEntry")
                .build();

        Item publicItem3 = ItemBuilder.createItem(context, col2)
                .withTitle("Public item 2")
                .withIssueDate("2010-02-13")
                .withAuthor("Smith, Maria").withAuthor("Doe, Jane").withAuthor("test,test")
                .withAuthor("test2, test2").withAuthor("Maybe, Maybe")
                .withSubject("AnotherTest").withSubject("TestingForMore")
                .withSubject("ExtraEntry")
                .build();

        //3. three in progress submission from a normal user (2 ws, 1 wf that will produce also a pooltask)
        context.setCurrentUser(eperson);
        WorkspaceItem wsItem1 = WorkspaceItemBuilder.createWorkspaceItem(context, col1).withTitle("Workspace Item 1")
                .withIssueDate("2010-07-23")
                .build();

        WorkspaceItem wsItem2 = WorkspaceItemBuilder.createWorkspaceItem(context, col2).withTitle("Workspace Item 2")
                .withIssueDate("2010-11-03")
                .build();

        XmlWorkflowItem wfItem1 = WorkflowItemBuilder.createWorkflowItem(context, col2).withTitle("Workflow Item 1")
                .withIssueDate("2010-11-03")
                .build();

        // 4. a claimed task from the administrator
        ClaimedTask cTask = ClaimedTaskBuilder.createClaimedTask(context, col2, admin).withTitle("Claimed Item")
                .withIssueDate("2010-11-03")
                .build();

        // 5. other in progress submissions made by the administrator
        context.setCurrentUser(admin);
        WorkspaceItem wsItem1Admin = WorkspaceItemBuilder.createWorkspaceItem(context, col1)
                .withIssueDate("2010-07-23")
                .withTitle("Admin Workspace Item 1").build();

        WorkspaceItem wsItem2Admin = WorkspaceItemBuilder.createWorkspaceItem(context, col2)
                .withIssueDate("2010-11-03")
                .withTitle("Admin Workspace Item 2").build();

        XmlWorkflowItem wfItem1Admin = WorkflowItemBuilder.createWorkflowItem(context, col2)
                .withIssueDate("2010-11-03")
                .withTitle("Admin Workflow Item 1").build();

        // 6. a pool task in the second step of the workflow
        ClaimedTask cTask2 = ClaimedTaskBuilder.createClaimedTask(context, col2, admin).withTitle("Pool Step2 Item")
                .withIssueDate("2010-11-04")
                .build();

        String epersonToken = getAuthToken(eperson.getEmail(), password);
        String adminToken = getAuthToken(admin.getEmail(), password);
        String reviewer1Token = getAuthToken(reviewer1.getEmail(), password);
        String reviewer2Token = getAuthToken(reviewer2.getEmail(), password);

        getClient(adminToken).perform(post("/api/workflow/claimedtasks/" + cTask2.getID())
                .param("submit_approve", "true")
                .contentType(MediaType.APPLICATION_FORM_URLENCODED))
            .andExpect(status().isNoContent());

        context.restoreAuthSystemState();

        // summary of the structure, we have:
        //  a simple collection
        //  a second collection with 2 workflow steps that have 1 reviewer each (reviewer1 and reviewer2)
        //  3 public items
        //  2 workspace items submitted by a regular submitter
        //  2 workspace items submitted by the admin
        //  4 workflow items:
        //   1 pool task in step 1, submitted by the same regular submitter
        //   1 pool task in step 1, submitted by the admin
        //   1 claimed task in the first workflow step from the repository admin
        //   1 pool task in step 2, from the repository admin
        //    (This one is created by creating a claimed task for step 1 and approving it)

        //** WHEN **
        // the submitter should not see anything in the workflow configuration
        getClient(epersonToken).perform(get("/api/discover/search/objects").param("configuration", "workflow"))
                //** THEN **
                //The status has to be 200 OK
                .andExpect(status().isOk())
                //The type has to be 'discover'
                .andExpect(jsonPath("$.type", is("discover")))
                //There needs to be a page object that shows the total pages and total elements as well as the
                // size and the current page (number)
                .andExpect(jsonPath("$._embedded.searchResult.page", is(
                        PageMatcher.pageEntryWithTotalPagesAndElements(0, 20, 0, 0)
                )))
                //There always needs to be a self link
                .andExpect(jsonPath("$._links.self.href", containsString("/api/discover/search/objects")))
        ;

        // reviewer1 should see two pool items, one from the submitter and one from the administrator
        // the other task in step1 is claimed by the administrator so it should be not visible to the reviewer1
        getClient(reviewer1Token).perform(get("/api/discover/search/objects").param("configuration", "workflow"))
                //** THEN **
                //The status has to be 200 OK
                .andExpect(status().isOk())
                //The type has to be 'discover'
                .andExpect(jsonPath("$.type", is("discover")))
                //There needs to be a page object that shows the total pages and total elements as well as the
                // size and the current page (number)
                .andExpect(jsonPath("$._embedded.searchResult.page", is(
                        PageMatcher.pageEntryWithTotalPagesAndElements(0, 20, 1, 2)
                )))
                // These search results have to be shown in the embedded.objects section:
                // two workflow items, one submitted by the user and one submitted by the admin.
                // The claimed task of the administrator and the pool task for step 2 should not be visible to
                // reviewer1.
                // Please note that the workspace items should not be visible here either.
                // Seeing as everything fits onto one page, they have to all be present
                .andExpect(jsonPath("$._embedded.searchResult._embedded.objects", Matchers.containsInAnyOrder(
                        Matchers.allOf(
                                SearchResultMatcher.match("workflow", "pooltask", "pooltasks"),
                                JsonPathMatchers.hasJsonPath("$._embedded.indexableObject._embedded.workflowitem",
                                        is(WorkflowItemMatcher.matchItemWithTitleAndDateIssued(
                                                null, "Workflow Item 1", "2010-11-03")))
                                ),
                        Matchers.allOf(
                                SearchResultMatcher.match("workflow", "pooltask", "pooltasks"),
                                JsonPathMatchers.hasJsonPath("$._embedded.indexableObject._embedded.workflowitem",
                                        is(WorkflowItemMatcher.matchItemWithTitleAndDateIssued(
                                                null, "Admin Workflow Item 1", "2010-11-03")))
                                )
                )))
                //These facets have to show up in the embedded.facets section as well with the given hasMore
                // property because we don't exceed their default limit for a hasMore true (the default is 10)
                .andExpect(jsonPath("$._embedded.facets", Matchers.containsInAnyOrder(
                        FacetEntryMatcher.resourceTypeFacet(false),
                        FacetEntryMatcher.typeFacet(false),
                        FacetEntryMatcher.dateIssuedFacet(false),
                        FacetEntryMatcher.submitterFacet(false)
                )))
                //There always needs to be a self link
                .andExpect(jsonPath("$._links.self.href", containsString("/api/discover/search/objects")))
        ;

        // admin should see two pool items and a claimed task,
        // one pool item from the submitter and one from the admin
        // because the admin is in the reviewer group for step 1, not because they are an admin
        getClient(adminToken).perform(get("/api/discover/search/objects").param("configuration", "workflow"))
                //** THEN **
                //The status has to be 200 OK
                .andExpect(status().isOk())
                //The type has to be 'discover'
                .andExpect(jsonPath("$.type", is("discover")))
                //There needs to be a page object that shows the total pages and total elements as well as the
                // size and the current page (number)
                .andExpect(jsonPath("$._embedded.searchResult.page", is(
                        PageMatcher.pageEntryWithTotalPagesAndElements(0, 20, 1, 3)
                )))
                // These search results have to be shown in the embedded.objects section:
                // two workflow items and one claimed task.
                // For step 1 one submitted by the user and one submitted by the admin and none for step 2.
                //Seeing as everything fits onto one page, they have to all be present
                .andExpect(jsonPath("$._embedded.searchResult._embedded.objects", Matchers.containsInAnyOrder(
                        Matchers.allOf(
                                SearchResultMatcher.match("workflow", "pooltask", "pooltasks"),
                                JsonPathMatchers.hasJsonPath("$._embedded.indexableObject._embedded.workflowitem",
                                        is(WorkflowItemMatcher.matchItemWithTitleAndDateIssued(
                                                null, "Workflow Item 1", "2010-11-03")))
                                ),
                        Matchers.allOf(
                                SearchResultMatcher.match("workflow", "pooltask", "pooltasks"),
                                JsonPathMatchers.hasJsonPath("$._embedded.indexableObject._embedded.workflowitem",
                                        is(WorkflowItemMatcher.matchItemWithTitleAndDateIssued(
                                                null, "Admin Workflow Item 1", "2010-11-03")))
                                ),
                        Matchers.allOf(
                                SearchResultMatcher.match("workflow", "claimedtask", "claimedtask"),
                                JsonPathMatchers.hasJsonPath("$._embedded.indexableObject._embedded.workflowitem",
                                        is(WorkflowItemMatcher.matchItemWithTitleAndDateIssued(
                                                null, "Claimed Item", "2010-11-03")))
                                )
                )))
                //These facets have to show up in the embedded.facets section as well with the given hasMore
                // property because we don't exceed their default limit for a hasMore true (the default is 10)
                .andExpect(jsonPath("$._embedded.facets", Matchers.containsInAnyOrder(
                        FacetEntryMatcher.resourceTypeFacet(false),
                        FacetEntryMatcher.typeFacet(false),
                        FacetEntryMatcher.dateIssuedFacet(false),
                        FacetEntryMatcher.submitterFacet(false)
                )))
                //There always needs to be a self link
                .andExpect(jsonPath("$._links.self.href", containsString("/api/discover/search/objects")))
        ;

        // reviewer2 should only see one pool item
        getClient(reviewer2Token).perform(get("/api/discover/search/objects").param("configuration", "workflow"))
                //** THEN **
                //The status has to be 200 OK
                .andExpect(status().isOk())
                //The type has to be 'discover'
                .andExpect(jsonPath("$.type", is("discover")))
                //There needs to be a page object that shows the total pages and total elements as well as the
                // size and the current page (number)
                .andExpect(jsonPath("$._embedded.searchResult.page", is(
                        PageMatcher.pageEntryWithTotalPagesAndElements(0, 20, 1, 1)
                )))
                // These search results have to be shown in the embedded.objects section
                .andExpect(jsonPath("$._embedded.searchResult._embedded.objects", Matchers.containsInAnyOrder(
                        Matchers.allOf(
                                SearchResultMatcher.match("workflow", "pooltask", "pooltasks"),
                                JsonPathMatchers.hasJsonPath("$._embedded.indexableObject._embedded.workflowitem",
                                        is(WorkflowItemMatcher.matchItemWithTitleAndDateIssued(
                                                null, "Pool Step2 Item", "2010-11-04")))
                                )
                )))
                //These facets have to show up in the embedded.facets section as well with the given hasMore
                // property because we don't exceed their default limit for a hasMore true (the default is 10)
                .andExpect(jsonPath("$._embedded.facets", Matchers.containsInAnyOrder(
                        FacetEntryMatcher.resourceTypeFacet(false),
                        FacetEntryMatcher.typeFacet(false),
                        FacetEntryMatcher.dateIssuedFacet(false),
                        FacetEntryMatcher.submitterFacet(false)
                )))
                //There always needs to be a self link
                .andExpect(jsonPath("$._links.self.href", containsString("/api/discover/search/objects")))
        ;

    }


    @Test
    /**
     * This test is intent to verify that tasks are only visible to the appropriate users (reviewers)
     *
     * @throws Exception
     */
    public void discoverSearchObjectsWorkflowAdminConfigurationTest() throws Exception {

        //We turn off the authorization system in order to create the structure defined below
        context.turnOffAuthorisationSystem();

        //** GIVEN **
        // 1. Two reviewers
        EPerson reviewer1 = EPersonBuilder.createEPerson(context).withEmail("reviewer1@example.com")
                .withPassword(password).build();
        EPerson reviewer2 = EPersonBuilder.createEPerson(context).withEmail("reviewer2@example.com")
                .withPassword(password).build();

        // 2. A community-collection structure with one parent community with sub-community and two collections.
        parentCommunity = CommunityBuilder.createCommunity(context)
                .withName("Parent Community")
                .build();
        Community child1 = CommunityBuilder.createSubCommunity(context, parentCommunity)
                .withName("Sub Community")
                .build();
        Collection col1 = CollectionBuilder.createCollection(context, child1)
                                .withName("Collection 1")
                                .build();
        // the second collection has two workflow steps active
        Collection col2 = CollectionBuilder.createCollection(context, child1)
                                .withName("Collection 2")
                                .withWorkflowGroup(1, admin, reviewer1)
                                .withWorkflowGroup(2, reviewer2)
                                .build();

        // 2. Three public items that are readable by Anonymous with different subjects
        Item publicItem1 = ItemBuilder.createItem(context, col1)
                .withTitle("Test")
                .withIssueDate("2010-10-17")
                .withAuthor("Smith, Donald").withAuthor("Testing, Works")
                .withSubject("ExtraEntry")
                .build();

        Item publicItem2 = ItemBuilder.createItem(context, col2)
                .withTitle("Test 2")
                .withIssueDate("1990-02-13")
                .withAuthor("Smith, Maria").withAuthor("Doe, Jane").withAuthor("Testing, Works")
                .withSubject("TestingForMore").withSubject("ExtraEntry")
                .build();

        Item publicItem3 = ItemBuilder.createItem(context, col2)
                .withTitle("Public item 2")
                .withIssueDate("2010-02-13")
                .withAuthor("Smith, Maria").withAuthor("Doe, Jane").withAuthor("test,test")
                .withAuthor("test2, test2").withAuthor("Maybe, Maybe")
                .withSubject("AnotherTest").withSubject("TestingForMore")
                .withSubject("ExtraEntry")
                .build();

        //3. three in progress submission from a normal user (2 ws, 1 wf that will produce also a pooltask)
        context.setCurrentUser(eperson);
        WorkspaceItem wsItem1 = WorkspaceItemBuilder.createWorkspaceItem(context, col1).withTitle("Workspace Item 1")
                .withIssueDate("2010-07-23")
                .build();

        WorkspaceItem wsItem2 = WorkspaceItemBuilder.createWorkspaceItem(context, col2).withTitle("Workspace Item 2")
                .withIssueDate("2010-11-03")
                .build();

        XmlWorkflowItem wfItem1 = WorkflowItemBuilder.createWorkflowItem(context, col2).withTitle("Workflow Item 1")
                .withIssueDate("2010-11-03")
                .build();

        // 4. a claimed task from the administrator
        ClaimedTask cTask = ClaimedTaskBuilder.createClaimedTask(context, col2, admin).withTitle("Claimed Item")
                .withIssueDate("2010-11-03")
                .build();

        // 5. other in progress submissions made by the administrator
        context.setCurrentUser(admin);
        WorkspaceItem wsItem1Admin = WorkspaceItemBuilder.createWorkspaceItem(context, col1)
                .withIssueDate("2010-07-23")
                .withTitle("Admin Workspace Item 1").build();

        WorkspaceItem wsItem2Admin = WorkspaceItemBuilder.createWorkspaceItem(context, col2)
                .withIssueDate("2010-11-03")
                .withTitle("Admin Workspace Item 2").build();

        XmlWorkflowItem wfItem1Admin = WorkflowItemBuilder.createWorkflowItem(context, col2)
                .withIssueDate("2010-11-03")
                .withTitle("Admin Workflow Item 1").build();

        // 6. a pool task in the second step of the workflow
        ClaimedTask cTask2 = ClaimedTaskBuilder.createClaimedTask(context, col2, admin).withTitle("Pool Step2 Item")
                .withIssueDate("2010-11-04")
                .build();

        String epersonToken = getAuthToken(eperson.getEmail(), password);
        String adminToken = getAuthToken(admin.getEmail(), password);
        String reviewer1Token = getAuthToken(reviewer1.getEmail(), password);
        String reviewer2Token = getAuthToken(reviewer2.getEmail(), password);

        getClient(adminToken).perform(post("/api/workflow/claimedtasks/" + cTask2.getID())
                .param("submit_approve", "true")
                .contentType(MediaType.APPLICATION_FORM_URLENCODED))
            .andExpect(status().isNoContent());

        context.restoreAuthSystemState();

        // summary of the structure, we have:
        //  a simple collection
        //  a second collection with 2 workflow steps that have 1 reviewer each (reviewer1 and reviewer2)
        //  3 public items
        //  2 workspace items submitted by a regular submitter
        //  2 workspace items submitted by the admin
        //  4 workflow items:
        //   1 pool task in step 1, submitted by the same regular submitter
        //   1 pool task in step 1, submitted by the admin
        //   1 claimed task in the first workflow step from the repository admin
        //   1 pool task in step 2, from the repository admin
        //    (This one is created by creating a claimed task for step 1 and approving it)

        //** WHEN **
        // the submitter should not see anything in the workflow configuration
        getClient(epersonToken).perform(get("/api/discover/search/objects").param("configuration", "workflowAdmin"))
                //** THEN **
                //The status has to be 200 OK
                .andExpect(status().isOk())
                //The type has to be 'discover'
                .andExpect(jsonPath("$.type", is("discover")))
                //There needs to be a page object that shows the total pages and total elements as well as the
                // size and the current page (number)
                .andExpect(jsonPath("$._embedded.searchResult.page", is(
                        PageMatcher.pageEntryWithTotalPagesAndElements(0, 20, 0, 0)
                )))
                //There always needs to be a self link
                .andExpect(jsonPath("$._links.self.href", containsString("/api/discover/search/objects")))
        ;

        // reviewer1 should not see pool items, as it is not an administrator
        getClient(reviewer1Token).perform(get("/api/discover/search/objects").param("configuration", "workflowAdmin"))
                //** THEN **
                //The status has to be 200 OK
                .andExpect(status().isOk())
                //The type has to be 'discover'
                .andExpect(jsonPath("$.type", is("discover")))
                //There needs to be a page object that shows the total pages and total elements as well as the
                // size and the current page (number)
                .andExpect(jsonPath("$._embedded.searchResult.page", is(
                        PageMatcher.pageEntryWithTotalPagesAndElements(0, 20, 0, 0)
                )))
                //There always needs to be a self link
                .andExpect(jsonPath("$._links.self.href", containsString("/api/discover/search/objects")))
        ;


        // admin should see three pool items and a claimed task
        // one pool item from the submitter and two from the admin
        getClient(adminToken).perform(get("/api/discover/search/objects").param("configuration", "workflowAdmin"))
                //** THEN **
                //The status has to be 200 OK
                .andExpect(status().isOk())
                //The type has to be 'discover'
                .andExpect(jsonPath("$.type", is("discover")))
                //There needs to be a page object that shows the total pages and total elements as well as the
                // size and the current page (number)
                .andExpect(jsonPath("$._embedded.searchResult.page", is(
                        PageMatcher.pageEntryWithTotalPagesAndElements(0, 20, 1, 4)
                )))
                // These search results have to be shown in the embedded.objects section:
                // three workflow items and one claimed task.
                // For step 1 one submitted by the user and one submitted by the admin and one for step 2.
                //Seeing as everything fits onto one page, they have to all be present
                .andExpect(jsonPath("$._embedded.searchResult._embedded.objects", Matchers.containsInAnyOrder(
                        Matchers.allOf(
                                SearchResultMatcher.match("workflow", "workflowitem", "workflowitems"),
                                JsonPathMatchers.hasJsonPath("$._embedded.indexableObject",
                                        is(WorkflowItemMatcher.matchItemWithTitleAndDateIssued(
                                                null, "Workflow Item 1", "2010-11-03")))
                                ),
                        Matchers.allOf(
                                SearchResultMatcher.match("workflow", "workflowitem", "workflowitems"),
                                JsonPathMatchers.hasJsonPath("$._embedded.indexableObject",
                                        is(WorkflowItemMatcher.matchItemWithTitleAndDateIssued(
                                                null, "Admin Workflow Item 1", "2010-11-03")))
                                ),
                        Matchers.allOf(
                                SearchResultMatcher.match("workflow", "workflowitem", "workflowitems"),
                                JsonPathMatchers.hasJsonPath("$._embedded.indexableObject",
                                        is(WorkflowItemMatcher.matchItemWithTitleAndDateIssued(
                                                null, "Pool Step2 Item", "2010-11-04")))
                                ),
                        Matchers.allOf(
                                SearchResultMatcher.match("workflow", "workflowitem", "workflowitems"),
                                JsonPathMatchers.hasJsonPath("$._embedded.indexableObject",
                                        is(WorkflowItemMatcher.matchItemWithTitleAndDateIssued(
                                                null, "Claimed Item", "2010-11-03")))
                                )
                )))
                //These facets have to show up in the embedded.facets section as well with the given hasMore
                // property because we don't exceed their default limit for a hasMore true (the default is 10)
                .andExpect(jsonPath("$._embedded.facets", Matchers.containsInAnyOrder(
                        FacetEntryMatcher.resourceTypeFacet(false),
                        FacetEntryMatcher.typeFacet(false),
                        FacetEntryMatcher.dateIssuedFacet(false),
                        FacetEntryMatcher.submitterFacet(false)
                )))
                //There always needs to be a self link
                .andExpect(jsonPath("$._links.self.href", containsString("/api/discover/search/objects")))
        ;

        // reviewer2 should not see pool items, as it is not an administrator
        getClient(reviewer2Token).perform(get("/api/discover/search/objects").param("configuration", "workflowAdmin"))
                //** THEN **
                //The status has to be 200 OK
                .andExpect(status().isOk())
                //The type has to be 'discover'
                .andExpect(jsonPath("$.type", is("discover")))
                //There needs to be a page object that shows the total pages and total elements as well as the
                // size and the current page (number)
                .andExpect(jsonPath("$._embedded.searchResult.page", is(
                        PageMatcher.pageEntryWithTotalPagesAndElements(0, 20, 0, 0)
                )))
                //There always needs to be a self link
                .andExpect(jsonPath("$._links.self.href", containsString("/api/discover/search/objects")))
        ;

    }

    @Test
    public void discoverSearchObjectsTestForWithdrawnOrPrivateItemsNonAdmin() throws Exception {
        //We turn off the authorization system in order to create the structure as defined below
        context.turnOffAuthorisationSystem();

        //** GIVEN **
        //1. A community-collection structure with one parent community with sub-community and two collections.
        parentCommunity = CommunityBuilder.createCommunity(context)
                                          .withName("Parent Community")
                                          .build();
        Community child1 = CommunityBuilder.createSubCommunity(context, parentCommunity)
                                           .withName("Sub Community")
                                           .build();
        Collection col1 = CollectionBuilder.createCollection(context, child1).withName("Collection 1").build();
        Collection col2 = CollectionBuilder.createCollection(context, child1).withName("Collection 2").build();
        //2. One public item, one private, one withdrawn.
        Item publicItem1 = ItemBuilder.createItem(context, col1)
                                      .withTitle("Test")
                                      .withIssueDate("2010-10-17")
                                      .withAuthor("Smith, Donald")
                                      .withSubject("ExtraEntry")
                                      .build();

        Item publicItem2 = ItemBuilder.createItem(context, col2)
                                      .withTitle("WithdrawnTest 2")
                                      .withIssueDate("1990-02-13")
                                      .withAuthor("Smith, Maria").withAuthor("Doe, Jane")
                                      .withSubject("ExtraEntry")
                                      .withdrawn()
                                      .build();

        Item publicItem3 = ItemBuilder.createItem(context, col2)
                                      .withTitle("Private Test item 2")
                                      .withIssueDate("2010-02-13")
                                      .withAuthor("Smith, Maria").withAuthor("Doe, Jane")
                                      .withSubject("AnotherTest").withSubject("ExtraEntry")
                                      .makeUnDiscoverable()
                                      .build();

        context.restoreAuthSystemState();

        String query = "Test";
        //** WHEN **
        //A non-admin user browses this endpoint to find the withdrawn or private objects in the system
        //With a query stating 'Test'
        getClient().perform(get("/api/discover/search/objects")
            .param("configuration", "undiscoverable")
            .param("query", query))
                   //** THEN **
                   //The status has to be 200 OK
                   .andExpect(status().isOk())
                   //The type has to be 'discover'
                   .andExpect(jsonPath("$.type", is("discover")))
                   //The page object needs to look like this
                   .andExpect(jsonPath("$._embedded.searchResult.page", is(
                       PageMatcher.pageEntry(0, 20)
                   )))
                   //The search results should be an empty list.
                   .andExpect(jsonPath("$._embedded.searchResult._embedded.objects", Matchers.empty()))
                   //There always needs to be a self link available
                   .andExpect(jsonPath("$._links.self.href", containsString("/api/discover/search/objects")))

        ;

    }

    @Test
    public void discoverSearchObjectsTestForWithdrawnOrPrivateItemsByAdminUser() throws Exception {
        //We turn off the authorization system in order to create the structure as defined below
        context.turnOffAuthorisationSystem();

        //** GIVEN **
        //1. A community-collection structure with one parent community with sub-community and two collections.
        parentCommunity = CommunityBuilder.createCommunity(context)
                                          .withName("Parent Community")
                                          .build();
        Community child1 = CommunityBuilder.createSubCommunity(context, parentCommunity)
                                           .withName("Sub Community")
                                           .build();
        Collection col1 = CollectionBuilder.createCollection(context, child1).withName("Collection 1").build();
        Collection col2 = CollectionBuilder.createCollection(context, child1).withName("Collection 2").build();
        //2. One public item, one private, one withdrawn.
        Item publicItem1 = ItemBuilder.createItem(context, col1)
                                      .withTitle("Test")
                                      .withIssueDate("2010-10-17")
                                      .withAuthor("Smith, Donald")
                                      .withSubject("ExtraEntry")
                                      .build();

        Item publicItem2 = ItemBuilder.createItem(context, col2)
                                      .withTitle("Withdrawn Test 2")
                                      .withIssueDate("1990-02-13")
                                      .withAuthor("Smith, Maria").withAuthor("Doe, Jane")
                                      .withSubject("ExtraEntry")
                                      .withdrawn()
                                      .build();

        Item publicItem3 = ItemBuilder.createItem(context, col2)
                                      .withTitle("Private Test item 2")
                                      .withIssueDate("2010-02-13")
                                      .withAuthor("Smith, Maria").withAuthor("Doe, Jane")
                                      .withSubject("AnotherTest").withSubject("ExtraEntry")
                                      .makeUnDiscoverable()
                                      .build();
        context.restoreAuthSystemState();

        String query = "Test";
        String adminToken = getAuthToken(admin.getEmail(), password);
        //** WHEN **
        // A system admin user browses this endpoint to find the withdrawn or private objects in the system
        // With a query stating 'Test'
        getClient(adminToken).perform(get("/api/discover/search/objects")
            .param("configuration", "undiscoverable")
            .param("query", query))
                   //** THEN **
                   //The status has to be 200 OK
                   .andExpect(status().isOk())
                   //The type has to be 'discover'
                   .andExpect(jsonPath("$.type", is("discover")))
                   //The page object needs to look like this
                   .andExpect(jsonPath("$._embedded.searchResult.page", is(
                       PageMatcher.pageEntry(0, 20)
                   )))
                   //The search results should be an empty list.
                             .andExpect(jsonPath("$._embedded.searchResult._embedded.objects",
                                 Matchers.containsInAnyOrder(
                                 SearchResultMatcher.matchOnItemName("item", "items", "Private Test item 2"),
                                 SearchResultMatcher.matchOnItemName("item", "items", "Withdrawn Test 2")
                             )))
                   //There always needs to be a self link available
                   .andExpect(jsonPath("$._links.self.href", containsString("/api/discover/search/objects")))

        ;

    }

    @Test
    public void discoverSearchObjectsTestForAdministrativeViewAnonymous() throws Exception {

        //We turn off the authorization system in order to create the structure as defined below
        context.turnOffAuthorisationSystem();

        //** GIVEN **

        //1. A community-collection structure with one parent community with sub-community and two collections.

        parentCommunity = CommunityBuilder
                .createCommunity(context)
                .withName("Parent Community")
                .build();
        Community child1 = CommunityBuilder
                .createSubCommunity(context, parentCommunity)
                .withName("Sub Community")
                .build();
        Collection col1 = CollectionBuilder
                .createCollection(context, child1)
                .withName("Collection 1")
                .build();
        Collection col2 = CollectionBuilder
                .createCollection(context, child1)
                .withName("Collection 2")
                .build();

        //2. One public item, one private, one withdrawn.

        ItemBuilder.createItem(context, col1)
                .withTitle("Public Test Item")
                .withIssueDate("2010-10-17")
                .withAuthor("Smith, Donald")
                .withSubject("ExtraEntry")
                .build();

        ItemBuilder.createItem(context, col2)
                .withTitle("Withdrawn Test Item")
                .withIssueDate("1990-02-13")
                .withAuthor("Smith, Maria")
                .withAuthor("Doe, Jane")
                .withSubject("ExtraEntry")
                .withdrawn()
                .build();

        ItemBuilder.createItem(context, col2)
                .withTitle("Private Test Item")
                .withIssueDate("2010-02-13")
                .withAuthor("Smith, Maria")
                .withAuthor("Doe, Jane")
                .withSubject("AnotherTest")
                .withSubject("ExtraEntry")
                .makeUnDiscoverable()
                .build();

        context.restoreAuthSystemState();

        //** WHEN **

        // An anonymous user browses this endpoint to find the withdrawn or private objects in the system
        // With a query stating 'Test'

        getClient().perform(get("/api/discover/search/objects")
                .param("configuration", "administrativeView")
                .param("query", "Test"))

                //** THEN **

                .andExpect(status().isOk())
                .andExpect(jsonPath("$.type", is("discover")))
                .andExpect(jsonPath("$._embedded.searchResult.page", is(
                        PageMatcher.pageEntryWithTotalPagesAndElements(0, 20, 1, 1)
                )))
                .andExpect(jsonPath("$._embedded.searchResult._embedded.objects", Matchers.contains(
                        SearchResultMatcher.matchOnItemName("item", "items", "Public Test Item")
                )))
                .andExpect(jsonPath("$._links.self.href", containsString("/api/discover/search/objects")));
    }

    @Test
    public void discoverSearchObjectsTestForAdministrativeViewEPerson() throws Exception {

        //We turn off the authorization system in order to create the structure as defined below
        context.turnOffAuthorisationSystem();

        //** GIVEN **

        //1. A community-collection structure with one parent community with sub-community and two collections.

        parentCommunity = CommunityBuilder
                .createCommunity(context)
                .withName("Parent Community")
                .build();
        Community child1 = CommunityBuilder
                .createSubCommunity(context, parentCommunity)
                .withName("Sub Community")
                .build();
        Collection col1 = CollectionBuilder
                .createCollection(context, child1)
                .withName("Collection 1")
                .build();
        Collection col2 = CollectionBuilder
                .createCollection(context, child1)
                .withName("Collection 2")
                .build();

        //2. One public item, one private, one withdrawn.

        ItemBuilder.createItem(context, col1)
                .withTitle("Public Test Item")
                .withIssueDate("2010-10-17")
                .withAuthor("Smith, Donald")
                .withSubject("ExtraEntry")
                .build();

        ItemBuilder.createItem(context, col2)
                .withTitle("Withdrawn Test Item")
                .withIssueDate("1990-02-13")
                .withAuthor("Smith, Maria")
                .withAuthor("Doe, Jane")
                .withSubject("ExtraEntry")
                .withdrawn()
                .build();

        ItemBuilder.createItem(context, col2)
                .withTitle("Private Test Item")
                .withIssueDate("2010-02-13")
                .withAuthor("Smith, Maria")
                .withAuthor("Doe, Jane")
                .withSubject("AnotherTest")
                .withSubject("ExtraEntry")
                .makeUnDiscoverable()
                .build();

        context.restoreAuthSystemState();

        //** WHEN **

        // A non-admin user browses this endpoint to find the withdrawn or private objects in the system
        // With a query stating 'Test'

        String authToken = getAuthToken(eperson.getEmail(), password);

        getClient(authToken).perform(get("/api/discover/search/objects")
                .param("configuration", "administrativeView")
                .param("query", "Test"))

                //** THEN **

                .andExpect(status().isOk())
                .andExpect(jsonPath("$.type", is("discover")))
                .andExpect(jsonPath("$._embedded.searchResult.page", is(
                        PageMatcher.pageEntryWithTotalPagesAndElements(0, 20, 1, 1)
                )))
                .andExpect(jsonPath("$._embedded.searchResult._embedded.objects", Matchers.contains(
                        SearchResultMatcher.matchOnItemName("item", "items", "Public Test Item")
                )))
                .andExpect(jsonPath("$._links.self.href", containsString("/api/discover/search/objects")));
    }

    @Test
    public void discoverSearchObjectsTestForAdministrativeViewAdmin() throws Exception {

        //We turn off the authorization system in order to create the structure as defined below
        context.turnOffAuthorisationSystem();

        //** GIVEN **

        //1. A community-collection structure with one parent community with sub-community and two collections.

        parentCommunity = CommunityBuilder
                .createCommunity(context)
                .withName("Parent Community")
                .build();
        Community child1 = CommunityBuilder
                .createSubCommunity(context, parentCommunity)
                .withName("Sub Community")
                .build();
        Collection col1 = CollectionBuilder
                .createCollection(context, child1)
                .withName("Collection 1")
                .build();
        Collection col2 = CollectionBuilder
                .createCollection(context, child1)
                .withName("Collection 2")
                .build();

        //2. One public item, one private, one withdrawn.

        ItemBuilder.createItem(context, col1)
                .withTitle("Public Test Item")
                .withIssueDate("2010-10-17")
                .withAuthor("Smith, Donald")
                .withSubject("ExtraEntry")
                .build();

        ItemBuilder.createItem(context, col2)
                .withTitle("Withdrawn Test Item")
                .withIssueDate("1990-02-13")
                .withAuthor("Smith, Maria")
                .withAuthor("Doe, Jane")
                .withSubject("ExtraEntry")
                .withdrawn()
                .build();

        ItemBuilder.createItem(context, col2)
                .withTitle("Private Test Item")
                .withIssueDate("2010-02-13")
                .withAuthor("Smith, Maria")
                .withAuthor("Doe, Jane")
                .withSubject("AnotherTest")
                .withSubject("ExtraEntry")
                .makeUnDiscoverable()
                .build();

        context.restoreAuthSystemState();

        //** WHEN **

        // A system admin user browses this endpoint to find the withdrawn or private objects in the system
        // With a query stating 'Test'

        String adminToken = getAuthToken(admin.getEmail(), password);

        getClient(adminToken).perform(get("/api/discover/search/objects")
                .param("configuration", "administrativeView")
                .param("query", "Test"))

                //** THEN **

                .andExpect(status().isOk())
                .andExpect(jsonPath("$.type", is("discover")))
                .andExpect(jsonPath("$._embedded.searchResult.page", is(
                        PageMatcher.pageEntryWithTotalPagesAndElements(0, 20, 1, 3)
                )))
                .andExpect(jsonPath("$._embedded.searchResult._embedded.objects",
                        Matchers.containsInAnyOrder(
                                SearchResultMatcher.matchOnItemName("item", "items", "Public Test Item"),
                                SearchResultMatcher.matchOnItemName("item", "items", "Withdrawn Test Item"),
                                SearchResultMatcher.matchOnItemName("item", "items", "Private Test Item")
                        )
                ))
                .andExpect(jsonPath("$._embedded.facets", Matchers.hasItems(
                        allOf(
                                hasJsonPath("$.name", is("discoverable")),
                                hasJsonPath("$._embedded.values", Matchers.hasItems(
                                        allOf(
                                                hasJsonPath("$.label", is("true")),
                                                hasJsonPath("$.count", is(2))
                                        ),
                                        allOf(
                                                hasJsonPath("$.label", is("false")),
                                                hasJsonPath("$.count", is(1))
                                        )
                                ))
                        ),
                        allOf(
                                hasJsonPath("$.name", is("withdrawn")),
                                hasJsonPath("$._embedded.values", Matchers.hasItems(
                                        allOf(
                                                hasJsonPath("$.label", is("true")),
                                                hasJsonPath("$.count", is(1))
                                        ),
                                        allOf(
                                                hasJsonPath("$.label", is("false")),
                                                hasJsonPath("$.count", is(2))
                                        )
                                ))
                        )
                )))
                .andExpect(jsonPath("$._links.self.href", containsString("/api/discover/search/objects")));
    }

    @Test
    public void discoverSearchObjectsTestForAdministrativeViewWithFilters() throws Exception {

        context.turnOffAuthorisationSystem();

        parentCommunity = CommunityBuilder
                .createCommunity(context)
                .withName("Parent Community")
                .build();
        Community child1 = CommunityBuilder
                .createSubCommunity(context, parentCommunity)
                .withName("Sub Community")
                .build();
        Collection col1 = CollectionBuilder
                .createCollection(context, child1)
                .withName("Collection 1")
                .build();
        Collection col2 = CollectionBuilder
                .createCollection(context, child1)
                .withName("Collection 2")
                .build();

        ItemBuilder.createItem(context, col1)
                .withTitle("Public Test Item")
                .withIssueDate("2010-10-17")
                .withAuthor("Smith, Donald")
                .withSubject("ExtraEntry")
                .build();

        ItemBuilder.createItem(context, col2)
                .withTitle("Withdrawn Test Item")
                .withIssueDate("1990-02-13")
                .withAuthor("Smith, Maria")
                .withAuthor("Doe, Jane")
                .withSubject("ExtraEntry")
                .withdrawn()
                .build();

        ItemBuilder.createItem(context, col2)
                .withTitle("Private Test Item")
                .withIssueDate("2010-02-13")
                .withAuthor("Smith, Maria")
                .withAuthor("Doe, Jane")
                .withSubject("AnotherTest")
                .withSubject("ExtraEntry")
                .makeUnDiscoverable()
                .build();

        context.restoreAuthSystemState();

        String adminToken = getAuthToken(admin.getEmail(), password);

        getClient(adminToken)
                .perform(get("/api/discover/search/objects")
                        .param("configuration", "administrativeView")
                        .param("query", "Test")
                        .param("f.withdrawn", "true,contains")
                )

                .andExpect(status().isOk())
                .andExpect(jsonPath("$.type", is("discover")))
                .andExpect(jsonPath("$._embedded.searchResult.page", is(
                        PageMatcher.pageEntryWithTotalPagesAndElements(0, 20, 1, 1)
                )))
                .andExpect(jsonPath("$._embedded.searchResult._embedded.objects",
                        Matchers.contains(
                                SearchResultMatcher.matchOnItemName("item", "items", "Withdrawn Test Item")
                        )
                ))
                .andExpect(jsonPath("$._links.self.href", containsString("/api/discover/search/objects")));

        getClient(adminToken)
                .perform(get("/api/discover/search/objects")
                        .param("configuration", "administrativeView")
                        .param("query", "Test")
                        .param("f.withdrawn", "false,contains")
                )

                .andExpect(status().isOk())
                .andExpect(jsonPath("$.type", is("discover")))
                .andExpect(jsonPath("$._embedded.searchResult.page", is(
                        PageMatcher.pageEntryWithTotalPagesAndElements(0, 20, 1, 2)
                )))
                .andExpect(jsonPath("$._embedded.searchResult._embedded.objects",
                        Matchers.containsInAnyOrder(
                                SearchResultMatcher.matchOnItemName("item", "items", "Public Test Item"),
                                SearchResultMatcher.matchOnItemName("item", "items", "Private Test Item")
                        )
                ))
                .andExpect(jsonPath("$._links.self.href", containsString("/api/discover/search/objects")));

        getClient(adminToken)
                .perform(get("/api/discover/search/objects")
                        .param("configuration", "administrativeView")
                        .param("query", "Test")
                        .param("f.discoverable", "true,contains")
                )

                .andExpect(status().isOk())
                .andExpect(jsonPath("$.type", is("discover")))
                .andExpect(jsonPath("$._embedded.searchResult.page", is(
                        PageMatcher.pageEntryWithTotalPagesAndElements(0, 20, 1, 2)
                )))
                .andExpect(jsonPath("$._embedded.searchResult._embedded.objects",
                        Matchers.containsInAnyOrder(
                                SearchResultMatcher.matchOnItemName("item", "items", "Public Test Item"),
                                SearchResultMatcher.matchOnItemName("item", "items", "Withdrawn Test Item")
                        )
                ))
                .andExpect(jsonPath("$._links.self.href", containsString("/api/discover/search/objects")));

        getClient(adminToken)
                .perform(get("/api/discover/search/objects")
                        .param("configuration", "administrativeView")
                        .param("query", "Test")
                        .param("f.discoverable", "false,contains")
                )

                .andExpect(status().isOk())
                .andExpect(jsonPath("$.type", is("discover")))
                .andExpect(jsonPath("$._embedded.searchResult.page", is(
                        PageMatcher.pageEntryWithTotalPagesAndElements(0, 20, 1, 1)
                )))
                .andExpect(jsonPath("$._embedded.searchResult._embedded.objects",
                        Matchers.contains(
                                SearchResultMatcher.matchOnItemName("item", "items", "Private Test Item")
                        )
                ))
                .andExpect(jsonPath("$._links.self.href", containsString("/api/discover/search/objects")));
    }

    @Test
    public void discoverSearchObjectsTestForAdministrativeViewWithFiltersEquals() throws Exception {

        context.turnOffAuthorisationSystem();

        parentCommunity = CommunityBuilder
                .createCommunity(context)
                .withName("Parent Community")
                .build();
        Community child1 = CommunityBuilder
                .createSubCommunity(context, parentCommunity)
                .withName("Sub Community")
                .build();
        Collection col1 = CollectionBuilder
                .createCollection(context, child1)
                .withName("Collection 1")
                .build();
        Collection col2 = CollectionBuilder
                .createCollection(context, child1)
                .withName("Collection 2")
                .build();

        ItemBuilder.createItem(context, col1)
                .withTitle("Public Test Item")
                .withIssueDate("2010-10-17")
                .withAuthor("Smith, Donald")
                .withSubject("ExtraEntry")
                .build();

        ItemBuilder.createItem(context, col2)
                .withTitle("Withdrawn Test Item")
                .withIssueDate("1990-02-13")
                .withAuthor("Smith, Maria")
                .withAuthor("Doe, Jane")
                .withSubject("ExtraEntry")
                .withdrawn()
                .build();

        ItemBuilder.createItem(context, col2)
                .withTitle("Private Test Item")
                .withIssueDate("2010-02-13")
                .withAuthor("Smith, Maria")
                .withAuthor("Doe, Jane")
                .withSubject("AnotherTest")
                .withSubject("ExtraEntry")
                .makeUnDiscoverable()
                .build();

        context.restoreAuthSystemState();

        String adminToken = getAuthToken(admin.getEmail(), password);

        getClient(adminToken)
                .perform(get("/api/discover/search/objects")
                        .param("configuration", "administrativeView")
                        .param("query", "Test")
                        .param("f.withdrawn", "true,equals")
                )

                .andExpect(status().isOk())
                .andExpect(jsonPath("$.type", is("discover")))
                .andExpect(jsonPath("$._embedded.searchResult.page", is(
                        PageMatcher.pageEntryWithTotalPagesAndElements(0, 20, 1, 1)
                )))
                .andExpect(jsonPath("$._embedded.searchResult._embedded.objects",
                        Matchers.contains(
                                SearchResultMatcher.matchOnItemName("item", "items", "Withdrawn Test Item")
                        )
                ))
                .andExpect(jsonPath("$._links.self.href", containsString("/api/discover/search/objects")));

        getClient(adminToken)
                .perform(get("/api/discover/search/objects")
                        .param("configuration", "administrativeView")
                        .param("query", "Test")
                        .param("f.withdrawn", "false,equals")
                )

                .andExpect(status().isOk())
                .andExpect(jsonPath("$.type", is("discover")))
                .andExpect(jsonPath("$._embedded.searchResult.page", is(
                        PageMatcher.pageEntryWithTotalPagesAndElements(0, 20, 1, 2)
                )))
                .andExpect(jsonPath("$._embedded.searchResult._embedded.objects",
                        Matchers.containsInAnyOrder(
                                SearchResultMatcher.matchOnItemName("item", "items", "Public Test Item"),
                                SearchResultMatcher.matchOnItemName("item", "items", "Private Test Item")
                        )
                ))
                .andExpect(jsonPath("$._links.self.href", containsString("/api/discover/search/objects")));

        getClient(adminToken)
                .perform(get("/api/discover/search/objects")
                        .param("configuration", "administrativeView")
                        .param("query", "Test")
                        .param("f.discoverable", "true,equals")
                )

                .andExpect(status().isOk())
                .andExpect(jsonPath("$.type", is("discover")))
                .andExpect(jsonPath("$._embedded.searchResult.page", is(
                        PageMatcher.pageEntryWithTotalPagesAndElements(0, 20, 1, 2)
                )))
                .andExpect(jsonPath("$._embedded.searchResult._embedded.objects",
                        Matchers.containsInAnyOrder(
                                SearchResultMatcher.matchOnItemName("item", "items", "Public Test Item"),
                                SearchResultMatcher.matchOnItemName("item", "items", "Withdrawn Test Item")
                        )
                ))
                .andExpect(jsonPath("$._links.self.href", containsString("/api/discover/search/objects")));

        getClient(adminToken)
                .perform(get("/api/discover/search/objects")
                        .param("configuration", "administrativeView")
                        .param("query", "Test")
                        .param("f.discoverable", "false,equals")
                )

                .andExpect(status().isOk())
                .andExpect(jsonPath("$.type", is("discover")))
                .andExpect(jsonPath("$._embedded.searchResult.page", is(
                        PageMatcher.pageEntryWithTotalPagesAndElements(0, 20, 1, 1)
                )))
                .andExpect(jsonPath("$._embedded.searchResult._embedded.objects",
                        Matchers.contains(
                                SearchResultMatcher.matchOnItemName("item", "items", "Private Test Item")
                        )
                ))
                .andExpect(jsonPath("$._links.self.href", containsString("/api/discover/search/objects")));
    }

    @Test
    public void discoverSearchPoolTaskObjectsTest() throws Exception {
        context.turnOffAuthorisationSystem();

        parentCommunity = CommunityBuilder.createCommunity(context)
                                          .withName("Parent Community").build();

        EPerson reviewer = EPersonBuilder.createEPerson(context)
                                          .withEmail("reviewer1@example.com")
                                          .withPassword(password).build();

        Collection col = CollectionBuilder.createCollection(context, parentCommunity)
                                           .withName("Collection 1")
                                           .withWorkflowGroup(1, reviewer, admin).build();

        ItemBuilder.createItem(context, col)
                   .withTitle("Punnett square")
                   .withIssueDate("2016-02-13")
                   .withAuthor("Bandola, Roman")
                   .withSubject("ExtraEntry").build();

        // create a normal user to use as submitter
        EPerson submitter = EPersonBuilder.createEPerson(context)
                                          .withEmail("submitter@example.com")
                                          .withPassword(password).build();

        context.setCurrentUser(submitter);

        PoolTaskBuilder.createPoolTask(context, col, reviewer)
                       .withTitle("Metaphysics")
                       .withIssueDate("2017-10-17")
                       .withAuthor("Smith, Donald")
                       .withSubject("ExtraEntry").build();

        PoolTaskBuilder.createPoolTask(context, col, reviewer)
                       .withTitle("Mathematical Theory")
                       .withIssueDate("2020-01-19")
                       .withAuthor("Tommaso, Gattari")
                       .withSubject("ExtraEntry").build();

        PoolTaskBuilder.createPoolTask(context, col, reviewer)
                       .withTitle("Test Metaphysics")
                       .withIssueDate("2017-10-17")
                       .withAuthor("Smith, Donald")
                       .withSubject("ExtraEntry").build();

        context.restoreAuthSystemState();

        String adminToken = getAuthToken(admin.getEmail(), password);

        getClient(adminToken).perform(get("/api/discover/search/objects")
                             .param("configuration", "workflow")
                             .param("sort", "dc.date.issued,DESC")
                             .param("query", "Mathematical Theory"))
                         .andExpect(status().isOk())
                         .andExpect(jsonPath("$.query", is("Mathematical Theory")))
                         .andExpect(jsonPath("$.configuration", is("workflow")))
                         .andExpect(jsonPath("$._embedded.searchResult._embedded.objects", Matchers.contains(
                                             SearchResultMatcher.match("workflow", "pooltask", "pooltasks")
                          )))
                         .andExpect(jsonPath("$._embedded.searchResult.page.totalElements", is(1)));

        getClient(adminToken).perform(get("/api/discover/search/objects")
                             .param("configuration", "workflow")
                             .param("sort", "dc.date.issued,DESC")
                             .param("query", "Metaphysics"))
                         .andExpect(status().isOk())
                         .andExpect(jsonPath("$.query", is("Metaphysics")))
                         .andExpect(jsonPath("$.configuration", is("workflow")))
                         .andExpect(jsonPath("$._embedded.searchResult._embedded.objects", Matchers.containsInAnyOrder(
                                             SearchResultMatcher.match("workflow", "pooltask", "pooltasks"),
                                             SearchResultMatcher.match("workflow", "pooltask", "pooltasks")
                                             )))
                         .andExpect(jsonPath("$._embedded.searchResult.page.totalElements", is(2)));
    }

    @Test
    public void discoverSearchPoolTaskObjectsEmptyQueryTest() throws Exception {
        context.turnOffAuthorisationSystem();

        parentCommunity = CommunityBuilder.createCommunity(context)
                                          .withName("Parent Community").build();

        EPerson reviewer = EPersonBuilder.createEPerson(context)
                                          .withEmail("reviewer1@example.com")
                                          .withPassword(password).build();

        Collection col = CollectionBuilder.createCollection(context, parentCommunity)
                                           .withName("Collection 1")
                                           .withWorkflowGroup(1, reviewer, admin).build();

        ItemBuilder.createItem(context, col)
                   .withTitle("Punnett square")
                   .withIssueDate("2016-02-13")
                   .withAuthor("Bandola, Roman")
                   .withSubject("ExtraEntry").build();

        // create a normal user to use as submitter
        EPerson submitter = EPersonBuilder.createEPerson(context)
                                          .withEmail("submitter@example.com")
                                          .withPassword(password).build();

        context.setCurrentUser(submitter);

        PoolTaskBuilder.createPoolTask(context, col, reviewer)
                       .withTitle("Metaphysics")
                       .withIssueDate("2017-10-17")
                       .withAuthor("Smith, Donald")
                       .withSubject("ExtraEntry").build();

        PoolTaskBuilder.createPoolTask(context, col, reviewer)
                       .withTitle("Mathematical Theory")
                       .withIssueDate("2020-01-19")
                       .withAuthor("Tommaso, Gattari")
                       .withSubject("ExtraEntry").build();

        PoolTaskBuilder.createPoolTask(context, col, reviewer)
                       .withTitle("Test Metaphysics")
                       .withIssueDate("2017-10-17")
                       .withAuthor("Smith, Donald")
                       .withSubject("ExtraEntry").build();

        context.restoreAuthSystemState();

        String adminToken = getAuthToken(admin.getEmail(), password);

        getClient(adminToken).perform(get("/api/discover/search/objects")
                             .param("configuration", "workflow")
                             .param("sort", "dc.date.issued,DESC")
                             .param("query", ""))
                         .andExpect(status().isOk())
                         .andExpect(jsonPath("$.configuration", is("workflow")))
                         .andExpect(jsonPath("$._embedded.searchResult._embedded.objects", Matchers.containsInAnyOrder(
                                             SearchResultMatcher.match("workflow", "pooltask", "pooltasks"),
                                             SearchResultMatcher.match("workflow", "pooltask", "pooltasks"),
                                             SearchResultMatcher.match("workflow", "pooltask", "pooltasks")
                                             )))
                         .andExpect(jsonPath("$._embedded.searchResult.page.totalElements", is(3)));
    }


    @Test
    public void discoverSearchFacetValuesTest() throws Exception {
        context.turnOffAuthorisationSystem();

        parentCommunity = CommunityBuilder.createCommunity(context)
                                          .withName("Parent Community").build();

        Community child1 = CommunityBuilder.createSubCommunity(context, parentCommunity)
                                           .withName("Sub Community").build();

        Collection col1 = CollectionBuilder.createCollection(context, child1)
                                           .withName("Collection 1").build();

        Collection col2 = CollectionBuilder.createCollection(context, child1)
                                           .withName("Collection 2").build();

        ItemBuilder.createItem(context, col1)
                   .withTitle("Public Test Item")
                   .withIssueDate("2010-10-17")
                   .withAuthor("Smith, Donald")
                   .withSubject("ExtraEntry").build();

        ItemBuilder.createItem(context, col2)
                   .withTitle("Withdrawn Test Item")
                   .withIssueDate("1990-02-13")
                   .withAuthor("Smith, Maria")
                   .withAuthor("Doe, Jane")
                   .withSubject("ExtraEntry")
                   .withdrawn().build();

        ItemBuilder.createItem(context, col2)
                   .withTitle("Private Test Item")
                   .withIssueDate("2010-02-13")
                   .withAuthor("Smith, Maria")
                   .withAuthor("Doe, Jane")
                   .withSubject("AnotherTest")
                   .withSubject("ExtraEntry")
                   .makeUnDiscoverable().build();

        context.restoreAuthSystemState();

        String adminToken = getAuthToken(admin.getEmail(), password);

        getClient(adminToken).perform(get("/api/discover/facets/discoverable")
                 .param("configuration", "administrativeView")
                 .param("sort", "score,DESC")
                 .param("page", "0")
                 .param("size", "10"))
                 .andExpect(status().isOk())
                 .andExpect(jsonPath("$._links.self.href",containsString(
                  "/api/discover/facets/discoverable?configuration=administrativeView&sort=score,DESC")))
                 .andExpect(jsonPath("$._embedded.values", Matchers.containsInAnyOrder(
                            SearchResultMatcher.matchEmbeddedFacetValues("true", 2, "discover",
                            "/api/discover/search/objects?configuration=administrativeView&f.discoverable=true,equals"),
                            SearchResultMatcher.matchEmbeddedFacetValues("false", 1, "discover",
                            "/api/discover/search/objects?configuration=administrativeView&f.discoverable=false,equals")
                            )));

    }

    @Test
    public void discoverSearchFacetValuesPaginationTest() throws Exception {
        context.turnOffAuthorisationSystem();

        parentCommunity = CommunityBuilder.createCommunity(context)
                                          .withName("Parent Community").build();

        Community child1 = CommunityBuilder.createSubCommunity(context, parentCommunity)
                                           .withName("Sub Community").build();

        Collection col1 = CollectionBuilder.createCollection(context, child1)
                                           .withName("Collection 1").build();

        Collection col2 = CollectionBuilder.createCollection(context, child1)
                                           .withName("Collection 2").build();

        ItemBuilder.createItem(context, col1)
                   .withTitle("Public Test Item")
                   .withIssueDate("2010-10-17")
                   .withAuthor("Smith, Donald")
                   .withSubject("ExtraEntry").build();

        ItemBuilder.createItem(context, col2)
                   .withTitle("Withdrawn Test Item")
                   .withIssueDate("1990-02-13")
                   .withAuthor("Smith, Maria")
                   .withAuthor("Doe, Jane")
                   .withSubject("ExtraEntry")
                   .withdrawn().build();

        ItemBuilder.createItem(context, col2)
                   .withTitle("Private Test Item")
                   .withIssueDate("2010-02-13")
                   .withAuthor("Smith, Maria")
                   .withAuthor("Doe, Jane")
                   .withSubject("AnotherTest")
                   .withSubject("ExtraEntry")
                   .makeUnDiscoverable().build();

        context.restoreAuthSystemState();

        String adminToken = getAuthToken(admin.getEmail(), password);

        getClient(adminToken).perform(get("/api/discover/facets/discoverable")
                 .param("configuration", "administrativeView")
                 .param("sort", "score,DESC")
                 .param("page", "0")
                 .param("size", "1"))
                 .andExpect(status().isOk())
                 .andExpect(jsonPath("$._links.self.href",containsString(
                  "/api/discover/facets/discoverable?configuration=administrativeView&sort=score,DESC")))
                 .andExpect(jsonPath("$._links.next.href",containsString(
                  "/api/discover/facets/discoverable?configuration=administrativeView&sort=score,DESC&page=1&size=1")))
                 .andExpect(jsonPath("$._embedded.values", Matchers.contains(
                            SearchResultMatcher.matchEmbeddedFacetValues("true", 2, "discover",
                            "/api/discover/search/objects?configuration=administrativeView&f.discoverable=true,equals")
                            )));

        getClient(adminToken).perform(get("/api/discover/facets/discoverable")
                .param("configuration", "administrativeView")
                .param("sort", "score,DESC")
                .param("page", "1")
                .param("size", "1"))
                .andExpect(status().isOk())
                .andExpect(jsonPath("$._links.first.href",containsString(
                 "/api/discover/facets/discoverable?configuration=administrativeView&sort=score,DESC&page=0&size=1")))
                .andExpect(jsonPath("$._links.prev.href",containsString(
                 "/api/discover/facets/discoverable?configuration=administrativeView&sort=score,DESC&page=0&size=1")))
                .andExpect(jsonPath("$._links.self.href",containsString(
                 "/api/discover/facets/discoverable?configuration=administrativeView&sort=score,DESC&page=1&size=1")))
                .andExpect(jsonPath("$._embedded.values", Matchers.contains(
                           SearchResultMatcher.matchEmbeddedFacetValues("false", 1, "discover",
                           "/api/discover/search/objects?configuration=administrativeView&f.discoverable=false,equals")
                           )));
    }

    @Test
    public void discoverFacetsTestWithQueryTest() throws Exception {
        context.turnOffAuthorisationSystem();

        parentCommunity = CommunityBuilder.createCommunity(context)
                                          .withName("Parent Community").build();

        Collection col1 = CollectionBuilder.createCollection(context, parentCommunity)
                                           .withName("Collection 1").build();
        Collection col2 = CollectionBuilder.createCollection(context, parentCommunity)
                                           .withName("Collection 2").build();

        Item publicItem1 = ItemBuilder.createItem(context, col1)
                .withTitle("Public item 1")
                .withIssueDate("2019-10-17")
                .withAuthor("Smith, Donald")
                .withSubject("ExtraEntry")
                .build();

        Item publicItem2 = ItemBuilder.createItem(context, col2)
                .withTitle("Public item 2")
                .withIssueDate("2020-02-13")
                .withAuthor("Doe, Jane")
                .withSubject("TestingForMore").withSubject("ExtraEntry")
                .build();

        Item publicItem3 = ItemBuilder.createItem(context, col2)
                .withTitle("Public item 2")
                .withIssueDate("2020-02-13")
                .withAuthor("Anton, Senek")
                .withSubject("AnotherTest").withSubject("TestingForMore")
                .withSubject("ExtraEntry")
                .build();

        context.restoreAuthSystemState();

        getClient().perform(get("/api/discover/facets/author")
                   .param("query", "Donald"))
                   .andExpect(status().isOk())
                   .andExpect(jsonPath("$.type", is("discover")))
                   .andExpect(jsonPath("$.name", is("author")))
                   .andExpect(jsonPath("$.facetType", is("text")))
                   .andExpect(jsonPath("$.scope", is(emptyOrNullString())))
                   .andExpect(jsonPath("$._links.self.href", containsString("api/discover/facets/author?query=Donald")))
                   .andExpect(jsonPath("$._embedded.values[0].label", is("Smith, Donald")))
                   .andExpect(jsonPath("$._embedded.values[0].count", is(1)))
                   .andExpect(jsonPath("$._embedded.values[0]._links.search.href",
                        containsString("api/discover/search/objects?query=Donald&f.author=" +
                                urlPathSegmentEscaper().escape("Smith, Donald,equals")
                        )))
                   .andExpect(jsonPath("$._embedded.values").value(Matchers.hasSize(1)));

    }

    @Test
    public void discoverFacetsTestWithDsoTypeTest() throws Exception {
        context.turnOffAuthorisationSystem();

        parentCommunity = CommunityBuilder.createCommunity(context)
                                          .withName("Parent Community").build();

        Collection col1 = CollectionBuilder.createCollection(context, parentCommunity)
                                           .withName("Collection 1").build();
        Collection col2 = CollectionBuilder.createCollection(context, parentCommunity)
                                           .withName("Collection 2").build();

        Item publicItem1 = ItemBuilder.createItem(context, col1)
                .withTitle("Public item 1")
                .withIssueDate("2017-10-17")
                .withAuthor("Smith, Donald")
                .withSubject("ExtraEntry")
                .build();

        Item publicItem2 = ItemBuilder.createItem(context, col2)
                .withTitle("Public item 2")
                .withIssueDate("2020-02-13")
                .withAuthor("Doe, Jane")
                .withSubject("ExtraEntry")
                .build();

        Item publicItem3 = ItemBuilder.createItem(context, col2)
                .withTitle("Public item 2")
                .withIssueDate("2020-02-13")
                .withAuthor("Anton, Senek")
                .withSubject("TestingForMore")
                .withSubject("ExtraEntry")
                .build();

        context.restoreAuthSystemState();

        getClient().perform(get("/api/discover/facets/dateIssued")
                   .param("dsoType", "Item"))
                   .andExpect(status().isOk())
                   .andExpect(jsonPath("$.type", is("discover")))
                   .andExpect(jsonPath("$.name", is("dateIssued")))
                   .andExpect(jsonPath("$.facetType", is("date")))
                   .andExpect(jsonPath("$.scope", is(emptyOrNullString())))
                   .andExpect(jsonPath("$._links.self.href",
                        containsString("api/discover/facets/dateIssued?dsoType=Item")))
                   .andExpect(jsonPath("$._embedded.values[0].label", is("2017 - 2020")))
                   .andExpect(jsonPath("$._embedded.values[0].count", is(3)))
                   .andExpect(jsonPath("$._embedded.values[0]._links.search.href",
                        containsString("api/discover/search/objects?dsoType=Item&f.dateIssued=" +
                                urlPathSegmentEscaper().escape("[2017 TO 2020],equals")
                        )))
                   .andExpect(jsonPath("$._embedded.values").value(Matchers.hasSize(1)));

    }

    @Test
    public void discoverFacetsSubjectTestWithCapitalAndSpecialChars() throws Exception {
        context.turnOffAuthorisationSystem();

        parentCommunity = CommunityBuilder.createCommunity(context)
                                          .withName("Parent Community").build();

        Collection collection = CollectionBuilder.createCollection(context, parentCommunity)
                                                 .withName("Parent Collection").build();

        Item item1 = ItemBuilder.createItem(context, collection)
                                .withTitle("Item 1")
                                .withSubject("Value with: Multiple Words ")
                                .build();

        Item item2 = ItemBuilder.createItem(context, collection)
                                .withTitle("Item 2")
                                .withSubject("Multiple worded subject ")
                                .build();

        Item item3 = ItemBuilder.createItem(context, collection)
                                .withTitle("Item 3")
                                .withSubject("Subject with a lot of Word values")
                                .build();

        Item item4 = ItemBuilder.createItem(context, collection)
                                .withTitle("Item 4")
                                .withSubject("With, Values")
                                .build();

        Item item5 = ItemBuilder.createItem(context, collection)
                                .withTitle("Item 5")
                                .withSubject("Test:of:the:colon")
                                .build();

        Item item6 = ItemBuilder.createItem(context, collection)
                                .withTitle("Item 6")
                                .withSubject("Test,of,comma")
                                .build();

        Item item7 = ItemBuilder.createItem(context, collection)
                                .withTitle("Item 7")
                                .withSubject("N’guyen")
                                .build();

        Item item8 = ItemBuilder.createItem(context, collection)
                                .withTitle("Item 8")
                                .withSubject("test;Semicolon")
                                .build();

        Item item9 = ItemBuilder.createItem(context, collection)
                                .withTitle("Item 9")
                                .withSubject("test||of|Pipe")
                                .build();

        Item item10 = ItemBuilder.createItem(context, collection)
                                 .withTitle("Item 10")
                                 .withSubject("Test-Subject")
                                 .build();

        context.restoreAuthSystemState();

        getClient().perform(get("/api/discover/facets/subject")
                                .param("prefix", "with a lot of word"))
                   .andExpect(status().isOk())
                   .andExpect(jsonPath("$._embedded.values", containsInAnyOrder(
                       FacetValueMatcher.entrySubject("Subject with a lot of Word values", 1))));

        getClient().perform(get("/api/discover/facets/subject")
                                .param("prefix", "multiple words"))
                   .andExpect(status().isOk())
                   .andExpect(jsonPath("$._embedded.values", containsInAnyOrder(
                       FacetValueMatcher.entrySubject("Value with: Multiple Words", 1))));

        getClient().perform(get("/api/discover/facets/subject")
                                .param("prefix", "mUltiPle wor"))
                   .andExpect(status().isOk())
                   .andExpect(jsonPath("$._embedded.values", containsInAnyOrder(
                       FacetValueMatcher.entrySubject("Multiple worded subject", 1),
                       FacetValueMatcher.entrySubject("Value with: Multiple Words", 1))));

        getClient().perform(get("/api/discover/facets/subject")
                                .param("prefix", "with"))
                   .andExpect(status().isOk())
                   .andExpect(jsonPath("$._embedded.values", containsInAnyOrder(
                       FacetValueMatcher.entrySubject("With, Values", 1),
                       FacetValueMatcher.entrySubject("Subject with a lot of Word values", 1),
                       FacetValueMatcher.entrySubject("Value with: Multiple Words", 1))));

        getClient().perform(get("/api/discover/facets/subject")
                                .param("prefix", "of"))
                   .andExpect(status().isOk())
                   .andExpect(jsonPath("$._embedded.values", containsInAnyOrder(
                       FacetValueMatcher.entrySubject("Subject with a lot of Word values", 1),
                       FacetValueMatcher.entrySubject("Test,of,comma", 1),
                       FacetValueMatcher.entrySubject("Test:of:the:colon", 1),
                       FacetValueMatcher.entrySubject("test||of|Pipe", 1))));

        getClient().perform(get("/api/discover/facets/subject")
                                .param("prefix", "tEsT"))
                   .andExpect(status().isOk())
                   .andExpect(jsonPath("$._embedded.values", containsInAnyOrder(
                       FacetValueMatcher.entrySubject("Test,of,comma", 1),
                       FacetValueMatcher.entrySubject("Test-Subject", 1),
                       FacetValueMatcher.entrySubject("Test:of:the:colon", 1),
                       FacetValueMatcher.entrySubject("test;Semicolon", 1),
                       FacetValueMatcher.entrySubject("test||of|Pipe", 1))));

        getClient().perform(get("/api/discover/facets/subject")
                                .param("prefix", "colon"))
                   .andExpect(status().isOk())
                   .andExpect(jsonPath("$._embedded.values", containsInAnyOrder(
                       FacetValueMatcher.entrySubject("Test:of:the:colon", 1))));

        getClient().perform(get("/api/discover/facets/subject")
                                .param("prefix", "coMma"))
                   .andExpect(status().isOk())
                   .andExpect(jsonPath("$._embedded.values", containsInAnyOrder(
                       FacetValueMatcher.entrySubject("Test,of,comma", 1))));

        getClient().perform(get("/api/discover/facets/subject")
                                .param("prefix", "guyen"))
                   .andExpect(status().isOk())
                   .andExpect(jsonPath("$._embedded.values", containsInAnyOrder(
                       FacetValueMatcher.entrySubject("N’guyen", 1))));

        getClient().perform(get("/api/discover/facets/subject")
                                .param("prefix", "semiColon"))
                   .andExpect(status().isOk())
                   .andExpect(jsonPath("$._embedded.values", containsInAnyOrder(
                       FacetValueMatcher.entrySubject("test;Semicolon", 1))));

        getClient().perform(get("/api/discover/facets/subject")
                                .param("prefix", "pipe"))
                   .andExpect(status().isOk())
                   .andExpect(jsonPath("$._embedded.values", containsInAnyOrder(
                       FacetValueMatcher.entrySubject("test||of|Pipe", 1))));

        getClient().perform(get("/api/discover/facets/subject")
                                .param("prefix", "Subject"))
                   .andExpect(status().isOk())
                   .andExpect(jsonPath("$._embedded.values", containsInAnyOrder(
                       FacetValueMatcher.entrySubject("Multiple worded subject", 1),
                       FacetValueMatcher.entrySubject("Test-Subject", 1),
                       FacetValueMatcher.entrySubject("Subject with a lot of Word values", 1))));

        getClient().perform(get("/api/discover/facets/subject")
                                .param("prefix", "Subject of word"))
                   .andExpect(status().isOk())
                   .andExpect(jsonPath("$._embedded.values").isEmpty())
                   .andExpect(jsonPath("$.page.number", is(0)));

        getClient().perform(get("/api/discover/facets/subject")
                                .param("prefix", "Value with words"))
                   .andExpect(status().isOk())
                   .andExpect(jsonPath("$._embedded.values").isEmpty())
                   .andExpect(jsonPath("$.page.number", is(0)));
    }

    @Test
    public void discoverFacetsSubjectWithAuthorityTest() throws Exception {
        configurationService.setProperty("choices.plugin.dc.subject", "SolrSubjectAuthority");
        configurationService.setProperty("authority.controlled.dc.subject", "true");

        metadataAuthorityService.clearCache();

        context.turnOffAuthorisationSystem();

        parentCommunity = CommunityBuilder.createCommunity(context)
                                          .withName("Parent Community").build();

        Collection collection = CollectionBuilder.createCollection(context, parentCommunity)
                                                 .withName("Parent Collection").build();

        Item item1 = ItemBuilder.createItem(context, collection)
                                .withTitle("Item 1")
                                .withSubject("Value with: Multiple Words",
                                             "test_authority_1", Choices.CF_ACCEPTED)
                                .build();

        Item item2 = ItemBuilder.createItem(context, collection)
                                .withTitle("Item 2")
                                .withSubject("Multiple worded subject ",
                                             "test_authority_2", Choices.CF_ACCEPTED)
                                .build();

        Item item3 = ItemBuilder.createItem(context, collection)
                                .withTitle("Item 3")
                                .withSubject("Subject with a lot of Word values",
                                             "test_authority_3", Choices.CF_ACCEPTED)
                                .build();

        context.restoreAuthSystemState();

        getClient().perform(get("/api/discover/facets/subject")
                                .param("prefix", "with a lot of word"))
                   .andExpect(status().isOk())
                   .andExpect(jsonPath("$._embedded.values", containsInAnyOrder(
                       FacetValueMatcher.entrySubjectWithAuthority("Subject with a lot of Word values",
                                                      "test_authority_3", 1))));

        getClient().perform(get("/api/discover/facets/subject")
                                .param("prefix", "mUltiPle wor"))
                   .andExpect(status().isOk())
                   .andExpect(jsonPath("$._embedded.values", containsInAnyOrder(
                       FacetValueMatcher.entrySubjectWithAuthority("Multiple worded subject",
                                                      "test_authority_2", 1),
                       FacetValueMatcher.entrySubjectWithAuthority("Value with: Multiple Words",
                                                      "test_authority_1", 1))));

        getClient().perform(get("/api/discover/facets/subject")
                                .param("prefix", "Subject"))
                   .andExpect(status().isOk())
                   .andExpect(jsonPath("$._embedded.values", containsInAnyOrder(
                       FacetValueMatcher.entrySubjectWithAuthority("Multiple worded subject",
                                                      "test_authority_2", 1),
                       FacetValueMatcher.entrySubjectWithAuthority("Subject with a lot of Word values",
                                                      "test_authority_3", 1))));

        getClient().perform(get("/api/discover/facets/subject")
                                .param("prefix", "Subject of word"))
                   .andExpect(status().isOk())
                   .andExpect(jsonPath("$._embedded.values").isEmpty())
                   .andExpect(jsonPath("$.page.number", is(0)));

        getClient().perform(get("/api/discover/facets/subject")
                                .param("prefix", "Value with words"))
                   .andExpect(status().isOk())
                   .andExpect(jsonPath("$._embedded.values").isEmpty())
                   .andExpect(jsonPath("$.page.number", is(0)));

        DSpaceServicesFactory.getInstance().getConfigurationService().reloadConfig();

        metadataAuthorityService.clearCache();
    }

    @Test
    public void discoverFacetsSupervisedByTest() throws Exception {
        //We turn off the authorization system in order to create the structure defined below
        context.turnOffAuthorisationSystem();

        //** GIVEN **
        //1. A community-collection structure with one parent community and one collection
        parentCommunity = CommunityBuilder.createCommunity(context)
                                          .withName("Parent Community")
                                          .build();

        Collection collection =
            CollectionBuilder.createCollection(context, parentCommunity)
                             .withName("Collection 1")
                             .build();

        //2. Two workspace items
        WorkspaceItem wsItem1 =
            WorkspaceItemBuilder.createWorkspaceItem(context, collection)
                                .withTitle("Workspace Item 1")
                                .withIssueDate("2010-07-23")
                                .build();

        WorkspaceItem wsItem2 =
            WorkspaceItemBuilder.createWorkspaceItem(context, collection)
                                .withTitle("Workspace Item 2")
                                .withIssueDate("2010-11-03")
                                .build();

        //3. Two groups
        Group groupA =
            GroupBuilder.createGroup(context)
                        .withName("group A")
                        .addMember(eperson)
                        .build();

        Group groupB =
            GroupBuilder.createGroup(context)
                        .withName("group B")
                        .addMember(eperson)
                        .build();

        //4. Four supervision orders
        SupervisionOrder supervisionOrderOne =
            SupervisionOrderBuilder.createSupervisionOrder(context, wsItem1.getItem(), groupA).build();

        SupervisionOrder supervisionOrderTwo =
            SupervisionOrderBuilder.createSupervisionOrder(context, wsItem1.getItem(), groupB).build();

        SupervisionOrder supervisionOrderThree =
            SupervisionOrderBuilder.createSupervisionOrder(context, wsItem2.getItem(), groupA).build();

        SupervisionOrder supervisionOrderFour =
            SupervisionOrderBuilder.createSupervisionOrder(context, wsItem2.getItem(), groupB).build();

        context.restoreAuthSystemState();

        //** WHEN **
        //The Admin user browses this endpoint to find the supervisedBy results by the facet
        getClient(getAuthToken(admin.getEmail(), password)).perform(get("/api/discover/facets/supervisedBy")
                       .param("configuration", "supervision"))
                   //** THEN **
                   //The status has to be 200 OK
                   .andExpect(status().isOk())
                   //The type has to be 'discover'
                   .andExpect(jsonPath("$.type", is("discover")))
                   //The name has to be 'supervisedBy' as that's the facet that we've called
                   .andExpect(jsonPath("$.name", is("supervisedBy")))
                   //The facetType has to be `authority` because that's the default configuration for this facet
                   .andExpect(jsonPath("$.facetType", equalTo("authority")))
                   //There always needs to be a self link available
                   .andExpect(jsonPath("$._links.self.href",
                       containsString("api/discover/facets/supervisedBy?configuration=supervision")))
                   //This is how the page object must look like because it's the default with size 20
                   .andExpect(jsonPath("$.page",
                       is(PageMatcher.pageEntry(0, 20))))
                   //The supervisedBy values need to be as specified below
                   .andExpect(jsonPath("$._embedded.values", containsInAnyOrder(
                       entrySupervisedBy(groupA.getName(), groupA.getID().toString(), 2),
                       entrySupervisedBy(groupB.getName(), groupB.getID().toString(), 2)
                   )));
    }

    @Test
    public void discoverFacetsSupervisedByWithPrefixTest() throws Exception {
        //We turn off the authorization system in order to create the structure defined below
        context.turnOffAuthorisationSystem();

        //** GIVEN **
        //1. A community-collection structure with one parent community and one collection
        parentCommunity = CommunityBuilder.createCommunity(context)
                                          .withName("Parent Community")
                                          .build();

        Collection collection =
            CollectionBuilder.createCollection(context, parentCommunity)
                             .withName("Collection 1")
                             .build();

        //2. Two workspace items
        WorkspaceItem wsItem1 =
            WorkspaceItemBuilder.createWorkspaceItem(context, collection)
                                .withTitle("Workspace Item 1")
                                .withIssueDate("2010-07-23")
                                .build();

        WorkspaceItem wsItem2 =
            WorkspaceItemBuilder.createWorkspaceItem(context, collection)
                                .withTitle("Workspace Item 2")
                                .withIssueDate("2010-11-03")
                                .build();

        Group groupA =
            GroupBuilder.createGroup(context)
                        .withName("group A")
                        .addMember(eperson)
                        .build();

        Group groupB =
            GroupBuilder.createGroup(context)
                        .withName("group B")
                        .addMember(eperson)
                        .build();

        SupervisionOrder supervisionOrderOneA =
            SupervisionOrderBuilder.createSupervisionOrder(context, wsItem1.getItem(), groupA).build();

        SupervisionOrder supervisionOrderOneB =
            SupervisionOrderBuilder.createSupervisionOrder(context, wsItem1.getItem(), groupB).build();

        SupervisionOrder supervisionOrderTwoA =
            SupervisionOrderBuilder.createSupervisionOrder(context, wsItem2.getItem(), groupA).build();

        SupervisionOrder supervisionOrderTwoB =
            SupervisionOrderBuilder.createSupervisionOrder(context, wsItem2.getItem(), groupB).build();

        context.restoreAuthSystemState();

        //** WHEN **
        //The Admin user browses this endpoint to find the supervisedBy results by the facet
        getClient(getAuthToken(admin.getEmail(), password)).perform(get("/api/discover/facets/supervisedBy")
                       .param("configuration", "supervision")
                       .param("prefix", "group B"))
                   //** THEN **
                   //The status has to be 200 OK
                   .andExpect(status().isOk())
                   //The type has to be 'discover'
                   .andExpect(jsonPath("$.type", is("discover")))
                   //The name has to be 'supervisedBy' as that's the facet that we've called
                   .andExpect(jsonPath("$.name", is("supervisedBy")))
                   //The facetType has to be `authority` because that's the default configuration for this facet
                   .andExpect(jsonPath("$.facetType", equalTo("authority")))
                   //There always needs to be a self link available
                   .andExpect(jsonPath("$._links.self.href",
                       containsString("api/discover/facets/supervisedBy?prefix=group%20B&configuration=supervision")))
                   //This is how the page object must look like because it's the default with size 20
                   .andExpect(jsonPath("$.page",
                       is(PageMatcher.pageEntry(0, 20))))
                   //The supervisedBy values need to be as specified below
                   .andExpect(jsonPath("$._embedded.values", containsInAnyOrder(
                       entrySupervisedBy(groupB.getName(), groupB.getID().toString(), 2)
                   )));
    }

    @Test
    /**
     * This test is intent to verify that tasks are only visible to the admin users
     *
     * @throws Exception
     */
    public void discoverSearchObjectsSupervisionConfigurationTest() throws Exception {

        //We turn off the authorization system in order to create the structure defined below
        context.turnOffAuthorisationSystem();

        //** GIVEN **
        // 1. Two reviewers and two users and two groups
        EPerson reviewer1 =
            EPersonBuilder.createEPerson(context)
                          .withEmail("reviewer1@example.com")
                          .withPassword(password)
                          .build();

        EPerson reviewer2 =
            EPersonBuilder.createEPerson(context)
                          .withEmail("reviewer2@example.com")
                          .withPassword(password)
                          .build();

        EPerson userA =
            EPersonBuilder.createEPerson(context)
                          .withCanLogin(true)
                          .withEmail("userA@test.com")
                          .withPassword(password)
                          .build();

        EPerson userB =
            EPersonBuilder.createEPerson(context)
                          .withCanLogin(true)
                          .withEmail("userB@test.com")
                          .withPassword(password)
                          .build();

        Group groupA =
            GroupBuilder.createGroup(context)
                        .withName("group A")
                        .addMember(userA)
                        .build();

        Group groupB =
            GroupBuilder.createGroup(context)
                        .withName("group B")
                        .addMember(userB)
                        .build();

        // 2. A community-collection structure with one parent community with sub-community and two collections.
        parentCommunity = CommunityBuilder.createCommunity(context)
                                          .withName("Parent Community")
                                          .build();

        Community child1 = CommunityBuilder.createSubCommunity(context, parentCommunity)
                                           .withName("Sub Community")
                                           .build();

        Collection col1 = CollectionBuilder.createCollection(context, child1)
                                           .withName("Collection 1")
                                           .build();

        // the second collection has two workflow steps active
        Collection col2 = CollectionBuilder.createCollection(context, child1)
                                           .withName("Collection 2")
                                           .withWorkflowGroup(1, admin, reviewer1)
                                           .withWorkflowGroup(2, reviewer2)
                                           .build();

        // 2. Three public items that are readable by Anonymous with different subjects
        Item publicItem1 = ItemBuilder.createItem(context, col1)
                                      .withTitle("Test")
                                      .withIssueDate("2010-10-17")
                                      .withAuthor("Smith, Donald")
                                      .withAuthor("Testing, Works")
                                      .withSubject("ExtraEntry")
                                      .build();

        Item publicItem2 = ItemBuilder.createItem(context, col2)
                                      .withTitle("Test 2")
                                      .withIssueDate("1990-02-13")
                                      .withAuthor("Smith, Maria")
                                      .withAuthor("Doe, Jane")
                                      .withAuthor("Testing, Works")
                                      .withSubject("TestingForMore")
                                      .withSubject("ExtraEntry")
                                      .build();

        Item publicItem3 = ItemBuilder.createItem(context, col2)
                                      .withTitle("Public item 2")
                                      .withIssueDate("2010-02-13")
                                      .withAuthor("Smith, Maria")
                                      .withAuthor("Doe, Jane")
                                      .withAuthor("test,test")
                                      .withAuthor("test2, test2")
                                      .withAuthor("Maybe, Maybe")
                                      .withSubject("AnotherTest")
                                      .withSubject("TestingForMore")
                                      .withSubject("ExtraEntry")
                                      .build();

        //3. three in progress submission from a normal user (2 ws, 1 wf that will produce also a pooltask)
        context.setCurrentUser(eperson);
        WorkspaceItem wsItem1 = WorkspaceItemBuilder.createWorkspaceItem(context, col1)
                                                    .withTitle("Workspace Item 1")
                                                    .withIssueDate("2010-07-23")
                                                    .build();

        WorkspaceItem wsItem2 = WorkspaceItemBuilder.createWorkspaceItem(context, col2)
                                                    .withTitle("Workspace Item 2")
                                                    .withIssueDate("2010-11-03")
                                                    .build();

        XmlWorkflowItem wfItem1 = WorkflowItemBuilder.createWorkflowItem(context, col2)
                                                     .withTitle("Workflow Item 1")
                                                     .withIssueDate("2010-11-03")
                                                     .build();

        // create Four supervision orders for above items
        SupervisionOrderBuilder.createSupervisionOrder(context, wsItem1.getItem(), groupA).build();

        SupervisionOrderBuilder.createSupervisionOrder(context, wsItem2.getItem(), groupA).build();

        SupervisionOrderBuilder.createSupervisionOrder(context, wfItem1.getItem(), groupA).build();
        SupervisionOrderBuilder.createSupervisionOrder(context, wfItem1.getItem(), groupB).build();

        // 4. a claimed task from the administrator
        ClaimedTask cTask = ClaimedTaskBuilder.createClaimedTask(context, col2, admin).withTitle("Claimed Item")
                                              .withIssueDate("2010-11-03")
                                              .build();

        // 5. other in progress submissions made by the administrator
        context.setCurrentUser(admin);
        WorkspaceItem wsItem1Admin = WorkspaceItemBuilder.createWorkspaceItem(context, col1)
                                                         .withIssueDate("2010-07-23")
                                                         .withTitle("Admin Workspace Item 1").build();

        WorkspaceItem wsItem2Admin = WorkspaceItemBuilder.createWorkspaceItem(context, col2)
                                                         .withIssueDate("2010-11-03")
                                                         .withTitle("Admin Workspace Item 2").build();

        XmlWorkflowItem wfItem1Admin = WorkflowItemBuilder.createWorkflowItem(context, col2)
                                                          .withIssueDate("2010-11-03")
                                                          .withTitle("Admin Workflow Item 1").build();

        // create Four supervision orders for above items
        SupervisionOrderBuilder.createSupervisionOrder(context, wsItem1Admin.getItem(), groupA).build();

        SupervisionOrderBuilder.createSupervisionOrder(context, wsItem2Admin.getItem(), groupA).build();

        SupervisionOrderBuilder.createSupervisionOrder(context, wfItem1Admin.getItem(), groupA).build();
        SupervisionOrderBuilder.createSupervisionOrder(context, wfItem1Admin.getItem(), groupB).build();

        // 6. a pool taks in the second step of the workflow
        ClaimedTask cTask2 = ClaimedTaskBuilder.createClaimedTask(context, col2, admin).withTitle("Pool Step2 Item")
                                               .withIssueDate("2010-11-04")
                                               .build();

        String epersonToken = getAuthToken(eperson.getEmail(), password);
        String adminToken = getAuthToken(admin.getEmail(), password);
        String reviewer1Token = getAuthToken(reviewer1.getEmail(), password);
        String reviewer2Token = getAuthToken(reviewer2.getEmail(), password);

        getClient(adminToken).perform(post("/api/workflow/claimedtasks/" + cTask2.getID())
                                 .param("submit_approve", "true")
                                 .contentType(MediaType.APPLICATION_FORM_URLENCODED))
                             .andExpect(status().isNoContent());

        context.restoreAuthSystemState();

        // summary of the structure, we have:
        //  a simple collection
        //  a second collection with 2 workflow steps that have 1 reviewer each (reviewer1 and reviewer2)
        //  3 public items
        //  2 workspace items submitted by a regular submitter
        //  2 workspace items submitted by the admin
        //  4 workflow items:
        //   1 pool task in step 1, submitted by the same regular submitter
        //   1 pool task in step 1, submitted by the admin
        //   1 claimed task in the first workflow step from the repository admin
        //   1 pool task task in step 2, from the repository admin
        //    (This one is created by creating a claimed task for step 1 and approving it)

        //** WHEN **
        // the submitter should not see anything in the workflow configuration
        getClient(epersonToken)
            .perform(get("/api/discover/search/objects").param("configuration", "supervision"))
            //** THEN **
            //The status has to be 200 OK
            .andExpect(status().isOk())
            //The type has to be 'discover'
            .andExpect(jsonPath("$.type", is("discover")))
            //There needs to be a page object that shows the total pages and total elements as well as the
            // size and the current page (number)
            .andExpect(jsonPath("$._embedded.searchResult.page", is(
                PageMatcher.pageEntryWithTotalPagesAndElements(0, 20, 0, 0)
            )))
            //There always needs to be a self link
            .andExpect(jsonPath("$._links.self.href", containsString("/api/discover/search/objects")));

        // reviewer1 should not see pool items, as it is not an administrator
        getClient(reviewer1Token)
            .perform(get("/api/discover/search/objects").param("configuration", "supervision"))
            //** THEN **
            //The status has to be 200 OK
            .andExpect(status().isOk())
            //The type has to be 'discover'
            .andExpect(jsonPath("$.type", is("discover")))
            //There needs to be a page object that shows the total pages and total elements as well as the
            // size and the current page (number)
            .andExpect(jsonPath("$._embedded.searchResult.page", is(
                PageMatcher.pageEntryWithTotalPagesAndElements(0, 20, 0, 0)
            )))
            //There always needs to be a self link
            .andExpect(jsonPath("$._links.self.href",
                containsString("/api/discover/search/objects")));

        // admin should see seven pool items and a claimed task
        // Three pool items from the submitter and Five from the admin
        getClient(adminToken)
            .perform(get("/api/discover/search/objects").param("configuration", "supervision"))
            //** THEN **
            //The status has to be 200 OK
            .andExpect(status().isOk())
            //The type has to be 'discover'
            .andExpect(jsonPath("$.type", is("discover")))
            //There needs to be a page object that shows the total pages and total elements as well as the
            // size and the current page (number)
            .andExpect(jsonPath("$._embedded.searchResult.page", is(
                PageMatcher.pageEntryWithTotalPagesAndElements(0, 20, 1, 8)
            )))
            // These search results have to be shown in the embedded.objects section:
            // three workflow items and one claimed task.
            // For step 1 one submitted by the user and one submitted by the admin and one for step 2.
            //Seeing as everything fits onto one page, they have to all be present
            .andExpect(jsonPath("$._embedded.searchResult._embedded.objects", Matchers.containsInAnyOrder(
                Matchers.allOf(
                    SearchResultMatcher.match("workflow", "workflowitem", "workflowitems"),
                    JsonPathMatchers.hasJsonPath("$._embedded.indexableObject",
                        is(WorkflowItemMatcher.matchItemWithTitleAndDateIssued(
                            null, "Workflow Item 1", "2010-11-03")))
                ),
                Matchers.allOf(
                    SearchResultMatcher.match("workflow", "workflowitem", "workflowitems"),
                    JsonPathMatchers.hasJsonPath("$._embedded.indexableObject",
                        is(WorkflowItemMatcher.matchItemWithTitleAndDateIssued(
                            null, "Admin Workflow Item 1", "2010-11-03")))
                ),
                Matchers.allOf(
                    SearchResultMatcher.match("workflow", "workflowitem", "workflowitems"),
                    JsonPathMatchers.hasJsonPath("$._embedded.indexableObject",
                        is(WorkflowItemMatcher.matchItemWithTitleAndDateIssued(
                            null, "Pool Step2 Item", "2010-11-04")))
                ),
                Matchers.allOf(
                    SearchResultMatcher.match("workflow", "workflowitem", "workflowitems"),
                    JsonPathMatchers.hasJsonPath("$._embedded.indexableObject",
                        is(WorkflowItemMatcher.matchItemWithTitleAndDateIssued(
                            null, "Claimed Item", "2010-11-03")))
                ),
                Matchers.allOf(
                    SearchResultMatcher.match("submission", "workspaceitem", "workspaceitems"),
                    JsonPathMatchers.hasJsonPath("$._embedded.indexableObject",
                        is(WorkspaceItemMatcher.matchItemWithTitleAndDateIssued(wsItem1,
                            "Workspace Item 1", "2010-07-23")))
                ),
                Matchers.allOf(
                    SearchResultMatcher.match("submission", "workspaceitem", "workspaceitems"),
                    JsonPathMatchers.hasJsonPath("$._embedded.indexableObject",
                        is(WorkspaceItemMatcher.matchItemWithTitleAndDateIssued(wsItem2,
                            "Workspace Item 2", "2010-11-03")))
                ),
                Matchers.allOf(
                    SearchResultMatcher.match("submission", "workspaceitem", "workspaceitems"),
                    JsonPathMatchers.hasJsonPath("$._embedded.indexableObject",
                        is(WorkspaceItemMatcher.matchItemWithTitleAndDateIssued(wsItem1Admin,
                            "Admin Workspace Item 1", "2010-07-23")))
                ),
                Matchers.allOf(
                    SearchResultMatcher.match("submission", "workspaceitem", "workspaceitems"),
                    JsonPathMatchers.hasJsonPath("$._embedded.indexableObject",
                        is(WorkspaceItemMatcher.matchItemWithTitleAndDateIssued(wsItem2Admin,
                            "Admin Workspace Item 2", "2010-11-03")))
                )
            )))
            //These facets have to show up in the embedded.facets section as well with the given hasMore
            //property because we don't exceed their default limit for a hasMore true (the default is 10)
            .andExpect(jsonPath("$._embedded.facets", Matchers.containsInAnyOrder(
                FacetEntryMatcher.resourceTypeFacet(false),
                FacetEntryMatcher.typeFacet(false),
                FacetEntryMatcher.dateIssuedFacet(false),
                FacetEntryMatcher.submitterFacet(false),
                FacetEntryMatcher.supervisedByFacet(false)
            )))
            //check supervisedBy Facet values
            .andExpect(jsonPath("$._embedded.facets[4]._embedded.values",
                contains(
                    entrySupervisedBy(groupA.getName(), groupA.getID().toString(), 6),
                    entrySupervisedBy(groupB.getName(), groupB.getID().toString(), 2)
                )))
            //There always needs to be a self link
            .andExpect(jsonPath("$._links.self.href", containsString("/api/discover/search/objects")));

        // reviewer2 should not see pool items, as it is not an administrator
        getClient(reviewer2Token)
            .perform(get("/api/discover/search/objects").param("configuration", "supervision"))
            //** THEN **
            //The status has to be 200 OK
            .andExpect(status().isOk())
            //The type has to be 'discover'
            .andExpect(jsonPath("$.type", is("discover")))
            //There needs to be a page object that shows the total pages and total elements as well as the
            // size and the current page (number)
            .andExpect(jsonPath("$._embedded.searchResult.page", is(
                PageMatcher.pageEntryWithTotalPagesAndElements(0, 20, 0, 0)
            )))
            //There always needs to be a self link
            .andExpect(jsonPath("$._links.self.href", containsString("/api/discover/search/objects")));
    }

    @Test
<<<<<<< HEAD
    public void discoverSearchObjectsNOTIFYIncomingConfigurationTest() throws Exception {
        ObjectMapper mapper = new ObjectMapper();

        context.turnOffAuthorisationSystem();

        Community community = CommunityBuilder.createCommunity(context)
                                              .withName("community")
                                              .build();
        Collection collection = CollectionBuilder.createCollection(context, community)
                                                 .withName("collection")
                                                 .build();

        Item item = ItemBuilder.createItem(context, collection)
                               .withTitle("item title")
                               .build();

        String object = configurationService.getProperty("dspace.ui.url") + "/handle/" + item.getHandle();

        NotifyServiceEntity notifyService =
            NotifyServiceBuilder.createNotifyServiceBuilder(context, "service name")
                                .withDescription("service description")
                                .withUrl("service url")
                                .withLdnUrl("https://overlay-journal.com/inbox/")
                                .build();

        InputStream announceEndorsementStream = getClass().getResourceAsStream("ldn_announce_endorsement.json");
        String announceEndorsement = IOUtils.toString(announceEndorsementStream, Charset.defaultCharset());
        announceEndorsementStream.close();

        String message = announceEndorsement.replaceAll("<<object>>", object);
        message = message.replaceAll("<<object_handle>>", object);
        Notification notification = mapper.readValue(message, Notification.class);
        LDNMessageBuilder.createNotifyServiceBuilder(context, notification).build();

        context.restoreAuthSystemState();

        String adminToken = getAuthToken(admin.getEmail(), password);
        getClient(adminToken)
            .perform(get("/api/discover/search/objects").param("configuration", "NOTIFY.incoming"))
            //** THEN **
            //The status has to be 200 OK
            .andExpect(status().isOk())
            //The type has to be 'discover'
            .andExpect(jsonPath("$.type", is("discover")))
            //There needs to be a page object that shows the total pages and total elements as well as the
            // size and the current page (number)
            .andExpect(jsonPath("$._embedded.searchResult.page", is(
                PageMatcher.pageEntryWithTotalPagesAndElements(0, 20, 1, 1)
            )))
            .andExpect(jsonPath("$._embedded.facets", Matchers.containsInAnyOrder(
                FacetEntryMatcher.relatedItemFacet(false),
                FacetEntryMatcher.originFacet(false),
                FacetEntryMatcher.targetFacet(false),
                FacetEntryMatcher.queueStatusFacet(false),
                FacetEntryMatcher.activityStreamTypeFacet(false),
                FacetEntryMatcher.coarNotifyTypeFacet(false),
                FacetEntryMatcher.notificationTypeFacet(false)
            )))
            //There always needs to be a self link
            .andExpect(jsonPath("$._links.self.href", containsString("/api/discover/search/objects")));
    }

    @Test
    public void discoverSearchObjectsNOTIFYOutgoingConfigurationTest() throws Exception {
        ObjectMapper mapper = new ObjectMapper();

        context.turnOffAuthorisationSystem();

        Community community = CommunityBuilder.createCommunity(context)
                                              .withName("community")
                                              .build();
        Collection collection = CollectionBuilder.createCollection(context, community)
                                                 .withName("collection")
                                                 .build();

        Item item = ItemBuilder.createItem(context, collection)
                               .withTitle("item title")
                               .build();

        String object = configurationService.getProperty("dspace.ui.url") + "/handle/" + item.getHandle();

        NotifyServiceEntity notifyService =
            NotifyServiceBuilder.createNotifyServiceBuilder(context, "service name")
                                .withDescription("service description")
                                .withUrl("service url")
                                .withLdnUrl("https://generic-service.com/system/inbox/")
                                .build();

        InputStream announceReviewStream = getClass().getResourceAsStream("ldn_announce_review.json");
        String announceReview = IOUtils.toString(announceReviewStream, Charset.defaultCharset());
        announceReviewStream.close();


        String message = announceReview.replaceAll("<<object>>", object);
        message = message.replaceAll("<<object_handle>>", object);
        Notification notification = mapper.readValue(message, Notification.class);
        LDNMessageBuilder.createNotifyServiceBuilder(context, notification).build();

        context.restoreAuthSystemState();

        String adminToken = getAuthToken(admin.getEmail(), password);
        getClient(adminToken)
            .perform(get("/api/discover/search/objects").param("configuration", "NOTIFY.outgoing"))
            //** THEN **
            //The status has to be 200 OK
            .andExpect(status().isOk())
            //The type has to be 'discover'
            .andExpect(jsonPath("$.type", is("discover")))
            //There needs to be a page object that shows the total pages and total elements as well as the
            // size and the current page (number)
            .andExpect(jsonPath("$._embedded.searchResult.page", is(
                PageMatcher.pageEntryWithTotalPagesAndElements(0, 20, 1, 1)
            )))
            .andExpect(jsonPath("$._embedded.facets", Matchers.containsInAnyOrder(
                FacetEntryMatcher.relatedItemFacet(false),
                FacetEntryMatcher.originFacet(false),
                FacetEntryMatcher.targetFacet(false),
                FacetEntryMatcher.queueStatusFacet(false),
                FacetEntryMatcher.activityStreamTypeFacet(false),
                FacetEntryMatcher.coarNotifyTypeFacet(false),
                FacetEntryMatcher.notificationTypeFacet(false)
            )))
            //There always needs to be a self link
            .andExpect(jsonPath("$._links.self.href", containsString("/api/discover/search/objects")));
    }

=======
    public void discoverSearchObjectsFirstEscapeHTMLTagsBeforeApplyingHitHighlights() throws Exception {
        context.turnOffAuthorisationSystem();
        configurationService.setProperty("discovery.highlights.escape-html", true);
        parentCommunity = CommunityBuilder.createCommunity(context)
                                          .withName("Parent Community")
                                          .build();

        Collection col1 = CollectionBuilder.createCollection(context, parentCommunity)
                                           .withName("Collection")
                                           .build();

        ItemBuilder.createItem(context, col1)
                                .withTitle("This is a <a>test</a> title")
                                .build();
        context.restoreAuthSystemState();

        // This test proves that the HTML tags that are in the original metadata, like <a>test</a>,
        // are now escaped and should be returned like &lt;a&gt;test&lt;&#x2F;a&gt;
        // Only after this happens should the hit highlights be applied
        getClient().perform(get("/api/discover/search/objects")
                                    .param("query", "title"))
                             .andExpect(status().isOk())
                             .andExpect(jsonPath(
                                     "$._embedded.searchResult._embedded.objects[0].hitHighlights['dc.title']",
                                     contains("This is a &lt;a&gt;test&lt;&#x2F;a&gt; <em>title</em>")));
    }

    @Test
    public void discoverSearchObjectsDontEscapeHTMLTagsBeforeApplyingHitHighlights() throws Exception {
        context.turnOffAuthorisationSystem();
        configurationService.setProperty("discovery.highlights.escape-html", false);
        parentCommunity = CommunityBuilder.createCommunity(context)
            .withName("Parent Community")
            .build();

        Collection col1 = CollectionBuilder.createCollection(context, parentCommunity)
            .withName("Collection")
            .build();

        ItemBuilder.createItem(context, col1)
            .withTitle("This is a <a>test</a> title")
            .build();
        context.restoreAuthSystemState();

        // This test proves that the HTML tags that are in the original metadata, like <a>test</a>,
        // are not escaped and should be returned like <a>test</a>
        // Only after this happens should the hit highlights be applied
        getClient().perform(get("/api/discover/search/objects")
                                .param("query", "title"))
            .andExpect(status().isOk())
            .andExpect(jsonPath(
                "$._embedded.searchResult._embedded.objects[0].hitHighlights['dc.title']",
                contains("This is a <a>test</a> <em>title</em>")));
    }
>>>>>>> dc338fcb
}<|MERGE_RESOLUTION|>--- conflicted
+++ resolved
@@ -96,7 +96,6 @@
     ChoiceAuthorityService choiceAuthorityService;
 
     /**
-<<<<<<< HEAD
      * This field has been created to easily modify the tests when updating the defaultConfiguration's sidebar facets
      */
     List<Matcher<? super Object>> customSidebarFacets = List.of(
@@ -113,7 +112,8 @@
      */
     List<Matcher<? super Object>> customSortFields = List.of(
     );
-=======
+
+    /**
      * Original value of the discovery.highlights.escape-html property, saved here to restore it after running the
      * tests.
      */
@@ -134,7 +134,6 @@
         context.restoreAuthSystemState();
         super.destroy();
     }
->>>>>>> dc338fcb
 
     @Test
     public void rootDiscoverTest() throws Exception {
@@ -6904,7 +6903,6 @@
     }
 
     @Test
-<<<<<<< HEAD
     public void discoverSearchObjectsNOTIFYIncomingConfigurationTest() throws Exception {
         ObjectMapper mapper = new ObjectMapper();
 
@@ -7031,7 +7029,7 @@
             .andExpect(jsonPath("$._links.self.href", containsString("/api/discover/search/objects")));
     }
 
-=======
+    @Test
     public void discoverSearchObjectsFirstEscapeHTMLTagsBeforeApplyingHitHighlights() throws Exception {
         context.turnOffAuthorisationSystem();
         configurationService.setProperty("discovery.highlights.escape-html", true);
@@ -7086,5 +7084,4 @@
                 "$._embedded.searchResult._embedded.objects[0].hitHighlights['dc.title']",
                 contains("This is a <a>test</a> <em>title</em>")));
     }
->>>>>>> dc338fcb
 }