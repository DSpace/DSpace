--- conflicted
+++ resolved
@@ -88,7 +88,6 @@
                                 ScriptMatcher.matchScript(scriptConfigurations.get(3).getName(),
                                                           scriptConfigurations.get(3).getDescription()),
                                 ScriptMatcher.matchScript(scriptConfigurations.get(4).getName(),
-<<<<<<< HEAD
                                                           scriptConfigurations.get(4).getDescription()),
                                 ScriptMatcher.matchScript(scriptConfigurations.get(5).getName(),
                                                           scriptConfigurations.get(5).getDescription()),
@@ -100,13 +99,6 @@
                                                           scriptConfigurations.get(8).getDescription()),
                                 ScriptMatcher.matchScript(scriptConfigurations.get(9).getName(),
                                                           scriptConfigurations.get(9).getDescription())
-=======
-                                                      scriptConfigurations.get(4).getDescription()),
-                                ScriptMatcher.matchScript(scriptConfigurations.get(5).getName(),
-                                                      scriptConfigurations.get(5).getDescription()),
-                                ScriptMatcher.matchScript(scriptConfigurations.get(6).getName(),
-                                                          scriptConfigurations.get(6).getDescription())
->>>>>>> cf5d52d6
                         )));
 
     }
@@ -166,7 +158,7 @@
                         .andExpect(status().isOk())
                         .andExpect(jsonPath("$", ScriptMatcher
                                 .matchMockScript(
-                                        scriptConfigurations.get(scriptConfigurations.size() - 5).getOptions())));
+                                        scriptConfigurations.get(scriptConfigurations.size() - 1).getOptions())));
     }
 
     @Test
