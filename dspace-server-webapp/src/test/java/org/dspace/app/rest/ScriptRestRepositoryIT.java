/**
 * The contents of this file are subject to the license and copyright
 * detailed in the LICENSE and NOTICE files at the root of the source
 * tree and available online at
 *
 * http://www.dspace.org/license/
 */
package org.dspace.app.rest;

import static com.jayway.jsonpath.JsonPath.read;
import static org.hamcrest.MatcherAssert.assertThat;
import static org.hamcrest.Matchers.containsInAnyOrder;
import static org.hamcrest.Matchers.hasItem;
import static org.hamcrest.Matchers.hasSize;
import static org.hamcrest.Matchers.is;
import static org.springframework.test.web.servlet.request.MockMvcRequestBuilders.fileUpload;
import static org.springframework.test.web.servlet.request.MockMvcRequestBuilders.get;
import static org.springframework.test.web.servlet.request.MockMvcRequestBuilders.post;
import static org.springframework.test.web.servlet.result.MockMvcResultMatchers.content;
import static org.springframework.test.web.servlet.result.MockMvcResultMatchers.jsonPath;
import static org.springframework.test.web.servlet.result.MockMvcResultMatchers.status;

import java.io.IOException;
import java.sql.SQLException;
import java.util.Arrays;
import java.util.LinkedList;
import java.util.List;
import java.util.concurrent.atomic.AtomicReference;
import java.util.stream.Collectors;

import com.google.gson.Gson;
import org.apache.commons.collections4.CollectionUtils;
import org.dspace.app.rest.converter.DSpaceRunnableParameterConverter;
import org.dspace.app.rest.matcher.BitstreamMatcher;
import org.dspace.app.rest.matcher.ProcessMatcher;
import org.dspace.app.rest.matcher.ScriptMatcher;
import org.dspace.app.rest.model.ParameterValueRest;
import org.dspace.app.rest.projection.Projection;
import org.dspace.app.rest.test.AbstractControllerIntegrationTest;
import org.dspace.authorize.AuthorizeException;
import org.dspace.builder.CollectionBuilder;
import org.dspace.builder.CommunityBuilder;
import org.dspace.builder.ItemBuilder;
import org.dspace.builder.ProcessBuilder;
import org.dspace.content.Bitstream;
import org.dspace.content.Collection;
import org.dspace.content.Community;
import org.dspace.content.Item;
import org.dspace.content.ProcessStatus;
import org.dspace.scripts.DSpaceCommandLineParameter;
import org.dspace.scripts.Process;
import org.dspace.scripts.configuration.ScriptConfiguration;
import org.dspace.scripts.service.ProcessService;
import org.hamcrest.CoreMatchers;
import org.hamcrest.Matchers;
import org.junit.After;
import org.junit.Test;
import org.springframework.beans.factory.annotation.Autowired;
import org.springframework.http.MediaType;
import org.springframework.mock.web.MockMultipartFile;
import org.springframework.test.web.servlet.MvcResult;

public class ScriptRestRepositoryIT extends AbstractControllerIntegrationTest {

    @Autowired
    private ProcessService processService;

    @Autowired
    private List<ScriptConfiguration<?>> scriptConfigurations;

    @Autowired
    private DSpaceRunnableParameterConverter dSpaceRunnableParameterConverter;

    @Test
    public void findAllScriptsWithAdminTest() throws Exception {
        String token = getAuthToken(admin.getEmail(), password);

        getClient(token).perform(get("/api/system/scripts"))
                        .andExpect(status().isOk())
                        .andExpect(jsonPath("$._embedded.scripts", containsInAnyOrder(
                                ScriptMatcher.matchScript(scriptConfigurations.get(0).getName(),
                                                          scriptConfigurations.get(0).getDescription()),
                                ScriptMatcher.matchScript(scriptConfigurations.get(1).getName(),
                                                          scriptConfigurations.get(1).getDescription()),
                                ScriptMatcher.matchScript(scriptConfigurations.get(2).getName(),
                                                          scriptConfigurations.get(2).getDescription()),
                                ScriptMatcher.matchScript(scriptConfigurations.get(3).getName(),
                                                          scriptConfigurations.get(3).getDescription()),
                                ScriptMatcher.matchScript(scriptConfigurations.get(4).getName(),
                                                          scriptConfigurations.get(4).getDescription()),
                                ScriptMatcher.matchScript(scriptConfigurations.get(5).getName(),
                                                          scriptConfigurations.get(5).getDescription()),
                                ScriptMatcher.matchScript(scriptConfigurations.get(6).getName(),
                                                          scriptConfigurations.get(6).getDescription()),
                                ScriptMatcher.matchScript(scriptConfigurations.get(7).getName(),
<<<<<<< HEAD
                                                          scriptConfigurations.get(7).getDescription()),
                                ScriptMatcher.matchScript(scriptConfigurations.get(8).getName(),
                                                          scriptConfigurations.get(8).getDescription()),
                                ScriptMatcher.matchScript(scriptConfigurations.get(9).getName(),
                                                          scriptConfigurations.get(9).getDescription()),
                                ScriptMatcher.matchScript(scriptConfigurations.get(10).getName(),
                                                          scriptConfigurations.get(10).getDescription()),
                                ScriptMatcher.matchScript(scriptConfigurations.get(11).getName(),
                                                          scriptConfigurations.get(11).getDescription()),
                                ScriptMatcher.matchScript(scriptConfigurations.get(12).getName(),
                                                          scriptConfigurations.get(12).getDescription()),
                                ScriptMatcher.matchScript(scriptConfigurations.get(13).getName(),
                                                          scriptConfigurations.get(13).getDescription()),
                                ScriptMatcher.matchScript(scriptConfigurations.get(14).getName(),
                                                          scriptConfigurations.get(14).getDescription())
=======
                                                          scriptConfigurations.get(7).getDescription())
>>>>>>> b3a8b6e1
                        )));

    }


    @Test
    public void findAllScriptsWithNoAdminTest() throws Exception {
        String token = getAuthToken(eperson.getEmail(), password);

        getClient(token).perform(get("/api/system/scripts"))
<<<<<<< HEAD
                        .andExpect(status().isOk())
                        .andExpect(jsonPath("$._embedded.scripts", hasSize(2)))
                        .andExpect(jsonPath("$._embedded.scripts", containsInAnyOrder(
                            ScriptMatcher.matchScript("item-export", "Perform the item export in the given format"),
                            ScriptMatcher.matchScript("bulk-item-export",
                                    "Perform the multiple items export in the given format")
                            )));
=======
                        .andExpect(status().isForbidden());
>>>>>>> b3a8b6e1

    }

    @Test
    public void findAllScriptsPaginationTest() throws Exception {

        String token = getAuthToken(admin.getEmail(), password);

        getClient(token).perform(get("/api/system/scripts").param("size", "1"))
                        .andExpect(status().isOk())
                        .andExpect(jsonPath("$._embedded.scripts", Matchers.not(Matchers.hasItem(
<<<<<<< HEAD
                                ScriptMatcher.matchScript(scriptConfigurations.get(10).getName(),
                                                          scriptConfigurations.get(10).getDescription())
                        ))))
                        .andExpect(jsonPath("$._embedded.scripts", hasItem(
                                ScriptMatcher.matchScript(scriptConfigurations.get(7).getName(),
                                                          scriptConfigurations.get(7).getDescription())
                        )))
                        .andExpect(jsonPath("$.page",is(PageMatcher.pageEntry(0, 1))));
=======
                                ScriptMatcher.matchScript(scriptConfigurations.get(2).getName(),
                                                          scriptConfigurations.get(2).getDescription())
                        ))))
                        .andExpect(jsonPath("$._embedded.scripts", hasItem(
                                ScriptMatcher.matchScript(scriptConfigurations.get(5).getName(),
                                                          scriptConfigurations.get(5).getDescription())
                        )))
                        .andExpect(jsonPath("$._links.first.href", Matchers.allOf(
                                Matchers.containsString("/api/system/scripts?"),
                                Matchers.containsString("page=0"), Matchers.containsString("size=1"))))
                        .andExpect(jsonPath("$._links.self.href", Matchers.allOf(
                                Matchers.containsString("/api/system/scripts?"),
                                Matchers.containsString("size=1"))))
                        .andExpect(jsonPath("$._links.next.href", Matchers.allOf(
                                Matchers.containsString("/api/system/scripts?"),
                                Matchers.containsString("page=1"), Matchers.containsString("size=1"))))
                        .andExpect(jsonPath("$._links.last.href", Matchers.allOf(
                                Matchers.containsString("/api/system/scripts?"),
                                Matchers.containsString("page=7"), Matchers.containsString("size=1"))))
                        .andExpect(jsonPath("$.page.size", is(1)))
                        .andExpect(jsonPath("$.page.number", is(0)))
                        .andExpect(jsonPath("$.page.totalPages", is(8)))
                        .andExpect(jsonPath("$.page.totalElements", is(8)));
>>>>>>> b3a8b6e1


        getClient(token).perform(get("/api/system/scripts").param("size", "1").param("page", "1"))
                        .andExpect(status().isOk())
                        .andExpect(jsonPath("$._embedded.scripts", hasItem(
<<<<<<< HEAD
                                ScriptMatcher.matchScript(scriptConfigurations.get(10).getName(),
                                                          scriptConfigurations.get(10).getDescription())
                        )))
                        .andExpect(jsonPath("$._embedded.scripts", Matchers.not(hasItem(
                                ScriptMatcher.matchScript(scriptConfigurations.get(7).getName(),
                                                          scriptConfigurations.get(7).getDescription())
                        ))))
                        .andExpect(jsonPath("$.page",is(PageMatcher.pageEntry(1, 1))));
=======
                                ScriptMatcher.matchScript(scriptConfigurations.get(2).getName(),
                                                          scriptConfigurations.get(2).getDescription())
                        )))
                        .andExpect(jsonPath("$._embedded.scripts", Matchers.not(hasItem(
                                ScriptMatcher.matchScript(scriptConfigurations.get(5).getName(),
                                                          scriptConfigurations.get(5).getDescription())
                        ))))
                        .andExpect(jsonPath("$._links.first.href", Matchers.allOf(
                                Matchers.containsString("/api/system/scripts?"),
                                Matchers.containsString("page=0"), Matchers.containsString("size=1"))))
                        .andExpect(jsonPath("$._links.prev.href", Matchers.allOf(
                                Matchers.containsString("/api/system/scripts?"),
                                Matchers.containsString("page=0"), Matchers.containsString("size=1"))))
                        .andExpect(jsonPath("$._links.self.href", Matchers.allOf(
                                Matchers.containsString("/api/system/scripts?"),
                                Matchers.containsString("page=1"), Matchers.containsString("size=1"))))
                        .andExpect(jsonPath("$._links.next.href", Matchers.allOf(
                                Matchers.containsString("/api/system/scripts?"),
                                Matchers.containsString("page=2"), Matchers.containsString("size=1"))))
                        .andExpect(jsonPath("$._links.last.href", Matchers.allOf(
                                Matchers.containsString("/api/system/scripts?"),
                                Matchers.containsString("page=7"), Matchers.containsString("size=1"))))
                        .andExpect(jsonPath("$.page.size", is(1)))
                        .andExpect(jsonPath("$.page.number", is(1)))
                        .andExpect(jsonPath("$.page.totalPages", is(8)))
                        .andExpect(jsonPath("$.page.totalElements", is(8)));
>>>>>>> b3a8b6e1
    }

    @Test
    public void findOneScriptByNameTest() throws Exception {
        String token = getAuthToken(admin.getEmail(), password);

        getClient(token).perform(get("/api/system/scripts/mock-script"))
                        .andExpect(status().isOk())
                        .andExpect(jsonPath("$", ScriptMatcher
                                .matchMockScript(
                                        scriptConfigurations.get(scriptConfigurations.size() - 1).getOptions())));
    }

    @Test
    public void findOneScriptByNameTestAccessDenied() throws Exception {
        String token = getAuthToken(eperson.getEmail(), password);

        getClient(token).perform(get("/api/system/scripts/mock-script"))
                        .andExpect(status().isForbidden());
    }

    @Test
    public void findOneScriptByInvalidNameBadRequestExceptionTest() throws Exception {
        String token = getAuthToken(admin.getEmail(), password);

        getClient(token).perform(get("/api/system/scripts/mock-script-invalid"))
                   .andExpect(status().isBadRequest());
    }

    @Test
    public void postProcessNonAdminAuthorizeException() throws Exception {

        String token = getAuthToken(eperson.getEmail(), password);

        getClient(token).perform(post("/api/system/scripts/mock-script/processes").contentType("multipart/form-data"))
                        .andExpect(status().isForbidden());
    }

    @Test
    public void postProcessAnonymousAuthorizeException() throws Exception {
        getClient().perform(post("/api/system/scripts/mock-script/processes").contentType("multipart/form-data"))
                   .andExpect(status().isUnauthorized());
    }

    @Test
    public void postProcessAdminWrongOptionsException() throws Exception {


        String token = getAuthToken(admin.getEmail(), password);
        AtomicReference<Integer> idRef = new AtomicReference<>();

        try {
            getClient(token)
                    .perform(post("/api/system/scripts/mock-script/processes").contentType("multipart/form-data"))
                    .andExpect(status().isAccepted())
                    .andExpect(jsonPath("$", is(
                            ProcessMatcher.matchProcess("mock-script",
                                                        String.valueOf(admin.getID()), new LinkedList<>(),
                                                        ProcessStatus.FAILED))))
                    .andDo(result -> idRef
                            .set(read(result.getResponse().getContentAsString(), "$.processId")));
        } finally {
            ProcessBuilder.deleteProcess(idRef.get());
        }


    }

    @Test
    public void postProcessAdminNoOptionsFailedStatus() throws Exception {

//        List<ParameterValueRest> list = new LinkedList<>();
//
//        ParameterValueRest parameterValueRest = new ParameterValueRest();
//        parameterValueRest.setName("-z");
//        parameterValueRest.setValue("test");
//        ParameterValueRest parameterValueRest1 = new ParameterValueRest();
//        parameterValueRest1.setName("-q");
//        list.add(parameterValueRest);
//        list.add(parameterValueRest1);

        LinkedList<DSpaceCommandLineParameter> parameters = new LinkedList<>();

        parameters.add(new DSpaceCommandLineParameter("-z", "test"));
        parameters.add(new DSpaceCommandLineParameter("-q", null));

        List<ParameterValueRest> list = parameters.stream()
                                                  .map(dSpaceCommandLineParameter -> dSpaceRunnableParameterConverter
                                                          .convert(dSpaceCommandLineParameter, Projection.DEFAULT))
                                                  .collect(Collectors.toList());

        String token = getAuthToken(admin.getEmail(), password);

        AtomicReference<Integer> idRef = new AtomicReference<>();

        try {
            getClient(token)
                    .perform(post("/api/system/scripts/mock-script/processes").contentType("multipart/form-data")
                                                                              .param("properties",
                                                                                     new Gson().toJson(list)))
                    .andExpect(status().isAccepted())
                    .andExpect(jsonPath("$", is(
                            ProcessMatcher.matchProcess("mock-script",
                                                        String.valueOf(admin.getID()), parameters,
                                                        ProcessStatus.FAILED))))
                    .andDo(result -> idRef
                            .set(read(result.getResponse().getContentAsString(), "$.processId")));
        } finally {
            ProcessBuilder.deleteProcess(idRef.get());
        }
    }

    @Test
    public void postProcessNonExistingScriptNameException() throws Exception {
        String token = getAuthToken(admin.getEmail(), password);

        getClient(token).perform(post("/api/system/scripts/mock-script-invalid/processes")
                                         .contentType("multipart/form-data"))
                        .andExpect(status().isBadRequest());
    }

    @Test
    public void postProcessAdminWithOptionsSuccess() throws Exception {
        LinkedList<DSpaceCommandLineParameter> parameters = new LinkedList<>();

        parameters.add(new DSpaceCommandLineParameter("-r", "test"));
        parameters.add(new DSpaceCommandLineParameter("-i", null));

        List<ParameterValueRest> list = parameters.stream()
                                                  .map(dSpaceCommandLineParameter -> dSpaceRunnableParameterConverter
                                                          .convert(dSpaceCommandLineParameter, Projection.DEFAULT))
                                                  .collect(Collectors.toList());

        String token = getAuthToken(admin.getEmail(), password);
        List<ProcessStatus> acceptableProcessStatuses = new LinkedList<>();
        acceptableProcessStatuses.addAll(Arrays.asList(ProcessStatus.SCHEDULED,
                                                       ProcessStatus.RUNNING,
                                                       ProcessStatus.COMPLETED));

        AtomicReference<Integer> idRef = new AtomicReference<>();

        try {
            getClient(token)
                    .perform(post("/api/system/scripts/mock-script/processes").contentType("multipart/form-data")
                                                                              .param("properties",
                                                                                     new Gson().toJson(list)))
                    .andExpect(status().isAccepted())
                    .andExpect(jsonPath("$", is(
                            ProcessMatcher.matchProcess("mock-script",
                                                        String.valueOf(admin.getID()),
                                                        parameters,
                                                        acceptableProcessStatuses))))
                    .andDo(result -> idRef
                            .set(read(result.getResponse().getContentAsString(), "$.processId")));
        } finally {
            ProcessBuilder.deleteProcess(idRef.get());
        }
    }

    @Test
    public void postProcessAndVerifyOutput() throws Exception {
        LinkedList<DSpaceCommandLineParameter> parameters = new LinkedList<>();

        parameters.add(new DSpaceCommandLineParameter("-r", "test"));
        parameters.add(new DSpaceCommandLineParameter("-i", null));

        List<ParameterValueRest> list = parameters.stream()
                                                  .map(dSpaceCommandLineParameter -> dSpaceRunnableParameterConverter
                                                          .convert(dSpaceCommandLineParameter, Projection.DEFAULT))
                                                  .collect(Collectors.toList());

        String token = getAuthToken(admin.getEmail(), password);
        List<ProcessStatus> acceptableProcessStatuses = new LinkedList<>();
        acceptableProcessStatuses.addAll(Arrays.asList(ProcessStatus.SCHEDULED,
                                                       ProcessStatus.RUNNING,
                                                       ProcessStatus.COMPLETED));

        AtomicReference<Integer> idRef = new AtomicReference<>();

        try {
            getClient(token)
                    .perform(post("/api/system/scripts/mock-script/processes").contentType("multipart/form-data")
                                                                              .param("properties",
                                                                                     new Gson().toJson(list)))
                    .andExpect(status().isAccepted())
                    .andExpect(jsonPath("$", is(
                            ProcessMatcher.matchProcess("mock-script",
                                                        String.valueOf(admin.getID()),
                                                        parameters,
                                                        acceptableProcessStatuses))))
                    .andDo(result -> idRef
                            .set(read(result.getResponse().getContentAsString(), "$.processId")));


            Process process = processService.find(context, idRef.get());
            Bitstream bitstream = processService.getBitstream(context, process, Process.OUTPUT_TYPE);


            getClient(token).perform(get("/api/system/processes/" + idRef.get() + "/output"))
                            .andExpect(status().isOk())
                            .andExpect(content().contentType(contentType))
                            .andExpect(jsonPath("$", BitstreamMatcher
                                    .matchBitstreamEntryWithoutEmbed(bitstream.getID(), bitstream.getSizeBytes())));


            MvcResult mvcResult = getClient(token)
                    .perform(get("/api/core/bitstreams/" + bitstream.getID() + "/content")).andReturn();
            String content = mvcResult.getResponse().getContentAsString();

            assertThat(content, CoreMatchers
                    .containsString("INFO mock-script - " + process.getID() + " @ The script has started"));
            assertThat(content,
                       CoreMatchers.containsString(
                               "INFO mock-script - " + process.getID() + " @ Logging INFO for Mock DSpace Script"));
            assertThat(content,
                       CoreMatchers.containsString(
                               "ERROR mock-script - " + process.getID() + " @ Logging ERROR for Mock DSpace Script"));
            assertThat(content,
                       CoreMatchers.containsString("WARNING mock-script - " + process
                               .getID() + " @ Logging WARNING for Mock DSpace Script"));
            assertThat(content, CoreMatchers
                    .containsString("INFO mock-script - " + process.getID() + " @ The script has completed"));




        } finally {
            ProcessBuilder.deleteProcess(idRef.get());
        }
    }


    @Test
    public void postProcessAdminWithWrongContentTypeBadRequestException() throws Exception {

        String token = getAuthToken(admin.getEmail(), password);
        getClient(token).perform(post("/api/system/scripts/mock-script-invalid/processes"))
                        .andExpect(status().isBadRequest());
    }

    @Test
    public void postProcessAdminWithFileSuccess() throws Exception {
        LinkedList<DSpaceCommandLineParameter> parameters = new LinkedList<>();

        parameters.add(new DSpaceCommandLineParameter("-r", "test"));
        parameters.add(new DSpaceCommandLineParameter("-i", null));


        context.turnOffAuthorisationSystem();

        parentCommunity = CommunityBuilder.createCommunity(context)
                                          .withName("Parent Community")
                                          .build();
        Community child1 = CommunityBuilder.createSubCommunity(context, parentCommunity)
                                           .withName("Sub Community")
                                           .build();
        Collection col1 = CollectionBuilder.createCollection(context, child1).withName("Collection 1").build();
        Collection col2 = CollectionBuilder.createCollection(context, child1).withName("Collection 2").build();

        //2. Three public items that are readable by Anonymous with different subjects
        Item publicItem1 = ItemBuilder.createItem(context, col1)
                                      .withTitle("Public item 1")
                                      .withIssueDate("2017-10-17")
                                      .withAuthor("Smith, Donald").withAuthor("Doe, John")
                                      .withSubject("ExtraEntry")
                                      .build();

        String bitstreamContent = "Hello, World!";
        MockMultipartFile bitstreamFile = new MockMultipartFile("file",
                                                                "helloProcessFile.txt", MediaType.TEXT_PLAIN_VALUE,
                                                                bitstreamContent.getBytes());
        parameters.add(new DSpaceCommandLineParameter("-f", "helloProcessFile.txt"));

        List<ParameterValueRest> list = parameters.stream()
                                                  .map(dSpaceCommandLineParameter -> dSpaceRunnableParameterConverter
                                                          .convert(dSpaceCommandLineParameter, Projection.DEFAULT))
                                                  .collect(Collectors.toList());

        String token = getAuthToken(admin.getEmail(), password);
        List<ProcessStatus> acceptableProcessStatuses = new LinkedList<>();
        acceptableProcessStatuses.addAll(Arrays.asList(ProcessStatus.SCHEDULED,
                                                       ProcessStatus.RUNNING,
                                                       ProcessStatus.COMPLETED));

        AtomicReference<Integer> idRef = new AtomicReference<>();

        try {
            getClient(token)
                    .perform(fileUpload("/api/system/scripts/mock-script/processes").file(bitstreamFile)
                                                                                    .param("properties",
                                                                                           new Gson().toJson(list)))
                    .andExpect(status().isAccepted())
                    .andExpect(jsonPath("$", is(
                            ProcessMatcher.matchProcess("mock-script",
                                                        String.valueOf(admin.getID()),
                                                        parameters,
                                                        acceptableProcessStatuses))))
                    .andDo(result -> idRef
                            .set(read(result.getResponse().getContentAsString(), "$.processId")));
        } finally {
            ProcessBuilder.deleteProcess(idRef.get());
        }
    }


    @After
    public void destroy() throws Exception {
        CollectionUtils.emptyIfNull(processService.findAll(context)).stream().forEach(process -> {
            try {
                processService.delete(context, process);
            } catch (SQLException | AuthorizeException | IOException e) {
                throw new RuntimeException(e);
            }
        });
        super.destroy();
    }

}<|MERGE_RESOLUTION|>--- conflicted
+++ resolved
@@ -11,7 +11,6 @@
 import static org.hamcrest.MatcherAssert.assertThat;
 import static org.hamcrest.Matchers.containsInAnyOrder;
 import static org.hamcrest.Matchers.hasItem;
-import static org.hamcrest.Matchers.hasSize;
 import static org.hamcrest.Matchers.is;
 import static org.springframework.test.web.servlet.request.MockMvcRequestBuilders.fileUpload;
 import static org.springframework.test.web.servlet.request.MockMvcRequestBuilders.get;
@@ -93,7 +92,6 @@
                                 ScriptMatcher.matchScript(scriptConfigurations.get(6).getName(),
                                                           scriptConfigurations.get(6).getDescription()),
                                 ScriptMatcher.matchScript(scriptConfigurations.get(7).getName(),
-<<<<<<< HEAD
                                                           scriptConfigurations.get(7).getDescription()),
                                 ScriptMatcher.matchScript(scriptConfigurations.get(8).getName(),
                                                           scriptConfigurations.get(8).getDescription()),
@@ -109,9 +107,6 @@
                                                           scriptConfigurations.get(13).getDescription()),
                                 ScriptMatcher.matchScript(scriptConfigurations.get(14).getName(),
                                                           scriptConfigurations.get(14).getDescription())
-=======
-                                                          scriptConfigurations.get(7).getDescription())
->>>>>>> b3a8b6e1
                         )));
 
     }
@@ -122,17 +117,7 @@
         String token = getAuthToken(eperson.getEmail(), password);
 
         getClient(token).perform(get("/api/system/scripts"))
-<<<<<<< HEAD
-                        .andExpect(status().isOk())
-                        .andExpect(jsonPath("$._embedded.scripts", hasSize(2)))
-                        .andExpect(jsonPath("$._embedded.scripts", containsInAnyOrder(
-                            ScriptMatcher.matchScript("item-export", "Perform the item export in the given format"),
-                            ScriptMatcher.matchScript("bulk-item-export",
-                                    "Perform the multiple items export in the given format")
-                            )));
-=======
                         .andExpect(status().isForbidden());
->>>>>>> b3a8b6e1
 
     }
 
@@ -144,16 +129,6 @@
         getClient(token).perform(get("/api/system/scripts").param("size", "1"))
                         .andExpect(status().isOk())
                         .andExpect(jsonPath("$._embedded.scripts", Matchers.not(Matchers.hasItem(
-<<<<<<< HEAD
-                                ScriptMatcher.matchScript(scriptConfigurations.get(10).getName(),
-                                                          scriptConfigurations.get(10).getDescription())
-                        ))))
-                        .andExpect(jsonPath("$._embedded.scripts", hasItem(
-                                ScriptMatcher.matchScript(scriptConfigurations.get(7).getName(),
-                                                          scriptConfigurations.get(7).getDescription())
-                        )))
-                        .andExpect(jsonPath("$.page",is(PageMatcher.pageEntry(0, 1))));
-=======
                                 ScriptMatcher.matchScript(scriptConfigurations.get(2).getName(),
                                                           scriptConfigurations.get(2).getDescription())
                         ))))
@@ -177,22 +152,11 @@
                         .andExpect(jsonPath("$.page.number", is(0)))
                         .andExpect(jsonPath("$.page.totalPages", is(8)))
                         .andExpect(jsonPath("$.page.totalElements", is(8)));
->>>>>>> b3a8b6e1
 
 
         getClient(token).perform(get("/api/system/scripts").param("size", "1").param("page", "1"))
                         .andExpect(status().isOk())
                         .andExpect(jsonPath("$._embedded.scripts", hasItem(
-<<<<<<< HEAD
-                                ScriptMatcher.matchScript(scriptConfigurations.get(10).getName(),
-                                                          scriptConfigurations.get(10).getDescription())
-                        )))
-                        .andExpect(jsonPath("$._embedded.scripts", Matchers.not(hasItem(
-                                ScriptMatcher.matchScript(scriptConfigurations.get(7).getName(),
-                                                          scriptConfigurations.get(7).getDescription())
-                        ))))
-                        .andExpect(jsonPath("$.page",is(PageMatcher.pageEntry(1, 1))));
-=======
                                 ScriptMatcher.matchScript(scriptConfigurations.get(2).getName(),
                                                           scriptConfigurations.get(2).getDescription())
                         )))
@@ -219,7 +183,6 @@
                         .andExpect(jsonPath("$.page.number", is(1)))
                         .andExpect(jsonPath("$.page.totalPages", is(8)))
                         .andExpect(jsonPath("$.page.totalElements", is(8)));
->>>>>>> b3a8b6e1
     }
 
     @Test
