--- conflicted
+++ resolved
@@ -14,10 +14,8 @@
 import static org.springframework.test.web.servlet.result.MockMvcResultMatchers.status;
 
 import org.dspace.app.rest.test.AbstractControllerIntegrationTest;
-import org.dspace.services.ConfigurationService;
 import org.hamcrest.Matchers;
 import org.junit.Test;
-import org.springframework.beans.factory.annotation.Autowired;
 
 /**
  * Integration test for the {@link RootRestResourceController}
@@ -27,9 +25,6 @@
  */
 public class RootRestResourceControllerIT extends AbstractControllerIntegrationTest {
 
-    @Autowired
-    ConfigurationService configurationService;
-
     @Test
     public void serverPropertiesTest() throws Exception {
       //When we call the root endpoint
@@ -38,11 +33,7 @@
                    .andExpect(status().isOk())
                    //We expect the content type to be "application/hal+json;charset=UTF-8"
                    .andExpect(content().contentType(contentType))
-<<<<<<< HEAD
-                   .andExpect(jsonPath("$.dspaceURL", Matchers.is(configurationService.getProperty("dspace.ui.url"))))
-=======
                    .andExpect(jsonPath("$.dspaceUI", Matchers.is("http://localhost:4000")))
->>>>>>> 2ed6d40b
                    .andExpect(jsonPath("$.dspaceName", Matchers.is("DSpace at My University")))
                    .andExpect(jsonPath("$.dspaceServer", Matchers.is(BASE_REST_SERVER_URL)))
                    .andExpect(jsonPath("$.type", Matchers.is("root")));
