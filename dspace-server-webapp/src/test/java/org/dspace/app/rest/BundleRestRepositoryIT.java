/**
 * The contents of this file are subject to the license and copyright
 * detailed in the LICENSE and NOTICE files at the root of the source
 * tree and available online at
 *
 * http://www.dspace.org/license/
 */
package org.dspace.app.rest;

import static com.jayway.jsonpath.matchers.JsonPathMatchers.hasJsonPath;
import static org.hamcrest.Matchers.is;
import static org.springframework.test.web.servlet.request.MockMvcRequestBuilders.delete;
import static org.springframework.test.web.servlet.request.MockMvcRequestBuilders.get;
import static org.springframework.test.web.servlet.request.MockMvcRequestBuilders.patch;
import static org.springframework.test.web.servlet.request.MockMvcRequestBuilders.post;
import static org.springframework.test.web.servlet.result.MockMvcResultMatchers.content;
import static org.springframework.test.web.servlet.result.MockMvcResultMatchers.jsonPath;
import static org.springframework.test.web.servlet.result.MockMvcResultMatchers.status;

import java.io.InputStream;
import java.util.ArrayList;
import java.util.List;
import java.util.Map;
import java.util.UUID;
import javax.ws.rs.core.MediaType;

import com.fasterxml.jackson.databind.ObjectMapper;
import org.apache.commons.codec.CharEncoding;
import org.apache.commons.io.IOUtils;
import org.dspace.app.rest.builder.BitstreamBuilder;
import org.dspace.app.rest.builder.BundleBuilder;
import org.dspace.app.rest.builder.CollectionBuilder;
import org.dspace.app.rest.builder.CommunityBuilder;
import org.dspace.app.rest.builder.EPersonBuilder;
import org.dspace.app.rest.builder.ItemBuilder;
import org.dspace.app.rest.builder.ResourcePolicyBuilder;
import org.dspace.app.rest.matcher.BitstreamMatcher;
import org.dspace.app.rest.matcher.BundleMatcher;
import org.dspace.app.rest.matcher.HalMatcher;
import org.dspace.app.rest.matcher.MetadataMatcher;
import org.dspace.app.rest.model.BundleRest;
import org.dspace.app.rest.model.MetadataRest;
import org.dspace.app.rest.model.MetadataValueRest;
import org.dspace.app.rest.model.patch.MoveOperation;
import org.dspace.app.rest.model.patch.Operation;
import org.dspace.app.rest.test.AbstractControllerIntegrationTest;
import org.dspace.authorize.ResourcePolicy;
import org.dspace.authorize.service.ResourcePolicyService;
import org.dspace.content.Bitstream;
import org.dspace.content.Bundle;
import org.dspace.content.Collection;
import org.dspace.content.Item;
import org.dspace.core.Constants;
import org.dspace.eperson.EPerson;
import org.hamcrest.Matchers;
import org.junit.Before;
import org.junit.Test;
import org.springframework.beans.factory.annotation.Autowired;
import org.springframework.test.web.servlet.MvcResult;

public class BundleRestRepositoryIT extends AbstractControllerIntegrationTest {

    @Autowired
    ResourcePolicyService resourcePolicyService;

    private Collection collection;
    private Item item;
    private Bundle bundle1;
    private Bundle bundle2;
    private Bitstream bitstream1;
    private Bitstream bitstream2;

    @Before
    public void setUp() throws Exception {
        super.setUp();

        context.turnOffAuthorisationSystem();

        parentCommunity = CommunityBuilder.createCommunity(context)
                                          .withName("Parent Community")
                                          .build();

        collection = CollectionBuilder.createCollection(context, parentCommunity).withName("Collection 1").build();

        item = ItemBuilder.createItem(context, collection)
                          .withTitle("Public item 1")
                          .withIssueDate("2017-10-17")
                          .withAuthor("Smith, Donald").withAuthor("Doe, John")
                          .withSubject("ExtraEntry")
                          .build();


        context.restoreAuthSystemState();

    }

    @Test
    public void findOneTest() throws Exception {
        context.turnOffAuthorisationSystem();

        String bitstreamContent = "Dummy content";
        try (InputStream is = IOUtils.toInputStream(bitstreamContent, CharEncoding.UTF_8)) {
            bitstream1 = BitstreamBuilder.createBitstream(context, item, is)
                                         .withName("Bitstream")
                                         .withMimeType("text/plain")
                                         .build();
        }

        bundle1 = BundleBuilder.createBundle(context, item)
                               .withName("testname")
                               .withBitstream(bitstream1)
                               .build();

        context.restoreAuthSystemState();

        // When full projection is requested, response should include expected properties, links, and embeds.
        getClient().perform(get("/api/core/bundles/" + bundle1.getID())
                .param("projection", "full"))
                .andExpect(status().isOk())
                .andExpect(content().contentType(contentType))
                .andExpect(jsonPath("$", BundleMatcher.matchFullEmbeds()))
                .andExpect(jsonPath("$", BundleMatcher.matchBundle(bundle1.getName(),
                        bundle1.getID(),
                        bundle1.getHandle(),
                        bundle1.getType(),
                        bundle1.getBitstreams())
                ))
        ;

        // When no projection is requested, response should include expected properties, links, and no embeds.
        getClient().perform(get("/api/core/bundles/" + bundle1.getID()))
                .andExpect(status().isOk())
                .andExpect(content().contentType(contentType))
                .andExpect(jsonPath("$", HalMatcher.matchNoEmbeds()))
                .andExpect(jsonPath("$", BundleMatcher.matchLinks(bundle1.getID())))
                .andExpect(jsonPath("$", BundleMatcher.matchProperties(bundle1.getName(),
                        bundle1.getID(),
                        bundle1.getHandle(),
                        bundle1.getType())
                ))
        ;
    }

    @Test
    public void findOneForbiddenTest() throws Exception {
        context.turnOffAuthorisationSystem();

        String bitstreamContent = "Dummy content";
        try (InputStream is = IOUtils.toInputStream(bitstreamContent, CharEncoding.UTF_8)) {
            bitstream1 = BitstreamBuilder.createBitstream(context, item, is)
                                         .withName("Bitstream")
                                         .withMimeType("text/plain")
                                         .build();
        }

        bundle1 = BundleBuilder.createBundle(context, item)
                               .withName("testname")
                               .withBitstream(bitstream1)
                               .build();

        resourcePolicyService.removePolicies(context, bundle1, Constants.READ);
        context.restoreAuthSystemState();

        String tokenEperson = getAuthToken(eperson.getEmail(), password);
        getClient(tokenEperson).perform(get("/api/core/bundles/" + bundle1.getID()))
                .andExpect(status().isForbidden());
    }

    @Test
    public void getItemBundles() throws Exception {

        context.turnOffAuthorisationSystem();

        String bitstreamContent = "Dummy content";
        try (InputStream is = IOUtils.toInputStream(bitstreamContent, CharEncoding.UTF_8)) {
            bitstream1 = BitstreamBuilder.createBitstream(context, item, is)
                                         .withName("Bitstream")
                                         .withMimeType("text/plain")
                                         .build();
        }

        bundle1 = BundleBuilder.createBundle(context, item)
                               .withName("testname")
                               .withBitstream(bitstream1)
                               .build();
        bundle2 = BundleBuilder.createBundle(context, item).withName("test2").build();

        context.restoreAuthSystemState();

        getClient().perform(get("/api/core/items/" + item.getID() + "/bundles")
                   .param("projection", "full"))
                   .andExpect(status().isOk())
                   .andExpect(content().contentType(contentType))
                   .andExpect(jsonPath("$._embedded.bundles", Matchers.hasItems(
                           BundleMatcher.matchBundle(bundle1.getName(),
                                                     bundle1.getID(),
                                                     bundle1.getHandle(),
                                                     bundle1.getType(),
                                                     bundle1.getBitstreams())
                           ,
                           BundleMatcher.matchBundle(bundle2.getName(),
                                                     bundle2.getID(),
                                                     bundle2.getHandle(),
                                                     bundle2.getType(),
                                                     bundle2.getBitstreams())

                   )))
                   .andExpect(jsonPath("$._links.self.href",
                           Matchers.containsString("/api/core/items/" + item.getID() + "/bundles")))
        ;
    }

    @Test
    public void createBundleWithoutMetadata() throws Exception {
        ObjectMapper mapper = new ObjectMapper();
        BundleRest bundleRest = new BundleRest();
        bundleRest.setName("Create Bundle Without Metadata");
        UUID bundleUuid = null;
        String token = getAuthToken(admin.getEmail(), password);
        try {
        MvcResult mvcResult = getClient(token).perform(post("/api/core/items/" + item.getID() + "/bundles")
                                                               .content(mapper.writeValueAsBytes(bundleRest))
                                                               .contentType(contentType))
                                              .andExpect(status().isCreated())
                                              .andReturn();

        String content = mvcResult.getResponse().getContentAsString();
        Map<String, Object> map = mapper.readValue(content, Map.class);
        bundleUuid = UUID.fromString(String.valueOf(map.get("uuid")));


        getClient().perform(get("/api/core/bundles/" + bundleUuid)
                   .param("projection", "full"))
                   .andExpect(status().isOk())
                   .andExpect(content().contentType(contentType))
                   .andExpect(jsonPath("$", BundleMatcher.matchBundle(
                           "Create Bundle Without Metadata",
                           bundleUuid, null, Constants.BUNDLE, new ArrayList<>())));
        } finally {
<<<<<<< HEAD
            BundleBuilder.deleteBundel(bundleUuid);
=======
            BundleBuilder.deleteBundle(bundleUuid);
>>>>>>> c6c49062
        }
    }

    @Test
    public void createBundleWithMetadata() throws Exception {
        ObjectMapper mapper = new ObjectMapper();
        UUID bundleUuid = null;
        try {
        BundleRest bundleRest = new BundleRest();
        bundleRest.setName("Create Bundle Without Metadata");
        bundleRest.setMetadata(new MetadataRest()
                                       .put("dc.description",
                                            new MetadataValueRest("A description"))
                                       .put("dc.relation",
                                            new MetadataValueRest("A relation")));


        String token = getAuthToken(admin.getEmail(), password);

        MvcResult mvcResult = getClient(token).perform(post("/api/core/items/" + item.getID() + "/bundles")
                                                               .content(mapper.writeValueAsBytes(bundleRest))
                                                               .contentType(contentType))
                                              .andExpect(status().isCreated())
                                              .andReturn();

        String content = mvcResult.getResponse().getContentAsString();
        Map<String, Object> map = mapper.readValue(content, Map.class);
        bundleUuid = UUID.fromString(String.valueOf(map.get("uuid")));


        getClient().perform(get("/api/core/bundles/" + bundleUuid)
                   .param("projection", "full"))
                   .andExpect(status().isOk())
                   .andExpect(content().contentType(contentType))
                   .andExpect(jsonPath("$", BundleMatcher.matchBundle(
                           "Create Bundle Without Metadata",
                           bundleUuid, null, Constants.BUNDLE, new ArrayList<>())))
                   .andExpect(jsonPath("$", Matchers.allOf(
                           hasJsonPath("$.metadata", Matchers.allOf(
                                   MetadataMatcher.matchMetadata("dc.description",
                                                                 "A description"),
                                   MetadataMatcher.matchMetadata("dc.relation",
                                                                 "A relation"))))));
        } finally {
<<<<<<< HEAD
            BundleBuilder.deleteBundel(bundleUuid);
=======
            BundleBuilder.deleteBundle(bundleUuid);
>>>>>>> c6c49062
        }
    }

    @Test
    public void createBundleAsAnonymous() throws Exception {
        ObjectMapper mapper = new ObjectMapper();

        BundleRest bundleRest = new BundleRest();
        bundleRest.setName("Create Bundle Without Metadata");

        getClient().perform(post("/api/core/items/" + item.getID() + "/bundles")
                                    .content(mapper.writeValueAsBytes(bundleRest)).contentType(contentType))
                   .andExpect(status().isUnauthorized());

        getClient().perform(get("/api/core/items/" + item.getID() + "/bundles"))
                   .andExpect(status().isOk())
                   .andExpect(content().contentType(contentType))
                   .andExpect(jsonPath("$.page.totalElements", is(0)));

    }

    @Test
    public void createBundleWithInsufficientPermissions() throws Exception {
        ObjectMapper mapper = new ObjectMapper();

        BundleRest bundleRest = new BundleRest();
        bundleRest.setName("Create Bundle Without Metadata");

        String token = getAuthToken(eperson.getEmail(), password);


        getClient(token).perform(post("/api/core/items/" + item.getID() + "/bundles")
                                         .content(mapper.writeValueAsBytes(bundleRest)).contentType(contentType))
                        .andExpect(status().isForbidden());

        getClient().perform(get("/api/core/items/" + item.getID() + "/bundles"))
                   .andExpect(status().isOk())
                   .andExpect(content().contentType(contentType))
                   .andExpect(jsonPath("$.page.totalElements", is(0)));

    }

    @Test
    public void createBundleWithSufficientPermissions() throws Exception {
        ObjectMapper mapper = new ObjectMapper();

        context.turnOffAuthorisationSystem();

        EPerson createBundleEperson = EPersonBuilder.createEPerson(context).withEmail("createm@bundle.org")
                                                    .withPassword("test")
                                                    .withNameInMetadata("Create", "Bundle").build();

        ResourcePolicy rp1 = ResourcePolicyBuilder.createResourcePolicy(context).withUser(createBundleEperson)
                                                  .withAction(Constants.ADD)
                                                  .withDspaceObject(item).build();
        context.restoreAuthSystemState();
        UUID bundleUuid = null;
        try {
        BundleRest bundleRest = new BundleRest();
        bundleRest.setName("Create Bundle Without Metadata");


        String token = getAuthToken(createBundleEperson.getEmail(), "test");


        MvcResult mvcResult = getClient(token).perform(post("/api/core/items/" + item.getID() + "/bundles")
                                                               .content(mapper.writeValueAsBytes(bundleRest))
                                                               .contentType(contentType))
                                              .andExpect(status().isCreated())
                                              .andReturn();

        String content = mvcResult.getResponse().getContentAsString();
        Map<String, Object> map = mapper.readValue(content, Map.class);
        bundleUuid = UUID.fromString(String.valueOf(map.get("uuid")));


        getClient().perform(get("/api/core/bundles/" + bundleUuid)
                   .param("projection", "full"))
                   .andExpect(status().isOk())
                   .andExpect(content().contentType(contentType))
                   .andExpect(jsonPath("$", BundleMatcher.matchBundle(
                           "Create Bundle Without Metadata",
                           bundleUuid, null, Constants.BUNDLE, new ArrayList<>())));
        } finally {
<<<<<<< HEAD
            BundleBuilder.deleteBundel(bundleUuid);
=======
            BundleBuilder.deleteBundle(bundleUuid);
>>>>>>> c6c49062
        }
    }

    @Test
    public void createBundleOnNonExistingItem() throws Exception {
        ObjectMapper mapper = new ObjectMapper();

        BundleRest bundleRest = new BundleRest();
        bundleRest.setName("Create Bundle Without Metadata");

        String token = getAuthToken(eperson.getEmail(), password);


        getClient(token).perform(post("/api/core/items/" + UUID.randomUUID() + "/bundles")
                                         .content(mapper.writeValueAsBytes(bundleRest)).contentType(contentType))
                        .andExpect(status().isNotFound());

    }

    @Test
    public void getBitstreamsForBundle() throws Exception {
        context.turnOffAuthorisationSystem();

        String bitstreamContent = "Dummy content";
        try (InputStream is = IOUtils.toInputStream(bitstreamContent, CharEncoding.UTF_8)) {
            bitstream1 = BitstreamBuilder.createBitstream(context, item, is)
                                         .withName("Bitstream")
                                         .withDescription("Description")
                                         .withMimeType("text/plain")
                                         .build();
            bitstream2 = BitstreamBuilder.createBitstream(context, item, is)
                                         .withName("Bitstream2")
                                         .withDescription("Description2")
                                         .withMimeType("text/plain")
                                         .build();
        }

        bundle1 = BundleBuilder.createBundle(context, item)
                               .withName("testname")
                               .withBitstream(bitstream1)
                               .withBitstream(bitstream2)
                               .build();

        context.restoreAuthSystemState();

        getClient().perform(get("/api/core/bundles/" + bundle1.getID() + "/bitstreams")
                   .param("projection", "full"))
                   .andExpect(status().isOk())
                   .andExpect(content().contentType(contentType))
                   .andExpect(jsonPath("$._embedded.bitstreams", Matchers.hasItems(
                           BitstreamMatcher.matchBitstreamEntry(bitstream1),
                           BitstreamMatcher.matchBitstreamEntry(bitstream2)
                   )));
    }

    @Test
    public void getBitstreamsForBundleForbiddenTest() throws Exception {
        context.turnOffAuthorisationSystem();

        String bitstreamContent = "Dummy content";
        try (InputStream is = IOUtils.toInputStream(bitstreamContent, CharEncoding.UTF_8)) {
            bitstream1 = BitstreamBuilder.createBitstream(context, item, is)
                                         .withName("Bitstream")
                                         .withDescription("Description")
                                         .withMimeType("text/plain")
                                         .build();
            bitstream2 = BitstreamBuilder.createBitstream(context, item, is)
                                         .withName("Bitstream2")
                                         .withDescription("Description2")
                                         .withMimeType("text/plain")
                                         .build();
        }

        bundle1 = BundleBuilder.createBundle(context, item)
                               .withName("testname")
                               .withBitstream(bitstream1)
                               .withBitstream(bitstream2)
                               .build();

        resourcePolicyService.removePolicies(context, bundle1, Constants.READ);
        context.restoreAuthSystemState();

        String tokenEperson = getAuthToken(eperson.getEmail(), password);
        getClient(tokenEperson).perform(get("/api/core/bundles/" + bundle1.getID() + "/bitstreams"))
                   .andExpect(status().isForbidden());
    }

    @Test
    public void patchMoveBitstreams() throws Exception {
        context.turnOffAuthorisationSystem();

        String bitstreamContent = "Dummy content";
        try (InputStream is = IOUtils.toInputStream(bitstreamContent, CharEncoding.UTF_8)) {
            bitstream1 = BitstreamBuilder.createBitstream(context, item, is)
                    .withName("Bitstream")
                    .withDescription("Description")
                    .withMimeType("text/plain")
                    .build();
            bitstream2 = BitstreamBuilder.createBitstream(context, item, is)
                    .withName("Bitstream2")
                    .withDescription("Description2")
                    .withMimeType("text/plain")
                    .build();
        }

        bundle1 = BundleBuilder.createBundle(context, item)
                .withName("testname")
                .withBitstream(bitstream1)
                .withBitstream(bitstream2)
                .build();

        context.restoreAuthSystemState();

        getClient().perform(get("/api/core/bundles/" + bundle1.getID() + "/bitstreams")
                .param("projection", "full"))
                .andExpect(status().isOk())
                .andExpect(content().contentType(contentType))
                .andExpect(jsonPath("$._embedded.bitstreams", Matchers.contains(
                        BitstreamMatcher.matchBitstreamEntry(bitstream1),
                        BitstreamMatcher.matchBitstreamEntry(bitstream2)
                )));

        List<Operation> ops = new ArrayList<Operation>();
        MoveOperation moveOperation = new MoveOperation("/_links/bitstreams/0/href",
                "/_links/bitstreams/1/href");
        ops.add(moveOperation);
        String patchBody = getPatchContent(ops);

        String token = getAuthToken(admin.getEmail(), password);

        getClient(token).perform(patch("/api/core/bundles/" + bundle1.getID())
                .content(patchBody)
                .contentType(MediaType.APPLICATION_JSON_PATCH_JSON))
                    .andExpect(status().isOk());

        getClient().perform(get("/api/core/bundles/" + bundle1.getID() + "/bitstreams")
                .param("projection", "full"))
                .andExpect(status().isOk())
                .andExpect(content().contentType(contentType))
                .andExpect(jsonPath("$._embedded.bitstreams", Matchers.contains(
                        BitstreamMatcher.matchBitstreamEntry(bitstream2),
                        BitstreamMatcher.matchBitstreamEntry(bitstream1)
                )));
    }

    @Test
    public void deleteBundle() throws Exception {
        context.turnOffAuthorisationSystem();

        String bitstreamContent = "Dummy content";
        try (InputStream is = IOUtils.toInputStream(bitstreamContent, CharEncoding.UTF_8)) {
            bitstream1 = BitstreamBuilder.createBitstream(context, item, is)
                    .withName("Bitstream")
                    .withDescription("Description")
                    .withMimeType("text/plain")
                    .build();
            bitstream2 = BitstreamBuilder.createBitstream(context, item, is)
                    .withName("Bitstream2")
                    .withDescription("Description2")
                    .withMimeType("text/plain")
                    .build();
        }

        bundle1 = BundleBuilder.createBundle(context, item)
                .withName("testname")
                .withBitstream(bitstream1)
                .withBitstream(bitstream2)
                .build();

        context.restoreAuthSystemState();

        String token = getAuthToken(admin.getEmail(), password);

        // Check if bundle is present
        getClient().perform(get("/api/core/bundles/" + bundle1.getID() + "/bitstreams")
                .param("projection", "full"))
                .andExpect(status().isOk())
                .andExpect(content().contentType(contentType))
                .andExpect(jsonPath("$._embedded.bitstreams", Matchers.hasItems(
                        BitstreamMatcher.matchBitstreamEntry(bitstream1),
                        BitstreamMatcher.matchBitstreamEntry(bitstream2)
                )));

        // Delete bundle with admin auth token
        getClient(token).perform(delete("/api/core/bundles/" + bundle1.getID()))
                .andExpect(status().is(204));

        // Verify 404 after delete for bundle AND its bitstreams
        getClient(token).perform(get("/api/core/bundles/" + bundle1.getID()))
                .andExpect(status().isNotFound());
        getClient(token).perform(get("/api/core/bitstreams/" + bitstream1.getID()))
                .andExpect(status().isNotFound());
        getClient(token).perform(get("/api/core/bitstreams/" + bitstream2.getID()))
                .andExpect(status().isNotFound());
    }

    @Test
    public void deleteBundle_Forbidden() throws Exception {
        context.turnOffAuthorisationSystem();

        String bitstreamContent = "Dummy content";
        try (InputStream is = IOUtils.toInputStream(bitstreamContent, CharEncoding.UTF_8)) {
            bitstream1 = BitstreamBuilder.createBitstream(context, item, is)
                    .withName("Bitstream")
                    .withDescription("Description")
                    .withMimeType("text/plain")
                    .build();
            bitstream2 = BitstreamBuilder.createBitstream(context, item, is)
                    .withName("Bitstream2")
                    .withDescription("Description2")
                    .withMimeType("text/plain")
                    .build();
        }

        bundle1 = BundleBuilder.createBundle(context, item)
                .withName("testname")
                .withBitstream(bitstream1)
                .withBitstream(bitstream2)
                .build();

        context.restoreAuthSystemState();

        String token = getAuthToken(eperson.getEmail(), password);

        // Try to delete bundle with eperson auth token
        getClient(token).perform(delete("/api/core/bundles/" + bundle1.getID()))
                .andExpect(status().isForbidden());

        // Verify the bundle is still here
        getClient(token).perform(get("/api/core/bundles/" + bundle1.getID()))
                .andExpect(status().isOk());
    }

    @Test
    public void deleteBundle_NoAuthToken() throws Exception {
        context.turnOffAuthorisationSystem();

        String bitstreamContent = "Dummy content";
        try (InputStream is = IOUtils.toInputStream(bitstreamContent, CharEncoding.UTF_8)) {
            bitstream1 = BitstreamBuilder.createBitstream(context, item, is)
                    .withName("Bitstream")
                    .withDescription("Description")
                    .withMimeType("text/plain")
                    .build();
            bitstream2 = BitstreamBuilder.createBitstream(context, item, is)
                    .withName("Bitstream2")
                    .withDescription("Description2")
                    .withMimeType("text/plain")
                    .build();
        }

        bundle1 = BundleBuilder.createBundle(context, item)
                .withName("testname")
                .withBitstream(bitstream1)
                .withBitstream(bitstream2)
                .build();

        context.restoreAuthSystemState();

        // Try to delete bundle without auth token
        getClient().perform(delete("/api/core/bundles/" + bundle1.getID()))
                .andExpect(status().isUnauthorized());

        // Verify the bundle is still here
        getClient().perform(get("/api/core/bundles/" + bundle1.getID()))
                .andExpect(status().isOk());
    }

}<|MERGE_RESOLUTION|>--- conflicted
+++ resolved
@@ -237,11 +237,7 @@
                            "Create Bundle Without Metadata",
                            bundleUuid, null, Constants.BUNDLE, new ArrayList<>())));
         } finally {
-<<<<<<< HEAD
-            BundleBuilder.deleteBundel(bundleUuid);
-=======
             BundleBuilder.deleteBundle(bundleUuid);
->>>>>>> c6c49062
         }
     }
 
@@ -286,11 +282,7 @@
                                    MetadataMatcher.matchMetadata("dc.relation",
                                                                  "A relation"))))));
         } finally {
-<<<<<<< HEAD
-            BundleBuilder.deleteBundel(bundleUuid);
-=======
             BundleBuilder.deleteBundle(bundleUuid);
->>>>>>> c6c49062
         }
     }
 
@@ -375,11 +367,7 @@
                            "Create Bundle Without Metadata",
                            bundleUuid, null, Constants.BUNDLE, new ArrayList<>())));
         } finally {
-<<<<<<< HEAD
-            BundleBuilder.deleteBundel(bundleUuid);
-=======
             BundleBuilder.deleteBundle(bundleUuid);
->>>>>>> c6c49062
         }
     }
 
