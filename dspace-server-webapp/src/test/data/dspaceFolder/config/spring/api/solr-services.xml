<?xml version="1.0" encoding="UTF-8"?>
<!--

    The contents of this file are subject to the license and copyright
    detailed in the LICENSE and NOTICE files at the root of the source
    tree and available online at

    http://www.dspace.org/license/

-->
<beans xmlns="http://www.springframework.org/schema/beans"
       xmlns:xsi="http://www.w3.org/2001/XMLSchema-instance"
       xmlns:context="http://www.springframework.org/schema/context"
       xsi:schemaLocation="http://www.springframework.org/schema/beans
           http://www.springframework.org/schema/beans/spring-beans-2.5.xsd
           http://www.springframework.org/schema/context
           http://www.springframework.org/schema/context/spring-context-2.5.xsd"
       default-autowire-candidates="*Service,*DAO,javax.sql.DataSource">

    <context:annotation-config/> <!-- allows us to use spring annotations in beans -->

    <bean class="org.dspace.discovery.SolrServiceImpl"
          id="org.dspace.discovery.SearchService"/>

    <alias name="org.dspace.discovery.SearchService"
           alias="org.dspace.discovery.IndexingService"/>

    <bean class="org.dspace.discovery.MockSolrSearchCore"
          autowire-candidate="true"/>

    <!--<bean class="org.dspace.discovery.SolrServiceIndexOutputPlugin"
          id="solrServiceIndexOutputPlugin"/>-->

    <!-- Statistics services are both lazy loaded (by name), as you are likely
          just using ONE of them and not both -->
    <bean id="solrLoggerService"
          class="org.dspace.statistics.MockSolrLoggerServiceImpl"
          lazy-init="true"/>

<<<<<<< HEAD
    <!-- Dedup core -->
    <bean class="org.dspace.deduplication.MockSolrDedupCore" autowire-candidate="true"/>
=======
    <bean id="org.dspace.statistics.SolrStatisticsCore"
          class="org.dspace.statistics.MockSolrStatisticsCore" autowire-candidate="true"/>

>>>>>>> 2292d89a
</beans><|MERGE_RESOLUTION|>--- conflicted
+++ resolved
@@ -37,12 +37,9 @@
           class="org.dspace.statistics.MockSolrLoggerServiceImpl"
           lazy-init="true"/>
 
-<<<<<<< HEAD
-    <!-- Dedup core -->
-    <bean class="org.dspace.deduplication.MockSolrDedupCore" autowire-candidate="true"/>
-=======
     <bean id="org.dspace.statistics.SolrStatisticsCore"
           class="org.dspace.statistics.MockSolrStatisticsCore" autowire-candidate="true"/>
 
->>>>>>> 2292d89a
+    <!-- Dedup core -->
+    <bean class="org.dspace.deduplication.MockSolrDedupCore" autowire-candidate="true"/>
 </beans>