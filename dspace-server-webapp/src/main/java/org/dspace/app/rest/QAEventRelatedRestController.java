/**
 * The contents of this file are subject to the license and copyright
 * detailed in the LICENSE and NOTICE files at the root of the source
 * tree and available online at
 *
 * http://www.dspace.org/license/
 */
package org.dspace.app.rest;

import static org.dspace.app.rest.utils.RegexUtils.REGEX_REQUESTMAPPING_IDENTIFIER_AS_STRING_VERSION_STRONG;

import java.io.IOException;
import java.sql.SQLException;
import java.util.UUID;

import org.dspace.app.rest.converter.ConverterService;
import org.dspace.app.rest.exception.UnprocessableEntityException;
import org.dspace.app.rest.model.ItemRest;
import org.dspace.app.rest.model.QAEventRest;
import org.dspace.app.rest.model.hateoas.ItemResource;
import org.dspace.app.rest.utils.ContextUtil;
import org.dspace.app.rest.utils.Utils;
import org.dspace.authorize.AuthorizeException;
import org.dspace.content.Item;
import org.dspace.content.QAEvent;
import org.dspace.content.service.ItemService;
import org.dspace.core.Context;
import org.dspace.qaevent.service.QAEventService;
import org.springframework.beans.factory.annotation.Autowired;
import org.springframework.data.rest.webmvc.ControllerUtils;
import org.springframework.data.rest.webmvc.ResourceNotFoundException;
import org.springframework.hateoas.RepresentationModel;
import org.springframework.http.HttpHeaders;
import org.springframework.http.HttpStatus;
import org.springframework.http.ResponseEntity;
import org.springframework.security.access.prepost.PreAuthorize;
import org.springframework.web.bind.annotation.DeleteMapping;
import org.springframework.web.bind.annotation.PathVariable;
import org.springframework.web.bind.annotation.PostMapping;
import org.springframework.web.bind.annotation.RequestMapping;
import org.springframework.web.bind.annotation.RequestParam;
import org.springframework.web.bind.annotation.RestController;

/**
 * This RestController will take care to manipulate the related item eventually
 * associated with a qa event
 * "/api/integration/qualityassuranceevents/{qaeventid}/related"
 */
@RestController
@RequestMapping("/api/" + QAEventRest.CATEGORY + "/" + QAEventRest.PLURAL_NAME
    + REGEX_REQUESTMAPPING_IDENTIFIER_AS_STRING_VERSION_STRONG + "/" + QAEventRest.RELATED)
public class QAEventRelatedRestController {

    @Autowired
    protected Utils utils;

    @Autowired
    private ConverterService converterService;

    @Autowired
    private ItemService itemService;

    @Autowired
    private QAEventService qaEventService;

    /**
     * This method associate an item to a qa event
     * 
     * @param qaeventId       The qa event id
     * @param relatedItemUUID The uuid of the related item to associate with the qa event
     * @return The related item
     * @throws SQLException       If something goes wrong
     * @throws AuthorizeException If something goes wrong
     */
    @PostMapping
    @PreAuthorize("hasAuthority('ADMIN')")
    public ResponseEntity<RepresentationModel<?>> addRelatedItem(@PathVariable(name = "id") String qaeventId,
        @RequestParam(name = "item") UUID relatedItemUUID) throws SQLException, AuthorizeException {

        Context context = ContextUtil.obtainCurrentRequestContext();
<<<<<<< HEAD

        QAEvent qaevent = qaEventService.findEventByEventId(context, qaeventId);
=======
        QAEvent qaevent = qaEventService.findEventByEventId(qaeventId);
>>>>>>> ff302597
        if (qaevent == null) {
            throw new ResourceNotFoundException("No such qa event: " + qaeventId);
        }

        if (!qaEventService.isRelatedItemSupported(qaevent)) {
            throw new UnprocessableEntityException("The given event does not supports a related item");
        }

        if (qaevent.getRelated() != null) {
            throw new UnprocessableEntityException("The given event already has a related item");
        }

        Item relatedItem = itemService.find(context, relatedItemUUID);
        if (relatedItem == null) {
            throw new UnprocessableEntityException("The proposed related item was not found");
        }

        qaevent.setRelated(relatedItemUUID.toString());
        qaEventService.store(context, qaevent);

        ItemRest relatedItemRest = converterService.toRest(relatedItem, utils.obtainProjection());
        ItemResource itemResource = converterService.toResource(relatedItemRest);

        context.complete();

        return ControllerUtils.toResponseEntity(HttpStatus.CREATED, new HttpHeaders(), itemResource);
    }

    /**
     * This method remove the association to a related item from a qa event
     * 
     * @param qaeventId       The qa event id
     * @return The related item
     * @throws SQLException       If something goes wrong
     * @throws AuthorizeException If something goes wrong
     */
    @DeleteMapping
    @PreAuthorize("hasAuthority('ADMIN')")
    public ResponseEntity<RepresentationModel<?>> removeRelatedItem(@PathVariable(name = "id") String qaeventId)
        throws SQLException, AuthorizeException, IOException {

        Context context = ContextUtil.obtainCurrentRequestContext();
        QAEvent qaevent = qaEventService.findEventByEventId(context, qaeventId);

        if (qaevent == null) {
            throw new ResourceNotFoundException("No such qa event: " + qaeventId);
        }

        if (!qaEventService.isRelatedItemSupported(qaevent)) {
            throw new UnprocessableEntityException("The given event does not supports a related item");
        }

        if (qaevent.getRelated() != null) {
            qaevent.setRelated(null);
            qaEventService.store(context, qaevent);
            context.complete();
        }

        return ControllerUtils.toEmptyResponse(HttpStatus.NO_CONTENT);
    }
}<|MERGE_RESOLUTION|>--- conflicted
+++ resolved
@@ -78,12 +78,7 @@
         @RequestParam(name = "item") UUID relatedItemUUID) throws SQLException, AuthorizeException {
 
         Context context = ContextUtil.obtainCurrentRequestContext();
-<<<<<<< HEAD
-
         QAEvent qaevent = qaEventService.findEventByEventId(context, qaeventId);
-=======
-        QAEvent qaevent = qaEventService.findEventByEventId(qaeventId);
->>>>>>> ff302597
         if (qaevent == null) {
             throw new ResourceNotFoundException("No such qa event: " + qaeventId);
         }
