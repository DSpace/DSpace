/**
 * The contents of this file are subject to the license and copyright
 * detailed in the LICENSE and NOTICE files at the root of the source
 * tree and available online at
 *
 * http://www.dspace.org/license/
 */
package org.dspace.app.rest;

import static org.dspace.app.rest.utils.HttpHeadersInitializer.CONTENT_DISPOSITION;
import static org.dspace.app.rest.utils.HttpHeadersInitializer.CONTENT_DISPOSITION_INLINE;

import java.io.IOException;
import java.util.ArrayList;
import java.util.List;
import javax.xml.transform.Transformer;
import javax.xml.transform.TransformerException;
import javax.xml.transform.TransformerFactory;
import javax.xml.transform.dom.DOMSource;
import javax.xml.transform.stream.StreamResult;

import jakarta.servlet.ServletException;
import jakarta.servlet.http.HttpServletRequest;
import jakarta.servlet.http.HttpServletResponse;
import org.apache.commons.lang3.StringUtils;
import org.apache.logging.log4j.Logger;
import org.dspace.app.rest.parameter.SearchFilter;
import org.dspace.app.rest.utils.ContextUtil;
import org.dspace.app.rest.utils.RestDiscoverQueryBuilder;
import org.dspace.app.rest.utils.ScopeResolver;
import org.dspace.app.util.factory.UtilServiceFactory;
import org.dspace.app.util.service.OpenSearchService;
import org.dspace.authorize.factory.AuthorizeServiceFactory;
import org.dspace.authorize.service.AuthorizeService;
import org.dspace.content.factory.ContentServiceFactory;
import org.dspace.content.service.CollectionService;
import org.dspace.content.service.CommunityService;
import org.dspace.core.Context;
import org.dspace.core.LogHelper;
import org.dspace.core.Utils;
import org.dspace.discovery.DiscoverQuery;
import org.dspace.discovery.DiscoverQuery.SORT_ORDER;
import org.dspace.discovery.DiscoverResult;
import org.dspace.discovery.IndexableObject;
import org.dspace.discovery.SearchService;
import org.dspace.discovery.SearchServiceException;
import org.dspace.discovery.SearchUtils;
import org.dspace.discovery.configuration.DiscoveryConfiguration;
import org.dspace.discovery.configuration.DiscoveryConfigurationService;
import org.dspace.discovery.configuration.DiscoverySearchFilter;
import org.dspace.discovery.configuration.DiscoverySortConfiguration;
import org.dspace.discovery.configuration.DiscoverySortFieldConfiguration;
import org.dspace.discovery.indexobject.IndexableItem;
import org.springframework.beans.factory.annotation.Autowired;
import org.springframework.data.domain.PageRequest;
import org.springframework.data.domain.Pageable;
import org.springframework.data.domain.Sort;
import org.springframework.stereotype.Controller;
import org.springframework.ui.Model;
import org.springframework.web.bind.annotation.GetMapping;
import org.springframework.web.bind.annotation.RequestMapping;
import org.springframework.web.bind.annotation.RequestParam;
import org.w3c.dom.Document;

/**
 * This class provides a controller for OpenSearch support.
 * It creates a namespace /opensearch in the DSpace REST webapp.
 *
 * @author Oliver Goldschmidt (o.goldschmidt at tuhh.de)
 */
@Controller
@RequestMapping("/opensearch")
public class OpenSearchController {

    private static final Logger log = org.apache.logging.log4j.LogManager.getLogger();
    private static final String errorpath = "/error";
    private List<String> searchIndices = null;

    private CommunityService communityService;
    private CollectionService collectionService;
    private AuthorizeService authorizeService;
    private OpenSearchService openSearchService;

    @Autowired
    private SearchService searchService;

    @Autowired
    private DiscoveryConfigurationService searchConfigurationService;

    private Context context;

    @Autowired
    private ScopeResolver scopeResolver;

    @Autowired
    private RestDiscoverQueryBuilder restDiscoverQueryBuilder;

    /**
     * This method provides the OpenSearch query on the path /search
     * It will pass the result as a OpenSearchDocument directly to the client
     */
    @GetMapping("/search")
    public void search(HttpServletRequest request,
                       HttpServletResponse response,
                       @RequestParam(name = "query", required = false) String query,
                       @RequestParam(name = "start", required = false) Integer start,
                       @RequestParam(name = "rpp", required = false) Integer count,
                       @RequestParam(name = "format", required = false) String format,
                       @RequestParam(name = "sort", required = false) String sort,
                       @RequestParam(name = "sort_direction", required = false) String sortDirection,
                       @RequestParam(name = "scope", required = false) String dsoObject,
                       @RequestParam(name = "configuration", required = false) String configuration,
                       List<SearchFilter> searchFilters,
                       Model model) throws IOException, ServletException {
        context = ContextUtil.obtainContext(request);

        if (start == null) {
            start = 0;
        }
        if (count == null) {
            count = -1;
        }
        if (openSearchService == null) {
            openSearchService = UtilServiceFactory.getInstance().getOpenSearchService();
        }
        if (openSearchService.isEnabled()) {
            init();
            // get enough request parameters to decide on action to take
            if (format == null || "".equals(format)) {
                // default to atom
                format = "atom";
            }

            log.debug("Searching for " + query + " in format " + format);

            // do some sanity checking
            if (!openSearchService.getFormats().contains(format)) {
                // Since we are returning error response as HTML, escape any HTML in "format" param
                String err = "Format " + Utils.addEntities(format) + " is not supported.";
                response.setContentType("text/html");
                response.setContentLength(err.length());
                response.getWriter().write(err);
            }

            // then the rest - we are processing the query
            IndexableObject container = null;

            DiscoverQuery queryArgs;

            DiscoveryConfiguration discoveryConfiguration = null;
            if (StringUtils.isNotBlank(configuration)) {
                discoveryConfiguration = searchConfigurationService.getDiscoveryConfiguration(configuration);
            }
            if (discoveryConfiguration == null) {
                discoveryConfiguration = searchConfigurationService.getDiscoveryConfiguration("default");
            }
            // If we have search filters, use RestDiscoverQueryBuilder.
            if (searchFilters != null && searchFilters.size() > 0) {
                IndexableObject scope = scopeResolver.resolveScope(context, dsoObject);
                Sort pageSort = sort == null || sortDirection == null
                        ? Sort.unsorted()
                        : Sort.by(new Sort.Order(Sort.Direction.fromString(sortDirection), sort));
                // TODO count can't be < 1 so I put an arbitrary number
                Pageable page = PageRequest.of(start, count > 0 ? count : 10, pageSort);
                queryArgs = restDiscoverQueryBuilder.buildQuery(context, scope,
                        discoveryConfiguration, query, searchFilters, IndexableItem.TYPE, page);
                queryArgs.setFacetMinCount(-1);
            } else { // Else, use the older behavior.
                // support pagination parameters
                queryArgs = new DiscoverQuery();
                if (query == null) {
                    query = "";
                } else {
                    queryArgs.setQuery(query);
                }
                queryArgs.setStart(start);
                queryArgs.setMaxResults(count);
                queryArgs.setDSpaceObjectFilter(IndexableItem.TYPE);

                if (sort != null) {
                    if (discoveryConfiguration != null) {
                        DiscoverySortConfiguration searchSortConfiguration = discoveryConfiguration
                                .getSearchSortConfiguration();
                        if (searchSortConfiguration != null) {
                            DiscoverySortFieldConfiguration sortFieldConfiguration = searchSortConfiguration
                                    .getSortFieldConfiguration(sort);
                            if (sortFieldConfiguration != null) {
                                String sortField = searchService
                                        .toSortFieldIndex(sortFieldConfiguration.getMetadataField(),
                                                sortFieldConfiguration.getType());

                                if (sortDirection != null && sortDirection.equals("DESC")) {
                                    queryArgs.setSortField(sortField, SORT_ORDER.desc);
                                } else {
                                    queryArgs.setSortField(sortField, SORT_ORDER.asc);
                                }
                            } else {
                                throw new IllegalArgumentException(sort + " is not a valid sort field");
                            }
                        }
                    }
                } else {
                    // this is the default sort so we want to switch this to date accessioned
                    queryArgs.setSortField("dc.date.accessioned_dt", SORT_ORDER.desc);
                }

                if (dsoObject != null) {
                    container = scopeResolver.resolveScope(context, dsoObject);
                    discoveryConfiguration = searchConfigurationService
                            .getDiscoveryConfigurationByNameOrIndexableObject(context, "site", container);
                    queryArgs.setDiscoveryConfigurationName(discoveryConfiguration.getId());
                    queryArgs.addFilterQueries(discoveryConfiguration.getDefaultFilterQueries()
                            .toArray(
                                    new String[discoveryConfiguration.getDefaultFilterQueries()
                                            .size()]));
                }
            }

            // Perform the search
            DiscoverResult qResults = null;
            try {
                qResults = SearchUtils.getSearchService().search(context,
                        container, queryArgs);
            } catch (SearchServiceException e) {
                log.error(LogHelper.getHeader(context, "opensearch", "query="
                        + queryArgs.getQuery()
                        + ",error=" + e.getMessage()), e);
                throw new RuntimeException(e.getMessage(), e);
            }

            // Log
            log.info("opensearch done, query=\"" + query + "\",results="
                    + qResults.getTotalSearchResults());

            List<IndexableObject> dsoResults = qResults.getIndexableObjects();
            Document resultsDoc = openSearchService.getResultsDoc(context, format, query,
<<<<<<< HEAD
                    (int) qResults.getTotalSearchResults(), qResults.getStart(),
                    qResults.getMaxResults(), container, dsoResults, labelMap);
=======
                (int) qResults.getTotalSearchResults(), qResults.getStart(),
                qResults.getMaxResults(), container, dsoResults);
>>>>>>> dbfa85a1
            try {
                Transformer xf = TransformerFactory.newInstance().newTransformer();
                response.setContentType(openSearchService.getContentType(format));
                response.addHeader(CONTENT_DISPOSITION, CONTENT_DISPOSITION_INLINE);
                xf.transform(new DOMSource(resultsDoc),
                        new StreamResult(response.getWriter()));
            } catch (TransformerException e) {
                log.error(e);
                throw new ServletException(e.toString());
            }
        } else {
            log.debug("OpenSearch Service is disabled");
            String err = "OpenSearch Service is disabled";
            response.setStatus(404);
            response.setContentType("text/html");
            response.setContentLength(err.length());
            response.getWriter().write(err);
        }
    }

    /**
     * This method provides the OpenSearch servicedescription document on the path /service
     * It will pass the result as a OpenSearchDocument directly to the client
     */
    @GetMapping("/service")
    public void service(HttpServletRequest request,
                        HttpServletResponse response) throws IOException {
        log.debug("Show OpenSearch Service document");
        if (openSearchService == null) {
            openSearchService = UtilServiceFactory.getInstance().getOpenSearchService();
        }
        if (openSearchService.isEnabled()) {
            String svcDescrip = openSearchService.getDescription(null);
            log.debug("opensearchdescription is " + svcDescrip);
            response.setContentType(openSearchService
                    .getContentType("opensearchdescription"));
            response.setContentLength(svcDescrip.length());
            response.getWriter().write(svcDescrip);
        } else {
            log.debug("OpenSearch Service is disabled");
            String err = "OpenSearch Service is disabled";
            response.setStatus(404);
            response.setContentType("text/html");
            response.setContentLength(err.length());
            response.getWriter().write(err);
        }
    }

    /**
     * Internal method for controller initialization
     */
    private void init() {
        if (searchIndices == null) {
            searchIndices = new ArrayList<String>();
            DiscoveryConfiguration discoveryConfiguration = SearchUtils
                    .getDiscoveryConfiguration();
            searchIndices.add("any");
            for (DiscoverySearchFilter sFilter : discoveryConfiguration.getSearchFilters()) {
                searchIndices.add(sFilter.getIndexFieldName());
            }
        }
        communityService = ContentServiceFactory.getInstance().getCommunityService();
        collectionService = ContentServiceFactory.getInstance().getCollectionService();
        authorizeService = AuthorizeServiceFactory.getInstance().getAuthorizeService();
    }

    public void setOpenSearchService(OpenSearchService oSS) {
        openSearchService = oSS;
    }
}<|MERGE_RESOLUTION|>--- conflicted
+++ resolved
@@ -234,13 +234,8 @@
 
             List<IndexableObject> dsoResults = qResults.getIndexableObjects();
             Document resultsDoc = openSearchService.getResultsDoc(context, format, query,
-<<<<<<< HEAD
                     (int) qResults.getTotalSearchResults(), qResults.getStart(),
-                    qResults.getMaxResults(), container, dsoResults, labelMap);
-=======
-                (int) qResults.getTotalSearchResults(), qResults.getStart(),
-                qResults.getMaxResults(), container, dsoResults);
->>>>>>> dbfa85a1
+                    qResults.getMaxResults(), container, dsoResults);
             try {
                 Transformer xf = TransformerFactory.newInstance().newTransformer();
                 response.setContentType(openSearchService.getContentType(format));
