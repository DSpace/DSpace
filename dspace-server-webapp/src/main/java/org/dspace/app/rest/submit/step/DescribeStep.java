--- conflicted
+++ resolved
@@ -9,11 +9,8 @@
 
 import java.util.ArrayList;
 import java.util.List;
-<<<<<<< HEAD
 import java.util.Optional;
-=======
 import javax.servlet.http.HttpServletRequest;
->>>>>>> b3a8b6e1
 
 import org.apache.commons.lang3.StringUtils;
 import org.apache.logging.log4j.Logger;
@@ -124,14 +121,9 @@
     }
 
     @Override
-<<<<<<< HEAD
-    public void doPatchProcessing(Context context, Request currentRequest, InProgressSubmission source, Operation op,
-                                  SubmissionStepConfig stepConf) throws Exception {
-=======
     public void doPatchProcessing(Context context, HttpServletRequest currentRequest, InProgressSubmission source,
             Operation op, SubmissionStepConfig stepConf) throws Exception {
 
->>>>>>> b3a8b6e1
         String[] pathParts = op.getPath().substring(1).split("/");
         DCInputSet inputConfig = inputReader.getInputsByFormName(stepConf.getId());
         if ("remove".equals(op.getOp()) && pathParts.length < 3) {
