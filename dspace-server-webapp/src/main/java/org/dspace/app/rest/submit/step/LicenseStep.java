--- conflicted
+++ resolved
@@ -61,11 +61,7 @@
             patchOperation.perform(context, currentRequest, source, op);
 
         } else {
-<<<<<<< HEAD
-            throw new UnprocessableEntityException("This path : " + op.getPath() + " can not to be replaced");
-=======
             throw new UnprocessableEntityException("The path " + op.getPath() + " cannot be patched");
->>>>>>> 338bb229
         }
     }
 }