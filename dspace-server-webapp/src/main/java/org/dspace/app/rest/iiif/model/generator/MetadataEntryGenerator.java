--- conflicted
+++ resolved
@@ -8,12 +8,8 @@
 package org.dspace.app.rest.iiif.model.generator;
 
 import de.digitalcollections.iiif.model.MetadataEntry;
-<<<<<<< HEAD
-=======
 import de.digitalcollections.iiif.model.PropertyValue;
 import org.dspace.core.I18nUtil;
-import org.springframework.stereotype.Component;
->>>>>>> e42b9dff
 
 /**
  * Wraps the domain model metadata property.
@@ -37,23 +33,14 @@
      * Set metadata value.
      * @param value metadata value
      */
-<<<<<<< HEAD
-    public MetadataEntryGenerator setValue(String value) {
+    public MetadataEntryGenerator setValue(String value, String... rest) {
         this.value = value;
+        this.rest = rest;
         return this;
     }
 
     @Override
     public MetadataEntry generate() {
-        return new MetadataEntry(field, value);
-=======
-    public void setValue(String value, String... rest) {
-        this.value = value;
-        this.rest = rest;
-    }
-
-    @Override
-    public MetadataEntry getValue() {
         PropertyValue metadataValues;
         if (rest != null && rest.length > 0) {
             metadataValues = new PropertyValue(value, rest);
@@ -61,6 +48,5 @@
             metadataValues = new PropertyValue(value);
         }
         return new MetadataEntry(new PropertyValue(I18nUtil.getMessage("metadata." + field)), metadataValues);
->>>>>>> e42b9dff
     }
 }