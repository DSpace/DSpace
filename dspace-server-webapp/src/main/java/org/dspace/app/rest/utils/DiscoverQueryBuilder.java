/**
 * The contents of this file are subject to the license and copyright
 * detailed in the LICENSE and NOTICE files at the root of the source
 * tree and available online at
 *
 * http://www.dspace.org/license/
 */
package org.dspace.app.rest.utils;

import static java.util.Collections.emptyList;
import static java.util.Collections.singletonList;
import static org.apache.commons.collections4.CollectionUtils.isNotEmpty;

import java.sql.SQLException;
import java.text.MessageFormat;
import java.util.ArrayList;
import java.util.List;

import org.apache.commons.collections4.CollectionUtils;
import org.apache.commons.lang3.StringUtils;
import org.apache.logging.log4j.Logger;
import org.dspace.app.rest.converter.query.SearchQueryConverter;
import org.dspace.app.rest.exception.DSpaceBadRequestException;
import org.dspace.app.rest.parameter.SearchFilter;
import org.dspace.core.Context;
import org.dspace.core.LogManager;
import org.dspace.discovery.DiscoverFacetField;
import org.dspace.discovery.DiscoverFilterQuery;
import org.dspace.discovery.DiscoverHitHighlightingField;
import org.dspace.discovery.DiscoverQuery;
import org.dspace.discovery.FacetYearRange;
import org.dspace.discovery.IndexableObject;
import org.dspace.discovery.SearchService;
import org.dspace.discovery.configuration.DiscoveryConfiguration;
import org.dspace.discovery.configuration.DiscoveryConfigurationParameters;
import org.dspace.discovery.configuration.DiscoveryHitHighlightFieldConfiguration;
import org.dspace.discovery.configuration.DiscoveryRelatedItemConfiguration;
import org.dspace.discovery.configuration.DiscoverySearchFilter;
import org.dspace.discovery.configuration.DiscoverySearchFilterFacet;
import org.dspace.discovery.configuration.DiscoverySortConfiguration;
import org.dspace.discovery.configuration.DiscoverySortFieldConfiguration;
import org.dspace.discovery.indexobject.factory.IndexFactory;
import org.dspace.services.ConfigurationService;
import org.springframework.beans.factory.InitializingBean;
import org.springframework.beans.factory.annotation.Autowired;
import org.springframework.data.domain.Pageable;
import org.springframework.data.domain.Sort;
import org.springframework.stereotype.Component;

/**
 * This class builds the queries for the /search and /facet endpoints.
 */
@Component
public class DiscoverQueryBuilder implements InitializingBean {

    private static final Logger log = org.apache.logging.log4j.LogManager.getLogger(DiscoverQueryBuilder.class);

    @Autowired
    private SearchService searchService;

    @Autowired
    private ConfigurationService configurationService;

    @Autowired
    private List<IndexFactory> indexableFactories;

    private int pageSizeLimit;

    @Override
    public void afterPropertiesSet() throws Exception {
        pageSizeLimit = configurationService.getIntProperty("rest.search.max.results", 100);
    }

    /**
     * Build a discovery query
     *
     * @param context                   the DSpace context
     * @param scope                     the scope for this discovery query
     * @param discoveryConfiguration    the discovery configuration for this discovery query
     * @param query                     the query string for this discovery query
     * @param searchFilters             the search filters for this discovery query
     * @param dsoType                   only include search results with this type
     * @param page                      the pageable for this discovery query
     */
    public DiscoverQuery buildQuery(Context context, IndexableObject scope,
                                    DiscoveryConfiguration discoveryConfiguration,
                                    String query, List<SearchFilter> searchFilters,
                                    String dsoType, Pageable page)
        throws DSpaceBadRequestException {

        List<String> dsoTypes = dsoType != null ? singletonList(dsoType) : emptyList();

        return buildQuery(context, scope, discoveryConfiguration, query, searchFilters, dsoTypes, page);
    }

    /**
     * Build a discovery query
     *
     * @param context                   the DSpace context
     * @param scope                     the scope for this discovery query
     * @param discoveryConfiguration    the discovery configuration for this discovery query
     * @param query                     the query string for this discovery query
     * @param searchFilters             the search filters for this discovery query
     * @param dsoTypes                  only include search results with one of these types
     * @param page                      the pageable for this discovery query
     */
    public DiscoverQuery buildQuery(Context context, IndexableObject scope,
                                    DiscoveryConfiguration discoveryConfiguration,
                                    String query, List<SearchFilter> searchFilters,
                                    List<String> dsoTypes, Pageable page)
        throws DSpaceBadRequestException {

        DiscoverQuery queryArgs = buildCommonDiscoverQuery(context, discoveryConfiguration, query, searchFilters,
<<<<<<< HEAD
                                                           dsoType, scope);
=======
                dsoTypes);
>>>>>>> af272683

        //When all search criteria are set, configure facet results
        addFaceting(context, scope, queryArgs, discoveryConfiguration);

        //Configure pagination and sorting
        configurePagination(page, queryArgs);
        configureSorting(page, queryArgs, discoveryConfiguration.getSearchSortConfiguration());

        addDiscoveryHitHighlightFields(discoveryConfiguration, queryArgs);
        return queryArgs;
    }

    private void addDiscoveryHitHighlightFields(DiscoveryConfiguration discoveryConfiguration,
                                                DiscoverQuery queryArgs) {
        if (discoveryConfiguration.getHitHighlightingConfiguration() != null) {
            List<DiscoveryHitHighlightFieldConfiguration> metadataFields = discoveryConfiguration
                .getHitHighlightingConfiguration().getMetadataFields();
            for (DiscoveryHitHighlightFieldConfiguration fieldConfiguration : metadataFields) {
                queryArgs.addHitHighlightingField(
                    new DiscoverHitHighlightingField(fieldConfiguration.getField(), fieldConfiguration.getMaxSize(),
                                                     fieldConfiguration.getSnippets()));
            }
        }
    }

    /**
     * Create a discovery facet query.
     *
     * @param context                   the DSpace context
     * @param scope                     the scope for this discovery query
     * @param discoveryConfiguration    the discovery configuration for this discovery query
     * @param prefix                    limit the facets results to those starting with the given prefix.
     * @param query                     the query string for this discovery query
     * @param searchFilters             the search filters for this discovery query
     * @param dsoType                   only include search results with this type
     * @param page                      the pageable for this discovery query
     * @param facetName                 the facet field
     */
    public DiscoverQuery buildFacetQuery(Context context, IndexableObject scope,
                                         DiscoveryConfiguration discoveryConfiguration,
                                         String prefix, String query, List<SearchFilter> searchFilters,
                                         String dsoType, Pageable page, String facetName)
        throws DSpaceBadRequestException {

        List<String> dsoTypes = dsoType != null ? singletonList(dsoType) : emptyList();

        return buildFacetQuery(
                context, scope, discoveryConfiguration, prefix, query, searchFilters, dsoTypes, page, facetName);
    }

    /**
     * Create a discovery facet query.
     *
     * @param context                   the DSpace context
     * @param scope                     the scope for this discovery query
     * @param discoveryConfiguration    the discovery configuration for this discovery query
     * @param prefix                    limit the facets results to those starting with the given prefix.
     * @param query                     the query string for this discovery query
     * @param searchFilters             the search filters for this discovery query
     * @param dsoTypes                  only include search results with one of these types
     * @param page                      the pageable for this discovery query
     * @param facetName                 the facet field
     */
    public DiscoverQuery buildFacetQuery(Context context, IndexableObject scope,
                                         DiscoveryConfiguration discoveryConfiguration,
                                         String prefix, String query, List<SearchFilter> searchFilters,
                                         List<String> dsoTypes, Pageable page, String facetName)
        throws DSpaceBadRequestException {

        DiscoverQuery queryArgs = buildCommonDiscoverQuery(context, discoveryConfiguration, query, searchFilters,
<<<<<<< HEAD
                                                           dsoType, scope);
=======
                                                           dsoTypes);
>>>>>>> af272683

        //When all search criteria are set, configure facet results
        addFacetingForFacets(context, scope, prefix, queryArgs, discoveryConfiguration, facetName, page);

        //We don' want any search results, we only want facet values
        queryArgs.setMaxResults(0);

        //Configure pagination
        configurePaginationForFacets(page, queryArgs);

        return queryArgs;
    }

    private void configurePaginationForFacets(Pageable page, DiscoverQuery queryArgs) {
        if (page != null) {
            queryArgs.setFacetOffset(Math.toIntExact(page.getOffset()));
        }
    }

    private DiscoverQuery addFacetingForFacets(Context context, IndexableObject scope, String prefix,
            DiscoverQuery queryArgs, DiscoveryConfiguration discoveryConfiguration, String facetName, Pageable page)
            throws DSpaceBadRequestException {

        DiscoverySearchFilterFacet facet = discoveryConfiguration.getSidebarFacet(facetName);
        if (facet != null) {
            queryArgs.setFacetMinCount(1);
            int pageSize = Math.min(pageSizeLimit, page.getPageSize());

            fillFacetIntoQueryArgs(context, scope, prefix, queryArgs, facet, pageSize);

        } else {
            throw new DSpaceBadRequestException(facetName + " is not a valid search facet");
        }

        return queryArgs;
    }

    private void fillFacetIntoQueryArgs(Context context, IndexableObject scope, String prefix,
            DiscoverQuery queryArgs, DiscoverySearchFilterFacet facet, final int pageSize) {
        if (facet.getType().equals(DiscoveryConfigurationParameters.TYPE_DATE)) {
            try {
                FacetYearRange facetYearRange =
                    searchService.getFacetYearRange(context, scope, facet, queryArgs.getFilterQueries(), queryArgs);

                queryArgs.addYearRangeFacet(facet, facetYearRange);

            } catch (Exception e) {
                log.error(LogManager.getHeader(context, "Error in Discovery while setting up date facet range",
                                               "date facet: " + facet), e);
            }

        } else {

            //Add one to our facet limit to make sure that if we have more then the shown facets that we show our
            // "show more" url
            int facetLimit = pageSize + 1;
            //This should take care of the sorting for us
            queryArgs.addFacetField(new DiscoverFacetField(facet.getIndexFieldName(), facet.getType(), facetLimit,
                    facet.getSortOrderSidebar(), StringUtils.trimToNull(prefix)));
        }
    }

    private DiscoverQuery buildCommonDiscoverQuery(Context context, DiscoveryConfiguration discoveryConfiguration,
                                                   String query,
<<<<<<< HEAD
                                                   List<SearchFilter> searchFilters, String dsoType,
                                                   IndexableObject scope)
=======
                                                   List<SearchFilter> searchFilters, List<String> dsoTypes)
>>>>>>> af272683
        throws DSpaceBadRequestException {
        DiscoverQuery queryArgs = buildBaseQueryForConfiguration(discoveryConfiguration, scope);

        //Add search filters
        queryArgs.addFilterQueries(convertFilters(context, discoveryConfiguration, searchFilters));

        //Set search query
        if (StringUtils.isNotBlank(query)) {
            queryArgs.setQuery(query);
        }

        //Limit results to DSO types
        if (isNotEmpty(dsoTypes)) {
            dsoTypes.stream()
                    .map(this::getDsoType)
                    .forEach(queryArgs::addDSpaceObjectFilter);
        }

        return queryArgs;
    }

    private DiscoverQuery buildBaseQueryForConfiguration(
            DiscoveryConfiguration discoveryConfiguration, IndexableObject scope) {
        DiscoverQuery queryArgs = new DiscoverQuery();
        queryArgs.setDiscoveryConfigurationName(discoveryConfiguration.getId());

        String[] queryArray = discoveryConfiguration.getDefaultFilterQueries()
                .toArray(
                        new String[discoveryConfiguration.getDefaultFilterQueries()
                                                         .size()]);

        if (discoveryConfiguration != null &&
                discoveryConfiguration instanceof DiscoveryRelatedItemConfiguration) {
            if (queryArray != null) {
                for ( int i = 0; i < queryArray.length; i++ ) {
                    queryArray[i] = MessageFormat.format(queryArray[i], scope.getID());
                }
            } else {
                log.warn("you are trying to set queries parameters on an empty queries list");
            }
        }

        queryArgs.addFilterQueries(queryArray);
        return queryArgs;
    }

    private void configureSorting(Pageable page, DiscoverQuery queryArgs,
                                  DiscoverySortConfiguration searchSortConfiguration) throws DSpaceBadRequestException {
        String sortBy = null;
        String sortOrder = null;

        //Read the Pageable object if there is one
        if (page != null) {
            Sort sort = page.getSort();
            if (sort != null && sort.iterator().hasNext()) {
                Sort.Order order = sort.iterator().next();
                sortBy = order.getProperty();
                sortOrder = order.getDirection().name();
            }
        }

        //Load defaults if we did not receive values
        if (sortBy == null) {
            sortBy = getDefaultSortField(searchSortConfiguration);
        }
        if (sortOrder == null) {
            sortOrder = getDefaultSortDirection(searchSortConfiguration, sortOrder);
        }

        //Update Discovery query
        DiscoverySortFieldConfiguration sortFieldConfiguration = searchSortConfiguration
            .getSortFieldConfiguration(sortBy);

        if (sortFieldConfiguration != null) {
            String sortField = searchService
                .toSortFieldIndex(sortFieldConfiguration.getMetadataField(), sortFieldConfiguration.getType());

            if ("asc".equalsIgnoreCase(sortOrder)) {
                queryArgs.setSortField(sortField, DiscoverQuery.SORT_ORDER.asc);
            } else if ("desc".equalsIgnoreCase(sortOrder)) {
                queryArgs.setSortField(sortField, DiscoverQuery.SORT_ORDER.desc);
            } else {
                throw new DSpaceBadRequestException(sortOrder + " is not a valid sort order");
            }

        } else {
            throw new DSpaceBadRequestException(sortBy + " is not a valid sort field");
        }
    }

    private String getDefaultSortDirection(DiscoverySortConfiguration searchSortConfiguration, String sortOrder) {
        if (searchSortConfiguration != null) {
            sortOrder = searchSortConfiguration.getDefaultSortOrder()
                                               .toString();
        }
        return sortOrder;
    }

    private String getDefaultSortField(DiscoverySortConfiguration searchSortConfiguration) {
        String sortBy;// Attempt to find the default one, if none found we use SCORE
        sortBy = "score";
        if (searchSortConfiguration != null && searchSortConfiguration.getDefaultSort() != null) {
            DiscoverySortFieldConfiguration defaultSort = searchSortConfiguration.getDefaultSort();
            sortBy = defaultSort.getMetadataField();
        }
        return sortBy;
    }

    private void configurePagination(Pageable page, DiscoverQuery queryArgs) {
        if (page != null) {
            queryArgs.setMaxResults(Math.min(pageSizeLimit, page.getPageSize()));
            queryArgs.setStart(Math.toIntExact(page.getOffset()));
        } else {
            queryArgs.setMaxResults(pageSizeLimit);
            queryArgs.setStart(0);
        }
    }

    private String getDsoType(String dsoType) throws DSpaceBadRequestException {
        for (IndexFactory indexFactory : indexableFactories) {
            if (StringUtils.equalsIgnoreCase(indexFactory.getType(), dsoType)) {
                return indexFactory.getType();
            }
        }
        throw new DSpaceBadRequestException(dsoType + " is not a valid DSpace Object type");
    }

    public void setIndexableFactories(List<IndexFactory> indexableFactories) {
        this.indexableFactories = indexableFactories;
    }

    private String[] convertFilters(Context context, DiscoveryConfiguration discoveryConfiguration,
                                    List<SearchFilter> searchFilters) throws DSpaceBadRequestException {
        ArrayList<String> filterQueries = new ArrayList<>(CollectionUtils.size(searchFilters));

        SearchQueryConverter searchQueryConverter = new SearchQueryConverter();
        List<SearchFilter> transformedFilters = searchQueryConverter.convert(searchFilters);
        try {
            for (SearchFilter searchFilter : CollectionUtils.emptyIfNull(transformedFilters)) {
                DiscoverySearchFilter filter = discoveryConfiguration.getSearchFilter(searchFilter.getName());
                if (filter == null) {
                    throw new DSpaceBadRequestException(searchFilter.getName() + " is not a valid search filter");
                }

                DiscoverFilterQuery filterQuery = searchService.toFilterQuery(context,
                                                                              filter.getIndexFieldName(),
                                                                              searchFilter.getOperator(),
                                                                              searchFilter.getValue());

                if (filterQuery != null) {
                    filterQueries.add(filterQuery.getFilterQuery());
                }
            }
        } catch (SQLException e) {
            throw new DSpaceBadRequestException("There was a problem parsing the search filters.", e);
        }

        return filterQueries.toArray(new String[filterQueries.size()]);
    }

    private DiscoverQuery addFaceting(Context context, IndexableObject scope, DiscoverQuery queryArgs,
                                      DiscoveryConfiguration discoveryConfiguration) {

        List<DiscoverySearchFilterFacet> facets = discoveryConfiguration.getSidebarFacets();

        log.debug("facets for configuration " + discoveryConfiguration.getId() + ": " + (facets != null ? facets
            .size() : null));

        if (facets != null) {
            queryArgs.setFacetMinCount(1);

            /** enable faceting of search results */
            for (DiscoverySearchFilterFacet facet : facets) {
                fillFacetIntoQueryArgs(context, scope, null, queryArgs, facet, facet.getFacetLimit());
            }
        }

        return queryArgs;
    }

}<|MERGE_RESOLUTION|>--- conflicted
+++ resolved
@@ -111,11 +111,7 @@
         throws DSpaceBadRequestException {
 
         DiscoverQuery queryArgs = buildCommonDiscoverQuery(context, discoveryConfiguration, query, searchFilters,
-<<<<<<< HEAD
-                                                           dsoType, scope);
-=======
-                dsoTypes);
->>>>>>> af272683
+                                                           dsoTypes, scope);
 
         //When all search criteria are set, configure facet results
         addFaceting(context, scope, queryArgs, discoveryConfiguration);
@@ -186,11 +182,7 @@
         throws DSpaceBadRequestException {
 
         DiscoverQuery queryArgs = buildCommonDiscoverQuery(context, discoveryConfiguration, query, searchFilters,
-<<<<<<< HEAD
-                                                           dsoType, scope);
-=======
-                                                           dsoTypes);
->>>>>>> af272683
+                                                           dsoTypes, scope);
 
         //When all search criteria are set, configure facet results
         addFacetingForFacets(context, scope, prefix, queryArgs, discoveryConfiguration, facetName, page);
@@ -255,12 +247,8 @@
 
     private DiscoverQuery buildCommonDiscoverQuery(Context context, DiscoveryConfiguration discoveryConfiguration,
                                                    String query,
-<<<<<<< HEAD
-                                                   List<SearchFilter> searchFilters, String dsoType,
+                                                   List<SearchFilter> searchFilters, List<String> dsoTypes,
                                                    IndexableObject scope)
-=======
-                                                   List<SearchFilter> searchFilters, List<String> dsoTypes)
->>>>>>> af272683
         throws DSpaceBadRequestException {
         DiscoverQuery queryArgs = buildBaseQueryForConfiguration(discoveryConfiguration, scope);
 
