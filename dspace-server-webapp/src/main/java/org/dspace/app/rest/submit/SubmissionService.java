/**
 * The contents of this file are subject to the license and copyright
 * detailed in the LICENSE and NOTICE files at the root of the source
 * tree and available online at
 *
 * http://www.dspace.org/license/
 */
package org.dspace.app.rest.submit;

import java.io.IOException;

import java.sql.SQLException;
import java.util.ArrayList;
import java.util.List;
import java.util.UUID;
import javax.servlet.http.HttpServletRequest;

import org.apache.commons.lang3.StringUtils;
import org.apache.logging.log4j.Logger;
import org.atteo.evo.inflector.English;
import org.dspace.app.rest.converter.ConverterService;
import org.dspace.app.rest.exception.RESTAuthorizationException;
import org.dspace.app.rest.exception.UnprocessableEntityException;
import org.dspace.app.rest.model.BitstreamRest;
import org.dspace.app.rest.model.CheckSumRest;
import org.dspace.app.rest.model.MetadataValueRest;
import org.dspace.app.rest.model.UploadBitstreamAccessConditionDTO;
import org.dspace.app.rest.model.WorkspaceItemRest;
import org.dspace.app.rest.model.step.DataUpload;
import org.dspace.app.rest.model.step.UploadBitstreamRest;
import org.dspace.app.rest.projection.Projection;
import org.dspace.app.rest.utils.ContextUtil;
import org.dspace.authorize.AuthorizeException;
import org.dspace.authorize.ResourcePolicy;
import org.dspace.content.Bitstream;
import org.dspace.content.Collection;
import org.dspace.content.MetadataValue;
import org.dspace.content.WorkspaceItem;
import org.dspace.content.service.CollectionService;
import org.dspace.content.service.ItemService;
import org.dspace.content.service.WorkspaceItemService;
import org.dspace.core.Constants;
import org.dspace.core.Context;
import org.dspace.core.Utils;
import org.dspace.services.ConfigurationService;
import org.dspace.services.RequestService;
import org.dspace.services.model.Request;
import org.dspace.workflow.WorkflowException;
import org.dspace.workflow.WorkflowItemService;
import org.dspace.workflow.WorkflowService;
import org.dspace.xmlworkflow.storedcomponents.XmlWorkflowItem;
import org.springframework.beans.factory.annotation.Autowired;
import org.springframework.jdbc.datasource.init.UncategorizedScriptException;
import org.springframework.stereotype.Component;

/**
 * Service to manipulate in-progress submissions.
 *
 * @author Luigi Andrea Pascarelli (luigiandrea.pascarelli at 4science.it)
 */
@Component
public class SubmissionService {

    private static final Logger log = org.apache.logging.log4j.LogManager.getLogger(SubmissionService.class);

    @Autowired
    protected ConfigurationService configurationService;
    @Autowired
    protected CollectionService collectionService;
    @Autowired
    protected ItemService itemService;
    @Autowired
    protected WorkspaceItemService workspaceItemService;
    @Autowired
    protected WorkflowItemService<XmlWorkflowItem> workflowItemService;
    @Autowired
    protected WorkflowService<XmlWorkflowItem> workflowService;
    @Autowired
    private RequestService requestService;
    @Autowired
    private ConverterService converter;
    @Autowired
    private org.dspace.app.rest.utils.Utils utils;

    /**
     * Create a workspaceitem using the information in the request
     *
     * @param context
     *            the dspace context
     * @param request
     *            the request containing the details about the workspace to create
     * @return
     * @throws SQLException
     * @throws AuthorizeException
     */
    public WorkspaceItem createWorkspaceItem(Context context, Request request) throws SQLException, AuthorizeException {
        WorkspaceItem wsi = null;
        Collection collection = null;
        String collectionUUID = request.getHttpServletRequest().getParameter("owningCollection");

        if (StringUtils.isBlank(collectionUUID)) {
            collectionUUID = configurationService.getProperty("submission.default.collection");
        }

        try {
            if (StringUtils.isNotBlank(collectionUUID)) {
                collection = collectionService.find(context, UUID.fromString(collectionUUID));
            } else {
                final List<Collection> findAuthorizedOptimized = collectionService.findAuthorizedOptimized(context,
                        Constants.ADD);
                if (findAuthorizedOptimized != null && findAuthorizedOptimized.size() > 0) {
                    collection = findAuthorizedOptimized.get(0);
                } else {
                    throw new RESTAuthorizationException("No collection suitable for submission for the current user");
                }
            }

            if (collection == null) {
                throw new RESTAuthorizationException("collectionUUID=" + collectionUUID + " not found");
            }
            wsi = workspaceItemService.create(context, collection, true);
        } catch (SQLException e) {
            // wrap in a runtime exception as we cannot change the method signature
            throw new UncategorizedScriptException(e.getMessage(), e);
        } catch (AuthorizeException ae) {
            throw new RESTAuthorizationException(ae);
        }

        return wsi;
    }

    public void saveWorkspaceItem(Context context, WorkspaceItem wsi) {
        try {
            workspaceItemService.update(context, wsi);
        } catch (Exception e) {
            log.error(e.getMessage(), e);
        }
    }

/**
 * Build the rest representation of a bitstream as used in the upload section
 * ({@link DataUpload}. It contains all its metadata and the list of applied
 * access conditions (@link {@link UploadBitstreamAccessConditionDTO}
 * 
 * @param configurationService the DSpace ConfigurationService
 * @param source               the bitstream to translate in its rest submission
 *                             representation
 * @return
 * @throws SQLException
 */
    public UploadBitstreamRest buildUploadBitstream(ConfigurationService configurationService, Bitstream source)
        throws SQLException {
        UploadBitstreamRest data = new UploadBitstreamRest();

        for (MetadataValue md : source.getMetadata()) {

            MetadataValueRest dto = new MetadataValueRest();
            dto.setAuthority(md.getAuthority());
            dto.setConfidence(md.getConfidence());
            dto.setLanguage(md.getLanguage());
            dto.setPlace(md.getPlace());
            dto.setValue(md.getValue());

            String[] metadataToCheck = Utils.tokenize(md.getMetadataField().toString());
            if (data.getMetadata()
                    .containsKey(Utils.standardize(metadataToCheck[0], metadataToCheck[1], metadataToCheck[2], "."))) {
                data.getMetadata().get(Utils.standardize(md.getMetadataField().getMetadataSchema().getName(),
                                                         md.getMetadataField().getElement(),
                                                         md.getMetadataField().getQualifier(), ".")).add(dto);
            } else {
                List<MetadataValueRest> listDto = new ArrayList<>();
                listDto.add(dto);
                data.getMetadata().put(Utils.standardize(md.getMetadataField().getMetadataSchema().getName(),
                                                         md.getMetadataField().getElement(),
                                                         md.getMetadataField().getQualifier(), "."), listDto);
            }

        }
        Projection projection = utils.obtainProjection();
        HttpServletRequest request = requestService.getCurrentRequest().getHttpServletRequest();
        data.setFormat(converter.toRest(source.getFormat(ContextUtil.obtainContext(request)), projection));

        for (ResourcePolicy rp : source.getResourcePolicies()) {
            if (ResourcePolicy.TYPE_CUSTOM.equals(rp.getRpType())) {
<<<<<<< HEAD
                UploadBitstreamAccessConditionDTO uploadAccessCondition = createAccessConditionFromResourcePolicy(rp);
                data.getAccessConditions().add(uploadAccessCondition);
=======
                ResourcePolicyRest resourcePolicyRest = converter.toRest(rp, projection);
                data.getAccessConditions().add(resourcePolicyRest);
>>>>>>> 1faf6779
            }
        }

        data.setUuid(source.getID());
        CheckSumRest checksum = new CheckSumRest();
        checksum.setCheckSumAlgorithm(source.getChecksumAlgorithm());
        checksum.setValue(source.getChecksum());
        data.setCheckSum(checksum);
        data.setSizeBytes(source.getSizeBytes());
        data.setUrl(configurationService.getProperty("dspace.server.url") + "/api/" + BitstreamRest.CATEGORY + "/" +
                        English.plural(BitstreamRest.NAME) + "/" + source.getID() + "/content");
        return data;
    }

    /**
     * Create a workflowitem using the information in the request
     *
     * @param context
     *            the dspace context
     * @param requestUriListString
     *            the id of the workspaceItem
     * @return
     * @throws SQLException
     * @throws AuthorizeException
     * @throws WorkflowException
     */
    public XmlWorkflowItem createWorkflowItem(Context context, String requestUriListString)
            throws SQLException, AuthorizeException, WorkflowException {
        XmlWorkflowItem wi = null;
        if (StringUtils.isBlank(requestUriListString)) {
            throw new UnprocessableEntityException("Malformed body..." + requestUriListString);
        }
        String regex = "\\/api\\/" + WorkspaceItemRest.CATEGORY + "\\/" + English.plural(WorkspaceItemRest.NAME)
                + "\\/";
        String[] split = requestUriListString.split(regex, 2);
        if (split.length != 2) {
            throw new UnprocessableEntityException("Malformed body..." + requestUriListString);
        }
        WorkspaceItem wsi = null;
        int id = 0;
        try {
            id = Integer.parseInt(split[1]);
            wsi = workspaceItemService.find(context, id);
        } catch (NumberFormatException e) {
            throw new UnprocessableEntityException("The provided workspaceitem URI is not valid");
        }
        if (wsi == null) {
            throw new UnprocessableEntityException("Workspace item is not found");
        }
        WorkspaceItemRest wsiRest = converter.toRest(wsi, utils.obtainProjection());
        if (!wsiRest.getErrors().isEmpty()) {
            throw new UnprocessableEntityException(
                    "Start workflow failed due to validation error on workspaceitem");
        }

        try {
            wi = workflowService.start(context, wsi);
        } catch (IOException e) {
            throw new RuntimeException("The workflow could not be started for workspaceItem with" +
                                           "id:  " + id);
        }

        return wi;
    }

    private UploadBitstreamAccessConditionDTO createAccessConditionFromResourcePolicy(ResourcePolicy rp) {
        UploadBitstreamAccessConditionDTO accessCondition = new UploadBitstreamAccessConditionDTO();

        accessCondition.setId(rp.getID());
        accessCondition.setName(rp.getRpName());
        accessCondition.setDescription(rp.getRpDescription());
        accessCondition.setStartDate(rp.getStartDate());
        accessCondition.setEndDate(rp.getEndDate());
        if (rp.getGroup() != null) {
            accessCondition.setGroupUUID(rp.getGroup().getID());
        }
        if (rp.getEPerson() != null) {
            accessCondition.setEpersonUUID(rp.getEPerson().getID());
        }
        return accessCondition;
    }

    public void saveWorkflowItem(Context context, XmlWorkflowItem source) throws SQLException, AuthorizeException {
        workflowItemService.update(context, source);
    }
}<|MERGE_RESOLUTION|>--- conflicted
+++ resolved
@@ -182,13 +182,8 @@
 
         for (ResourcePolicy rp : source.getResourcePolicies()) {
             if (ResourcePolicy.TYPE_CUSTOM.equals(rp.getRpType())) {
-<<<<<<< HEAD
                 UploadBitstreamAccessConditionDTO uploadAccessCondition = createAccessConditionFromResourcePolicy(rp);
                 data.getAccessConditions().add(uploadAccessCondition);
-=======
-                ResourcePolicyRest resourcePolicyRest = converter.toRest(rp, projection);
-                data.getAccessConditions().add(resourcePolicyRest);
->>>>>>> 1faf6779
             }
         }
 
