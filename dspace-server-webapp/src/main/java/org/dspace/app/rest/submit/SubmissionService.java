/**
 * The contents of this file are subject to the license and copyright
 * detailed in the LICENSE and NOTICE files at the root of the source
 * tree and available online at
 *
 * http://www.dspace.org/license/
 */
package org.dspace.app.rest.submit;

import java.io.IOException;
import java.sql.SQLException;
import java.util.ArrayList;
import java.util.LinkedList;
import java.util.List;
import java.util.UUID;

import jakarta.servlet.http.HttpServletRequest;
import org.apache.commons.lang3.StringUtils;
import org.apache.logging.log4j.Logger;
import org.dspace.app.rest.converter.ConverterService;
import org.dspace.app.rest.exception.DSpaceBadRequestException;
import org.dspace.app.rest.exception.RESTAuthorizationException;
import org.dspace.app.rest.exception.UnprocessableEntityException;
import org.dspace.app.rest.model.AInprogressSubmissionRest;
import org.dspace.app.rest.model.AccessConditionDTO;
import org.dspace.app.rest.model.BitstreamRest;
import org.dspace.app.rest.model.CheckSumRest;
import org.dspace.app.rest.model.ErrorRest;
import org.dspace.app.rest.model.MetadataValueRest;
import org.dspace.app.rest.model.PotentialDuplicateRest;
import org.dspace.app.rest.model.WorkspaceItemRest;
import org.dspace.app.rest.model.patch.Operation;
import org.dspace.app.rest.model.step.DataCCLicense;
import org.dspace.app.rest.model.step.DataDuplicateDetection;
import org.dspace.app.rest.model.step.DataUpload;
import org.dspace.app.rest.model.step.UploadBitstreamRest;
import org.dspace.app.rest.projection.Projection;
import org.dspace.app.rest.repository.WorkflowItemRestRepository;
import org.dspace.app.rest.repository.WorkspaceItemRestRepository;
import org.dspace.app.rest.utils.ContextUtil;
import org.dspace.app.util.SubmissionConfig;
import org.dspace.app.util.SubmissionConfigReaderException;
import org.dspace.app.util.SubmissionStepConfig;
import org.dspace.authorize.AuthorizeException;
import org.dspace.authorize.ResourcePolicy;
import org.dspace.content.Bitstream;
import org.dspace.content.Collection;
import org.dspace.content.InProgressSubmission;
import org.dspace.content.Item;
import org.dspace.content.MetadataValue;
import org.dspace.content.WorkspaceItem;
import org.dspace.content.service.CollectionService;
import org.dspace.content.service.DuplicateDetectionService;
import org.dspace.content.service.ItemService;
import org.dspace.content.service.WorkspaceItemService;
import org.dspace.content.virtual.PotentialDuplicate;
import org.dspace.core.Constants;
import org.dspace.core.Context;
import org.dspace.core.Utils;
import org.dspace.discovery.SearchServiceException;
import org.dspace.license.service.CreativeCommonsService;
import org.dspace.services.ConfigurationService;
import org.dspace.services.RequestService;
import org.dspace.services.model.Request;
import org.dspace.submit.factory.SubmissionServiceFactory;
import org.dspace.submit.service.SubmissionConfigService;
import org.dspace.workflow.WorkflowException;
import org.dspace.workflow.WorkflowItemService;
import org.dspace.workflow.WorkflowService;
import org.dspace.xmlworkflow.storedcomponents.XmlWorkflowItem;
import org.springframework.beans.factory.annotation.Autowired;
import org.springframework.context.annotation.Lazy;
import org.springframework.data.rest.webmvc.ResourceNotFoundException;
import org.springframework.data.rest.webmvc.json.patch.PatchException;
import org.springframework.jdbc.datasource.init.UncategorizedScriptException;
import org.springframework.stereotype.Component;
import org.springframework.web.multipart.MultipartFile;

/**
 * Service to manipulate in-progress submissions.
 *
 * @author Luigi Andrea Pascarelli (luigiandrea.pascarelli at 4science.it)
 */
@Component
public class SubmissionService {

    private static final Logger log = org.apache.logging.log4j.LogManager.getLogger(SubmissionService.class);

    @Autowired
    protected ConfigurationService configurationService;
    @Autowired
    protected CollectionService collectionService;
    @Autowired
    protected ItemService itemService;
    @Autowired
    protected WorkspaceItemService workspaceItemService;
    @Autowired
    protected WorkflowItemService<XmlWorkflowItem> workflowItemService;
    @Autowired
    protected WorkflowService<XmlWorkflowItem> workflowService;
    @Autowired
    protected CreativeCommonsService creativeCommonsService;
    @Autowired
    private RequestService requestService;
    @Lazy
    @Autowired
    private ConverterService converter;
    @Autowired
    private org.dspace.app.rest.utils.Utils utils;
    private SubmissionConfigService submissionConfigService;
<<<<<<< HEAD
=======
    @Autowired
    private DuplicateDetectionService duplicateDetectionService;
>>>>>>> b2ae1d54

    public SubmissionService() throws SubmissionConfigReaderException {
        submissionConfigService = SubmissionServiceFactory.getInstance().getSubmissionConfigService();
    }

    /**
     * Create a workspaceitem using the information in the request
     *
     * @param context
     *            the dspace context
     * @param request
     *            the request containing the details about the workspace to create
     * @return
     * @throws SQLException
     * @throws AuthorizeException
     */
    public WorkspaceItem createWorkspaceItem(Context context, Request request) throws SQLException, AuthorizeException {
        WorkspaceItem wsi = null;
        Collection collection = null;
        String collectionUUID = request.getHttpServletRequest().getParameter("owningCollection");

        if (StringUtils.isBlank(collectionUUID)) {
            collectionUUID = configurationService.getProperty("submission.default.collection");
        }

        try {
            if (StringUtils.isNotBlank(collectionUUID)) {
                collection = collectionService.find(context, UUID.fromString(collectionUUID));
            } else {
                final List<Collection> findAuthorizedOptimized = collectionService.findAuthorizedOptimized(context,
                        Constants.ADD);
                if (findAuthorizedOptimized != null && findAuthorizedOptimized.size() > 0) {
                    collection = findAuthorizedOptimized.get(0);
                } else {
                    throw new RESTAuthorizationException("No collection suitable for submission for the current user");
                }
            }

            if (collection == null) {
                throw new RESTAuthorizationException("collectionUUID=" + collectionUUID + " not found");
            }
            wsi = workspaceItemService.create(context, collection, true);
        } catch (SQLException e) {
            // wrap in a runtime exception as we cannot change the method signature
            throw new UncategorizedScriptException(e.getMessage(), e);
        } catch (AuthorizeException ae) {
            throw new RESTAuthorizationException(ae);
        }

        return wsi;
    }

    public void saveWorkspaceItem(Context context, WorkspaceItem wsi) {
        try {
            workspaceItemService.update(context, wsi);
        } catch (Exception e) {
            log.error(e.getMessage(), e);
        }
    }

    /**
     * Build the rest representation of a bitstream as used in the upload section
     * ({@link DataUpload}. It contains all its metadata and the list of applied
     * access conditions (@link {@link AccessConditionDTO}
     *
     * @param configurationService the DSpace ConfigurationService
     * @param source               the bitstream to translate in its rest submission
     *                             representation
     * @return
     * @throws SQLException
     */
    public UploadBitstreamRest buildUploadBitstream(ConfigurationService configurationService, Bitstream source)
            throws SQLException {
        UploadBitstreamRest data = new UploadBitstreamRest();

        for (MetadataValue md : source.getMetadata()) {

            MetadataValueRest dto = new MetadataValueRest();
            dto.setAuthority(md.getAuthority());
            dto.setConfidence(md.getConfidence());
            dto.setLanguage(md.getLanguage());
            dto.setPlace(md.getPlace());
            dto.setValue(md.getValue());

            String[] metadataToCheck = Utils.tokenize(md.getMetadataField().toString());
            if (data.getMetadata()
                    .containsKey(Utils.standardize(metadataToCheck[0], metadataToCheck[1], metadataToCheck[2], "."))) {
                data.getMetadata().get(Utils.standardize(md.getMetadataField().getMetadataSchema().getName(),
                                                         md.getMetadataField().getElement(),
                                                         md.getMetadataField().getQualifier(), ".")).add(dto);
            } else {
                List<MetadataValueRest> listDto = new ArrayList<>();
                listDto.add(dto);
                data.getMetadata().put(Utils.standardize(md.getMetadataField().getMetadataSchema().getName(),
                                                         md.getMetadataField().getElement(),
                                                         md.getMetadataField().getQualifier(), "."), listDto);
            }

        }
        Projection projection = utils.obtainProjection();
        HttpServletRequest request = requestService.getCurrentRequest().getHttpServletRequest();
        data.setFormat(converter.toRest(source.getFormat(ContextUtil.obtainContext(request)), projection));

        for (ResourcePolicy rp : source.getResourcePolicies()) {
            if (ResourcePolicy.TYPE_CUSTOM.equals(rp.getRpType())) {
                AccessConditionDTO uploadAccessCondition = createAccessConditionFromResourcePolicy(rp);
                data.getAccessConditions().add(uploadAccessCondition);
            }
        }

        data.setUuid(source.getID());
        CheckSumRest checksum = new CheckSumRest();
        checksum.setCheckSumAlgorithm(source.getChecksumAlgorithm());
        checksum.setValue(source.getChecksum());
        data.setCheckSum(checksum);
        data.setSizeBytes(source.getSizeBytes());
        data.setUrl(configurationService.getProperty("dspace.server.url") + "/api/" + BitstreamRest.CATEGORY + "/" +
                        BitstreamRest.PLURAL_NAME + "/" + source.getID() + "/content");
        return data;
    }

    /**
     * Create a workflowitem using the information in the request
     *
     * @param context
     *            the dspace context
     * @param requestUriListString
     *            the id of the workspaceItem
     * @return
     * @throws SQLException
     * @throws AuthorizeException
     * @throws WorkflowException
     */
    public XmlWorkflowItem createWorkflowItem(Context context, String requestUriListString)
            throws SQLException, AuthorizeException, WorkflowException {
        XmlWorkflowItem wi = null;
        if (StringUtils.isBlank(requestUriListString)) {
            throw new UnprocessableEntityException("Malformed body..." + requestUriListString);
        }
        String regex = "\\/api\\/" + WorkspaceItemRest.CATEGORY + "\\/" + WorkspaceItemRest.PLURAL_NAME
                + "\\/";
        String[] split = requestUriListString.split(regex, 2);
        if (split.length != 2) {
            throw new UnprocessableEntityException("Malformed body..." + requestUriListString);
        }
        WorkspaceItem wsi = null;
        int id = 0;
        try {
            id = Integer.parseInt(split[1]);
            wsi = workspaceItemService.find(context, id);
        } catch (NumberFormatException e) {
            throw new UnprocessableEntityException("The provided workspaceitem URI is not valid", e);
        }
        if (wsi == null) {
            throw new UnprocessableEntityException("Workspace item is not found");
        }
        WorkspaceItemRest wsiRest = converter.toRest(wsi, utils.obtainProjection());
        if (!wsiRest.getErrors().isEmpty()) {
            throw new UnprocessableEntityException(
                    "Start workflow failed due to validation error on workspaceitem");
        }

        try {
            wi = workflowService.start(context, wsi);
        } catch (IOException e) {
            throw new RuntimeException("The workflow could not be started for workspaceItem with" +
                                               " id:  " + id, e);
        }

        return wi;
    }

    private AccessConditionDTO createAccessConditionFromResourcePolicy(ResourcePolicy rp) {
        AccessConditionDTO accessCondition = new AccessConditionDTO();

        accessCondition.setId(rp.getID());
        accessCondition.setName(rp.getRpName());
        accessCondition.setDescription(rp.getRpDescription());
        accessCondition.setStartDate(rp.getStartDate());
        accessCondition.setEndDate(rp.getEndDate());
        return accessCondition;
    }

    public void saveWorkflowItem(Context context, XmlWorkflowItem source) throws SQLException, AuthorizeException {
        workflowItemService.update(context, source);
    }

    /**
     * Builds the CC License data of an inprogress submission based on the cc license info present in the metadata
     *
     * @param obj   - the in progress submission
     * @return an object representing the CC License data
     * @throws SQLException
     * @throws IOException
     * @throws AuthorizeException
     */
    public DataCCLicense getDataCCLicense(InProgressSubmission obj)
            throws SQLException, IOException, AuthorizeException {
        DataCCLicense result = new DataCCLicense();
        Item item = obj.getItem();

        result.setUri(creativeCommonsService.getLicenseURI(item));
        result.setRights(creativeCommonsService.getLicenseName(item));

        Bitstream licenseRdfBitstream = creativeCommonsService.getLicenseRdfBitstream(item);
        if (licenseRdfBitstream != null) {
            result.setFile(converter.toRest(licenseRdfBitstream, Projection.DEFAULT));
        }

        return result;
    }

    /**
     * Prepare section data containing a list of potential duplicates, for use in submission steps.
     * This method belongs in SubmissionService and not DuplicateDetectionService because it depends on
     * the DataDuplicateDetection class which only appears in the REST project.
     *
     * @param context DSpace context
     * @param obj     The in-progress submission object
     * @return        A DataDuplicateDetection object which implements SectionData for direct use in
     *                a submission step (see DuplicateDetectionStep)
     * @throws SearchServiceException if an error is encountered during Discovery search
     */
    public DataDuplicateDetection getDataDuplicateDetection(Context context, InProgressSubmission obj)
            throws SearchServiceException {
        // Test for a valid object or throw a not found exception
        if (obj == null) {
            throw new ResourceNotFoundException("Duplicate data step could not find valid in-progress submission obj");
        }
        // Initialise an empty section data object
        DataDuplicateDetection data = new DataDuplicateDetection();

        // Get the item for this submission object, throw a not found exception if null
        Item item = obj.getItem();
        if (item == null) {
            throw new ResourceNotFoundException("Duplicate data step could not find valid item for the" +
                    " current in-progress submission obj id=" + obj.getID());
        }
        // Initialise empty list of PotentialDuplicateRest objects for use in the section data object
        List<PotentialDuplicateRest> potentialDuplicateRestList = new LinkedList<>();

        // Get discovery search result for a duplicate detection search based on this item and populate
        // the list of REST objects
        List<PotentialDuplicate> potentialDuplicates = duplicateDetectionService.getPotentialDuplicates(context, item);
        for (PotentialDuplicate potentialDuplicate : potentialDuplicates) {
            // Convert and add the potential duplicate to the list
            potentialDuplicateRestList.add(converter.toRest(
                    potentialDuplicate, utils.obtainProjection()));
        }

        // Set the final duplicates list of the section data object
        data.setPotentialDuplicates(potentialDuplicateRestList);

        // Return section data
        return data;
    }

    /**
     * Utility method used by the {@link WorkspaceItemRestRepository} and
     * {@link WorkflowItemRestRepository} to deal with the upload in an inprogress
     * submission
     * 
     * @param context DSpace Context Object
     * @param request the http request containing the upload request
     * @param wsi     the inprogress submission current rest representation
     * @param source  the current inprogress submission
     * @param file    the multipartfile of the request
     * @return the errors present in the resulting inprogress submission
     */
    public List<ErrorRest> uploadFileToInprogressSubmission(Context context, HttpServletRequest request,
            AInprogressSubmissionRest wsi, InProgressSubmission source, MultipartFile file) {
        List<ErrorRest> errors = new ArrayList<ErrorRest>();
        SubmissionConfig submissionConfig =
            submissionConfigService.getSubmissionConfigByName(wsi.getSubmissionDefinition().getName());
        List<Object[]> stepInstancesAndConfigs = new ArrayList<Object[]>();
        // we need to run the preProcess of all the appropriate steps and move on to the
        // upload and postProcess step
        // We will initialize the step class just one time so that it will be the same
        // instance over all the phase and we will reduce initialization time as well
        for (int i = 0; i < submissionConfig.getNumberOfSteps(); i++) {
            SubmissionStepConfig stepConfig = submissionConfig.getStep(i);
            /*
             * First, load the step processing class (using the current
             * class loader)
             */
            ClassLoader loader = this.getClass().getClassLoader();
            Class stepClass;
            try {
                stepClass = loader.loadClass(stepConfig.getProcessingClassName());
                if (UploadableStep.class.isAssignableFrom(stepClass)) {
                    Object stepInstance = stepClass.newInstance();
                    stepInstancesAndConfigs.add(new Object[] {stepInstance, stepConfig});
                }
            } catch (Exception e) {
                log.error(e.getMessage(), e);
            }
        }
        for (Object[] stepInstanceAndCfg : stepInstancesAndConfigs) {
            UploadableStep uploadableStep = (UploadableStep) stepInstanceAndCfg[0];
            if (uploadableStep instanceof ListenerProcessingStep) {
                ((ListenerProcessingStep) uploadableStep).doPreProcessing(context, source);
            }
        }
        for (Object[] stepInstanceAndCfg : stepInstancesAndConfigs) {
            UploadableStep uploadableStep = (UploadableStep) stepInstanceAndCfg[0];
            ErrorRest err;
            try {
                err = uploadableStep.upload(context, this, (SubmissionStepConfig) stepInstanceAndCfg[1],
                        source, file);
            } catch (IOException e) {
                throw new RuntimeException(e);
            }
            if (err != null) {
                errors.add(err);
            }
        }
        for (Object[] stepInstanceAndCfg : stepInstancesAndConfigs) {
            UploadableStep uploadableStep = (UploadableStep) stepInstanceAndCfg[0];
            if (uploadableStep instanceof ListenerProcessingStep) {
                ((ListenerProcessingStep) uploadableStep).doPostProcessing(context, source);
            }
        }
        return errors;
    }

    /**
     * Utility method used by the {@link WorkspaceItemRestRepository} and
     * {@link WorkflowItemRestRepository} to deal with the patch of an inprogress
     * submission
     * 
     * @param context DSpace Context Object
     * @param request the http request
     * @param source  the current inprogress submission
     * @param wsi     the inprogress submission current rest representation
     * @param section the section that is involved in the patch
     * @param op      the patch operation
     */
    public void evaluatePatchToInprogressSubmission(Context context, HttpServletRequest request,
            InProgressSubmission source, AInprogressSubmissionRest wsi, String section, Operation op) {
        boolean sectionExist = false;
        SubmissionConfig submissionConfig = submissionConfigService
                .getSubmissionConfigByName(wsi.getSubmissionDefinition().getName());
        List<Object[]> stepInstancesAndConfigs = new ArrayList<Object[]>();
        // we need to run the preProcess of all the appropriate steps and move on to the
        // doPatchProcessing and postProcess step
        // We will initialize the step classes just one time so that it will be the same
        // instance over all the phase and we will reduce initialization time as well
        for (int i = 0; i < submissionConfig.getNumberOfSteps(); i++) {
            SubmissionStepConfig stepConfig = submissionConfig.getStep(i);
            if (section.equals(stepConfig.getId())) {
                sectionExist = true;
            }
            /*
             * First, load the step processing class (using the current class loader)
             */
            ClassLoader loader = this.getClass().getClassLoader();
            Class stepClass;
            try {
                stepClass = loader.loadClass(stepConfig.getProcessingClassName());
                if (RestProcessingStep.class.isAssignableFrom(stepClass)) {
                    Object stepInstance = stepClass.newInstance();
                    stepInstancesAndConfigs.add(new Object[] { stepInstance, stepConfig });
                } else {
                    throw new DSpaceBadRequestException("The submission step class specified by '"
                            + stepConfig.getProcessingClassName()
                            + "' does not implement the interface org.dspace.app.rest.submit.RestProcessingStep!"
                            + " Therefore it cannot be used by the Configurable Submission as the <processing-class>!");
                }
            } catch (Exception e) {
                log.error(e.getMessage(), e);
                throw new PatchException("Error processing the patch request", e);
            }
        }
        if (!sectionExist) {
            throw new UnprocessableEntityException(
                    "The section with name " + section + " does not exist in this submission!");
        }
        for (Object[] stepInstanceAndCfg : stepInstancesAndConfigs) {
            if (stepInstanceAndCfg[0] instanceof ListenerProcessingStep) {
                ListenerProcessingStep step = (ListenerProcessingStep) stepInstanceAndCfg[0];
                step.doPreProcessing(context, source);
            }
        }
        for (Object[] stepInstanceAndCfg : stepInstancesAndConfigs) {
            // only the step related to the involved section need to be invoked
            SubmissionStepConfig stepConfig = (SubmissionStepConfig) stepInstanceAndCfg[1];
            if (!section.equals(stepConfig.getId())) {
                continue;
            }
            DataProcessingStep step = (DataProcessingStep) stepInstanceAndCfg[0];
            try {
                step.doPatchProcessing(context, request, source, op, stepConfig);
            } catch (UnprocessableEntityException e) {
                throw e;
            } catch (Exception e) {
                log.error(e.getMessage(), e);
                throw new PatchException("Error processing the patch request", e);
            }
        }
        for (Object[] stepInstanceAndCfg : stepInstancesAndConfigs) {
            if (stepInstanceAndCfg[0] instanceof ListenerProcessingStep) {
                ListenerProcessingStep step = (ListenerProcessingStep) stepInstanceAndCfg[0];
                step.doPostProcessing(context, source);
            }
        }
    }

}<|MERGE_RESOLUTION|>--- conflicted
+++ resolved
@@ -108,11 +108,8 @@
     @Autowired
     private org.dspace.app.rest.utils.Utils utils;
     private SubmissionConfigService submissionConfigService;
-<<<<<<< HEAD
-=======
     @Autowired
     private DuplicateDetectionService duplicateDetectionService;
->>>>>>> b2ae1d54
 
     public SubmissionService() throws SubmissionConfigReaderException {
         submissionConfigService = SubmissionServiceFactory.getInstance().getSubmissionConfigService();
