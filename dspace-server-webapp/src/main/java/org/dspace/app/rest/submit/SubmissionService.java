--- conflicted
+++ resolved
@@ -100,17 +100,16 @@
     private ConverterService converter;
     @Autowired
     private org.dspace.app.rest.utils.Utils utils;
-<<<<<<< HEAD
+
     @Autowired
     private EntityTypeService entityTypeService;
-=======
+
     private SubmissionConfigReader submissionConfigReader;
 
     public SubmissionService() throws SubmissionConfigReaderException {
         submissionConfigReader = new SubmissionConfigReader();
     }
 
->>>>>>> b3a8b6e1
     /**
      * Create a workspaceitem using the information in the request
      *
@@ -334,7 +333,7 @@
      * Utility method used by the {@link WorkspaceItemRestRepository} and
      * {@link WorkflowItemRestRepository} to deal with the upload in an inprogress
      * submission
-     * 
+     *
      * @param context DSpace Context Object
      * @param request the http request containing the upload request
      * @param wsi     the inprogress submission current rest representation
@@ -402,7 +401,7 @@
      * Utility method used by the {@link WorkspaceItemRestRepository} and
      * {@link WorkflowItemRestRepository} to deal with the patch of an inprogress
      * submission
-     * 
+     *
      * @param context DSpace Context Object
      * @param request the http request
      * @param source  the current inprogress submission
