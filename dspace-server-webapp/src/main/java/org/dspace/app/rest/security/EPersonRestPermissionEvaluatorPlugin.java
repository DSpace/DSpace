/**
 * The contents of this file are subject to the license and copyright
 * detailed in the LICENSE and NOTICE files at the root of the source
 * tree and available online at
 *
 * http://www.dspace.org/license/
 */
package org.dspace.app.rest.security;

import java.io.Serializable;
import java.util.List;
import java.util.UUID;
import javax.servlet.http.HttpServletRequest;

import org.apache.commons.lang3.StringUtils;
import org.dspace.app.rest.model.patch.Operation;
import org.dspace.app.rest.model.patch.Patch;
import org.dspace.app.rest.repository.patch.operation.DSpaceObjectMetadataPatchUtils;
import org.dspace.app.rest.repository.patch.operation.EPersonPasswordReplaceOperation;
import org.dspace.app.rest.utils.ContextUtil;
import org.dspace.app.util.AuthorizeUtil;
import org.dspace.authorize.service.AuthorizeService;
import org.dspace.core.Constants;
import org.dspace.core.Context;
import org.dspace.eperson.EPerson;
import org.dspace.services.RequestService;
import org.dspace.services.model.Request;
import org.slf4j.Logger;
import org.slf4j.LoggerFactory;
import org.springframework.beans.factory.annotation.Autowired;
import org.springframework.security.core.Authentication;
import org.springframework.stereotype.Component;

/**
 * An authenticated user is allowed to view, update or delete his or her own data. This {@link RestPermissionEvaluatorPlugin}
 * implements that requirement.
 */
@Component
public class EPersonRestPermissionEvaluatorPlugin extends RestObjectPermissionEvaluatorPlugin {

    private static final Logger log = LoggerFactory.getLogger(EPersonRestPermissionEvaluatorPlugin.class);

    @Autowired
    AuthorizeService authorizeService;

    @Autowired
    private RequestService requestService;

    @Override
    public boolean hasDSpacePermission(Authentication authentication, Serializable targetId,
                                 String targetType, DSpaceRestPermission permission) {

        DSpaceRestPermission restPermission = DSpaceRestPermission.convert(permission);
        if (!DSpaceRestPermission.READ.equals(restPermission)
                && !DSpaceRestPermission.WRITE.equals(restPermission)
                && !DSpaceRestPermission.DELETE.equals(restPermission)) {
            return false;
        }
        if (Constants.getTypeID(targetType) != Constants.EPERSON) {
            return false;
        }

        Request request = requestService.getCurrentRequest();
        Context context = ContextUtil.obtainContext(request.getServletRequest());

        EPerson ePerson = null;

<<<<<<< HEAD
        ePerson = context.getCurrentUser();
        UUID dsoId = UUID.fromString(targetId.toString());

        // anonymous user
        if (ePerson == null) {
            return false;
        }
=======
        try {
            ePerson = ePersonService.findByEmail(context, (String) authentication.getPrincipal());
            UUID dsoId = UUID.fromString(targetId.toString());

            // anonymous user
            if (ePerson == null) {
                return false;
            } else if (dsoId.equals(ePerson.getID())) {
                return true;
            } else if (authorizeService.isCommunityAdmin(context, ePerson)
                       && AuthorizeUtil.canCommunityAdminManageAccounts()) {
                return true;
            } else if (authorizeService.isCollectionAdmin(context, ePerson)
                       && AuthorizeUtil.canCollectionAdminManageAccounts()) {
                return true;
            }
>>>>>>> 124117c1

        if (dsoId.equals(ePerson.getID())) {
            return true;
        }


        return false;
    }

    @Override
    public boolean hasPatchPermission(Authentication authentication, Serializable targetId, String targetType,
                                      Patch patch) {

        List<Operation> operations = patch.getOperations();
        // If it's a password replace action, we can allow anon through provided that there's a token present
        Request currentRequest = requestService.getCurrentRequest();
        if (currentRequest != null) {
            HttpServletRequest httpServletRequest = currentRequest.getHttpServletRequest();
            if (operations.size() > 0 && StringUtils.equalsIgnoreCase(operations.get(0).getOp(), "replace")
                && StringUtils.equalsIgnoreCase(operations.get(0).getPath(), "/password")
                && StringUtils.isNotBlank(httpServletRequest.getParameter("token"))) {
                return true;
            }
        }
        /**
         * First verify that the user has write permission on the eperson.
         */
        if (!hasPermission(authentication, targetId, targetType, "WRITE")) {
            return false;
        }


        /**
         * The entire Patch request should be denied if it contains operations that are
         * restricted to Dspace administrators. The authenticated user is currently allowed to
         * update their own password and their own metadata.
         */
        for (Operation op: operations) {
            if (!(op.getPath().contentEquals(EPersonPasswordReplaceOperation.OPERATION_PASSWORD_CHANGE)
                || (op.getPath().startsWith(DSpaceObjectMetadataPatchUtils.OPERATION_METADATA_PATH)))) {
                return false;
            }
        }

        return true;
    }

}<|MERGE_RESOLUTION|>--- conflicted
+++ resolved
@@ -65,22 +65,12 @@
 
         EPerson ePerson = null;
 
-<<<<<<< HEAD
         ePerson = context.getCurrentUser();
         UUID dsoId = UUID.fromString(targetId.toString());
 
         // anonymous user
         if (ePerson == null) {
             return false;
-        }
-=======
-        try {
-            ePerson = ePersonService.findByEmail(context, (String) authentication.getPrincipal());
-            UUID dsoId = UUID.fromString(targetId.toString());
-
-            // anonymous user
-            if (ePerson == null) {
-                return false;
             } else if (dsoId.equals(ePerson.getID())) {
                 return true;
             } else if (authorizeService.isCommunityAdmin(context, ePerson)
@@ -88,11 +78,6 @@
                 return true;
             } else if (authorizeService.isCollectionAdmin(context, ePerson)
                        && AuthorizeUtil.canCollectionAdminManageAccounts()) {
-                return true;
-            }
->>>>>>> 124117c1
-
-        if (dsoId.equals(ePerson.getID())) {
             return true;
         }
 
