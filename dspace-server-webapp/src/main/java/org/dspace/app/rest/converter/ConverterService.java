/**
 * The contents of this file are subject to the license and copyright
 * detailed in the LICENSE and NOTICE files at the root of the source
 * tree and available online at
 *
 * http://www.dspace.org/license/
 */
package org.dspace.app.rest.converter;

import java.lang.annotation.Annotation;
import java.lang.reflect.Constructor;
import java.lang.reflect.InvocationTargetException;
import java.lang.reflect.Method;
import java.util.HashMap;
import java.util.LinkedList;
import java.util.List;
import java.util.Map;
import java.util.Set;
import javax.annotation.Nullable;
import javax.annotation.PostConstruct;

import org.apache.commons.lang3.StringUtils;
import org.apache.log4j.Logger;
import org.dspace.app.rest.link.HalLinkFactory;
import org.dspace.app.rest.link.HalLinkService;
import org.dspace.app.rest.model.BaseObjectRest;
import org.dspace.app.rest.model.RestAddressableModel;
import org.dspace.app.rest.model.RestModel;
import org.dspace.app.rest.model.hateoas.HALResource;
import org.dspace.app.rest.projection.DefaultProjection;
import org.dspace.app.rest.projection.Projection;
import org.dspace.app.rest.repository.DSpaceRestRepository;
import org.dspace.app.rest.security.DSpacePermissionEvaluator;
import org.dspace.app.rest.security.WebSecurityExpressionEvaluator;
import org.dspace.app.rest.utils.Utils;
import org.dspace.services.RequestService;
import org.springframework.aop.support.AopUtils;
import org.springframework.beans.factory.annotation.Autowired;
import org.springframework.beans.factory.config.BeanDefinition;
import org.springframework.context.annotation.ClassPathScanningCandidateComponentProvider;
import org.springframework.core.annotation.AnnotationUtils;
import org.springframework.core.type.filter.AssignableTypeFilter;
import org.springframework.data.domain.Page;
import org.springframework.data.domain.PageImpl;
import org.springframework.data.domain.Pageable;
import org.springframework.hateoas.EntityModel;
import org.springframework.hateoas.Link;
import org.springframework.security.access.prepost.PreAuthorize;
import org.springframework.stereotype.Component;
import org.springframework.stereotype.Service;

/**
 * Converts domain objects from the DSpace service layer to rest objects, and from rest objects to resource
 * objects, applying {@link Projection}s where applicable.
 * 
 * @author Luca Giamminonni (luca.giamminonni at 4science dot it)
 */
@Service
public class ConverterService {

    private static final Logger log = Logger.getLogger(ConverterService.class);

    private final Map<String, Projection> projectionMap = new HashMap<>();

    private final Map<Class, DSpaceConverter> converterMap = new HashMap<>();

    private final Map<Class<? extends RestModel>, Constructor> resourceConstructors = new HashMap<>();

    @Autowired
    private Utils utils;

    @Autowired
    private HalLinkService halLinkService;

    @Autowired
    private List<DSpaceConverter> converters;

    @Autowired
    private List<Projection> projections;

    @Autowired
    private DSpacePermissionEvaluator dSpacePermissionEvaluator;

    @Autowired
    private WebSecurityExpressionEvaluator webSecurityExpressionEvaluator;

    @Autowired
    private RequestService requestService;

    /**
     * Converts the given model object to a rest object, using the appropriate {@link DSpaceConverter} and
     * the given projection.
     * <p>
     * The projection's {@link Projection#transformModel(Object)} method will be automatically applied
     * before conversion. If the rest object is a {@link RestModel}, the projection's
     * {@link Projection#transformRest(RestModel)} method will be automatically called after conversion.
     * </p>
     *
     * @param modelObject the model object, which may be a JPA entity any other class for which a converter exists.
     * @param projection the projection to use.
     * @param <M> the type of model object. A converter {@link Component} must exist that takes this as input.
     * @param <R> the inferred return type.
     * @return the converted object. If it's a {@link RestAddressableModel}, its
     *         {@link RestAddressableModel#getProjection()} will be set to the given projection.
     * @throws IllegalArgumentException if there is no compatible converter.
     * @throws ClassCastException if the converter's return type is not compatible with the inferred return type.
     */
    public <M, R> R toRest(M modelObject, Projection projection) {
        M transformedModel = projection.transformModel(modelObject);
        DSpaceConverter<M, R> converter = requireConverter(modelObject.getClass());
        R restObject = converter.convert(transformedModel, projection);
        if (restObject instanceof BaseObjectRest) {
            BaseObjectRest baseObjectRest = (BaseObjectRest) restObject;
            // This section will verify whether the current user has permissions to retrieve the
            // rest object. It'll only return the REST object if the permission is granted.
            // If permission isn't granted, it'll return null
            String preAuthorizeValue = getPreAuthorizeAnnotationForBaseObject(baseObjectRest);
            if (!webSecurityExpressionEvaluator
                .evaluate(preAuthorizeValue, requestService.getCurrentRequest().getHttpServletRequest(),
                          requestService.getCurrentRequest().getHttpServletResponse(),
                          String.valueOf(baseObjectRest.getId()))) {
                log.debug("Access denied on " + restObject.getClass() + " with id: " +
                              ((BaseObjectRest) restObject).getId());
                return null;
            }
        }
        if (restObject instanceof RestModel) {
            return (R) projection.transformRest((RestModel) restObject);
        }
        return restObject;
    }

    private String getPreAuthorizeAnnotationForBaseObject(BaseObjectRest restObject) {
        Annotation preAuthorize = getAnnotationForRestObject(restObject);
        if (preAuthorize == null) {
            preAuthorize = getDefaultFindOnePreAuthorize();

        }
        return parseAnnotation(preAuthorize);

    }

    private String parseAnnotation(Annotation preAuthorize) {
        if (preAuthorize != null) {
            return (String) AnnotationUtils.getValue(preAuthorize);
        }
        return null;
    }

    private Annotation getAnnotationForRestObject(BaseObjectRest restObject) {
        BaseObjectRest baseObjectRest = restObject;
        DSpaceRestRepository repositoryToUse = utils
            .getResourceRepositoryByCategoryAndModel(baseObjectRest.getCategory(), baseObjectRest.getType());
        Annotation preAuthorize = null;
        int maxDepth = 0;
<<<<<<< HEAD
=======
        // DS-4530 exclude the AOP Proxy from determining the annotations
>>>>>>> 397bc1ef
        for (Method m : AopUtils.getTargetClass(repositoryToUse).getMethods()) {
            if (StringUtils.equalsIgnoreCase(m.getName(), "findOne")) {
                int depth = howManySuperclass(m.getDeclaringClass());
                if (depth > maxDepth) {
                    preAuthorize = AnnotationUtils.findAnnotation(m, PreAuthorize.class);
                    maxDepth = depth;
                }
            }
        }
        return preAuthorize;
    }

    private int howManySuperclass(Class<?> declaringClass) {
        Class curr = declaringClass;
        int count = 0;
        while (curr != Object.class) {
            curr = curr.getSuperclass();
            count++;
        }
        return count;
    }

    private Annotation getDefaultFindOnePreAuthorize() {
        for (Method m : DSpaceRestRepository.class.getMethods()) {
            if (StringUtils.equalsIgnoreCase(m.getName(), "findOne")) {
                Annotation annotation = AnnotationUtils.findAnnotation(m, PreAuthorize.class);
                if (annotation != null) {
                    return annotation;
                }
            }
        }
        return null;
    }

    /**
     * Converts a list of model objects to a page of rest objects using the given {@link Projection}.
     *
     * @param modelObjects the list of model objects.
     * @param pageable the pageable.
     * @param projection the projection to use.
     * @param <M> the model object class.
     * @param <R> the rest object class.
     * @return the page.
     * @throws IllegalArgumentException if there is no compatible converter.
     * @throws ClassCastException if the converter's return type is not compatible with the inferred return type.
     */
    public <M, R> Page<R> toRestPage(List<M> modelObjects, Pageable pageable, Projection projection) {
        List<R> transformedList = new LinkedList<>();
        for (M modelObject : modelObjects) {
            R transformedObject = toRest(modelObject, projection);
            if (transformedObject != null) {
                transformedList.add(transformedObject);
            }
        }
        if (pageable == null) {
            pageable = utils.getPageable(pageable);
        }
        return utils.getPage(transformedList, pageable);
    }

    /**
     * Converts a list of ModelObjects to a page of Rest Objects using the given {@link Projection}
     * This method differences in the sense that we define a total here instead of the size of the list because
     * this method will be called if the list is limited through a DB call already and thus we need to give the
     * total amount of records in the DB; not the size of the given list
     * @param modelObjects the list of model objects.
     * @param pageable the pageable.
     * @param total The total amount of objects
     * @param projection the projection to use.
     * @param <M> the model object class.
     * @param <R> the rest object class.
     * @return the page.
     */
    public <M, R> Page<R> toRestPage(List<M> modelObjects, Pageable pageable, long total, Projection projection) {
        List<R> transformedList = new LinkedList<>();
        for (M modelObject : modelObjects) {
            R transformedObject = toRest(modelObject, projection);
            if (transformedObject != null) {
                transformedList.add(transformedObject);
            }
        }
        if (pageable == null) {
            pageable = utils.getPageable(pageable);
        }
        return new PageImpl(transformedList, pageable, total);
    }


    /**
     * Gets the converter supporting the given class as input.
     *
     * @param sourceClass the desired converter's input type.
     * @param <M> the converter's input type.
     * @param <R> the converter's output type.
     * @return the converter.
     * @throws IllegalArgumentException if there is no such converter.
     */
    <M, R> DSpaceConverter<M, R> getConverter(Class<M> sourceClass) {
        return (DSpaceConverter<M, R>) requireConverter(sourceClass);
    }

    /**
     * Converts the given rest object to a {@link HALResource} object.
     * <p>
     * If the rest object is a {@link RestAddressableModel}, the projection returned by
     * {@link RestAddressableModel#getProjection()} will be used to determine which optional
     * embeds and links will be added, and {@link Projection#transformResource(HALResource)}
     * will be automatically called before returning the final, fully converted resource.
     * </p><p>
     * In all cases, the {@link HalLinkService} will be used immediately after the resource is constructed,
     * to ensure all {@link HalLinkFactory}s have had a chance to add links as needed.
     * </p>
     *
     * @param restObject the input rest object.
     * @param <T> the return type, a subclass of {@link HALResource}.
     * @return the fully converted resource, with all automatic links and embeds applied.
     * @throws IllegalArgumentException if there is no compatible resource constructor.
     * @throws ClassCastException if the resource type is not compatible with the inferred return type.
     */
    public <T extends HALResource> T toResource(RestModel restObject) {
        return toResource(restObject, new Link[] {});
    }

    /**
     * Converts the given rest object to a {@link HALResource} object.
     * <p>
     * If the rest object is a {@link RestAddressableModel}, the projection returned by
     * {@link RestAddressableModel#getProjection()} will be used to determine which optional
     * embeds and links will be added, and {@link Projection#transformResource(HALResource)}
     * will be automatically called before returning the final, fully converted resource.
     * </p><p>
     * In all cases, the {@link HalLinkService} will be used immediately after the resource is constructed,
     * to ensure all {@link HalLinkFactory}s have had a chance to add links as needed.
     * </p>
     *
     * @param restObject the input rest object.
     * @param oldLinks  The old links fo the Resource Object
     * @param <T> the return type, a subclass of {@link HALResource}.
     * @return the fully converted resource, with all automatic links and embeds applied.
     */
    public <T extends HALResource> T toResource(RestModel restObject, Link... oldLinks) {
        if (restObject == null) {
            return null;
        }
        T halResource = getResource(restObject);
        if (restObject instanceof RestAddressableModel) {
            utils.embedOrLinkClassLevelRels(halResource, oldLinks);
            halLinkService.addLinks(halResource);
            Projection projection = ((RestAddressableModel) restObject).getProjection();
            return projection.transformResource(halResource);
        } else {
            halLinkService.addLinks(halResource);
        }
        return halResource;
    }

    /**
     * Gets the projection with the given name, or the default (no-op) projection if null is given.
     *
     * @param projectionName the projection name, or {@code null}.
     * @return the projection with the given name, or {@link DefaultProjection} if {@code null} is given.
     * @throws IllegalArgumentException if a name is provided and such a projection cannot be found.
     */
    public Projection getProjection(@Nullable String projectionName) {
        return projectionName == null ? Projection.DEFAULT : requireProjection(projectionName);
    }

    /**
     * Creates and returns an instance of the appropriate {@link HALResource} subclass for the given rest object.
     * <p>
     * <b>Note:</b> Only two forms of constructor are supported for resources that can be created with this method:
     * A one-argument constructor taking the wrapped {@link RestModel}, and a two-argument constructor also taking
     * a {@link Utils} instance. If both are found in a candidate resource's constructor, the two-argument form
     * will be used.
     * </p>
     *
     * @param restObject the rest object to wrap.
     * @param <T> the return type, a subclass of {@link HALResource}.
     * @return a new resource instance of the appropriate type.
     */
    private <T extends HALResource> T getResource(RestModel restObject) {
        Constructor constructor = resourceConstructors.get(restObject.getClass());
        if (constructor == null) {
            throw new IllegalArgumentException("No constructor found to get resource class from " + restObject);
        }
        try {
            if (constructor.getParameterCount() == 2) {
                return (T) constructor.newInstance(restObject, utils);
            } else {
                return (T) constructor.newInstance(restObject);
            }
        } catch (InvocationTargetException e) {
            if (e.getTargetException() instanceof RuntimeException) {
                throw (RuntimeException) e.getTargetException();
            }
            throw new RuntimeException(e);
        } catch (InstantiationException | IllegalAccessException e) {
            throw new RuntimeException(e);
        }
    }

    /**
     * Gets the projection with the given name or throws an {@link IllegalArgumentException}.
     *
     * @param projectionName the projection name.
     * @return the projection.
     * @throws IllegalArgumentException if not found.
     */
    private Projection requireProjection(String projectionName) {
        if (!projectionMap.containsKey(projectionName)) {
            throw new IllegalArgumentException("No such projection: " + projectionName);
        }
        return projectionMap.get(projectionName);
    }

    /**
     * Gets the converter that supports the given source/input class or throws an {@link IllegalArgumentException}.
     *
     * @param sourceClass the source/input class.
     * @return the converter.
     * @throws IllegalArgumentException if not found.
     */
    private DSpaceConverter requireConverter(Class sourceClass) {
        if (converterMap.containsKey(sourceClass)) {
            return converterMap.get(sourceClass);
        }
        for (Class converterSourceClass : converterMap.keySet()) {
            if (converterSourceClass.isAssignableFrom(sourceClass)) {
                return converterMap.get(converterSourceClass);
            }
        }
        throw new IllegalArgumentException("No converter found to get rest class from " + sourceClass);
    }

    /**
     * Populates maps of injected components and constructors to be used by this service's public methods.
     */
    @PostConstruct
    private void initialize() {
        // put all available projections in a map keyed by name
        for (Projection projection : projections) {
            projectionMap.put(projection.getName(), projection);
        }
        projectionMap.put(Projection.DEFAULT.getName(), Projection.DEFAULT);

        // put all available converters in a map keyed by model (input) class
        for (DSpaceConverter converter : converters) {
            converterMap.put(converter.getModelClass(), converter);
        }

        // scan all resource classes and look for compatible rest classes (by naming convention),
        // creating a map of resource constructors keyed by rest class, for later use.
        ClassPathScanningCandidateComponentProvider provider = new ClassPathScanningCandidateComponentProvider(false);
        provider.addIncludeFilter(new AssignableTypeFilter(EntityModel.class));
        Set<BeanDefinition> beanDefinitions = provider.findCandidateComponents(
            HALResource.class.getPackage().getName().replaceAll("\\.", "/"));
        for (BeanDefinition beanDefinition : beanDefinitions) {
            String resourceClassName = beanDefinition.getBeanClassName();
            String resourceClassSimpleName = resourceClassName.substring(resourceClassName.lastIndexOf(".") + 1);
            String restClassSimpleName = resourceClassSimpleName
                .replaceAll("ResourceWrapper$", "RestWrapper")
                .replaceAll("Resource$", "Rest");
            String restClassName = RestModel.class.getPackage().getName() + "." + restClassSimpleName;
            try {
                Class<? extends RestModel> restClass =
                    (Class<? extends RestModel>) Class.forName(restClassName);
                Class<HALResource<? extends RestModel>> resourceClass =
                    (Class<HALResource<? extends RestModel>>) Class.forName(resourceClassName);
                Constructor compatibleConstructor = null;
                for (Constructor constructor : resourceClass.getDeclaredConstructors()) {
                    if (constructor.getParameterCount() == 2 && constructor.getParameterTypes()[1] == Utils.class) {
                        compatibleConstructor = constructor;
                        break; // found preferred constructor
                    } else if (constructor.getParameterCount() == 1) {
                        compatibleConstructor = constructor;
                    }
                }
                if (compatibleConstructor != null) {
                    resourceConstructors.put(restClass, compatibleConstructor);
                } else {
                    log.warn("Skipping registration of resource class " + resourceClassName
                                 + "; compatible constructor not found");
                }
            } catch (ClassNotFoundException e) {
                log.warn("Skipping registration of resource class " + resourceClassName
                             + "; rest class not found: " + restClassName);
            }
        }
    }
}<|MERGE_RESOLUTION|>--- conflicted
+++ resolved
@@ -153,10 +153,7 @@
             .getResourceRepositoryByCategoryAndModel(baseObjectRest.getCategory(), baseObjectRest.getType());
         Annotation preAuthorize = null;
         int maxDepth = 0;
-<<<<<<< HEAD
-=======
         // DS-4530 exclude the AOP Proxy from determining the annotations
->>>>>>> 397bc1ef
         for (Method m : AopUtils.getTargetClass(repositoryToUse).getMethods()) {
             if (StringUtils.equalsIgnoreCase(m.getName(), "findOne")) {
                 int depth = howManySuperclass(m.getDeclaringClass());
