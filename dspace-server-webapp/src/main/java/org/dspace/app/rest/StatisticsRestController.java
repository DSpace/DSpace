/**
 * The contents of this file are subject to the license and copyright
 * detailed in the LICENSE and NOTICE files at the root of the source
 * tree and available online at
 *
 * http://www.dspace.org/license/
 */
package org.dspace.app.rest;

import java.util.Arrays;
import java.util.UUID;

import org.dspace.app.rest.converter.ConverterService;
import org.dspace.app.rest.exception.RepositoryMethodNotImplementedException;
import org.dspace.app.rest.link.HalLinkService;
import org.dspace.app.rest.model.RestAddressableModel;
import org.dspace.app.rest.model.StatisticsSupportRest;
import org.dspace.app.rest.model.hateoas.SearchEventResource;
import org.dspace.app.rest.model.hateoas.StatisticsSupportResource;
import org.dspace.app.rest.model.hateoas.ViewEventResource;
import org.dspace.app.rest.repository.SearchEventRestRepository;
import org.dspace.app.rest.repository.StatisticsRestRepository;
import org.dspace.app.rest.repository.ViewEventRestRepository;
import org.dspace.app.rest.utils.Utils;
import org.springframework.beans.factory.InitializingBean;
import org.springframework.beans.factory.annotation.Autowired;
import org.springframework.data.rest.webmvc.ControllerUtils;
import org.springframework.hateoas.Link;
import org.springframework.hateoas.PagedResources;
import org.springframework.hateoas.ResourceSupport;
import org.springframework.http.HttpHeaders;
import org.springframework.http.HttpStatus;
import org.springframework.http.ResponseEntity;
import org.springframework.web.bind.annotation.PathVariable;
import org.springframework.web.bind.annotation.RequestMapping;
import org.springframework.web.bind.annotation.RequestMethod;
import org.springframework.web.bind.annotation.RestController;

@RestController
@RequestMapping("/api/" + RestAddressableModel.STATISTICS)
public class StatisticsRestController implements InitializingBean {

    @Autowired
    private Utils utils;

    @Autowired
    private DiscoverableEndpointsService discoverableEndpointsService;

    @Autowired
    private HalLinkService halLinkService;

    @Autowired
    private ConverterService converter;

    @Autowired
    private StatisticsRestRepository statisticsRestRepository;

    @Autowired
    private ViewEventRestRepository viewEventRestRepository;

    @Autowired
    private SearchEventRestRepository searchEventRestRepository;

    @Override
    public void afterPropertiesSet() throws Exception {
        discoverableEndpointsService
            .register(this, Arrays
                .asList(new Link("/api/" + RestAddressableModel.STATISTICS, RestAddressableModel.STATISTICS)));
    }

    @RequestMapping(method = RequestMethod.GET)
    public StatisticsSupportResource getStatisticsSupport() throws Exception {
        StatisticsSupportRest statisticsSupportRest = statisticsRestRepository.getStatisticsSupport();
        return converter.toResource(statisticsSupportRest);
    }

    @RequestMapping(method = RequestMethod.GET, value = "/viewevents/{uuid}")
    public PagedResources<ViewEventResource> getViewEvent(@PathVariable(name = "uuid") UUID uuid) throws Exception {
        throw new RepositoryMethodNotImplementedException("No implementation found; Method not allowed!", "");
    }

    @RequestMapping(method = RequestMethod.GET, value = "/searchevents/{uuid}")
    public PagedResources<SearchEventResource> getSearchEvent(@PathVariable(name = "uuid") UUID uuid) throws Exception {
        throw new RepositoryMethodNotImplementedException("No implementation found; Method not allowed!", "");
    }

    @RequestMapping(method = RequestMethod.GET, value = "/viewevents")
    public PagedResources<ViewEventResource> getViewEvents() throws Exception {
        throw new RepositoryMethodNotImplementedException("No implementation found; Method not allowed!", "");
    }

    @RequestMapping(method = RequestMethod.GET, value = "/searchevents")
    public PagedResources<SearchEventResource> getSearchEvents() throws Exception {
        throw new RepositoryMethodNotImplementedException("No implementation found; Method not allowed!", "");
    }

    @RequestMapping(method = RequestMethod.POST, value = "/viewevents")
    public ResponseEntity<ResourceSupport> postViewEvent() throws Exception {
<<<<<<< HEAD
        ViewEventResource result = new ViewEventResource(viewEventRestRepository.createViewEvent(), utils);
        return ControllerUtils.toResponseEntity(HttpStatus.CREATED, new HttpHeaders(), result);
=======
        ViewEventResource result = converter.toResource(viewEventRestRepository.createViewEvent());
        return ControllerUtils.toResponseEntity(HttpStatus.CREATED, null, result);
>>>>>>> dd0ab630
    }

    @RequestMapping(method = RequestMethod.POST, value = "/searchevents")
    public ResponseEntity<ResourceSupport> postSearchEvent() throws Exception {
<<<<<<< HEAD
        SearchEventResource result =  new SearchEventResource(searchEventRestRepository.createSearchEvent(), utils);
        return ControllerUtils.toResponseEntity(HttpStatus.CREATED, new HttpHeaders(), result);
=======
        SearchEventResource result = converter.toResource(searchEventRestRepository.createSearchEvent());
        return ControllerUtils.toResponseEntity(HttpStatus.CREATED, null, result);
>>>>>>> dd0ab630
    }

}<|MERGE_RESOLUTION|>--- conflicted
+++ resolved
@@ -96,24 +96,14 @@
 
     @RequestMapping(method = RequestMethod.POST, value = "/viewevents")
     public ResponseEntity<ResourceSupport> postViewEvent() throws Exception {
-<<<<<<< HEAD
-        ViewEventResource result = new ViewEventResource(viewEventRestRepository.createViewEvent(), utils);
+        ViewEventResource result = converter.toResource(viewEventRestRepository.createViewEvent());
         return ControllerUtils.toResponseEntity(HttpStatus.CREATED, new HttpHeaders(), result);
-=======
-        ViewEventResource result = converter.toResource(viewEventRestRepository.createViewEvent());
-        return ControllerUtils.toResponseEntity(HttpStatus.CREATED, null, result);
->>>>>>> dd0ab630
     }
 
     @RequestMapping(method = RequestMethod.POST, value = "/searchevents")
     public ResponseEntity<ResourceSupport> postSearchEvent() throws Exception {
-<<<<<<< HEAD
-        SearchEventResource result =  new SearchEventResource(searchEventRestRepository.createSearchEvent(), utils);
+        SearchEventResource result = converter.toResource(searchEventRestRepository.createSearchEvent());
         return ControllerUtils.toResponseEntity(HttpStatus.CREATED, new HttpHeaders(), result);
-=======
-        SearchEventResource result = converter.toResource(searchEventRestRepository.createSearchEvent());
-        return ControllerUtils.toResponseEntity(HttpStatus.CREATED, null, result);
->>>>>>> dd0ab630
     }
 
 }