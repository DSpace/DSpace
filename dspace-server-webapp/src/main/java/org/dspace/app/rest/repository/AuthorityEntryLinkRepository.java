--- conflicted
+++ resolved
@@ -15,10 +15,9 @@
 import javax.servlet.http.HttpServletRequest;
 
 import org.apache.commons.lang3.StringUtils;
-<<<<<<< HEAD
-=======
 import org.dspace.app.rest.Parameter;
->>>>>>> a20360ea
+import org.dspace.app.rest.SearchRestMethod;
+import org.dspace.app.rest.exception.PaginationException;
 import org.dspace.app.rest.SearchRestMethod;
 import org.dspace.app.rest.exception.PaginationException;
 import org.dspace.app.rest.model.AuthorityEntryRest;
@@ -83,10 +82,7 @@
                 results.add(authorityUtils.convertEntry(value, name, projection));
             }
         }
-<<<<<<< HEAD
 
-=======
->>>>>>> a20360ea
         Page<AuthorityEntryRest> resources;
         try {
             if (choices.total > results.size()) {
@@ -102,20 +98,6 @@
 
     @SearchRestMethod(name = "byParent")
     @PreAuthorize("hasAuthority('AUTHENTICATED')")
-<<<<<<< HEAD
-    public Page<AuthorityEntryRest> findByParent(HttpServletRequest request, String name,
-                                          Pageable pageable, Projection projection) {
-        Context context = obtainContext();
-        String id = request.getParameter("id");
-
-        List<AuthorityEntryRest> results = new ArrayList<AuthorityEntryRest>();
-        if (StringUtils.isNotBlank(id) && authorityUtils.isHierarchical(name)) {
-            Choices choices = cas.getChoicesByParent(name, id, (int) pageable.getOffset(), pageable.getPageSize(),
-                    context.getCurrentLocale().toString());
-
-            for (Choice value : choices.values) {
-                results.add(authorityUtils.convertEntry(value, name, projection));
-=======
     public Page<AuthorityEntryRest> findByParent(@Parameter(value = "authority", required = true) String name,
                                                  @Parameter(value = "id", required = true) String id,
                                                   Pageable pageable) {
@@ -128,7 +110,6 @@
 
             for (Choice value : choices.values) {
                 results.add(authorityUtils.convertEntry(value, name, utils.obtainProjection()));
->>>>>>> a20360ea
             }
         }
 
@@ -143,17 +124,6 @@
 
     @SearchRestMethod(name = "top")
     @PreAuthorize("hasAuthority('AUTHENTICATED')")
-<<<<<<< HEAD
-    public Page<AuthorityEntryRest> findAllTop(String name, Pageable pageable, Projection projection) {
-        Context context = obtainContext();
-        List<AuthorityEntryRest> results = new ArrayList<AuthorityEntryRest>();
-        if (authorityUtils.isHierarchical(name)) {
-            Choices choices = cas.getTopChoices(name, (int) pageable.getOffset(), pageable.getPageSize(),
-                    context.getCurrentLocale().toString());
-
-            for (Choice value : choices.values) {
-                results.add(authorityUtils.convertEntry(value, name, projection));
-=======
     public Page<AuthorityEntryRest> findAllTop(@Parameter(value = "authority", required = true) String name,
                                                 Pageable pageable) {
         Context context = obtainContext();
@@ -164,7 +134,6 @@
 
             for (Choice value : choices.values) {
                 results.add(authorityUtils.convertEntry(value, name, utils.obtainProjection()));
->>>>>>> a20360ea
             }
         }
 
