--- conflicted
+++ resolved
@@ -47,11 +47,7 @@
         if (choice == null) {
             throw new ResourceNotFoundException("The authority was not found");
         }
-<<<<<<< HEAD
-        return authorityUtils.convertEntry(choice, name);
-=======
         return authorityUtils.convertEntry(choice, name, projection);
->>>>>>> c8bbe99e
     }
 
 }