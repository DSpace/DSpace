--- conflicted
+++ resolved
@@ -50,12 +50,9 @@
         return authorityUtils.convertEntry(choice, name, projection);
     }
 
-<<<<<<< HEAD
-=======
     /**
      * Not embeddable because this is not currently a pageable subresource.
      */
->>>>>>> 373e8e16
     @Override
     public boolean isEmbeddableRelation(Object data, String name) {
         return false;
