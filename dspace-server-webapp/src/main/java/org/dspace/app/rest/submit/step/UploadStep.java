--- conflicted
+++ resolved
@@ -24,9 +24,6 @@
 import org.dspace.app.rest.submit.factory.PatchOperationFactory;
 import org.dspace.app.rest.submit.factory.impl.PatchOperation;
 import org.dspace.app.rest.utils.Utils;
-import org.dspace.app.util.DCInputSet;
-import org.dspace.app.util.DCInputsReader;
-import org.dspace.app.util.DCInputsReaderException;
 import org.dspace.app.util.SubmissionStepConfig;
 import org.dspace.content.Bitstream;
 import org.dspace.content.BitstreamFormat;
@@ -51,14 +48,6 @@
 
     public static final String UPLOAD_STEP_METADATA_SECTION = "bitstream-metadata";
 
-<<<<<<< HEAD
-    private DCInputsReader inputReader;
-
-    public UploadStep() throws DCInputsReaderException {
-        inputReader = new DCInputsReader();
-    }
-=======
->>>>>>> 338bb229
     @Override
     public DataUpload getData(SubmissionService submissionService, InProgressSubmission obj,
                               SubmissionStepConfig config) throws Exception {
@@ -105,32 +94,7 @@
                                                                               + op.getOp());
         }
         PatchOperation<?> patchOperation = new PatchOperationFactory().instanceOf(instance, op.getOp());
-<<<<<<< HEAD
-        if (instance.equals(AbstractRestProcessingStep.UPLOAD_STEP_METADATA_OPERATION_ENTRY)) {
-            DCInputSet inputConfig = inputReader.getInputsByFormName(UploadStep.UPLOAD_STEP_METADATA_SECTION);
-            String[] split = patchOperation.getAbsolutePath(op.getPath()).split("/");
-            String metadata = findMetadata(split);
-            if (inputConfig.isFieldPresent(metadata)) {
-                patchOperation.perform(context, currentRequest, source, op);
-            } else {
-                throw new UnprocessableEntityException("The attribute " + metadata + " does not present in section "
-                                                                        + UploadStep.UPLOAD_STEP_METADATA_SECTION);
-            }
-        } else {
-            patchOperation.perform(context, currentRequest, source, op);
-        }
-    }
-
-    private String findMetadata(String[] metadata) {
-        for (String s : metadata) {
-            if (s.contains("dc.")) {
-                return s;
-            }
-        }
-        return null;
-=======
         patchOperation.perform(context, currentRequest, source, op);
->>>>>>> 338bb229
     }
 
     @Override
