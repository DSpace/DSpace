/**
 * The contents of this file are subject to the license and copyright
 * detailed in the LICENSE and NOTICE files at the root of the source
 * tree and available online at
 *
 * http://www.dspace.org/license/
 */
package org.dspace.app.rest.repository;

import java.io.IOException;
import java.sql.SQLException;
import java.util.LinkedList;
import java.util.List;
import java.util.UUID;
import javax.servlet.ServletInputStream;
import javax.servlet.http.HttpServletRequest;

import com.fasterxml.jackson.databind.JsonNode;
import com.fasterxml.jackson.databind.ObjectMapper;
import org.apache.logging.log4j.Logger;
import org.dspace.app.rest.Parameter;
import org.dspace.app.rest.SearchRestMethod;
import org.dspace.app.rest.exception.DSpaceBadRequestException;
import org.dspace.app.rest.exception.RepositoryMethodNotImplementedException;
import org.dspace.app.rest.exception.UnprocessableEntityException;
import org.dspace.app.rest.model.BitstreamRest;
import org.dspace.app.rest.model.CommunityRest;
import org.dspace.app.rest.model.patch.Patch;
import org.dspace.app.rest.utils.CommunityRestEqualityUtils;
import org.dspace.authorize.AuthorizeException;
import org.dspace.authorize.service.AuthorizeService;
import org.dspace.content.Bitstream;
import org.dspace.content.Community;
import org.dspace.content.service.BitstreamService;
import org.dspace.content.service.CommunityService;
import org.dspace.core.Context;
import org.dspace.discovery.DiscoverQuery;
import org.dspace.discovery.DiscoverResult;
import org.dspace.discovery.IndexableObject;
import org.dspace.discovery.SearchService;
import org.dspace.discovery.SearchServiceException;
import org.dspace.discovery.indexobject.IndexableCommunity;
import org.springframework.beans.factory.annotation.Autowired;
import org.springframework.data.domain.Page;
import org.springframework.data.domain.Pageable;
import org.springframework.data.rest.webmvc.ResourceNotFoundException;
import org.springframework.security.access.prepost.PreAuthorize;
import org.springframework.stereotype.Component;
import org.springframework.web.multipart.MultipartFile;

/**
 * This is the repository responsible to manage Community Rest object
 *
 * @author Andrea Bollini (andrea.bollini at 4science.it)
 */

@Component(CommunityRest.CATEGORY + "." + CommunityRest.NAME)
public class CommunityRestRepository extends DSpaceObjectRestRepository<Community, CommunityRest> {

    private static final Logger log = org.apache.logging.log4j.LogManager
            .getLogger(CommunityRestRepository.class);

    @Autowired
    BitstreamService bitstreamService;

    @Autowired
    CommunityRestEqualityUtils communityRestEqualityUtils;

    @Autowired
<<<<<<< HEAD
    SearchService searchService;

    @Autowired
    AuthorizeService authorizeService;
=======
    private CommunityService cs;
>>>>>>> dcc2e69f

    public CommunityRestRepository(CommunityService dsoService) {
        super(dsoService);
        this.cs = dsoService;
    }

    @Override
    @PreAuthorize("hasAuthority('ADMIN')")
    protected CommunityRest createAndReturn(Context context) throws AuthorizeException {
        HttpServletRequest req = getRequestService().getCurrentRequest().getHttpServletRequest();
        ObjectMapper mapper = new ObjectMapper();
        CommunityRest communityRest;
        try {
            ServletInputStream input = req.getInputStream();
            communityRest = mapper.readValue(input, CommunityRest.class);
        } catch (IOException e1) {
            throw new UnprocessableEntityException("Error parsing request body: " + e1.toString());
        }

        Community community;
        try {
            // top-level community
            community = cs.create(null, context);
            cs.update(context, community);
            metadataConverter.setMetadata(context, community, communityRest.getMetadata());
        } catch (SQLException e) {
            throw new RuntimeException(e.getMessage(), e);
        }

        return converter.toRest(community, utils.obtainProjection());
    }

    @Override
    @PreAuthorize("hasPermission(#id, 'COMMUNITY', 'ADD')")
    protected CommunityRest createAndReturn(Context context, UUID id) throws AuthorizeException {

        if (id == null) {
            throw new DSpaceBadRequestException("Parent Community UUID is null. " +
                "Cannot create a SubCommunity without providing a parent Community.");
        }

        HttpServletRequest req = getRequestService().getCurrentRequest().getHttpServletRequest();
        ObjectMapper mapper = new ObjectMapper();
        CommunityRest communityRest;
        try {
            ServletInputStream input = req.getInputStream();
            communityRest = mapper.readValue(input, CommunityRest.class);
        } catch (IOException e1) {
            throw new UnprocessableEntityException("Error parsing request body.", e1);
        }

        Community community;
        try {
            Community parent = cs.find(context, id);
            if (parent == null) {
                throw new UnprocessableEntityException("Parent community for id: "
                    + id + " not found");
            }
            // sub-community
            community = cs.create(parent, context);
            cs.update(context, community);
            metadataConverter.setMetadata(context, community, communityRest.getMetadata());
        } catch (SQLException e) {
            throw new RuntimeException(e.getMessage(), e);
        }

        return converter.toRest(community, utils.obtainProjection());
    }

    @Override
    @PreAuthorize("hasPermission(#id, 'COMMUNITY', 'READ')")
    public CommunityRest findOne(Context context, UUID id) {
        Community community = null;
        try {
            community = cs.find(context, id);
        } catch (SQLException e) {
            throw new RuntimeException(e.getMessage(), e);
        }
        if (community == null) {
            return null;
        }
        return converter.toRest(community, utils.obtainProjection());
    }

    @Override
    public Page<CommunityRest> findAll(Context context, Pageable pageable) {
        try {
            if (authorizeService.isAdmin(context)) {
                long total = cs.countTotal(context);
                List<Community> communities = cs.findAll(context, pageable.getPageSize(),
                    Math.toIntExact(pageable.getOffset()));
                return converter.toRestPage(communities, pageable, total, utils.obtainProjection());
            } else {
                List<Community> communities = new LinkedList<Community>();
                DiscoverQuery discoverQuery = new DiscoverQuery();
                discoverQuery.setDSpaceObjectFilter(IndexableCommunity.TYPE);
                discoverQuery.setStart(Math.toIntExact(pageable.getOffset()));
                discoverQuery.setMaxResults(pageable.getPageSize());
                DiscoverResult resp = searchService.search(context, discoverQuery);
                long tot = resp.getTotalSearchResults();
                for (IndexableObject solrCommunities : resp.getIndexableObjects()) {
                    Community c = ((IndexableCommunity) solrCommunities).getIndexedObject();
                    communities.add(c);
                }
                return converter.toRestPage(communities, pageable, tot, utils.obtainProjection());
            }
        } catch (SQLException | SearchServiceException e) {
            throw new RuntimeException(e.getMessage(), e);
        }
    }

    // TODO: Add methods in dspace api to support pagination of top level
    // communities
    @SearchRestMethod(name = "top")
    public Page<CommunityRest> findAllTop(Pageable pageable) {
        try {
            List<Community> communities = cs.findAllTop(obtainContext());
            return converter.toRestPage(utils.getPage(communities, pageable), utils.obtainProjection());
        } catch (SQLException e) {
            throw new RuntimeException(e.getMessage(), e);
        }
    }

    // TODO: add method in dspace api to support direct query for subcommunities
    // with pagination and authorization check
    @SearchRestMethod(name = "subCommunities")
    public Page<CommunityRest> findSubCommunities(@Parameter(value = "parent", required = true) UUID parentCommunity,
            Pageable pageable) {
        Context context = obtainContext();
        try {
            Community community = cs.find(context, parentCommunity);
            if (community == null) {
                throw new ResourceNotFoundException(
                    CommunityRest.CATEGORY + "." + CommunityRest.NAME + " with id: " + parentCommunity + " not found");
            }
            List<Community> subCommunities = community.getSubcommunities();
            return converter.toRestPage(utils.getPage(subCommunities, pageable), utils.obtainProjection());
        } catch (SQLException e) {
            throw new RuntimeException(e.getMessage(), e);
        }
    }

    @Override
    @PreAuthorize("hasPermission(#id, 'COMMUNITY', 'WRITE')")
    protected void patch(Context context, HttpServletRequest request, String apiCategory, String model, UUID id,
                         Patch patch) throws AuthorizeException, SQLException {
        patchDSpaceObject(apiCategory, model, id, patch);
    }

    @Override
    public Class<CommunityRest> getDomainClass() {
        return CommunityRest.class;
    }

    @Override
    @PreAuthorize("hasPermission(#id, 'COMMUNITY', 'WRITE')")
    protected CommunityRest put(Context context, HttpServletRequest request, String apiCategory, String model, UUID id,
                       JsonNode jsonNode)
        throws RepositoryMethodNotImplementedException, SQLException, AuthorizeException {
        CommunityRest communityRest;
        try {
            communityRest = new ObjectMapper().readValue(jsonNode.toString(), CommunityRest.class);
        } catch (IOException e) {
            throw new UnprocessableEntityException("Error parsing community json: " + e.getMessage());
        }
        Community community = cs.find(context, id);
        if (community == null) {
            throw new ResourceNotFoundException(apiCategory + "." + model + " with id: " + id + " not found");
        }
        CommunityRest originalCommunityRest = converter.toRest(community, utils.obtainProjection());
        if (communityRestEqualityUtils.isCommunityRestEqualWithoutMetadata(originalCommunityRest, communityRest)) {
            metadataConverter.setMetadata(context, community, communityRest.getMetadata());
        } else {
            throw new UnprocessableEntityException("The given JSON and the original Community differ more " +
                                                       "than just the metadata");
        }
        return converter.toRest(community, utils.obtainProjection());
    }
    @Override
    @PreAuthorize("hasPermission(#id, 'COMMUNITY', 'DELETE')")
    protected void delete(Context context, UUID id) throws AuthorizeException {
        Community community = null;
        try {
            community = cs.find(context, id);
            if (community == null) {
                throw new ResourceNotFoundException(
                    CommunityRest.CATEGORY + "." + CommunityRest.NAME + " with id: " + id + " not found");
            }
        } catch (SQLException e) {
            throw new RuntimeException("Unable to find Community with id = " + id, e);
        }
        try {
            cs.delete(context, community);
        } catch (SQLException e) {
            throw new RuntimeException("Unable to delete Community with id = " + id, e);
        } catch (IOException e) {
            throw new RuntimeException("Unable to delete community because the logo couldn't be deleted", e);
        }
    }

    /**
     * Method to install a logo on a Community which doesn't have a logo
     * Called by request mappings in CommunityLogoController
     * @param context
     * @param community     The community on which to install the logo
     * @param uploadfile    The new logo
     * @return              The created bitstream containing the new logo
     * @throws IOException
     * @throws AuthorizeException
     * @throws SQLException
     */
    public BitstreamRest setLogo(Context context, Community community, MultipartFile uploadfile)
            throws IOException, AuthorizeException, SQLException {

        if (community.getLogo() != null) {
            throw new UnprocessableEntityException(
                    "The community with the given uuid already has a logo: " + community.getID());
        }
        Bitstream bitstream = cs.setLogo(context, community, uploadfile.getInputStream());
        cs.update(context, community);
        bitstreamService.update(context, bitstream);
        return converter.toRest(context.reloadEntity(bitstream), utils.obtainProjection());
    }
}<|MERGE_RESOLUTION|>--- conflicted
+++ resolved
@@ -67,14 +67,12 @@
     CommunityRestEqualityUtils communityRestEqualityUtils;
 
     @Autowired
-<<<<<<< HEAD
     SearchService searchService;
 
     @Autowired
     AuthorizeService authorizeService;
-=======
+
     private CommunityService cs;
->>>>>>> dcc2e69f
 
     public CommunityRestRepository(CommunityService dsoService) {
         super(dsoService);
