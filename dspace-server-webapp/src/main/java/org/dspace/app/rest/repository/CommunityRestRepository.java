--- conflicted
+++ resolved
@@ -148,17 +148,9 @@
     @Override
     public Page<CommunityRest> findAll(Context context, Pageable pageable) {
         try {
-<<<<<<< HEAD
-            total = cs.countTotal(context);
-            it = cs.findAll(context, pageable.getPageSize(), Math.toIntExact(pageable.getOffset()));
-            for (Community c : it) {
-                communities.add(c);
-            }
-=======
             long total = cs.countTotal(context);
-            List<Community> communities = cs.findAll(context, pageable.getPageSize(), pageable.getOffset());
+            List<Community> communities = cs.findAll(context, pageable.getPageSize(), Math.toIntExact(pageable.getOffset()));
             return converter.toRestPage(communities, pageable, total, utils.obtainProjection(true));
->>>>>>> 48854892
         } catch (SQLException e) {
             throw new RuntimeException(e.getMessage(), e);
         }
