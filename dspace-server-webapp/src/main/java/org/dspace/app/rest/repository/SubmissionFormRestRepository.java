/**
 * The contents of this file are subject to the license and copyright
 * detailed in the LICENSE and NOTICE files at the root of the source
 * tree and available online at
 *
 * http://www.dspace.org/license/
 */
package org.dspace.app.rest.repository;

import java.util.HashMap;
import java.util.List;
import java.util.Locale;
import java.util.Map;

import org.dspace.app.rest.model.SubmissionFormRest;
import org.dspace.app.util.DCInputSet;
import org.dspace.app.util.DCInputsReader;
import org.dspace.app.util.DCInputsReaderException;
import org.dspace.core.Context;
import org.dspace.core.I18nUtil;
import org.springframework.data.domain.Page;
import org.springframework.data.domain.Pageable;
import org.springframework.security.access.prepost.PreAuthorize;
import org.springframework.stereotype.Component;

/**
 * This is the repository responsible to manage InputForm Rest object
 *
 * @author Andrea Bollini (andrea.bollini at 4science.it)
 */
@Component(SubmissionFormRest.CATEGORY + "." + SubmissionFormRest.NAME)
public class SubmissionFormRestRepository extends DSpaceRestRepository<SubmissionFormRest, String> {
    private Map<Locale, DCInputsReader> inputReaders;
    private DCInputsReader defaultInputReader;

    public SubmissionFormRestRepository() throws DCInputsReaderException {
        defaultInputReader = new DCInputsReader();
        Locale[] locales = I18nUtil.getSupportedLocales();
        inputReaders = new HashMap<Locale,DCInputsReader>();
        for (Locale locale : locales) {
            inputReaders.put(locale, new DCInputsReader(I18nUtil.getInputFormsFileName(locale)));
        }
    }

    @PreAuthorize("hasAuthority('AUTHENTICATED')")
    @Override
    public SubmissionFormRest findOne(Context context, String submitName)  {
        try {
            Locale currentLocale = context.getCurrentLocale();
<<<<<<< HEAD
            DCInputsReader inputReader;
            if (currentLocale != null) {
                inputReader = inputReaders.get(currentLocale);
            } else {
=======
            DCInputsReader inputReader = inputReaders.get(currentLocale);
            if (inputReader == null) {
>>>>>>> 8407a2f6
                inputReader = defaultInputReader;
            }
            DCInputSet subConfs = inputReader.getInputsByFormName(submitName);
            if (subConfs == null) {
                return null;
            }
            return converter.toRest(subConfs, utils.obtainProjection());
        } catch (DCInputsReaderException e) {
            throw new IllegalStateException(e.getMessage(), e);
        }
    }

    @PreAuthorize("hasAuthority('AUTHENTICATED')")
    @Override
    public Page<SubmissionFormRest> findAll(Context context, Pageable pageable) {
        try {
            Locale currentLocale = context.getCurrentLocale();
            DCInputsReader inputReader;
            if (currentLocale != null) {
                inputReader = inputReaders.get(currentLocale);
            } else {
                inputReader = defaultInputReader;
            }
            long total = inputReader.countInputs();
            List<DCInputSet> subConfs = inputReader.getAllInputs(pageable.getPageSize(),
                    Math.toIntExact(pageable.getOffset()));
            return converter.toRestPage(subConfs, pageable, total, utils.obtainProjection());
        } catch (DCInputsReaderException e) {
            throw new IllegalStateException(e.getMessage(), e);
        }
    }

    @Override
    public Class<SubmissionFormRest> getDomainClass() {
        return SubmissionFormRest.class;
    }

    public void reload() throws DCInputsReaderException {
        this.defaultInputReader = new DCInputsReader();
        Locale[] locales = I18nUtil.getSupportedLocales();
        this.inputReaders = new HashMap<Locale, DCInputsReader>();
        for (Locale locale : locales) {
            inputReaders.put(locale, new DCInputsReader(I18nUtil.getInputFormsFileName(locale)));
        }
    }
}<|MERGE_RESOLUTION|>--- conflicted
+++ resolved
@@ -47,15 +47,8 @@
     public SubmissionFormRest findOne(Context context, String submitName)  {
         try {
             Locale currentLocale = context.getCurrentLocale();
-<<<<<<< HEAD
-            DCInputsReader inputReader;
-            if (currentLocale != null) {
-                inputReader = inputReaders.get(currentLocale);
-            } else {
-=======
             DCInputsReader inputReader = inputReaders.get(currentLocale);
             if (inputReader == null) {
->>>>>>> 8407a2f6
                 inputReader = defaultInputReader;
             }
             DCInputSet subConfs = inputReader.getInputsByFormName(submitName);
