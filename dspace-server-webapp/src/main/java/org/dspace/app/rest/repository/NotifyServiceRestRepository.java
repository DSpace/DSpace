--- conflicted
+++ resolved
@@ -101,7 +101,6 @@
         notifyServiceEntity.setDescription(notifyServiceRest.getDescription());
         notifyServiceEntity.setUrl(notifyServiceRest.getUrl());
         notifyServiceEntity.setLdnUrl(notifyServiceRest.getLdnUrl());
-<<<<<<< HEAD
 
         if (notifyServiceRest.getNotifyServiceInboundPatterns() != null) {
             appendNotifyServiceInboundPatterns(context, notifyServiceEntity,
@@ -113,9 +112,7 @@
                 notifyServiceRest.getNotifyServiceOutboundPatterns());
         }
 
-=======
         notifyServiceEntity.setEnabled(notifyServiceRest.isEnabled());
->>>>>>> f402fd7e
         notifyService.update(context, notifyServiceEntity);
 
         return converter.toRest(notifyServiceEntity, utils.obtainProjection());
