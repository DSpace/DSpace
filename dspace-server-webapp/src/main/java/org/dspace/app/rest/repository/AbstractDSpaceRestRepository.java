--- conflicted
+++ resolved
@@ -7,14 +7,8 @@
  */
 package org.dspace.app.rest.repository;
 
-<<<<<<< HEAD
-import java.util.List;
-import java.util.Locale;
-import java.util.Locale.LanguageRange;
-=======
 import java.util.Enumeration;
 import java.util.Locale;
->>>>>>> af272683
 
 import org.apache.commons.lang3.StringUtils;
 import org.dspace.app.rest.converter.ConverterService;
@@ -47,11 +41,7 @@
         Context context = null;
         Request currentRequest = requestService.getCurrentRequest();
         context = ContextUtil.obtainContext(currentRequest.getServletRequest());
-<<<<<<< HEAD
-        Locale currentLocale = getLocal(context, currentRequest);
-=======
         Locale currentLocale = getLocale(context, currentRequest);
->>>>>>> af272683
         context.setCurrentLocale(currentLocale);
         return context;
     }
@@ -60,27 +50,6 @@
         return requestService;
     }
 
-<<<<<<< HEAD
-    private Locale getLocal(Context context, Request request) {
-        Locale userLocale = null;
-        Locale supportedLocale = null;
-        if (context.getCurrentUser() != null) {
-            String userLanguage = context.getCurrentUser().getLanguage();
-            if (userLanguage != null) {
-                userLocale = new Locale(userLanguage);
-            }
-        }
-        // Locale requested from client
-        String locale = request.getHttpServletRequest().getHeader("Accept-Language");
-        if (StringUtils.isNotBlank(locale)) {
-            final List<LanguageRange> ranges = Locale.LanguageRange.parse(locale);
-            if (ranges != null && !ranges.isEmpty()) {
-                for (LanguageRange range: ranges) {
-                    final String localeString = range.getRange();
-                    final Locale l = Locale.forLanguageTag(localeString);
-                    if (I18nUtil.isSupportedLocale(l)) {
-                        userLocale = l;
-=======
     private Locale getLocale(Context context, Request request) {
         Locale userLocale = null;
         Locale supportedLocale = null;
@@ -94,21 +63,17 @@
                     Locale current = locales.nextElement();
                     if (I18nUtil.isSupportedLocale(current)) {
                         userLocale = current;
->>>>>>> af272683
                         break;
                     }
                 }
             }
         }
-<<<<<<< HEAD
-=======
         if (userLocale == null && context.getCurrentUser() != null) {
             String userLanguage = context.getCurrentUser().getLanguage();
             if (userLanguage != null) {
                 userLocale = new Locale(userLanguage);
             }
         }
->>>>>>> af272683
         if (userLocale == null) {
             return I18nUtil.getDefaultLocale();
         }
