/**
 * The contents of this file are subject to the license and copyright
 * detailed in the LICENSE and NOTICE files at the root of the source
 * tree and available online at
 *
 * http://www.dspace.org/license/
 */
package org.dspace.app.rest;

import static org.dspace.app.rest.utils.RegexUtils.REGEX_REQUESTMAPPING_IDENTIFIER_AS_UUID;
import static org.springframework.http.MediaType.MULTIPART_FORM_DATA_VALUE;

import java.io.IOException;
import java.sql.SQLException;
import java.util.UUID;
import javax.servlet.http.HttpServletRequest;

import org.dspace.app.rest.converter.ConverterService;
import org.dspace.app.rest.model.BitstreamRest;
import org.dspace.app.rest.model.hateoas.BitstreamResource;
import org.dspace.app.rest.utils.ContextUtil;
import org.dspace.app.rest.utils.Utils;
import org.dspace.authorize.AuthorizeException;
import org.dspace.content.Bitstream;
import org.dspace.content.Bundle;
import org.dspace.content.service.BitstreamService;
import org.dspace.core.Context;
import org.springframework.beans.factory.annotation.Autowired;
import org.springframework.data.rest.webmvc.ControllerUtils;
import org.springframework.data.rest.webmvc.ResourceNotFoundException;
import org.springframework.hateoas.RepresentationModel;
import org.springframework.http.HttpHeaders;
import org.springframework.http.HttpStatus;
import org.springframework.http.ResponseEntity;
import org.springframework.security.access.prepost.PreAuthorize;
import org.springframework.web.bind.annotation.PathVariable;
import org.springframework.web.bind.annotation.RequestMapping;
import org.springframework.web.bind.annotation.RequestMethod;
import org.springframework.web.bind.annotation.RequestParam;
import org.springframework.web.bind.annotation.RestController;
import org.springframework.web.multipart.MultipartFile;

/**
 * Controller to replace bitstreams in a bundle.
 * Endpoint: /api/core/bitstreams/{uuid}/replace
 * This controller can:
 * - replace bitstreams in bundles (POST /api/core/bitstreams/{uuid}/replace (multipart/form-data))
 * - the old bitstream will be replaced by the new one with its new file
 * - all old metadata will be copied over
 */
@RestController
@RequestMapping(value = "/api/" + BitstreamRest.CATEGORY + "/" + BitstreamRest.PLURAL_NAME
    + REGEX_REQUESTMAPPING_IDENTIFIER_AS_UUID + "/replace")
public class BitstreamReplaceController {
    @Autowired
    BitstreamService bitstreamService;

    @Autowired
    ConverterService converter;

    @Autowired
    Utils utils;

    /**
     * Rest method to replace a bitstream.
     * - Needs a file parameter (multipart/form-data)
     * - Returns :
     * - 404 Not found when the bitstream we're trying to replace is non-existent
     * - 201 Created with the new bitstream if the old bitstream was replaced successfully
     */
    @PreAuthorize("hasPermission(#uuid, 'BITSTREAM','WRITE')")
    @RequestMapping(method = RequestMethod.POST, consumes = MULTIPART_FORM_DATA_VALUE)
    public ResponseEntity<RepresentationModel<?>> replaceBitstream(
                HttpServletRequest request,
                @PathVariable UUID uuid,
                @RequestParam(value = "file") MultipartFile uploadFile,
                @RequestParam(value = "replaceName", defaultValue = "true") boolean replaceName)
            throws SQLException, AuthorizeException, IOException {

        Context context = ContextUtil.obtainContext(request);
        Bitstream bitstream = bitstreamService.find(context, uuid);
        if (bitstream == null || bitstream.isDeleted()) {
            throw new ResourceNotFoundException("The bitstream with ID:" + uuid + "could not be found");
        }
        Bundle firstBundle = bitstream.getBundles().get(0);
        if (firstBundle == null) {
            throw new IllegalArgumentException(
                String.format("Can't replace bitstream (id:%s) that isn't in a bundle", bitstream.getID()));
        }
        Bitstream newBitstream = bitstreamService.create(context, firstBundle, uploadFile.getInputStream());
<<<<<<< HEAD
        newBitstream = bitstreamService.replace(context, bitstream, newBitstream);
=======
        newBitstream.setName(context, uploadFile.getOriginalFilename());
        newBitstream = bitstreamService.replace(context, bitstream, newBitstream, replaceName);
>>>>>>> 9a20da61
        context.commit();

        BitstreamRest bitstreamRest = converter.toRest(context.reloadEntity(newBitstream), utils.obtainProjection());
        BitstreamResource newBitstreamResource = converter.toResource(bitstreamRest);
        return ControllerUtils.toResponseEntity(HttpStatus.CREATED, new HttpHeaders(), newBitstreamResource);
    }

}<|MERGE_RESOLUTION|>--- conflicted
+++ resolved
@@ -88,12 +88,8 @@
                 String.format("Can't replace bitstream (id:%s) that isn't in a bundle", bitstream.getID()));
         }
         Bitstream newBitstream = bitstreamService.create(context, firstBundle, uploadFile.getInputStream());
-<<<<<<< HEAD
-        newBitstream = bitstreamService.replace(context, bitstream, newBitstream);
-=======
         newBitstream.setName(context, uploadFile.getOriginalFilename());
         newBitstream = bitstreamService.replace(context, bitstream, newBitstream, replaceName);
->>>>>>> 9a20da61
         context.commit();
 
         BitstreamRest bitstreamRest = converter.toRest(context.reloadEntity(newBitstream), utils.obtainProjection());
