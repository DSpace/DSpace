/**
 * The contents of this file are subject to the license and copyright
 * detailed in the LICENSE and NOTICE files at the root of the source
 * tree and available online at
 *
 * http://www.dspace.org/license/
 */
package org.dspace.app.rest.repository;

import java.io.File;
import java.io.FileNotFoundException;
import java.io.IOException;
import java.sql.SQLException;
import java.util.ArrayList;
import java.util.List;
import java.util.UUID;
import javax.servlet.http.HttpServletRequest;

import gr.ekt.bte.core.TransformationEngine;
import gr.ekt.bte.core.TransformationSpec;
import gr.ekt.bte.exceptions.BadTransformationSpec;
import gr.ekt.bte.exceptions.MalformedSourceException;
import org.apache.commons.lang3.StringUtils;
import org.apache.logging.log4j.Logger;
import org.dspace.app.rest.Parameter;
import org.dspace.app.rest.SearchRestMethod;
import org.dspace.app.rest.converter.WorkspaceItemConverter;
import org.dspace.app.rest.exception.DSpaceBadRequestException;
import org.dspace.app.rest.exception.RESTAuthorizationException;
import org.dspace.app.rest.exception.RepositoryMethodNotImplementedException;
import org.dspace.app.rest.exception.UnprocessableEntityException;
import org.dspace.app.rest.model.ErrorRest;
import org.dspace.app.rest.model.WorkspaceItemRest;
import org.dspace.app.rest.model.patch.Operation;
import org.dspace.app.rest.model.patch.Patch;
import org.dspace.app.rest.repository.handler.service.UriListHandlerService;
import org.dspace.app.rest.submit.AbstractRestProcessingStep;
import org.dspace.app.rest.submit.SubmissionService;
import org.dspace.app.rest.submit.UploadableStep;
import org.dspace.app.rest.utils.Utils;
import org.dspace.app.util.SubmissionConfig;
import org.dspace.app.util.SubmissionConfigReader;
import org.dspace.app.util.SubmissionConfigReaderException;
import org.dspace.app.util.SubmissionStepConfig;
import org.dspace.authorize.AuthorizeException;
import org.dspace.content.Collection;
import org.dspace.content.WorkspaceItem;
import org.dspace.content.service.BitstreamFormatService;
import org.dspace.content.service.BitstreamService;
import org.dspace.content.service.CollectionService;
import org.dspace.content.service.ItemService;
import org.dspace.content.service.WorkspaceItemService;
import org.dspace.core.Constants;
import org.dspace.core.Context;
import org.dspace.eperson.EPerson;
import org.dspace.eperson.EPersonServiceImpl;
import org.dspace.event.Event;
import org.dspace.services.ConfigurationService;
import org.dspace.submit.AbstractProcessingStep;
import org.dspace.submit.lookup.DSpaceWorkspaceItemOutputGenerator;
import org.dspace.submit.lookup.MultipleSubmissionLookupDataLoader;
import org.dspace.submit.lookup.SubmissionItemDataLoader;
import org.dspace.submit.lookup.SubmissionLookupOutputGenerator;
import org.dspace.submit.lookup.SubmissionLookupService;
import org.dspace.submit.util.ItemSubmissionLookupDTO;
import org.dspace.util.UUIDUtils;
import org.dspace.versioning.ItemCorrectionService;
import org.springframework.beans.factory.annotation.Autowired;
import org.springframework.data.domain.Page;
import org.springframework.data.domain.Pageable;
import org.springframework.data.rest.webmvc.json.patch.PatchException;
import org.springframework.stereotype.Component;
import org.springframework.web.multipart.MultipartFile;

/**
 * This is the repository responsible to manage WorkspaceItem Rest object
 *
 * @author Andrea Bollini (andrea.bollini at 4science.it)
 */
@Component(WorkspaceItemRest.CATEGORY + "." + WorkspaceItemRest.NAME)
public class WorkspaceItemRestRepository extends DSpaceRestRepository<WorkspaceItemRest, Integer> {

    public static final String OPERATION_PATH_SECTIONS = "sections";

    private static final Logger log = org.apache.logging.log4j.LogManager.getLogger(WorkspaceItemRestRepository.class);

    @Autowired
    WorkspaceItemService wis;

    @Autowired
    ItemService itemService;

    @Autowired
    BitstreamService bitstreamService;

    @Autowired
    BitstreamFormatService bitstreamFormatService;

    @Autowired
    ConfigurationService configurationService;

    @Autowired
    ItemCorrectionService itemCorrectionService;

    @Autowired
    WorkspaceItemConverter workspaceItemConverter;

    @Autowired
    SubmissionService submissionService;

    @Autowired
    EPersonServiceImpl epersonService;

    @Autowired
    SubmissionLookupService submissionLookupService;

    @Autowired
    CollectionService collectionService;

    @Autowired
    private UriListHandlerService uriListHandlerService;

    private SubmissionConfigReader submissionConfigReader;

    public WorkspaceItemRestRepository() throws SubmissionConfigReaderException {
        submissionConfigReader = new SubmissionConfigReader();
    }

    //TODO @PreAuthorize("hasPermission(#id, 'WORKSPACEITEM', 'READ')")
    @Override
    public WorkspaceItemRest findOne(Context context, Integer id) {
        WorkspaceItem witem = null;
        try {
            witem = wis.find(context, id);
        } catch (SQLException e) {
            throw new RuntimeException(e.getMessage(), e);
        }
        if (witem == null) {
            return null;
        }
        return converter.toRest(witem, utils.obtainProjection());
    }

    //TODO @PreAuthorize("hasAuthority('ADMIN')")
    @Override
    public Page<WorkspaceItemRest> findAll(Context context, Pageable pageable) {
        try {
            long total = wis.countTotal(context);
            List<WorkspaceItem> witems = wis.findAll(context, pageable.getPageSize(),
                    Math.toIntExact(pageable.getOffset()));
            return converter.toRestPage(witems, pageable, total, utils.obtainProjection());
        } catch (SQLException e) {
            throw new RuntimeException(e.getMessage(), e);
        }
    }

    //TODO @PreAuthorize("hasPermission(#submitterID, 'EPERSON', 'READ')")
    @SearchRestMethod(name = "findBySubmitter")
    public Page<WorkspaceItemRest> findBySubmitter(@Parameter(value = "uuid", required = true) UUID submitterID,
            Pageable pageable) {
        try {
            Context context = obtainContext();
            EPerson ep = epersonService.find(context, submitterID);
            long total = wis.countByEPerson(context, ep);
            List<WorkspaceItem> witems = wis.findByEPerson(context, ep, pageable.getPageSize(),
                    Math.toIntExact(pageable.getOffset()));
            return converter.toRestPage(witems, pageable, total, utils.obtainProjection());
        } catch (SQLException e) {
            throw new RuntimeException(e.getMessage(), e);
        }
    }

    @Override
    protected WorkspaceItemRest createAndReturn(Context context) throws SQLException, AuthorizeException {
<<<<<<< HEAD
        WorkspaceItem source;
        String itemUUID = getRequestService().getCurrentRequest().getHttpServletRequest().getParameter("item");
        String relationship = getRequestService().getCurrentRequest().getHttpServletRequest()
                .getParameter("relationship");

        if ((StringUtils.isNotBlank(itemUUID) && StringUtils.isNotBlank(relationship))
                || StringUtils.isNotBlank(relationship)) {
            try {
                source = itemCorrectionService.createWorkspaceItemAndRelationshipByItem(context,
                        getRequestService().getCurrentRequest(), UUIDUtils.fromString(itemUUID), relationship);
            } catch (AuthorizeException e) {
                throw new RESTAuthorizationException(e);
            } catch (Exception e) {
                throw new UnprocessableEntityException(e.getMessage());
            }
        } else if (StringUtils.isNotBlank(itemUUID)) {
            try {
                source = itemCorrectionService.createWorkspaceItemByItem(context,
                        getRequestService().getCurrentRequest(), UUIDUtils.fromString(itemUUID));
            } catch (Exception e) {
                throw new UnprocessableEntityException(e.getMessage());
            }
        } else if (StringUtils.isNotBlank(relationship)) {
            throw new UnprocessableEntityException("Cannot create a relationship without a given item");
        } else {
            source = submissionService.createWorkspaceItem(context, getRequestService().getCurrentRequest());
        }

        return converter.toRest(source, converter.getProjection("full"));
=======
        WorkspaceItem source = submissionService.createWorkspaceItem(context, getRequestService().getCurrentRequest());
        return converter.toRest(source, utils.obtainProjection());
>>>>>>> 2adb3143
    }

    @Override
    protected WorkspaceItemRest save(Context context, WorkspaceItemRest wsi) {
        SubmissionConfig submissionConfig = submissionConfigReader
            .getSubmissionConfigByName(submissionConfigReader.getDefaultSubmissionConfigName());
        WorkspaceItem source = workspaceItemConverter.toModel(wsi);
        for (int stepNum = 0; stepNum < submissionConfig.getNumberOfSteps(); stepNum++) {

            SubmissionStepConfig stepConfig = submissionConfig.getStep(stepNum);
            /*
             * First, load the step processing class (using the current
             * class loader)
             */
            ClassLoader loader = this.getClass().getClassLoader();
            Class stepClass;
            try {
                stepClass = loader.loadClass(stepConfig.getProcessingClassName());

                Object stepInstance = stepClass.newInstance();

                if (stepInstance instanceof AbstractProcessingStep) {
                    // load the JSPStep interface for this step
                    AbstractProcessingStep stepProcessing = (AbstractProcessingStep) stepClass
                        .newInstance();
                    stepProcessing.doPreProcessing(context, source);
                } else {
                    throw new Exception("The submission step class specified by '"
                                            + stepConfig.getProcessingClassName()
                                            + "' does not extend the class org.dspace.submit.AbstractProcessingStep!"
                                            + " Therefore it cannot be used by the Configurable Submission as the " +
                                            "<processing-class>!");
                }
            } catch (Exception e) {
                log.error(e.getMessage(), e);
            }
        }
        submissionService.saveWorkspaceItem(context, source);
        return wsi;
    }

    @Override
    public Class<WorkspaceItemRest> getDomainClass() {
        return WorkspaceItemRest.class;
    }

    //TODO @PreAuthorize("hasPermission(#id, 'WORKSPACEITEM', 'WRITE')")
    @Override
    public WorkspaceItemRest upload(HttpServletRequest request, String apiCategory, String model, Integer id,
                                    MultipartFile file) throws Exception {

        Context context = obtainContext();
        WorkspaceItemRest wsi = findOne(context, id);
        WorkspaceItem source = wis.find(context, id);
        List<ErrorRest> errors = new ArrayList<ErrorRest>();
        SubmissionConfig submissionConfig =
            submissionConfigReader.getSubmissionConfigByName(wsi.getSubmissionDefinition().getName());
        for (int i = 0; i < submissionConfig.getNumberOfSteps(); i++) {
            SubmissionStepConfig stepConfig = submissionConfig.getStep(i);

            /*
             * First, load the step processing class (using the current
             * class loader)
             */
            ClassLoader loader = this.getClass().getClassLoader();
            Class stepClass;
            try {
                stepClass = loader.loadClass(stepConfig.getProcessingClassName());

                Object stepInstance = stepClass.newInstance();
                if (UploadableStep.class.isAssignableFrom(stepClass)) {
                    UploadableStep uploadableStep = (UploadableStep) stepInstance;
                    uploadableStep.doPreProcessing(context, source);
                    ErrorRest err =
                        uploadableStep.upload(context, submissionService, stepConfig, source, file);
                    uploadableStep.doPostProcessing(context, source);
                    if (err != null) {
                        errors.add(err);
                    }
                }

            } catch (Exception e) {
                log.error(e.getMessage(), e);
            }

        }
        wsi = converter.toRest(source, utils.obtainProjection());

        if (!errors.isEmpty()) {
            wsi.getErrors().addAll(errors);
        }

        context.commit();
        return wsi;
    }

    //TODO @PreAuthorize("hasPermission(#id, 'WORKSPACEITEM', 'WRITE')")
    @Override
    public void patch(Context context, HttpServletRequest request, String apiCategory, String model, Integer id,
                      Patch patch) throws SQLException, AuthorizeException {
        List<Operation> operations = patch.getOperations();
        WorkspaceItemRest wsi = findOne(context, id);
        WorkspaceItem source = wis.find(context, id);
        for (Operation op : operations) {
            //the value in the position 0 is a null value
            String[] path = op.getPath().substring(1).split("/", 3);
            if (OPERATION_PATH_SECTIONS.equals(path[0])) {
                String section = path[1];
                evaluatePatch(context, request, source, wsi, section, op);
            } else {
                throw new DSpaceBadRequestException(
                    "Patch path operation need to starts with '" + OPERATION_PATH_SECTIONS + "'");
            }
        }
        wis.update(context, source);
    }

    private void evaluatePatch(Context context, HttpServletRequest request, WorkspaceItem source, WorkspaceItemRest wsi,
                               String section, Operation op) {
        SubmissionConfig submissionConfig = submissionConfigReader
            .getSubmissionConfigByName(wsi.getSubmissionDefinition().getName());
        for (int stepNum = 0; stepNum < submissionConfig.getNumberOfSteps(); stepNum++) {

            SubmissionStepConfig stepConfig = submissionConfig.getStep(stepNum);

            if (section.equals(stepConfig.getId())) {
                /*
                 * First, load the step processing class (using the current
                 * class loader)
                 */
                ClassLoader loader = this.getClass().getClassLoader();
                Class stepClass;
                try {
                    stepClass = loader.loadClass(stepConfig.getProcessingClassName());

                    Object stepInstance = stepClass.newInstance();

                    if (stepInstance instanceof AbstractRestProcessingStep) {
                        // load the JSPStep interface for this step
                        AbstractRestProcessingStep stepProcessing =
                            (AbstractRestProcessingStep) stepClass.newInstance();
                        stepProcessing.doPreProcessing(context, source);
                        stepProcessing.doPatchProcessing(context, getRequestService().getCurrentRequest(), source, op);
                        stepProcessing.doPostProcessing(context, source);
                    } else {
                        throw new DSpaceBadRequestException(
                            "The submission step class specified by '" + stepConfig.getProcessingClassName() +
                            "' does not extend the class org.dspace.submit.AbstractProcessingStep!" +
                            " Therefore it cannot be used by the Configurable Submission as the <processing-class>!");
                    }

                } catch (Exception e) {
                    log.error(e.getMessage(), e);
                    throw new PatchException("Error processing the patch request", e);
                }
            }
        }
    }

    //TODO @PreAuthorize("hasPermission(#id, 'WORKSPACEITEM', 'DELETE')")
    @Override
    protected void delete(Context context, Integer id) throws AuthorizeException {
        WorkspaceItem witem = null;
        try {
            witem = wis.find(context, id);
            wis.deleteAll(context, witem);
            context.addEvent(new Event(Event.DELETE, Constants.ITEM, witem.getItem().getID(), null,
                itemService.getIdentifiers(context, witem.getItem())));
        } catch (SQLException | IOException e) {
            log.error(e.getMessage(), e);
        }
    }

    @Override
    public Iterable<WorkspaceItemRest> upload(Context context, HttpServletRequest request,
            MultipartFile uploadfile)
        throws SQLException, FileNotFoundException, IOException, AuthorizeException {
        File file = Utils.getFile(uploadfile, "upload-loader", "filedataloader");
        List<WorkspaceItemRest> results = new ArrayList<>();

        try {
            String uuid = request.getParameter("collection");
            if (StringUtils.isBlank(uuid)) {
                uuid = configurationService.getProperty("submission.default.collection");
            }

            Collection collection = null;
            if (StringUtils.isNotBlank(uuid)) {
                collection = collectionService.find(context, UUID.fromString(uuid));
            } else {
                collection = collectionService.findAuthorizedOptimized(context, Constants.ADD).get(0);
            }

            SubmissionConfig submissionConfig =
                submissionConfigReader.getSubmissionConfigByCollection(collection.getHandle());


            List<ItemSubmissionLookupDTO> tmpResult = new ArrayList<ItemSubmissionLookupDTO>();

            TransformationEngine transformationEngine1 = submissionLookupService.getPhase1TransformationEngine();
            TransformationSpec spec = new TransformationSpec();
            // FIXME this is mostly due to the need to test. The BTE framework has an assert statement that check if the
            // number of found record is less than the requested and treat 0 as is, instead, the implementation assume
            // 0=unlimited this lead to test failure.
            // It is unclear if BTE really respect values other than 0/MAX allowing us to put a protection against heavy
            // load
            spec.setNumberOfRecords(Integer.MAX_VALUE);
            if (transformationEngine1 != null) {
                MultipleSubmissionLookupDataLoader dataLoader =
                    (MultipleSubmissionLookupDataLoader) transformationEngine1.getDataLoader();

                List<String> fileDataLoaders = submissionLookupService.getFileProviders();
                for (String fileDataLoader : fileDataLoaders) {
                    dataLoader.setFile(file.getAbsolutePath(), fileDataLoader);

                    try {
                        SubmissionLookupOutputGenerator outputGenerator =
                            (SubmissionLookupOutputGenerator) transformationEngine1.getOutputGenerator();
                        outputGenerator.setDtoList(new ArrayList<ItemSubmissionLookupDTO>());
                        log.debug("BTE transformation is about to start!");
                        transformationEngine1.transform(spec);
                        log.debug("BTE transformation finished!");
                        tmpResult.addAll(outputGenerator.getDtoList());
                        if (!tmpResult.isEmpty()) {
                            //exit with the results founded on the first data provided
                            break;
                        }
                    } catch (BadTransformationSpec e1) {
                        log.error(e1.getMessage(), e1);
                    } catch (MalformedSourceException e1) {
                        log.error(e1.getMessage(), e1);
                    }
                }
            }

            List<WorkspaceItem> result = null;

            //try to ingest workspaceitems
            if (!tmpResult.isEmpty()) {
                TransformationEngine transformationEngine2 = submissionLookupService.getPhase2TransformationEngine();
                if (transformationEngine2 != null) {
                    SubmissionItemDataLoader dataLoader =
                        (SubmissionItemDataLoader) transformationEngine2.getDataLoader();
                    dataLoader.setDtoList(tmpResult);
                    // dataLoader.setProviders()

                    DSpaceWorkspaceItemOutputGenerator outputGenerator =
                        (DSpaceWorkspaceItemOutputGenerator) transformationEngine2.getOutputGenerator();
                    outputGenerator.setCollection(collection);
                    outputGenerator.setContext(context);
                    outputGenerator.setFormName(submissionConfig.getSubmissionName());
                    outputGenerator.setDto(tmpResult.get(0));

                    try {
                        transformationEngine2.transform(spec);
                        result = outputGenerator.getWitems();
                    } catch (BadTransformationSpec e1) {
                        e1.printStackTrace();
                    } catch (MalformedSourceException e1) {
                        e1.printStackTrace();
                    }
                }
            }

            //we have to create the workspaceitem to push the file also if nothing found before
            if (result == null) {
                WorkspaceItem source =
                    submissionService.createWorkspaceItem(context, getRequestService().getCurrentRequest());
                result = new ArrayList<>();
                result.add(source);
            }

            //perform upload of bitstream if there is exact one result and convert workspaceitem to entity rest
            if (result != null && !result.isEmpty()) {
                for (WorkspaceItem wi : result) {

                    List<ErrorRest> errors = new ArrayList<ErrorRest>();

                    //load bitstream into bundle ORIGINAL only if there is one result (approximately this is the
                    // right behaviour for pdf file but not for other bibliographic format e.g. bibtex)
                    if (result.size() == 1) {

                        for (int i = 0; i < submissionConfig.getNumberOfSteps(); i++) {
                            SubmissionStepConfig stepConfig = submissionConfig.getStep(i);

                            ClassLoader loader = this.getClass().getClassLoader();
                            Class stepClass;
                            try {
                                stepClass = loader.loadClass(stepConfig.getProcessingClassName());

                                Object stepInstance = stepClass.newInstance();
                                if (UploadableStep.class.isAssignableFrom(stepClass)) {
                                    UploadableStep uploadableStep = (UploadableStep) stepInstance;
                                    ErrorRest err = uploadableStep.upload(context, submissionService, stepConfig, wi,
                                            uploadfile);
                                    if (err != null) {
                                        errors.add(err);
                                    }
                                }

                            } catch (Exception e) {
                                log.error(e.getMessage(), e);
                            }
                        }
                    }
                    WorkspaceItemRest wsi = converter.toRest(wi, utils.obtainProjection());
                    if (result.size() == 1) {
                        if (!errors.isEmpty()) {
                            wsi.getErrors().addAll(errors);
                        }
                    }
                    results.add(wsi);
                }
            }
        } finally {
            file.delete();
        }
        return results;
    }

    @Override
    protected WorkspaceItemRest createAndReturn(Context context, List<String> stringList)
        throws AuthorizeException, SQLException, RepositoryMethodNotImplementedException {

        HttpServletRequest req = getRequestService().getCurrentRequest().getHttpServletRequest();
        WorkspaceItem workspaceItem = uriListHandlerService.handle(context, req, stringList, WorkspaceItem.class);
        return converter.toRest(workspaceItem, utils.obtainProjection());
    }


}<|MERGE_RESOLUTION|>--- conflicted
+++ resolved
@@ -172,7 +172,6 @@
 
     @Override
     protected WorkspaceItemRest createAndReturn(Context context) throws SQLException, AuthorizeException {
-<<<<<<< HEAD
         WorkspaceItem source;
         String itemUUID = getRequestService().getCurrentRequest().getHttpServletRequest().getParameter("item");
         String relationship = getRequestService().getCurrentRequest().getHttpServletRequest()
@@ -201,11 +200,7 @@
             source = submissionService.createWorkspaceItem(context, getRequestService().getCurrentRequest());
         }
 
-        return converter.toRest(source, converter.getProjection("full"));
-=======
-        WorkspaceItem source = submissionService.createWorkspaceItem(context, getRequestService().getCurrentRequest());
         return converter.toRest(source, utils.obtainProjection());
->>>>>>> 2adb3143
     }
 
     @Override
