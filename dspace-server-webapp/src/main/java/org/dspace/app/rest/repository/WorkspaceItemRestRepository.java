--- conflicted
+++ resolved
@@ -173,7 +173,6 @@
 
     @Override
     protected WorkspaceItemRest createAndReturn(Context context) throws SQLException, AuthorizeException {
-<<<<<<< HEAD
         WorkspaceItem source;
         String itemUUID = getRequestService().getCurrentRequest().getHttpServletRequest().getParameter("item");
         String relationship = getRequestService().getCurrentRequest().getHttpServletRequest()
@@ -202,11 +201,7 @@
             source = submissionService.createWorkspaceItem(context, getRequestService().getCurrentRequest());
         }
 
-        return converter.toRest(source, Projection.DEFAULT);
-=======
-        WorkspaceItem source = submissionService.createWorkspaceItem(context, getRequestService().getCurrentRequest());
         return converter.toRest(source, converter.getProjection("full"));
->>>>>>> 373e8e16
     }
 
     @Override
