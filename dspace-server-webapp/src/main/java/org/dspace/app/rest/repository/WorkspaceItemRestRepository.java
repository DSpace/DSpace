/**
 * The contents of this file are subject to the license and copyright
 * detailed in the LICENSE and NOTICE files at the root of the source
 * tree and available online at
 *
 * http://www.dspace.org/license/
 */
package org.dspace.app.rest.repository;

import java.io.File;
import java.io.FileNotFoundException;
import java.io.IOException;
import java.sql.SQLException;
import java.util.ArrayList;
import java.util.List;
import java.util.UUID;
import javax.servlet.http.HttpServletRequest;

import org.apache.commons.lang3.StringUtils;
import org.apache.logging.log4j.Logger;
import org.dspace.app.rest.Parameter;
import org.dspace.app.rest.SearchRestMethod;
import org.dspace.app.rest.authorization.AuthorizationFeature;
import org.dspace.app.rest.authorization.AuthorizationFeatureService;
import org.dspace.app.rest.authorization.AuthorizationRestUtil;
import org.dspace.app.rest.authorization.impl.ItemCorrectionFeature;
import org.dspace.app.rest.converter.WorkspaceItemConverter;
import org.dspace.app.rest.exception.DSpaceBadRequestException;
import org.dspace.app.rest.exception.RESTAuthorizationException;
import org.dspace.app.rest.exception.RepositoryMethodNotImplementedException;
import org.dspace.app.rest.exception.UnprocessableEntityException;
import org.dspace.app.rest.model.BaseObjectRest;
import org.dspace.app.rest.model.ErrorRest;
import org.dspace.app.rest.model.ItemRest;
import org.dspace.app.rest.model.WorkspaceItemRest;
import org.dspace.app.rest.model.patch.Operation;
import org.dspace.app.rest.model.patch.Patch;
import org.dspace.app.rest.repository.handler.service.UriListHandlerService;
import org.dspace.app.rest.submit.SubmissionService;
import org.dspace.app.rest.submit.UploadableStep;
import org.dspace.app.rest.utils.Utils;
import org.dspace.app.util.SubmissionConfig;
import org.dspace.app.util.SubmissionConfigReader;
import org.dspace.app.util.SubmissionConfigReaderException;
import org.dspace.app.util.SubmissionStepConfig;
import org.dspace.authorize.AuthorizeException;
import org.dspace.authorize.service.AuthorizeService;
import org.dspace.content.Collection;
import org.dspace.content.Item;
import org.dspace.content.MetadataValue;
import org.dspace.content.WorkspaceItem;
import org.dspace.content.service.BitstreamFormatService;
import org.dspace.content.service.BitstreamService;
import org.dspace.content.service.CollectionService;
import org.dspace.content.service.ItemService;
import org.dspace.content.service.WorkspaceItemService;
import org.dspace.core.Constants;
import org.dspace.core.Context;
import org.dspace.eperson.EPerson;
import org.dspace.eperson.EPersonServiceImpl;
import org.dspace.event.Event;
import org.dspace.importer.external.datamodel.ImportRecord;
import org.dspace.importer.external.exception.FileMultipleOccurencesException;
import org.dspace.importer.external.metadatamapping.MetadatumDTO;
import org.dspace.importer.external.service.ImportService;
import org.dspace.services.ConfigurationService;
<<<<<<< HEAD
import org.dspace.submit.AbstractProcessingStep;
import org.dspace.util.UUIDUtils;
import org.dspace.validation.service.ValidationService;
import org.dspace.versioning.ItemCorrectionService;
=======
>>>>>>> b3a8b6e1
import org.springframework.beans.factory.annotation.Autowired;
import org.springframework.data.domain.Page;
import org.springframework.data.domain.Pageable;
import org.springframework.security.access.AccessDeniedException;
import org.springframework.security.access.prepost.PreAuthorize;
import org.springframework.stereotype.Component;
import org.springframework.web.multipart.MultipartFile;


/**
 * This is the repository responsible to manage WorkspaceItem Rest object
 *
 * @author Andrea Bollini (andrea.bollini at 4science.it)
 * @author Pasquale Cavallo (pasquale.cavallo at 4science.it)
 */
@Component(WorkspaceItemRest.CATEGORY + "." + WorkspaceItemRest.NAME)
public class WorkspaceItemRestRepository extends DSpaceRestRepository<WorkspaceItemRest, Integer>
    implements ReloadableEntityObjectRepository<WorkspaceItem, Integer> {

    public static final String OPERATION_PATH_SECTIONS = ValidationService.OPERATION_PATH_SECTIONS;

    private static final Logger log = org.apache.logging.log4j.LogManager.getLogger(WorkspaceItemRestRepository.class);

    @Autowired
    WorkspaceItemService wis;

    @Autowired
    ItemService itemService;

    @Autowired
    BitstreamService bitstreamService;

    @Autowired
    BitstreamFormatService bitstreamFormatService;

    @Autowired
    ConfigurationService configurationService;

    @Autowired
    ItemCorrectionService itemCorrectionService;

    @Autowired
    WorkspaceItemConverter workspaceItemConverter;

    @Autowired
    SubmissionService submissionService;

    @Autowired
    EPersonServiceImpl epersonService;

    @Autowired
    CollectionService collectionService;

    @Autowired
    AuthorizeService authorizeService;

    @Autowired
    ImportService importService;

    @Autowired
    AuthorizationFeatureService authorizationFeatureService;

    @Autowired
    AuthorizationRestUtil authorizationRestUtil;

    @Autowired
    private UriListHandlerService uriListHandlerService;

    private SubmissionConfigReader submissionConfigReader;

    public WorkspaceItemRestRepository() throws SubmissionConfigReaderException {
        submissionConfigReader = new SubmissionConfigReader();
    }

    @PreAuthorize("hasPermission(#id, 'WORKSPACEITEM', 'READ')")
    @Override
    public WorkspaceItemRest findOne(Context context, Integer id) {
        WorkspaceItem witem = null;
        try {
            witem = wis.find(context, id);
        } catch (SQLException e) {
            throw new RuntimeException(e.getMessage(), e);
        }
        if (witem == null) {
            return null;
        }
        return converter.toRest(witem, utils.obtainProjection());
    }

    @PreAuthorize("hasAuthority('ADMIN')")
    @Override
    public Page<WorkspaceItemRest> findAll(Context context, Pageable pageable) {
        try {
            long total = wis.countTotal(context);
            List<WorkspaceItem> witems = wis.findAll(context, pageable.getPageSize(),
                    Math.toIntExact(pageable.getOffset()));
            return converter.toRestPage(witems, pageable, total, utils.obtainProjection());
        } catch (SQLException e) {
            throw new RuntimeException(e.getMessage(), e);
        }
    }

    @PreAuthorize("hasPermission(#submitterID, 'EPERSON', 'READ')")
    @SearchRestMethod(name = "findBySubmitter")
    public Page<WorkspaceItemRest> findBySubmitter(@Parameter(value = "uuid", required = true) UUID submitterID,
            Pageable pageable) {
        try {
            Context context = obtainContext();
            EPerson ep = epersonService.find(context, submitterID);
            long total = wis.countByEPerson(context, ep);
            List<WorkspaceItem> witems = wis.findByEPerson(context, ep, pageable.getPageSize(),
                    Math.toIntExact(pageable.getOffset()));
            return converter.toRestPage(witems, pageable, total, utils.obtainProjection());
        } catch (SQLException e) {
            throw new RuntimeException(e.getMessage(), e);
        }
    }

    @Override
    protected WorkspaceItemRest createAndReturn(Context context) throws SQLException, AuthorizeException {

        HttpServletRequest httpServletRequest = getRequestService().getCurrentRequest().getHttpServletRequest();
        String itemUUID = httpServletRequest.getParameter("item");
        String relationship = httpServletRequest.getParameter("relationship");

        WorkspaceItem source;


        if ((StringUtils.isNotBlank(itemUUID) && StringUtils.isNotBlank(relationship))) {

            UUID itemId = UUIDUtils.fromString(itemUUID);

            if (itemId != null && !isAuthorizedToCorrect(context, itemId)) {
                throw new RESTAuthorizationException("The user is not allowed to correct the given item");
            }

            try {
                source = itemCorrectionService.createWorkspaceItemAndRelationshipByItem(context, itemId, relationship);
            } catch (AuthorizeException e) {
                throw new RESTAuthorizationException(e);
            } catch (Exception e) {
                throw new UnprocessableEntityException(e.getMessage());
            }

        } else if (StringUtils.isNotBlank(itemUUID)) {
            try {
                source = itemCorrectionService.createWorkspaceItemByItem(context, UUIDUtils.fromString(itemUUID));
            } catch (Exception e) {
                throw new UnprocessableEntityException(e.getMessage());
            }
        } else if (StringUtils.isNotBlank(relationship)) {
            throw new UnprocessableEntityException("Cannot create a relationship without a given item");
        } else {
            source = submissionService.createWorkspaceItem(context, getRequestService().getCurrentRequest());
        }

        return converter.toRest(source, utils.obtainProjection());
    }

    @Override
    public Class<WorkspaceItemRest> getDomainClass() {
        return WorkspaceItemRest.class;
    }

    @PreAuthorize("hasPermission(#id, 'WORKSPACEITEM', 'WRITE')")
    @Override
    public WorkspaceItemRest upload(HttpServletRequest request, String apiCategory, String model, Integer id,
                                    MultipartFile file) throws SQLException {

        Context context = obtainContext();
        WorkspaceItemRest wsi = findOne(context, id);
        WorkspaceItem source = wis.find(context, id);
<<<<<<< HEAD
        List<ErrorRest> errors = new ArrayList<ErrorRest>();
        SubmissionConfig submissionConfig =
            submissionConfigReader.getSubmissionConfigByName(wsi.getSubmissionDefinition().getName());
        for (int i = 0; i < submissionConfig.getNumberOfSteps(); i++) {
            SubmissionStepConfig stepConfig = submissionConfig.getStep(i);

            /*
             * First, load the step processing class (using the current
             * class loader)
             */
            ClassLoader loader = this.getClass().getClassLoader();
            Class stepClass;
            try {
                stepClass = loader.loadClass(stepConfig.getProcessingClassName());

                Object stepInstance = stepClass.newInstance();
                if (UploadableStep.class.isAssignableFrom(stepClass)) {
                    UploadableStep uploadableStep = (UploadableStep) stepInstance;
                    uploadableStep.doPreProcessing(context, source);
                    ErrorRest err =
                        uploadableStep.upload(context, submissionService, stepConfig, source, file);
                    uploadableStep.doPostProcessing(context, source);
                    if (err != null) {
                        errors.add(err);
                    }
                }

            } catch (Exception e) {
                log.error(e.getMessage(), e);
            }

        }
        context.commit();
        context.reloadEntity(source);
=======
        List<ErrorRest> errors = submissionService.uploadFileToInprogressSubmission(context, request, wsi, source,
                file);
>>>>>>> b3a8b6e1
        wsi = converter.toRest(source, utils.obtainProjection());

        if (!errors.isEmpty()) {
            wsi.getErrors().addAll(errors);
        }

        context.commit();
        return wsi;
    }

    @PreAuthorize("hasPermission(#id, 'WORKSPACEITEM', 'WRITE')")
    @Override
    public void patch(Context context, HttpServletRequest request, String apiCategory, String model, Integer id,
                      Patch patch) throws SQLException, AuthorizeException {
        List<Operation> operations = patch.getOperations();
        WorkspaceItemRest wsi = findOne(context, id);
        WorkspaceItem source = wis.find(context, id);
        for (Operation op : operations) {
            //the value in the position 0 is a null value
            String[] path = op.getPath().substring(1).split("/", 3);
            if (OPERATION_PATH_SECTIONS.equals(path[0])) {
                String section = path[1];
                submissionService.evaluatePatchToInprogressSubmission(context, request, source, wsi, section, op);
            } else {
                throw new DSpaceBadRequestException(
                    "Patch path operation need to starts with '" + OPERATION_PATH_SECTIONS + "'");
            }
        }
        wis.update(context, source);
    }

    @PreAuthorize("hasPermission(#id, 'WORKSPACEITEM', 'DELETE')")
    @Override
    protected void delete(Context context, Integer id) throws AuthorizeException {
        WorkspaceItem witem = null;
        try {
            witem = wis.find(context, id);
            wis.deleteAll(context, witem);
            context.addEvent(new Event(Event.DELETE, Constants.ITEM, witem.getItem().getID(), null,
                itemService.getIdentifiers(context, witem.getItem())));
        } catch (SQLException | IOException e) {
            log.error(e.getMessage(), e);
        }
    }

    @Override
    public Iterable<WorkspaceItemRest> upload(Context context, HttpServletRequest request,
            List<MultipartFile> uploadfiles)
        throws SQLException, FileNotFoundException, IOException, AuthorizeException {
        List<WorkspaceItemRest> results = new ArrayList<>();

        String uuid = request.getParameter("owningCollection");
        if (StringUtils.isBlank(uuid)) {
            uuid = configurationService.getProperty("submission.default.collection");
        }
        Collection collection = null;
        if (StringUtils.isNotBlank(uuid)) {
            collection = collectionService.find(context, UUID.fromString(uuid));
        } else {
            collection = collectionService.findAuthorizedOptimized(context, Constants.ADD).get(0);
        }

        SubmissionConfig submissionConfig = submissionConfigReader.getSubmissionConfigByCollection(collection);
        List<WorkspaceItem> result = null;
        List<ImportRecord> records = new ArrayList<>();
        try {
            for (MultipartFile mpFile : uploadfiles) {
                File file = Utils.getFile(mpFile, "upload-loader", "filedataloader");
                try {
                    ImportRecord record = importService.getRecord(file, mpFile.getOriginalFilename());
                    if (record != null) {
                        records.add(record);
                        break;
                    }
                } catch (Exception e) {
                    log.error("Error processing data", e);
                    throw e;
                } finally {
                    file.delete();
                }
            }
        } catch (FileMultipleOccurencesException e) {
            throw new UnprocessableEntityException("Too many entries in file");
        } catch (Exception e) {
            log.error("Error importing metadata", e);
        }
        WorkspaceItem source = submissionService.
            createWorkspaceItem(context, getRequestService().getCurrentRequest());
        merge(context, records, source);
        result = new ArrayList<>();
        result.add(source);

        //perform upload of bitstream if there is exact one result and convert workspaceitem to entity rest
        if (!result.isEmpty()) {
            for (WorkspaceItem wi : result) {
                List<ErrorRest> errors = new ArrayList<ErrorRest>();
                wi.setMultipleFiles(uploadfiles.size() > 1);
                //load bitstream into bundle ORIGINAL only if there is one result (approximately this is the
                // right behaviour for pdf file but not for other bibliographic format e.g. bibtex)
                if (result.size() == 1) {
                    for (int i = 0; i < submissionConfig.getNumberOfSteps(); i++) {
                        SubmissionStepConfig stepConfig = submissionConfig.getStep(i);
                        ClassLoader loader = this.getClass().getClassLoader();
                        Class stepClass;
                        try {
                            stepClass = loader.loadClass(stepConfig.getProcessingClassName());
                            Object stepInstance = stepClass.newInstance();
                            if (UploadableStep.class.isAssignableFrom(stepClass)) {
                                UploadableStep uploadableStep = (UploadableStep) stepInstance;
                                for (MultipartFile mpFile : uploadfiles) {
                                    ErrorRest err = uploadableStep.upload(context,
                                        submissionService, stepConfig, wi, mpFile);
                                    if (err != null) {
                                        errors.add(err);
                                    }
                                }
                            }
                        } catch (Exception e) {
                            log.error(e.getMessage(), e);
                        }
                    }
                }
                WorkspaceItemRest wsi = converter.toRest(wi, utils.obtainProjection());
                if (result.size() == 1) {
                    if (!errors.isEmpty()) {
                        wsi.getErrors().addAll(errors);
                    }
                }
                results.add(wsi);
            }
        }
        return results;
    }

    @Override
    protected WorkspaceItemRest createAndReturn(Context context, List<String> stringList)
        throws AuthorizeException, SQLException, RepositoryMethodNotImplementedException {

        HttpServletRequest req = getRequestService().getCurrentRequest().getHttpServletRequest();
        WorkspaceItem workspaceItem = uriListHandlerService.handle(context, req, stringList, WorkspaceItem.class);
        return converter.toRest(workspaceItem, utils.obtainProjection());
    }

    /**
     * This is a search method that will return the WorkspaceItemRest object found through the UUID of an item. It'll
     * find the Item through the given UUID and try to resolve the WorkspaceItem relevant for that item and return it.
     * It'll return a 401/403 if the current user isn't allowed to view the WorkspaceItem.
     * It'll return a 204 if nothing was found
     * @param itemUuid  The UUID for the Item to be used
     * @param pageable  The pageable if present
     * @return          The resulting WorkspaceItem object
     */
    @SearchRestMethod(name = "item")
    public WorkspaceItemRest findByItemUuid(@Parameter(value = "uuid", required = true) UUID itemUuid,
                                            Pageable pageable) {
        try {
            Context context = obtainContext();
            Item item = itemService.find(context, itemUuid);
            WorkspaceItem workspaceItem = wis.findByItem(context, item);
            if (workspaceItem == null) {
                return null;
            }
            if (!authorizeService.authorizeActionBoolean(context, workspaceItem.getItem(), Constants.READ)) {
                throw new AccessDeniedException("The current user does not have rights to view the WorkflowItem");
            }
            return converter.toRest(workspaceItem, utils.obtainProjection());
        } catch (SQLException e) {
            throw new RuntimeException(e.getMessage(), e);
        }
    }

    @Override
    public WorkspaceItem findDomainObjectByPk(Context context, Integer id) throws SQLException {
        return wis.find(context, id);
    }

    @Override
    public Class<Integer> getPKClass() {
        return Integer.class;
    }

    private boolean isAuthorizedToCorrect(Context context, UUID itemId) throws SQLException {

        AuthorizationFeature itemCorrectionFeature = authorizationFeatureService.find(ItemCorrectionFeature.NAME);
        if (itemCorrectionFeature == null) {
            throw new IllegalStateException(
                "No AuthorizationFeature configured with name " + ItemCorrectionFeature.NAME);
        }

        return itemCorrectionFeature.isAuthorized(context, findItemRestById(context, itemId.toString()));
    }

    private BaseObjectRest<?> findItemRestById(Context context, String itemId) throws SQLException {
        String objectId = ItemCorrectionFeature.NAME + "_" + ItemRest.CATEGORY + "." + ItemRest.NAME + "_" + itemId;
        return authorizationRestUtil.getObject(context, objectId);
    }

    private void merge(Context context, List<ImportRecord> records, WorkspaceItem item) throws SQLException {
        for (MetadataValue metadataValue : itemService.getMetadata(
            item.getItem(), Item.ANY, Item.ANY, Item.ANY, Item.ANY)) {
            itemService.clearMetadata(context, item.getItem(),
                metadataValue.getMetadataField().getMetadataSchema().getNamespace(),
                metadataValue.getMetadataField().getElement(),
                metadataValue.getMetadataField().getQualifier(),
                metadataValue.getLanguage());
        }
        for (ImportRecord record : records) {
            if (record != null && record.getValueList() != null) {
                for (MetadatumDTO metadataValue : record.getValueList()) {
                    itemService.addMetadata(context, item.getItem(), metadataValue.getSchema(),
                        metadataValue.getElement(), metadataValue.getQualifier(), null,
                        metadataValue.getValue());
                }
            }
        }
    }
}<|MERGE_RESOLUTION|>--- conflicted
+++ resolved
@@ -64,13 +64,9 @@
 import org.dspace.importer.external.metadatamapping.MetadatumDTO;
 import org.dspace.importer.external.service.ImportService;
 import org.dspace.services.ConfigurationService;
-<<<<<<< HEAD
-import org.dspace.submit.AbstractProcessingStep;
 import org.dspace.util.UUIDUtils;
 import org.dspace.validation.service.ValidationService;
 import org.dspace.versioning.ItemCorrectionService;
-=======
->>>>>>> b3a8b6e1
 import org.springframework.beans.factory.annotation.Autowired;
 import org.springframework.data.domain.Page;
 import org.springframework.data.domain.Pageable;
@@ -243,45 +239,9 @@
         Context context = obtainContext();
         WorkspaceItemRest wsi = findOne(context, id);
         WorkspaceItem source = wis.find(context, id);
-<<<<<<< HEAD
-        List<ErrorRest> errors = new ArrayList<ErrorRest>();
-        SubmissionConfig submissionConfig =
-            submissionConfigReader.getSubmissionConfigByName(wsi.getSubmissionDefinition().getName());
-        for (int i = 0; i < submissionConfig.getNumberOfSteps(); i++) {
-            SubmissionStepConfig stepConfig = submissionConfig.getStep(i);
-
-            /*
-             * First, load the step processing class (using the current
-             * class loader)
-             */
-            ClassLoader loader = this.getClass().getClassLoader();
-            Class stepClass;
-            try {
-                stepClass = loader.loadClass(stepConfig.getProcessingClassName());
-
-                Object stepInstance = stepClass.newInstance();
-                if (UploadableStep.class.isAssignableFrom(stepClass)) {
-                    UploadableStep uploadableStep = (UploadableStep) stepInstance;
-                    uploadableStep.doPreProcessing(context, source);
-                    ErrorRest err =
-                        uploadableStep.upload(context, submissionService, stepConfig, source, file);
-                    uploadableStep.doPostProcessing(context, source);
-                    if (err != null) {
-                        errors.add(err);
-                    }
-                }
-
-            } catch (Exception e) {
-                log.error(e.getMessage(), e);
-            }
-
-        }
-        context.commit();
-        context.reloadEntity(source);
-=======
+
         List<ErrorRest> errors = submissionService.uploadFileToInprogressSubmission(context, request, wsi, source,
                 file);
->>>>>>> b3a8b6e1
         wsi = converter.toRest(source, utils.obtainProjection());
 
         if (!errors.isEmpty()) {
