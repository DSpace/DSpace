--- conflicted
+++ resolved
@@ -68,15 +68,9 @@
     MetadataConverter metadataConverter;
 
     @Autowired
-<<<<<<< HEAD
-=======
-    ItemPatch itemPatch;
-
-    @Autowired
     BundleService bundleService;
 
     @Autowired
->>>>>>> 4240ade8
     WorkspaceItemService workspaceItemService;
 
     @Autowired
@@ -263,7 +257,31 @@
     }
 
     /**
-<<<<<<< HEAD
+     * Method to add a bundle to an item
+     *
+     * @param context    The context
+     * @param item       The item to which the bundle has to be added
+     * @param bundleRest The bundleRest that needs to be added to the item
+     * @return The added bundle
+     */
+    public Bundle addBundleToItem(Context context, Item item, BundleRest bundleRest)
+            throws SQLException, AuthorizeException {
+        if (item.getBundles(bundleRest.getName()).size() > 0) {
+            throw new DSpaceBadRequestException("The bundle name already exists in the item");
+        }
+
+        Bundle bundle = bundleService.create(context, item, bundleRest.getName());
+
+        metadataConverter.setMetadata(context, bundle, bundleRest.getMetadata());
+        bundle.setName(context, bundleRest.getName());
+
+        context.commit();
+
+        return bundle;
+
+    }
+
+    /**
      * Modify a template Item which is a template Item
      * @param item          The Item to be modified
      * @param jsonNode      The patch to be applied
@@ -300,29 +318,5 @@
         Collection collection = item.getTemplateItemOf();
         collectionService.removeTemplateItem(context, collection);
         collectionService.update(context, collection);
-=======
-     * Method to add a bundle to an item
-     *
-     * @param context    The context
-     * @param item       The item to which the bundle has to be added
-     * @param bundleRest The bundleRest that needs to be added to the item
-     * @return The added bundle
-     */
-    public Bundle addBundleToItem(Context context, Item item, BundleRest bundleRest)
-            throws SQLException, AuthorizeException {
-        if (item.getBundles(bundleRest.getName()).size() > 0) {
-            throw new DSpaceBadRequestException("The bundle name already exists in the item");
-        }
-
-        Bundle bundle = bundleService.create(context, item, bundleRest.getName());
-
-        metadataConverter.setMetadata(context, bundle, bundleRest.getMetadata());
-        bundle.setName(context, bundleRest.getName());
-
-        context.commit();
-
-        return bundle;
-
->>>>>>> 4240ade8
     }
 }