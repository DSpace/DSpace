--- conflicted
+++ resolved
@@ -89,15 +89,14 @@
     InstallItemService installItemService;
 
     @Autowired
-<<<<<<< HEAD
+    RelationshipService relationshipService;
+
+    @Autowired
+    RelationshipTypeService relationshipTypeService;
+
+    @Autowired
     private UriListHandlerService uriListHandlerService;
 
-=======
-    RelationshipService relationshipService;
-
-    @Autowired
-    RelationshipTypeService relationshipTypeService;
->>>>>>> b2657cdc
 
     public ItemRestRepository(ItemService dsoService, ItemPatch dsoPatch) {
         super(dsoService, dsoPatch);
@@ -367,13 +366,6 @@
         return bundle;
     }
 
-    @Override
-    protected ItemRest createAndReturn(Context context, List<String> stringList)
-        throws AuthorizeException, SQLException, RepositoryMethodNotImplementedException {
-
-        HttpServletRequest req = getRequestService().getCurrentRequest().getHttpServletRequest();
-        Item item = uriListHandlerService.handle(context, req, stringList, Item.class);
-        return converter.toRest(item, Projection.DEFAULT);
     }
 
     /**
@@ -413,5 +405,12 @@
         Collection collection = item.getTemplateItemOf();
         collectionService.removeTemplateItem(context, collection);
         collectionService.update(context, collection);
+    @Override
+    protected ItemRest createAndReturn(Context context, List<String> stringList)
+        throws AuthorizeException, SQLException, RepositoryMethodNotImplementedException {
+
+        HttpServletRequest req = getRequestService().getCurrentRequest().getHttpServletRequest();
+        Item item = uriListHandlerService.handle(context, req, stringList, Item.class);
+        return converter.toRest(item, Projection.DEFAULT);
     }
 }