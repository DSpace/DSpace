/**
 * The contents of this file are subject to the license and copyright
 * detailed in the LICENSE and NOTICE files at the root of the source
 * tree and available online at
 *
 * http://www.dspace.org/license/
 */
package org.dspace.app.rest.converter;

import java.util.ArrayList;
import java.util.LinkedList;
import java.util.List;
import javax.servlet.http.HttpServletRequest;

import org.apache.commons.lang3.StringUtils;
import org.dspace.app.rest.model.ScopeEnum;
import org.dspace.app.rest.model.SubmissionFormFieldRest;
import org.dspace.app.rest.model.SubmissionFormInputTypeRest;
import org.dspace.app.rest.model.SubmissionFormRest;
import org.dspace.app.rest.model.SubmissionFormRowRest;
import org.dspace.app.rest.model.SubmissionVisibilityRest;
import org.dspace.app.rest.model.VisibilityEnum;
import org.dspace.app.rest.model.submit.SelectableMetadata;
import org.dspace.app.rest.model.submit.SelectableRelationship;
import org.dspace.app.rest.projection.Projection;
import org.dspace.app.rest.repository.SubmissionFormRestRepository;
import org.dspace.app.rest.utils.AuthorityUtils;
import org.dspace.app.rest.utils.ContextUtil;
import org.dspace.app.util.DCInput;
import org.dspace.app.util.DCInputSet;
import org.dspace.core.Context;
import org.dspace.core.Utils;
import org.dspace.services.RequestService;
import org.dspace.services.model.Request;
import org.dspace.submit.model.LanguageFormField;
import org.springframework.beans.factory.annotation.Autowired;
import org.springframework.stereotype.Component;

/**
 * This is the converter from/to the DCInputSet in the DSpace API data model and
 * the REST data model
 *
 * @author Andrea Bollini (andrea.bollini at 4science.it)
 */
@Component
public class SubmissionFormConverter implements DSpaceConverter<DCInputSet, SubmissionFormRest> {

    private static final String INPUT_TYPE_ONEBOX = "onebox";
    private static final String INPUT_TYPE_NAME = "name";
    private static final String INPUT_TYPE_LOOKUP = "lookup";
    private static final String INPUT_TYPE_LOOKUP_NAME = "lookup-name";
    private static final String INPUT_TYPE_DROPDOWN = "dropdown";

    @Autowired
    private AuthorityUtils authorityUtils;

    @Autowired
    private RequestService requestService;

    @Autowired
    private SubmissionFormRestRepository submissionFormRestRepository;

    @Override
    public SubmissionFormRest convert(DCInputSet obj, Projection projection) {
        SubmissionFormRest sd = new SubmissionFormRest();
        sd.setProjection(projection);
        sd.setName(obj.getFormName());
        DCInput[][] step = obj.getFields();
        List<SubmissionFormRowRest> rows = getPage(step, obj.getFormName());
        sd.setRows(rows);
        return sd;
    }

    private List<SubmissionFormRowRest> getPage(DCInput[][] page, String formName) {
        List<SubmissionFormRowRest> rows = new LinkedList<SubmissionFormRowRest>();

        for (DCInput[] row : page) {
            List<SubmissionFormFieldRest> fields = new LinkedList<SubmissionFormFieldRest>();
            SubmissionFormRowRest rowRest = new SubmissionFormRowRest();
            rowRest.setFields(fields);
            rows.add(rowRest);
            for (DCInput dcinput : row) {
                fields.add(getField(dcinput, formName));
            }
        }
        return rows;
    }

    private SubmissionFormFieldRest getField(DCInput dcinput, String formName) {
        SubmissionFormFieldRest inputField = new SubmissionFormFieldRest();
        List<SelectableMetadata> selectableMetadata = new ArrayList<SelectableMetadata>();
        SelectableRelationship selectableRelationship;
        inputField.setLabel(dcinput.getLabel());
        inputField.setHints(dcinput.getHints());
        inputField.setStyle(dcinput.getStyle());
        inputField.setMandatoryMessage(dcinput.getWarning());
        inputField.setMandatory(dcinput.isRequired());
        inputField.setScope(ScopeEnum.fromString(dcinput.getScope()));
        inputField.setVisibility(new SubmissionVisibilityRest(
            VisibilityEnum.fromString(dcinput.isReadOnly("submission") ? "read-only" : null),
            VisibilityEnum.fromString(dcinput.isReadOnly("workflow") ? "read-only" : null)));
        inputField.setRepeatable(dcinput.isRepeatable());
        if (dcinput.getLanguage()) {
            int idx = 1;
            //list contains: at even position the code, at odd position the label
            for (String code : dcinput.getValueLanguageList()) {
                //check and retrieve "even/odd" couple to build the dto with "code/display" values
                if (idx % 2 == 0) {
                    String display = dcinput.getValueLanguageList().get(idx - 2);
                    LanguageFormField lang = new LanguageFormField(code, display);
                    inputField.getLanguageCodes().add(lang);
                }
                idx++;
            }
        }
        SubmissionFormInputTypeRest inputRest = new SubmissionFormInputTypeRest();

        inputRest.setRegex(dcinput.getRegex());

        if (dcinput.isMetadataField()) {
            // only try to process the metadata input type if there's a metadata field
            if (!StringUtils.equalsIgnoreCase(dcinput.getInputType(), "qualdrop_value")) {

                // value-pair and vocabulary are a special kind of authorities
                String inputType = dcinput.getInputType();
                SelectableMetadata selMd = new SelectableMetadata();
<<<<<<< HEAD
                Context context = null;
                Request currentRequest = requestService.getCurrentRequest();
                if (currentRequest != null) {
                    HttpServletRequest request = currentRequest.getHttpServletRequest();
                    context = ContextUtil.obtainContext(request);
                } else {
                    context = new Context();
                }

                inputRest.setType(inputType);
                if (StringUtils.equalsIgnoreCase(dcinput.getInputType(), "group") ||
                        StringUtils.equalsIgnoreCase(dcinput.getInputType(), "inline-group")) {
                    inputField.setRows(submissionFormRestRepository.findOne(context, formName + "-" + Utils
                        .standardize(dcinput.getSchema(), dcinput.getElement(), dcinput.getQualifier(), "-")));
                } else if (authorityUtils.isChoice(dcinput.getSchema(), dcinput.getElement(), dcinput.getQualifier())) {
=======
                if (isChoice(dcinput.getSchema(), dcinput.getElement(), dcinput.getQualifier(),
                        dcinput.getPairsType(), dcinput.getVocabulary())) {
>>>>>>> 322b56b4
                    inputRest.setType(getPresentation(dcinput.getSchema(), dcinput.getElement(),
                                                      dcinput.getQualifier(), inputType));
                    selMd.setControlledVocabulary(getAuthorityName(dcinput.getSchema(), dcinput.getElement(),
                                                        dcinput.getQualifier(), dcinput.getPairsType(),
                                                        dcinput.getVocabulary()));
                    selMd.setClosed(
<<<<<<< HEAD
                            authorityUtils.isClosed(dcinput.getSchema(), dcinput.getElement(), dcinput.getQualifier()));
=======
                            isClosed(dcinput.getSchema(), dcinput.getElement(), dcinput.getQualifier(),
                                    dcinput.getPairsType(), dcinput.getVocabulary()));
                } else {
                    inputRest.setType(inputType);
>>>>>>> 322b56b4
                }
                selMd.setMetadata(org.dspace.core.Utils
                    .standardize(dcinput.getSchema(), dcinput.getElement(), dcinput.getQualifier(), "."));
                selectableMetadata.add(selMd);
            } else {
                // if the field is a qualdrop_value
                inputRest.setType(INPUT_TYPE_ONEBOX);
                List<String> pairs = dcinput.getPairs();
                for (int idx = 0; idx < pairs.size(); idx += 2) {
                    SelectableMetadata selMd = new SelectableMetadata();
                    selMd.setLabel((String) pairs.get(idx));
                    selMd.setMetadata(org.dspace.core.Utils
                            .standardize(dcinput.getSchema(), dcinput.getElement(), pairs.get(idx + 1), "."));
                    if (authorityUtils.isChoice(dcinput.getSchema(), dcinput.getElement(), dcinput.getQualifier())) {
                        selMd.setControlledVocabulary(getAuthorityName(dcinput.getSchema(), dcinput.getElement(),
                                pairs.get(idx + 1), dcinput.getPairsType(), dcinput.getVocabulary()));
                        selMd.setClosed(isClosed(dcinput.getSchema(), dcinput.getElement(),
                                dcinput.getQualifier(), null, dcinput.getVocabulary()));
                    }
                    selectableMetadata.add(selMd);
                }
            }
        }

        inputField.setInput(inputRest);
        if (dcinput.isMetadataField()) {
            inputField.setSelectableMetadata(selectableMetadata);
            inputField.setTypeBind(dcinput.getTypeBindList());
        }
        if (dcinput.isRelationshipField()) {
            selectableRelationship = getSelectableRelationships(dcinput);
            inputField.setSelectableRelationship(selectableRelationship);
        }
        return inputField;
    }

    /**
     * This method will create a SelectableRelationship object
     * The DCInput will be used to define all the properties of the SelectableRelationship object
     * @param dcinput                   The parsed input from submission-forms.xml
     * @return                          The SelectableRelationship object based on the dcinput
     */
    private SelectableRelationship getSelectableRelationships(DCInput dcinput) {
        SelectableRelationship selectableRelationship = new SelectableRelationship();
        selectableRelationship.setRelationshipType(dcinput.getRelationshipType());
        selectableRelationship.setFilter(dcinput.getFilter());
        selectableRelationship.setSearchConfiguration(dcinput.getSearchConfiguration());
        selectableRelationship.setNameVariants(String.valueOf(dcinput.areNameVariantsAllowed()));
        return selectableRelationship;
    }

    private String getPresentation(String schema, String element, String qualifier, String inputType) {
        String presentation = authorityUtils.getPresentation(schema, element, qualifier);
        if (StringUtils.isNotBlank(presentation)) {
            if (INPUT_TYPE_ONEBOX.equals(inputType)) {
                if (AuthorityUtils.PRESENTATION_TYPE_SUGGEST.equals(presentation)) {
                    return INPUT_TYPE_ONEBOX;
                } else if (AuthorityUtils.PRESENTATION_TYPE_LOOKUP.equals(presentation)) {
                    return INPUT_TYPE_LOOKUP;
                } else if (AuthorityUtils.PRESENTATION_TYPE_SELECT.equals(presentation)) {
                    return INPUT_TYPE_DROPDOWN;
                }
            } else if (INPUT_TYPE_NAME.equals(inputType)) {
                if (AuthorityUtils.PRESENTATION_TYPE_LOOKUP.equals(presentation)) {
                    return INPUT_TYPE_LOOKUP_NAME;
                }
            }
        }
        return inputType;
    }

    private String getAuthorityName(String schema, String element, String qualifier, String valuePairsName,
                                    String vocabularyName) {
        if (StringUtils.isNotBlank(valuePairsName)) {
            return valuePairsName;
        } else if (StringUtils.isNotBlank(vocabularyName)) {
            return vocabularyName;
        }
        return authorityUtils.getAuthorityName(schema, element, qualifier);
    }

    private boolean isClosed(String schema, String element, String qualifier, String valuePairsName,
            String vocabularyName) {
        if (StringUtils.isNotBlank(valuePairsName) || StringUtils.isNotBlank(vocabularyName)) {
            return true;
        }
        return authorityUtils.isClosed(schema, element, qualifier);
    }

    private boolean isChoice(String schema, String element, String qualifier, String valuePairsName,
            String vocabularyName) {
        if (StringUtils.isNotBlank(valuePairsName) || StringUtils.isNotBlank(vocabularyName)) {
            return true;
        }
        return authorityUtils.isChoice(schema, element, qualifier);
    }

    @Override
    public Class<DCInputSet> getModelClass() {
        return DCInputSet.class;
    }
}<|MERGE_RESOLUTION|>--- conflicted
+++ resolved
@@ -10,7 +10,6 @@
 import java.util.ArrayList;
 import java.util.LinkedList;
 import java.util.List;
-import javax.servlet.http.HttpServletRequest;
 
 import org.apache.commons.lang3.StringUtils;
 import org.dspace.app.rest.model.ScopeEnum;
@@ -25,13 +24,9 @@
 import org.dspace.app.rest.projection.Projection;
 import org.dspace.app.rest.repository.SubmissionFormRestRepository;
 import org.dspace.app.rest.utils.AuthorityUtils;
-import org.dspace.app.rest.utils.ContextUtil;
 import org.dspace.app.util.DCInput;
 import org.dspace.app.util.DCInputSet;
-import org.dspace.core.Context;
-import org.dspace.core.Utils;
 import org.dspace.services.RequestService;
-import org.dspace.services.model.Request;
 import org.dspace.submit.model.LanguageFormField;
 import org.springframework.beans.factory.annotation.Autowired;
 import org.springframework.stereotype.Component;
@@ -124,40 +119,18 @@
                 // value-pair and vocabulary are a special kind of authorities
                 String inputType = dcinput.getInputType();
                 SelectableMetadata selMd = new SelectableMetadata();
-<<<<<<< HEAD
-                Context context = null;
-                Request currentRequest = requestService.getCurrentRequest();
-                if (currentRequest != null) {
-                    HttpServletRequest request = currentRequest.getHttpServletRequest();
-                    context = ContextUtil.obtainContext(request);
-                } else {
-                    context = new Context();
-                }
-
-                inputRest.setType(inputType);
-                if (StringUtils.equalsIgnoreCase(dcinput.getInputType(), "group") ||
-                        StringUtils.equalsIgnoreCase(dcinput.getInputType(), "inline-group")) {
-                    inputField.setRows(submissionFormRestRepository.findOne(context, formName + "-" + Utils
-                        .standardize(dcinput.getSchema(), dcinput.getElement(), dcinput.getQualifier(), "-")));
-                } else if (authorityUtils.isChoice(dcinput.getSchema(), dcinput.getElement(), dcinput.getQualifier())) {
-=======
                 if (isChoice(dcinput.getSchema(), dcinput.getElement(), dcinput.getQualifier(),
-                        dcinput.getPairsType(), dcinput.getVocabulary())) {
->>>>>>> 322b56b4
+                    dcinput.getPairsType(), dcinput.getVocabulary())) {
                     inputRest.setType(getPresentation(dcinput.getSchema(), dcinput.getElement(),
                                                       dcinput.getQualifier(), inputType));
                     selMd.setControlledVocabulary(getAuthorityName(dcinput.getSchema(), dcinput.getElement(),
                                                         dcinput.getQualifier(), dcinput.getPairsType(),
                                                         dcinput.getVocabulary()));
                     selMd.setClosed(
-<<<<<<< HEAD
-                            authorityUtils.isClosed(dcinput.getSchema(), dcinput.getElement(), dcinput.getQualifier()));
-=======
                             isClosed(dcinput.getSchema(), dcinput.getElement(), dcinput.getQualifier(),
                                     dcinput.getPairsType(), dcinput.getVocabulary()));
                 } else {
                     inputRest.setType(inputType);
->>>>>>> 322b56b4
                 }
                 selMd.setMetadata(org.dspace.core.Utils
                     .standardize(dcinput.getSchema(), dcinput.getElement(), dcinput.getQualifier(), "."));
@@ -185,7 +158,6 @@
         inputField.setInput(inputRest);
         if (dcinput.isMetadataField()) {
             inputField.setSelectableMetadata(selectableMetadata);
-            inputField.setTypeBind(dcinput.getTypeBindList());
         }
         if (dcinput.isRelationshipField()) {
             selectableRelationship = getSelectableRelationships(dcinput);
