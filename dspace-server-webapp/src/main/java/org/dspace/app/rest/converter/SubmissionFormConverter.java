/**
 * The contents of this file are subject to the license and copyright
 * detailed in the LICENSE and NOTICE files at the root of the source
 * tree and available online at
 *
 * http://www.dspace.org/license/
 */
package org.dspace.app.rest.converter;

import java.util.ArrayList;
import java.util.LinkedList;
import java.util.List;
import javax.servlet.http.HttpServletRequest;

import org.apache.commons.lang3.StringUtils;
import org.dspace.app.rest.model.ScopeEnum;
import org.dspace.app.rest.model.SubmissionFormFieldRest;
import org.dspace.app.rest.model.SubmissionFormInputTypeRest;
import org.dspace.app.rest.model.SubmissionFormRest;
import org.dspace.app.rest.model.SubmissionFormRowRest;
import org.dspace.app.rest.model.SubmissionVisibilityRest;
import org.dspace.app.rest.model.VisibilityEnum;
import org.dspace.app.rest.model.submit.SelectableMetadata;
import org.dspace.app.rest.model.submit.SelectableRelationship;
import org.dspace.app.rest.projection.Projection;
import org.dspace.app.rest.repository.SubmissionFormRestRepository;
import org.dspace.app.rest.utils.AuthorityUtils;
import org.dspace.app.rest.utils.ContextUtil;
import org.dspace.app.util.DCInput;
import org.dspace.app.util.DCInputSet;
import org.dspace.core.Context;
import org.dspace.core.Utils;
import org.dspace.services.RequestService;
import org.dspace.services.model.Request;
import org.dspace.submit.model.LanguageFormField;
import org.springframework.beans.factory.annotation.Autowired;
import org.springframework.stereotype.Component;

/**
 * This is the converter from/to the DCInputSet in the DSpace API data model and
 * the REST data model
 *
 * @author Andrea Bollini (andrea.bollini at 4science.it)
 */
@Component
public class SubmissionFormConverter implements DSpaceConverter<DCInputSet, SubmissionFormRest> {

    private static final String INPUT_TYPE_ONEBOX = "onebox";
    private static final String INPUT_TYPE_NAME = "name";
    private static final String INPUT_TYPE_LOOKUP = "lookup";
    private static final String INPUT_TYPE_LOOKUP_NAME = "lookup-name";
    private static final String INPUT_TYPE_DROPDOWN = "dropdown";

    @Autowired
    private AuthorityUtils authorityUtils;

    @Autowired
    private RequestService requestService;

    @Autowired
    private SubmissionFormRestRepository submissionFormRestRepository;

    @Override
    public SubmissionFormRest convert(DCInputSet obj, Projection projection) {
        SubmissionFormRest sd = new SubmissionFormRest();
        sd.setProjection(projection);
        sd.setName(obj.getFormName());
        DCInput[][] step = obj.getFields();
        List<SubmissionFormRowRest> rows = getPage(step, obj.getFormName());
        sd.setRows(rows);
        return sd;
    }

    private List<SubmissionFormRowRest> getPage(DCInput[][] page, String formName) {
        List<SubmissionFormRowRest> rows = new LinkedList<SubmissionFormRowRest>();

        for (DCInput[] row : page) {
            List<SubmissionFormFieldRest> fields = new LinkedList<SubmissionFormFieldRest>();
            SubmissionFormRowRest rowRest = new SubmissionFormRowRest();
            rowRest.setFields(fields);
            rows.add(rowRest);
            for (DCInput dcinput : row) {
                fields.add(getField(dcinput, formName));
            }
        }
        return rows;
    }

    private SubmissionFormFieldRest getField(DCInput dcinput, String formName) {
        SubmissionFormFieldRest inputField = new SubmissionFormFieldRest();
        List<SelectableMetadata> selectableMetadata = new ArrayList<SelectableMetadata>();
        SelectableRelationship selectableRelationship;
        inputField.setLabel(dcinput.getLabel());
        inputField.setHints(dcinput.getHints());
        inputField.setStyle(dcinput.getStyle());
        inputField.setMandatoryMessage(dcinput.getWarning());
        inputField.setMandatory(dcinput.isRequired());
        inputField.setScope(ScopeEnum.fromString(dcinput.getScope()));
        inputField.setVisibility(new SubmissionVisibilityRest(
            VisibilityEnum.fromString(dcinput.isReadOnly("submission") ? "read-only" : null),
            VisibilityEnum.fromString(dcinput.isReadOnly("workflow") ? "read-only" : null)));
        inputField.setRepeatable(dcinput.isRepeatable());
        if (dcinput.getLanguage()) {
            int idx = 1;
            //list contains: at even position the code, at odd position the label
            for (String code : dcinput.getValueLanguageList()) {
                //check and retrieve "even/odd" couple to build the dto with "code/display" values
                if (idx % 2 == 0) {
                    String display = dcinput.getValueLanguageList().get(idx - 2);
                    LanguageFormField lang = new LanguageFormField(code, display);
                    inputField.getLanguageCodes().add(lang);
                }
                idx++;
            }
        }
        SubmissionFormInputTypeRest inputRest = new SubmissionFormInputTypeRest();

        inputRest.setRegex(dcinput.getRegex());

        if (dcinput.isMetadataField()) {
            // only try to process the metadata input type if there's a metadata field
            if (!StringUtils.equalsIgnoreCase(dcinput.getInputType(), "qualdrop_value")) {

                // value-pair and vocabulary are a special kind of authorities
                String inputType = dcinput.getInputType();
                SelectableMetadata selMd = new SelectableMetadata();
                if (isChoice(dcinput.getSchema(), dcinput.getElement(), dcinput.getQualifier(),
<<<<<<< HEAD
                    dcinput.getPairsType(), dcinput.getVocabulary())) {
=======
                        dcinput.getPairsType(), dcinput.getVocabulary())) {
>>>>>>> 2e5efda2
                    inputRest.setType(getPresentation(dcinput.getSchema(), dcinput.getElement(),
                                                      dcinput.getQualifier(), inputType));
                    selMd.setControlledVocabulary(getAuthorityName(dcinput.getSchema(), dcinput.getElement(),
                                                        dcinput.getQualifier(), dcinput.getPairsType(),
                                                        dcinput.getVocabulary()));
                    selMd.setClosed(
                            isClosed(dcinput.getSchema(), dcinput.getElement(), dcinput.getQualifier(),
                                    dcinput.getPairsType(), dcinput.getVocabulary()));
                } else {
                    inputRest.setType(inputType);
                }

                Context context = null;
                Request currentRequest = requestService.getCurrentRequest();
                if (currentRequest != null) {
                    HttpServletRequest request = currentRequest.getHttpServletRequest();
                    context = ContextUtil.obtainContext(request);
                } else {
                    context = new Context();
                }

                if (StringUtils.equalsIgnoreCase(dcinput.getInputType(), "group") ||
                        StringUtils.equalsIgnoreCase(dcinput.getInputType(), "inline-group")) {
                    inputField.setRows(submissionFormRestRepository.findOne(context, formName + "-" + Utils
                        .standardize(dcinput.getSchema(), dcinput.getElement(), dcinput.getQualifier(), "-")));
                } else if (authorityUtils.isChoice(dcinput.getSchema(), dcinput.getElement(), dcinput.getQualifier())) {
                    inputRest.setType(getPresentation(dcinput.getSchema(), dcinput.getElement(),
                                                      dcinput.getQualifier(), inputType));
                    selMd.setControlledVocabulary(getAuthorityName(dcinput.getSchema(), dcinput.getElement(),
                                                        dcinput.getQualifier(), dcinput.getPairsType(),
                                                        dcinput.getVocabulary()));
                    selMd.setClosed(isClosed(dcinput.getSchema(), dcinput.getElement(),
                            dcinput.getQualifier(), null, dcinput.getVocabulary()));
                }
                selMd.setMetadata(org.dspace.core.Utils
                    .standardize(dcinput.getSchema(), dcinput.getElement(), dcinput.getQualifier(), "."));
                selectableMetadata.add(selMd);
            } else {
                // if the field is a qualdrop_value
                inputRest.setType(INPUT_TYPE_ONEBOX);
                List<String> pairs = dcinput.getPairs();
                for (int idx = 0; idx < pairs.size(); idx += 2) {
                    SelectableMetadata selMd = new SelectableMetadata();
                    selMd.setLabel((String) pairs.get(idx));
                    selMd.setMetadata(org.dspace.core.Utils
                            .standardize(dcinput.getSchema(), dcinput.getElement(), pairs.get(idx + 1), "."));
                    if (authorityUtils.isChoice(dcinput.getSchema(), dcinput.getElement(), dcinput.getQualifier())) {
                        selMd.setControlledVocabulary(getAuthorityName(dcinput.getSchema(), dcinput.getElement(),
                                pairs.get(idx + 1), dcinput.getPairsType(), dcinput.getVocabulary()));
                        selMd.setClosed(isClosed(dcinput.getSchema(), dcinput.getElement(),
                                dcinput.getQualifier(), null, dcinput.getVocabulary()));
                    }
                    selectableMetadata.add(selMd);
                }
            }
        }

        inputField.setInput(inputRest);
        if (dcinput.isMetadataField()) {
            inputField.setSelectableMetadata(selectableMetadata);
            inputField.setTypeBind(dcinput.getTypeBindList());
        }
        if (dcinput.isRelationshipField()) {
            selectableRelationship = getSelectableRelationships(dcinput);
            inputField.setSelectableRelationship(selectableRelationship);
        }
        return inputField;
    }

    /**
     * This method will create a SelectableRelationship object
     * The DCInput will be used to define all the properties of the SelectableRelationship object
     * @param dcinput                   The parsed input from submission-forms.xml
     * @return                          The SelectableRelationship object based on the dcinput
     */
    private SelectableRelationship getSelectableRelationships(DCInput dcinput) {
        SelectableRelationship selectableRelationship = new SelectableRelationship();
        selectableRelationship.setRelationshipType(dcinput.getRelationshipType());
        selectableRelationship.setFilter(dcinput.getFilter());
        selectableRelationship.setSearchConfiguration(dcinput.getSearchConfiguration());
        selectableRelationship.setNameVariants(String.valueOf(dcinput.areNameVariantsAllowed()));
        return selectableRelationship;
    }

    private String getPresentation(String schema, String element, String qualifier, String inputType) {
        String presentation = authorityUtils.getPresentation(schema, element, qualifier);
        if (StringUtils.isNotBlank(presentation)) {
            if (INPUT_TYPE_ONEBOX.equals(inputType)) {
                if (AuthorityUtils.PRESENTATION_TYPE_SUGGEST.equals(presentation)) {
                    return INPUT_TYPE_ONEBOX;
                } else if (AuthorityUtils.PRESENTATION_TYPE_LOOKUP.equals(presentation)) {
                    return INPUT_TYPE_LOOKUP;
                } else if (AuthorityUtils.PRESENTATION_TYPE_SELECT.equals(presentation)) {
                    return INPUT_TYPE_DROPDOWN;
                }
            } else if (INPUT_TYPE_NAME.equals(inputType)) {
                if (AuthorityUtils.PRESENTATION_TYPE_LOOKUP.equals(presentation) ||
                        AuthorityUtils.PRESENTATION_TYPE_AUTHORLOOKUP.equals(presentation)) {
                    return INPUT_TYPE_LOOKUP_NAME;
                }
            }
        }
        return inputType;
    }

    private String getAuthorityName(String schema, String element, String qualifier, String valuePairsName,
                                    String vocabularyName) {
        if (StringUtils.isNotBlank(valuePairsName)) {
            return valuePairsName;
        } else if (StringUtils.isNotBlank(vocabularyName)) {
            return vocabularyName;
        }
        return authorityUtils.getAuthorityName(schema, element, qualifier);
    }

    private boolean isClosed(String schema, String element, String qualifier, String valuePairsName,
            String vocabularyName) {
        if (StringUtils.isNotBlank(valuePairsName) || StringUtils.isNotBlank(vocabularyName)) {
            return true;
        }
        return authorityUtils.isClosed(schema, element, qualifier);
    }

    private boolean isChoice(String schema, String element, String qualifier, String valuePairsName,
            String vocabularyName) {
        if (StringUtils.isNotBlank(valuePairsName) || StringUtils.isNotBlank(vocabularyName)) {
            return true;
        }
        return authorityUtils.isChoice(schema, element, qualifier);
    }

    @Override
    public Class<DCInputSet> getModelClass() {
        return DCInputSet.class;
    }
}<|MERGE_RESOLUTION|>--- conflicted
+++ resolved
@@ -125,11 +125,7 @@
                 String inputType = dcinput.getInputType();
                 SelectableMetadata selMd = new SelectableMetadata();
                 if (isChoice(dcinput.getSchema(), dcinput.getElement(), dcinput.getQualifier(),
-<<<<<<< HEAD
                     dcinput.getPairsType(), dcinput.getVocabulary())) {
-=======
-                        dcinput.getPairsType(), dcinput.getVocabulary())) {
->>>>>>> 2e5efda2
                     inputRest.setType(getPresentation(dcinput.getSchema(), dcinput.getElement(),
                                                       dcinput.getQualifier(), inputType));
                     selMd.setControlledVocabulary(getAuthorityName(dcinput.getSchema(), dcinput.getElement(),
