--- conflicted
+++ resolved
@@ -115,17 +115,6 @@
                                 metadataValue.getValue());
                         }
                     }
-<<<<<<< HEAD
-
-                    FileDataLoader fdl = (FileDataLoader) dataLoader;
-                    fdl.setFilename(file.getAbsolutePath());
-
-                    recordSet = convertFields(dataLoader.getRecords(), bteBatchImportService.getOutputMap());
-
-                    enrichItem(context, recordSet.getRecords(), item);
-
-=======
->>>>>>> b3a8b6e1
                 }
             }
         } catch (Exception e) {
