/**
 * The contents of this file are subject to the license and copyright
 * detailed in the LICENSE and NOTICE files at the root of the source
 * tree and available online at
 *
 * http://www.dspace.org/license/
 */
package org.dspace.app.rest.security;

import java.io.Serializable;
import java.sql.SQLException;
import java.util.UUID;

import org.apache.commons.lang3.StringUtils;
import org.dspace.app.rest.model.UsageReportRest;
import org.dspace.app.rest.utils.ContextUtil;
import org.dspace.app.rest.utils.DSpaceObjectUtils;
import org.dspace.authorize.service.AuthorizeService;
import org.dspace.content.DSpaceObject;
import org.dspace.core.Context;
import org.dspace.services.RequestService;
import org.dspace.services.model.Request;
import org.slf4j.Logger;
import org.slf4j.LoggerFactory;
import org.springframework.beans.factory.annotation.Autowired;
import org.springframework.security.core.Authentication;
import org.springframework.stereotype.Component;

/**
 * This class will handle Permissions for the {@link UsageReportRest} object and its calls
 *
 * @author Maria Verdonck (Atmire) on 11/06/2020
 */
@Component
public class UsageReportRestPermissionEvaluatorPlugin extends RestObjectPermissionEvaluatorPlugin {

    private static final Logger log = LoggerFactory.getLogger(UsageReportRestPermissionEvaluatorPlugin.class);

    @Autowired
    private RequestService requestService;

    @Autowired
    private DSpaceObjectUtils dspaceObjectUtil;

    @Autowired
    AuthorizeService authorizeService;



    /**
     * Responsible for checking whether or not the user has used a valid request (valid UUID in /usagereports/{
     * UUID_ReportID} or in /usagereports/search/object?uri={uri-ending-in/UUID} and whether or not the used has the
     * given (READ) rights on the corresponding DSO.
     *
     * @param targetType usagereport or usagereportsearch, so we know how to extract the UUID
     * @param targetId   string to extract uuid from
     */
    @Override
    public boolean hasDSpacePermission(Authentication authentication, Serializable targetId, String targetType,
                                       DSpaceRestPermission restPermission) {
        if (StringUtils.equalsIgnoreCase(UsageReportRest.NAME, targetType)
                || StringUtils.equalsIgnoreCase(UsageReportRest.NAME + "search", targetType)) {
            Request request = requestService.getCurrentRequest();
            Context context = ContextUtil.obtainContext(request.getServletRequest());
            UUID uuidObject = null;
            if (targetId != null) {
                if (StringUtils.equalsIgnoreCase(UsageReportRest.NAME, targetType)) {
                    if (StringUtils.countMatches(targetId.toString(), "_") != 1) {
                        throw new IllegalArgumentException("Must end in objectUUID_reportId, example: " +
                                                                   "1911e8a4-6939-490c-b58b-a5d70f8d91fb_TopCountries");
                    }
                    // Get uuid from uuidDSO_reportId pathParam
                    uuidObject = UUID.fromString(StringUtils.substringBefore(targetId.toString(), "_"));
                } else if (StringUtils.equalsIgnoreCase(UsageReportRest.NAME + "search", targetType)) {
                    // Get uuid from url (selfLink of dso) queryParam
                    uuidObject = UUID.fromString(StringUtils.substringAfterLast(targetId.toString(), "/"));
                } else {
                    return false;
                }
<<<<<<< HEAD
                // Get uuid from uuidDSO_reportId pathParam
                uuidObject = UUID.fromString(StringUtils.substringBefore(targetId.toString(), "_"));
            } else if (StringUtils.equalsIgnoreCase(UsageReportRest.NAME + "search", targetType)) {
                // Get uuid from url (selfLink of dso) queryParam
                uuidObject = UUID.fromString(StringUtils.substringAfterLast(targetId.toString(), "/"));
            } else {
                return false;
            }
            try {
                DSpaceObject dso = dspaceObjectUtil.findDSpaceObject(context, uuidObject);
                if (dso == null) {
                    // allow to return a proper response code
                    return true;
=======
                try {
                    DSpaceObject dso = dspaceObjectUtil.findDSpaceObject(context, uuidObject);
                    if (dso == null) {
                        throw new ResourceNotFoundException("No DSO found with this UUID: " + uuidObject);
                    }
                    return authorizeService.authorizeActionBoolean(context, dso, restPermission.getDspaceApiActionId());
                } catch (SQLException e) {
                    log.error(e.getMessage(), e);
>>>>>>> 3d9df392
                }
            }
            return true;
        }
        return false;
    }
}<|MERGE_RESOLUTION|>--- conflicted
+++ resolved
@@ -58,26 +58,15 @@
     @Override
     public boolean hasDSpacePermission(Authentication authentication, Serializable targetId, String targetType,
                                        DSpaceRestPermission restPermission) {
-        if (StringUtils.equalsIgnoreCase(UsageReportRest.NAME, targetType)
-                || StringUtils.equalsIgnoreCase(UsageReportRest.NAME + "search", targetType)) {
-            Request request = requestService.getCurrentRequest();
-            Context context = ContextUtil.obtainContext(request.getServletRequest());
-            UUID uuidObject = null;
-            if (targetId != null) {
-                if (StringUtils.equalsIgnoreCase(UsageReportRest.NAME, targetType)) {
-                    if (StringUtils.countMatches(targetId.toString(), "_") != 1) {
-                        throw new IllegalArgumentException("Must end in objectUUID_reportId, example: " +
-                                                                   "1911e8a4-6939-490c-b58b-a5d70f8d91fb_TopCountries");
-                    }
-                    // Get uuid from uuidDSO_reportId pathParam
-                    uuidObject = UUID.fromString(StringUtils.substringBefore(targetId.toString(), "_"));
-                } else if (StringUtils.equalsIgnoreCase(UsageReportRest.NAME + "search", targetType)) {
-                    // Get uuid from url (selfLink of dso) queryParam
-                    uuidObject = UUID.fromString(StringUtils.substringAfterLast(targetId.toString(), "/"));
-                } else {
-                    return false;
+        Request request = requestService.getCurrentRequest();
+        Context context = ContextUtil.obtainContext(request.getServletRequest());
+        UUID uuidObject = null;
+        if (targetId != null) {
+            if (StringUtils.equalsIgnoreCase(UsageReportRest.NAME, targetType)) {
+                if (StringUtils.countMatches(targetId.toString(), "_") != 1) {
+                    throw new IllegalArgumentException("Must end in objectUUID_reportId, example: " +
+                        "1911e8a4-6939-490c-b58b-a5d70f8d91fb_TopCountries");
                 }
-<<<<<<< HEAD
                 // Get uuid from uuidDSO_reportId pathParam
                 uuidObject = UUID.fromString(StringUtils.substringBefore(targetId.toString(), "_"));
             } else if (StringUtils.equalsIgnoreCase(UsageReportRest.NAME + "search", targetType)) {
@@ -91,20 +80,12 @@
                 if (dso == null) {
                     // allow to return a proper response code
                     return true;
-=======
-                try {
-                    DSpaceObject dso = dspaceObjectUtil.findDSpaceObject(context, uuidObject);
-                    if (dso == null) {
-                        throw new ResourceNotFoundException("No DSO found with this UUID: " + uuidObject);
-                    }
-                    return authorizeService.authorizeActionBoolean(context, dso, restPermission.getDspaceApiActionId());
-                } catch (SQLException e) {
-                    log.error(e.getMessage(), e);
->>>>>>> 3d9df392
                 }
+                return authorizeService.authorizeActionBoolean(context, dso, restPermission.getDspaceApiActionId());
+            } catch (SQLException e) {
+                log.error(e.getMessage(), e);
             }
-            return true;
         }
-        return false;
+        return true;
     }
 }