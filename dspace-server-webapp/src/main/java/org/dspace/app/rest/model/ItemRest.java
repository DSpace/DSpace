--- conflicted
+++ resolved
@@ -40,12 +40,8 @@
     @JsonIgnore
     private CollectionRest templateItemOf;
 
-<<<<<<< HEAD
-=======
     List<BundleRest> bundles;
-    List<RelationshipRest> relationships;
 
->>>>>>> 319e9d96
     @Override
     public String getCategory() {
         return CATEGORY;
