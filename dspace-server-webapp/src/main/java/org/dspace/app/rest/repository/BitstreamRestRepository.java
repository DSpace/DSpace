/**
 * The contents of this file are subject to the license and copyright
 * detailed in the LICENSE and NOTICE files at the root of the source
 * tree and available online at
 *
 * http://www.dspace.org/license/
 */
package org.dspace.app.rest.repository;

import java.io.IOException;
import java.io.InputStream;
import java.sql.SQLException;
import java.util.ArrayList;
import java.util.Iterator;
import java.util.List;
import java.util.UUID;
import javax.servlet.http.HttpServletRequest;

import org.dspace.app.rest.exception.DSpaceBadRequestException;
import org.dspace.app.rest.model.BitstreamRest;
import org.dspace.app.rest.model.BundleRest;
import org.dspace.app.rest.model.patch.Patch;
<<<<<<< HEAD
=======
import org.dspace.app.rest.projection.Projection;
import org.dspace.app.rest.repository.patch.DSpaceObjectPatch;
>>>>>>> 09e79a86
import org.dspace.authorize.AuthorizeException;
import org.dspace.authorize.service.AuthorizeService;
import org.dspace.content.Bitstream;
import org.dspace.content.Bundle;
import org.dspace.content.Collection;
import org.dspace.content.Community;
import org.dspace.content.service.BitstreamService;
import org.dspace.content.service.BundleService;
import org.dspace.content.service.CollectionService;
import org.dspace.content.service.CommunityService;
import org.dspace.core.Context;
import org.springframework.beans.factory.annotation.Autowired;
import org.springframework.data.domain.Page;
import org.springframework.data.domain.PageImpl;
import org.springframework.data.domain.Pageable;
import org.springframework.data.rest.webmvc.ResourceNotFoundException;
import org.springframework.security.access.prepost.PreAuthorize;
import org.springframework.stereotype.Component;


/**
 * This is the repository responsible to manage Bitstream Rest object
 *
 * @author Andrea Bollini (andrea.bollini at 4science.it)
 */

@Component(BitstreamRest.CATEGORY + "." + BitstreamRest.NAME)
public class BitstreamRestRepository extends DSpaceObjectRestRepository<Bitstream, BitstreamRest> {

    private final BitstreamService bs;

    @Autowired
    BundleService bundleService;

    @Autowired
    AuthorizeService authorizeService;

    @Autowired
    private CollectionService collectionService;

    @Autowired
    private CommunityService communityService;

    @Autowired
<<<<<<< HEAD
    public BitstreamRestRepository(BitstreamService dsoService,
                                   BitstreamConverter dsoConverter) {
        super(dsoService, dsoConverter);
=======
    public BitstreamRestRepository(BitstreamService dsoService) {
        super(dsoService, new DSpaceObjectPatch<BitstreamRest>() { });
>>>>>>> 09e79a86
        this.bs = dsoService;
    }

    @Override
    @PreAuthorize("hasPermission(#id, 'BITSTREAM', 'READ')")
    public BitstreamRest findOne(Context context, UUID id) {
        Bitstream bit = null;
        try {
            bit = bs.find(context, id);
        } catch (SQLException e) {
            throw new RuntimeException(e.getMessage(), e);
        }
        if (bit == null) {
            return null;
        }
        try {
            if (bit.isDeleted() == true) {
                throw new ResourceNotFoundException();
            }
        } catch (SQLException e) {
            throw new RuntimeException(e.getMessage(), e);
        }
        return converter.toRest(bit, utils.obtainProjection());
    }

    @Override
    @PreAuthorize("hasAuthority('ADMIN')")
    public Page<BitstreamRest> findAll(Context context, Pageable pageable) {
        List<Bitstream> bit = new ArrayList<Bitstream>();
        Iterator<Bitstream> it = null;
        int total = 0;
        try {
            total = bs.countTotal(context);
            it = bs.findAll(context, pageable.getPageSize(), pageable.getOffset());
            while (it.hasNext()) {
                bit.add(it.next());
            }
        } catch (SQLException e) {
            throw new RuntimeException(e.getMessage(), e);
        }
        Projection projection = utils.obtainProjection(true);
        Page<BitstreamRest> page = new PageImpl<>(bit, pageable, total)
                .map((bitstream) -> converter.toRest(bitstream, projection));
        return page;
    }

    @Override
    @PreAuthorize("hasPermission(#id, 'BITSTREAM', 'WRITE')")
    protected void patch(Context context, HttpServletRequest request, String apiCategory, String model, UUID id,
                         Patch patch) throws AuthorizeException, SQLException {
        patchDSpaceObject(apiCategory, model, id, patch);
    }

    @Override
    public Class<BitstreamRest> getDomainClass() {
        return BitstreamRest.class;
    }

    @Override
    protected void delete(Context context, UUID id) throws AuthorizeException {
        Bitstream bit = null;
        try {
            bit = bs.find(context, id);
            if (bit == null) {
                throw new ResourceNotFoundException("The bitstream with uuid " + id + " could not be found");
            }
            if (bit.isDeleted()) {
                throw new ResourceNotFoundException("The bitstream with uuid " + id + " was already deleted");
            }
            Community community = bit.getCommunity();
            if (community != null) {
                communityService.setLogo(context, community, null);
            }
            Collection collection = bit.getCollection();
            if (collection != null) {
                collectionService.setLogo(context, collection, null);
            }
        } catch (SQLException | IOException e) {
            throw new RuntimeException(e.getMessage(), e);
        }
        try {
            bs.delete(context, bit);
        } catch (SQLException | IOException e) {
            throw new RuntimeException(e.getMessage(), e);
        }
    }

    public InputStream retrieve(UUID uuid) {
        Context context = obtainContext();
        Bitstream bit = null;
        try {
            bit = bs.find(context, uuid);
        } catch (SQLException e) {
            throw new RuntimeException(e.getMessage(), e);
        }
        if (bit == null) {
            return null;
        }
        InputStream is;
        try {
            is = bs.retrieve(context, bit);
        } catch (IOException | SQLException | AuthorizeException e) {
            throw new RuntimeException(e.getMessage(), e);
        }
        context.abort();
        return is;
    }

    /**
     * Method that will move the bitsream corresponding to the uuid to the target bundle
     *
     * @param context      The context
     * @param bitstream    The bitstream to be moved
     * @param targetBundle The target bundle
     * @return The target bundle with the bitstream attached
     */
    public BundleRest performBitstreamMove(Context context, Bitstream bitstream, Bundle targetBundle)
            throws SQLException, IOException, AuthorizeException {

        if (bitstream.getBundles().contains(targetBundle)) {
            throw new DSpaceBadRequestException("The provided bitstream is already in the target bundle");
        }

        bundleService.moveBitstreamToBundle(context, targetBundle, bitstream);

        return converter.toRest(targetBundle, utils.obtainProjection());
    }
}<|MERGE_RESOLUTION|>--- conflicted
+++ resolved
@@ -20,11 +20,7 @@
 import org.dspace.app.rest.model.BitstreamRest;
 import org.dspace.app.rest.model.BundleRest;
 import org.dspace.app.rest.model.patch.Patch;
-<<<<<<< HEAD
-=======
 import org.dspace.app.rest.projection.Projection;
-import org.dspace.app.rest.repository.patch.DSpaceObjectPatch;
->>>>>>> 09e79a86
 import org.dspace.authorize.AuthorizeException;
 import org.dspace.authorize.service.AuthorizeService;
 import org.dspace.content.Bitstream;
@@ -69,14 +65,8 @@
     private CommunityService communityService;
 
     @Autowired
-<<<<<<< HEAD
-    public BitstreamRestRepository(BitstreamService dsoService,
-                                   BitstreamConverter dsoConverter) {
-        super(dsoService, dsoConverter);
-=======
     public BitstreamRestRepository(BitstreamService dsoService) {
-        super(dsoService, new DSpaceObjectPatch<BitstreamRest>() { });
->>>>>>> 09e79a86
+        super(dsoService);
         this.bs = dsoService;
     }
 
