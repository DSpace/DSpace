--- conflicted
+++ resolved
@@ -110,13 +110,6 @@
             throw new UnprocessableEntityException("The given URI list could not be properly parsed to one result");
         }
 
-<<<<<<< HEAD
-        boolean hasEntityType = StringUtils.isNotBlank(itemService.
-                                getMetadataFirstValue(item, "dspace", "entity", "type", Item.ANY));
-        boolean isBlockEntity = configurationService.getBooleanProperty("versioning.block.entity", true);
-
-=======
->>>>>>> ec0853dd
         EPerson submitter = item.getSubmitter();
         boolean isAdmin = authorizeService.isAdmin(context);
         boolean canCreateVersion = configurationService.getBooleanProperty("versioning.submitterCanCreateNewVersion");
@@ -124,13 +117,6 @@
         if (!isAdmin && !(canCreateVersion && Objects.equals(submitter, context.getCurrentUser()))) {
             throw new AuthorizeException("The logged user doesn't have the rights to create a new version.");
         }
-<<<<<<< HEAD
-        if (hasEntityType  && isBlockEntity) {
-            throw new AuthorizeException("You are trying to create a new version for an entity" +
-                                         " which is blocked by the configuration");
-        }
-=======
->>>>>>> ec0853dd
 
         WorkflowItem workflowItem = null;
         WorkspaceItem workspaceItem = null;
