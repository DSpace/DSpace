--- conflicted
+++ resolved
@@ -56,7 +56,6 @@
     // This cookie name is changed from the default "XSRF-TOKEN" to ensure it is uniquely named and doesn't conflict
     // with any other XSRF-TOKEN cookies (e.g. in Angular UI, the XSRF-TOKEN cookie is a *client-side* only cookie)
     public static final String DEFAULT_CSRF_COOKIE_NAME = "DSPACE-XSRF-COOKIE";
-<<<<<<< HEAD
 
     // The HTTP header that is sent back to the client whenever a new CSRF token is created
     // (NOTE: This is purposefully different from DEFAULT_CSRF_HEADER_NAME below!)
@@ -66,20 +65,9 @@
 
     // The HTTP header that Spring Security expects to receive from the client in order to validate a CSRF token
     public static final String DEFAULT_CSRF_HEADER_NAME = "X-XSRF-TOKEN";
-=======
-
-    // The HTTP header that is sent back to the client whenever a new CSRF token is created
-    // (NOTE: This is purposefully different from DEFAULT_CSRF_HEADER_NAME below!)
-    public static final String DSPACE_CSRF_HEADER_NAME = "DSPACE-XSRF-TOKEN";
-
-    public static final String DEFAULT_CSRF_PARAMETER_NAME = "_csrf";
-
-    // The HTTP header that Spring Security expects to receive from the client in order to validate a CSRF token
-    public static final String DEFAULT_CSRF_HEADER_NAME = "X-XSRF-TOKEN";
 
     private static final String CSRF_TOKEN_REMOVED_ATTRIBUTE_NAME = CookieCsrfTokenRepository.class.getName()
                                                                                                    .concat(".REMOVED");
->>>>>>> b2ae1d54
 
     private String parameterName = DEFAULT_CSRF_PARAMETER_NAME;
 
@@ -156,8 +144,6 @@
         // Cookies cannot be reliably sent cross-domain.
         if (StringUtils.hasLength(tokenValue)) {
             response.setHeader(DSPACE_CSRF_HEADER_NAME, tokenValue);
-<<<<<<< HEAD
-=======
         }
 
         Cookie cookie = mapToCookie(cookieBuilder.build());
@@ -169,7 +155,6 @@
             request.setAttribute(CSRF_TOKEN_REMOVED_ATTRIBUTE_NAME, Boolean.TRUE);
         } else {
             request.removeAttribute(CSRF_TOKEN_REMOVED_ATTRIBUTE_NAME);
->>>>>>> b2ae1d54
         }
     }
 
