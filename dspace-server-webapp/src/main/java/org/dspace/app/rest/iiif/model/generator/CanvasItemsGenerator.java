/**
 * The contents of this file are subject to the license and copyright
 * detailed in the LICENSE and NOTICE files at the root of the source
 * tree and available online at
 *
 * http://www.dspace.org/license/
 */
package org.dspace.app.rest.iiif.model.generator;

import java.util.ArrayList;
import java.util.List;

import de.digitalcollections.iiif.model.OtherContent;
import de.digitalcollections.iiif.model.sharedcanvas.Canvas;
import de.digitalcollections.iiif.model.sharedcanvas.Resource;
import de.digitalcollections.iiif.model.sharedcanvas.Sequence;
import org.springframework.stereotype.Component;
import org.springframework.web.context.annotation.RequestScope;

/**
 * This generator wraps the domain model for a Presentation API 2.1.1 {@code Sequence}. There must be a single
 * instance of this object per request. The {@code @RequestScope} provides a single instance created and available
 * during complete lifecycle of the HTTP request.
 * <p>
 * The IIIF sequence conveys the ordering of the views of the object.
 * </p>
 * <p>
 * Sequence is removed with Presentation API version 3.0. Canvases are added to the Manifest items property instead.
 * </p>
 */
@RequestScope
@Component
public class CanvasItemsGenerator implements IIIFResource {

    private String identifier;
    private final List<OtherContent> renderings = new ArrayList<>();
    private final List<Canvas> canvas = new ArrayList<>();


    /**
     * Sets the required identifier property.
     * @param identifier URI string
     */
    public void setIdentifier(String identifier) {
        this.identifier = identifier;
    }

    /**
     * Adds a rendering annotation to the Sequence. The rendering is a link to an external resource intended
     * for display or download by a human user. This is typically going to be a PDF file.
     * @param otherContent generator for the resource
     */
<<<<<<< HEAD
    public void addRendering(ExternalLinksGenerator otherContent) {

        this.rendering = (OtherContent) otherContent.generate();
=======
    public void addRendering(org.dspace.app.rest.iiif.model.generator.ExternalLinksGenerator otherContent) {
        this.renderings.add((OtherContent) otherContent.getResource());
>>>>>>> f0c5d5a4
    }

    /**
     * Adds a single {@code Canvas} to the sequence.
     * @param canvas generator for canvas
     */
<<<<<<< HEAD
    public void addCanvas(CanvasGenerator canvas) {
        this.canvas.add((Canvas) canvas.generate());
=======
    public String addCanvas(org.dspace.app.rest.iiif.model.generator.CanvasGenerator canvas) {
        Canvas resource = (Canvas) canvas.getResource();
        this.canvas.add(resource);
        return resource.getIdentifier().toString();
>>>>>>> f0c5d5a4
    }

    @Override
    public Resource<Sequence> generate() {
        Sequence items = new Sequence(identifier);
        for (OtherContent r : renderings) {
            items.addRendering(r);
        }
        items.setCanvases(canvas);
        return items;
    }
}<|MERGE_RESOLUTION|>--- conflicted
+++ resolved
@@ -50,29 +50,18 @@
      * for display or download by a human user. This is typically going to be a PDF file.
      * @param otherContent generator for the resource
      */
-<<<<<<< HEAD
-    public void addRendering(ExternalLinksGenerator otherContent) {
-
-        this.rendering = (OtherContent) otherContent.generate();
-=======
     public void addRendering(org.dspace.app.rest.iiif.model.generator.ExternalLinksGenerator otherContent) {
-        this.renderings.add((OtherContent) otherContent.getResource());
->>>>>>> f0c5d5a4
+        this.renderings.add((OtherContent) otherContent.generate());
     }
 
     /**
      * Adds a single {@code Canvas} to the sequence.
      * @param canvas generator for canvas
      */
-<<<<<<< HEAD
-    public void addCanvas(CanvasGenerator canvas) {
-        this.canvas.add((Canvas) canvas.generate());
-=======
     public String addCanvas(org.dspace.app.rest.iiif.model.generator.CanvasGenerator canvas) {
-        Canvas resource = (Canvas) canvas.getResource();
+        Canvas resource = (Canvas) canvas.generate();
         this.canvas.add(resource);
         return resource.getIdentifier().toString();
->>>>>>> f0c5d5a4
     }
 
     @Override
