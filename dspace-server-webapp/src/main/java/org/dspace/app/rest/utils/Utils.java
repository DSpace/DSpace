/**
 * The contents of this file are subject to the license and copyright
 * detailed in the LICENSE and NOTICE files at the root of the source
 * tree and available online at
 *
 * http://www.dspace.org/license/
 */
package org.dspace.app.rest.utils;

import static java.lang.Integer.parseInt;
import static java.util.stream.Collectors.toList;
import static org.springframework.hateoas.server.mvc.WebMvcLinkBuilder.linkTo;

import java.beans.IntrospectionException;
import java.beans.Introspector;
import java.beans.PropertyDescriptor;
import java.io.BufferedInputStream;
import java.io.BufferedOutputStream;
import java.io.File;
import java.io.FileNotFoundException;
import java.io.FileOutputStream;
import java.io.IOException;
import java.io.InputStream;
import java.io.Serializable;
import java.lang.reflect.InvocationTargetException;
import java.lang.reflect.Method;
import java.sql.SQLException;
import java.util.ArrayList;
import java.util.Arrays;
import java.util.HashMap;
import java.util.HashSet;
import java.util.LinkedList;
import java.util.List;
import java.util.Map;
import java.util.Objects;
import java.util.Optional;
import java.util.Scanner;
import java.util.Set;
import java.util.TreeSet;
import java.util.UUID;
import javax.annotation.Nullable;
import javax.servlet.ServletRequest;
import javax.servlet.http.HttpServletRequest;

import org.apache.commons.lang3.StringUtils;
import org.apache.log4j.Logger;
import org.dspace.app.rest.converter.ConverterService;
import org.dspace.app.rest.exception.PaginationException;
import org.dspace.app.rest.exception.RepositoryNotFoundException;
import org.dspace.app.rest.model.BaseObjectRest;
import org.dspace.app.rest.model.CommunityRest;
import org.dspace.app.rest.model.CrisLayoutBoxRest;
import org.dspace.app.rest.model.LinkRest;
import org.dspace.app.rest.model.LinksRest;
import org.dspace.app.rest.model.ProcessRest;
import org.dspace.app.rest.model.PropertyRest;
import org.dspace.app.rest.model.ResourcePolicyRest;
import org.dspace.app.rest.model.RestAddressableModel;
import org.dspace.app.rest.model.RestModel;
import org.dspace.app.rest.model.VersionHistoryRest;
import org.dspace.app.rest.model.VocabularyRest;
import org.dspace.app.rest.model.hateoas.EmbeddedPage;
import org.dspace.app.rest.model.hateoas.HALResource;
import org.dspace.app.rest.projection.CompositeProjection;
import org.dspace.app.rest.projection.DefaultProjection;
import org.dspace.app.rest.projection.EmbedRelsProjection;
import org.dspace.app.rest.projection.Projection;
import org.dspace.app.rest.repository.DSpaceRestRepository;
import org.dspace.app.rest.repository.LinkRestRepository;
import org.dspace.app.rest.repository.ReloadableEntityObjectRepository;
import org.dspace.content.BitstreamFormat;
import org.dspace.content.DSpaceObject;
import org.dspace.content.service.BitstreamFormatService;
import org.dspace.content.service.DSpaceObjectService;
import org.dspace.core.ConfigurationManager;
import org.dspace.core.Context;
import org.dspace.services.ConfigurationService;
import org.dspace.services.RequestService;
import org.dspace.util.UUIDUtils;
import org.springframework.beans.factory.NoSuchBeanDefinitionException;
import org.springframework.beans.factory.annotation.Autowired;
import org.springframework.beans.factory.annotation.Qualifier;
import org.springframework.context.ApplicationContext;
import org.springframework.core.annotation.AnnotationUtils;
import org.springframework.core.convert.ConversionService;
import org.springframework.data.domain.Page;
import org.springframework.data.domain.PageImpl;
import org.springframework.data.domain.PageRequest;
import org.springframework.data.domain.Pageable;
import org.springframework.hateoas.Link;
import org.springframework.security.access.AccessDeniedException;
import org.springframework.stereotype.Component;
import org.springframework.web.multipart.MultipartFile;

/**
 * Collection of utility methods
 *
 * @author Andrea Bollini (andrea.bollini at 4science.it)
 */
@Component
public class Utils {

    private static final Logger log = Logger.getLogger(Utils.class);

    /**
     * The default page size, if unspecified in the request.
     */
    private static final int DEFAULT_PAGE_SIZE = 20;

    /**
     * The maximum number of embed levels to allow.
     */
    private static final int EMBED_MAX_LEVELS = 10;

    @Autowired
    ApplicationContext applicationContext;

    @Autowired
    RequestService requestService;

    @Autowired
    @Qualifier("defaultConversionService")
    ConversionService conversionService;

    @Autowired(required = true)
    private List<DSpaceObjectService<? extends DSpaceObject>> dSpaceObjectServices;

    @Autowired
    private BitstreamFormatService bitstreamFormatService;

    @Autowired
    private ConverterService converter;

    @Autowired
    private ConfigurationService configurationService;

    /** Cache to support fast lookups of LinkRest method annotation information. */
    private Map<Method, Optional<LinkRest>> linkAnnotationForMethod = new HashMap<>();

    public <T> Page<T> getPage(List<T> fullContents, @Nullable Pageable optionalPageable) {
        Pageable pageable = getPageable(optionalPageable);
        int total = fullContents.size();
        List<T> pageContent = null;
        if (pageable == null) {
            pageable = PageRequest.of(0, DEFAULT_PAGE_SIZE);
        }
        if (pageable.getOffset() > total) {
            throw new PaginationException(total);
        } else {
            if (pageable.getOffset() + pageable.getPageSize() > total) {
                pageContent = fullContents.subList(Math.toIntExact(pageable.getOffset()), total);
            } else {
                pageContent = fullContents.subList(Math.toIntExact(pageable.getOffset()),
                        Math.toIntExact(pageable.getOffset()) + pageable.getPageSize());
            }
            return new PageImpl<T>(pageContent, pageable, total);
        }
    }

    /**
     * @param rel
     * @param domainClass
     * @return the LinkRest annotation corresponding to the specified rel in the
     * domainClass. Null if not found
     */
    public LinkRest getLinkRest(String rel, Class<RestAddressableModel> domainClass) {
        LinkRest linkRest = null;
        LinksRest linksAnnotation = domainClass.getDeclaredAnnotation(LinksRest.class);
        if (linksAnnotation != null) {
            LinkRest[] links = linksAnnotation.links();
            for (LinkRest l : links) {
                if (StringUtils.equals(rel, l.name())) {
                    linkRest = l;
                    break;
                }
            }
        }
        return linkRest;
    }

    /**
     * Convenience method to get a default pageable instance if needed.
     *
     * @param optionalPageable the existing pageable instance, may be null.
     * @return the existing instance if it is not null, a default pageable instance otherwise.
     */
    public Pageable getPageable(@Nullable Pageable optionalPageable) {
        return optionalPageable != null ? optionalPageable : PageRequest.of(0, DEFAULT_PAGE_SIZE);
    }

    /**
     * Create a HAL Link to a single resource
     * @param data the resource itself
     * @param rel name of the link relation to create
     * @return created Link object
     */
    public Link linkToSingleResource(RestAddressableModel data, String rel) {
        // Create link using Spring HATEOAS link builder
        return linkTo(data.getController(), data.getCategory(), data.getTypePlural()).slash(getIdentifierForLink(data))
                                                                                     .withRel(rel);
    }

    /**
     * Create a HAL Link to a subresource of given resource. This method assumes the name & link to the subresource
     * are both the same string value. See other linkToSubResource method if they are different.
     * @param data main resource
     * @param rel name/subpath of the subresource (assumed to be the same)
     * @return created Link object
     */
    public Link linkToSubResource(RestAddressableModel data, String rel) {
        return linkToSubResource(data, rel, rel);
    }

    /**
     * Create a HAL Link to a subresource of given resource using given path name and link name
     * @param data main resource
     * @param rel name of the subresource link relation to create
     * @param path subpath for the subresource
     * @return created Link object
     */
    public Link linkToSubResource(RestAddressableModel data, String rel, String path) {
        // Create link using Spring HATEOAS link builder
        return linkTo(data.getController(), data.getCategory(), data.getTypePlural()).slash(getIdentifierForLink(data))
                                                                                     .slash(path)
                                                                                     .withRel(rel);
    }

    /**
     * Returns an identifier for a given resource, to be used in a Link.
     * @param data resource to identify
     * @return identifier, which is either an ID (if exists) or string representation of the object.
     */
    private Serializable getIdentifierForLink(RestAddressableModel data) {
        // If the resource is identifiable by an ID, use it. Otherwise use toString() to represent it.
        Serializable identifier = data.toString();
        if (data instanceof BaseObjectRest) {
            identifier = ((BaseObjectRest) data).getId();
        }
        return identifier;
    }

    /**
     * Retrieve the {@link DSpaceRestRepository} for the specified category and model in the plural form as used in the endpoints.
     * If the model is available in its singular form use {@link #getResourceRepositoryByCategoryAndModel(String, String)}
     *
     * @param apiCategory
     * @param modelPlural
     * @return
     */
    public DSpaceRestRepository getResourceRepository(String apiCategory, String modelPlural) {
        String model = makeSingular(modelPlural);
        return getResourceRepositoryByCategoryAndModel(apiCategory, model);
    }

    /**
     * Retrieve the {@link DSpaceRestRepository} for the specified category and model. The model is in the singular form
     * as returned by the {@link RestAddressableModel#getType()} method
     *
     * @param apiCategory
     * @param modelSingular
     * @return
     */
    public DSpaceRestRepository getResourceRepositoryByCategoryAndModel(String apiCategory, String modelSingular) {
        try {
            return applicationContext.getBean(apiCategory + "." + modelSingular, DSpaceRestRepository.class);
        } catch (NoSuchBeanDefinitionException e) {
            throw new RepositoryNotFoundException(apiCategory, modelSingular);
        }
    }

    public String[] getRepositories() {
        return applicationContext.getBeanNamesForType(DSpaceRestRepository.class);
    }

    public static String makeSingular(String modelPlural) {
        // The old dspace res package includes the evo inflection library which
        // has a plural() function but no singular function
        if (modelPlural.equals("communities")) {
            return CommunityRest.NAME;
        }
        if (modelPlural.equals("authorities")) {
            return VocabularyRest.NAME;
        }
        if (modelPlural.equals("resourcepolicies")) {
            return ResourcePolicyRest.NAME;
        }
        if (StringUtils.equals(modelPlural, "processes")) {
            return ProcessRest.NAME;
        }
        if (StringUtils.equals(modelPlural, "versionhistories")) {
            return VersionHistoryRest.NAME;
        }
<<<<<<< HEAD
        if (StringUtils.equals(modelPlural, "boxes")) {
            return CrisLayoutBoxRest.NAME;
=======
        if (StringUtils.equals(modelPlural, "properties")) {
            return PropertyRest.NAME;
        }
        if (StringUtils.equals(modelPlural, "vocabularies")) {
            return VocabularyRest.NAME;
>>>>>>> 322b56b4
        }
        return modelPlural.replaceAll("s$", "");
    }

    /**
     * Retrieve the LinkRestRepository associated with a specific link from the
     * apiCategory and model specified in the parameters.
     *
     * @param apiCategory the apiCategory
     * @param modelPlural the model name in its plural form
     * @param rel         the name of the relation
     * @return
     */
    public LinkRestRepository getLinkResourceRepository(String apiCategory, String modelPlural, String rel) {
        String model = makeSingular(modelPlural);
        try {
            return applicationContext.getBean(apiCategory + "." + model + "." + rel, LinkRestRepository.class);
        } catch (NoSuchBeanDefinitionException e) {
            throw new RepositoryNotFoundException(apiCategory, model);
        }
    }

    /**
     * @param rel
     * @param restClass
     * @return the LinkRest annotation corresponding to the specified rel in the rest class, or null if not found.
     */
    public LinkRest getClassLevelLinkRest(String rel, Class<? extends RestAddressableModel> restClass) {
        Optional<LinkRest> optionalLinkRest = getLinkRests(restClass).stream().filter((linkRest) ->
                rel.equals(linkRest.name())).findFirst();
        return optionalLinkRest.isPresent() ? optionalLinkRest.get() : null;
    }

    /**
     * Build the canonical representation of a metadata key in DSpace. ie
     * <schema>.<element>[.<qualifier>]
     *
     * @param schema
     * @param element
     * @return
     */
    public String getMetadataKey(String schema, String element, String qualifier) {
        return org.dspace.core.Utils.standardize(schema, element, qualifier, ".");
    }

    /**
     * Create a temporary file from a multipart file upload
     *
     * @param multipartFile
     *            the multipartFile representing the uploaded file. Please note that it is a complex object including
     *            additional information other than the binary like the orginal file name and the mimetype
     * @param prefixTempName
     *            the prefix to use to generate the filename of the temporary file
     * @param suffixTempName
     *            the suffic to use to generate the filename of the temporary file
     * @return the temporary file on the server
     * @throws IOException
     * @throws FileNotFoundException
     */
    public static File getFile(MultipartFile multipartFile, String prefixTempName, String suffixTempName)
            throws IOException, FileNotFoundException {
        // TODO after change item-submission into
        String tempDir = (ConfigurationManager.getProperty("upload.temp.dir") != null)
                ? ConfigurationManager.getProperty("upload.temp.dir")
                : System.getProperty("java.io.tmpdir");
        File uploadDir = new File(tempDir);
        if (!uploadDir.exists()) {
            if (!uploadDir.mkdir()) {
                uploadDir = null;
            }
        }
        File file = File.createTempFile(prefixTempName + "-" + suffixTempName, ".temp", uploadDir);
        InputStream io = new BufferedInputStream(multipartFile.getInputStream());
        BufferedOutputStream out = new BufferedOutputStream(new FileOutputStream(file));
        org.dspace.core.Utils.bufferedCopy(io, out);
        return file;
    }

    /**
     * Return the filename part from a multipartFile upload that could eventually contains the fullpath on the client

     *
     * @param multipartFile
     *            the file uploaded
     * @return the filename part of the file on the client filesystem
     * @throws IOException
     * @throws FileNotFoundException
     */
    public static String getFileName(MultipartFile multipartFile)
            throws IOException, FileNotFoundException {
        String originalFilename = multipartFile.getOriginalFilename();
        if (originalFilename != null) {
            // split by \ or / as we don't know the client OS (Win, Linux)
            String[] parts = originalFilename.split("[\\/]");
            return parts[parts.length - 1];
        } else {
            return multipartFile.getName();
        }
    }

    /**
     * This method will construct a List of BitstreamFormats out of a request.
     * It will call the {@link Utils#getStringListFromRequest(HttpServletRequest)} method to retrieve a list of links
     * out of the request.
     * The method will iterate over this list of links and parse the links to retrieve the integer ID from it.
     * It will then retrieve the BitstreamFormat corresponding to this ID.
     * If one is found, this BitstreamFormat is added to the List of BitstreamFormats that we will return.
     *
     * @param request   The request out of which we'll create the List of BitstreamFormats
     * @param context   The relevant DSpace context
     * @return          The resulting list of BitstreamFormats that we parsed out of the request
     */
    public List<BitstreamFormat> constructBitstreamFormatList(HttpServletRequest request, Context context) {

        return getStringListFromRequest(request).stream()
                .map(link -> {
                    if (link.endsWith("/")) {
                        link = link.substring(0, link.length() - 1);
                    }
                    return link.substring(link.lastIndexOf('/') + 1);
                })
                .map(id -> {
                    try {
                        return bitstreamFormatService.find(context, parseInt(id));
                    } catch (SQLException | NumberFormatException e) {
                        log.error("Could not find bitstream format for id: " + id, e);
                        return null;
                    }
                })
                .filter(Objects::nonNull)
                .collect(toList());
    }

    /**
     * This method will construct a List of DSpaceObjects by executing the method
     * {@link Utils#readFromRequest(HttpServletRequest)} and fetching the List of Strings from the request.
     * The method will iterate over this list of Strings and parse the String to retrieve the UUID from it.
     * It will then look through all the DSpaceObjectServices to try and match this UUID to a DSpaceObject.
     * If one is found, this DSpaceObject is added to the List of DSpaceObjects that we will return.
     * @param context   The relevant DSpace context
     * @return          The resulting list of DSpaceObjects that we parsed out of the request
     */
    public List<DSpaceObject> constructDSpaceObjectList(Context context, List<String> list) {
        List<DSpaceObject> dSpaceObjects = new LinkedList<>();
        for (String string : list) {
            if (string.endsWith("/")) {
                string = string.substring(0, string.length() - 1);
            }
            String uuid = string.substring(string.lastIndexOf('/') + 1);
            try {
                for (DSpaceObjectService dSpaceObjectService : dSpaceObjectServices) {
                    DSpaceObject dSpaceObject = dSpaceObjectService.find(context, UUIDUtils.fromString(uuid));
                    if (dSpaceObject != null) {
                        dSpaceObjects.add(dSpaceObject);
                        break;
                    }
                }
            } catch (SQLException e) {
                log.error("Could not find DSpaceObject for UUID: " + uuid, e);
            }

        }
        return dSpaceObjects;
    }

    /**
     * This method reads lines from the request's InputStream and will add this to a list of Strings.
     * @param request       The request from which the InputStream will be fetched
     * @return              A list of String constructed from the request's InputStream
     * @throws IOException  If something goes wrong
     */
    private List<String> readFromRequest(HttpServletRequest request) throws IOException {
        List<String> list = new LinkedList<>();
        Scanner scanner = new Scanner(request.getInputStream());

        try {

            while (scanner.hasNextLine()) {

                String line = scanner.nextLine();
                if (org.springframework.util.StringUtils.hasText(line)) {
                    list.add(line);
                }
            }

        } finally {
            scanner.close();
        }
        return list;
    }


    /**
     * This method will retrieve a list of DSpaceObjects from the Request by reading in the Request's InputStream
     * with a Scanner and searching the InputStream for UUIDs which will then be resolved to a DSpaceObject.
     * These will all be added to a list and returned by this method.
     * @param request       The request of which the InputStream will be used
     * @return              The list of DSpaceObjects that we could find in the InputStream
     * @throws IOException  If something goes wrong
     */
    public List<String> getStringListFromRequest(HttpServletRequest request) {
        List<String> list = null;
        try {
            list = readFromRequest(request);
        } catch (IOException e) {
            log.error("Something went wrong with reading in the inputstream from the request", e);
        }
        return list;
    }

    public <T extends HALResource> T toResource(RestModel restObject) {
        return converter.toResource(restObject);
    }

    /**
     * Gets the alphanumerically sorted union of multiple string arrays.
     *
     * @param arrays the string arrays.
     * @return the sorted union of them, with no duplicate values.
     */
    public String[] getSortedUnion(String[]... arrays) {
        Set<String> set = new TreeSet<>();
        for (String[] array : arrays) {
            for (String string : array) {
                set.add(string);
            }
        }
        return set.toArray(arrays[0]);
    }

    /**
     * Gets the method with the given name in the given class.
     *
     * @param clazz the class.
     * @param name the method name.
     * @return the first method found with the given name.
     * @throws IllegalArgumentException if no such method is found.
     */
    public Method requireMethod(Class clazz, String name) {
        for (Method method : clazz.getMethods()) {
            if (method.getName().equals(name)) {
                return method;
            }
        }
        throw new IllegalArgumentException("No such method in " + clazz + ": " + name);
    }

    /**
     * Gets the effective projection requested by the current servlet request, or {@link DefaultProjection} if none
     * is specified.
     * <p>
     * Any number of individual {@code Projections} that are spring-registered {@link Component}s may be specified
     * by name via the {@code projection} parameter. If multiple projections are specified, they will be wrapped in a
     * {@link CompositeProjection} and applied in order as described there.
     * </p><p>
     * In addition, any number of embeds may be specified by rel name via the {@code embed} parameter.
     * When provided, these act as a whitelist of embeds that may be included in the response, as described
     * and implemented by {@link EmbedRelsProjection}.
     * </p>
     *
     * @return the requested or default projection, never {@code null}.
     * @throws IllegalArgumentException if the request specifies an unknown projection name.
     */
    public Projection obtainProjection() {
        ServletRequest servletRequest = requestService.getCurrentRequest().getServletRequest();
        List<String> projectionNames = getValues(servletRequest, "projection");
        Set<String> embedRels = new HashSet<>(getValues(servletRequest, "embed"));

        List<Projection> projections = new ArrayList<>();

        for (String projectionName : projectionNames) {
            projections.add(converter.getProjection(projectionName));
        }

        if (!embedRels.isEmpty()) {
            projections.add(new EmbedRelsProjection(embedRels));
        }

        if (projections.isEmpty()) {
            return Projection.DEFAULT;
        } else if (projections.size() == 1) {
            return projections.get(0);
        } else {
            return new CompositeProjection(projections);
        }
    }

    /**
     * Gets zero or more values for the given servlet request parameter.
     * <p>
     * This convenience method reads multiple values that have been specified as request parameter in multiple ways:
     * via * {@code ?paramName=value1&paramName=value2}, via {@code ?paramName=value1,value2},
     * or a combination.
     * </p><p>
     * It provides the values in the order they were given in the request, and automatically de-dupes them.
     * </p>
     *
     * @param servletRequest the servlet request.
     * @param parameterName the parameter name.
     * @return the ordered, de-duped values, possibly empty, never {@code null}.
     */
    private List<String> getValues(ServletRequest servletRequest, String parameterName) {
        String[] rawValues = servletRequest.getParameterValues(parameterName);
        List<String> values = new ArrayList<>();
        if (rawValues != null) {
            for (String rawValue : rawValues) {
                for (String value : rawValue.split(",")) {
                    String trimmedValue = value.trim();
                    if (trimmedValue.length() > 0 && !values.contains(trimmedValue)) {
                        values.add(trimmedValue);
                    }
                }
            }
        }
        return values;
    }

    /**
     * Adds embeds or links for all class-level LinkRel annotations for which embeds or links are allowed.
     *
     * @param halResource the resource.
     * @param oldLinks    previously traversed links
     */
    public void embedOrLinkClassLevelRels(HALResource<RestAddressableModel> halResource, Link... oldLinks) {
        Projection projection = halResource.getContent().getProjection();
        getLinkRests(halResource.getContent().getClass()).stream().forEach((linkRest) -> {
            Link link = linkToSubResource(halResource.getContent(), linkRest.name());
            if (projection.allowEmbedding(halResource, linkRest, oldLinks)) {
                embedRelFromRepository(halResource, linkRest.name(), link, linkRest, oldLinks);
                halResource.add(link); // unconditionally link if embedding was allowed
            } else if (projection.allowLinking(halResource, linkRest)) {
                halResource.add(link);
            }
        });
    }

    private List<LinkRest> getLinkRests(Class<? extends RestAddressableModel> restClass) {
        List<LinkRest> list = new ArrayList<>();
        LinksRest linksAnnotation = restClass.getDeclaredAnnotation(LinksRest.class);
        if (linksAnnotation != null) {
            list.addAll(Arrays.asList(linksAnnotation.links()));
        }
        return list;
    }

    /**
     * Embeds a rel whose value comes from a {@link LinkRestRepository}, if the maximum embed level has not
     * been exceeded yet.
     * <p>
     * The embed will be skipped if 1) the link repository reports that it is not embeddable or 2) the returned
     * value is null and the LinkRest annotation has embedOptional = true.
     * </p><p>
     * Implementation note: The caller is responsible for ensuring that the projection allows the embed
     * before calling this method.
     * </p>
     *
     * @param resource the resource from which the embed will be made.
     * @param rel the name of the rel.
     * @param link the link.
     * @param linkRest the LinkRest annotation (must have method defined).
     * @throws RepositoryNotFoundException if the link repository could not be found.
     * @throws IllegalArgumentException if the method specified by the LinkRest could not be found in the
     * link repository.
     * @throws RuntimeException if any other problem occurs when trying to invoke the method.
     */
    void embedRelFromRepository(HALResource<? extends RestAddressableModel> resource,
                                        String rel, Link link, LinkRest linkRest) {
        embedRelFromRepository(resource, rel, link, linkRest, new Link[] {});
    }

    /**
     * Embeds a rel whose value comes from a {@link LinkRestRepository}, if the maximum embed level has not
     * been exceeded yet.
     * <p>
     * The embed will be skipped if 1) the link repository reports that it is not embeddable or 2) the returned
     * value is null and the LinkRest annotation has embedOptional = true.
     * </p><p>
     * Implementation note: The caller is responsible for ensuring that the projection allows the embed
     * before calling this method.
     * </p>
     *
     * @param resource the resource from which the embed will be made.
     * @param rel the name of the rel.
     * @param link the link.
     * @param linkRest the LinkRest annotation (must have method defined).
     * @param oldLinks    The previously traversed links
     * @throws RepositoryNotFoundException if the link repository could not be found.
     * @throws IllegalArgumentException if the method specified by the LinkRest could not be found in the
     * link repository.
     * @throws RuntimeException if any other problem occurs when trying to invoke the method.
     */
    void embedRelFromRepository(HALResource<? extends RestAddressableModel> resource,
                                        String rel, Link link, LinkRest linkRest, Link... oldLinks) {
        if (resource.getContent().getEmbedLevel() == EMBED_MAX_LEVELS) {
            return;
        }
        Projection projection = resource.getContent().getProjection();
        LinkRestRepository linkRepository = getLinkResourceRepository(resource.getContent().getCategory(),
                resource.getContent().getType(), rel);
        if (linkRepository.isEmbeddableRelation(resource.getContent(), rel)) {
            Method method = requireMethod(linkRepository.getClass(), linkRest.method());
            Object contentId = getContentIdForLinkMethod(resource.getContent(), method);
            try {
                Object linkedObject = method.invoke(linkRepository, null, contentId, null, projection);
                resource.embedResource(rel, wrapForEmbedding(resource, linkedObject, link, oldLinks));
            } catch (InvocationTargetException e) {
                // This will be thrown from the LinkRepository if a Resource has been requested that'll try to embed
                // something that we don't have READ rights to. It'll then throw an AccessDeniedException from that
                // linkRepository and we want to catch it here since we don't want our entire request to fail if a
                // subresource of the requested resource is not available to be embedded. Instead we'll log it here
                if (e.getTargetException() instanceof AccessDeniedException) {
                    log.warn("Tried fetching resource: " + linkRest.name() + " for DSpaceObject with ID: " + contentId);
                } else if (e.getTargetException() instanceof RuntimeException) {
                    throw (RuntimeException) e.getTargetException();
                } else {
                    throw new RuntimeException(e);
                }
            } catch (IllegalAccessException e) {
                throw new RuntimeException(e);
            }
        }
    }

    /**
     * Adds embeds (if the maximum embed level has not been exceeded yet) for all properties annotated with
     * {@code @LinkRel} or whose return types are {@link RestAddressableModel} subclasses.
     */
    public void embedMethodLevelRels(HALResource<? extends RestAddressableModel> resource) {
        if (resource.getContent().getEmbedLevel() == EMBED_MAX_LEVELS) {
            return;
        }
        try {
            for (PropertyDescriptor pd : Introspector.getBeanInfo(
                    resource.getContent().getClass()).getPropertyDescriptors()) {
                Method readMethod = pd.getReadMethod();
                String propertyName = pd.getName();
                if (readMethod != null && !"class".equals(propertyName)) {
                    embedMethodLevelRel(resource, readMethod, propertyName);
                }
            }
        } catch (IntrospectionException e) {
            throw new RuntimeException(e);
        }
    }

    /**
     * Gets the LinkRest annotation for the given method, if any.
     *
     * @param readMethod the method.
     * @return the annotation, or {@code null} if not found.
     */
    public @Nullable LinkRest findLinkAnnotation(Method readMethod) {
        Optional<LinkRest> optional = linkAnnotationForMethod.get(readMethod);
        if (optional == null) {
            LinkRest linkRest = AnnotationUtils.findAnnotation(readMethod, LinkRest.class);
            optional = linkRest != null ? Optional.of(linkRest) : Optional.empty();
            linkAnnotationForMethod.put(readMethod, optional);
        }
        return optional.isPresent() ? optional.get() : null;
    }

    /**
     * Adds an embed for the given property read method. If the @LinkRel annotation is present and
     * specifies a method name, the value will come from invoking that method in the appropriate link
     * rest repository. Otherwise, the value will come from invoking the method directly on the wrapped
     * rest object.
     *
     * @param resource the resource from which the embed will be made.
     * @param readMethod the property read method.
     * @param propertyName the property name, which will be used as the rel/embed name unless the @LinkRel
     *                     annotation is present and specifies a different name.
     */
    private void embedMethodLevelRel(HALResource<? extends RestAddressableModel> resource,
                                     Method readMethod,
                                     String propertyName) {
        String rel = propertyName;
        LinkRest linkRest = findLinkAnnotation(readMethod);
        try {
            if (linkRest != null) {
                if (!resource.getContent().getProjection().allowEmbedding(resource, linkRest)) {
                    return; // projection disallows this optional method-level embed
                }
                if (StringUtils.isNotBlank(linkRest.name())) {
                    rel = linkRest.name();
                }
                Link link = linkToSubResource(resource.getContent(), rel);
                if (StringUtils.isBlank(linkRest.method())) {
                    Object linkedObject = readMethod.invoke(resource.getContent());
                    resource.embedResource(rel, wrapForEmbedding(resource, linkedObject, link));
                } else {
                    embedRelFromRepository(resource, rel, link, linkRest);
                }
            } else if (RestAddressableModel.class.isAssignableFrom(readMethod.getReturnType())) {
                RestAddressableModel linkedObject = (RestAddressableModel) readMethod.invoke(resource.getContent());
                resource.embedResource(rel, linkedObject == null ? null :
                        wrapForEmbedding(resource, linkedObject, linkToSubResource(resource.getContent(), rel)));
            }
        } catch (IllegalAccessException | InvocationTargetException e) {
            throw new RuntimeException(e);
        }
    }

    /**
     * Wraps the given linked object (retrieved from a link repository or link method on the rest item)
     * in an object that is appropriate for embedding, if needed. Does not perform the actual embed; the
     * caller is responsible for that.
     *
     * @param resource the resource from which the embed will be made.
     * @param linkedObject the linked object.
     * @param link the link, which is used if the linked object is a list or page, to determine the self link
     *             and embed property name to use for the subresource.
     * @return the wrapped object, which will have an "embed level" one greater than the given parent resource.
     */
    private Object wrapForEmbedding(HALResource<? extends RestAddressableModel> resource,
                                    Object linkedObject, Link link) {
        return wrapForEmbedding(resource, linkedObject, link, new Link[] {});
    }

    /**
     * Wraps the given linked object (retrieved from a link repository or link method on the rest item)
     * in an object that is appropriate for embedding, if needed. Does not perform the actual embed; the
     * caller is responsible for that.
     *
     * @param resource the resource from which the embed will be made.
     * @param linkedObject the linked object.
     * @param link the link, which is used if the linked object is a list or page, to determine the self link
     *             and embed property name to use for the subresource.
     * @param oldLinks    The previously traversed links
     * @return the wrapped object, which will have an "embed level" one greater than the given parent resource.
     */
    private Object wrapForEmbedding(HALResource<? extends RestAddressableModel> resource,
                                    Object linkedObject, Link link, Link... oldLinks) {
        int childEmbedLevel = resource.getContent().getEmbedLevel() + 1;
        //Add the latest link to the list
        Link[] newList = Arrays.copyOf(oldLinks, oldLinks.length + 1);
        newList[oldLinks.length] = link;
        if (linkedObject instanceof RestAddressableModel) {
            RestAddressableModel restObject = (RestAddressableModel) linkedObject;
            restObject.setEmbedLevel(childEmbedLevel);
            return converter.toResource(restObject, newList);
        } else if (linkedObject instanceof Page) {
            // The first page has already been constructed by a link repository and we only need to wrap it
            Page<RestAddressableModel> page = (Page<RestAddressableModel>) linkedObject;
            return new EmbeddedPage(link.getHref(), page.map((restObject) -> {
                restObject.setEmbedLevel(childEmbedLevel);
                return converter.toResource(restObject, newList);
            }), null, link.getRel().value());
        } else if (linkedObject instanceof List) {
            // The full list has been retrieved and we need to provide the first page for embedding
            List<RestAddressableModel> list = (List<RestAddressableModel>) linkedObject;
            if (list.size() > 0) {
                PageImpl<RestAddressableModel> page = new PageImpl(
                        list.subList(0, list.size() > DEFAULT_PAGE_SIZE ? DEFAULT_PAGE_SIZE : list.size()),
                        PageRequest.of(0, DEFAULT_PAGE_SIZE), list.size());
                return new EmbeddedPage(link.getHref(),
                        page.map((restObject) -> {
                            restObject.setEmbedLevel(childEmbedLevel);
                            return converter.toResource(restObject, newList);
                        }),
                        list, link.getRel().value());
            } else {
                PageImpl<RestAddressableModel> page = new PageImpl(list);
                return new EmbeddedPage(link.getHref(), page, list, link.getRel().value());
            }
        } else {
            return linkedObject;
        }
    }

    /**
     * Gets an object representing the id of the wrapped object, whose runtime time matches the second
     * (id) argument of the given link method. This is necessary because it is possible for the rest
     * object's id to be a string while the domain object's id may be a uuid or numeric type.
     *
     * @param linkMethod the link method.
     * @return the id, which may be a UUID, Integer, or Long.
     */
    private Object getContentIdForLinkMethod(RestAddressableModel restObject, Method linkMethod) {
        Object contentId = ((BaseObjectRest) restObject).getId();
        Class requiredIdType = linkMethod.getParameterTypes()[1];
        if (!requiredIdType.isAssignableFrom(contentId.getClass())) {
            if (requiredIdType.equals(UUID.class)) {
                contentId = UUID.fromString(contentId.toString());
            } else if (requiredIdType.equals(Integer.class)) {
                contentId = Integer.parseInt(contentId.toString());
            } else if (requiredIdType.equals(Long.class)) {
                contentId = Long.parseLong(contentId.toString());
            } else {
                throw new IllegalArgumentException("Cannot cast " + restObject.getClass()
                        + " id type " + contentId.getClass() + " to id type required by "
                        + linkMethod.getDeclaringClass() + "#" + linkMethod.getName() + ": " + requiredIdType);
            }
        }
        return contentId;
    }

    /**
     * Convert the input string in the primary key class according to the repository interface
     *
     * @param repository
     * @param pkStr
     * @return
     */
    public Serializable castToPKClass(ReloadableEntityObjectRepository repository, String pkStr) {
        return (Serializable) conversionService.convert(pkStr, repository.getPKClass());
    }

    /**
     * Return the dspace api model object corresponding to the provided, not null, rest object. This only works when the
     * rest object is supported by a {@link DSpaceRestRepository} that also implement the
     * {@link ReloadableEntityObjectRepository} interface. If this is not the case the method will throw an
     * IllegalArgumentException
     *
     * @param context
     *            the DSpace Context
     * @param restObj
     *            the not null rest object. If null the method will throws an {@link IllegalArgumentException}
     * @return the dspace api model object corresponding to the provided, not null, rest object
     * @throws IllegalArgumentException
     *             if the restObj is not supported by a {@link DSpaceRestRepository} that also implement the
     *             {@link ReloadableEntityObjectRepository} interface
     * @throws SQLException
     *             if a database error occur
     */
    public Object getDSpaceAPIObjectFromRest(Context context, BaseObjectRest restObj)
            throws IllegalArgumentException, SQLException {
        DSpaceRestRepository repository = getResourceRepositoryByCategoryAndModel(restObj.getCategory(),
                restObj.getType());
        Serializable pk = castToPKClass((ReloadableEntityObjectRepository) repository, restObj.getId().toString());
        return ((ReloadableEntityObjectRepository) repository).findDomainObjectByPk(context, pk);
    }

    /**
    * Get the rest object associated with the specified URI
    *
    * @param context the DSpace context
    * @param uri     the uri of a {@link BaseObjectRest}
    * @return the {@link BaseObjectRest} identified by the provided uri
    * @throws SQLException             if a database error occur
    * @throws IllegalArgumentException if the uri is not valid
    */
    public BaseObjectRest getBaseObjectRestFromUri(Context context, String uri) throws SQLException {
        String dspaceUrl = configurationService.getProperty("dspace.server.url");
        // first check if the uri could be valid
        if (!StringUtils.startsWith(uri, dspaceUrl)) {
            throw new IllegalArgumentException("the supplied uri is not valid: " + uri);
        }
        // extract from the uri the category, model and id components
        // they start after the dspaceUrl/api/{apiCategory}/{apiModel}/{id}
        String[] uriParts = uri.substring(dspaceUrl.length() + (dspaceUrl.endsWith("/") ? 0 : 1) + "api/".length())
                .split("/", 3);
        if (uriParts.length != 3) {
            throw new IllegalArgumentException("the supplied uri is not valid: " + uri);
        }

        DSpaceRestRepository repository;
        try {
            repository = getResourceRepository(uriParts[0], uriParts[1]);
            if (!(repository instanceof ReloadableEntityObjectRepository)) {
                throw new IllegalArgumentException("the supplied uri is not valid: " + uri);
            }
        } catch (RepositoryNotFoundException e) {
            throw new IllegalArgumentException("the supplied uri is not valid: " + uri, e);
        }

        Serializable pk;
        try {
            // cast the string id in the uriParts to the real pk class
            pk = castToPKClass((ReloadableEntityObjectRepository) repository, uriParts[2]);
        } catch (Exception e) {
            throw new IllegalArgumentException("the supplied uri is not valid: " + uri, e);
        }
        try {
            // disable the security as we only need to retrieve the object to further process the authorization
            context.turnOffAuthorisationSystem();
            return (BaseObjectRest) repository.findOne(context, pk);
        } finally {
            context.restoreAuthSystemState();
        }
    }
}<|MERGE_RESOLUTION|>--- conflicted
+++ resolved
@@ -290,16 +290,11 @@
         if (StringUtils.equals(modelPlural, "versionhistories")) {
             return VersionHistoryRest.NAME;
         }
-<<<<<<< HEAD
-        if (StringUtils.equals(modelPlural, "boxes")) {
-            return CrisLayoutBoxRest.NAME;
-=======
         if (StringUtils.equals(modelPlural, "properties")) {
             return PropertyRest.NAME;
         }
         if (StringUtils.equals(modelPlural, "vocabularies")) {
             return VocabularyRest.NAME;
->>>>>>> 322b56b4
         }
         return modelPlural.replaceAll("s$", "");
     }
