--- conflicted
+++ resolved
@@ -305,13 +305,8 @@
     }
 
     /**
-<<<<<<< HEAD
      * Build the canonical representation of a metadata key in DSpace.  I.e.
      * {@code <schema>.<element>[.<qualifier>]}
-=======
-     * Build the canonical representation of a metadata key in DSpace. I.e.
-     * <schema>.<element>[.<qualifier>]
->>>>>>> 0b1ab8d2
      *
      * @param schema
      * @param element
