/**
 * The contents of this file are subject to the license and copyright
 * detailed in the LICENSE and NOTICE files at the root of the source
 * tree and available online at
 *
 * http://www.dspace.org/license/
 */
package org.dspace.app.rest;

import static org.dspace.app.rest.utils.RegexUtils.REGEX_REQUESTMAPPING_IDENTIFIER_AS_DIGIT;
import static org.dspace.app.rest.utils.RegexUtils.REGEX_REQUESTMAPPING_IDENTIFIER_AS_STRING_VERSION_STRONG;
import static org.dspace.app.rest.utils.RegexUtils.REGEX_REQUESTMAPPING_IDENTIFIER_AS_UUID;
import static org.springframework.hateoas.mvc.ControllerLinkBuilder.linkTo;
import static org.springframework.hateoas.mvc.ControllerLinkBuilder.methodOn;

import java.io.FileNotFoundException;
import java.io.IOException;
import java.io.Serializable;
import java.lang.reflect.InvocationTargetException;
import java.lang.reflect.Method;
import java.sql.SQLException;
import java.util.ArrayList;
import java.util.List;
import java.util.UUID;

import javax.servlet.http.HttpServletRequest;
import javax.servlet.http.HttpServletResponse;

import com.fasterxml.jackson.databind.JsonNode;
import com.fasterxml.jackson.databind.ObjectMapper;

import org.apache.commons.collections4.CollectionUtils;
import org.apache.commons.lang3.StringUtils;
import org.apache.logging.log4j.Logger;
import org.atteo.evo.inflector.English;
import org.dspace.app.rest.converter.JsonPatchConverter;
import org.dspace.app.rest.exception.DSpaceBadRequestException;
import org.dspace.app.rest.exception.PaginationException;
import org.dspace.app.rest.exception.RepositoryMethodNotImplementedException;
import org.dspace.app.rest.exception.RepositoryNotFoundException;
import org.dspace.app.rest.exception.RepositorySearchMethodNotFoundException;
import org.dspace.app.rest.exception.RepositorySearchNotFoundException;
import org.dspace.app.rest.exception.UnprocessableEntityException;
import org.dspace.app.rest.link.HalLinkService;
import org.dspace.app.rest.model.LinkRest;
import org.dspace.app.rest.model.RestAddressableModel;
import org.dspace.app.rest.model.RestModel;
import org.dspace.app.rest.model.hateoas.DSpaceResource;
import org.dspace.app.rest.model.hateoas.EmbeddedPage;
import org.dspace.app.rest.model.hateoas.HALResource;
import org.dspace.app.rest.model.patch.Patch;
import org.dspace.app.rest.repository.DSpaceRestRepository;
import org.dspace.app.rest.repository.LinkRestRepository;
import org.dspace.app.rest.utils.RestRepositoryUtils;
import org.dspace.app.rest.utils.Utils;
import org.dspace.authorize.AuthorizeException;
import org.dspace.util.UUIDUtils;
import org.springframework.beans.factory.InitializingBean;
import org.springframework.beans.factory.annotation.Autowired;
import org.springframework.data.domain.Page;
import org.springframework.data.domain.PageImpl;
import org.springframework.data.domain.Pageable;
import org.springframework.data.domain.Sort;
import org.springframework.data.rest.webmvc.ControllerUtils;
import org.springframework.data.rest.webmvc.PersistentEntityResourceAssembler;
import org.springframework.data.rest.webmvc.ResourceNotFoundException;
import org.springframework.data.web.PagedResourcesAssembler;
import org.springframework.hateoas.Link;
import org.springframework.hateoas.PagedResources;
import org.springframework.hateoas.Resource;
import org.springframework.hateoas.ResourceSupport;
import org.springframework.hateoas.Resources;
import org.springframework.hateoas.UriTemplate;
import org.springframework.http.HttpHeaders;
import org.springframework.http.HttpStatus;
import org.springframework.http.ResponseEntity;
import org.springframework.security.access.AccessDeniedException;
import org.springframework.util.MultiValueMap;
import org.springframework.web.HttpRequestMethodNotSupportedException;
import org.springframework.web.bind.annotation.PathVariable;
import org.springframework.web.bind.annotation.RequestBody;
import org.springframework.web.bind.annotation.RequestMapping;
import org.springframework.web.bind.annotation.RequestMethod;
import org.springframework.web.bind.annotation.RequestParam;
import org.springframework.web.bind.annotation.RestController;
import org.springframework.web.multipart.MultipartFile;

/**
 * This is the main entry point of the new REST API. Its responsibility is to
 * provide a consistent behaviors for all the exposed resources in terms of
 * returned HTTP codes, endpoint URLs, HTTP verbs to methods translation, etc.
 * It delegates to the repository the business logic
 *
 * @author Andrea Bollini (andrea.bollini at 4science.it)
 */
@RestController
@RequestMapping("/api/{apiCategory}/{model}")
@SuppressWarnings("rawtypes")
public class RestResourceController implements InitializingBean {

    private static final Logger log = org.apache.logging.log4j.LogManager.getLogger(RestResourceController.class);

    @Autowired
    DiscoverableEndpointsService discoverableEndpointsService;

    @Autowired
    Utils utils;

    @Autowired
    RestRepositoryUtils repositoryUtils;

    @Autowired
    private ObjectMapper mapper;

    @Autowired
    HalLinkService linkService;

    @Override
    public void afterPropertiesSet() {
        List<Link> links = new ArrayList<Link>();
        for (String r : utils.getRepositories()) {
            // this doesn't work as we don't have an active http request
            // see https://github.com/spring-projects/spring-hateoas/issues/408
            // Link l = linkTo(this.getClass(), r).withRel(r);
            String[] split = r.split("\\.", 2);
            String plural = English.plural(split[1]);
            Link l = new Link("/api/" + split[0] + "/" + plural, plural);
            links.add(l);
            System.out.println(l.getRel() + " " + l.getHref());
        }
        discoverableEndpointsService.register(this, links);
    }


    /**
     * Called in GET is used to retrieve the single resource by identifier;
     *
     * Note that the regular expression in the request mapping accept a number as identifier;
     *
     * Please see {@link RestResourceController#findOne(String, String, String, String)} for findOne with string as
     * identifier
     * and see {@link RestResourceController#findOne(String, String, UUID, String)} for uuid as identifier
     *
     * @param apiCategory
     * @param model
     * @param id
     * @param projection
     * @return
     */
    @RequestMapping(method = RequestMethod.GET, value = REGEX_REQUESTMAPPING_IDENTIFIER_AS_DIGIT)
    @SuppressWarnings("unchecked")
    public DSpaceResource<RestAddressableModel> findOne(@PathVariable String apiCategory, @PathVariable String model,
                                                        @PathVariable Integer id,
                                                        @RequestParam(required = false) String projection) {
        return findOneInternal(apiCategory, model, id, projection);
    }

    /**
     * Called in GET is used to retrieve the single resource by identifier;
     *
     * Note that the regular expression in the request mapping accept a string as identifier but not the other kind
     * of identifier;
     *
     * http://<dspace.server.url>/api/{apiCategory}/{model}/{id}
     *
     * Example:
     * <pre>
     * {@code
     *    http://<dspace.server.url>/api/config/submissionsections/collection
     * }
     * </pre>
     *
     *
     * Please see {@link RestResourceController#findOne(String, String, Integer, String)} for findOne with number as
     * identifier
     * and see {@link RestResourceController#findOne(String, String, UUID, String)} for uuid as identifier
     *
     * @param apiCategory
     * @param model
     * @param id
     * @param projection
     * @return
     */
    @RequestMapping(method = RequestMethod.GET, value = REGEX_REQUESTMAPPING_IDENTIFIER_AS_STRING_VERSION_STRONG)
    @SuppressWarnings("unchecked")
    public DSpaceResource<RestAddressableModel> findOne(@PathVariable String apiCategory, @PathVariable String model,
                                                        @PathVariable String id,
                                                        @RequestParam(required = false) String projection) {
        return findOneInternal(apiCategory, model, id, projection);
    }

    /**
     * Called in GET is used to retrieve the single resource by identifier;
     *
     * Note that the regular expression in the request mapping accept a UUID as identifier;
     *
     * Please see {@link RestResourceController#findOne(String, String, Integer, String)} for findOne with number as
     * identifier
     * and see {@link RestResourceController#findOne(String, String, String, String)} for string as identifier
     *
     * @param apiCategory
     * @param model
     * @param uuid
     * @param projection
     * @return
     */
    @RequestMapping(method = RequestMethod.GET, value = REGEX_REQUESTMAPPING_IDENTIFIER_AS_UUID)
    @SuppressWarnings("unchecked")
    public DSpaceResource<RestAddressableModel> findOne(@PathVariable String apiCategory, @PathVariable String model,
                                                        @PathVariable UUID uuid,
                                                        @RequestParam(required = false) String projection) {
        return findOneInternal(apiCategory, model, uuid, projection);
    }

    /**
     * Internal method to retrieve single resource from an identifier of generic type
     *
     * @param apiCategory
     * @param model
     * @param id
     * @param projection
     * @return
     */
    private <ID extends Serializable> DSpaceResource<RestAddressableModel> findOneInternal(String apiCategory,
                                                                                           String model, ID id,
                                                                                           String projection) {
        checkModelPluralForm(apiCategory, model);
        DSpaceRestRepository<RestAddressableModel, ID> repository = utils.getResourceRepository(apiCategory, model);
        RestAddressableModel modelObject = null;
        try {
            modelObject = repository.findOne(id);
        } catch (ClassCastException e) {
            // ignore, as handled below
        }
        if (modelObject == null) {
            throw new ResourceNotFoundException(apiCategory + "." + model + " with id: " + id + " not found");
        }
        DSpaceResource result = repository.wrapResource(modelObject);
        linkService.addLinks(result);
        return result;
    }

    /**
     * Called in GET is used to retrieve the relation resources;
     *
     * Note that the regular expression in the request mapping accept a number;
     *
     * @param request
     * @param apiCategory
     * @param model
     * @param id
     * @param rel
     * @param page
     * @param assembler
     * @param projection
     * @return
     */
    @RequestMapping(method = RequestMethod.GET, value = REGEX_REQUESTMAPPING_IDENTIFIER_AS_DIGIT + "/{rel}")
    public ResourceSupport findRel(HttpServletRequest request, HttpServletResponse response,
                                   @PathVariable String apiCategory,
                                   @PathVariable String model, @PathVariable Integer id, @PathVariable String rel,
                                   Pageable page,
                                   PagedResourcesAssembler assembler,
                                   @RequestParam(required = false) String projection) {
        return findRelInternal(request, response, apiCategory, model, id, rel, page, assembler, projection);
    }

    /**
     * Called in GET is used to retrieve the relation resources;
     *
     * Note that the regular expression in the request mapping accept a string as identifier but not the other kind
     * of identifier;
     *
     * @param request
     * @param apiCategory
     * @param model
     * @param id
     * @param rel
     * @param page
     * @param assembler
     * @param projection
     * @return
     */
    @RequestMapping(method = RequestMethod.GET, value = REGEX_REQUESTMAPPING_IDENTIFIER_AS_STRING_VERSION_STRONG +
        "/{rel}")
    public ResourceSupport findRel(HttpServletRequest request, HttpServletResponse response,
                                   @PathVariable String apiCategory,
                                   @PathVariable String model, @PathVariable String id, @PathVariable String rel,
                                   Pageable page,
                                   PagedResourcesAssembler assembler,
                                   @RequestParam(required = false) String projection) {
        return findRelInternal(request, response, apiCategory, model, id, rel, page, assembler, projection);
    }

    /**
     * Called in GET is used to retrieve the relation resources;
     *
     * Note that the regular expression in the request mapping accept a UUID as identifier;
     *
     * @param request
     * @param apiCategory
     * @param model
     * @param uuid
     * @param rel
     * @param page
     * @param assembler
     * @param projection
     * @return
     */
    @RequestMapping(method = RequestMethod.GET, value = REGEX_REQUESTMAPPING_IDENTIFIER_AS_UUID + "/{rel}")
    public ResourceSupport findRel(HttpServletRequest request, HttpServletResponse response,
                                   @PathVariable String apiCategory,
                                   @PathVariable String model, @PathVariable UUID uuid, @PathVariable String rel,
                                   Pageable page,
                                   PagedResourcesAssembler assembler,
                                   @RequestParam(required = false) String projection) {
        return findRelInternal(request, response, apiCategory, model, uuid, rel, page, assembler, projection);
    }

    /**
     * Called in GET, try to retrieve the requested linked resource.
     *
     * Note that the regular expression in the request mapping accept a string as identifier but not the other kind
     * of identifier;
     *
     * http://<dspace.server.url>/api/{apiCategory}/{model}/{id}/{rel}/{relid}
     *
     * Example:
     * <pre>
     * {@code
     *      http://<dspace.server.url>/api/integration/authorities/SRJournalTitle/entryValues/1479-9995
     * }
     * </pre>
     *
     * Example:
     * <pre>
     * {@code
     *      http://<dspace.server.url>/api/integration/authorities/srsc/entries/VR110111
     * }
     * </pre>
     *
     * @param request
     * @param apiCategory
     * @param model
     * @param id
     * @param rel
     * @param relid
     * @param page
     * @param assembler
     * @param projection
     * @return
     */
    @RequestMapping(method = RequestMethod.GET, value = REGEX_REQUESTMAPPING_IDENTIFIER_AS_STRING_VERSION_STRONG +
<<<<<<< HEAD
        "/{rel}/{relid:^(?!.*?(?:search)).*$}")
=======
        "/{rel}/{relid}")
>>>>>>> 4240ade8
    public ResourceSupport findRel(HttpServletRequest request, HttpServletResponse response,
                                   @PathVariable String apiCategory,
                                   @PathVariable String model, @PathVariable String id, @PathVariable String rel,
                                   @PathVariable String relid,
                                   Pageable page, PagedResourcesAssembler assembler,
                                   @RequestParam(required = false) String projection) throws Throwable {
        return findRelEntryInternal(request, response, apiCategory, model, id, rel, relid, page, assembler, projection);
    }


    /**
     * Execute a POST request;
     *
     * curl -X POST -H "Content-Type:application/json" http://<dspace.server.url>/api/{apiCategory}/{model}
     *
     * Example:
     * <pre>
     * {@code
     *      curl -X POST -H "Content-Type:application/json" http://<dspace.server.url>/api/submission/workspaceitems
     * }
     * </pre>
     *
     * @param request       The relevant request
     * @param apiCategory   The apiCategory to be used
     * @param model         The model to be used
     * @param parent        Optional parent identifier
     * @return              The relevant ResponseEntity for this request
     * @throws HttpRequestMethodNotSupportedException   If something goes wrong
     */
    @RequestMapping(method = RequestMethod.POST, consumes = {"application/json", "application/hal+json"})
    public ResponseEntity<ResourceSupport> post(HttpServletRequest request,
                                                @PathVariable String apiCategory,
                                                @PathVariable String model,
                                                @RequestParam(required = false) String parent)
        throws HttpRequestMethodNotSupportedException {
        return postJsonInternal(request, apiCategory, model, parent);
    }

    /**
     * Execute a POST request;
     *
     * curl -X POST -H "Content-Type:text/uri-list" http://<dspace.server.url>/api/{apiCategory}/{model}
     *
     * Example:
     * <pre>
     * {@code
     *      curl -X POST -H "Content-Type:text/uri-list" http://<dspace.server.url>/api/submission/workspaceitems
     * }
     * </pre>
     *
     * @param request       The relevant request
     * @param apiCategory   The apiCategory to be used
     * @param model         The model to be used
     * @return              The relevant ResponseEntity for this request
     * @throws HttpRequestMethodNotSupportedException   If something goes wrong
     */
    @RequestMapping(method = RequestMethod.POST, consumes = {"text/uri-list"})
    public ResponseEntity<ResourceSupport> postWithUriListContentType(HttpServletRequest request,
                                                                      @PathVariable String apiCategory,
                                                                      @PathVariable String model)
        throws HttpRequestMethodNotSupportedException {
        return postUriListInternal(request, apiCategory, model);
    }

    /**
     * Internal method to execute POST with application/json MediaType;
     *
     * @param request       The relevant request
     * @param apiCategory   The apiCategory to be used
     * @param model         The model to be used
     * @param parent        The parent object id (optional)
     * @return              The relevant ResponseEntity for this request
     * @throws HttpRequestMethodNotSupportedException   If something goes wrong
     */
    public <ID extends Serializable> ResponseEntity<ResourceSupport> postJsonInternal(HttpServletRequest request,
                                                                                  String apiCategory,
                                                                                  String model, String parent)
        throws HttpRequestMethodNotSupportedException {
        checkModelPluralForm(apiCategory, model);
        DSpaceRestRepository<RestAddressableModel, ID> repository = utils.getResourceRepository(apiCategory, model);

        RestAddressableModel modelObject;
        if (parent != null) {
            UUID parentUuid = UUIDUtils.fromString(parent);
            modelObject = repository.createAndReturn(parentUuid);
        } else {
            modelObject = repository.createAndReturn();
        }
        if (modelObject == null) {
            return ControllerUtils.toEmptyResponse(HttpStatus.CREATED);
        }
        DSpaceResource result = repository.wrapResource(modelObject);
        linkService.addLinks(result);
        //TODO manage HTTPHeader
        return ControllerUtils.toResponseEntity(HttpStatus.CREATED, null, result);
    }

    /**
     * Internal method to execute POST with text/uri-list MediaType;
     *
     * @param request       The relevant request
     * @param apiCategory   The apiCategory to be used
     * @param model         The model to be used
     * @return              The relevant ResponseEntity for this request
     * @throws HttpRequestMethodNotSupportedException   If something goes wrong
     */
    public <ID extends Serializable> ResponseEntity<ResourceSupport> postUriListInternal(HttpServletRequest request,
                                                                                  String apiCategory,
                                                                                  String model)
        throws HttpRequestMethodNotSupportedException {
        checkModelPluralForm(apiCategory, model);
        DSpaceRestRepository<RestAddressableModel, ID> repository = utils.getResourceRepository(apiCategory, model);
        RestAddressableModel modelObject = null;
        List<String> stringListFromRequest = utils.getStringListFromRequest(request);
        try {
            modelObject = repository.createAndReturn(stringListFromRequest);
        } catch (ClassCastException e) {
            log.error("Something went wrong whilst creating the object for apiCategory: " + apiCategory +
                          " and model: " + model, e);
            return ControllerUtils.toEmptyResponse(HttpStatus.INTERNAL_SERVER_ERROR);
        }
        if (modelObject == null) {
            return ControllerUtils.toEmptyResponse(HttpStatus.CREATED);
        }
        DSpaceResource result = repository.wrapResource(modelObject);
        linkService.addLinks(result);
        //TODO manage HTTPHeader
        return ControllerUtils.toResponseEntity(HttpStatus.CREATED, null, result);
    }


    /**
     * Called in POST, with a x-www-form-urlencoded, execute an action on a resource
     *
     * Note that the regular expression in the request mapping accept a number as identifier;
     *
     * @param request
     * @param apiCategory
     * @param model
     * @param id
     * @return
     * @throws HttpRequestMethodNotSupportedException
     * @throws IOException
     * @throws SQLException
     */
    @RequestMapping(method = RequestMethod.POST, value = REGEX_REQUESTMAPPING_IDENTIFIER_AS_DIGIT, headers =
        "content-type=application/x-www-form-urlencoded")
    public ResponseEntity<ResourceSupport> action(HttpServletRequest request, @PathVariable String apiCategory,
                                                  @PathVariable String model, @PathVariable Integer id)
        throws HttpRequestMethodNotSupportedException, SQLException, IOException {
        checkModelPluralForm(apiCategory, model);
        DSpaceRestRepository<RestAddressableModel, Integer> repository =
            utils.getResourceRepository(apiCategory, model);

        RestAddressableModel modelObject = null;
        try {
            modelObject = repository.action(request, id);
        } catch (UnprocessableEntityException e) {
            log.error(e.getMessage(), e);
            return ControllerUtils.toEmptyResponse(HttpStatus.UNPROCESSABLE_ENTITY);
        }

        if (modelObject != null) {
            DSpaceResource result = repository.wrapResource(modelObject);
            linkService.addLinks(result);
            return ControllerUtils.toResponseEntity(HttpStatus.CREATED, null, result);
        } else {
            return ControllerUtils.toEmptyResponse(HttpStatus.NO_CONTENT);
        }
    }

    /**
     *  Called in POST, multipart, upload to a specific rest resource the file passed as "file" request parameter
     *
     * Note that the regular expression in the request mapping accept a number as identifier;
     *
     * @param request
     *            the http request
     * @param apiCategory
     *            the api category
     * @param model
     *            the rest model that identify the REST resource collection
     * @param id
     *            the id of the specific rest resource
     * @param uploadfile
     *            the file to upload
     * @return the created resource
     * @throws HttpRequestMethodNotSupportedException
     */
    @RequestMapping(method = RequestMethod.POST, value = REGEX_REQUESTMAPPING_IDENTIFIER_AS_DIGIT, headers =
        "content-type=multipart/form-data")
    public <ID extends Serializable> ResponseEntity<ResourceSupport> upload(HttpServletRequest request,
                                                                            @PathVariable String apiCategory,
                                                                            @PathVariable String model,
                                                                            @PathVariable Integer id,
                                                                            @RequestParam("file") MultipartFile
                                                                                uploadfile)
        throws HttpRequestMethodNotSupportedException {
        return uploadInternal(request, apiCategory, model, id, uploadfile);
    }

    /**
     * Called in POST, multipart, upload to a specific rest resource the file passed as "file" request parameter
     *
     * Note that the regular expression in the request mapping accept a UUID as identifier;
     *
     * @param request
     *            the http request
     * @param apiCategory
     *            the api category
     * @param model
     *            the rest model that identify the REST resource collection
     * @param uuid
     *            the uuid of the specific rest resource
     * @param uploadfile
     *            the file to upload
     * @return the created resource
     * @throws HttpRequestMethodNotSupportedException
     */
    @RequestMapping(method = RequestMethod.POST, value = REGEX_REQUESTMAPPING_IDENTIFIER_AS_UUID, headers =
        "content-type=multipart/form-data")
    public <ID extends Serializable> ResponseEntity<ResourceSupport> upload(HttpServletRequest request,
                                                                            @PathVariable String apiCategory,
                                                                            @PathVariable String model,
                                                                            @PathVariable UUID uuid,
                                                                            @RequestParam("file") MultipartFile
                                                                                uploadfile)
        throws HttpRequestMethodNotSupportedException {
        return uploadInternal(request, apiCategory, model, uuid, uploadfile);
    }

    /**
     * Internal upload method.
     *
     * @param request
     * @param apiCategory
     * @param model
     * @param id
     * @param uploadfile
     * @return
     */
    private <ID extends Serializable> ResponseEntity<ResourceSupport> uploadInternal(HttpServletRequest request,
                                                                                     String apiCategory, String model,
                                                                                     ID id,
                                                                                     MultipartFile uploadfile) {
        checkModelPluralForm(apiCategory, model);
        DSpaceRestRepository<RestAddressableModel, ID> repository = utils.getResourceRepository(apiCategory, model);

        RestAddressableModel modelObject = null;
        try {
            modelObject = repository.upload(request, apiCategory, model, id, uploadfile);
        } catch (Exception e) {
            log.error(e.getMessage(), e);
            return ControllerUtils.toEmptyResponse(HttpStatus.INTERNAL_SERVER_ERROR);
        }
        DSpaceResource result = repository.wrapResource(modelObject);
        linkService.addLinks(result);
        return ControllerUtils.toResponseEntity(HttpStatus.CREATED, null, result);
    }

    /**
     * Upload a file against the collection resource endpoint. This is typically used for bulk creation of resources
     * such for instance multiple workspaceitems from a CSV or bibliographic file
     *
     * @param request
     *            the http request
     * @param apiCategory
     *            the api category
     * @param model
     *            the rest model that identify the REST resource collection
     * @param uploadfile
     *            the bulk file
     * @return the list of generated resources
     * @throws SQLException
     * @throws FileNotFoundException
     * @throws IOException
     * @throws AuthorizeException
     */
    @RequestMapping(method = { RequestMethod.POST }, headers = "content-type=multipart/form-data")
    public <T extends RestAddressableModel> ResponseEntity<ResourceSupport> upload(HttpServletRequest request,
                                                                                   @PathVariable String apiCategory,
                                                                                   @PathVariable String model,
                                                                                   @RequestParam("file") MultipartFile
                                                                                       uploadfile)
        throws SQLException, FileNotFoundException, IOException, AuthorizeException {

        checkModelPluralForm(apiCategory, model);
        DSpaceRestRepository repository = utils.getResourceRepository(apiCategory, model);

        Iterable<T> content = repository.upload(request, uploadfile);

        List<DSpaceResource> resources = new ArrayList<>();
        for (T modelObject : content) {
            DSpaceResource result = repository.wrapResource(modelObject);
            linkService.addLinks(result);
            resources.add(result);
        }
        return ControllerUtils.toResponseEntity(HttpStatus.OK, null, Resources.wrap(resources));
    }

    /**
     * PATCH method, using operation on the resources following (JSON) Patch notation (https://tools.ietf
     * .org/html/rfc6902)
     *
     * Note that the regular expression in the request mapping accept a number as identifier;
     *
     * @param request
     * @param apiCategory
     * @param model
     * @param id
     * @param jsonNode
     * @return
     * @throws HttpRequestMethodNotSupportedException
     */
    @RequestMapping(method = RequestMethod.PATCH, value = REGEX_REQUESTMAPPING_IDENTIFIER_AS_DIGIT)
    public ResponseEntity<ResourceSupport> patch(HttpServletRequest request, @PathVariable String apiCategory,
                                                 @PathVariable String model, @PathVariable Integer id,
                                                 @RequestBody(required = true) JsonNode jsonNode)
        throws HttpRequestMethodNotSupportedException {
        return patchInternal(request, apiCategory, model, id, jsonNode);
    }

    /**
     * PATCH method, using operation on the resources following (JSON) Patch notation (https://tools.ietf
     * .org/html/rfc6902)
     *
     * Note that the regular expression in the request mapping accept a UUID as identifier;
     *
     * @param request
     * @param apiCategory
     * @param model
     * @param id
     * @param jsonNode
     * @return
     * @throws HttpRequestMethodNotSupportedException
     */
    @RequestMapping(method = RequestMethod.PATCH, value = REGEX_REQUESTMAPPING_IDENTIFIER_AS_UUID)
    public ResponseEntity<ResourceSupport> patch(HttpServletRequest request, @PathVariable String apiCategory,
                                                 @PathVariable String model,
                                                 @PathVariable(name = "uuid") UUID id,
                                                 @RequestBody(required = true) JsonNode jsonNode)
        throws HttpRequestMethodNotSupportedException {
        return patchInternal(request, apiCategory, model, id, jsonNode);
    }

    /**
     * Internal patch method
     *
     * @param request
     * @param apiCategory
     * @param model
     * @param id
     * @param jsonNode
     * @return
     * @throws HttpRequestMethodNotSupportedException
     */
    public <ID extends Serializable> ResponseEntity<ResourceSupport> patchInternal(HttpServletRequest request,
                                                                                   String apiCategory,
                                                                                   String model, ID id,
                                                                                   JsonNode jsonNode)
        throws HttpRequestMethodNotSupportedException {
        checkModelPluralForm(apiCategory, model);
        DSpaceRestRepository<RestAddressableModel, ID> repository = utils.getResourceRepository(apiCategory, model);
        RestAddressableModel modelObject = null;
        try {
            JsonPatchConverter patchConverter = new JsonPatchConverter(mapper);
            Patch patch = patchConverter.convert(jsonNode);
            modelObject = repository.patch(request, apiCategory, model, id, patch);
        } catch (RepositoryMethodNotImplementedException | UnprocessableEntityException |
            DSpaceBadRequestException | ResourceNotFoundException e) {
            log.error(e.getMessage(), e);
            throw e;
        }
        DSpaceResource result = repository.wrapResource(modelObject);
        linkService.addLinks(result);
        //TODO manage HTTPHeader
        return ControllerUtils.toResponseEntity(HttpStatus.OK, null, result);

    }

    /**
     * Internal method to retrieve linked entry resource.
     *
     * @param request
     * @param apiCategory
     * @param model
     * @param id
     * @param rel
     * @param relid
     * @param page
     * @param assembler
     * @param projection
     * @return
     */
    private <ID extends Serializable> ResourceSupport findRelEntryInternal(HttpServletRequest request,
                                                                           HttpServletResponse response,
                                                                           String apiCategory, String model,
                                                                           String id, String rel, String relid,
                                                                           Pageable page,
                                                                           PagedResourcesAssembler assembler,
                                                                           String projection) throws Throwable {
        checkModelPluralForm(apiCategory, model);
        DSpaceRestRepository<RestAddressableModel, ID> repository = utils.getResourceRepository(apiCategory, model);
        Class<RestAddressableModel> domainClass = repository.getDomainClass();

        LinkRest linkRest = utils.getLinkRest(rel, domainClass);
        if (linkRest != null) {
            LinkRestRepository linkRepository = utils.getLinkResourceRepository(apiCategory, model, linkRest.name());
            Method linkMethod = repositoryUtils.getLinkMethod("getResource", linkRepository);

            try {
                Object object = linkMethod.invoke(linkRepository, request, id, relid, page, projection);
                Link link = linkTo(this.getClass(), apiCategory, model).slash(id).slash(rel).slash(relid).withSelfRel();

                List result = new ArrayList();
                result.add(object);
                PageImpl<RestAddressableModel> pageResult = new PageImpl(result, page, 1);
                Page<HALResource> halResources = pageResult.map(linkRepository::wrapResource);
                halResources.forEach(linkService::addLinks);
                return assembler.toResource(halResources, link);
            } catch (InvocationTargetException e) {
                // This catch has been made to resolve the issue that caused AuthorizeDenied exceptions for the methods
                // on the repository defined by the @PreAuthorize etc annotation to be absorbed by the reflection's
                // InvocationTargetException and thrown as a RunTimeException when it was actually an AccessDenied
                // Exception and it should be returned/shown as one
                if (e.getTargetException() instanceof AccessDeniedException ||
                    e.getTargetException() instanceof ResourceNotFoundException) {
                    throw e.getTargetException();
                } else {
                    throw new RuntimeException(e.getMessage(), e);
                }
            } catch (IllegalAccessException | IllegalArgumentException e) {
                throw new RuntimeException(e.getMessage(), e);
            }
        }
        return null;
    }

    /**
     * Internal method to retrieve linked resource.
     *
     * @param request
     * @param apiCategory
     * @param model
     * @param uuid
     * @param rel
     * @param page
     * @param assembler
     * @param projection
     * @return
     */
    private <ID extends Serializable> ResourceSupport findRelInternal(HttpServletRequest request,
                                                                      HttpServletResponse response, String apiCategory,
                                                                      String model, ID uuid, String subpath,
                                                                      Pageable page, PagedResourcesAssembler assembler,
                                                                      String projection) {
        checkModelPluralForm(apiCategory, model);
        DSpaceRestRepository<RestAddressableModel, ID> repository = utils.getResourceRepository(apiCategory, model);
        Class<RestAddressableModel> domainClass = repository.getDomainClass();

        LinkRest linkRest = utils.getLinkRest(subpath, domainClass);
        PagedResources<? extends HALResource> result;

        if (linkRest != null) {
            LinkRestRepository linkRepository = utils.getLinkResourceRepository(apiCategory, model, linkRest.name());
            Method linkMethod = repositoryUtils.getLinkMethod(linkRest.method(), linkRepository);

            if (linkMethod == null) {
                // TODO custom exception
                throw new RuntimeException(
                        "Method for relation " + subpath + " not found: " + linkRest.name() + ":" + linkRest.method());
            } else {
                try {
                    if (Page.class.isAssignableFrom(linkMethod.getReturnType())) {
                        Page<? extends RestModel> pageResult = (Page<? extends RestAddressableModel>) linkMethod
                                .invoke(linkRepository, request, uuid, page, projection);

                        Link link = null;
                        String querystring = request.getQueryString();
                        if (querystring != null && querystring.length() > 0) {
                            link = linkTo(this.getClass(), apiCategory, model).slash(uuid)
                                .slash(subpath + '?' + querystring).withSelfRel();
                        } else {
                            link = linkTo(this.getClass(), apiCategory, model).slash(uuid).slash(subpath).withSelfRel();
                        }

                        Page<HALResource> halResources = pageResult.map(linkRepository::wrapResource);
                        if (halResources.hasContent()) {
                            halResources.forEach(linkService::addLinks);

                            return assembler.toResource(halResources, link);
                        } else {
                            response.setStatus(HttpServletResponse.SC_NO_CONTENT);
                            return null;
                        }
                    } else {
                        RestModel object = (RestModel) linkMethod.invoke(linkRepository, request, uuid, page,
                                projection);
                        Link link = linkTo(this.getClass(), apiCategory, model).slash(uuid).slash(subpath)
                                .withSelfRel();
                        HALResource tmpresult = linkRepository.wrapResource(object);
                        tmpresult.add(link);
                        return tmpresult;
                    }
                } catch (IllegalAccessException | IllegalArgumentException | InvocationTargetException e) {
                    throw new RuntimeException(e.getMessage(), e);
                }
            }
        }
        RestAddressableModel modelObject = repository.findOne(uuid);

        if (modelObject == null) {
            throw new ResourceNotFoundException(apiCategory + "." + model + " with id: " + uuid + " not found");
        }

        DSpaceResource resource = repository.wrapResource(modelObject, subpath);
        linkService.addLinks(resource);

        String rel = null;

        for (Link l : resource.getLinks()) {
            if (l.isTemplated()) {
                if (l.getHref().substring(0, l.getHref().indexOf("?")).contentEquals(request.getRequestURL())) {
                    rel = l.getRel();
                }
            } else if (l.getHref().contentEquals(request.getRequestURL())) {
                rel = l.getRel();
            }
        }

        if (rel == null) {
            throw new ResourceNotFoundException(rel + " undefined for " + model);
        }

        if (resource.getLink(rel) == null) {
            // TODO create a custom exception
            throw new ResourceNotFoundException(rel + " undefined for " + model);
        } else if (resource.getEmbeddedResources().get(rel) instanceof EmbeddedPage) {
            // this is a very inefficient scenario. We have an embedded list
            // already fully retrieved that we need to limit with pagination
            // parameter. BTW change the default sorting is not implemented at
            // the current stage and could be overcompex to implement
            // if we really want to implement pagination we should implement a
            // link repository so to fall in the previous block code
            EmbeddedPage ep = (EmbeddedPage) resource.getEmbeddedResources().get(rel);
            List<? extends RestAddressableModel> fullList = ep.getFullList();
            if (fullList == null || fullList.size() == 0) {
                PageImpl<RestAddressableModel> pageResult = new PageImpl(fullList, page, 0);
                result = assembler.toResource(pageResult);
                return result;
            }
            int start = page.getOffset();
            int end = (start + page.getPageSize()) > fullList.size() ? fullList.size() : (start + page.getPageSize());
            DSpaceRestRepository<RestAddressableModel, ?> resourceRepository = utils
                .getResourceRepository(fullList.get(0).getCategory(), fullList.get(0).getType());
            PageImpl<RestAddressableModel> pageResult = new PageImpl(fullList.subList(start, end), page,
                                                                     fullList.size());
            result = assembler.toResource(pageResult.map(resourceRepository::wrapResource));

            for (Resource subObj : result) {
                if (subObj.getContent() instanceof HALResource) {
                    linkService.addLinks((HALResource) subObj.getContent());
                }
            }
            return result;


        } else {
            if (resource.getEmbeddedResources().get(rel) == null) {
                response.setStatus(HttpServletResponse.SC_NO_CONTENT);
            }
            return (ResourceSupport) resource.getEmbeddedResources().get(rel);
        }

    }

    /**
     * Find all
     *
     * @param apiCategory
     * @param model
     * @param page
     * @param assembler
     * @param projection
     * @return
     */
    @RequestMapping(method = RequestMethod.GET)
    @SuppressWarnings("unchecked")
    public <T extends RestAddressableModel> PagedResources<DSpaceResource<T>> findAll(@PathVariable String apiCategory,
                                                                                      @PathVariable String model,
                                                                                      Pageable page,
                                                                                      PagedResourcesAssembler assembler,
                                                                                      @RequestParam(required = false)
                                                                                              String projection,
                                                                                      HttpServletResponse response) {
        DSpaceRestRepository<T, ?> repository = utils.getResourceRepository(apiCategory, model);
        Link link = linkTo(methodOn(this.getClass(), apiCategory, model).findAll(apiCategory, model,
                                                                                 page, assembler, projection, response))
            .withSelfRel();

        Page<DSpaceResource<T>> resources;
        try {
            resources = repository.findAll(page).map(repository::wrapResource);
            resources.forEach(linkService::addLinks);
        } catch (PaginationException pe) {
            resources = new PageImpl<DSpaceResource<T>>(new ArrayList<DSpaceResource<T>>(), page, pe.getTotal());
        } catch (RepositoryMethodNotImplementedException mne) {
            throw mne;
        }
        PagedResources<DSpaceResource<T>> result = assembler.toResource(resources, link);
        if (repositoryUtils.haveSearchMethods(repository)) {
            result.add(linkTo(this.getClass(), apiCategory, model).slash("search").withRel("search"));
        }
        return result;
    }

    /**
     * Check that the model is specified in its plural form
     *
     * @param model
     */
    private void checkModelPluralForm(String apiCategory, String model) {
        if (StringUtils.equals(utils.makeSingular(model), model)) {
            throw new RepositoryNotFoundException(apiCategory, model);
        }
    }

    @RequestMapping(method = RequestMethod.GET, value = "/search")
    public ResourceSupport listSearchMethods(@PathVariable String apiCategory, @PathVariable String model) {
        ResourceSupport root = new ResourceSupport();
        DSpaceRestRepository repository = utils.getResourceRepository(apiCategory, model);

        List<String> searchMethods = repositoryUtils.listSearchMethods(repository);

        if (CollectionUtils.isEmpty(searchMethods)) {
            throw new RepositorySearchNotFoundException(model);
        }

        for (String name : searchMethods) {
            Link link = linkTo(this.getClass(), apiCategory, model).slash("search").slash(name).withRel(name);
            root.add(link);
        }
        return root;
    }

    @RequestMapping(method = RequestMethod.GET, value = "/search/{searchMethodName}")
    @SuppressWarnings("unchecked")
    public <T extends RestAddressableModel> ResourceSupport executeSearchMethods(@PathVariable String apiCategory,
                                                                                 @PathVariable String model,
                                                                                 @PathVariable String searchMethodName,
                                                                                 HttpServletResponse response,
                                                                                 Pageable pageable, Sort sort,
                                                                                 PagedResourcesAssembler assembler,
                                                                                 @RequestParam MultiValueMap<String,
                                                                                     Object> parameters)
        throws IllegalAccessException, IllegalArgumentException, InvocationTargetException {

        Link link = linkTo(this.getClass(), apiCategory, model).slash("search").slash(searchMethodName).withSelfRel();
        DSpaceRestRepository repository = utils.getResourceRepository(apiCategory, model);
        boolean returnPage = false;
        Object searchResult = null;

        Method searchMethod = repositoryUtils.getSearchMethod(searchMethodName, repository);

        if (searchMethod == null) {
            if (repositoryUtils.haveSearchMethods(repository)) {
                throw new RepositorySearchMethodNotFoundException(model, searchMethodName);
            } else {
                throw new RepositorySearchNotFoundException(model);
            }
        }

        searchResult = repositoryUtils
            .executeQueryMethod(repository, parameters, searchMethod, pageable, sort, assembler);

        returnPage = searchMethod.getReturnType().isAssignableFrom(Page.class);
        ResourceSupport result = null;
        if (returnPage) {
            Page<DSpaceResource<T>> resources;
            if (searchResult == null) {
                resources = new PageImpl(new ArrayList(), pageable, 0);
            } else {
                resources = ((Page<T>) searchResult).map(repository::wrapResource);
            }
            resources.forEach(linkService::addLinks);
            result = assembler.toResource(resources, link);
        } else {
            if (searchResult == null) {
                response.setStatus(HttpServletResponse.SC_NO_CONTENT);
                return null;
            }
            DSpaceResource<T> dsResource = repository.wrapResource((T) searchResult);
            linkService.addLinks(dsResource);
            result = dsResource;
        }
        return result;
    }

    /**
     * Sets the location header pointing to the resource representing the given instance. Will make sure we properly
     * expand the URI template potentially created as self link.
     *
     * @param headers   must not be {@literal null}.
     * @param assembler must not be {@literal null}.
     * @param source    must not be {@literal null}.
     */
    private void addLocationHeader(HttpHeaders headers, PersistentEntityResourceAssembler assembler, Object source) {

        String selfLink = assembler.getSelfLinkFor(source).getHref();
        headers.setLocation(new UriTemplate(selfLink).expand());
    }

    @RequestMapping(method = RequestMethod.DELETE, value = REGEX_REQUESTMAPPING_IDENTIFIER_AS_DIGIT)
    public ResponseEntity<ResourceSupport> delete(HttpServletRequest request, @PathVariable String apiCategory,
                                                  @PathVariable String model, @PathVariable Integer id)
        throws HttpRequestMethodNotSupportedException {
        return deleteInternal(apiCategory, model, id);
    }

    @RequestMapping(method = RequestMethod.DELETE, value = REGEX_REQUESTMAPPING_IDENTIFIER_AS_UUID)
    public ResponseEntity<ResourceSupport> delete(HttpServletRequest request, @PathVariable String apiCategory,
                                                  @PathVariable String model, @PathVariable UUID uuid)
        throws HttpRequestMethodNotSupportedException {
        return deleteInternal(apiCategory, model, uuid);
    }

    /**
     * Internal method to delete resource.
     *
     * @param apiCategory
     * @param model
     * @param id
     * @return
     */
    private <ID extends Serializable> ResponseEntity<ResourceSupport> deleteInternal(String apiCategory, String model,
                                                                                     ID id) {
        checkModelPluralForm(apiCategory, model);
        DSpaceRestRepository<RestAddressableModel, ID> repository = utils.getResourceRepository(apiCategory, model);
        repository.delete(id);
        return ControllerUtils.toEmptyResponse(HttpStatus.NO_CONTENT);
    }

    /**
     * Execute a PUT request for an entity with id of type UUID;
     *
     * curl -X PUT http://<dspace.baseUrl>/api/{apiCategory}/{model}/{uuid}
     *
     * Example:
     * <pre>
     * {@code
     *      curl -X PUT http://<dspace.baseUrl>/api/core/collection/8b632938-77c2-487c-81f0-e804f63e68e6
     * }
     * </pre>
     *
     * @param request     the http request
     * @param apiCategory the API category e.g. "core"
     * @param model       the DSpace model e.g. "collection"
     * @param uuid        the ID of the target REST object
     * @param jsonNode    the part of the request body representing the updated rest object
     * @return the relevant REST resource
     */
    @RequestMapping(method = RequestMethod.PUT, value = REGEX_REQUESTMAPPING_IDENTIFIER_AS_UUID)
    public DSpaceResource<RestAddressableModel> put(HttpServletRequest request,
                                                    @PathVariable String apiCategory, @PathVariable String model,
                                                    @PathVariable UUID uuid,
                                                    @RequestBody JsonNode jsonNode) {
        return putOneJsonInternal(request, apiCategory, model, uuid, jsonNode);
    }

    /**
     * Execute a PUT request for an entity with id of type Integer;
     *
     * curl -X PUT -H "Content-Type:application/json" http://<dspace.server.url>/api/{apiCategory}/{model}/{id}
     *
     * Example:
     * <pre>
     * {@code
     *      curl -X PUT -H "Content-Type:application/json" http://<dspace.server.url>/api/core/metadatafield/1
     * }
     * </pre>
     *
     * @param request     the http request
     * @param apiCategory the API category e.g. "api"
     * @param model       the DSpace model e.g. "collection"
     * @param id        the ID of the target REST object
     * @param jsonNode    the part of the request body representing the updated rest object
     * @return the relevant REST resource
     */
    @RequestMapping(method = RequestMethod.PUT, value = REGEX_REQUESTMAPPING_IDENTIFIER_AS_DIGIT,
        consumes = {"application/json", "application/hal+json"})
    public DSpaceResource<RestAddressableModel> put(HttpServletRequest request,
                                                    @PathVariable String apiCategory, @PathVariable String model,
                                                    @PathVariable Integer id,
                                                    @RequestBody(required = true) JsonNode jsonNode) {
        return putOneJsonInternal(request, apiCategory, model, id, jsonNode);
    }

    /**
     * Execute a PUT request for an entity with id of type Integer;
     *
     * curl -X PUT -H "Content-Type:text/uri-list" http://<dspace.server.url>/api/{apiCategory}/{model}/{id}
     *
     * Example:
     * <pre>
     * {@code
     *      curl -X PUT -H "Content-Type:text/uri-list" http://<dspace.server.url>/api/core/metadatafield/1
     * }
     * </pre>
     *
     * @param request     the http request
     * @param apiCategory the API category e.g. "api"
     * @param model       the DSpace model e.g. "collection"
     * @param id        the ID of the target REST object
     * @return the relevant REST resource
     */
    @RequestMapping(method = RequestMethod.PUT, value = REGEX_REQUESTMAPPING_IDENTIFIER_AS_DIGIT,
        consumes = {"text/uri-list"})
    public DSpaceResource<RestAddressableModel> put(HttpServletRequest request,
                                                    @PathVariable String apiCategory, @PathVariable String model,
                                                    @PathVariable Integer id) throws IOException {
        return putOneUriListInternal(request, apiCategory, model, id);
    }

    /**
     * Internal method to execute PUT with application/json MediaType;
     *
     * @param request       The relevant request
     * @param apiCategory   The apiCategory to be used
     * @param model         The model to be used
     * @param id            The ID for the resource to be altered by the PUT
     * @param jsonNode      The relevant JsonNode to be used by the PUT
     * @return              The relevant DSpaceResource for this request
     */
    private <ID extends Serializable> DSpaceResource<RestAddressableModel> putOneJsonInternal(
        HttpServletRequest request, String apiCategory, String model, ID id, JsonNode jsonNode) {
        checkModelPluralForm(apiCategory, model);
        DSpaceRestRepository<RestAddressableModel, ID> repository = utils.getResourceRepository(apiCategory, model);
        RestAddressableModel modelObject = null;
        modelObject = repository.put(request, apiCategory, model, id, jsonNode);
        if (modelObject == null) {
            throw new ResourceNotFoundException(apiCategory + "." + model + " with id: " + id + " not found");
        }
        DSpaceResource result = repository.wrapResource(modelObject);
        linkService.addLinks(result);
        return result;

    }
    /**
     * Internal method to execute PUT with text/uri-list MediaType;
     *
     * @param request       The relevant request
     * @param apiCategory   The apiCategory to be used
     * @param model         The model to be used
     * @param id            The ID for the resource to be altered by the PUT
     * @return              The relevant DSpaceResource for this request
     * @throws IOException  If something goes wrong
     */
    private <ID extends Serializable> DSpaceResource<RestAddressableModel> putOneUriListInternal(
        HttpServletRequest request, String apiCategory, String model, ID id) throws IOException {
        checkModelPluralForm(apiCategory, model);
        DSpaceRestRepository<RestAddressableModel, ID> repository = utils.getResourceRepository(apiCategory, model);
        RestAddressableModel modelObject = null;
        List<String> stringList = utils.getStringListFromRequest(request);
        modelObject = repository.put(request, apiCategory, model, id, stringList);
        if (modelObject == null) {
            throw new ResourceNotFoundException(apiCategory + "." + model + " with id: " + id + " not found");
        }
        DSpaceResource result = repository.wrapResource(modelObject);
        linkService.addLinks(result);
        return result;

    }
}<|MERGE_RESOLUTION|>--- conflicted
+++ resolved
@@ -351,11 +351,7 @@
      * @return
      */
     @RequestMapping(method = RequestMethod.GET, value = REGEX_REQUESTMAPPING_IDENTIFIER_AS_STRING_VERSION_STRONG +
-<<<<<<< HEAD
         "/{rel}/{relid:^(?!.*?(?:search)).*$}")
-=======
-        "/{rel}/{relid}")
->>>>>>> 4240ade8
     public ResourceSupport findRel(HttpServletRequest request, HttpServletResponse response,
                                    @PathVariable String apiCategory,
                                    @PathVariable String model, @PathVariable String id, @PathVariable String rel,
