/**
 * The contents of this file are subject to the license and copyright
 * detailed in the LICENSE and NOTICE files at the root of the source
 * tree and available online at
 *
 * http://www.dspace.org/license/
 */
package org.dspace.app.rest;

import static org.dspace.app.rest.utils.RegexUtils.REGEX_REQUESTMAPPING_IDENTIFIER_AS_DIGIT;
import static org.dspace.app.rest.utils.RegexUtils.REGEX_REQUESTMAPPING_IDENTIFIER_AS_STRING_VERSION_STRONG;
import static org.dspace.app.rest.utils.RegexUtils.REGEX_REQUESTMAPPING_IDENTIFIER_AS_UUID;
import static org.springframework.hateoas.server.mvc.WebMvcLinkBuilder.linkTo;
import static org.springframework.hateoas.server.mvc.WebMvcLinkBuilder.methodOn;

import java.io.FileNotFoundException;
import java.io.IOException;
import java.io.Serializable;
import java.lang.reflect.InvocationTargetException;
import java.lang.reflect.Method;
import java.sql.SQLException;
import java.util.ArrayList;
import java.util.List;
import java.util.Optional;
import java.util.UUID;
import javax.servlet.http.HttpServletRequest;
import javax.servlet.http.HttpServletResponse;

import com.fasterxml.jackson.databind.JsonNode;
import com.fasterxml.jackson.databind.ObjectMapper;
import org.apache.commons.collections4.CollectionUtils;
import org.apache.commons.lang3.StringUtils;
import org.apache.logging.log4j.Logger;
import org.atteo.evo.inflector.English;
import org.dspace.app.rest.converter.ConverterService;
import org.dspace.app.rest.converter.JsonPatchConverter;
import org.dspace.app.rest.exception.DSpaceBadRequestException;
import org.dspace.app.rest.exception.PaginationException;
import org.dspace.app.rest.exception.RESTAuthorizationException;
import org.dspace.app.rest.exception.RepositoryMethodNotImplementedException;
import org.dspace.app.rest.exception.RepositoryNotFoundException;
import org.dspace.app.rest.exception.RepositorySearchMethodNotFoundException;
import org.dspace.app.rest.exception.RepositorySearchNotFoundException;
import org.dspace.app.rest.exception.UnprocessableEntityException;
import org.dspace.app.rest.link.HalLinkService;
import org.dspace.app.rest.model.LinkRest;
import org.dspace.app.rest.model.RestAddressableModel;
import org.dspace.app.rest.model.RestModel;
import org.dspace.app.rest.model.hateoas.DSpaceResource;
import org.dspace.app.rest.model.hateoas.EmbeddedPage;
import org.dspace.app.rest.model.hateoas.HALResource;
import org.dspace.app.rest.model.patch.Patch;
import org.dspace.app.rest.repository.DSpaceRestRepository;
import org.dspace.app.rest.repository.LinkRestRepository;
import org.dspace.app.rest.utils.RestRepositoryUtils;
import org.dspace.app.rest.utils.Utils;
import org.dspace.authorize.AuthorizeException;
import org.dspace.util.UUIDUtils;
import org.springframework.beans.factory.InitializingBean;
import org.springframework.beans.factory.annotation.Autowired;
import org.springframework.data.domain.Page;
import org.springframework.data.domain.PageImpl;
import org.springframework.data.domain.Pageable;
import org.springframework.data.domain.Sort;
import org.springframework.data.rest.webmvc.ControllerUtils;
import org.springframework.data.rest.webmvc.ResourceNotFoundException;
import org.springframework.data.web.PagedResourcesAssembler;
import org.springframework.hateoas.CollectionModel;
import org.springframework.hateoas.EntityModel;
import org.springframework.hateoas.Link;
import org.springframework.hateoas.PagedModel;
import org.springframework.hateoas.RepresentationModel;
import org.springframework.http.HttpHeaders;
import org.springframework.http.HttpStatus;
import org.springframework.http.ResponseEntity;
import org.springframework.security.access.AccessDeniedException;
import org.springframework.util.MultiValueMap;
import org.springframework.web.HttpRequestMethodNotSupportedException;
import org.springframework.web.bind.annotation.PathVariable;
import org.springframework.web.bind.annotation.RequestBody;
import org.springframework.web.bind.annotation.RequestMapping;
import org.springframework.web.bind.annotation.RequestMethod;
import org.springframework.web.bind.annotation.RequestParam;
import org.springframework.web.bind.annotation.RestController;
import org.springframework.web.multipart.MultipartFile;

/**
 * This is the main entry point of the new REST API. Its responsibility is to
 * provide a consistent behaviors for all the exposed resources in terms of
 * returned HTTP codes, endpoint URLs, HTTP verbs to methods translation, etc.
 * It delegates to the repository the business logic
 *
 * @author Andrea Bollini (andrea.bollini at 4science.it)
 */
@RestController
@RequestMapping("/api/{apiCategory}/{model}")
@SuppressWarnings("rawtypes")
public class RestResourceController implements InitializingBean {

    private static final Logger log = org.apache.logging.log4j.LogManager.getLogger(RestResourceController.class);

    @Autowired
    DiscoverableEndpointsService discoverableEndpointsService;

    @Autowired
    Utils utils;

    @Autowired
    RestRepositoryUtils repositoryUtils;

    @Autowired
    private ObjectMapper mapper;

    @Autowired
    HalLinkService linkService;

    @Autowired
    ConverterService converter;

    @Override
    public void afterPropertiesSet() {
        List<Link> links = new ArrayList<>();
        for (String r : utils.getRepositories()) {
            // this doesn't work as we don't have an active http request
            // see https://github.com/spring-projects/spring-hateoas/issues/408
            // Link l = linkTo(this.getClass(), r).withRel(r);
            String[] split = r.split("\\.", 2);
            String plural = English.plural(split[1]);
            Link l = new Link("/api/" + split[0] + "/" + plural, plural);
            links.add(l);
            log.debug(l.getRel().value() + " " + l.getHref());
        }
        discoverableEndpointsService.register(this, links);
    }


    /**
     * Called in GET is used to retrieve the single resource by identifier;
     *
     * Note that the regular expression in the request mapping accept a number as identifier;
     *
     * Please see {@link RestResourceController#findOne(String, String, String)} for findOne with string as
     * identifier
     * and see {@link RestResourceController#findOne(String, String, UUID)} for uuid as identifier
     *
     * @param apiCategory category from request
     * @param model model from request
     * @param id Identifier from request
     * @return single DSpaceResource
     */
    @RequestMapping(method = RequestMethod.GET, value = REGEX_REQUESTMAPPING_IDENTIFIER_AS_DIGIT)
    public HALResource<RestAddressableModel> findOne(@PathVariable String apiCategory, @PathVariable String model,
                                                        @PathVariable Integer id) {
        return findOneInternal(apiCategory, model, id);
    }

    /**
     * Called in GET is used to retrieve the single resource by identifier;
     *
     * Note that the regular expression in the request mapping accept a string as identifier but not the other kind
     * of identifier;
     *
     * http://<dspace.server.url>/api/{apiCategory}/{model}/{id}
     *
     * Example:
     * <pre>
     * {@code
     *    http://<dspace.server.url>/api/config/submissionsections/collection
     * }
     * </pre>
     *
     *
     * Please see {@link RestResourceController#findOne(String, String, Integer)} for findOne with number as
     * identifier
     * and see {@link RestResourceController#findOne(String, String, UUID)} for uuid as identifier
     *
     * @param apiCategory category from request
     * @param model model from request
     * @param id Identifier from request
     * @return single DSpaceResource
     */
    @RequestMapping(method = RequestMethod.GET, value = REGEX_REQUESTMAPPING_IDENTIFIER_AS_STRING_VERSION_STRONG)
    public HALResource<RestAddressableModel> findOne(@PathVariable String apiCategory, @PathVariable String model,
                                                        @PathVariable String id) {
        return findOneInternal(apiCategory, model, id);
    }

    /**
     * Called in GET is used to retrieve the single resource by identifier;
     *
     * Note that the regular expression in the request mapping accept a UUID as identifier;
     *
     * Please see {@link RestResourceController#findOne(String, String, Integer)} for findOne with number as
     * identifier
     * and see {@link RestResourceController#findOne(String, String, String)} for string as identifier
     *
     * @param apiCategory category from request
     * @param model model from request
     * @param uuid Identifier from request
     * @return single DSpaceResource
     */
    @RequestMapping(method = RequestMethod.GET, value = REGEX_REQUESTMAPPING_IDENTIFIER_AS_UUID)
    public HALResource<RestAddressableModel> findOne(@PathVariable String apiCategory, @PathVariable String model,
                                                        @PathVariable UUID uuid) {
        return findOneInternal(apiCategory, model, uuid);
    }

    /**
     * Internal method to retrieve single resource from an identifier of generic type
     *
     * @param apiCategory category from request
     * @param model model from request
     * @param id Identifier from request
     * @return single DSpaceResource
     */
    private <ID extends Serializable> HALResource<RestAddressableModel> findOneInternal(String apiCategory,
                                                                                           String model, ID id) {
        DSpaceRestRepository<RestAddressableModel, ID> repository = utils.getResourceRepository(apiCategory, model);
        Optional<RestAddressableModel> modelObject = Optional.empty();
        try {
            modelObject = repository.findById(id);
        } catch (ClassCastException e) {
            // ignore, as handled below
        }
        if (!modelObject.isPresent()) {
            throw new ResourceNotFoundException(apiCategory + "." + model + " with id: " + id + " not found");
        }
        return converter.toResource(modelObject.get());
    }

    /**
     * Called in GET is used to retrieve the relation resources;
     *
     * Note that the regular expression in the request mapping accept a number;
     *
     * @param request current HTTPServletRequest
     * @param apiCategory category from request
     * @param model model from request
     * @param id identifier from request
     * @param rel relation from request
     * @param page pagination information
     * @param assembler PagedResourcesAssembler
     * @return single RepresentationModel
     */
    @RequestMapping(method = RequestMethod.GET, value = REGEX_REQUESTMAPPING_IDENTIFIER_AS_DIGIT + "/{rel}")
    public RepresentationModel findRel(HttpServletRequest request, HttpServletResponse response,
                                   @PathVariable String apiCategory,
                                   @PathVariable String model, @PathVariable Integer id, @PathVariable String rel,
                                   Pageable page,
                                   PagedResourcesAssembler assembler) {
        return findRelInternal(request, response, apiCategory, model, id, rel, page, assembler);
    }

    /**
     * Called in GET is used to retrieve the relation resources;
     *
     * Note that the regular expression in the request mapping accept a string as identifier but not the other kind
     * of identifier;
     *
     * @param request current HTTPServletRequest
     * @param response HTTPServletResponse
     * @param apiCategory category from request
     * @param model model from request
     * @param id identifier from request
     * @param rel relation from request
     * @param page pagination information
     * @param assembler PagedResourcesAssembler
     * @return single RepresentationModel
     */
    @RequestMapping(method = RequestMethod.GET, value = REGEX_REQUESTMAPPING_IDENTIFIER_AS_STRING_VERSION_STRONG +
        "/{rel}")
    public RepresentationModel findRel(HttpServletRequest request, HttpServletResponse response,
                                   @PathVariable String apiCategory,
                                   @PathVariable String model, @PathVariable String id, @PathVariable String rel,
                                   Pageable page,
                                   PagedResourcesAssembler assembler) {
        return findRelInternal(request, response, apiCategory, model, id, rel, page, assembler);
    }

    /**
     * Called in GET is used to retrieve the relation resources;
     *
     * Note that the regular expression in the request mapping accept a UUID as identifier;
     *
     * @param request
     * @param apiCategory
     * @param model
     * @param uuid
     * @param rel
     * @param page
     * @param assembler
     * @return
     */
    @RequestMapping(method = RequestMethod.GET, value = REGEX_REQUESTMAPPING_IDENTIFIER_AS_UUID + "/{rel}")
    public RepresentationModel findRel(HttpServletRequest request, HttpServletResponse response,
                                   @PathVariable String apiCategory,
                                   @PathVariable String model, @PathVariable UUID uuid, @PathVariable String rel,
                                   Pageable page,
                                   PagedResourcesAssembler assembler) {
        return findRelInternal(request, response, apiCategory, model, uuid, rel, page, assembler);
    }

    /**
     * Called in GET, try to retrieve the requested linked resource.
     *
     * Note that the regular expression in the request mapping accept a string as identifier but not the other kind
     * of identifier;
     *
     * http://<dspace.server.url>/api/{apiCategory}/{model}/{id}/{rel}/{relid}
     *
     * Example:
     * <pre>
     * {@code
     *      http://<dspace.server.url>/api/integration/authorities/SRJournalTitle/entryValues/1479-9995
     * }
     * </pre>
     *
     * Example:
     * <pre>
     * {@code
     *      http://<dspace.server.url>/api/integration/authorities/srsc/entries/VR110111
     * }
     * </pre>
     *
     * @param request
     * @param apiCategory
     * @param model
     * @param id
     * @param rel
     * @param relid
     * @param page
     * @param assembler
     * @return
     */
    @RequestMapping(method = RequestMethod.GET, value = REGEX_REQUESTMAPPING_IDENTIFIER_AS_STRING_VERSION_STRONG +
        "/{rel}/{relid}")
    public RepresentationModel findRel(HttpServletRequest request, HttpServletResponse response,
                                   @PathVariable String apiCategory,
                                   @PathVariable String model, @PathVariable String id, @PathVariable String rel,
                                   @PathVariable String relid,
                                   Pageable page, PagedResourcesAssembler assembler) throws Throwable {
        return findRelEntryInternal(request, response, apiCategory, model, id, rel, relid, page, assembler);
    }


    /**
     * Execute a POST request;
     *
     * curl -X POST -H "Content-Type:application/json" http://<dspace.server.url>/api/{apiCategory}/{model}
     *
     * Example:
     * <pre>
     * {@code
     *      curl -X POST -H "Content-Type:application/json" http://<dspace.server.url>/api/submission/workspaceitems
     * }
     * </pre>
     *
     * @param request       The relevant request
     * @param apiCategory   The apiCategory to be used
     * @param model         The model to be used
     * @param parent        Optional parent identifier
     * @return              The relevant ResponseEntity for this request
     * @throws HttpRequestMethodNotSupportedException   If something goes wrong
     */
    @RequestMapping(method = RequestMethod.POST, consumes = {"application/json", "application/hal+json"})
    public ResponseEntity<RepresentationModel<?>> post(HttpServletRequest request,
                                                       @PathVariable String apiCategory,
                                                       @PathVariable String model,
                                                       @RequestParam(required = false) String parent)
        throws HttpRequestMethodNotSupportedException {
        return postJsonInternal(request, apiCategory, model, parent);
    }

    /**
     * Execute a POST request;
     *
     * curl -X POST -H "Content-Type:text/uri-list" http://<dspace.server.url>/api/{apiCategory}/{model}
     *
     * Example:
     * <pre>
     * {@code
     *      curl -X POST -H "Content-Type:text/uri-list" http://<dspace.server.url>/api/submission/workspaceitems
     * }
     * </pre>
     *
     * @param request       The relevant request
     * @param apiCategory   The apiCategory to be used
     * @param model         The model to be used
     * @return              The relevant ResponseEntity for this request
     * @throws HttpRequestMethodNotSupportedException   If something goes wrong
     */
    @RequestMapping(method = RequestMethod.POST, consumes = {"text/uri-list"})
    public ResponseEntity<RepresentationModel<?>> postWithUriListContentType(HttpServletRequest request,
                                                                             @PathVariable String apiCategory,
                                                                             @PathVariable String model)
        throws HttpRequestMethodNotSupportedException {
        return postUriListInternal(request, apiCategory, model);
    }

    /**
     * Internal method to execute POST with application/json MediaType;
     *
     * @param request       The relevant request
     * @param apiCategory   The apiCategory to be used
     * @param model         The model to be used
     * @param parent        The parent object id (optional)
     * @return              The relevant ResponseEntity for this request
     * @throws HttpRequestMethodNotSupportedException   If something goes wrong
     */
    public <ID extends Serializable> ResponseEntity<RepresentationModel<?>> postJsonInternal(HttpServletRequest request,
                                                                                             String apiCategory,
                                                                                             String model,
                                                                                             String parent)
        throws HttpRequestMethodNotSupportedException {
        checkModelPluralForm(apiCategory, model);
        DSpaceRestRepository<RestAddressableModel, ID> repository = utils.getResourceRepository(apiCategory, model);

        RestAddressableModel modelObject;
        if (parent != null) {
            UUID parentUuid = UUIDUtils.fromString(parent);
            modelObject = repository.createAndReturn(parentUuid);
        } else {
            modelObject = repository.createAndReturn();
        }
        if (modelObject == null) {
            return ControllerUtils.toEmptyResponse(HttpStatus.CREATED);
        }
        DSpaceResource result = converter.toResource(modelObject);
        //TODO manage HTTPHeader
        return ControllerUtils.toResponseEntity(HttpStatus.CREATED, new HttpHeaders(), result);
    }

    /**
     * Internal method to execute POST with text/uri-list MediaType;
     *
     * @param request       The relevant request
     * @param apiCategory   The apiCategory to be used
     * @param model         The model to be used
     * @return              The relevant ResponseEntity for this request
     * @throws HttpRequestMethodNotSupportedException   If something goes wrong
     */
    public <ID extends Serializable> ResponseEntity<RepresentationModel<?>> postUriListInternal(
            HttpServletRequest request,
            String apiCategory,
            String model)
        throws HttpRequestMethodNotSupportedException {
        checkModelPluralForm(apiCategory, model);
        DSpaceRestRepository<RestAddressableModel, ID> repository = utils.getResourceRepository(apiCategory, model);
        RestAddressableModel modelObject = null;
        List<String> stringListFromRequest = utils.getStringListFromRequest(request);
        try {
            modelObject = repository.createAndReturn(stringListFromRequest);
        } catch (ClassCastException e) {
            log.error("Something went wrong whilst creating the object for apiCategory: " + apiCategory +
                          " and model: " + model, e);
            return ControllerUtils.toEmptyResponse(HttpStatus.INTERNAL_SERVER_ERROR);
        }
        if (modelObject == null) {
            return ControllerUtils.toEmptyResponse(HttpStatus.CREATED);
        }
        DSpaceResource result = converter.toResource(modelObject);
        //TODO manage HTTPHeader
        return ControllerUtils.toResponseEntity(HttpStatus.CREATED, new HttpHeaders(), result);
    }


    /**
     * Called in POST, with a x-www-form-urlencoded, execute an action on a resource
     *
     * Note that the regular expression in the request mapping accept a number as identifier;
     *
     * @param request
     * @param apiCategory
     * @param model
     * @param id
     * @return
     * @throws HttpRequestMethodNotSupportedException
     * @throws IOException
     * @throws SQLException
     */
    @RequestMapping(method = RequestMethod.POST, value = REGEX_REQUESTMAPPING_IDENTIFIER_AS_DIGIT, headers =
        "content-type=application/x-www-form-urlencoded")
    public ResponseEntity<RepresentationModel<?>> action(HttpServletRequest request, @PathVariable String apiCategory,
                                                         @PathVariable String model, @PathVariable Integer id)
        throws HttpRequestMethodNotSupportedException, SQLException, IOException {
        checkModelPluralForm(apiCategory, model);
        DSpaceRestRepository<RestAddressableModel, Integer> repository =
            utils.getResourceRepository(apiCategory, model);

        RestAddressableModel modelObject = null;
        try {
            modelObject = repository.action(request, id);
        } catch (UnprocessableEntityException e) {
            log.error(e.getMessage(), e);
            return ControllerUtils.toEmptyResponse(HttpStatus.UNPROCESSABLE_ENTITY);
        }

        if (modelObject != null) {
            DSpaceResource result = converter.toResource(modelObject);
            return ControllerUtils.toResponseEntity(HttpStatus.CREATED, new HttpHeaders(), result);
        } else {
            return ControllerUtils.toEmptyResponse(HttpStatus.NO_CONTENT);
        }
    }

    /**
     *  Called in POST, multipart, upload to a specific rest resource the file passed as "file" request parameter
     *
     * Note that the regular expression in the request mapping accept a number as identifier;
     *
     * @param request
     *            the http request
     * @param apiCategory
     *            the api category
     * @param model
     *            the rest model that identify the REST resource collection
     * @param id
     *            the id of the specific rest resource
     * @param uploadfile
     *            the file to upload
     * @return the created resource
     * @throws HttpRequestMethodNotSupportedException
     */
    @RequestMapping(method = RequestMethod.POST, value = REGEX_REQUESTMAPPING_IDENTIFIER_AS_DIGIT, headers =
        "content-type=multipart/form-data")
    public <ID extends Serializable> ResponseEntity<RepresentationModel<?>> upload(HttpServletRequest request,
                                                                                   @PathVariable String apiCategory,
                                                                                   @PathVariable String model,
                                                                                   @PathVariable Integer id,
                                                                                   @RequestParam("file") MultipartFile
                                                                                uploadfile)
        throws HttpRequestMethodNotSupportedException {
        return uploadInternal(request, apiCategory, model, id, uploadfile);
    }

    /**
     * Called in POST, multipart, upload to a specific rest resource the file passed as "file" request parameter
     *
     * Note that the regular expression in the request mapping accept a UUID as identifier;
     *
     * @param request
     *            the http request
     * @param apiCategory
     *            the api category
     * @param model
     *            the rest model that identify the REST resource collection
     * @param uuid
     *            the uuid of the specific rest resource
     * @param uploadfile
     *            the file to upload
     * @return the created resource
     * @throws HttpRequestMethodNotSupportedException
     */
    @RequestMapping(method = RequestMethod.POST, value = REGEX_REQUESTMAPPING_IDENTIFIER_AS_UUID, headers =
        "content-type=multipart/form-data")
    public <ID extends Serializable> ResponseEntity<RepresentationModel<?>> upload(HttpServletRequest request,
                                                                                   @PathVariable String apiCategory,
                                                                                   @PathVariable String model,
                                                                                   @PathVariable UUID uuid,
                                                                                   @RequestParam("file") MultipartFile
                                                                                uploadfile)
        throws HttpRequestMethodNotSupportedException {
        return uploadInternal(request, apiCategory, model, uuid, uploadfile);
    }

    /**
     * Internal upload method.
     *
     * @param request
     * @param apiCategory
     * @param model
     * @param id
     * @param uploadfile
     * @return
     */
    private <ID extends Serializable> ResponseEntity<RepresentationModel<?>> uploadInternal(HttpServletRequest request,
                                                                                            String apiCategory,
                                                                                            String model,
                                                                                            ID id,
                                                                                            MultipartFile uploadfile) {
        checkModelPluralForm(apiCategory, model);
        DSpaceRestRepository<RestAddressableModel, ID> repository = utils.getResourceRepository(apiCategory, model);
        RestAddressableModel modelObject = null;
        try {
            modelObject = repository.upload(request, apiCategory, model, id, uploadfile);
        } catch (SQLException | IOException e) {
            throw new RuntimeException("Error " + e.getMessage() +
                                       " uploading file to " + model + " with ID= " + id, e);
        } catch ( AuthorizeException ae) {
            throw new RESTAuthorizationException(ae);
        }
        DSpaceResource result = converter.toResource(modelObject);
        return ControllerUtils.toResponseEntity(HttpStatus.CREATED, new HttpHeaders(), result);
    }

    /**
     * Upload a file against the collection resource endpoint. This is typically used for bulk creation of resources
     * such for instance multiple workspaceitems from a CSV or bibliographic file
     *
     * @param request
     *            the http request
     * @param apiCategory
     *            the api category
     * @param model
     *            the rest model that identify the REST resource collection
     * @param uploadfile
     *            the bulk file
     * @return the list of generated resources
     * @throws SQLException
     * @throws FileNotFoundException
     * @throws IOException
     * @throws AuthorizeException
     */
    @RequestMapping(method = { RequestMethod.POST }, headers = "content-type=multipart/form-data")
    public <T extends RestAddressableModel> ResponseEntity<RepresentationModel<?>> upload(
            HttpServletRequest request,
            @PathVariable String apiCategory,
            @PathVariable String model,
            @RequestParam("file") MultipartFile uploadfile)
        throws SQLException, FileNotFoundException, IOException, AuthorizeException {

        checkModelPluralForm(apiCategory, model);
        DSpaceRestRepository repository = utils.getResourceRepository(apiCategory, model);

        Iterable<T> content = repository.upload(request, uploadfile);

        List<DSpaceResource> resources = new ArrayList<>();
        for (T modelObject : content) {
            DSpaceResource result = converter.toResource(modelObject);
            resources.add(result);
        }
        return ControllerUtils.toResponseEntity(HttpStatus.OK, new HttpHeaders(), CollectionModel.wrap(resources));
    }

    /**
     * PATCH method, using operation on the resources following (JSON) Patch notation (https://tools.ietf
     * .org/html/rfc6902)
     *
     * Note that the regular expression in the request mapping accept a number as identifier;
     *
     * @param request
     * @param apiCategory
     * @param model
     * @param id
     * @param jsonNode
     * @return
     * @throws HttpRequestMethodNotSupportedException
     */
    @RequestMapping(method = RequestMethod.PATCH, value = REGEX_REQUESTMAPPING_IDENTIFIER_AS_DIGIT)
    public ResponseEntity<RepresentationModel<?>> patch(HttpServletRequest request, @PathVariable String apiCategory,
                                                        @PathVariable String model, @PathVariable Integer id,
                                                        @RequestBody(required = true) JsonNode jsonNode) {
        return patchInternal(request, apiCategory, model, id, jsonNode);
    }

    /**
     * PATCH method, using operation on the resources following (JSON) Patch notation (https://tools.ietf
     * .org/html/rfc6902)
     *
     * Note that the regular expression in the request mapping accept a UUID as identifier;
     *
     * @param request
     * @param apiCategory
     * @param model
     * @param id
     * @param jsonNode
     * @return
     * @throws HttpRequestMethodNotSupportedException
     */
    @RequestMapping(method = RequestMethod.PATCH, value = REGEX_REQUESTMAPPING_IDENTIFIER_AS_UUID)
    public ResponseEntity<RepresentationModel<?>> patch(HttpServletRequest request, @PathVariable String apiCategory,
                                                        @PathVariable String model,
                                                        @PathVariable(name = "uuid") UUID id,
                                                        @RequestBody(required = true) JsonNode jsonNode) {
        return patchInternal(request, apiCategory, model, id, jsonNode);
    }

    /**
     * Internal patch method
     *
     * @param request
     * @param apiCategory
     * @param model
     * @param id
     * @param jsonNode
     * @return
     * @throws HttpRequestMethodNotSupportedException
     */
    public <ID extends Serializable> ResponseEntity<RepresentationModel<?>> patchInternal(HttpServletRequest request,
                                                                                          String apiCategory,
                                                                                          String model, ID id,
                                                                                          JsonNode jsonNode) {
        checkModelPluralForm(apiCategory, model);
        DSpaceRestRepository<RestAddressableModel, ID> repository = utils.getResourceRepository(apiCategory, model);
        RestAddressableModel modelObject = null;
        try {
            JsonPatchConverter patchConverter = new JsonPatchConverter(mapper);
            Patch patch = patchConverter.convert(jsonNode);
            modelObject = repository.patch(request, apiCategory, model, id, patch);
        } catch (RepositoryMethodNotImplementedException | UnprocessableEntityException |
            DSpaceBadRequestException | ResourceNotFoundException e) {
            log.error(e.getMessage(), e);
            throw e;
        }
        DSpaceResource result = converter.toResource(modelObject);
        //TODO manage HTTPHeader
        return ControllerUtils.toResponseEntity(HttpStatus.OK, new HttpHeaders(), result);

    }

    /**
     * Internal method to retrieve linked entry resource.
     *
     * @param request
     * @param apiCategory
     * @param model
     * @param id
     * @param rel
     * @param relid
     * @param page
     * @param assembler
     * @return
     */
    private <ID extends Serializable> RepresentationModel findRelEntryInternal(HttpServletRequest request,
                                                                           HttpServletResponse response,
                                                                           String apiCategory, String model,
                                                                           String id, String rel, String relid,
                                                                           Pageable page,
                                                                           PagedResourcesAssembler assembler)
            throws Throwable {
        checkModelPluralForm(apiCategory, model);
        DSpaceRestRepository<RestAddressableModel, ID> repository = utils.getResourceRepository(apiCategory, model);
        Class<RestAddressableModel> domainClass = repository.getDomainClass();

        LinkRest linkRest = utils.getClassLevelLinkRest(rel, domainClass);
        if (linkRest != null) {
            LinkRestRepository linkRepository = utils.getLinkResourceRepository(apiCategory, model, linkRest.name());
            Method linkMethod = utils.requireMethod(linkRepository.getClass(), "getResource");
            try {
                Object object = linkMethod.invoke(linkRepository, request, id, relid, page, utils.obtainProjection());
                Link link = linkTo(this.getClass(), apiCategory, model).slash(id).slash(rel).slash(relid).withSelfRel();

                List result = new ArrayList();
                result.add(object);
                PageImpl<RestAddressableModel> pageResult = new PageImpl(result, page, 1);
                Page<HALResource> halResources = pageResult.map(restObject -> converter.toResource(restObject));
                return assembler.toModel(halResources, link);
            } catch (InvocationTargetException e) {
                // This catch has been made to resolve the issue that caused AuthorizeDenied exceptions for the methods
                // on the repository defined by the @PreAuthorize etc annotation to be absorbed by the reflection's
                // InvocationTargetException and thrown as a RunTimeException when it was actually an AccessDenied
                // Exception and it should be returned/shown as one
                if (e.getTargetException() instanceof AccessDeniedException ||
                    e.getTargetException() instanceof ResourceNotFoundException) {
                    throw e.getTargetException();
                } else {
                    throw new RuntimeException(e.getMessage(), e);
                }
            } catch (IllegalAccessException | IllegalArgumentException e) {
                throw new RuntimeException(e.getMessage(), e);
            }
        }
        return null;
    }

    /**
     * Internal method to retrieve linked resource.
     *
     * @param request
     * @param apiCategory
     * @param model
     * @param uuid
     * @param page
     * @param assembler
     * @return
     */
    private <ID extends Serializable> RepresentationModel findRelInternal(HttpServletRequest request,
                                                                      HttpServletResponse response, String apiCategory,
                                                                      String model, ID uuid, String subpath,
                                                                      Pageable page,
                                                                      PagedResourcesAssembler assembler) {
        checkModelPluralForm(apiCategory, model);
        DSpaceRestRepository<RestAddressableModel, ID> repository = utils.getResourceRepository(apiCategory, model);
        Class<RestAddressableModel> domainClass = repository.getDomainClass();

        LinkRest linkRest = utils.getClassLevelLinkRest(subpath, domainClass);
        PagedModel<? extends HALResource> result;

        if (linkRest != null) {
            LinkRestRepository linkRepository = utils.getLinkResourceRepository(apiCategory, model, linkRest.name());
            Method linkMethod = utils.requireMethod(linkRepository.getClass(), linkRest.method());
<<<<<<< HEAD
            if (linkMethod == null) {
                // TODO custom exception
                throw new RuntimeException(
                        "Method for relation " + subpath + " not found: " + linkRest.name() + ":" + linkRest.method());
            } else {
                try {
                    if (Page.class.isAssignableFrom(linkMethod.getReturnType())) {
                        Page<? extends RestModel> pageResult = (Page<? extends RestAddressableModel>) linkMethod
                                .invoke(linkRepository, request, uuid, page, utils.obtainProjection());

                        if (pageResult == null) {
                            // Link repositories may throw an exception or return an empty page,
                            // but must never return null for a paged subresource.
                            log.error("Paged subresource link repository " + linkRepository.getClass()
                                    + " incorrectly returned null for request with id " + uuid);
                            response.setStatus(HttpServletResponse.SC_INTERNAL_SERVER_ERROR);
                            return null;
                        }

                        Link link = null;
                        String querystring = request.getQueryString();
                        if (querystring != null && querystring.length() > 0) {
                            link = linkTo(this.getClass(), apiCategory, model).slash(uuid)
                                .slash(subpath + '?' + querystring).withSelfRel();
                        } else {
                            link = linkTo(this.getClass(), apiCategory, model).slash(uuid).slash(subpath).withSelfRel();
                        }

                        return new EntityModel(new EmbeddedPage(link.getHref(),
                            pageResult.map(converter::toResource), null, subpath));
=======
            try {
                if (Page.class.isAssignableFrom(linkMethod.getReturnType())) {
                    Page<? extends RestModel> pageResult = (Page<? extends RestModel>) linkMethod
                            .invoke(linkRepository, request, uuid, page, utils.obtainProjection());

                    if (pageResult == null) {
                        // Link repositories may throw an exception or return an empty page,
                        // but must never return null for a paged subresource.
                        log.error("Paged subresource link repository " + linkRepository.getClass()
                                + " incorrectly returned null for request with id " + uuid);
                        response.setStatus(HttpServletResponse.SC_INTERNAL_SERVER_ERROR);
                        return null;
                    }

                    Link link = null;
                    String querystring = request.getQueryString();
                    if (querystring != null && querystring.length() > 0) {
                        link = linkTo(this.getClass(), apiCategory, model).slash(uuid)
                            .slash(subpath + '?' + querystring).withSelfRel();
>>>>>>> 322b56b4
                    } else {
                        RestModel object = (RestModel) linkMethod.invoke(linkRepository, request, uuid, page,
                                utils.obtainProjection());
                        if (object == null) {
                            response.setStatus(HttpServletResponse.SC_NO_CONTENT);
                            return null;
                        } else {
                            Link link = linkTo(this.getClass(), apiCategory, model).slash(uuid).slash(subpath)
                                    .withSelfRel();
                            HALResource tmpresult = converter.toResource(object);
                            tmpresult.add(link);
                            return tmpresult;
                        }
                    }
<<<<<<< HEAD
                } catch (InvocationTargetException e) {
                    if (e.getTargetException() instanceof RuntimeException) {
                        throw (RuntimeException) e.getTargetException();
=======

                    return new EntityModel(new EmbeddedPage(link.getHref(),
                            pageResult.map(converter::toResource), null, subpath));
                } else {
                    RestModel object = (RestModel) linkMethod.invoke(linkRepository, request,
                            uuid, page, utils.obtainProjection());
                    if (object == null) {
                        response.setStatus(HttpServletResponse.SC_NO_CONTENT);
                        return null;
>>>>>>> 322b56b4
                    } else {
                        throw new RuntimeException(e);
                    }
                } catch (IllegalAccessException e) {
                    throw new RuntimeException(e);
                }
            }
        }
        RestModel modelObject = repository.findById(uuid).orElse(null);

        if (modelObject == null) {
            throw new ResourceNotFoundException(apiCategory + "." + model + " with id: " + uuid + " not found");
        }

        DSpaceResource resource = converter.toResource(modelObject);

        String rel = null;

        for (Link l : resource.getLinks()) {
            if (l.isTemplated()) {
                if (l.getHref().substring(0, l.getHref().indexOf("?")).contentEquals(request.getRequestURL())) {
                    rel = l.getRel().value();
                }
            } else if (l.getHref().contentEquals(request.getRequestURL())) {
                rel = l.getRel().value();
            }
        }

        if (rel == null) {
            throw new ResourceNotFoundException(rel + " undefined for " + model);
        }

        if (resource.getLink(rel) == null) {
            // TODO create a custom exception
            throw new ResourceNotFoundException(rel + " undefined for " + model);
        } else if (resource.getEmbeddedResources().get(rel) instanceof EmbeddedPage) {
            // this is a very inefficient scenario. We have an embedded list
            // already fully retrieved that we need to limit with pagination
            // parameter. BTW change the default sorting is not implemented at
            // the current stage and could be overcompex to implement
            // if we really want to implement pagination we should implement a
            // link repository so to fall in the previous block code
            EmbeddedPage ep = (EmbeddedPage) resource.getEmbeddedResources().get(rel);
            List<? extends RestAddressableModel> fullList = ep.getFullList();
            if (fullList == null || fullList.size() == 0) {
                PageImpl<RestAddressableModel> pageResult = new PageImpl(fullList, page, 0);
                result = assembler.toModel(pageResult);
                return result;
            }
            int start = Math.toIntExact(page.getOffset());
            int end = (start + page.getPageSize()) > fullList.size() ? fullList.size() : (start + page.getPageSize());
            DSpaceRestRepository<RestAddressableModel, ?> resourceRepository = utils
                .getResourceRepository(fullList.get(0).getCategory(), fullList.get(0).getType());
            PageImpl<RestAddressableModel> pageResult = new PageImpl(fullList.subList(start, end), page,
                                                                     fullList.size());
            return assembler.toModel(pageResult.map(converter::toResource));
        } else {
            if (resource.getEmbeddedResources().get(rel) == null) {
                response.setStatus(HttpServletResponse.SC_NO_CONTENT);
            }
            return (RepresentationModel) resource.getEmbeddedResources().get(rel);
        }

    }

    /**
     * Find all
     *
     * @param apiCategory
     * @param model
     * @param page
     * @param assembler
     * @return
     */
    @RequestMapping(method = RequestMethod.GET)
    @SuppressWarnings("unchecked")
    public <T extends RestAddressableModel> PagedModel<DSpaceResource<T>> findAll(@PathVariable String apiCategory,
                                                                                      @PathVariable String model,
                                                                                      Pageable page,
                                                                                      PagedResourcesAssembler assembler,
                                                                                      HttpServletResponse response) {
        DSpaceRestRepository<T, ?> repository = utils.getResourceRepository(apiCategory, model);
        Link link = linkTo(methodOn(this.getClass(), apiCategory, model).findAll(apiCategory, model,
                                                                                 page, assembler, response))
            .withSelfRel();

        Page<DSpaceResource<T>> resources;
        try {
            resources = repository.findAll(page).map(converter::toResource);
        } catch (PaginationException pe) {
            resources = new PageImpl<>(new ArrayList<>(), page, pe.getTotal());
        }
        PagedModel<DSpaceResource<T>> result = assembler.toModel(resources, link);
        if (repositoryUtils.haveSearchMethods(repository)) {
            result.add(linkTo(this.getClass(), apiCategory, model).slash("search").withRel("search"));
        }
        return result;
    }

    /**
     * Check that the model is specified in its plural form
     *
     * @param model
     */
    private void checkModelPluralForm(String apiCategory, String model) {
        if (StringUtils.equals(utils.makeSingular(model), model)) {
            throw new RepositoryNotFoundException(apiCategory, model);
        }
    }

    @RequestMapping(method = RequestMethod.GET, value = "/search")
    public RepresentationModel listSearchMethods(@PathVariable String apiCategory, @PathVariable String model) {
        RepresentationModel root = new RepresentationModel();
        DSpaceRestRepository repository = utils.getResourceRepository(apiCategory, model);

        List<String> searchMethods = repositoryUtils.listSearchMethods(repository);

        if (CollectionUtils.isEmpty(searchMethods)) {
            throw new RepositorySearchNotFoundException(model);
        }

        for (String name : searchMethods) {
            Link link = linkTo(this.getClass(), apiCategory, model).slash("search").slash(name).withRel(name);
            root.add(link);
        }
        return root;
    }

    @RequestMapping(method = RequestMethod.GET, value = "/search/{searchMethodName}")
    @SuppressWarnings("unchecked")
    public <T extends RestAddressableModel> RepresentationModel executeSearchMethods(
            @PathVariable String apiCategory,
            @PathVariable String model,
            @PathVariable String searchMethodName,
            HttpServletResponse response,
            Pageable pageable, Sort sort,
            PagedResourcesAssembler assembler,
            @RequestParam MultiValueMap<String, Object> parameters)
        throws IllegalAccessException, IllegalArgumentException, InvocationTargetException {

        Link link = linkTo(this.getClass(), apiCategory, model).slash("search").slash(searchMethodName).withSelfRel();
        DSpaceRestRepository repository = utils.getResourceRepository(apiCategory, model);
        boolean returnPage = false;
        Object searchResult = null;

        Method searchMethod = repositoryUtils.getSearchMethod(searchMethodName, repository);

        if (searchMethod == null) {
            if (repositoryUtils.haveSearchMethods(repository)) {
                throw new RepositorySearchMethodNotFoundException(model, searchMethodName);
            } else {
                throw new RepositorySearchNotFoundException(model);
            }
        }

        searchResult = repositoryUtils
            .executeQueryMethod(repository, parameters, searchMethod, pageable, sort, assembler);

        returnPage = searchMethod.getReturnType().isAssignableFrom(Page.class);
        RepresentationModel result = null;
        if (returnPage) {
            Page<DSpaceResource<T>> resources;
            if (searchResult == null) {
                resources = new PageImpl(new ArrayList(), pageable, 0);
            } else {
                resources = ((Page<T>) searchResult).map(converter::toResource);
            }
            result = assembler.toModel(resources, link);
        } else {
            if (searchResult == null) {
                response.setStatus(HttpServletResponse.SC_NO_CONTENT);
                return null;
            }
            return converter.toResource((T) searchResult);
        }
        return result;
    }

    @RequestMapping(method = RequestMethod.DELETE, value = REGEX_REQUESTMAPPING_IDENTIFIER_AS_DIGIT)
    public ResponseEntity<RepresentationModel<?>> delete(HttpServletRequest request, @PathVariable String apiCategory,
                                                         @PathVariable String model, @PathVariable Integer id)
        throws HttpRequestMethodNotSupportedException {
        return deleteInternal(apiCategory, model, id);
    }

    @RequestMapping(method = RequestMethod.DELETE, value = REGEX_REQUESTMAPPING_IDENTIFIER_AS_UUID)
    public ResponseEntity<RepresentationModel<?>> delete(HttpServletRequest request, @PathVariable String apiCategory,
                                                         @PathVariable String model, @PathVariable UUID uuid)
        throws HttpRequestMethodNotSupportedException {
        return deleteInternal(apiCategory, model, uuid);
    }

    /**
     * Internal method to delete resource.
     *
     * @param apiCategory
     * @param model
     * @param id
     * @return
     */
    private <ID extends Serializable> ResponseEntity<RepresentationModel<?>> deleteInternal(String apiCategory,
                                                                                            String model,
                                                                                            ID id) {
        checkModelPluralForm(apiCategory, model);
        DSpaceRestRepository<RestAddressableModel, ID> repository = utils.getResourceRepository(apiCategory, model);
        repository.deleteById(id);
        return ControllerUtils.toEmptyResponse(HttpStatus.NO_CONTENT);
    }

    /**
     * Execute a PUT request for an entity with id of type UUID;
     *
     * curl -X PUT http://<dspace.server.url>/api/{apiCategory}/{model}/{uuid}
     *
     * Example:
     * <pre>
     * {@code
     *      curl -X PUT http://<dspace.server.url>/api/core/collection/8b632938-77c2-487c-81f0-e804f63e68e6
     * }
     * </pre>
     *
     * @param request     the http request
     * @param apiCategory the API category e.g. "core"
     * @param model       the DSpace model e.g. "collection"
     * @param uuid        the ID of the target REST object
     * @param jsonNode    the part of the request body representing the updated rest object
     * @return the relevant REST resource
     */
    @RequestMapping(method = RequestMethod.PUT, value = REGEX_REQUESTMAPPING_IDENTIFIER_AS_UUID)
    public DSpaceResource<RestAddressableModel> put(HttpServletRequest request,
                                                    @PathVariable String apiCategory, @PathVariable String model,
                                                    @PathVariable UUID uuid,
                                                    @RequestBody JsonNode jsonNode) {
        return putOneJsonInternal(request, apiCategory, model, uuid, jsonNode);
    }

    /**
     * Execute a PUT request for an entity with id of type Integer;
     *
     * curl -X PUT -H "Content-Type:application/json" http://<dspace.server.url>/api/{apiCategory}/{model}/{id}
     *
     * Example:
     * <pre>
     * {@code
     *      curl -X PUT -H "Content-Type:application/json" http://<dspace.server.url>/api/core/metadatafield/1
     * }
     * </pre>
     *
     * @param request     the http request
     * @param apiCategory the API category e.g. "api"
     * @param model       the DSpace model e.g. "collection"
     * @param id        the ID of the target REST object
     * @param jsonNode    the part of the request body representing the updated rest object
     * @return the relevant REST resource
     */
    @RequestMapping(method = RequestMethod.PUT, value = REGEX_REQUESTMAPPING_IDENTIFIER_AS_DIGIT,
        consumes = {"application/json", "application/hal+json"})
    public DSpaceResource<RestAddressableModel> put(HttpServletRequest request,
                                                    @PathVariable String apiCategory, @PathVariable String model,
                                                    @PathVariable Integer id,
                                                    @RequestBody(required = true) JsonNode jsonNode) {
        return putOneJsonInternal(request, apiCategory, model, id, jsonNode);
    }

    /**
     * Execute a PUT request for an entity with id of type Integer;
     *
     * curl -X PUT -H "Content-Type:text/uri-list" http://<dspace.server.url>/api/{apiCategory}/{model}/{id}
     *
     * Example:
     * <pre>
     * {@code
     *      curl -X PUT -H "Content-Type:text/uri-list" http://<dspace.server.url>/api/core/metadatafield/1
     * }
     * </pre>
     *
     * @param request     the http request
     * @param apiCategory the API category e.g. "api"
     * @param model       the DSpace model e.g. "collection"
     * @param id        the ID of the target REST object
     * @return the relevant REST resource
     */
    @RequestMapping(method = RequestMethod.PUT, value = REGEX_REQUESTMAPPING_IDENTIFIER_AS_DIGIT,
        consumes = {"text/uri-list"})
    public DSpaceResource<RestAddressableModel> put(HttpServletRequest request,
                                                    @PathVariable String apiCategory, @PathVariable String model,
                                                    @PathVariable Integer id) throws IOException {
        return putOneUriListInternal(request, apiCategory, model, id);
    }

    /**
     * Internal method to execute PUT with application/json MediaType;
     *
     * @param request       The relevant request
     * @param apiCategory   The apiCategory to be used
     * @param model         The model to be used
     * @param id            The ID for the resource to be altered by the PUT
     * @param jsonNode      The relevant JsonNode to be used by the PUT
     * @return              The relevant DSpaceResource for this request
     */
    private <ID extends Serializable> DSpaceResource<RestAddressableModel> putOneJsonInternal(
        HttpServletRequest request, String apiCategory, String model, ID id, JsonNode jsonNode) {
        checkModelPluralForm(apiCategory, model);
        DSpaceRestRepository<RestAddressableModel, ID> repository = utils.getResourceRepository(apiCategory, model);
        RestAddressableModel modelObject = null;
        modelObject = repository.put(request, apiCategory, model, id, jsonNode);
        if (modelObject == null) {
            throw new ResourceNotFoundException(apiCategory + "." + model + " with id: " + id + " not found");
        }
        return converter.toResource(modelObject);

    }
    /**
     * Internal method to execute PUT with text/uri-list MediaType;
     *
     * @param request       The relevant request
     * @param apiCategory   The apiCategory to be used
     * @param model         The model to be used
     * @param id            The ID for the resource to be altered by the PUT
     * @return              The relevant DSpaceResource for this request
     * @throws IOException  If something goes wrong
     */
    private <ID extends Serializable> DSpaceResource<RestAddressableModel> putOneUriListInternal(
        HttpServletRequest request, String apiCategory, String model, ID id) throws IOException {
        checkModelPluralForm(apiCategory, model);
        DSpaceRestRepository<RestAddressableModel, ID> repository = utils.getResourceRepository(apiCategory, model);
        RestAddressableModel modelObject = null;
        List<String> stringList = utils.getStringListFromRequest(request);
        modelObject = repository.put(request, apiCategory, model, id, stringList);
        if (modelObject == null) {
            throw new ResourceNotFoundException(apiCategory + "." + model + " with id: " + id + " not found");
        }
        return converter.toResource(modelObject);
    }
}<|MERGE_RESOLUTION|>--- conflicted
+++ resolved
@@ -789,42 +789,10 @@
         if (linkRest != null) {
             LinkRestRepository linkRepository = utils.getLinkResourceRepository(apiCategory, model, linkRest.name());
             Method linkMethod = utils.requireMethod(linkRepository.getClass(), linkRest.method());
-<<<<<<< HEAD
-            if (linkMethod == null) {
-                // TODO custom exception
-                throw new RuntimeException(
-                        "Method for relation " + subpath + " not found: " + linkRest.name() + ":" + linkRest.method());
-            } else {
-                try {
-                    if (Page.class.isAssignableFrom(linkMethod.getReturnType())) {
-                        Page<? extends RestModel> pageResult = (Page<? extends RestAddressableModel>) linkMethod
-                                .invoke(linkRepository, request, uuid, page, utils.obtainProjection());
-
-                        if (pageResult == null) {
-                            // Link repositories may throw an exception or return an empty page,
-                            // but must never return null for a paged subresource.
-                            log.error("Paged subresource link repository " + linkRepository.getClass()
-                                    + " incorrectly returned null for request with id " + uuid);
-                            response.setStatus(HttpServletResponse.SC_INTERNAL_SERVER_ERROR);
-                            return null;
-                        }
-
-                        Link link = null;
-                        String querystring = request.getQueryString();
-                        if (querystring != null && querystring.length() > 0) {
-                            link = linkTo(this.getClass(), apiCategory, model).slash(uuid)
-                                .slash(subpath + '?' + querystring).withSelfRel();
-                        } else {
-                            link = linkTo(this.getClass(), apiCategory, model).slash(uuid).slash(subpath).withSelfRel();
-                        }
-
-                        return new EntityModel(new EmbeddedPage(link.getHref(),
-                            pageResult.map(converter::toResource), null, subpath));
-=======
             try {
                 if (Page.class.isAssignableFrom(linkMethod.getReturnType())) {
-                    Page<? extends RestModel> pageResult = (Page<? extends RestModel>) linkMethod
-                            .invoke(linkRepository, request, uuid, page, utils.obtainProjection());
+                    Page<? extends RestModel> pageResult = (Page<? extends RestModel>) linkMethod.invoke(linkRepository,
+                            request, uuid, page, utils.obtainProjection());
 
                     if (pageResult == null) {
                         // Link repositories may throw an exception or return an empty page,
@@ -839,43 +807,35 @@
                     String querystring = request.getQueryString();
                     if (querystring != null && querystring.length() > 0) {
                         link = linkTo(this.getClass(), apiCategory, model).slash(uuid)
-                            .slash(subpath + '?' + querystring).withSelfRel();
->>>>>>> 322b56b4
+                                .slash(subpath + '?' + querystring).withSelfRel();
                     } else {
-                        RestModel object = (RestModel) linkMethod.invoke(linkRepository, request, uuid, page,
-                                utils.obtainProjection());
-                        if (object == null) {
-                            response.setStatus(HttpServletResponse.SC_NO_CONTENT);
-                            return null;
-                        } else {
-                            Link link = linkTo(this.getClass(), apiCategory, model).slash(uuid).slash(subpath)
-                                    .withSelfRel();
-                            HALResource tmpresult = converter.toResource(object);
-                            tmpresult.add(link);
-                            return tmpresult;
-                        }
+                        link = linkTo(this.getClass(), apiCategory, model).slash(uuid).slash(subpath).withSelfRel();
                     }
-<<<<<<< HEAD
-                } catch (InvocationTargetException e) {
-                    if (e.getTargetException() instanceof RuntimeException) {
-                        throw (RuntimeException) e.getTargetException();
-=======
-
-                    return new EntityModel(new EmbeddedPage(link.getHref(),
-                            pageResult.map(converter::toResource), null, subpath));
+
+                    return new EntityModel(
+                            new EmbeddedPage(link.getHref(), pageResult.map(converter::toResource), null, subpath));
                 } else {
-                    RestModel object = (RestModel) linkMethod.invoke(linkRepository, request,
-                            uuid, page, utils.obtainProjection());
+                    RestModel object = (RestModel) linkMethod.invoke(linkRepository, request, uuid, page,
+                            utils.obtainProjection());
                     if (object == null) {
                         response.setStatus(HttpServletResponse.SC_NO_CONTENT);
                         return null;
->>>>>>> 322b56b4
                     } else {
-                        throw new RuntimeException(e);
+                        Link link = linkTo(this.getClass(), apiCategory, model).slash(uuid).slash(subpath)
+                                .withSelfRel();
+                        HALResource tmpresult = converter.toResource(object);
+                        tmpresult.add(link);
+                        return tmpresult;
                     }
-                } catch (IllegalAccessException e) {
+                }
+            } catch (InvocationTargetException e) {
+                if (e.getTargetException() instanceof RuntimeException) {
+                    throw (RuntimeException) e.getTargetException();
+                } else {
                     throw new RuntimeException(e);
                 }
+            } catch (IllegalAccessException e) {
+                throw new RuntimeException(e);
             }
         }
         RestModel modelObject = repository.findById(uuid).orElse(null);
