--- conflicted
+++ resolved
@@ -817,7 +817,7 @@
                             link = linkTo(this.getClass(), apiCategory, model).slash(uuid).slash(subpath).withSelfRel();
                         }
 
-                        return new Resource(new EmbeddedPage(link.getHref(),
+                    return new EntityModel(new EmbeddedPage(link.getHref(),
                             pageResult.map(converter::toResource), null, subpath));
                     } else {
                         RestModel object = (RestModel) linkMethod.invoke(linkRepository, request, uuid, page,
@@ -833,21 +833,9 @@
                             return tmpresult;
                         }
                     }
-<<<<<<< HEAD
                 } catch (InvocationTargetException e) {
                     if (e.getTargetException() instanceof RuntimeException) {
                         throw (RuntimeException) e.getTargetException();
-=======
-
-                    return new EntityModel(new EmbeddedPage(link.getHref(),
-                            pageResult.map(converter::toResource), null, subpath));
-                } else {
-                    RestModel object = (RestModel) linkMethod.invoke(linkRepository, request, uuid, page,
-                            utils.obtainProjection());
-                    if (object == null) {
-                        response.setStatus(HttpServletResponse.SC_NO_CONTENT);
-                        return null;
->>>>>>> aaa5f09a
                     } else {
                         throw new RuntimeException(e);
                     }
