--- conflicted
+++ resolved
@@ -788,7 +788,6 @@
         if (linkRest != null) {
             LinkRestRepository linkRepository = utils.getLinkResourceRepository(apiCategory, model, linkRest.name());
             Method linkMethod = utils.requireMethod(linkRepository.getClass(), linkRest.method());
-<<<<<<< HEAD
             if (linkMethod == null) {
                 // TODO custom exception
                 throw new RuntimeException(
@@ -799,6 +798,15 @@
                         Page<? extends RestModel> pageResult = (Page<? extends RestAddressableModel>) linkMethod
                                 .invoke(linkRepository, request, uuid, page, utils.obtainProjection(true));
 
+                    if (pageResult == null) {
+                        // Link repositories may throw an exception or return an empty page,
+                        // but must never return null for a paged subresource.
+                        log.error("Paged subresource link repository " + linkRepository.getClass()
+                                + " incorrectly returned null for request with id " + uuid);
+                        response.setStatus(HttpServletResponse.SC_INTERNAL_SERVER_ERROR);
+                        return null;
+                    }
+
                         Link link = null;
                         String querystring = request.getQueryString();
                         if (querystring != null && querystring.length() > 0) {
@@ -813,69 +821,31 @@
                             return null;
                         }
 
-                        Page<HALResource> halResources = pageResult.map(object -> converter.toResource(object));
-                        return assembler.toResource(halResources, link);
-=======
-            try {
-                if (Page.class.isAssignableFrom(linkMethod.getReturnType())) {
-                    Page<? extends RestModel> pageResult = (Page<? extends RestAddressableModel>) linkMethod
-                            .invoke(linkRepository, request, uuid, page, utils.obtainProjection());
-
-                    if (pageResult == null) {
-                        // Link repositories may throw an exception or return an empty page,
-                        // but must never return null for a paged subresource.
-                        log.error("Paged subresource link repository " + linkRepository.getClass()
-                                + " incorrectly returned null for request with id " + uuid);
-                        response.setStatus(HttpServletResponse.SC_INTERNAL_SERVER_ERROR);
-                        return null;
-                    }
-
-                    Link link = null;
-                    String querystring = request.getQueryString();
-                    if (querystring != null && querystring.length() > 0) {
-                        link = linkTo(this.getClass(), apiCategory, model).slash(uuid)
-                            .slash(subpath + '?' + querystring).withSelfRel();
->>>>>>> 373e8e16
+                        return new Resource(new EmbeddedPage(link.getHref(),
+                            pageResult.map(converter::toResource), null, subpath));
                     } else {
                         RestModel object = (RestModel) linkMethod.invoke(linkRepository, request, uuid, page,
                                 utils.obtainProjection());
-                        Link link = linkTo(this.getClass(), apiCategory, model).slash(uuid).slash(subpath)
-                                .withSelfRel();
-                        HALResource tmpresult = converter.toResource(object);
-                        tmpresult.add(link);
-                        return tmpresult;
+                        if (object == null) {
+                            response.setStatus(HttpServletResponse.SC_NO_CONTENT);
+                            return null;
+                        } else {
+                            Link link = linkTo(this.getClass(), apiCategory, model).slash(uuid).slash(subpath)
+                                    .withSelfRel();
+                            HALResource tmpresult = converter.toResource(object);
+                            tmpresult.add(link);
+                            return tmpresult;
+                        }
                     }
-<<<<<<< HEAD
-                } catch (IllegalAccessException | IllegalArgumentException | InvocationTargetException e) {
-                    throw new RuntimeException(e.getMessage(), e);
-                }
-=======
-
-                    return new Resource(new EmbeddedPage(link.getHref(),
-                            pageResult.map(converter::toResource), null, subpath));
-                } else {
-                    RestModel object = (RestModel) linkMethod.invoke(linkRepository, request, uuid, page,
-                            utils.obtainProjection());
-                    if (object == null) {
-                        response.setStatus(HttpServletResponse.SC_NO_CONTENT);
-                        return null;
+                } catch (InvocationTargetException e) {
+                    if (e.getTargetException() instanceof RuntimeException) {
+                        throw (RuntimeException) e.getTargetException();
                     } else {
-                        Link link = linkTo(this.getClass(), apiCategory, model).slash(uuid).slash(subpath)
-                                .withSelfRel();
-                        HALResource tmpresult = converter.toResource(object);
-                        tmpresult.add(link);
-                        return tmpresult;
+                        throw new RuntimeException(e);
                     }
-                }
-            } catch (InvocationTargetException e) {
-                if (e.getTargetException() instanceof RuntimeException) {
-                    throw (RuntimeException) e.getTargetException();
-                } else {
+                } catch (IllegalAccessException e) {
                     throw new RuntimeException(e);
                 }
-            } catch (IllegalAccessException e) {
-                throw new RuntimeException(e);
->>>>>>> 373e8e16
             }
         }
         RestAddressableModel modelObject = repository.findById(uuid).orElse(null);
