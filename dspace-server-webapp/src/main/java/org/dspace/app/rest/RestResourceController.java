/**
 * The contents of this file are subject to the license and copyright
 * detailed in the LICENSE and NOTICE files at the root of the source
 * tree and available online at
 *
 * http://www.dspace.org/license/
 */
package org.dspace.app.rest;

import static org.dspace.app.rest.utils.RegexUtils.REGEX_REQUESTMAPPING_IDENTIFIER_AS_DIGIT;
import static org.dspace.app.rest.utils.RegexUtils.REGEX_REQUESTMAPPING_IDENTIFIER_AS_STRING_VERSION_STRONG;
import static org.dspace.app.rest.utils.RegexUtils.REGEX_REQUESTMAPPING_IDENTIFIER_AS_UUID;
import static org.springframework.hateoas.server.mvc.WebMvcLinkBuilder.linkTo;
import static org.springframework.hateoas.server.mvc.WebMvcLinkBuilder.methodOn;

import java.io.FileNotFoundException;
import java.io.IOException;
import java.io.Serializable;
import java.lang.reflect.InvocationTargetException;
import java.lang.reflect.Method;
import java.sql.SQLException;
import java.util.ArrayList;
import java.util.List;
import java.util.Optional;
import java.util.UUID;
import java.util.stream.Collectors;
import javax.servlet.http.HttpServletRequest;
import javax.servlet.http.HttpServletResponse;

import com.fasterxml.jackson.databind.JsonNode;
import com.fasterxml.jackson.databind.ObjectMapper;
import org.apache.commons.collections4.CollectionUtils;
import org.apache.commons.lang3.StringUtils;
import org.apache.logging.log4j.Logger;
import org.atteo.evo.inflector.English;
import org.dspace.app.rest.converter.ConverterService;
import org.dspace.app.rest.converter.JsonPatchConverter;
import org.dspace.app.rest.exception.DSpaceBadRequestException;
import org.dspace.app.rest.exception.PaginationException;
import org.dspace.app.rest.exception.RESTAuthorizationException;
import org.dspace.app.rest.exception.RepositoryMethodNotImplementedException;
import org.dspace.app.rest.exception.RepositoryNotFoundException;
import org.dspace.app.rest.exception.RepositorySearchMethodNotFoundException;
import org.dspace.app.rest.exception.RepositorySearchNotFoundException;
import org.dspace.app.rest.exception.UnprocessableEntityException;
import org.dspace.app.rest.link.HalLinkService;
import org.dspace.app.rest.model.LinkRest;
import org.dspace.app.rest.model.RestAddressableModel;
import org.dspace.app.rest.model.RestModel;
import org.dspace.app.rest.model.hateoas.DSpaceResource;
import org.dspace.app.rest.model.hateoas.EmbeddedPage;
import org.dspace.app.rest.model.hateoas.HALResource;
import org.dspace.app.rest.model.patch.Patch;
import org.dspace.app.rest.repository.DSpaceRestRepository;
import org.dspace.app.rest.repository.LinkRestRepository;
import org.dspace.app.rest.utils.RestRepositoryUtils;
import org.dspace.app.rest.utils.Utils;
import org.dspace.authorize.AuthorizeException;
import org.dspace.util.UUIDUtils;
import org.springframework.beans.factory.InitializingBean;
import org.springframework.beans.factory.annotation.Autowired;
import org.springframework.data.domain.Page;
import org.springframework.data.domain.PageImpl;
import org.springframework.data.domain.Pageable;
import org.springframework.data.domain.Sort;
import org.springframework.data.rest.webmvc.ControllerUtils;
import org.springframework.data.rest.webmvc.ResourceNotFoundException;
import org.springframework.data.web.PagedResourcesAssembler;
import org.springframework.hateoas.CollectionModel;
import org.springframework.hateoas.EntityModel;
import org.springframework.hateoas.Link;
import org.springframework.hateoas.PagedModel;
import org.springframework.hateoas.RepresentationModel;
import org.springframework.hateoas.TemplateVariable.VariableType;
import org.springframework.hateoas.UriTemplate;
import org.springframework.http.HttpHeaders;
import org.springframework.http.HttpStatus;
import org.springframework.http.ResponseEntity;
import org.springframework.security.access.AccessDeniedException;
import org.springframework.util.MultiValueMap;
import org.springframework.web.HttpRequestMethodNotSupportedException;
import org.springframework.web.bind.annotation.PathVariable;
import org.springframework.web.bind.annotation.RequestBody;
import org.springframework.web.bind.annotation.RequestMapping;
import org.springframework.web.bind.annotation.RequestMethod;
import org.springframework.web.bind.annotation.RequestParam;
import org.springframework.web.bind.annotation.RestController;
import org.springframework.web.multipart.MultipartFile;
import org.springframework.web.util.UriComponentsBuilder;

/**
 * This is the main entry point of the new REST API. Its responsibility is to
 * provide a consistent behaviors for all the exposed resources in terms of
 * returned HTTP codes, endpoint URLs, HTTP verbs to methods translation, etc.
 * It delegates to the repository the business logic
 *
 * @author Andrea Bollini (andrea.bollini at 4science.it)
 */
@RestController
@RequestMapping("/api/{apiCategory}/{model}")
@SuppressWarnings("rawtypes")
public class RestResourceController implements InitializingBean {

    private static final Logger log = org.apache.logging.log4j.LogManager.getLogger(RestResourceController.class);

    @Autowired
    DiscoverableEndpointsService discoverableEndpointsService;

    @Autowired
    Utils utils;

    @Autowired
    RestRepositoryUtils repositoryUtils;

    @Autowired
    private ObjectMapper mapper;

    @Autowired
    HalLinkService linkService;

    @Autowired
    ConverterService converter;

    @Override
    public void afterPropertiesSet() {
        List<Link> links = new ArrayList<>();
        for (String r : utils.getRepositories()) {
            // this doesn't work as we don't have an active http request
            // see https://github.com/spring-projects/spring-hateoas/issues/408
            // Link l = linkTo(this.getClass(), r).withRel(r);
            String[] split = r.split("\\.", 2);
            String plural = English.plural(split[1]);
            Link l = new Link("/api/" + split[0] + "/" + plural, plural);
            links.add(l);
            log.debug(l.getRel().value() + " " + l.getHref());
        }
        discoverableEndpointsService.register(this, links);
    }


    /**
     * Called in GET is used to retrieve the single resource by identifier;
     *
     * Note that the regular expression in the request mapping accept a number as identifier;
     *
     * Please see {@link RestResourceController#findOne(String, String, String)} for findOne with string as
     * identifier
     * and see {@link RestResourceController#findOne(String, String, UUID)} for uuid as identifier
     *
     * @param apiCategory category from request
     * @param model model from request
     * @param id Identifier from request
     * @return single DSpaceResource
     */
    @RequestMapping(method = RequestMethod.GET, value = REGEX_REQUESTMAPPING_IDENTIFIER_AS_DIGIT)
    public HALResource<RestAddressableModel> findOne(@PathVariable String apiCategory, @PathVariable String model,
                                                        @PathVariable Integer id) {
        return findOneInternal(apiCategory, model, id);
    }

    /**
     * Called in GET is used to retrieve the single resource by identifier;
     *
     * Note that the regular expression in the request mapping accept a string as identifier but not the other kind
     * of identifier;
     *
     * http://<dspace.server.url>/api/{apiCategory}/{model}/{id}
     *
     * Example:
     * <pre>
     * {@code
     *    http://<dspace.server.url>/api/config/submissionsections/collection
     * }
     * </pre>
     *
     *
     * Please see {@link RestResourceController#findOne(String, String, Integer)} for findOne with number as
     * identifier
     * and see {@link RestResourceController#findOne(String, String, UUID)} for uuid as identifier
     *
     * @param apiCategory category from request
     * @param model model from request
     * @param id Identifier from request
     * @return single DSpaceResource
     */
    @RequestMapping(method = RequestMethod.GET, value = REGEX_REQUESTMAPPING_IDENTIFIER_AS_STRING_VERSION_STRONG)
    public HALResource<RestAddressableModel> findOne(@PathVariable String apiCategory, @PathVariable String model,
                                                        @PathVariable String id) {
        return findOneInternal(apiCategory, model, id);
    }

    /**
     * Called in GET is used to retrieve the single resource by identifier;
     *
     * Note that the regular expression in the request mapping accept a UUID as identifier;
     *
     * Please see {@link RestResourceController#findOne(String, String, Integer)} for findOne with number as
     * identifier
     * and see {@link RestResourceController#findOne(String, String, String)} for string as identifier
     *
     * @param apiCategory category from request
     * @param model model from request
     * @param uuid Identifier from request
     * @return single DSpaceResource
     */
    @RequestMapping(method = RequestMethod.GET, value = REGEX_REQUESTMAPPING_IDENTIFIER_AS_UUID)
    public HALResource<RestAddressableModel> findOne(@PathVariable String apiCategory, @PathVariable String model,
                                                        @PathVariable UUID uuid) {
        return findOneInternal(apiCategory, model, uuid);
    }

    /**
     * Internal method to retrieve single resource from an identifier of generic type
     *
     * @param apiCategory category from request
     * @param model model from request
     * @param id Identifier from request
     * @return single DSpaceResource
     */
    private <ID extends Serializable> HALResource<RestAddressableModel> findOneInternal(String apiCategory,
                                                                                           String model, ID id) {
        DSpaceRestRepository<RestAddressableModel, ID> repository = utils.getResourceRepository(apiCategory, model);
        Optional<RestAddressableModel> modelObject = Optional.empty();
        try {
            modelObject = repository.findById(id);
        } catch (ClassCastException e) {
            // ignore, as handled below
        }
        if (!modelObject.isPresent()) {
            throw new ResourceNotFoundException(apiCategory + "." + model + " with id: " + id + " not found");
        }
        return converter.toResource(modelObject.get());
    }

    /**
     * Called in GET is used to retrieve the relation resources;
     *
     * Note that the regular expression in the request mapping accept a number;
     *
     * @param request current HTTPServletRequest
     * @param apiCategory category from request
     * @param model model from request
     * @param id identifier from request
     * @param rel relation from request
     * @param page pagination information
     * @param assembler PagedResourcesAssembler
     * @return single RepresentationModel
     */
    @RequestMapping(method = RequestMethod.GET, value = REGEX_REQUESTMAPPING_IDENTIFIER_AS_DIGIT + "/{rel}")
    public RepresentationModel findRel(HttpServletRequest request, HttpServletResponse response,
                                   @PathVariable String apiCategory,
                                   @PathVariable String model, @PathVariable Integer id, @PathVariable String rel,
                                   Pageable page,
                                   PagedResourcesAssembler assembler) {
        return findRelInternal(request, response, apiCategory, model, id, rel, page, assembler);
    }

    /**
     * Called in GET is used to retrieve the relation resources;
     *
     * Note that the regular expression in the request mapping accept a string as identifier but not the other kind
     * of identifier;
     *
     * @param request current HTTPServletRequest
     * @param response HTTPServletResponse
     * @param apiCategory category from request
     * @param model model from request
     * @param id identifier from request
     * @param rel relation from request
     * @param page pagination information
     * @param assembler PagedResourcesAssembler
     * @return single RepresentationModel
     */
    @RequestMapping(method = RequestMethod.GET, value = REGEX_REQUESTMAPPING_IDENTIFIER_AS_STRING_VERSION_STRONG +
        "/{rel}")
    public RepresentationModel findRel(HttpServletRequest request, HttpServletResponse response,
                                   @PathVariable String apiCategory,
                                   @PathVariable String model, @PathVariable String id, @PathVariable String rel,
                                   Pageable page,
                                   PagedResourcesAssembler assembler) {
        return findRelInternal(request, response, apiCategory, model, id, rel, page, assembler);
    }

    /**
     * Called in GET is used to retrieve the relation resources;
     *
     * Note that the regular expression in the request mapping accept a UUID as identifier;
     *
     * @param request
     * @param apiCategory
     * @param model
     * @param uuid
     * @param rel
     * @param page
     * @param assembler
     * @return
     */
    @RequestMapping(method = RequestMethod.GET, value = REGEX_REQUESTMAPPING_IDENTIFIER_AS_UUID + "/{rel}")
    public RepresentationModel findRel(HttpServletRequest request, HttpServletResponse response,
                                   @PathVariable String apiCategory,
                                   @PathVariable String model, @PathVariable UUID uuid, @PathVariable String rel,
                                   Pageable page,
                                   PagedResourcesAssembler assembler) {
        return findRelInternal(request, response, apiCategory, model, uuid, rel, page, assembler);
    }

    /**
     * Called in GET, try to retrieve the requested linked resource.
     *
     * Note that the regular expression in the request mapping accept a string as identifier but not the other kind
     * of identifier;
     *
     * http://<dspace.server.url>/api/{apiCategory}/{model}/{id}/{rel}/{relid}
     *
     * Example:
     * <pre>
     * {@code
     *      http://<dspace.server.url>/api/integration/authorities/SRJournalTitle/entryValues/1479-9995
     * }
     * </pre>
     *
     * Example:
     * <pre>
     * {@code
     *      http://<dspace.server.url>/api/integration/authorities/srsc/entries/VR110111
     * }
     * </pre>
     *
     * @param request
     * @param apiCategory
     * @param model
     * @param id
     * @param rel
     * @param relid
     * @param page
     * @param assembler
     * @return
     */
    @RequestMapping(method = RequestMethod.GET, value = REGEX_REQUESTMAPPING_IDENTIFIER_AS_STRING_VERSION_STRONG +
        "/{rel}/{relid}")
    public RepresentationModel findRel(HttpServletRequest request, HttpServletResponse response,
                                   @PathVariable String apiCategory,
                                   @PathVariable String model, @PathVariable String id, @PathVariable String rel,
                                   @PathVariable String relid,
                                   Pageable page, PagedResourcesAssembler assembler) throws Throwable {
        return findRelEntryInternal(request, response, apiCategory, model, id, rel, relid, page, assembler);
    }

    @RequestMapping(method = RequestMethod.GET, value = REGEX_REQUESTMAPPING_IDENTIFIER_AS_DIGIT +
        "/{rel}/{relid}")
    public RepresentationModel findRel(HttpServletRequest request, HttpServletResponse response,
                                       @PathVariable String apiCategory,
                                       @PathVariable String model, @PathVariable Integer id, @PathVariable String rel,
                                       @PathVariable String relid,
                                       Pageable page, PagedResourcesAssembler assembler) throws Throwable {
        return findRelEntryInternal(request, response, apiCategory, model, id.toString(), rel, relid, page, assembler);
    }
    /**
     * Execute a POST request;
     *
     * curl -X POST -H "Content-Type:application/json" http://<dspace.server.url>/api/{apiCategory}/{model}
     *
     * Example:
     * <pre>
     * {@code
     *      curl -X POST -H "Content-Type:application/json" http://<dspace.server.url>/api/submission/workspaceitems
     * }
     * </pre>
     *
     * @param request       The relevant request
     * @param apiCategory   The apiCategory to be used
     * @param model         The model to be used
     * @param parent        Optional parent identifier
     * @return              The relevant ResponseEntity for this request
     * @throws HttpRequestMethodNotSupportedException   If something goes wrong
     */
    @RequestMapping(method = RequestMethod.POST, consumes = {"application/json", "application/hal+json"})
    public ResponseEntity<RepresentationModel<?>> post(HttpServletRequest request,
                                                       @PathVariable String apiCategory,
                                                       @PathVariable String model,
                                                       @RequestParam(required = false) String parent)
        throws HttpRequestMethodNotSupportedException {
        return postJsonInternal(request, apiCategory, model, parent);
    }

    /**
     * Execute a POST request;
     *
     * curl -X POST -H "Content-Type:text/uri-list" http://<dspace.server.url>/api/{apiCategory}/{model}
     *
     * Example:
     * <pre>
     * {@code
     *      curl -X POST -H "Content-Type:text/uri-list" http://<dspace.server.url>/api/submission/workspaceitems
     * }
     * </pre>
     *
     * @param request       The relevant request
     * @param apiCategory   The apiCategory to be used
     * @param model         The model to be used
     * @return              The relevant ResponseEntity for this request
     * @throws HttpRequestMethodNotSupportedException   If something goes wrong
     */
    @RequestMapping(method = RequestMethod.POST, consumes = {"text/uri-list"})
    public ResponseEntity<RepresentationModel<?>> postWithUriListContentType(HttpServletRequest request,
                                                                             @PathVariable String apiCategory,
                                                                             @PathVariable String model)
        throws HttpRequestMethodNotSupportedException {
        return postUriListInternal(request, apiCategory, model);
    }

    /**
     * Internal method to execute POST with application/json MediaType;
     *
     * @param request       The relevant request
     * @param apiCategory   The apiCategory to be used
     * @param model         The model to be used
     * @param parent        The parent object id (optional)
     * @return              The relevant ResponseEntity for this request
     * @throws HttpRequestMethodNotSupportedException   If something goes wrong
     */
    public <ID extends Serializable> ResponseEntity<RepresentationModel<?>> postJsonInternal(HttpServletRequest request,
                                                                                             String apiCategory,
                                                                                             String model,
                                                                                             String parent)
        throws HttpRequestMethodNotSupportedException {
        checkModelPluralForm(apiCategory, model);
        DSpaceRestRepository<RestAddressableModel, ID> repository = utils.getResourceRepository(apiCategory, model);

        RestAddressableModel modelObject;
        if (parent != null) {
            UUID parentUuid = UUIDUtils.fromString(parent);
            modelObject = repository.createAndReturn(parentUuid);
        } else {
            modelObject = repository.createAndReturn();
        }
        if (modelObject == null) {
            return ControllerUtils.toEmptyResponse(HttpStatus.CREATED);
        }
        DSpaceResource result = converter.toResource(modelObject);
        //TODO manage HTTPHeader
        return ControllerUtils.toResponseEntity(HttpStatus.CREATED, new HttpHeaders(), result);
    }

    /**
     * Internal method to execute POST with text/uri-list MediaType;
     *
     * @param request       The relevant request
     * @param apiCategory   The apiCategory to be used
     * @param model         The model to be used
     * @return              The relevant ResponseEntity for this request
     * @throws HttpRequestMethodNotSupportedException   If something goes wrong
     */
    public <ID extends Serializable> ResponseEntity<RepresentationModel<?>> postUriListInternal(
            HttpServletRequest request,
            String apiCategory,
            String model)
        throws HttpRequestMethodNotSupportedException {
        checkModelPluralForm(apiCategory, model);
        DSpaceRestRepository<RestAddressableModel, ID> repository = utils.getResourceRepository(apiCategory, model);
        RestAddressableModel modelObject = null;
        List<String> stringListFromRequest = utils.getStringListFromRequest(request);
        try {
            modelObject = repository.createAndReturn(stringListFromRequest);
        } catch (ClassCastException e) {
            log.error("Something went wrong whilst creating the object for apiCategory: " + apiCategory +
                          " and model: " + model, e);
            return ControllerUtils.toEmptyResponse(HttpStatus.INTERNAL_SERVER_ERROR);
        }
        if (modelObject == null) {
            return ControllerUtils.toEmptyResponse(HttpStatus.CREATED);
        }
        DSpaceResource result = converter.toResource(modelObject);
        //TODO manage HTTPHeader
        return ControllerUtils.toResponseEntity(HttpStatus.CREATED, new HttpHeaders(), result);
    }


    /**
     * Called in POST, with a x-www-form-urlencoded, execute an action on a resource
     *
     * Note that the regular expression in the request mapping accept a number as identifier;
     *
     * @param request
     * @param apiCategory
     * @param model
     * @param id
     * @return
     * @throws HttpRequestMethodNotSupportedException
     * @throws IOException
     * @throws SQLException
     */
    @RequestMapping(method = RequestMethod.POST, value = REGEX_REQUESTMAPPING_IDENTIFIER_AS_DIGIT, headers =
        "content-type=application/x-www-form-urlencoded")
    public ResponseEntity<RepresentationModel<?>> action(HttpServletRequest request, @PathVariable String apiCategory,
                                                         @PathVariable String model, @PathVariable Integer id)
        throws HttpRequestMethodNotSupportedException, SQLException, IOException {
        checkModelPluralForm(apiCategory, model);
        DSpaceRestRepository<RestAddressableModel, Integer> repository =
            utils.getResourceRepository(apiCategory, model);

        RestAddressableModel modelObject = null;
        try {
            modelObject = repository.action(request, id);
        } catch (UnprocessableEntityException e) {
            log.error(e.getMessage(), e);
            return ControllerUtils.toEmptyResponse(HttpStatus.UNPROCESSABLE_ENTITY);
        }

        if (modelObject != null) {
            DSpaceResource result = converter.toResource(modelObject);
            return ControllerUtils.toResponseEntity(HttpStatus.CREATED, new HttpHeaders(), result);
        } else {
            return ControllerUtils.toEmptyResponse(HttpStatus.NO_CONTENT);
        }
    }

    /**
     *  Called in POST, multipart, upload to a specific rest resource the file passed as "file" request parameter
     *
     * Note that the regular expression in the request mapping accept a number as identifier;
     *
     * @param request
     *            the http request
     * @param apiCategory
     *            the api category
     * @param model
     *            the rest model that identify the REST resource collection
     * @param id
     *            the id of the specific rest resource
     * @param uploadfile
     *            the file to upload
     * @return the created resource
     * @throws HttpRequestMethodNotSupportedException
     */
    @RequestMapping(method = RequestMethod.POST, value = REGEX_REQUESTMAPPING_IDENTIFIER_AS_DIGIT, headers =
        "content-type=multipart/form-data")
    public <ID extends Serializable> ResponseEntity<RepresentationModel<?>> upload(HttpServletRequest request,
                                                                                   @PathVariable String apiCategory,
                                                                                   @PathVariable String model,
                                                                                   @PathVariable Integer id,
                                                                                   @RequestParam("file") MultipartFile
                                                                                uploadfile)
        throws HttpRequestMethodNotSupportedException {
        return uploadInternal(request, apiCategory, model, id, uploadfile);
    }

    /**
     * Called in POST, multipart, upload to a specific rest resource the file passed as "file" request parameter
     *
     * Note that the regular expression in the request mapping accept a UUID as identifier;
     *
     * @param request
     *            the http request
     * @param apiCategory
     *            the api category
     * @param model
     *            the rest model that identify the REST resource collection
     * @param uuid
     *            the uuid of the specific rest resource
     * @param uploadfile
     *            the file to upload
     * @return the created resource
     * @throws HttpRequestMethodNotSupportedException
     */
    @RequestMapping(method = RequestMethod.POST, value = REGEX_REQUESTMAPPING_IDENTIFIER_AS_UUID, headers =
        "content-type=multipart/form-data")
    public <ID extends Serializable> ResponseEntity<RepresentationModel<?>> upload(HttpServletRequest request,
                                                                                   @PathVariable String apiCategory,
                                                                                   @PathVariable String model,
                                                                                   @PathVariable UUID uuid,
                                                                                   @RequestParam("file") MultipartFile
                                                                                uploadfile)
        throws HttpRequestMethodNotSupportedException {
        return uploadInternal(request, apiCategory, model, uuid, uploadfile);
    }

    /**
     * Called in POST, multipart, upload to a specific rest resource the file passed as "file" request parameter
     *
     * Note that the regular expression in the request mapping accept a String as identifier;
     *
     * @param request
     *            the http request
     * @param apiCategory
     *            the api category
     * @param model
     *            the rest model that identify the REST resource collection
     * @param id
     *            the id of the specific rest resource
     * @param uploadfile
     *            the file to upload
     * @return the created resource
     * @throws HttpRequestMethodNotSupportedException
     */
    @RequestMapping(method = RequestMethod.POST,
            value = REGEX_REQUESTMAPPING_IDENTIFIER_AS_STRING_VERSION_STRONG,
            headers = "content-type=multipart/form-data")
    public <ID extends Serializable> ResponseEntity<RepresentationModel<?>> upload(HttpServletRequest request,
                                                                                   @PathVariable String apiCategory,
                                                                                   @PathVariable String model,
                                                                                   @PathVariable String id,
                                                                                   @RequestParam("file") MultipartFile
                                                                                uploadfile)
        throws HttpRequestMethodNotSupportedException {
        return uploadInternal(request, apiCategory, model, id, uploadfile);
    }

    /**
     * Internal upload method.
     *
     * @param request
     * @param apiCategory
     * @param model
     * @param id
     * @param uploadfile
     * @return
     */
    private <ID extends Serializable> ResponseEntity<RepresentationModel<?>> uploadInternal(HttpServletRequest request,
                                                                                            String apiCategory,
                                                                                            String model,
                                                                                            ID id,
                                                                                            MultipartFile uploadfile) {
        checkModelPluralForm(apiCategory, model);
        DSpaceRestRepository<RestAddressableModel, ID> repository = utils.getResourceRepository(apiCategory, model);
        RestAddressableModel modelObject = null;
        try {
            modelObject = repository.upload(request, apiCategory, model, id, uploadfile);
        } catch (SQLException | IOException e) {
            throw new RuntimeException("Error " + e.getMessage() +
                                       " uploading file to " + model + " with ID= " + id, e);
        } catch ( AuthorizeException ae) {
            throw new RESTAuthorizationException(ae);
        }
        DSpaceResource result = converter.toResource(modelObject);
        return ControllerUtils.toResponseEntity(HttpStatus.CREATED, new HttpHeaders(), result);
    }

    /**
     * Upload a file against the collection resource endpoint. This is typically used for bulk creation of resources
     * such for instance multiple workspaceitems from a CSV or bibliographic file
     *
     * @param request
     *            the http request
     * @param apiCategory
     *            the api category
     * @param model
     *            the rest model that identify the REST resource collection
     * @param uploadfile
     *            the bulk file
     * @return the list of generated resources
     * @throws SQLException
     * @throws FileNotFoundException
     * @throws IOException
     * @throws AuthorizeException
     */
    @RequestMapping(method = { RequestMethod.POST }, headers = "content-type=multipart/form-data")
    public <T extends RestAddressableModel> ResponseEntity<RepresentationModel<?>> upload(
            HttpServletRequest request,
            @PathVariable String apiCategory,
            @PathVariable String model,
            @RequestParam("file") List<MultipartFile> uploadfile)
        throws SQLException, FileNotFoundException, IOException, AuthorizeException {

        checkModelPluralForm(apiCategory, model);
        DSpaceRestRepository repository = utils.getResourceRepository(apiCategory, model);

        Iterable<T> content = repository.upload(request, uploadfile);

        List<DSpaceResource> resources = new ArrayList<>();
        for (T modelObject : content) {
            DSpaceResource result = converter.toResource(modelObject);
            resources.add(result);
        }
        return ControllerUtils.toResponseEntity(HttpStatus.OK, new HttpHeaders(), CollectionModel.wrap(resources));
    }

    /**
     * PATCH method, using operation on the resources following (JSON) Patch notation (https://tools.ietf
     * .org/html/rfc6902)
     *
     * Note that the regular expression in the request mapping accept a number as identifier;
     *
     * @param request
     * @param apiCategory
     * @param model
     * @param id
     * @param jsonNode
     * @return
     * @throws HttpRequestMethodNotSupportedException
     */
    @RequestMapping(method = RequestMethod.PATCH, value = REGEX_REQUESTMAPPING_IDENTIFIER_AS_DIGIT)
    public ResponseEntity<RepresentationModel<?>> patch(HttpServletRequest request, @PathVariable String apiCategory,
                                                        @PathVariable String model, @PathVariable Integer id,
                                                        @RequestBody(required = true) JsonNode jsonNode) {
        return patchInternal(request, apiCategory, model, id, jsonNode);
    }

    /**
     * PATCH method, using operation on the resources following (JSON) Patch notation (https://tools.ietf
     * .org/html/rfc6902)
     *
     * Note that the regular expression in the request mapping accept a UUID as identifier;
     *
     * @param request
     * @param apiCategory
     * @param model
     * @param id
     * @param jsonNode
     * @return
     * @throws HttpRequestMethodNotSupportedException
     */
    @RequestMapping(method = RequestMethod.PATCH, value = REGEX_REQUESTMAPPING_IDENTIFIER_AS_UUID)
    public ResponseEntity<RepresentationModel<?>> patch(HttpServletRequest request, @PathVariable String apiCategory,
                                                        @PathVariable String model,
                                                        @PathVariable(name = "uuid") UUID id,
                                                        @RequestBody(required = true) JsonNode jsonNode) {
        return patchInternal(request, apiCategory, model, id, jsonNode);
    }

    /**
     * PATCH method, using operation on the resources following (JSON) Patch notation (https://tools.ietf
     * .org/html/rfc6902)
     *
     * Note that the regular expression in the request mapping accept a UUID as identifier;
     *
     * @param request
     * @param apiCategory
     * @param model
     * @param id
     * @param jsonNode
     * @return
     * @throws HttpRequestMethodNotSupportedException
     */
    @RequestMapping(method = RequestMethod.PATCH, value = REGEX_REQUESTMAPPING_IDENTIFIER_AS_STRING_VERSION_STRONG)
    public ResponseEntity<RepresentationModel<?>> patch(HttpServletRequest request, @PathVariable String apiCategory,
                                                        @PathVariable String model,
                                                        @PathVariable String id,
                                                        @RequestBody(required = true) JsonNode jsonNode) {
        return patchInternal(request, apiCategory, model, id, jsonNode);
    }

    /**
     * Internal patch method
     *
     * @param request
     * @param apiCategory
     * @param model
     * @param id
     * @param jsonNode
     * @return
     * @throws HttpRequestMethodNotSupportedException
     */
    public <ID extends Serializable> ResponseEntity<RepresentationModel<?>> patchInternal(HttpServletRequest request,
                                                                                          String apiCategory,
                                                                                          String model, ID id,
                                                                                          JsonNode jsonNode) {
        checkModelPluralForm(apiCategory, model);
        DSpaceRestRepository<RestAddressableModel, ID> repository = utils.getResourceRepository(apiCategory, model);
        RestAddressableModel modelObject = null;
        try {
            JsonPatchConverter patchConverter = new JsonPatchConverter(mapper);
            Patch patch = patchConverter.convert(jsonNode);
            modelObject = repository.patch(request, apiCategory, model, id, patch);
        } catch (RepositoryMethodNotImplementedException | UnprocessableEntityException |
            DSpaceBadRequestException | ResourceNotFoundException e) {
            log.error(e.getMessage(), e);
            throw e;
        }
        if (modelObject != null) {
            DSpaceResource result = converter.toResource(modelObject);
            //TODO manage HTTPHeader
            return ControllerUtils.toResponseEntity(HttpStatus.OK, new HttpHeaders(), result);
        } else {
            return ControllerUtils.toEmptyResponse(HttpStatus.NO_CONTENT);
        }

    }

    /**
     * Internal method to retrieve linked entry resource.
     *
     * @param request
     * @param apiCategory
     * @param model
     * @param id
     * @param rel
     * @param relid
     * @param page
     * @param assembler
     * @return
     */
    private <ID extends Serializable> RepresentationModel findRelEntryInternal(HttpServletRequest request,
                                                                           HttpServletResponse response,
                                                                           String apiCategory, String model,
                                                                           String id, String rel, String relid,
                                                                           Pageable page,
                                                                           PagedResourcesAssembler assembler)
            throws Throwable {
        checkModelPluralForm(apiCategory, model);
        DSpaceRestRepository<RestAddressableModel, ID> repository = utils.getResourceRepository(apiCategory, model);
        Class<RestAddressableModel> domainClass = repository.getDomainClass();

        LinkRest linkRest = utils.getClassLevelLinkRest(rel, domainClass);
        if (linkRest != null) {
            LinkRestRepository linkRepository = utils.getLinkResourceRepository(apiCategory, model, linkRest.name());
            Method linkMethod = utils.requireMethod(linkRepository.getClass(), "getResource");
            try {
                Object object = linkMethod.invoke(linkRepository, request, id, relid, page, utils.obtainProjection());
                Link link = linkTo(this.getClass(), apiCategory, model).slash(id).slash(rel).slash(relid).withSelfRel();

                List result = new ArrayList();
                result.add(object);
                PageImpl<RestAddressableModel> pageResult = new PageImpl(result, page, 1);
                Page<HALResource> halResources = pageResult.map(restObject -> converter.toResource(restObject));
                return assembler.toModel(halResources, link);
            } catch (InvocationTargetException e) {
                // This catch has been made to resolve the issue that caused AuthorizeDenied exceptions for the methods
                // on the repository defined by the @PreAuthorize etc annotation to be absorbed by the reflection's
                // InvocationTargetException and thrown as a RunTimeException when it was actually an AccessDenied
                // Exception and it should be returned/shown as one
                if (e.getTargetException() instanceof AccessDeniedException ||
                    e.getTargetException() instanceof ResourceNotFoundException) {
                    throw e.getTargetException();
                } else {
                    throw new RuntimeException(e.getMessage(), e);
                }
            } catch (IllegalAccessException | IllegalArgumentException e) {
                throw new RuntimeException(e.getMessage(), e);
            }
        }
        return null;
    }

    /**
     * Internal method to retrieve linked resource.
     *
     * @param request
     * @param apiCategory
     * @param model
     * @param uuid
     * @param page
     * @param assembler
     * @return
     */
    private <ID extends Serializable> RepresentationModel findRelInternal(HttpServletRequest request,
                                                                      HttpServletResponse response, String apiCategory,
                                                                      String model, ID uuid, String subpath,
                                                                      Pageable page,
                                                                      PagedResourcesAssembler assembler) {
        checkModelPluralForm(apiCategory, model);
        DSpaceRestRepository<RestAddressableModel, ID> repository = utils.getResourceRepository(apiCategory, model);
        Class<RestAddressableModel> domainClass = repository.getDomainClass();

        LinkRest linkRest = utils.getClassLevelLinkRest(subpath, domainClass);
        PagedModel<? extends HALResource> result;

        if (linkRest != null) {
            LinkRestRepository linkRepository = utils.getLinkResourceRepository(apiCategory, model, linkRest.name());
            Method linkMethod = utils.requireMethod(linkRepository.getClass(), linkRest.method());
            try {
                if (Page.class.isAssignableFrom(linkMethod.getReturnType())) {
                    Page<? extends RestModel> pageResult = (Page<? extends RestModel>) linkMethod.invoke(linkRepository,
                            request, uuid, page, utils.obtainProjection());

                    if (pageResult == null) {
                        // Link repositories may throw an exception or return an empty page,
                        // but must never return null for a paged subresource.
                        log.error("Paged subresource link repository " + linkRepository.getClass()
                                + " incorrectly returned null for request with id " + uuid);
                        response.setStatus(HttpServletResponse.SC_INTERNAL_SERVER_ERROR);
                        return null;
                    }

                    Link link = null;
                    String querystring = request.getQueryString();
                    if (querystring != null && querystring.length() > 0) {
                        link = linkTo(this.getClass(), apiCategory, model).slash(uuid)
                                .slash(subpath + '?' + querystring).withSelfRel();
                    } else {
                        link = linkTo(this.getClass(), apiCategory, model).slash(uuid).slash(subpath).withSelfRel();
                    }

                    return new EntityModel(
                            new EmbeddedPage(link.getHref(), pageResult.map(converter::toResource), null, subpath));
                } else {
                    RestModel object = (RestModel) linkMethod.invoke(linkRepository, request, uuid, page,
                            utils.obtainProjection());
                    if (object == null) {
                        response.setStatus(HttpServletResponse.SC_NO_CONTENT);
                        return null;
                    } else {
                        Link link = linkTo(this.getClass(), apiCategory, model).slash(uuid).slash(subpath)
                                .withSelfRel();
                        HALResource tmpresult = converter.toResource(object);
                        tmpresult.add(link);
                        return tmpresult;
                    }
                }
            } catch (InvocationTargetException e) {
                if (e.getTargetException() instanceof RuntimeException) {
                    throw (RuntimeException) e.getTargetException();
                } else {
                    throw new RuntimeException(e);
                }
            } catch (IllegalAccessException e) {
                throw new RuntimeException(e);
            }
        }
        RestModel modelObject = repository.findById(uuid).orElse(null);

        if (modelObject == null) {
            throw new ResourceNotFoundException(apiCategory + "." + model + " with id: " + uuid + " not found");
        }

        DSpaceResource resource = converter.toResource(modelObject);

        String rel = null;

        for (Link l : resource.getLinks()) {
            if (l.isTemplated()) {
                if (l.getHref().substring(0, l.getHref().indexOf("?")).contentEquals(request.getRequestURL())) {
                    rel = l.getRel().value();
                }
            } else if (l.getHref().contentEquals(request.getRequestURL())) {
                rel = l.getRel().value();
            }
        }

        if (rel == null) {
            throw new ResourceNotFoundException(rel + " undefined for " + model);
        }

        if (resource.getLink(rel) == null) {
            // TODO create a custom exception
            throw new ResourceNotFoundException(rel + " undefined for " + model);
        } else if (resource.getEmbeddedResources().get(rel) instanceof EmbeddedPage) {
            // this is a very inefficient scenario. We have an embedded list
            // already fully retrieved that we need to limit with pagination
            // parameter. BTW change the default sorting is not implemented at
            // the current stage and could be overcompex to implement
            // if we really want to implement pagination we should implement a
            // link repository so to fall in the previous block code
            EmbeddedPage ep = (EmbeddedPage) resource.getEmbeddedResources().get(rel);
            List<? extends RestAddressableModel> fullList = ep.getFullList();
            if (fullList == null || fullList.size() == 0) {
                PageImpl<RestAddressableModel> pageResult = new PageImpl(fullList, page, 0);
                result = assembler.toModel(pageResult);
                return result;
            }
            int start = Math.toIntExact(page.getOffset());
            int end = (start + page.getPageSize()) > fullList.size() ? fullList.size() : (start + page.getPageSize());
            DSpaceRestRepository<RestAddressableModel, ?> resourceRepository = utils
                .getResourceRepository(fullList.get(0).getCategory(), fullList.get(0).getType());
            PageImpl<RestAddressableModel> pageResult = new PageImpl(fullList.subList(start, end), page,
                                                                     fullList.size());
            return assembler.toModel(pageResult.map(converter::toResource));
        } else {
            if (resource.getEmbeddedResources().get(rel) == null) {
                response.setStatus(HttpServletResponse.SC_NO_CONTENT);
            }
            return (RepresentationModel) resource.getEmbeddedResources().get(rel);
        }

    }

    /**
     * Find all
     *
     * @param apiCategory
     * @param model
     * @param page
     * @param assembler
     * @return
     */
    @RequestMapping(method = RequestMethod.GET)
    @SuppressWarnings("unchecked")
    public <T extends RestAddressableModel> PagedModel<DSpaceResource<T>> findAll(@PathVariable String apiCategory,
                                                                                      @PathVariable String model,
                                                                                      Pageable page,
                                                                                      PagedResourcesAssembler assembler,
                                                                                      HttpServletResponse response) {
        DSpaceRestRepository<T, ?> repository = utils.getResourceRepository(apiCategory, model);
        Link link = linkTo(methodOn(this.getClass(), apiCategory, model).findAll(apiCategory, model,
                                                                                 page, assembler, response))
            .withSelfRel();

        Page<DSpaceResource<T>> resources;
        try {
            resources = repository.findAll(page).map(converter::toResource);
        } catch (PaginationException pe) {
            resources = new PageImpl<>(new ArrayList<>(), page, pe.getTotal());
        }
        PagedModel<DSpaceResource<T>> result = assembler.toModel(resources, link);
        if (repositoryUtils.haveSearchMethods(repository)) {
            result.add(linkTo(this.getClass(), apiCategory, model).slash("search").withRel("search"));
        }
        return result;
    }

    /**
     * Check that the model is specified in its plural form
     *
     * @param model
     */
    private void checkModelPluralForm(String apiCategory, String model) {
        if (StringUtils.equals(utils.makeSingular(model), model)) {
            throw new RepositoryNotFoundException(apiCategory, model);
        }
    }

    @RequestMapping(method = RequestMethod.GET, value = "/search")
    public RepresentationModel listSearchMethods(@PathVariable String apiCategory, @PathVariable String model) {
        RepresentationModel root = new RepresentationModel();
        DSpaceRestRepository repository = utils.getResourceRepository(apiCategory, model);

        List<String> searchMethods = repositoryUtils.listSearchMethods(repository);

        if (CollectionUtils.isEmpty(searchMethods)) {
            throw new RepositorySearchNotFoundException(model);
        }

        for (String name : searchMethods) {
            Link link = linkTo(this.getClass(), apiCategory, model).slash("search").slash(name).withRel(name);
            root.add(link);
        }
        return root;
    }

    @RequestMapping(method = RequestMethod.GET, value = "/search/{searchMethodName}")
    @SuppressWarnings("unchecked")
    public <T extends RestAddressableModel> RepresentationModel executeSearchMethods(
            @PathVariable String apiCategory,
            @PathVariable String model,
            @PathVariable String searchMethodName,
            HttpServletResponse response,
            Pageable pageable, Sort sort,
            PagedResourcesAssembler assembler,
            @RequestParam MultiValueMap<String, Object> parameters)
        throws IllegalAccessException, IllegalArgumentException, InvocationTargetException {
<<<<<<< HEAD
=======
        String encodedParameterString = getEncodedParameterStringFromRequestParams(parameters);

        Link link = linkTo(this.getClass(), apiCategory, model).slash("search").slash(searchMethodName)
                                                               .slash(encodedParameterString).withSelfRel();
>>>>>>> 16866e57
        DSpaceRestRepository repository = utils.getResourceRepository(apiCategory, model);
        boolean returnPage = false;
        Object searchResult = null;

        Method searchMethod = repositoryUtils.getSearchMethod(searchMethodName, repository);

        if (searchMethod == null) {
            if (repositoryUtils.haveSearchMethods(repository)) {
                throw new RepositorySearchMethodNotFoundException(model, searchMethodName);
            } else {
                throw new RepositorySearchNotFoundException(model);
            }
        }
        MultiValueMap<String, Object> searchParameters = repositoryUtils.getSearchParameters(parameters, searchMethod);

        Link link = addParameters(
                linkTo(this.getClass(), apiCategory, model).slash("search").slash(searchMethodName).withSelfRel(),
                parameters, pageable, sort);

        searchResult = repositoryUtils
            .invokeQueryMethod(repository, searchMethod, searchParameters, pageable, sort);

        returnPage = searchMethod.getReturnType().isAssignableFrom(Page.class);
        RepresentationModel result = null;
        if (returnPage) {
            Page<DSpaceResource<T>> resources;
            if (searchResult == null) {
                resources = new PageImpl(new ArrayList(), pageable, 0);
            } else {
                resources = ((Page<T>) searchResult).map(converter::toResource);
            }
            result = assembler.toModel(resources, link);
        } else {
            if (searchResult == null) {
                response.setStatus(HttpServletResponse.SC_NO_CONTENT);
                return null;
            }
            return converter.toResource((T) searchResult);
        }
        return result;
    }

<<<<<<< HEAD
    private Link addParameters(Link link, MultiValueMap<String, Object> parameters, Pageable pageable, Sort sort) {
        UriTemplate template = link.getTemplate();
        if (parameters != null) {
            for (String param : parameters.keySet().stream().sorted().collect(Collectors.toList())) {
                template = template.with(param, VariableType.COMPOSITE_PARAM);
            }
        }
        Link result = new Link(template, link.getRel()).expand(parameters);
        return result;
    }


=======
    /**
     * Internal method to convert the parameters provided as a MultivalueMap as a string to use in the self-link.
     * @param parameters
     * @return encoded uriString containing request parameters
     */
    private String getEncodedParameterStringFromRequestParams(
            @RequestParam MultiValueMap<String, Object> parameters) {
        UriComponentsBuilder uriComponentsBuilder = UriComponentsBuilder.newInstance();

        for (String key : parameters.keySet()) {
            uriComponentsBuilder.queryParam(key, parameters.get(key));
        }
        return uriComponentsBuilder.encode().build().toString();
    }

>>>>>>> 16866e57
    @RequestMapping(method = RequestMethod.DELETE, value = REGEX_REQUESTMAPPING_IDENTIFIER_AS_DIGIT)
    public ResponseEntity<RepresentationModel<?>> delete(HttpServletRequest request, @PathVariable String apiCategory,
                                                         @PathVariable String model, @PathVariable Integer id)
        throws HttpRequestMethodNotSupportedException {
        return deleteInternal(apiCategory, model, id);
    }

    @RequestMapping(method = RequestMethod.DELETE, value = REGEX_REQUESTMAPPING_IDENTIFIER_AS_UUID)
    public ResponseEntity<RepresentationModel<?>> delete(HttpServletRequest request, @PathVariable String apiCategory,
                                                         @PathVariable String model, @PathVariable UUID uuid)
        throws HttpRequestMethodNotSupportedException {
        return deleteInternal(apiCategory, model, uuid);
    }

    @RequestMapping(method = RequestMethod.DELETE, value = REGEX_REQUESTMAPPING_IDENTIFIER_AS_STRING_VERSION_STRONG)
    public ResponseEntity<RepresentationModel<?>> delete(HttpServletRequest request, @PathVariable String apiCategory,
                                                         @PathVariable String model, @PathVariable String id)
        throws HttpRequestMethodNotSupportedException {
        return deleteInternal(apiCategory, model, id);
    }

    /**
     * Internal method to delete resource.
     *
     * @param apiCategory
     * @param model
     * @param id
     * @return
     */
    private <ID extends Serializable> ResponseEntity<RepresentationModel<?>> deleteInternal(String apiCategory,
                                                                                            String model,
                                                                                            ID id) {
        checkModelPluralForm(apiCategory, model);
        DSpaceRestRepository<RestAddressableModel, ID> repository = utils.getResourceRepository(apiCategory, model);
        repository.deleteById(id);
        return ControllerUtils.toEmptyResponse(HttpStatus.NO_CONTENT);
    }

    /**
     * Execute a PUT request for an entity with id of type UUID;
     *
     * curl -X PUT http://<dspace.server.url>/api/{apiCategory}/{model}/{uuid}
     *
     * Example:
     * <pre>
     * {@code
     *      curl -X PUT http://<dspace.server.url>/api/core/collection/8b632938-77c2-487c-81f0-e804f63e68e6
     * }
     * </pre>
     *
     * @param request     the http request
     * @param apiCategory the API category e.g. "core"
     * @param model       the DSpace model e.g. "collection"
     * @param uuid        the ID of the target REST object
     * @param jsonNode    the part of the request body representing the updated rest object
     * @return the relevant REST resource
     */
    @RequestMapping(method = RequestMethod.PUT, value = REGEX_REQUESTMAPPING_IDENTIFIER_AS_UUID)
    public DSpaceResource<RestAddressableModel> put(HttpServletRequest request,
                                                    @PathVariable String apiCategory, @PathVariable String model,
                                                    @PathVariable UUID uuid,
                                                    @RequestBody JsonNode jsonNode) {
        return putOneJsonInternal(request, apiCategory, model, uuid, jsonNode);
    }

    /**
     * Execute a PUT request for an entity with id of type Integer;
     *
     * curl -X PUT -H "Content-Type:application/json" http://<dspace.server.url>/api/{apiCategory}/{model}/{id}
     *
     * Example:
     * <pre>
     * {@code
     *      curl -X PUT -H "Content-Type:application/json" http://<dspace.server.url>/api/core/metadatafield/1
     * }
     * </pre>
     *
     * @param request     the http request
     * @param apiCategory the API category e.g. "api"
     * @param model       the DSpace model e.g. "collection"
     * @param id        the ID of the target REST object
     * @param jsonNode    the part of the request body representing the updated rest object
     * @return the relevant REST resource
     */
    @RequestMapping(method = RequestMethod.PUT, value = REGEX_REQUESTMAPPING_IDENTIFIER_AS_DIGIT,
        consumes = {"application/json", "application/hal+json"})
    public DSpaceResource<RestAddressableModel> put(HttpServletRequest request,
                                                    @PathVariable String apiCategory, @PathVariable String model,
                                                    @PathVariable Integer id,
                                                    @RequestBody(required = true) JsonNode jsonNode) {
        return putOneJsonInternal(request, apiCategory, model, id, jsonNode);
    }

    /**
     * Execute a PUT request for an entity with id of type Integer;
     *
     * curl -X PUT -H "Content-Type:text/uri-list" http://<dspace.server.url>/api/{apiCategory}/{model}/{id}
     *
     * Example:
     * <pre>
     * {@code
     *      curl -X PUT -H "Content-Type:text/uri-list" http://<dspace.server.url>/api/core/metadatafield/1
     * }
     * </pre>
     *
     * @param request     the http request
     * @param apiCategory the API category e.g. "api"
     * @param model       the DSpace model e.g. "collection"
     * @param id        the ID of the target REST object
     * @return the relevant REST resource
     */
    @RequestMapping(method = RequestMethod.PUT, value = REGEX_REQUESTMAPPING_IDENTIFIER_AS_DIGIT,
        consumes = {"text/uri-list"})
    public DSpaceResource<RestAddressableModel> put(HttpServletRequest request,
                                                    @PathVariable String apiCategory, @PathVariable String model,
                                                    @PathVariable Integer id) throws IOException {
        return putOneUriListInternal(request, apiCategory, model, id);
    }

    /**
     * Internal method to execute PUT with application/json MediaType;
     *
     * @param request       The relevant request
     * @param apiCategory   The apiCategory to be used
     * @param model         The model to be used
     * @param id            The ID for the resource to be altered by the PUT
     * @param jsonNode      The relevant JsonNode to be used by the PUT
     * @return              The relevant DSpaceResource for this request
     */
    private <ID extends Serializable> DSpaceResource<RestAddressableModel> putOneJsonInternal(
        HttpServletRequest request, String apiCategory, String model, ID id, JsonNode jsonNode) {
        checkModelPluralForm(apiCategory, model);
        DSpaceRestRepository<RestAddressableModel, ID> repository = utils.getResourceRepository(apiCategory, model);
        RestAddressableModel modelObject = null;
        modelObject = repository.put(request, apiCategory, model, id, jsonNode);
        if (modelObject == null) {
            throw new ResourceNotFoundException(apiCategory + "." + model + " with id: " + id + " not found");
        }
        return converter.toResource(modelObject);

    }
    /**
     * Internal method to execute PUT with text/uri-list MediaType;
     *
     * @param request       The relevant request
     * @param apiCategory   The apiCategory to be used
     * @param model         The model to be used
     * @param id            The ID for the resource to be altered by the PUT
     * @return              The relevant DSpaceResource for this request
     * @throws IOException  If something goes wrong
     */
    private <ID extends Serializable> DSpaceResource<RestAddressableModel> putOneUriListInternal(
        HttpServletRequest request, String apiCategory, String model, ID id) throws IOException {
        checkModelPluralForm(apiCategory, model);
        DSpaceRestRepository<RestAddressableModel, ID> repository = utils.getResourceRepository(apiCategory, model);
        RestAddressableModel modelObject = null;
        List<String> stringList = utils.getStringListFromRequest(request);
        modelObject = repository.put(request, apiCategory, model, id, stringList);
        if (modelObject == null) {
            throw new ResourceNotFoundException(apiCategory + "." + model + " with id: " + id + " not found");
        }
        return converter.toResource(modelObject);
    }
}<|MERGE_RESOLUTION|>--- conflicted
+++ resolved
@@ -23,7 +23,6 @@
 import java.util.List;
 import java.util.Optional;
 import java.util.UUID;
-import java.util.stream.Collectors;
 import javax.servlet.http.HttpServletRequest;
 import javax.servlet.http.HttpServletResponse;
 
@@ -71,8 +70,6 @@
 import org.springframework.hateoas.Link;
 import org.springframework.hateoas.PagedModel;
 import org.springframework.hateoas.RepresentationModel;
-import org.springframework.hateoas.TemplateVariable.VariableType;
-import org.springframework.hateoas.UriTemplate;
 import org.springframework.http.HttpHeaders;
 import org.springframework.http.HttpStatus;
 import org.springframework.http.ResponseEntity;
@@ -1038,13 +1035,10 @@
             PagedResourcesAssembler assembler,
             @RequestParam MultiValueMap<String, Object> parameters)
         throws IllegalAccessException, IllegalArgumentException, InvocationTargetException {
-<<<<<<< HEAD
-=======
         String encodedParameterString = getEncodedParameterStringFromRequestParams(parameters);
 
         Link link = linkTo(this.getClass(), apiCategory, model).slash("search").slash(searchMethodName)
                                                                .slash(encodedParameterString).withSelfRel();
->>>>>>> 16866e57
         DSpaceRestRepository repository = utils.getResourceRepository(apiCategory, model);
         boolean returnPage = false;
         Object searchResult = null;
@@ -1058,14 +1052,9 @@
                 throw new RepositorySearchNotFoundException(model);
             }
         }
-        MultiValueMap<String, Object> searchParameters = repositoryUtils.getSearchParameters(parameters, searchMethod);
-
-        Link link = addParameters(
-                linkTo(this.getClass(), apiCategory, model).slash("search").slash(searchMethodName).withSelfRel(),
-                parameters, pageable, sort);
 
         searchResult = repositoryUtils
-            .invokeQueryMethod(repository, searchMethod, searchParameters, pageable, sort);
+            .executeQueryMethod(repository, parameters, searchMethod, pageable, sort, assembler);
 
         returnPage = searchMethod.getReturnType().isAssignableFrom(Page.class);
         RepresentationModel result = null;
@@ -1087,20 +1076,6 @@
         return result;
     }
 
-<<<<<<< HEAD
-    private Link addParameters(Link link, MultiValueMap<String, Object> parameters, Pageable pageable, Sort sort) {
-        UriTemplate template = link.getTemplate();
-        if (parameters != null) {
-            for (String param : parameters.keySet().stream().sorted().collect(Collectors.toList())) {
-                template = template.with(param, VariableType.COMPOSITE_PARAM);
-            }
-        }
-        Link result = new Link(template, link.getRel()).expand(parameters);
-        return result;
-    }
-
-
-=======
     /**
      * Internal method to convert the parameters provided as a MultivalueMap as a string to use in the self-link.
      * @param parameters
@@ -1116,7 +1091,6 @@
         return uriComponentsBuilder.encode().build().toString();
     }
 
->>>>>>> 16866e57
     @RequestMapping(method = RequestMethod.DELETE, value = REGEX_REQUESTMAPPING_IDENTIFIER_AS_DIGIT)
     public ResponseEntity<RepresentationModel<?>> delete(HttpServletRequest request, @PathVariable String apiCategory,
                                                          @PathVariable String model, @PathVariable Integer id)
