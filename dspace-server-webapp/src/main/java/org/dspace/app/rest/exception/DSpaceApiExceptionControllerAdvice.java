--- conflicted
+++ resolved
@@ -14,19 +14,14 @@
 import javax.servlet.http.HttpServletRequest;
 import javax.servlet.http.HttpServletResponse;
 
-<<<<<<< HEAD
+import org.apache.logging.log4j.LogManager;
+import org.apache.logging.log4j.Logger;
 import org.dspace.app.exception.ResourceConflictException;
 import org.dspace.app.rest.converter.ConverterService;
 import org.dspace.app.rest.model.RestModel;
-=======
-import org.apache.logging.log4j.LogManager;
-import org.apache.logging.log4j.Logger;
->>>>>>> af272683
 import org.dspace.app.rest.security.RestAuthenticationService;
 import org.dspace.app.rest.utils.Utils;
 import org.dspace.authorize.AuthorizeException;
-import org.slf4j.Logger;
-import org.slf4j.LoggerFactory;
 import org.springframework.beans.TypeMismatchException;
 import org.springframework.beans.factory.annotation.Autowired;
 import org.springframework.core.annotation.AnnotationUtils;
@@ -55,8 +50,6 @@
 @ControllerAdvice
 public class DSpaceApiExceptionControllerAdvice extends ResponseEntityExceptionHandler {
     private static final Logger log = LogManager.getLogger(DSpaceApiExceptionControllerAdvice.class);
-
-    private static final Logger LOGGER = LoggerFactory.getLogger(DSpaceApiExceptionControllerAdvice.class);
 
     @Autowired
     private RestAuthenticationService restAuthenticationService;
@@ -157,10 +150,8 @@
     @ExceptionHandler(Exception.class)
     protected void handleGenericException(HttpServletRequest request, HttpServletResponse response, Exception ex)
         throws IOException {
+        ResponseStatus responseStatusAnnotation = AnnotationUtils.findAnnotation(ex.getClass(), ResponseStatus.class);
 
-        LOGGER.error("A Generic exception has occured:", ex);
-
-        ResponseStatus responseStatusAnnotation = AnnotationUtils.findAnnotation(ex.getClass(), ResponseStatus.class);
         int returnCode = 0;
         if (responseStatusAnnotation != null) {
             returnCode = responseStatusAnnotation.code().value();
