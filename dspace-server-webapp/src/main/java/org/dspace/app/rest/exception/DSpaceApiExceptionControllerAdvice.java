--- conflicted
+++ resolved
@@ -193,17 +193,16 @@
                           HttpStatus.BAD_REQUEST.value());
     }
 
-<<<<<<< HEAD
+    @ExceptionHandler({WrongCurrentPasswordException.class})
+    protected void handleInvalidPasswordException(HttpServletRequest request, HttpServletResponse response,
+                                               Exception ex) throws IOException {
+        sendErrorResponse(request, response, ex, ex.getMessage(), HttpServletResponse.SC_FORBIDDEN);
+    }
+
     @ExceptionHandler(InvalidReCaptchaException.class)
     protected void handleInvalidCaptchaTokenRequestException(HttpServletRequest request, HttpServletResponse response,
                                                                                       Exception ex) throws IOException {
         sendErrorResponse(request, response, ex, "Invalid captcha token", SC_FORBIDDEN);
-=======
-    @ExceptionHandler({WrongCurrentPasswordException.class})
-    protected void handleInvalidPasswordException(HttpServletRequest request, HttpServletResponse response,
-                                               Exception ex) throws IOException {
-        sendErrorResponse(request, response, ex, ex.getMessage(), HttpServletResponse.SC_FORBIDDEN);
->>>>>>> 60ef0841
     }
 
     @Override
