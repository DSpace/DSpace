/**
 * The contents of this file are subject to the license and copyright
 * detailed in the LICENSE and NOTICE files at the root of the source
 * tree and available online at
 *
 * http://www.dspace.org/license/
 */
package org.dspace.app.rest.converter;

import java.sql.SQLException;
import java.util.ArrayList;
<<<<<<< HEAD
import java.util.HashMap;
import java.util.LinkedList;
import java.util.List;
import java.util.Map;
import java.util.Optional;
import java.util.function.Predicate;
import java.util.stream.Collectors;
import javax.annotation.Resource;
=======
import java.util.LinkedList;
import java.util.List;
import java.util.Objects;
>>>>>>> 3d9df392

import org.apache.commons.collections4.CollectionUtils;
import org.apache.commons.lang3.StringUtils;
import org.apache.logging.log4j.Logger;
import org.dspace.app.rest.model.ItemRest;
import org.dspace.app.rest.model.MetadataValueList;
import org.dspace.app.rest.projection.Projection;
import org.dspace.app.util.DCInputSet;
import org.dspace.app.util.DCInputsReader;
import org.dspace.app.util.DCInputsReaderException;
import org.dspace.authorize.service.AuthorizeService;
import org.dspace.content.Item;
import org.dspace.content.MetadataField;
import org.dspace.content.MetadataValue;
import org.dspace.content.authority.service.ChoiceAuthorityService;
import org.dspace.content.service.ItemService;
import org.dspace.content.service.MetadataSecurityEvaluation;
import org.dspace.content.service.MetadataValueService;
import org.dspace.core.Context;
import org.dspace.discovery.IndexableObject;
import org.dspace.eperson.EPerson;
import org.dspace.eperson.service.GroupService;
import org.dspace.layout.CrisLayoutBox;
import org.dspace.layout.CrisLayoutField;
import org.dspace.layout.CrisLayoutFieldMetadata;
import org.dspace.layout.CrisMetadataGroup;
import org.dspace.layout.LayoutSecurity;
import org.dspace.layout.service.CrisLayoutBoxAccessService;
import org.dspace.layout.service.CrisLayoutBoxService;
import org.dspace.services.RequestService;
import org.springframework.beans.factory.annotation.Autowired;
import org.springframework.stereotype.Component;

/**
 * This is the converter from/to the Item in the DSpace API data model and the
 * REST data model
 *
 * @author Andrea Bollini (andrea.bollini at 4science.it)
 */
@Component
public class ItemConverter
        extends DSpaceObjectConverter<Item, ItemRest>
        implements IndexableObjectConverter<Item, ItemRest> {

    @Autowired
    private ItemService itemService;

    @Resource(name = "securityLevelsMap")
    private final Map<String, MetadataSecurityEvaluation> securityLevelsMap = new HashMap<>();

    @Autowired
    private CrisLayoutBoxService crisLayoutBoxService;

    @Autowired
    private AuthorizeService authorizeService;

    @Autowired
    private ChoiceAuthorityService cas;

    @Autowired
    GroupService groupService;

    @Autowired
    private CrisLayoutBoxAccessService crisLayoutBoxAccessService;

    @Autowired
    private RequestService requestService;
    @Autowired
    private MetadataValueService metadataValueService;

    private static final Logger log = org.apache.logging.log4j.LogManager.getLogger(ItemConverter.class);

    @Override
    public ItemRest convert(Item obj, Projection projection) {
        ItemRest item = super.convert(obj, projection);
        item.setInArchive(obj.isArchived());
        item.setDiscoverable(obj.isDiscoverable());
        item.setWithdrawn(obj.isWithdrawn());
        item.setLastModified(obj.getLastModified());

        List<MetadataValue> entityTypes =
            itemService.getMetadata(obj, "dspace", "entity", "type", Item.ANY, false);
        if (CollectionUtils.isNotEmpty(entityTypes) && StringUtils.isNotBlank(entityTypes.get(0).getValue())) {
            item.setEntityType(entityTypes.get(0).getValue());
        }

        return item;
    }

    /**
     * Retrieves the metadata list filtered according to the hidden metadata configuration
     * When the context is null, it will return the metadatalist as for an anonymous user
     * Overrides the parent method to include virtual metadata
     * @param context The context
     * @param obj     The object of which the filtered metadata will be retrieved
     * @return A list of object metadata (including virtual metadata) filtered based on the the hidden metadata
     * configuration
     */
    @Override
    public MetadataValueList getPermissionFilteredMetadata(Context context, Item obj) {
        List<MetadataValue> fullList = itemService.getMetadata(obj, Item.ANY, Item.ANY, Item.ANY, Item.ANY, true);

        List<MetadataValue> returnList = new LinkedList<>();
        String entityType = itemService.getMetadataFirstValue(obj, "dspace", "entity", "type", Item.ANY);
        try {
<<<<<<< HEAD
            List<CrisLayoutBox> boxes;
            if (context != null) {
                boxes = crisLayoutBoxService.findEntityBoxes(context, entityType, 1000, 0);
            } else {
                // the context could be null if the converter is used to prepare test data or in a batch script
                boxes = new ArrayList<CrisLayoutBox>();
            }

            Optional<List<DCInputSet>> submissionDefinitionInputs = submissionDefinitionInputs();
            if (submissionDefinitionInputs.isPresent()) {
                return fromSubmissionDefinition(context, boxes, obj, submissionDefinitionInputs.get(), fullList);
=======
            if (obj.isWithdrawn() && (Objects.isNull(context) ||
                                      Objects.isNull(context.getCurrentUser()) || !authorizeService.isAdmin(context))) {
                return new MetadataValueList(new ArrayList<MetadataValue>());
            }
            if (context != null && authorizeService.isAdmin(context)) {
                return new MetadataValueList(fullList);
>>>>>>> 3d9df392
            }

            for (MetadataValue metadataValue : fullList) {
                MetadataField metadataField = metadataValue.getMetadataField();
                if (checkMetadataFieldVisibility(context, boxes, obj, metadataField)) {
                    if (metadataValue.getSecurityLevel() != null) {
                        MetadataSecurityEvaluation metadataSecurityEvaluation =
                            mapBetweenSecurityLevelAndClassSecurityLevel( metadataValue.getSecurityLevel());
                        if (metadataSecurityEvaluation.allowMetadataFieldReturn(context, obj ,metadataField)) {
                            returnList.add(metadataValue);
                        }
                    } else {
                        returnList.add(metadataValue);
                    }
                }
            }
        } catch (SQLException e ) {
            log.error("Error filtering item metadata based on permissions", e);
        }
        return new MetadataValueList(returnList);
    }

    public boolean checkMetadataFieldVisibility(Context context, Item item,
            MetadataField metadataField) throws SQLException {
        String entityType = itemService.getMetadataFirstValue(item, "dspace", "entity", "type", Item.ANY);
        List<CrisLayoutBox> boxes = crisLayoutBoxService.findEntityBoxes(context, entityType, 1000, 0);
        return checkMetadataFieldVisibility(context, boxes, item, metadataField);
    }

    private Optional<List<DCInputSet>> submissionDefinitionInputs() {
        return Optional.ofNullable(requestService.getCurrentRequest())
                .map(rq -> (String )rq.getAttribute("submission-name"))
                .map(this::dcInputsSet);
    }

    // private method to catch checked exception that might occur during a lambda call
    private List<DCInputSet> dcInputsSet(final String sd) {
        final DCInputsReader dcInputsReader;
        try {
            dcInputsReader = new DCInputsReader();
            return dcInputsReader.getInputsBySubmissionName(sd);

        } catch (DCInputsReaderException e) {
            throw new RuntimeException(e.getMessage(), e);
        }
    }

    private MetadataValueList fromSubmissionDefinition(Context context, List<CrisLayoutBox> boxes, Item item,
            final List<DCInputSet> dcInputSets, final List<MetadataValue> fullList) {

        Predicate<MetadataValue> inDcInputs = mv -> dcInputSets.stream()
                .anyMatch((dc) -> {
                    try {
                        return dc.isFieldPresent(mv.getMetadataField().toString('.')) ||
                                checkMetadataFieldVisibilityByBoxes(context, boxes, item, mv.getMetadataField());
                    } catch (SQLException e) {
                        return false;
                    }
                });

        List<MetadataValue> metadataFields = fullList.stream()
                                                     .filter(inDcInputs)
                                                     .collect(Collectors.toList());

        return new MetadataValueList(metadataFields);
    }

    private boolean checkMetadataFieldVisibility(Context context, List<CrisLayoutBox> boxes, Item item,
            MetadataField metadataField) throws SQLException {
        if (boxes.size() == 0) {
            if (context != null && authorizeService.isAdmin(context)) {
                return true;
            } else {
                if (!metadataExposureService
                        .isHidden(context, metadataField.getMetadataSchema().getName(),
                                  metadataField.getElement(),
                                  metadataField.getQualifier())) {
                    return true;
                }
            }
        } else {
            return checkMetadataFieldVisibilityByBoxes(context, boxes, item, metadataField);
        }
        return false;
    }

    private boolean checkMetadataFieldVisibilityByBoxes(Context context, List<CrisLayoutBox> boxes, Item item,
            MetadataField metadataField) throws SQLException {
        List<MetadataField> allPublicMetadata = getPublicMetadata(boxes);
        List<CrisLayoutBox> boxesWithMetadataFieldExcludedPublic = getBoxesWithMetadataFieldExcludedPublic(
                metadataField, boxes);
        EPerson currentUser = context.getCurrentUser();
        if (isPublicMetadataField(metadataField, allPublicMetadata)) {
            return true;
        } else if (currentUser != null) {
            for (CrisLayoutBox box : boxesWithMetadataFieldExcludedPublic) {
                if (crisLayoutBoxAccessService.hasAccess(context, currentUser, box, item)) {
                    return true;
                }
            }
        }
        // the metadata is not included in any box so use the default dspace security
        if (boxesWithMetadataFieldExcludedPublic.size() == 0) {
            if (!metadataExposureService
                    .isHidden(context, metadataField.getMetadataSchema().getName(),
                              metadataField.getElement(),
                              metadataField.getQualifier())) {
                return true;
            }
        }

        return false;
    }

    private List<CrisLayoutBox> getBoxesWithMetadataFieldExcludedPublic(MetadataField metadataField,
            List<CrisLayoutBox> boxes) {
        List<CrisLayoutBox> boxesWithMetadataField = new LinkedList<CrisLayoutBox>();
        for (CrisLayoutBox box : boxes) {
            List<CrisLayoutField> crisLayoutFields = box.getLayoutFields();
            for (CrisLayoutField field : crisLayoutFields) {
                if (field instanceof CrisLayoutFieldMetadata) {
                    checkField(metadataField, boxesWithMetadataField, box, field.getMetadataField());
                    for (CrisMetadataGroup metadataGroup : field.getCrisMetadataGroupList()) {
                        checkField(metadataField, boxesWithMetadataField, box, metadataGroup.getMetadataField());
                    }
                }
            }
        }
        return boxesWithMetadataField;
    }

    private void checkField(MetadataField metadataField, List<CrisLayoutBox> boxesWithMetadataField, CrisLayoutBox box,
            MetadataField field) {
        if (field.equals(metadataField) && box.getSecurity() != LayoutSecurity.PUBLIC.getValue()) {
            boxesWithMetadataField.add(box);
        }
    }

    private boolean isPublicMetadataField(MetadataField metadataField, List<MetadataField> allPublicMetadata) {
        for (MetadataField publicField : allPublicMetadata) {
            if (publicField.equals(metadataField)) {
                return true;
            }
        }
        return false;
    }

    private List<MetadataField> getPublicMetadata(List<CrisLayoutBox> boxes) {
        List<MetadataField> publicMetadata = new ArrayList<MetadataField>();
        for (CrisLayoutBox box : boxes) {
            if (box.getSecurity() == LayoutSecurity.PUBLIC.getValue()) {
                List<CrisLayoutField> crisLayoutFields = box.getLayoutFields();
                for (CrisLayoutField field : crisLayoutFields) {
                    if (field instanceof CrisLayoutFieldMetadata) {
                        publicMetadata.add(field.getMetadataField());
                    }
                }
            }
        }
        return publicMetadata;
    }

    @Override
    protected ItemRest newInstance() {
        return new ItemRest();
    }

    @Override
    public Class<Item> getModelClass() {
        return Item.class;
    }

    @Override
    public boolean supportsModel(IndexableObject idxo) {
        return idxo.getIndexedObject() instanceof Item;
    }

    public MetadataSecurityEvaluation mapBetweenSecurityLevelAndClassSecurityLevel(int securityValue) {
        return securityLevelsMap.get(securityValue + "");
    }
}<|MERGE_RESOLUTION|>--- conflicted
+++ resolved
@@ -9,20 +9,15 @@
 
 import java.sql.SQLException;
 import java.util.ArrayList;
-<<<<<<< HEAD
 import java.util.HashMap;
 import java.util.LinkedList;
 import java.util.List;
 import java.util.Map;
+import java.util.Objects;
 import java.util.Optional;
 import java.util.function.Predicate;
 import java.util.stream.Collectors;
 import javax.annotation.Resource;
-=======
-import java.util.LinkedList;
-import java.util.List;
-import java.util.Objects;
->>>>>>> 3d9df392
 
 import org.apache.commons.collections4.CollectionUtils;
 import org.apache.commons.lang3.StringUtils;
@@ -127,8 +122,18 @@
 
         List<MetadataValue> returnList = new LinkedList<>();
         String entityType = itemService.getMetadataFirstValue(obj, "dspace", "entity", "type", Item.ANY);
+
         try {
-<<<<<<< HEAD
+
+            if (obj.isWithdrawn() && (Objects.isNull(context) ||
+                Objects.isNull(context.getCurrentUser()) || !authorizeService.isAdmin(context))) {
+                return new MetadataValueList(new ArrayList<MetadataValue>());
+            }
+
+            if (context != null && authorizeService.isAdmin(context)) {
+                return new MetadataValueList(fullList);
+            }
+
             List<CrisLayoutBox> boxes;
             if (context != null) {
                 boxes = crisLayoutBoxService.findEntityBoxes(context, entityType, 1000, 0);
@@ -140,14 +145,6 @@
             Optional<List<DCInputSet>> submissionDefinitionInputs = submissionDefinitionInputs();
             if (submissionDefinitionInputs.isPresent()) {
                 return fromSubmissionDefinition(context, boxes, obj, submissionDefinitionInputs.get(), fullList);
-=======
-            if (obj.isWithdrawn() && (Objects.isNull(context) ||
-                                      Objects.isNull(context.getCurrentUser()) || !authorizeService.isAdmin(context))) {
-                return new MetadataValueList(new ArrayList<MetadataValue>());
-            }
-            if (context != null && authorizeService.isAdmin(context)) {
-                return new MetadataValueList(fullList);
->>>>>>> 3d9df392
             }
 
             for (MetadataValue metadataValue : fullList) {
