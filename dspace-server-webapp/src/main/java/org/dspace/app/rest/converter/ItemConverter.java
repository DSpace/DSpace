--- conflicted
+++ resolved
@@ -57,7 +57,6 @@
 
     @Autowired
     private ItemService itemService;
-<<<<<<< HEAD
 
     @Autowired
     private CrisLayoutBoxService crisLayoutBoxService;
@@ -76,8 +75,6 @@
 
     @Autowired
     private RequestService requestService;
-=======
->>>>>>> b3a8b6e1
 
     private static final Logger log = org.apache.logging.log4j.LogManager.getLogger(ItemConverter.class);
 
