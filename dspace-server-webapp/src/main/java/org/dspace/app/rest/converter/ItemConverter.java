/**
 * The contents of this file are subject to the license and copyright
 * detailed in the LICENSE and NOTICE files at the root of the source
 * tree and available online at
 *
 * http://www.dspace.org/license/
 */
package org.dspace.app.rest.converter;

import java.sql.SQLException;
import java.util.ArrayList;
import java.util.LinkedList;
import java.util.List;
import java.util.Optional;
import java.util.function.Predicate;
import java.util.stream.Collectors;

import org.apache.commons.collections4.CollectionUtils;
import org.apache.commons.lang3.StringUtils;
import org.apache.logging.log4j.Logger;
import org.dspace.app.rest.model.ItemRest;
import org.dspace.app.rest.model.MetadataValueList;
import org.dspace.app.rest.projection.Projection;
import org.dspace.app.util.DCInputSet;
import org.dspace.app.util.DCInputsReader;
import org.dspace.app.util.DCInputsReaderException;
import org.dspace.authorize.service.AuthorizeService;
import org.dspace.content.Item;
import org.dspace.content.MetadataField;
import org.dspace.content.MetadataValue;
import org.dspace.content.authority.service.ChoiceAuthorityService;
import org.dspace.content.service.ItemService;
import org.dspace.core.Context;
import org.dspace.discovery.IndexableObject;
import org.dspace.eperson.EPerson;
import org.dspace.eperson.service.GroupService;
import org.dspace.layout.CrisLayoutBox;
import org.dspace.layout.CrisLayoutField;
<<<<<<< HEAD
import org.dspace.layout.CrisLayoutFieldMetadata;
=======
import org.dspace.layout.CrisMetadataGroup;
>>>>>>> 8ff0bb11
import org.dspace.layout.LayoutSecurity;
import org.dspace.layout.service.CrisLayoutBoxAccessService;
import org.dspace.layout.service.CrisLayoutBoxService;
import org.dspace.services.RequestService;
import org.springframework.beans.factory.annotation.Autowired;
import org.springframework.stereotype.Component;

/**
 * This is the converter from/to the Item in the DSpace API data model and the
 * REST data model
 *
 * @author Andrea Bollini (andrea.bollini at 4science.it)
 */
@Component
public class ItemConverter
        extends DSpaceObjectConverter<Item, ItemRest>
        implements IndexableObjectConverter<Item, ItemRest> {

    @Autowired
    private ItemService itemService;

    @Autowired
    private CrisLayoutBoxService crisLayoutBoxService;

    @Autowired
    private AuthorizeService authorizeService;

    @Autowired
    private ChoiceAuthorityService cas;

    @Autowired
    GroupService groupService;

    @Autowired
    private CrisLayoutBoxAccessService crisLayoutBoxAccessService;

    @Autowired
    private RequestService requestService;

    private static final Logger log = org.apache.logging.log4j.LogManager.getLogger(ItemConverter.class);

    @Override
    public ItemRest convert(Item obj, Projection projection) {
        ItemRest item = super.convert(obj, projection);
        item.setInArchive(obj.isArchived());
        item.setDiscoverable(obj.isDiscoverable());
        item.setWithdrawn(obj.isWithdrawn());
        item.setLastModified(obj.getLastModified());

        List<MetadataValue> entityTypes =
            itemService.getMetadata(obj, "dspace", "entity", "type", Item.ANY, false);
        if (CollectionUtils.isNotEmpty(entityTypes) && StringUtils.isNotBlank(entityTypes.get(0).getValue())) {
            item.setEntityType(entityTypes.get(0).getValue());
        }

        return item;
    }

    /**
     * Retrieves the metadata list filtered according to the hidden metadata configuration
     * When the context is null, it will return the metadatalist as for an anonymous user
     * Overrides the parent method to include virtual metadata
     * @param context The context
     * @param obj     The object of which the filtered metadata will be retrieved
     * @return A list of object metadata (including virtual metadata) filtered based on the the hidden metadata
     * configuration
     */
    @Override
    public MetadataValueList getPermissionFilteredMetadata(Context context, Item obj) {
        List<MetadataValue> fullList = itemService.getMetadata(obj, Item.ANY, Item.ANY, Item.ANY, Item.ANY, true);

        List<MetadataValue> returnList = new LinkedList<>();
        String entityType = itemService.getMetadataFirstValue(obj, "dspace", "entity", "type", Item.ANY);
        try {
            List<CrisLayoutBox> boxes;
            if (context != null) {
                boxes = crisLayoutBoxService.findEntityBoxes(context, entityType, 1000, 0);
            } else {
                // the context could be null if the converter is used to prepare test data or in a batch script
                boxes = new ArrayList<CrisLayoutBox>();
            }

            Optional<List<DCInputSet>> submissionDefinitionInputs = submissionDefinitionInputs();
            if (submissionDefinitionInputs.isPresent()) {
                return fromSubmissionDefinition(context, boxes, obj, submissionDefinitionInputs.get(), fullList);
            }

            for (MetadataValue metadataValue : fullList) {
                MetadataField metadataField = metadataValue.getMetadataField();
                if (checkMetadataFieldVisibility(context, boxes, obj, metadataField)) {
                    returnList.add(metadataValue);
                }
            }
        } catch (SQLException e ) {
            log.error("Error filtering item metadata based on permissions", e);
        }
        return new MetadataValueList(returnList);
    }

    public boolean checkMetadataFieldVisibility(Context context, Item item,
            MetadataField metadataField) throws SQLException {
        String entityType = itemService.getMetadataFirstValue(item, "dspace", "entity", "type", Item.ANY);
        List<CrisLayoutBox> boxes = crisLayoutBoxService.findEntityBoxes(context, entityType, 1000, 0);
        return checkMetadataFieldVisibility(context, boxes, item, metadataField);
    }

    private Optional<List<DCInputSet>> submissionDefinitionInputs() {
        return Optional.ofNullable(requestService.getCurrentRequest())
                .map(rq -> (String )rq.getAttribute("submission-name"))
                .map(this::dcInputsSet);
    }

    // private method to catch checked exception that might occur during a lambda call
    private List<DCInputSet> dcInputsSet(final String sd) {
        final DCInputsReader dcInputsReader;
        try {
            dcInputsReader = new DCInputsReader();
            return dcInputsReader.getInputsBySubmissionName(sd);

        } catch (DCInputsReaderException e) {
            throw new RuntimeException(e.getMessage(), e);
        }
    }

    private MetadataValueList fromSubmissionDefinition(Context context, List<CrisLayoutBox> boxes, Item item,
            final List<DCInputSet> dcInputSets, final List<MetadataValue> fullList) {

        Predicate<MetadataValue> inDcInputs = mv -> dcInputSets.stream()
                .anyMatch((dc) -> {
                    try {
                        return dc.isFieldPresent(mv.getMetadataField().toString('.')) ||
                                checkMetadataFieldVisibilityByBoxes(context, boxes, item, mv.getMetadataField());
                    } catch (SQLException e) {
                        return false;
                    }
                });

        List<MetadataValue> metadataFields = fullList.stream()
                                                     .filter(inDcInputs)
                                                     .collect(Collectors.toList());

        return new MetadataValueList(metadataFields);
    }

    private boolean checkMetadataFieldVisibility(Context context, List<CrisLayoutBox> boxes, Item item,
            MetadataField metadataField) throws SQLException {
        if (boxes.size() == 0) {
            if (context != null && authorizeService.isAdmin(context)) {
                return true;
            } else {
                if (!metadataExposureService
                        .isHidden(context, metadataField.getMetadataSchema().getName(),
                                  metadataField.getElement(),
                                  metadataField.getQualifier())) {
                    return true;
                }
            }
        } else {
            return checkMetadataFieldVisibilityByBoxes(context, boxes, item, metadataField);
        }
        return false;
    }

    private boolean checkMetadataFieldVisibilityByBoxes(Context context, List<CrisLayoutBox> boxes, Item item,
            MetadataField metadataField) throws SQLException {
        List<MetadataField> allPublicMetadata = getPublicMetadata(boxes);
        List<CrisLayoutBox> boxesWithMetadataFieldExcludedPublic = getBoxesWithMetadataFieldExcludedPublic(
                metadataField, boxes);
        EPerson currentUser = context.getCurrentUser();
        if (isPublicMetadataField(metadataField, allPublicMetadata)) {
            return true;
        } else if (currentUser != null) {
            for (CrisLayoutBox box : boxesWithMetadataFieldExcludedPublic) {
                if (crisLayoutBoxAccessService.hasAccess(context, currentUser, box, item)) {
                    return true;
                }
            }
        }
        // the metadata is not included in any box so use the default dspace security
        if (boxesWithMetadataFieldExcludedPublic.size() == 0) {
            if (!metadataExposureService
                    .isHidden(context, metadataField.getMetadataSchema().getName(),
                              metadataField.getElement(),
                              metadataField.getQualifier())) {
                return true;
            }
        }

        return false;
    }

    private List<CrisLayoutBox> getBoxesWithMetadataFieldExcludedPublic(MetadataField metadataField,
            List<CrisLayoutBox> boxes) {
        List<CrisLayoutBox> boxesWithMetadataField = new LinkedList<CrisLayoutBox>();
        for (CrisLayoutBox box : boxes) {
            List<CrisLayoutField> crisLayoutFields = box.getLayoutFields();
            for (CrisLayoutField field : crisLayoutFields) {
<<<<<<< HEAD
                if (field instanceof CrisLayoutFieldMetadata && field.getMetadataField().equals(metadataField)
                        && box.getSecurity() != LayoutSecurity.PUBLIC.getValue()) {
                    boxesWithMetadataField.add(box);
=======
                checkField(metadataField, boxesWithMetadataField, box, field.getMetadataField());
                for (CrisMetadataGroup metadataGroup : field.getCrisMetadataGroupList()) {
                    checkField(metadataField, boxesWithMetadataField, box, metadataGroup.getMetadataField());
>>>>>>> 8ff0bb11
                }
            }
        }
        return boxesWithMetadataField;
    }

    private void checkField(MetadataField metadataField, List<CrisLayoutBox> boxesWithMetadataField, CrisLayoutBox box,
            MetadataField field) {
        if (field.equals(metadataField) && box.getSecurity() != LayoutSecurity.PUBLIC.getValue()) {
            boxesWithMetadataField.add(box);
        }
    }

    private boolean isPublicMetadataField(MetadataField metadataField, List<MetadataField> allPublicMetadata) {
        for (MetadataField publicField : allPublicMetadata) {
            if (publicField.equals(metadataField)) {
                return true;
            }
        }
        return false;
    }

    private List<MetadataField> getPublicMetadata(List<CrisLayoutBox> boxes) {
        List<MetadataField> publicMetadata = new ArrayList<MetadataField>();
        for (CrisLayoutBox box : boxes) {
            if (box.getSecurity() == LayoutSecurity.PUBLIC.getValue()) {
                List<CrisLayoutField> crisLayoutFields = box.getLayoutFields();
                for (CrisLayoutField field : crisLayoutFields) {
                    if (field instanceof CrisLayoutFieldMetadata) {
                        publicMetadata.add(field.getMetadataField());
                    }
                }
            }
        }
        return publicMetadata;
    }

    @Override
    protected ItemRest newInstance() {
        return new ItemRest();
    }

    @Override
    public Class<Item> getModelClass() {
        return Item.class;
    }

    @Override
    public boolean supportsModel(IndexableObject idxo) {
        return idxo.getIndexedObject() instanceof Item;
    }
}<|MERGE_RESOLUTION|>--- conflicted
+++ resolved
@@ -36,11 +36,8 @@
 import org.dspace.eperson.service.GroupService;
 import org.dspace.layout.CrisLayoutBox;
 import org.dspace.layout.CrisLayoutField;
-<<<<<<< HEAD
 import org.dspace.layout.CrisLayoutFieldMetadata;
-=======
 import org.dspace.layout.CrisMetadataGroup;
->>>>>>> 8ff0bb11
 import org.dspace.layout.LayoutSecurity;
 import org.dspace.layout.service.CrisLayoutBoxAccessService;
 import org.dspace.layout.service.CrisLayoutBoxService;
@@ -238,15 +235,9 @@
         for (CrisLayoutBox box : boxes) {
             List<CrisLayoutField> crisLayoutFields = box.getLayoutFields();
             for (CrisLayoutField field : crisLayoutFields) {
-<<<<<<< HEAD
-                if (field instanceof CrisLayoutFieldMetadata && field.getMetadataField().equals(metadataField)
-                        && box.getSecurity() != LayoutSecurity.PUBLIC.getValue()) {
-                    boxesWithMetadataField.add(box);
-=======
                 checkField(metadataField, boxesWithMetadataField, box, field.getMetadataField());
                 for (CrisMetadataGroup metadataGroup : field.getCrisMetadataGroupList()) {
                     checkField(metadataField, boxesWithMetadataField, box, metadataGroup.getMetadataField());
->>>>>>> 8ff0bb11
                 }
             }
         }
