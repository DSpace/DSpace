--- conflicted
+++ resolved
@@ -7,28 +7,14 @@
  */
 package org.dspace.app.rest.converter;
 
-<<<<<<< HEAD
-import java.util.ArrayList;
-import java.util.List;
-=======
-import java.sql.SQLException;
-import java.util.LinkedList;
 import java.util.List;
 import java.util.stream.Collectors;
-import javax.servlet.http.HttpServletRequest;
->>>>>>> 319e9d96
 
 import org.apache.logging.log4j.Logger;
+import org.dspace.app.rest.model.BundleRest;
 import org.dspace.app.rest.model.ItemRest;
-<<<<<<< HEAD
 import org.dspace.app.rest.model.MetadataValueList;
 import org.dspace.app.rest.projection.Projection;
-import org.dspace.content.Bitstream;
-import org.dspace.content.Bundle;
-=======
-import org.dspace.app.rest.model.RelationshipRest;
-import org.dspace.app.rest.utils.ContextUtil;
->>>>>>> 319e9d96
 import org.dspace.content.Collection;
 import org.dspace.content.Item;
 import org.dspace.content.MetadataValue;
@@ -48,13 +34,6 @@
     extends DSpaceObjectConverter<Item, ItemRest>
     implements IndexableObjectConverter<Item, ItemRest> {
 
-<<<<<<< HEAD
-=======
-    @Autowired(required = true)
-    private CollectionConverter collectionConverter;
-    @Autowired(required = true)
-    private BundleConverter bundleConverter;
->>>>>>> 319e9d96
     @Autowired
     private ConverterService converter;
 
@@ -78,47 +57,11 @@
         if (templateItemOf != null) {
             item.setTemplateItemOf(converter.toRest(templateItemOf, projection));
         }
-<<<<<<< HEAD
-        List<BitstreamRest> bitstreams = new ArrayList<>();
-        for (Bundle bun : obj.getBundles()) {
-            for (Bitstream bit : bun.getBitstreams()) {
-                bitstreams.add(converter.toRest(bit, projection));
-            }
-        }
-        item.setBitstreams(bitstreams);
-=======
 
         item.setBundles(obj.getBundles()
                             .stream()
-                            .map(x -> bundleConverter.fromModel(x))
+                            .map(x -> (BundleRest) converter.toRest(x, projection))
                             .collect(Collectors.toList()));
-
-        List<Relationship> relationships = new LinkedList<>();
-        try {
-            Context context;
-            Request currentRequest = requestService.getCurrentRequest();
-            if (currentRequest != null) {
-                HttpServletRequest request = currentRequest.getHttpServletRequest();
-                context = ContextUtil.obtainContext(request);
-            } else {
-                context = new Context();
-            }
-            relationships = relationshipService.findByItem(context, obj);
-        } catch (SQLException e) {
-            log.error("Error retrieving relationships for item " + item.getHandle(), e);
-        }
-        List<RelationshipRest> relationshipRestList = new LinkedList<>();
-        for (Relationship relationship : relationships) {
-            RelationshipRest relationshipRest = relationshipConverter.fromModel(relationship);
-            relationshipRestList.add(relationshipRest);
-        }
-        item.setRelationships(relationshipRestList);
-
-        List<MetadataValue> fullList = new LinkedList<>();
-        fullList = itemService.getMetadata(obj, Item.ANY, Item.ANY, Item.ANY, Item.ANY, true);
-
-        item.setMetadata(metadataConverter.convert(fullList));
->>>>>>> 319e9d96
 
         List<MetadataValue> fullList = itemService.getMetadata(obj, Item.ANY, Item.ANY, Item.ANY, Item.ANY, true);
         MetadataValueList metadataValues = new MetadataValueList(fullList);
