--- conflicted
+++ resolved
@@ -32,10 +32,7 @@
     public static final String CATEGORY = RestAddressableModel.EPERSON;
 
     public static final String GROUPS = "groups";
-<<<<<<< HEAD
-=======
     public static final String SUBGROUPS = "subgroups";
->>>>>>> e8cb104b
     public static final String EPERSONS = "epersons";
 
     private String name;
