--- conflicted
+++ resolved
@@ -35,7 +35,7 @@
 
 /**
  * Abstract implementation providing the common functionalities for all the inprogressSubmission Converter
- * 
+ *
  * @author Andrea Bollini (andrea.bollini at 4science.it)
  *
  * @param <T>
@@ -107,17 +107,7 @@
 
                     if (stepInstance instanceof DataProcessingStep) {
                         // load the interface for this step
-<<<<<<< HEAD
-                        AbstractRestProcessingStep stepProcessing =
-                            (AbstractRestProcessingStep) stepClass.newInstance();
-
-=======
-                        DataProcessingStep stepProcessing =
-                            (DataProcessingStep) stepClass.newInstance();
-                        for (ErrorRest error : stepProcessing.validate(submissionService, obj, stepConfig)) {
-                            addError(witem.getErrors(), error);
-                        }
->>>>>>> b3a8b6e1
+                        DataProcessingStep stepProcessing = (DataProcessingStep) stepClass.newInstance();
                         witem.getSections()
                             .put(sections.getId(), stepProcessing.getData(submissionService, obj, stepConfig));
                     } else if (!(stepInstance instanceof RestProcessingStep)) {
