--- conflicted
+++ resolved
@@ -28,15 +28,13 @@
     - SKIP_CODE_CHECKS="-Denforcer.skip=true -Dcheckstyle.skip=true -Dlicense.skip=true -Dxml.skip=true"
 
 before_install:
-<<<<<<< HEAD
   - ./dspace-api/src/test/data/dspaceFolder/bin/install_grobid.sh
 
-=======
+before_install:
   # Remove outdated settings.xml from Travis builds. Workaround for https://github.com/travis-ci/travis-ci/issues/4629
   - sed -i 's/^orcid\.clientid.*/orcid.clientid='$ORCID_CLIENTID'/g' dspace-api/src/test/data/dspaceFolder/config/local.cfg
   - sed -i 's/^orcid\.clientsecret.*/orcid.clientsecret='$ORCID_CLIENTSECRET'/g' dspace-api/src/test/data/dspaceFolder/config/local.cfg
   - rm ~/.m2/settings.xml
->>>>>>> 31f7f305
 # Create two jobs to run Unit & Integration tests in parallel.
 # These jobs only differ in the TEST_FLAGS defined below,
 # and otherwise share all the other configs in this file
