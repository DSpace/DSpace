--- conflicted
+++ resolved
@@ -9,13 +9,8 @@
 before_install:
   # Remove outdated settings.xml from Travis builds. Workaround for https://github.com/travis-ci/travis-ci/issues/4629
   - rm ~/.m2/settings.xml
-<<<<<<< HEAD
-  # Install latest Node.js 0.10.x & print version info
-  - nvm install 0.10
-=======
   # Install Node.js 6.5.0 & print version info
   - nvm install 6.5.0
->>>>>>> e5cb6299
   - node --version
   # Install npm 3.10.8 & print version info
   - npm install -g npm@3.10.8
