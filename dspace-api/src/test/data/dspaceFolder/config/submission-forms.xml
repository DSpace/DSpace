<?xml version="1.0"?>
<!DOCTYPE input-forms SYSTEM "submission-forms.dtd">


<input-forms>

 <!-- The form-definitions map lays out the detailed definition of all the -->
 <!-- submission forms. Each separate form set has a unique name as an     -->
 <!-- attribute. This name matches one of the names in the form-map. One   -->
 <!-- named form set has the name "traditional"; as this name suggests,    -->
 <!-- it is the old style and is also the default, which gets used when    -->
 <!-- the specified collection has no correspondingly-named form set.      -->
 <!--                                                                      -->
 <!-- Each form set contains an ordered set of pages; each page defines    -->
 <!-- one submission metadata entry screen. Each page has an ordered list  -->
 <!-- of field definitions, Each field definition corresponds to one       -->
 <!-- metadata entry (a so-called row), which has a DC element name, a     -->
 <!-- displayed label, a text string prompt which is called a hint, and    -->
 <!-- an input-type. Each field also may hold optional elements: DC        -->
 <!-- qualifier name, a repeatable flag, an optional name-variants allowed -->
 <!-- flag, and a text string whose presence serves as a                   -->
 <!-- 'this field is required' flag.                                       -->

 <form-definitions>
    <form name="bitstream-metadata">
	<row>
	       <field>
	         <dc-schema>dc</dc-schema>
	         <dc-element>title</dc-element>
	         <dc-qualifier></dc-qualifier>
	         <repeatable>false</repeatable>
	         <label>Title</label>
	         <input-type>onebox</input-type>
	         <hint>Enter the name of the file.</hint>
	         <required>You must enter a main title for this item.</required>
	       </field>
	</row>
	<row>
	       <field>
	         <dc-schema>dc</dc-schema>
	         <dc-element>description</dc-element>
	         <repeatable>true</repeatable>
	         <label>Description</label>
	         <input-type>textarea</input-type>
	         <hint>Enter a description for the file</hint>
	         <required></required>
	       </field>
       </row>
   </form>      
   
	<form name="traditionalpageone">
            <row>
                <relation-field>
                    <relationship-type>isAuthorOfPublication</relationship-type>
                    <search-configuration>person</search-configuration>
                    <repeatable>true</repeatable>
                    <name-variants>true</name-variants>
                    <label>Author</label>
                    <hint>Add an author</hint>
                    <linked-metadata-field>
                        <dc-schema>dc</dc-schema>
                        <dc-element>contributor</dc-element>
                        <dc-qualifier>author</dc-qualifier>
                        <input-type>name</input-type>
                    </linked-metadata-field>
                    <required></required>
                </relation-field>
            </row>
     <row>
       <field>
         <dc-schema>dc</dc-schema>
         <dc-element>title</dc-element>
         <dc-qualifier></dc-qualifier>
         <repeatable>false</repeatable>
         <label>Title</label>
         <input-type>onebox</input-type>
         <hint>Enter the main title of the item.</hint>
         <required>You must enter a main title for this item.</required>
         <!--    <language value-pairs-name="common_iso_languages">true</language> -->
       </field>
     </row>
     <row>
       <field>
         <dc-schema>dc</dc-schema>
         <dc-element>title</dc-element>
         <dc-qualifier>alternative</dc-qualifier>
         <repeatable>true</repeatable>
         <label>Other Titles</label>
         <input-type>onebox</input-type>
         <hint>If the item has any alternative titles, please enter them here.</hint>
         <required></required>
       </field>
     </row>
     <row>
       <field>
         <dc-schema>dc</dc-schema>
         <dc-element>date</dc-element>
         <dc-qualifier>issued</dc-qualifier>
         <repeatable>false</repeatable>
         <label>Date of Issue</label>
         <style>col-sm-4</style>
         <input-type>date</input-type>
         <hint>Please give the date of previous publication or public distribution.
                        You can leave out the day and/or month if they aren't
                        applicable.</hint>
         <required>You must enter at least the year.</required>
       </field>

       <field>
         <dc-schema>dc</dc-schema>
         <dc-element>publisher</dc-element>
         <dc-qualifier></dc-qualifier>
         <repeatable>false</repeatable>
         <label>Publisher</label>
         <style>col-sm-8</style>
         <input-type>onebox</input-type>
         <hint>Enter the name of the publisher of the previously issued instance of this item.</hint>
         <required></required>
       </field>
     </row>
     <row>
       <field>
         <dc-schema>dc</dc-schema>
         <dc-element>identifier</dc-element>
         <dc-qualifier>citation</dc-qualifier>
         <repeatable>false</repeatable>
         <label>Citation</label>
         <input-type>onebox</input-type>
         <hint>Enter the standard citation for the previously issued instance of this item.</hint>
         <required></required>
       </field>
     </row>
     <row>
       <field>
         <dc-schema>dc</dc-schema>
         <dc-element>relation</dc-element>
         <dc-qualifier>ispartofseries</dc-qualifier>
         <repeatable>true</repeatable>
         <label>Series/Report No.</label>
         <input-type>series</input-type>
         <hint>Enter the series and number assigned to this item by your community.</hint>
         <required></required>
       </field>
     </row>
     <row>
       <field>
         <dc-schema>dc</dc-schema>
         <dc-element>identifier</dc-element>
         <dc-qualifier></dc-qualifier>
         <!-- An input-type of qualdrop_value MUST be marked as repeatable -->
         <repeatable>true</repeatable>
         <label>Identifiers</label>
         <input-type value-pairs-name="common_identifiers">qualdrop_value</input-type>
         <hint>If the item has any identification numbers or codes associated with
it, please enter the types and the actual numbers or codes.</hint>
         <required></required>
       </field>
     </row>
     <row>
       <field>
         <dc-schema>dc</dc-schema>
         <dc-element>type</dc-element>
         <dc-qualifier></dc-qualifier>
         <repeatable>true</repeatable>
         <label>Type</label>
         <input-type value-pairs-name="common_types">dropdown</input-type>
         <hint>Select the type(s) of content of the item. To select more than one value in the list, you may have to hold down the "CTRL" or "Shift" key.</hint>
         <required></required>
       </field>
     </row>
     <row>
       <field>
         <dc-schema>dc</dc-schema>
         <dc-element>language</dc-element>
         <dc-qualifier>iso</dc-qualifier>
         <repeatable>false</repeatable>
         <label>Language</label>
         <input-type value-pairs-name="common_iso_languages">dropdown</input-type>
         <hint>Select the language of the main content of the item.  If the language does not appear in the list, please select 'Other'.  If the content does not really have a language (for example, if it is a dataset or an image) please select 'N/A'.</hint>
         <required></required>
       </field>
     </row>
	</form>

    <form name="traditionalpageone-cris-dc-contributor-author">
      <row>
        <field>
          <dc-schema>dc</dc-schema>
          <dc-element>contributor</dc-element>
          <dc-qualifier>author</dc-qualifier>
          <label>Author</label>
          <input-type>name</input-type>
          <repeatable>false</repeatable>
          <required>You must enter at least the author.</required>
          <hint>Enter the names of the authors of this item in the form Lastname, Firstname [i.e. Smith, Josh or Smith, J].</hint>
        </field>
      </row>
      <row>
        <field>
          <dc-schema>person</dc-schema>
          <dc-element>affiliation</dc-element>
          <dc-qualifier>name</dc-qualifier>
          <label>Affiliation</label>
          <input-type>onebox</input-type>
          <repeatable>false</repeatable>
          <required />
          <hint>Enter the affiliation of the author as stated on the publication.</hint>
        </field>
      </row>
    </form>

    <form name="traditionalpageone-cris-orgunit-identifier-name">
      <row>
        <field>
         <dc-schema>orgunit</dc-schema>
         <dc-element>identifier</dc-element>
         <dc-qualifier>name</dc-qualifier>
          <label>Orgunit name</label>
          <input-type>onebox</input-type>
          <repeatable>false</repeatable>
          <required>You must enter at least the Orgunit name.</required>
          <hint>Enter the name of the Orgunit of this item</hint>
        </field>
      </row>
      <row>
        <field>
         <dc-schema>orgunit</dc-schema>
         <dc-element>identifier</dc-element>
         <dc-qualifier>id</dc-qualifier>
          <label>Orgunit id</label>
          <input-type>onebox</input-type>
          <repeatable>false</repeatable>
          <required />
          <hint>Enter the id of the Orgunit of this item</hint>
        </field>
      </row>
    </form>

   <form name="traditionalpageone-cris">
	 <row>
       <field>
         <dc-schema>dc</dc-schema>
         <dc-element>contributor</dc-element>
         <dc-qualifier>author</dc-qualifier>
         <repeatable>true</repeatable>
         <label>Authors</label>
         <input-type>group</input-type>
         <hint>Enter the names of the authors of this item.</hint>
         <required></required>
       </field>
     </row>
     <row>
       <field>
         <dc-schema>dc</dc-schema>
         <dc-element>title</dc-element>
         <dc-qualifier></dc-qualifier>
         <repeatable>false</repeatable>
         <label>Title</label>
         <input-type>onebox</input-type>
         <hint>Enter the main title of the item.</hint>
         <required>You must enter a main title for this item.</required>
         <!--    <language value-pairs-name="common_iso_languages">true</language> -->
       </field>
     </row>
     <row>
       <field>
         <dc-schema>dc</dc-schema>
         <dc-element>title</dc-element>
         <dc-qualifier>alternative</dc-qualifier>
         <repeatable>true</repeatable>
         <label>Other Titles</label>
         <input-type>onebox</input-type>
         <hint>If the item has any alternative titles, please enter them here.</hint>
         <required></required>
       </field>
     </row>
     <row>
       <field>
         <dc-schema>dc</dc-schema>
         <dc-element>date</dc-element>
         <dc-qualifier>issued</dc-qualifier>
         <repeatable>false</repeatable>
         <label>Date of Issue</label>
         <style>col-sm-4</style>
         <input-type>date</input-type>
         <hint>Please give the date of previous publication or public distribution.
                        You can leave out the day and/or month if they aren't
                        applicable.</hint>
         <required>You must enter at least the year.</required>
       </field>

       <field>
         <dc-schema>dc</dc-schema>
         <dc-element>publisher</dc-element>
         <dc-qualifier></dc-qualifier>
         <repeatable>false</repeatable>
         <label>Publisher</label>
         <style>col-sm-8</style>
         <input-type>onebox</input-type>
         <hint>Enter the name of the publisher of the previously issued instance of this item.</hint>
         <required></required>
       </field>
     </row>
     <row>
       <field>
         <dc-schema>dc</dc-schema>
         <dc-element>identifier</dc-element>
         <dc-qualifier>citation</dc-qualifier>
         <repeatable>false</repeatable>
         <label>Citation</label>
         <input-type>onebox</input-type>
         <hint>Enter the standard citation for the previously issued instance of this item.</hint>
         <required></required>
       </field>
     </row>
     <row>
       <field>
         <dc-schema>dc</dc-schema>
         <dc-element>relation</dc-element>
         <dc-qualifier>ispartofseries</dc-qualifier>
         <repeatable>true</repeatable>
         <label>Series/Report No.</label>
         <input-type>series</input-type>
         <hint>Enter the series and number assigned to this item by your community.</hint>
         <required></required>
       </field>
     </row>
     <row>
       <field>
         <dc-schema>dc</dc-schema>
         <dc-element>identifier</dc-element>
         <dc-qualifier></dc-qualifier>
         <!-- An input-type of qualdrop_value MUST be marked as repeatable -->
         <repeatable>true</repeatable>
         <label>Identifiers</label>
         <input-type value-pairs-name="common_identifiers">qualdrop_value</input-type>
         <hint>If the item has any identification numbers or codes associated with
it, please enter the types and the actual numbers or codes.</hint>
         <required></required>
       </field>
     </row>
     <row>
       <field>
         <dc-schema>dc</dc-schema>
         <dc-element>type</dc-element>
         <dc-qualifier></dc-qualifier>
         <repeatable>true</repeatable>
         <label>Type</label>
         <input-type value-pairs-name="common_types">dropdown</input-type>
         <hint>Select the type(s) of content of the item. To select more than one value in the list, you may have to hold down the "CTRL" or "Shift" key.</hint>
         <required></required>
       </field>
     </row>
     <row>
       <field>
         <dc-schema>dc</dc-schema>
         <dc-element>language</dc-element>
         <dc-qualifier>iso</dc-qualifier>
         <repeatable>false</repeatable>
         <label>Language</label>
         <input-type value-pairs-name="common_iso_languages">dropdown</input-type>
         <hint>Select the language of the main content of the item.  If the language does not appear in the list, please select 'Other'.  If the content does not really have a language (for example, if it is a dataset or an image) please select 'N/A'.</hint>
         <required></required>
       </field>
     </row>
	 <row>
       <field>
         <dc-schema>orgunit</dc-schema>
         <dc-element>identifier</dc-element>
         <dc-qualifier>name</dc-qualifier>
         <repeatable>true</repeatable>
         <label>Orgunits</label>
         <input-type>inline-group</input-type>
         <hint>Enter the names of the orgunit of this item.</hint>
         <required></required>
       </field>
     </row>
	</form>
	
	<form name="traditionalpagetwo">
     <row>
       <field>
         <dc-schema>dc</dc-schema>
         <dc-element>subject</dc-element>
         <dc-qualifier></dc-qualifier>
         <!-- An input-type of twobox MUST be marked as repeatable -->
         <repeatable>true</repeatable>
         <label>Subject Keywords</label>
         <input-type>tag</input-type>
         <hint>Enter appropriate subject keywords or phrases. </hint>
         <required></required>
         <vocabulary>srsc</vocabulary>
       </field>
     </row>
     <row>
       <field>
         <dc-schema>dc</dc-schema>
         <dc-element>description</dc-element>
         <dc-qualifier>abstract</dc-qualifier>
         <repeatable>false</repeatable>
         <label>Abstract</label>
         <input-type>textarea</input-type>
         <hint>Enter the abstract of the item. </hint>
         <required></required>
       </field>
     </row>
     <row>
       <field>
         <dc-schema>dc</dc-schema>
         <dc-element>description</dc-element>
         <dc-qualifier>sponsorship</dc-qualifier>
         <repeatable>false</repeatable>
         <label>Sponsors</label>
         <input-type>textarea</input-type>
         <hint>Enter the names of any sponsors and/or funding codes in the box. </hint>
         <required></required>
       </field>
     </row>
     <row>
       <field>
         <dc-schema>dc</dc-schema>
         <dc-element>description</dc-element>
         <dc-qualifier></dc-qualifier>
         <repeatable>false</repeatable>
         <label>Description</label>
         <input-type>textarea</input-type>
         <hint>Enter any other description or comments in this box. </hint>
         <required></required>
       </field>
     </row>
   </form>
   <form name="journalVolumeStep">
     <row>
       <relation-field>
         <relationship-type>isJournalOfVolume</relationship-type>
         <search-configuration>periodical</search-configuration>
         <filter>creativework.publisher:somepublishername</filter>
         <label>Journal</label>
         <hint>Select the journal related to this volume.</hint>
       </relation-field>
     </row>
     <row>
       <field>
         <dc-schema>dc</dc-schema>
         <dc-element>title</dc-element>
         <label>Name</label>
         <input-type>onebox</input-type>
         <hint>Enter the name of the journal volume</hint>
       </field>
     </row>
     <row>
       <field>
         <dc-schema>publicationVolume</dc-schema>
         <dc-element>volumeNumber</dc-element>
         <label>Volume</label>
         <input-type>onebox</input-type>
         <hint>Enter the volume of the journal volume</hint>
       </field>
     </row>
     <row>
       <field>
         <dc-schema>creativework</dc-schema>
         <dc-element>datePublished</dc-element>
         <label>Issue date</label>
         <input-type>date</input-type>
         <hint>Enter the issue date of the journal volume</hint>
       </field>
     </row>
     <row>
       <field>
         <dc-schema>dc</dc-schema>
         <dc-element>description</dc-element>
         <label>Description</label>
         <input-type>textarea</input-type>
         <hint>Enter the description of the journal volume</hint>
       </field>
     </row>
   </form>

<<<<<<< HEAD

    <form name="publication-dc-contributor-author">
=======
   <form name="languagetest">
>>>>>>> 2e5efda2
      <row>
        <field>
          <dc-schema>dc</dc-schema>
          <dc-element>contributor</dc-element>
          <dc-qualifier>author</dc-qualifier>
          <label>Author</label>
          <input-type>name</input-type>
          <repeatable>false</repeatable>
          <required>You must enter at least the author.</required>
          <hint>Enter the names of the authors of this item in the form Lastname, Firstname [i.e. Smith, Josh or Smith, J].</hint>
        </field>
      </row>
      <row>
        <field>
<<<<<<< HEAD
          <dc-schema>local</dc-schema>
          <dc-element>contributor</dc-element>
          <dc-qualifier>affiliation</dc-qualifier>
=======
          <dc-schema>person</dc-schema>
          <dc-element>affiliation</dc-element>
          <dc-qualifier>name</dc-qualifier>
>>>>>>> 2e5efda2
          <label>Affiliation</label>
          <input-type>onebox</input-type>
          <repeatable>false</repeatable>
          <required />
          <hint>Enter the affiliation of the author as stated on the publication.</hint>
        </field>
      </row>
<<<<<<< HEAD
    </form>
    <form name="publication-dc-contributor-editor">
      <row>
        <field>
          <dc-schema>dc</dc-schema>
          <dc-element>contributor</dc-element>
          <dc-qualifier>editor</dc-qualifier>
          <label>Editor</label>
          <input-type>name</input-type>
          <repeatable>false</repeatable>
          <required>You must enter at least the author.</required>
          <hint>The editors of this publication.</hint>
        </field>
      </row>
      <row>
        <field>
          <dc-schema>dc</dc-schema>
          <dc-element>contributor</dc-element>
          <dc-qualifier>editoraffiliation</dc-qualifier>
          <label>Affiliation</label>
          <input-type>onebox</input-type>
          <repeatable>false</repeatable>
          <required />
          <hint>Enter the affiliation of the editor as stated on the publication.</hint>
        </field>
      </row>
    </form>
    <form name="publication_references-dc-relation-project">
      <row>
        <field>
          <dc-schema>dc</dc-schema>
          <dc-element>relation</dc-element>
          <dc-qualifier>project</dc-qualifier>
          <label>Project</label>
          <input-type>onebox</input-type>
          <repeatable>false</repeatable>
          <required>You must enter at least the project name.</required>
          <hint>Enter the name of project, if any, that has supported this publication</hint>
        </field>
      </row>
      <row>
        <field>
          <dc-schema>dc</dc-schema>
          <dc-element>relation</dc-element>
          <dc-qualifier>grantno</dc-qualifier>
          <label>Grant Number / Funding identifier</label>
          <input-type>onebox</input-type>
          <repeatable>false</repeatable>
          <required />
          <hint />
        </field>
      </row>
    </form>
    <form name="publication">
      <row>
        <field>
          <dc-schema>dc</dc-schema>
          <dc-element>identifier</dc-element>
          <label>Identifiers</label>
          <input-type value-pairs-name="common_identifiers">qualdrop_value</input-type>
          <repeatable>true</repeatable>
          <required />
          <hint>If the item has any identification numbers or codes associated with
it, please enter the types and the actual numbers or codes.</hint>
        </field>
      </row>
      <row>
        <field>
          <dc-schema>dc</dc-schema>
          <dc-element>title</dc-element>
          <label>Title</label>
          <input-type>onebox</input-type>
          <repeatable>false</repeatable>
          <required>You must enter a main title for this item.</required>
          <hint>Enter the main title of the item.</hint>
        </field>
      </row>
      <row>
        <field>
          <dc-schema>dc</dc-schema>
          <dc-element>title</dc-element>
          <dc-qualifier>alternative</dc-qualifier>
          <label>Other Titles</label>
          <input-type>onebox</input-type>
          <repeatable>true</repeatable>
          <required />
          <hint>If the item has any alternative titles, please enter them here.</hint>
        </field>
      </row>
      <row>
        <field>
          <dc-schema>dc</dc-schema>
          <dc-element>date</dc-element>
          <dc-qualifier>issued</dc-qualifier>
          <label>Date of Issue</label>
          <input-type>date</input-type>
          <repeatable>false</repeatable>
          <required>You must enter at least the year.</required>
          <hint>Please give the date of previous publication or public distribution.
                        You can leave out the day and/or month if they aren't
                        applicable.</hint>
        </field>
      </row>
      <row>
        <field>
          <dc-schema>dc</dc-schema>
          <dc-element>contributor</dc-element>
          <dc-qualifier>author</dc-qualifier>
          <label>Authors</label>
          <input-type>group</input-type>
          <repeatable>true</repeatable>
          <required />
          <hint>Enter the names of the authors of this item.</hint>
        </field>
      </row>
      <row>
        <field>
          <dc-schema>dc</dc-schema>
          <dc-element>contributor</dc-element>
          <dc-qualifier>editor</dc-qualifier>
          <label>Editors</label>
          <input-type>group</input-type>
          <repeatable>true</repeatable>
          <required />
          <hint>The editors of this publication.</hint>
        </field>
      </row>
      <row>
        <field>
          <dc-schema>dc</dc-schema>
          <dc-element>type</dc-element>
          <label>Type</label>
          <input-type>onebox</input-type>
          <repeatable>false</repeatable>
          <required>You must select a publication type</required>
          <hint>Select the type of content of the item.</hint>
          <vocabulary>types</vocabulary>
        </field>
      </row>
    </form>
    <form name="publication_indexing">
      <row>
        <field>
          <dc-schema>dc</dc-schema>
          <dc-element>language</dc-element>
          <dc-qualifier>iso</dc-qualifier>
          <label>Language</label>
          <input-type value-pairs-name="common_iso_languages">dropdown</input-type>
          <repeatable>false</repeatable>
          <required />
          <hint>Select the language of the main content of the item.  If the language does not appear in the list, please select 'Other'.  If the content does not really have a language (for example, if it is a dataset or an image) please select 'N/A'.</hint>
        </field>
      </row>
      <row>
        <field>
          <dc-schema>dc</dc-schema>
          <dc-element>subject</dc-element>
          <label>Subject Keywords</label>
          <input-type>tag</input-type>
          <repeatable>true</repeatable>
          <required />
          <hint>Enter appropriate subject keywords or phrases.</hint>
        </field>
      </row>
      <row>
        <field>
          <dc-schema>dc</dc-schema>
          <dc-element>description</dc-element>
          <dc-qualifier>abstract</dc-qualifier>
          <label>Abstract</label>
          <input-type>textarea</input-type>
          <repeatable>false</repeatable>
          <required />
          <hint>Enter the abstract of the item.</hint>
        </field>
      </row>
    </form>
    <form name="publication_bibliographic_details">
      <row>
        <field>
          <dc-schema>dc</dc-schema>
          <dc-element>relation</dc-element>
          <dc-qualifier>publication</dc-qualifier>
          <label>Part Of</label>
          <input-type>onebox</input-type>
          <repeatable>false</repeatable>
          <required />
          <hint>The publication where this publication is included. E.g. a book chapter lists here the book, a contribution to a conference lists here the conference proceeding.</hint>
          <type-bind>book part</type-bind>
        </field>
      </row>
      <row>
        <field>
          <dc-schema>dc</dc-schema>
          <dc-element>relation</dc-element>
          <dc-qualifier>isbn</dc-qualifier>
          <label>ISBN (of the container)</label>
          <input-type>onebox</input-type>
          <repeatable>false</repeatable>
          <required />
          <hint>The ISBN of the book/report if it was not found in the system</hint>
          <type-bind>book part</type-bind>
        </field>
      </row>
      <row>
        <field>
          <dc-schema>dc</dc-schema>
          <dc-element>relation</dc-element>
          <dc-qualifier>doi</dc-qualifier>
          <label>DOI (of the container)</label>
          <input-type>onebox</input-type>
          <repeatable>false</repeatable>
          <required />
          <hint>The DOI of the book/report if it was not found in the system</hint>
          <type-bind>book part</type-bind>
        </field>
      </row>
      <row>
        <field>
          <dc-schema>dc</dc-schema>
          <dc-element>relation</dc-element>
          <dc-qualifier>ispartof</dc-qualifier>
          <label>Journal or Serie</label>
          <input-type>onebox</input-type>
          <repeatable>false</repeatable>
          <required />
          <hint>The journal or Serie where this publication has been published</hint>
        </field>
      </row>
      <row>
        <field>
          <dc-schema>dc</dc-schema>
          <dc-element>relation</dc-element>
          <dc-qualifier>ispartofseries</dc-qualifier>
          <label>Series/Report No.</label>
          <input-type>series</input-type>
          <repeatable>true</repeatable>
          <required />
          <hint>Enter the series and number assigned to this item by your community.</hint>
        </field>
      </row>
      <row>
        <field>
          <dc-schema>dc</dc-schema>
          <dc-element>relation</dc-element>
          <dc-qualifier>issn</dc-qualifier>
          <label>ISSN</label>
          <input-type>onebox</input-type>
          <repeatable>false</repeatable>
          <required />
          <hint>The journal or Serie ISSN if it was not found in the system</hint>
        </field>
      </row>
      <row>
        <field>
          <dc-schema>dc</dc-schema>
          <dc-element>coverage</dc-element>
          <dc-qualifier>publication</dc-qualifier>
          <label>Review of</label>
          <input-type>onebox</input-type>
          <repeatable>false</repeatable>
          <required />
          <hint>The publication object of the review</hint>
          <type-bind>review,book review</type-bind>
        </field>
      </row>
      <row>
        <field>
          <dc-schema>dc</dc-schema>
          <dc-element>coverage</dc-element>
          <dc-qualifier>isbn</dc-qualifier>
          <label>ISBN (of the reviewed item)</label>
          <input-type>onebox</input-type>
          <repeatable>false</repeatable>
          <required />
          <hint>The ISBN of the reviewed item if it was not found in the system</hint>
          <type-bind>review,book review</type-bind>
        </field>
      </row>
      <row>
        <field>
          <dc-schema>dc</dc-schema>
          <dc-element>coverage</dc-element>
          <dc-qualifier>doi</dc-qualifier>
          <label>DOI (of the reviewed item)</label>
          <input-type>onebox</input-type>
          <repeatable>false</repeatable>
          <required />
          <hint>The DOI of the reviewed item if it was not found in the system</hint>
          <type-bind>review,book review</type-bind>
        </field>
      </row>
      <row>
        <field>
          <dc-schema>dc</dc-schema>
          <dc-element>description</dc-element>
          <dc-qualifier>sponsorship</dc-qualifier>
          <label>Sponsors</label>
          <input-type>onebox</input-type>
          <repeatable>true</repeatable>
          <required />
          <hint>Enter the name of any sponsors.</hint>
        </field>
      </row>
      <row>
        <field>
          <dc-schema>dc</dc-schema>
          <dc-element>description</dc-element>
          <dc-qualifier>volume</dc-qualifier>
          <label>Volume</label>
          <input-type>onebox</input-type>
          <repeatable>false</repeatable>
          <required />
          <hint>If applicable, the volume of the publishing channel where this publication appeared</hint>
        </field>
      </row>
      <row>
        <field>
          <dc-schema>dc</dc-schema>
          <dc-element>description</dc-element>
          <dc-qualifier>issue</dc-qualifier>
          <label>Issue</label>
          <input-type>onebox</input-type>
          <repeatable>false</repeatable>
          <required />
          <hint>If applicable, the issue of the publishing channel where this publication appeared</hint>
        </field>
      </row>
      <row>
        <field>
          <dc-schema>dc</dc-schema>
          <dc-element>description</dc-element>
          <dc-qualifier>startpage</dc-qualifier>
          <label>Start Page</label>
          <input-type>onebox</input-type>
          <repeatable>false</repeatable>
          <required />
          <hint>If applicable, the page where this publication starts</hint>
        </field>
      </row>
      <row>
        <field>
          <dc-schema>dc</dc-schema>
          <dc-element>description</dc-element>
          <dc-qualifier>endpage</dc-qualifier>
          <label>End Page</label>
          <input-type>onebox</input-type>
          <repeatable>false</repeatable>
          <required />
          <hint>If applicable, the page where this publication ends</hint>
        </field>
      </row>
    </form>
    <form name="publication_references">
      <row>
        <field>
          <dc-schema>dc</dc-schema>
          <dc-element>relation</dc-element>
          <dc-qualifier>project</dc-qualifier>
          <label>Projects</label>
          <input-type>group</input-type>
          <repeatable>true</repeatable>
          <required />
          <hint>Enter the name of project, if any, that has produced this publication.</hint>
        </field>
      </row>
      <row>
        <field>
          <dc-schema>dc</dc-schema>
          <dc-element>relation</dc-element>
          <dc-qualifier>conference</dc-qualifier>
          <label>Conference</label>
          <input-type>onebox</input-type>
          <repeatable>true</repeatable>
          <required />
          <hint>Enter the name of the conference where the item has been presented, if any.</hint>
        </field>
      </row>
      <row>
        <field>
          <dc-schema>dc</dc-schema>
          <dc-element>relation</dc-element>
          <dc-qualifier>dataset</dc-qualifier>
          <label>Dataset</label>
          <input-type>onebox</input-type>
          <repeatable>true</repeatable>
          <required />
          <hint>Link the item to one or more existent dataset in the repository used or described by the publication or, put here the dataset citation</hint>
        </field>
      </row>
      <row>
        <field>
          <dc-schema>dc</dc-schema>
          <dc-element>identifier</dc-element>
          <dc-qualifier>citation</dc-qualifier>
          <label>Citation</label>
          <input-type>onebox</input-type>
          <repeatable>false</repeatable>
          <required />
          <hint>Enter the standard citation for the previously issued instance of this item.</hint>
        </field>
      </row>
      <row>
        <field>
          <dc-schema>dc</dc-schema>
          <dc-element>description</dc-element>
          <label>Description</label>
          <input-type>textarea</input-type>
          <repeatable>false</repeatable>
          <required />
          <hint>Enter any other description or comments in this box.</hint>
        </field>
      </row>
      <row>
        <field>
          <dc-schema>dc</dc-schema>
          <dc-element>description</dc-element>
          <dc-qualifier>sponsorship</dc-qualifier>
          <label>Sponsors</label>
          <input-type>onebox</input-type>
          <repeatable>true</repeatable>
          <required />
          <hint>Enter the name of any sponsors.</hint>
        </field>
      </row>
    </form>
    
   <!-- Form patent [START] -->
   <form name="patent">
     <row>
       <field>
         <dc-schema>dc</dc-schema>
         <dc-element>title</dc-element>
         <label>Title</label>
         <input-type>onebox</input-type>
         <repeatable>false</repeatable>
         <required>You must specify a title for the patent</required>
         <hint>The title of the patent</hint>
       </field>
     </row>
     <row>
       <field>
         <dc-schema>dcterms</dc-schema>
         <dc-element>dateAccepted</dc-element>
         <label>Approval Date</label>
         <input-type>date</input-type>
         <repeatable>false</repeatable>
         <required />
         <hint>The Approval date.
You can leave out the day and/or month if they aren't applicable.</hint>
       </field>
     </row>
     <row>
       <field>
         <dc-schema>dc</dc-schema>
         <dc-element>date</dc-element>
         <dc-qualifier>issued</dc-qualifier>
         <label>Registration Date</label>
         <input-type>date</input-type>
         <repeatable>false</repeatable>
         <required />
         <hint>The registration date of the patent.
You can leave out the day and/or month if they aren't applicable.</hint>
       </field>
     </row>
     <row>
       <field>
         <dc-schema>dc</dc-schema>
         <dc-element>contributor</dc-element>
         <dc-qualifier>author</dc-qualifier>
         <label>Inventor(s)</label>
         <input-type>name</input-type>
         <repeatable>true</repeatable>
         <required />
         <hint>The inventor: The actual devisor of an invention that is the subject of a patent.</hint>
       </field>
     </row>
     <row>
       <field>
         <dc-schema>dcterms</dc-schema>
         <dc-element>rightsHolder</dc-element>
         <label>Holder</label>
         <input-type>onebox</input-type>
         <repeatable>true</repeatable>
         <required />
         <hint>The holders of this patent</hint>
       </field>
     </row>
     <row>
       <field>
         <dc-schema>dc</dc-schema>
         <dc-element>publisher</dc-element>
         <label>Issuer</label>
         <input-type>onebox</input-type>
         <repeatable>true</repeatable>
         <required />
         <hint>The issuer of the patent: the patent office</hint>
       </field>
     </row>
     <row>
       <field>
         <dc-schema>dc</dc-schema>
         <dc-element>identifier</dc-element>
         <dc-qualifier>patentno</dc-qualifier>
         <label>Patent Number</label>
         <input-type>onebox</input-type>
         <repeatable>false</repeatable>
         <required />
         <hint>The patent number.</hint>
       </field>
     </row>
     <row>
       <field>
         <dc-schema>dc</dc-schema>
         <dc-element>identifier</dc-element>
         <dc-qualifier>patentnumber</dc-qualifier>
         <label>Patent Number</label>
         <input-type>onebox</input-type>
         <repeatable>false</repeatable>
         <required />
         <hint>The patent number.</hint>
       </field>
     </row>
     <row>
       <field>
         <dc-schema>dc</dc-schema>
         <dc-element>type</dc-element>
         <label>Type</label>
         <input-type value-pairs-name="patent_types">dropdown</input-type>
         <repeatable>false</repeatable>
         <required>You must select a patent type</required>
         <hint>Select the type of content of the patent.</hint>
       </field>
     </row>
     <row>
       <field>
         <dc-schema>dc</dc-schema>
         <dc-element>identifier</dc-element>
         <dc-qualifier>applicationnumber</dc-qualifier>
         <label>Application Number</label>
         <input-type>onebox</input-type>
         <repeatable>false</repeatable>
         <required />
         <hint>The Application number.</hint>
       </field>
     </row>
     <row>
       <field>
         <dc-schema>dc</dc-schema>
         <dc-element>date</dc-element>
         <dc-qualifier>filled</dc-qualifier>
         <label>Date filled</label>
         <input-type>date</input-type>
         <repeatable>false</repeatable>
         <required />
         <hint>The date Filled.</hint>
       </field>
     </row>
   </form>
   <form name="patent_indexing">
     <row>
       <field>
         <dc-schema>dc</dc-schema>
         <dc-element>language</dc-element>
         <dc-qualifier>iso</dc-qualifier>
         <label>Language</label>
         <input-type value-pairs-name="common_iso_languages">dropdown</input-type>
         <repeatable>false</repeatable>
         <required />
         <hint>Select the country and its language.</hint>
       </field>
     </row>
     <row>
       <field>
         <dc-schema>dc</dc-schema>
         <dc-element>subject</dc-element>
         <label>Subject Keyword(s)</label>
         <input-type>onebox</input-type>
         <repeatable>true</repeatable>
         <required />
         <hint>Enter appropriate subject keywords or phrases.</hint>
       </field>
     </row>
     <row>
       <field>
         <dc-schema>dc</dc-schema>
         <dc-element>description</dc-element>
         <dc-qualifier>abstract</dc-qualifier>
         <label>Abstract</label>
         <input-type>textarea</input-type>
         <repeatable>false</repeatable>
         <required />
         <hint>Enter the description of the patent.</hint>
       </field>
     </row>
   </form>
   <form name="patent_references">
     <row>
       <field>
         <dc-schema>dc</dc-schema>
         <dc-element>relation</dc-element>
         <label>Originates From</label>
         <input-type>onebox</input-type>
         <repeatable>true</repeatable>
         <required />
         <hint>Enter the name of project, if any, that has produced this patent.</hint>
       </field>
     </row>
     <row>
       <field>
         <dc-schema>dc</dc-schema>
         <dc-element>relation</dc-element>
         <dc-qualifier>patent</dc-qualifier>
         <label>Predecessor</label>
         <input-type>onebox</input-type>
         <repeatable>true</repeatable>
         <required />
         <hint>Patents that precede (i.e., have priority over) this patent</hint>
       </field>
     </row>
     <row>
       <field>
         <dc-schema>dc</dc-schema>
         <dc-element>relation</dc-element>
         <dc-qualifier>references</dc-qualifier>
         <label>References</label>
         <input-type>onebox</input-type>
         <repeatable>true</repeatable>
         <required />
         <hint>Result outputs that are referenced by this patent</hint>
       </field>
     </row>
   </form>
   <!-- Form patent [END] -->

    <form name="languagetest">
      <row>
        <field>
          <dc-schema>dc</dc-schema>
          <dc-element>contributor</dc-element>
          <dc-qualifier>author</dc-qualifier>
          <label>Author</label>
          <input-type>name</input-type>
          <repeatable>false</repeatable>
          <required>You must enter at least the author.</required>
          <hint>Enter the names of the authors of this item in the form Lastname, Firstname [i.e. Smith, Josh or Smith, J].</hint>
        </field>
      </row>
      <row>
        <field>
          <dc-schema>person</dc-schema>
          <dc-element>affiliation</dc-element>
          <dc-qualifier>name</dc-qualifier>
          <label>Affiliation</label>
          <input-type>onebox</input-type>
          <repeatable>false</repeatable>
          <required />
          <hint>Enter the affiliation of the author as stated on the publication.</hint>
        </field>
      </row>
    </form>
=======
   </form>
    
   <form name="sampleauthority">
     <row>
		<field>
			<dc-schema>dc</dc-schema>
			<dc-element>contributor</dc-element>
			<dc-qualifier>author</dc-qualifier>
			<repeatable>true</repeatable>
			<label>Author</label>
			<input-type>onebox</input-type>
			<hint>Author field that can be associated with an authority providing suggestion</hint>
			<required></required>
		</field>
     </row>
     <row>
        <field>
            <dc-schema>dc</dc-schema>
            <dc-element>contributor</dc-element>
            <dc-qualifier>editor</dc-qualifier>
            <repeatable>false</repeatable>
            <label>Editor</label>
            <input-type>name</input-type>
            <hint>Editor field that can be associated with an authority providing the special name lookup</hint>
            <required></required>
        </field>
     </row>
     <row>
        <field>
            <dc-schema>dc</dc-schema>
            <dc-element>subject</dc-element>
            <repeatable>true</repeatable>
            <label>Subject</label>
            <input-type>onebox</input-type>
            <hint>Subject field that can be associated with an authority providing lookup</hint>
            <required></required>
        </field>
     </row>
  </form>   
>>>>>>> 2e5efda2
 </form-definitions>


 <!-- form-value-pairs populate dropdown and qualdrop-value lists.          -->
 <!-- The form-value-pairs element holds child elements named 'value-pairs' -->
 <!-- A 'value-pairs' element has a value-pairs-name and a dc-term          -->
 <!-- attribute. The dc-term attribute specifies which to which Dublin Core -->
 <!-- Term this set of value-pairs applies.                                 -->
 <!--     Current dc-terms are: identifier-pairs, type-pairs, and           -->
 <!--     language_iso-pairs. The name attribute matches a name             -->
 <!--     in the form-map, above.                                           -->
 <!-- A value-pair contains one 'pair' for each value displayed in the list -->
 <!-- Each pair contains a 'displayed-value' element and a 'stored-value'   -->
 <!-- element. A UI list displays the displayed-values, but the program     -->
 <!-- stores the associated stored-values in the database.                  -->

 <form-value-pairs>
   <value-pairs value-pairs-name="common_identifiers" dc-term="identifier">
     <pair>
       <displayed-value>DOI</displayed-value>
       <stored-value>doi</stored-value>
     </pair>
     <pair>
       <displayed-value>Scopus ID</displayed-value>
       <stored-value>scopus</stored-value>
     </pair>
     <pair>
       <displayed-value>WOS ID</displayed-value>
       <stored-value>isi</stored-value>
     </pair>
      <pair>
        <displayed-value>Ads Code</displayed-value>
        <stored-value>adsbibcode</stored-value>
      </pair>
      <pair>
        <displayed-value>Pubmed ID</displayed-value>
        <stored-value>pmid</stored-value>
      </pair>
      <pair>
        <displayed-value>arXiv ID</displayed-value>
        <stored-value>arxiv</stored-value>
      </pair>
     <pair>
       <displayed-value>ISSN</displayed-value>
       <stored-value>issn</stored-value>
     </pair>
     <pair>
       <displayed-value>Other</displayed-value>
       <stored-value>other</stored-value>
     </pair>
     <pair>
       <displayed-value>ISMN</displayed-value>
       <stored-value>ismn</stored-value>
     </pair>
     <pair>
       <displayed-value>Gov't Doc #</displayed-value>
       <stored-value>govdoc</stored-value>
     </pair>
     <pair>
       <displayed-value>URI</displayed-value>
       <stored-value>uri</stored-value>
     </pair>
     <pair>
       <displayed-value>ISBN</displayed-value>
       <stored-value>isbn</stored-value>
     </pair>
   </value-pairs>

   <value-pairs value-pairs-name="common_types" dc-term="type">
     <pair>
       <displayed-value>Animation</displayed-value>
       <stored-value>Animation</stored-value>
     </pair>
     <pair>
       <displayed-value>Article</displayed-value>
       <stored-value>Article</stored-value>
     </pair>
     <pair>
       <displayed-value>Book</displayed-value>
       <stored-value>Book</stored-value>
     </pair>
     <pair>
       <displayed-value>Book chapter</displayed-value>
       <stored-value>Book chapter</stored-value>
     </pair>
     <pair>
       <displayed-value>Dataset</displayed-value>
       <stored-value>Dataset</stored-value>
     </pair>
     <pair>
       <displayed-value>Learning Object</displayed-value>
       <stored-value>Learning Object</stored-value>
     </pair>
     <pair>
       <displayed-value>Image</displayed-value>
       <stored-value>Image</stored-value>
     </pair>
     <pair>
       <displayed-value>Image, 3-D</displayed-value>
       <stored-value>Image, 3-D</stored-value>
     </pair>
     <pair>
       <displayed-value>Map</displayed-value>
       <stored-value>Map</stored-value>
     </pair>
     <pair>
       <displayed-value>Musical Score</displayed-value>
       <stored-value>Musical Score</stored-value>
     </pair>
     <pair>
       <displayed-value>Plan or blueprint</displayed-value>
       <stored-value>Plan or blueprint</stored-value>
     </pair>
     <pair>
       <displayed-value>Preprint</displayed-value>
       <stored-value>Preprint</stored-value>
     </pair>
     <pair>
       <displayed-value>Presentation</displayed-value>
       <stored-value>Presentation</stored-value>
     </pair>
     <pair>
       <displayed-value>Recording, acoustical</displayed-value>
       <stored-value>Recording, acoustical</stored-value>
     </pair>
     <pair>
       <displayed-value>Recording, musical</displayed-value>
       <stored-value>Recording, musical</stored-value>
     </pair>
     <pair>
       <displayed-value>Recording, oral</displayed-value>
       <stored-value>Recording, oral</stored-value>
     </pair>
     <pair>
       <displayed-value>Software</displayed-value>
       <stored-value>Software</stored-value>
     </pair>
     <pair>
       <displayed-value>Technical Report</displayed-value>
       <stored-value>Technical Report</stored-value>
     </pair>
     <pair>
       <displayed-value>Thesis</displayed-value>
       <stored-value>Thesis</stored-value>
     </pair>
     <pair>
       <displayed-value>Video</displayed-value>
       <stored-value>Video</stored-value>
     </pair>
     <pair>
       <displayed-value>Working Paper</displayed-value>
       <stored-value>Working Paper</stored-value>
     </pair>
     <pair>
       <displayed-value>Other</displayed-value>
       <stored-value>Other</stored-value>
     </pair>
   </value-pairs>

   <!-- default language order: (from dspace 1.2.1)
        "en_US", "en", "es", "de", "fr", "it", "ja", "zh", "other", ""
     -->
   <value-pairs value-pairs-name="common_iso_languages" dc-term="language_iso">
     <pair>
       <displayed-value>N/A</displayed-value>
       <stored-value></stored-value>
     </pair>
     <pair>
       <displayed-value>English (United States)</displayed-value>
       <stored-value>en_US</stored-value>
      </pair>
     <pair>
       <displayed-value>English</displayed-value>
       <stored-value>en</stored-value>
     </pair>
     <pair>
       <displayed-value>Spanish</displayed-value>
       <stored-value>es</stored-value>
     </pair>
     <pair>
       <displayed-value>German</displayed-value>
       <stored-value>de</stored-value>
     </pair>
     <pair>
       <displayed-value>French</displayed-value>
       <stored-value>fr</stored-value>
     </pair>
     <pair>
       <displayed-value>Italian</displayed-value>
       <stored-value>it</stored-value>
     </pair>
     <pair>
       <displayed-value>Japanese</displayed-value>
       <stored-value>ja</stored-value>
     </pair>
     <pair>
       <displayed-value>Chinese</displayed-value>
       <stored-value>zh</stored-value>
     </pair>
     <pair>
       <displayed-value>Turkish</displayed-value>
       <stored-value>tr</stored-value>
     </pair>
     <pair>
       <displayed-value>(Other)</displayed-value>
       <stored-value>other</stored-value>
     </pair>
   </value-pairs>
   <!-- patent value pairs -->
   <value-pairs value-pairs-name="patent_types" dc-term="patent_types">
      <pair>
        <displayed-value>Use by owner</displayed-value>
        <stored-value>Use by owner</stored-value>
      </pair>
      <pair>
        <displayed-value>Licensing</displayed-value>
        <stored-value>Licensing</stored-value>
      </pair>
      <pair>
        <displayed-value>Sale</displayed-value>
        <stored-value>Sale</stored-value>
      </pair>
      <pair>
        <displayed-value>Other</displayed-value>
        <stored-value>Other</stored-value>
      </pair>
    </value-pairs>

    <value-pairs value-pairs-name="publication_types" dc-term="publication_types">
      <pair>
        <displayed-value>Text</displayed-value>
        <stored-value>text</stored-value>
      </pair>
      <pair>
        <displayed-value>Annotation</displayed-value>
        <stored-value>annotation</stored-value>
      </pair>
      <pair>
        <displayed-value>Bibliography</displayed-value>
        <stored-value>bibliography</stored-value>
      </pair>
      <pair>
        <displayed-value>Book</displayed-value>
        <stored-value>book</stored-value>
      </pair>
      <pair>
        <displayed-value>Book Part</displayed-value>
        <stored-value>book part</stored-value>
      </pair>
      <pair>
        <displayed-value>Conference Object</displayed-value>
        <stored-value>conference object</stored-value>
      </pair>
      <pair>
        <displayed-value>Conference Proceedings</displayed-value>
        <stored-value>conference proceedings</stored-value>
      </pair>
      <pair>
        <displayed-value>Conference Paper</displayed-value>
        <stored-value>conference paper</stored-value>
      </pair>
      <pair>
        <displayed-value>Conference Poster</displayed-value>
        <stored-value>conference poster</stored-value>
      </pair>
      <pair>
        <displayed-value>Conference Paper not in Proceedings</displayed-value>
        <stored-value>conference paper not in proceedings</stored-value>
      </pair>
      <pair>
        <displayed-value>Conference Poster not in Proceedings</displayed-value>
        <stored-value>conference poster not in proceedings</stored-value>
      </pair>
      <pair>
        <displayed-value>Lecture</displayed-value>
        <stored-value>lecture</stored-value>
      </pair>
      <pair>
        <displayed-value>Letter</displayed-value>
        <stored-value>letter</stored-value>
      </pair>
      <pair>
        <displayed-value>Periodical</displayed-value>
        <stored-value>periodical</stored-value>
      </pair>
      <pair>
        <displayed-value>Journal</displayed-value>
        <stored-value>journal</stored-value>
      </pair>
      <pair>
        <displayed-value>Contribution to Journal</displayed-value>
        <stored-value>contribution to journal</stored-value>
      </pair>
      <pair>
        <displayed-value>Journal Article</displayed-value>
        <stored-value>journal article</stored-value>
      </pair>
      <pair>
        <displayed-value>Review Article</displayed-value>
        <stored-value>review article</stored-value>
      </pair>
      <pair>
        <displayed-value>Research Article</displayed-value>
        <stored-value>research article</stored-value>
      </pair>
      <pair>
        <displayed-value>Editorial</displayed-value>
        <stored-value>editorial</stored-value>
      </pair>
      <pair>
        <displayed-value>Data Paper</displayed-value>
        <stored-value>data paper</stored-value>
      </pair>
      <pair>
        <displayed-value>Letter to the Editor</displayed-value>
        <stored-value>letter to the editor</stored-value>
      </pair>
      <pair>
        <displayed-value>Preprint</displayed-value>
        <stored-value>preprint</stored-value>
      </pair>
      <pair>
        <displayed-value>Report</displayed-value>
        <stored-value>report</stored-value>
      </pair>
      <pair>
        <displayed-value>Report Part</displayed-value>
        <stored-value>report part</stored-value>
      </pair>
      <pair>
        <displayed-value>Internal Report</displayed-value>
        <stored-value>internal report</stored-value>
      </pair>
      <pair>
        <displayed-value>Memorandum</displayed-value>
        <stored-value>memorandum</stored-value>
      </pair>
      <pair>
        <displayed-value>Other Type of Report</displayed-value>
        <stored-value>other type of report</stored-value>
      </pair>
      <pair>
        <displayed-value>Policy Report</displayed-value>
        <stored-value>policy report</stored-value>
      </pair>
      <pair>
        <displayed-value>Project Deliverable</displayed-value>
        <stored-value>project deliverable</stored-value>
      </pair>
      <pair>
        <displayed-value>Report to Funding Agency</displayed-value>
        <stored-value>report to funding agency</stored-value>
      </pair>
      <pair>
        <displayed-value>Research Report</displayed-value>
        <stored-value>research report</stored-value>
      </pair>
      <pair>
        <displayed-value>Technical Report</displayed-value>
        <stored-value>technical report</stored-value>
      </pair>
      <pair>
        <displayed-value>Research Proposal</displayed-value>
        <stored-value>research proposal</stored-value>
      </pair>
      <pair>
        <displayed-value>Review</displayed-value>
        <stored-value>review</stored-value>
      </pair>
      <pair>
        <displayed-value>Book Review</displayed-value>
        <stored-value>book review</stored-value>
      </pair>
      <pair>
        <displayed-value>Technical Documentation</displayed-value>
        <stored-value>technical documentation</stored-value>
      </pair>
      <pair>
        <displayed-value>Working Paper</displayed-value>
        <stored-value>working paper</stored-value>
      </pair>
      <pair>
        <displayed-value>Thesis</displayed-value>
        <stored-value>thesis</stored-value>
      </pair>
      <pair>
        <displayed-value>Bachelor Thesis</displayed-value>
        <stored-value>bachelor thesis</stored-value>
      </pair>
      <pair>
        <displayed-value>Doctoral Thesis</displayed-value>
        <stored-value>doctoral thesis</stored-value>
      </pair>
      <pair>
        <displayed-value>Master Thesis</displayed-value>
        <stored-value>master thesis</stored-value>
      </pair>
      <pair>
        <displayed-value>Musical Notation</displayed-value>
        <stored-value>musical notation</stored-value>
      </pair>
    </value-pairs>
    
 </form-value-pairs>

</input-forms><|MERGE_RESOLUTION|>--- conflicted
+++ resolved
@@ -48,7 +48,7 @@
        </row>
    </form>      
    
-	<form name="traditionalpageone">
+   <form name="traditionalpageone">
             <row>
                 <relation-field>
                     <relationship-type>isAuthorOfPublication</relationship-type>
@@ -386,7 +386,7 @@
          <!-- An input-type of twobox MUST be marked as repeatable -->
          <repeatable>true</repeatable>
          <label>Subject Keywords</label>
-         <input-type>tag</input-type>
+         <input-type>twobox</input-type>
          <hint>Enter appropriate subject keywords or phrases. </hint>
          <required></required>
          <vocabulary>srsc</vocabulary>
@@ -477,12 +477,8 @@
      </row>
    </form>
 
-<<<<<<< HEAD
 
     <form name="publication-dc-contributor-author">
-=======
-   <form name="languagetest">
->>>>>>> 2e5efda2
       <row>
         <field>
           <dc-schema>dc</dc-schema>
@@ -497,15 +493,9 @@
       </row>
       <row>
         <field>
-<<<<<<< HEAD
           <dc-schema>local</dc-schema>
           <dc-element>contributor</dc-element>
           <dc-qualifier>affiliation</dc-qualifier>
-=======
-          <dc-schema>person</dc-schema>
-          <dc-element>affiliation</dc-element>
-          <dc-qualifier>name</dc-qualifier>
->>>>>>> 2e5efda2
           <label>Affiliation</label>
           <input-type>onebox</input-type>
           <repeatable>false</repeatable>
@@ -513,7 +503,6 @@
           <hint>Enter the affiliation of the author as stated on the publication.</hint>
         </field>
       </row>
-<<<<<<< HEAD
     </form>
     <form name="publication-dc-contributor-editor">
       <row>
@@ -1149,7 +1138,7 @@
    </form>
    <!-- Form patent [END] -->
 
-    <form name="languagetest">
+   <form name="languagetest">
       <row>
         <field>
           <dc-schema>dc</dc-schema>
@@ -1174,22 +1163,20 @@
           <hint>Enter the affiliation of the author as stated on the publication.</hint>
         </field>
       </row>
-    </form>
-=======
    </form>
     
    <form name="sampleauthority">
      <row>
-		<field>
-			<dc-schema>dc</dc-schema>
-			<dc-element>contributor</dc-element>
-			<dc-qualifier>author</dc-qualifier>
-			<repeatable>true</repeatable>
-			<label>Author</label>
-			<input-type>onebox</input-type>
-			<hint>Author field that can be associated with an authority providing suggestion</hint>
-			<required></required>
-		</field>
+        <field>
+            <dc-schema>dc</dc-schema>
+            <dc-element>contributor</dc-element>
+            <dc-qualifier>author</dc-qualifier>
+            <repeatable>true</repeatable>
+            <label>Author</label>
+            <input-type>onebox</input-type>
+            <hint>Author field that can be associated with an authority providing suggestion</hint>
+            <required></required>
+        </field>
      </row>
      <row>
         <field>
@@ -1215,7 +1202,6 @@
         </field>
      </row>
   </form>   
->>>>>>> 2e5efda2
  </form-definitions>
 
 
