<?xml version="1.0"?>
<!DOCTYPE input-forms SYSTEM "submission-forms.dtd">


<input-forms>

 <!-- The form-definitions map lays out the detailed definition of all the -->
 <!-- submission forms. Each separate form set has a unique name as an     -->
 <!-- attribute. This name matches one of the names in the form-map. One   -->
 <!-- named form set has the name "traditional"; as this name suggests,    -->
 <!-- it is the old style and is also the default, which gets used when    -->
 <!-- the specified collection has no correspondingly-named form set.      -->
 <!--                                                                      -->
 <!-- Each form set contains an ordered set of pages; each page defines    -->
 <!-- one submission metadata entry screen. Each page has an ordered list  -->
 <!-- of field definitions, Each field definition corresponds to one       -->
 <!-- metadata entry (a so-called row), which has a DC element name, a     -->
 <!-- displayed label, a text string prompt which is called a hint, and    -->
 <!-- an input-type. Each field also may hold optional elements: DC        -->
 <!-- qualifier name, a repeatable flag, an optional name-variants allowed -->
 <!-- flag, and a text string whose presence serves as a                   -->
 <!-- 'this field is required' flag.                                       -->

 <form-definitions>
    <form name="bitstream-metadata">
	<row>
	       <field>
	         <dc-schema>dc</dc-schema>
	         <dc-element>title</dc-element>
	         <dc-qualifier></dc-qualifier>
	         <repeatable>false</repeatable>
	         <label>Title</label>
	         <input-type>onebox</input-type>
	         <hint>Enter the name of the file.</hint>
	         <required>You must enter a main title for this item.</required>
	       </field>
	</row>
	<row>
	       <field>
	         <dc-schema>dc</dc-schema>
	         <dc-element>description</dc-element>
	         <repeatable>true</repeatable>
	         <label>Description</label>
	         <input-type>textarea</input-type>
	         <hint>Enter a description for the file</hint>
	         <required></required>
	       </field>
       </row>
   </form>      
   
   <form name="traditionalpageone">
<<<<<<< HEAD
	 <row>
       <field>
         <dc-schema>dc</dc-schema>
         <dc-element>contributor</dc-element>
         <dc-qualifier>author</dc-qualifier>
         <repeatable>true</repeatable>
         <label>Authors</label>
         <input-type>name</input-type>
         <hint>Enter the names of the authors of this item.</hint>
         <required></required>
       </field>
     </row>
=======
            <row>
                <relation-field>
                    <relationship-type>isAuthorOfPublication</relationship-type>
                    <search-configuration>person</search-configuration>
                    <repeatable>true</repeatable>
                    <name-variants>true</name-variants>
                    <label>Author</label>
                    <hint>Add an author</hint>
                    <linked-metadata-field>
                        <dc-schema>dc</dc-schema>
                        <dc-element>contributor</dc-element>
                        <dc-qualifier>author</dc-qualifier>
                        <input-type>name</input-type>
                    </linked-metadata-field>
                    <required></required>
                </relation-field>
            </row>
>>>>>>> ded7243a
     <row>
       <field>
         <dc-schema>dc</dc-schema>
         <dc-element>title</dc-element>
         <dc-qualifier></dc-qualifier>
         <repeatable>false</repeatable>
         <label>Title</label>
         <input-type>onebox</input-type>
         <hint>Enter the main title of the item.</hint>
         <required>You must enter a main title for this item.</required>
         <!--    <language value-pairs-name="common_iso_languages">true</language> -->
       </field>
     </row>
     <row>
       <field>
         <dc-schema>dc</dc-schema>
         <dc-element>title</dc-element>
         <dc-qualifier>alternative</dc-qualifier>
         <repeatable>true</repeatable>
         <label>Other Titles</label>
         <input-type>onebox</input-type>
         <hint>If the item has any alternative titles, please enter them here.</hint>
         <required></required>
       </field>
     </row>
     <row>
       <field>
         <dc-schema>dc</dc-schema>
         <dc-element>date</dc-element>
         <dc-qualifier>issued</dc-qualifier>
         <repeatable>false</repeatable>
         <label>Date of Issue</label>
         <style>col-sm-4</style>
         <input-type>date</input-type>
         <hint>Please give the date of previous publication or public distribution.
                        You can leave out the day and/or month if they aren't
                        applicable.</hint>
         <required>You must enter at least the year.</required>
       </field>

       <field>
         <dc-schema>dc</dc-schema>
         <dc-element>publisher</dc-element>
         <dc-qualifier></dc-qualifier>
         <repeatable>false</repeatable>
         <label>Publisher</label>
         <style>col-sm-8</style>
         <input-type>onebox</input-type>
         <hint>Enter the name of the publisher of the previously issued instance of this item.</hint>
         <required></required>
       </field>
     </row>
     <row>
       <field>
         <dc-schema>dc</dc-schema>
         <dc-element>identifier</dc-element>
         <dc-qualifier>citation</dc-qualifier>
         <repeatable>false</repeatable>
         <label>Citation</label>
         <input-type>onebox</input-type>
         <hint>Enter the standard citation for the previously issued instance of this item.</hint>
         <required></required>
       </field>
     </row>
     <row>
       <field>
         <dc-schema>dc</dc-schema>
         <dc-element>relation</dc-element>
         <dc-qualifier>ispartofseries</dc-qualifier>
         <repeatable>true</repeatable>
         <label>Series/Report No.</label>
         <input-type>series</input-type>
         <hint>Enter the series and number assigned to this item by your community.</hint>
         <required></required>
       </field>
     </row>
     <row>
       <field>
         <dc-schema>dc</dc-schema>
         <dc-element>identifier</dc-element>
         <dc-qualifier></dc-qualifier>
         <!-- An input-type of qualdrop_value MUST be marked as repeatable -->
         <repeatable>true</repeatable>
         <label>Identifiers</label>
         <input-type value-pairs-name="common_identifiers">qualdrop_value</input-type>
         <hint>If the item has any identification numbers or codes associated with
it, please enter the types and the actual numbers or codes.</hint>
         <required></required>
       </field>
     </row>
     <row>
       <field>
         <dc-schema>dc</dc-schema>
         <dc-element>type</dc-element>
         <dc-qualifier></dc-qualifier>
         <repeatable>true</repeatable>
         <label>Type</label>
         <input-type value-pairs-name="common_types">dropdown</input-type>
         <hint>Select the type(s) of content of the item. To select more than one value in the list, you may have to hold down the "CTRL" or "Shift" key.</hint>
         <required></required>
       </field>
     </row>
     <row>
       <field>
         <dc-schema>dc</dc-schema>
         <dc-element>language</dc-element>
         <dc-qualifier>iso</dc-qualifier>
         <repeatable>false</repeatable>
         <label>Language</label>
         <input-type value-pairs-name="common_iso_languages">dropdown</input-type>
         <hint>Select the language of the main content of the item.  If the language does not appear in the list, please select 'Other'.  If the content does not really have a language (for example, if it is a dataset or an image) please select 'N/A'.</hint>
         <required></required>
       </field>
     </row>
	</form>
	
	<form name="traditionalpagetwo">
     <row>
       <field>
         <dc-schema>dc</dc-schema>
         <dc-element>subject</dc-element>
         <dc-qualifier></dc-qualifier>
         <!-- An input-type of twobox MUST be marked as repeatable -->
         <repeatable>true</repeatable>
         <label>Subject Keywords</label>
         <input-type>tag</input-type>
         <hint>Enter appropriate subject keywords or phrases. </hint>
         <required></required>
         <vocabulary>srsc</vocabulary>
       </field>
     </row>
     <row>
       <field>
         <dc-schema>dc</dc-schema>
         <dc-element>description</dc-element>
         <dc-qualifier>abstract</dc-qualifier>
         <repeatable>false</repeatable>
         <label>Abstract</label>
         <input-type>textarea</input-type>
         <hint>Enter the abstract of the item. </hint>
         <required></required>
       </field>
     </row>
     <row>
       <field>
         <dc-schema>dc</dc-schema>
         <dc-element>description</dc-element>
         <dc-qualifier>sponsorship</dc-qualifier>
         <repeatable>false</repeatable>
         <label>Sponsors</label>
         <input-type>textarea</input-type>
         <hint>Enter the names of any sponsors and/or funding codes in the box. </hint>
         <required></required>
       </field>
     </row>
     <row>
       <field>
         <dc-schema>dc</dc-schema>
         <dc-element>description</dc-element>
         <dc-qualifier></dc-qualifier>
         <repeatable>false</repeatable>
         <label>Description</label>
         <input-type>textarea</input-type>
         <hint>Enter any other description or comments in this box. </hint>
         <required></required>
       </field>
     </row>
   </form>
   <form name="journalVolumeStep">
     <row>
       <relation-field>
         <relationship-type>isVolumeOfJournal</relationship-type>
         <search-configuration>periodical</search-configuration>
         <filter>creativework.publisher:somepublishername</filter>
         <label>Journal</label>
         <hint>Select the journal related to this volume.</hint>
       </relation-field>
     </row>
     <row>
       <field>
         <dc-schema>dc</dc-schema>
         <dc-element>title</dc-element>
         <label>Name</label>
         <input-type>onebox</input-type>
         <hint>Enter the name of the journal volume</hint>
       </field>
     </row>
     <row>
       <field>
         <dc-schema>publicationVolume</dc-schema>
         <dc-element>volumeNumber</dc-element>
         <label>Volume</label>
         <input-type>onebox</input-type>
         <hint>Enter the volume of the journal volume</hint>
       </field>
     </row>
     <row>
       <field>
         <dc-schema>creativework</dc-schema>
         <dc-element>datePublished</dc-element>
         <label>Issue date</label>
         <input-type>date</input-type>
         <hint>Enter the issue date of the journal volume</hint>
       </field>
     </row>
     <row>
       <field>
         <dc-schema>dc</dc-schema>
         <dc-element>description</dc-element>
         <label>Description</label>
         <input-type>textarea</input-type>
         <hint>Enter the description of the journal volume</hint>
       </field>
     </row>
   </form>

 </form-definitions>


 <!-- form-value-pairs populate dropdown and qualdrop-value lists.          -->
 <!-- The form-value-pairs element holds child elements named 'value-pairs' -->
 <!-- A 'value-pairs' element has a value-pairs-name and a dc-term          -->
 <!-- attribute. The dc-term attribute specifies which to which Dublin Core -->
 <!-- Term this set of value-pairs applies.                                 -->
 <!--     Current dc-terms are: identifier-pairs, type-pairs, and           -->
 <!--     language_iso-pairs. The name attribute matches a name             -->
 <!--     in the form-map, above.                                           -->
 <!-- A value-pair contains one 'pair' for each value displayed in the list -->
 <!-- Each pair contains a 'displayed-value' element and a 'stored-value'   -->
 <!-- element. A UI list displays the displayed-values, but the program     -->
 <!-- stores the associated stored-values in the database.                  -->

 <form-value-pairs>
   <value-pairs value-pairs-name="common_identifiers" dc-term="identifier">
     <pair>
       <displayed-value>DOI</displayed-value>
       <stored-value>doi</stored-value>
     </pair>
     <pair>
       <displayed-value>Scopus ID</displayed-value>
       <stored-value>scopus</stored-value>
     </pair>
     <pair>
       <displayed-value>WOS ID</displayed-value>
       <stored-value>isi</stored-value>
     </pair>
     <pair>
       <displayed-value>ISSN</displayed-value>
       <stored-value>issn</stored-value>
     </pair>
     <pair>
       <displayed-value>Other</displayed-value>
       <stored-value>other</stored-value>
     </pair>
     <pair>
       <displayed-value>ISMN</displayed-value>
       <stored-value>ismn</stored-value>
     </pair>
     <pair>
       <displayed-value>Gov't Doc #</displayed-value>
       <stored-value>govdoc</stored-value>
     </pair>
     <pair>
       <displayed-value>URI</displayed-value>
       <stored-value>uri</stored-value>
     </pair>
     <pair>
       <displayed-value>ISBN</displayed-value>
       <stored-value>isbn</stored-value>
     </pair>
   </value-pairs>

   <value-pairs value-pairs-name="common_types" dc-term="type">
     <pair>
       <displayed-value>Animation</displayed-value>
       <stored-value>Animation</stored-value>
     </pair>
     <pair>
       <displayed-value>Article</displayed-value>
       <stored-value>Article</stored-value>
     </pair>
     <pair>
       <displayed-value>Book</displayed-value>
       <stored-value>Book</stored-value>
     </pair>
     <pair>
       <displayed-value>Book chapter</displayed-value>
       <stored-value>Book chapter</stored-value>
     </pair>
     <pair>
       <displayed-value>Dataset</displayed-value>
       <stored-value>Dataset</stored-value>
     </pair>
     <pair>
       <displayed-value>Learning Object</displayed-value>
       <stored-value>Learning Object</stored-value>
     </pair>
     <pair>
       <displayed-value>Image</displayed-value>
       <stored-value>Image</stored-value>
     </pair>
     <pair>
       <displayed-value>Image, 3-D</displayed-value>
       <stored-value>Image, 3-D</stored-value>
     </pair>
     <pair>
       <displayed-value>Map</displayed-value>
       <stored-value>Map</stored-value>
     </pair>
     <pair>
       <displayed-value>Musical Score</displayed-value>
       <stored-value>Musical Score</stored-value>
     </pair>
     <pair>
       <displayed-value>Plan or blueprint</displayed-value>
       <stored-value>Plan or blueprint</stored-value>
     </pair>
     <pair>
       <displayed-value>Preprint</displayed-value>
       <stored-value>Preprint</stored-value>
     </pair>
     <pair>
       <displayed-value>Presentation</displayed-value>
       <stored-value>Presentation</stored-value>
     </pair>
     <pair>
       <displayed-value>Recording, acoustical</displayed-value>
       <stored-value>Recording, acoustical</stored-value>
     </pair>
     <pair>
       <displayed-value>Recording, musical</displayed-value>
       <stored-value>Recording, musical</stored-value>
     </pair>
     <pair>
       <displayed-value>Recording, oral</displayed-value>
       <stored-value>Recording, oral</stored-value>
     </pair>
     <pair>
       <displayed-value>Software</displayed-value>
       <stored-value>Software</stored-value>
     </pair>
     <pair>
       <displayed-value>Technical Report</displayed-value>
       <stored-value>Technical Report</stored-value>
     </pair>
     <pair>
       <displayed-value>Thesis</displayed-value>
       <stored-value>Thesis</stored-value>
     </pair>
     <pair>
       <displayed-value>Video</displayed-value>
       <stored-value>Video</stored-value>
     </pair>
     <pair>
       <displayed-value>Working Paper</displayed-value>
       <stored-value>Working Paper</stored-value>
     </pair>
     <pair>
       <displayed-value>Other</displayed-value>
       <stored-value>Other</stored-value>
     </pair>
   </value-pairs>

   <!-- default language order: (from dspace 1.2.1)
        "en_US", "en", "es", "de", "fr", "it", "ja", "zh", "other", ""
     -->
   <value-pairs value-pairs-name="common_iso_languages" dc-term="language_iso">
     <pair>
       <displayed-value>N/A</displayed-value>
       <stored-value></stored-value>
     </pair>
     <pair>
       <displayed-value>English (United States)</displayed-value>
       <stored-value>en_US</stored-value>
      </pair>
     <pair>
       <displayed-value>English</displayed-value>
       <stored-value>en</stored-value>
     </pair>
     <pair>
       <displayed-value>Spanish</displayed-value>
       <stored-value>es</stored-value>
     </pair>
     <pair>
       <displayed-value>German</displayed-value>
       <stored-value>de</stored-value>
     </pair>
     <pair>
       <displayed-value>French</displayed-value>
       <stored-value>fr</stored-value>
     </pair>
     <pair>
       <displayed-value>Italian</displayed-value>
       <stored-value>it</stored-value>
     </pair>
     <pair>
       <displayed-value>Japanese</displayed-value>
       <stored-value>ja</stored-value>
     </pair>
     <pair>
       <displayed-value>Chinese</displayed-value>
       <stored-value>zh</stored-value>
     </pair>
     <pair>
       <displayed-value>Turkish</displayed-value>
       <stored-value>tr</stored-value>
     </pair>
     <pair>
       <displayed-value>(Other)</displayed-value>
       <stored-value>other</stored-value>
     </pair>
   </value-pairs>

 </form-value-pairs>

</input-forms><|MERGE_RESOLUTION|>--- conflicted
+++ resolved
@@ -49,7 +49,6 @@
    </form>      
    
    <form name="traditionalpageone">
-<<<<<<< HEAD
 	 <row>
        <field>
          <dc-schema>dc</dc-schema>
@@ -62,25 +61,6 @@
          <required></required>
        </field>
      </row>
-=======
-            <row>
-                <relation-field>
-                    <relationship-type>isAuthorOfPublication</relationship-type>
-                    <search-configuration>person</search-configuration>
-                    <repeatable>true</repeatable>
-                    <name-variants>true</name-variants>
-                    <label>Author</label>
-                    <hint>Add an author</hint>
-                    <linked-metadata-field>
-                        <dc-schema>dc</dc-schema>
-                        <dc-element>contributor</dc-element>
-                        <dc-qualifier>author</dc-qualifier>
-                        <input-type>name</input-type>
-                    </linked-metadata-field>
-                    <required></required>
-                </relation-field>
-            </row>
->>>>>>> ded7243a
      <row>
        <field>
          <dc-schema>dc</dc-schema>
