--- conflicted
+++ resolved
@@ -411,180 +411,6 @@
      </row>
    </form>
 
-<<<<<<< HEAD
-   <!-- Form patent [START] -->
-   <form name="patent">
-     <row>
-       <field>
-         <dc-schema>dc</dc-schema>
-         <dc-element>title</dc-element>
-         <label>Title</label>
-         <input-type>onebox</input-type>
-         <repeatable>false</repeatable>
-         <required>You must specify a title for the patent</required>
-         <hint>The title of the patent</hint>
-       </field>
-     </row>
-     <row>
-       <field>
-         <dc-schema>dcterms</dc-schema>
-         <dc-element>dateAccepted</dc-element>
-         <label>Approval Date</label>
-         <input-type>date</input-type>
-         <repeatable>false</repeatable>
-         <required />
-         <hint>The Approval date.
-You can leave out the day and/or month if they aren't applicable.</hint>
-       </field>
-     </row>
-     <row>
-       <field>
-         <dc-schema>dc</dc-schema>
-         <dc-element>date</dc-element>
-         <dc-qualifier>issued</dc-qualifier>
-         <label>Registration Date</label>
-         <input-type>date</input-type>
-         <repeatable>false</repeatable>
-         <required />
-         <hint>The registration date of the patent.
-You can leave out the day and/or month if they aren't applicable.</hint>
-       </field>
-     </row>
-     <row>
-       <field>
-         <dc-schema>dc</dc-schema>
-         <dc-element>contributor</dc-element>
-         <dc-qualifier>author</dc-qualifier>
-         <label>Inventor(s)</label>
-         <input-type>name</input-type>
-         <repeatable>true</repeatable>
-         <required />
-         <hint>The inventor: The actual devisor of an invention that is the subject of a patent.</hint>
-       </field>
-     </row>
-     <row>
-       <field>
-         <dc-schema>dcterms</dc-schema>
-         <dc-element>rightsHolder</dc-element>
-         <label>Holder</label>
-         <input-type>onebox</input-type>
-         <repeatable>true</repeatable>
-         <required />
-         <hint>The holders of this patent</hint>
-       </field>
-     </row>
-     <row>
-       <field>
-         <dc-schema>dc</dc-schema>
-         <dc-element>publisher</dc-element>
-         <label>Issuer</label>
-         <input-type>onebox</input-type>
-         <repeatable>true</repeatable>
-         <required />
-         <hint>The issuer of the patent: the patent office</hint>
-       </field>
-     </row>
-     <row>
-       <field>
-         <dc-schema>dc</dc-schema>
-         <dc-element>identifier</dc-element>
-         <dc-qualifier>patentno</dc-qualifier>
-         <label>Patent Number</label>
-         <input-type>onebox</input-type>
-         <repeatable>false</repeatable>
-         <required />
-         <hint>The patent number.</hint>
-       </field>
-     </row>
-     <row>
-       <field>
-         <dc-schema>dc</dc-schema>
-         <dc-element>type</dc-element>
-         <label>Type</label>
-         <input-type value-pairs-name="patent_types">dropdown</input-type>
-         <repeatable>false</repeatable>
-         <required>You must select a patent type</required>
-         <hint>Select the type of content of the patent.</hint>
-       </field>
-     </row>
-   </form>
-   <form name="patent_indexing">
-     <row>
-       <field>
-         <dc-schema>dc</dc-schema>
-         <dc-element>language</dc-element>
-         <dc-qualifier>iso</dc-qualifier>
-         <label>Language</label>
-         <input-type value-pairs-name="common_iso_languages">dropdown</input-type>
-         <repeatable>false</repeatable>
-         <required />
-         <hint>Select the country and its language.</hint>
-       </field>
-     </row>
-     <row>
-       <field>
-         <dc-schema>dc</dc-schema>
-         <dc-element>subject</dc-element>
-         <label>Subject Keyword(s)</label>
-         <input-type>onebox</input-type>
-         <repeatable>true</repeatable>
-         <required />
-         <hint>Enter appropriate subject keywords or phrases.</hint>
-       </field>
-     </row>
-     <row>
-       <field>
-         <dc-schema>dc</dc-schema>
-         <dc-element>description</dc-element>
-         <dc-qualifier>abstract</dc-qualifier>
-         <label>Abstract</label>
-         <input-type>textarea</input-type>
-         <repeatable>false</repeatable>
-         <required />
-         <hint>Enter the description of the patent.</hint>
-       </field>
-     </row>
-   </form>
-   <form name="patent_references">
-     <row>
-       <field>
-         <dc-schema>dc</dc-schema>
-         <dc-element>relation</dc-element>
-         <label>Originates From</label>
-         <input-type>onebox</input-type>
-         <repeatable>true</repeatable>
-         <required />
-         <hint>Enter the name of project, if any, that has produced this patent.</hint>
-       </field>
-     </row>
-     <row>
-       <field>
-         <dc-schema>dc</dc-schema>
-         <dc-element>relation</dc-element>
-         <dc-qualifier>patent</dc-qualifier>
-         <label>Predecessor</label>
-         <input-type>onebox</input-type>
-         <repeatable>true</repeatable>
-         <required />
-         <hint>Patents that precede (i.e., have priority over) this patent</hint>
-       </field>
-     </row>
-     <row>
-       <field>
-         <dc-schema>dc</dc-schema>
-         <dc-element>relation</dc-element>
-         <dc-qualifier>references</dc-qualifier>
-         <label>References</label>
-         <input-type>onebox</input-type>
-         <repeatable>true</repeatable>
-         <required />
-         <hint>Result outputs that are referenced by this patent</hint>
-       </field>
-     </row>
-   </form>
-   <!-- Form patent [END] -->
-
-=======
 
     <form name="publication-dc-contributor-author">
       <row>
@@ -1038,7 +864,178 @@
       </row>
     </form>
     
->>>>>>> dea2c275
+   <!-- Form patent [START] -->
+   <form name="patent">
+     <row>
+       <field>
+         <dc-schema>dc</dc-schema>
+         <dc-element>title</dc-element>
+         <label>Title</label>
+         <input-type>onebox</input-type>
+         <repeatable>false</repeatable>
+         <required>You must specify a title for the patent</required>
+         <hint>The title of the patent</hint>
+       </field>
+     </row>
+     <row>
+       <field>
+         <dc-schema>dcterms</dc-schema>
+         <dc-element>dateAccepted</dc-element>
+         <label>Approval Date</label>
+         <input-type>date</input-type>
+         <repeatable>false</repeatable>
+         <required />
+         <hint>The Approval date.
+You can leave out the day and/or month if they aren't applicable.</hint>
+       </field>
+     </row>
+     <row>
+       <field>
+         <dc-schema>dc</dc-schema>
+         <dc-element>date</dc-element>
+         <dc-qualifier>issued</dc-qualifier>
+         <label>Registration Date</label>
+         <input-type>date</input-type>
+         <repeatable>false</repeatable>
+         <required />
+         <hint>The registration date of the patent.
+You can leave out the day and/or month if they aren't applicable.</hint>
+       </field>
+     </row>
+     <row>
+       <field>
+         <dc-schema>dc</dc-schema>
+         <dc-element>contributor</dc-element>
+         <dc-qualifier>author</dc-qualifier>
+         <label>Inventor(s)</label>
+         <input-type>name</input-type>
+         <repeatable>true</repeatable>
+         <required />
+         <hint>The inventor: The actual devisor of an invention that is the subject of a patent.</hint>
+       </field>
+     </row>
+     <row>
+       <field>
+         <dc-schema>dcterms</dc-schema>
+         <dc-element>rightsHolder</dc-element>
+         <label>Holder</label>
+         <input-type>onebox</input-type>
+         <repeatable>true</repeatable>
+         <required />
+         <hint>The holders of this patent</hint>
+       </field>
+     </row>
+     <row>
+       <field>
+         <dc-schema>dc</dc-schema>
+         <dc-element>publisher</dc-element>
+         <label>Issuer</label>
+         <input-type>onebox</input-type>
+         <repeatable>true</repeatable>
+         <required />
+         <hint>The issuer of the patent: the patent office</hint>
+       </field>
+     </row>
+     <row>
+       <field>
+         <dc-schema>dc</dc-schema>
+         <dc-element>identifier</dc-element>
+         <dc-qualifier>patentno</dc-qualifier>
+         <label>Patent Number</label>
+         <input-type>onebox</input-type>
+         <repeatable>false</repeatable>
+         <required />
+         <hint>The patent number.</hint>
+       </field>
+     </row>
+     <row>
+       <field>
+         <dc-schema>dc</dc-schema>
+         <dc-element>type</dc-element>
+         <label>Type</label>
+         <input-type value-pairs-name="patent_types">dropdown</input-type>
+         <repeatable>false</repeatable>
+         <required>You must select a patent type</required>
+         <hint>Select the type of content of the patent.</hint>
+       </field>
+     </row>
+   </form>
+   <form name="patent_indexing">
+     <row>
+       <field>
+         <dc-schema>dc</dc-schema>
+         <dc-element>language</dc-element>
+         <dc-qualifier>iso</dc-qualifier>
+         <label>Language</label>
+         <input-type value-pairs-name="common_iso_languages">dropdown</input-type>
+         <repeatable>false</repeatable>
+         <required />
+         <hint>Select the country and its language.</hint>
+       </field>
+     </row>
+     <row>
+       <field>
+         <dc-schema>dc</dc-schema>
+         <dc-element>subject</dc-element>
+         <label>Subject Keyword(s)</label>
+         <input-type>onebox</input-type>
+         <repeatable>true</repeatable>
+         <required />
+         <hint>Enter appropriate subject keywords or phrases.</hint>
+       </field>
+     </row>
+     <row>
+       <field>
+         <dc-schema>dc</dc-schema>
+         <dc-element>description</dc-element>
+         <dc-qualifier>abstract</dc-qualifier>
+         <label>Abstract</label>
+         <input-type>textarea</input-type>
+         <repeatable>false</repeatable>
+         <required />
+         <hint>Enter the description of the patent.</hint>
+       </field>
+     </row>
+   </form>
+   <form name="patent_references">
+     <row>
+       <field>
+         <dc-schema>dc</dc-schema>
+         <dc-element>relation</dc-element>
+         <label>Originates From</label>
+         <input-type>onebox</input-type>
+         <repeatable>true</repeatable>
+         <required />
+         <hint>Enter the name of project, if any, that has produced this patent.</hint>
+       </field>
+     </row>
+     <row>
+       <field>
+         <dc-schema>dc</dc-schema>
+         <dc-element>relation</dc-element>
+         <dc-qualifier>patent</dc-qualifier>
+         <label>Predecessor</label>
+         <input-type>onebox</input-type>
+         <repeatable>true</repeatable>
+         <required />
+         <hint>Patents that precede (i.e., have priority over) this patent</hint>
+       </field>
+     </row>
+     <row>
+       <field>
+         <dc-schema>dc</dc-schema>
+         <dc-element>relation</dc-element>
+         <dc-qualifier>references</dc-qualifier>
+         <label>References</label>
+         <input-type>onebox</input-type>
+         <repeatable>true</repeatable>
+         <required />
+         <hint>Result outputs that are referenced by this patent</hint>
+       </field>
+     </row>
+   </form>
+   <!-- Form patent [END] -->
+
  </form-definitions>
 
 
