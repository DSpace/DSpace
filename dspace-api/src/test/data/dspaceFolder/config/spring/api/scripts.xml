<?xml version="1.0" encoding="UTF-8"?>
<beans xmlns="http://www.springframework.org/schema/beans"
    xmlns:xsi="http://www.w3.org/2001/XMLSchema-instance"
    xsi:schemaLocation="http://www.springframework.org/schema/beans
           http://www.springframework.org/schema/beans/spring-beans-2.5.xsd">

    <bean id="dspaceRunnableThreadExecutor" class="org.springframework.core.task.SyncTaskExecutor"/>


    <bean id="index-discovery" class="org.dspace.discovery.IndexDiscoveryScriptConfiguration">
        <property name="description" value="Update Discovery Solr Search Index"/>
        <property name="dspaceRunnableClass" value="org.dspace.discovery.IndexClient"/>
    </bean>

    <bean id="metadata-import" class="org.dspace.app.bulkedit.MetadataImportCliScriptConfiguration">
        <property name="description" value="Import metadata after batch editing" />
        <property name="dspaceRunnableClass" value="org.dspace.app.bulkedit.MetadataImportCLI"/>
    </bean>

    <bean id="metadata-export" class="org.dspace.app.bulkedit.MetadataExportCliScriptConfiguration">
        <property name="description" value="Export metadata for batch editing"/>
        <property name="dspaceRunnableClass" value="org.dspace.app.bulkedit.MetadataExportCli"/>
    </bean>

    <bean id="curate" class="org.dspace.curate.CurationCliScriptConfiguration">
        <property name="description" value="Curation tasks"/>
        <property name="dspaceRunnableClass" value="org.dspace.curate.CurationCli"/>
    </bean>

    <bean id="retry-tracker" class="org.dspace.statistics.export.RetryFailedOpenUrlTrackerScriptConfiguration" scope="prototype">
        <property name="description" value="Retry all failed commits to the OpenURLTracker"/>
        <property name="dspaceRunnableClass" value="org.dspace.statistics.export.RetryFailedOpenUrlTracker"/>
    </bean>

    <bean id="another-mock-script" class="org.dspace.scripts.MockDSpaceRunnableScriptConfiguration" scope="prototype">
        <property name="description" value="Mocking a script for testing purposes" />
        <property name="dspaceRunnableClass" value="org.dspace.scripts.impl.MockDSpaceRunnableScript"/>
    </bean>

    <bean id="metadata-deletion" class="org.dspace.app.bulkedit.MetadataDeletionCliScriptConfiguration">
        <property name="description" value="Delete all the values of the specified metadata field"/>
        <property name="dspaceRunnableClass" value="org.dspace.app.bulkedit.MetadataDeletionCli"/>
    </bean>
    
    <bean id="bulk-import" class="org.dspace.app.bulkedit.BulkImportCliScriptConfiguration">
        <property name="description" value="Perform the bulk import of an excel file with a list of item to add, update or remove"/>
        <property name="dspaceRunnableClass" value="org.dspace.app.bulkedit.BulkImportCli"/>
    </bean>
    
    <bean id="item-export" class="org.dspace.content.integration.crosswalks.script.ItemExportCliScriptConfiguration">
        <property name="description" value="Perform the item export in the given format"/>
        <property name="dspaceRunnableClass" value="org.dspace.content.integration.crosswalks.script.ItemExportCli"/>
    </bean>
    
    <bean id="bulk-item-export" class="org.dspace.content.integration.crosswalks.script.BulkItemExportCliScriptConfiguration">
        <property name="description" value="Perform the multiple items export in the given format"/>
        <property name="dspaceRunnableClass" value="org.dspace.content.integration.crosswalks.script.BulkItemExportCli"/>
    </bean>
    
    <bean id="collection-export" class="org.dspace.app.bulkedit.CollectionExportCliScriptConfiguration">
        <property name="description" value="Perform the export of all the archived items of the given collection in xls format"/>
        <property name="dspaceRunnableClass" value="org.dspace.app.bulkedit.CollectionExportCli"/>
    </bean>

    <!-- Keep as last script; for test ScriptRestRepository#findOneScriptByNameTest -->
    <bean id="mock-script" class="org.dspace.scripts.MockDSpaceRunnableScriptConfiguration" scope="prototype">
        <property name="description" value="Mocking a script for testing purposes" />
        <property name="dspaceRunnableClass" value="org.dspace.scripts.impl.MockDSpaceRunnableScript"/>
    </bean>

    <bean id="update-metrics" class="org.dspace.externalservices.UpdateCrisMetricsWithExternalSourceCliScriptConfiguration">
        <property name="description" value="Perform the metrics update using external source"/>
        <property name="dspaceRunnableClass" value="org.dspace.externalservices.UpdateCrisMetricsWithExternalSourceCli"/>
    </bean>
<<<<<<< HEAD
=======

    <bean id="update-metrics-in-solr" class="org.dspace.metrics.updateSolrDocScript.UpdateCrisMetricsInSolrDocCliScriptConfiguration">
        <property name="description" value="Perform the metrics update in SOLR documents"/>
        <property name="dspaceRunnableClass" value="org.dspace.metrics.updateSolrDocScript.UpdateCrisMetricsInSolrDocCli"/>
    </bean>
>>>>>>> 6ae79a4a
</beans><|MERGE_RESOLUTION|>--- conflicted
+++ resolved
@@ -72,12 +72,9 @@
         <property name="description" value="Perform the metrics update using external source"/>
         <property name="dspaceRunnableClass" value="org.dspace.externalservices.UpdateCrisMetricsWithExternalSourceCli"/>
     </bean>
-<<<<<<< HEAD
-=======
 
     <bean id="update-metrics-in-solr" class="org.dspace.metrics.updateSolrDocScript.UpdateCrisMetricsInSolrDocCliScriptConfiguration">
         <property name="description" value="Perform the metrics update in SOLR documents"/>
         <property name="dspaceRunnableClass" value="org.dspace.metrics.updateSolrDocScript.UpdateCrisMetricsInSolrDocCli"/>
     </bean>
->>>>>>> 6ae79a4a
 </beans>