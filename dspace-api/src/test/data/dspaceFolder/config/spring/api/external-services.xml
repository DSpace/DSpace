<?xml version="1.0" encoding="UTF-8"?>
<beans xmlns="http://www.springframework.org/schema/beans" xmlns:xsi="http://www.w3.org/2001/XMLSchema-instance"
    xmlns:util="http://www.springframework.org/schema/util"
    xsi:schemaLocation="http://www.springframework.org/schema/beans http://www.springframework.org/schema/beans/spring-beans.xsd http://www.springframework.org/schema/util http://www.springframework.org/schema/util/spring-util.xsd"
    default-lazy-init="true">

    <bean class="org.dspace.external.service.impl.ExternalDataServiceImpl"/>

    <bean class="org.dspace.external.provider.impl.MockDataProvider" init-method="init">
        <property name="sourceIdentifier" value="mock"/>

    </bean>
<<<<<<< HEAD

    <bean class="org.dspace.external.provider.impl.MockDataProvider" init-method="init">
        <property name="sourceIdentifier" value="mock2"/>
        <property name="supportedEntityTypes">
            <list>
                <value>Publication</value>
            </list>
        </property>
    </bean>

    <bean class="org.dspace.external.provider.impl.MockDataProvider" init-method="init">
        <property name="sourceIdentifier" value="mock3"/>
        <property name="supportedEntityTypes">
            <list>
                <value>Publication</value>
            </list>
        </property>
    </bean>
    
    <bean class="org.dspace.external.provider.impl.MockDataProvider" init-method="init">
        <property name="sourceIdentifier" value="mock4"/>
        <property name="supportedEntityTypes">
            <list>
                <value>OrgUnit</value>
            </list>
        </property>
    </bean>

    <bean class="org.dspace.external.provider.impl.OrcidV3AuthorDataProvider" init-method="init">
        <constructor-arg value="${orcid.api.url}"/>
=======
    <bean class="org.dspace.external.provider.impl.OrcidV3AuthorDataProvider" init-method="init">
>>>>>>> f9258e5f
        <property name="sourceIdentifier" value="orcid"/>
        <property name="orcidUrl" value="${orcid.url}" />
        <property name="clientId" value="${orcid.clientid}" />
        <property name="clientSecret" value="${orcid.clientsecret}" />
        <property name="OAUTHUrl" value="${orcid.oauth.url}" />
<<<<<<< HEAD
=======
        <property name="orcidRestConnector" ref="orcidRestConnector"/>
    </bean>

    <bean id="orcidRestConnector" class="org.dspace.external.OrcidRestConnector">
        <constructor-arg value="${orcid.api.url}"/>
>>>>>>> f9258e5f
    </bean>
</beans>
<|MERGE_RESOLUTION|>--- conflicted
+++ resolved
@@ -10,7 +10,6 @@
         <property name="sourceIdentifier" value="mock"/>
 
     </bean>
-<<<<<<< HEAD
 
     <bean class="org.dspace.external.provider.impl.MockDataProvider" init-method="init">
         <property name="sourceIdentifier" value="mock2"/>
@@ -40,22 +39,15 @@
     </bean>
 
     <bean class="org.dspace.external.provider.impl.OrcidV3AuthorDataProvider" init-method="init">
-        <constructor-arg value="${orcid.api.url}"/>
-=======
-    <bean class="org.dspace.external.provider.impl.OrcidV3AuthorDataProvider" init-method="init">
->>>>>>> f9258e5f
         <property name="sourceIdentifier" value="orcid"/>
         <property name="orcidUrl" value="${orcid.url}" />
         <property name="clientId" value="${orcid.clientid}" />
         <property name="clientSecret" value="${orcid.clientsecret}" />
         <property name="OAUTHUrl" value="${orcid.oauth.url}" />
-<<<<<<< HEAD
-=======
         <property name="orcidRestConnector" ref="orcidRestConnector"/>
     </bean>
 
     <bean id="orcidRestConnector" class="org.dspace.external.OrcidRestConnector">
         <constructor-arg value="${orcid.api.url}"/>
->>>>>>> f9258e5f
     </bean>
 </beans>
