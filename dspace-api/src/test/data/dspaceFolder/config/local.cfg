# A "local.cfg" which is used by our Unit/Integration Testing framework
#
# Any configurations added to this file will automatically OVERRIDE configurations
# of the same name in any of the DSpace *.cfg files.
#
# While some sample configurations are provided below, you may also copy
# ANY configuration from ANY DSpace *.cfg file into this "local.cfg" to OVERRIDE
# its default value. This includes any of these files:
#    * [dspace]/config/dspace.cfg
#    * Or any configuration file that is loaded into 'dspace.cfg'
#     (see "include =" settings near the end of dspace.cfg for full list)
#
# You may also specify additional configuration files to load by simply adding:
# include = [file-path]
# The [file-path] should be relative to the [dspace]/config/ folder, e.g.
# include = modules/authentication-ldap.cfg
#
# Any commented out settings in this file are simply ignored. A configuration
# will only override another configuration if it has the EXACT SAME key/name.
# For example, including "dspace.dir" in this local.cfg will override the
# default value of "dspace.dir" in the dspace.cfg file.
#

##########################
# SERVER CONFIGURATION   #
##########################

# Spring boot test: by default mock the server on the localhost (80)
dspace.server.url = http://localhost

# DSpace installation directory.
# This is the location where you want to install DSpace.
# Windows note: Please remember to use forward slashes for all paths (e.g. C:/dspace)
# NOTE: COMMENTED OUT FOR TEST ENVIRONMENT, AS WE DYNAMICALLY SET THIS VIA
# A SYSTEM PROPERTY (-Ddspace.dir) in the maven-surefire-plugin configuration
#dspace.dir=/dspace

##########################
# DATABASE CONFIGURATION #
##########################

# For Unit Testing we use the H2 (in memory) database
db.driver = org.h2.Driver
db.dialect=org.hibernate.dialect.H2Dialect
# Use a 10 second database lock timeout to avoid occasional JDBC lock timeout errors
db.url = jdbc:h2:mem:test;LOCK_TIMEOUT=10000;
db.username = sa
db.password =
# H2's default schema is PUBLIC
db.schema = PUBLIC

#######################
# EMAIL CONFIGURATION #
#######################

# SMTP mail server (allows DSpace to send email notifications)
mail.server = localhost

# An option is added to disable the mailserver. By default, this property is set to false
# By setting mail.server.disabled = true, DSpace will not send out emails.
# It will instead log the subject of the email which should have been sent
# This is especially useful for development and test environments where production data is used when testing functionality.
mail.server.disabled = true

########################
# HANDLE CONFIGURATION #
########################

# CNRI Handle prefix
# (Defaults to a dummy/fake prefix of 123456789)
handle.prefix = 123456789

#####################
# LOGLEVEL SETTINGS #
#####################
loglevel.other = INFO
# loglevel.other: Log level for other third-party tools/APIs used by DSpace
# Possible values (from most to least info): DEBUG, INFO, WARN, ERROR, FATAL
loglevel.dspace = INFO
# loglevel.dspace: Log level for all DSpace-specific code (org.dspace.*)
# Possible values (from most to least info): DEBUG, INFO, WARN, ERROR, FATAL


###########################################
# CUSTOM UNIT / INTEGRATION TEST SETTINGS #
###########################################
# Configure authority control for Unit Testing (in DSpaceControlledVocabularyTest)
# (This overrides default, commented out settings in dspace.cfg)
plugin.selfnamed.org.dspace.content.authority.ChoiceAuthority = \
	org.dspace.content.authority.DCInputAuthority, \
    org.dspace.content.authority.DSpaceControlledVocabulary

# Configure some more Plugins for PluginTest class
# NOTE: Plugins are just *interfaces*. So, here we are defining some plugins
# based on java.util.List interface and giving them names.
# (These are used by PluginTest)
plugin.named.java.util.List = \
    java.util.ArrayList = MyArrayList, \
    java.util.LinkedList = MyLinkedList, \
    java.util.AttributeList = MyAttributeList

# Define a single Map plugin (used by PluginTest)
plugin.single.java.util.Map = java.util.HashMap

# Define a sequence of Collection plugins (used by PluginTest)
plugin.sequence.java.util.Collection = \
    java.util.ArrayList, \
    java.util.LinkedList, \
    java.util.Stack, \
    java.util.TreeSet

# Enable a test authority control on dc.language.iso field
choices.plugin.dc.language.iso = common_iso_languages
choices.presentation.dc.language.iso = select
authority.controlled.dc.language.iso = true

###########################################
#  PROPERTIES USED TO TEST CONFIGURATION  #
#  PROPERTY EXPOSURE VIA REST             #
###########################################
rest.properties.exposed = configuration.exposed.single.value
rest.properties.exposed = configuration.exposed.array.value
rest.properties.exposed = configuration.not.existing

configuration.not.exposed = secret_value
configuration.exposed.single.value = public_value
configuration.exposed.array.value = public_value_1, public_value_2

<<<<<<< HEAD
orcid.clientid = 
orcid.clientsecret = 
=======
# Test config for the authentication ip functionality
authentication-ip.Staff = 5.5.5.5
authentication-ip.Student = 6.6.6.6
>>>>>>> 1272782b
<|MERGE_RESOLUTION|>--- conflicted
+++ resolved
@@ -126,11 +126,9 @@
 configuration.exposed.single.value = public_value
 configuration.exposed.array.value = public_value_1, public_value_2
 
-<<<<<<< HEAD
 orcid.clientid = 
 orcid.clientsecret = 
-=======
+
 # Test config for the authentication ip functionality
 authentication-ip.Staff = 5.5.5.5
-authentication-ip.Student = 6.6.6.6
->>>>>>> 1272782b
+authentication-ip.Student = 6.6.6.6