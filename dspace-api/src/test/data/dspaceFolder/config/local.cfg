--- conflicted
+++ resolved
@@ -132,12 +132,9 @@
 # or
 submission.lookup.webofknowledge.user =
 submission.lookup.webofknowledge.password =
-<<<<<<< HEAD
+submission.lookup.ads.apikey=
 # In order to use the EPO services you need to obtain an API Key from https://developers.epo.org. Once you get it, add it to the
 # following configuration value.
 # Note that when apikey is configured by default the service is enabled, see bte.xml for further configuration
 submission.lookup.epo.consumerKey=
-submission.lookup.epo.consumerSecretKey=
-=======
-submission.lookup.ads.apikey=
->>>>>>> dea2c275
+submission.lookup.epo.consumerSecretKey=