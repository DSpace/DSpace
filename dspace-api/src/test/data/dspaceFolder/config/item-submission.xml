--- conflicted
+++ resolved
@@ -31,7 +31,7 @@
     <!-- defined in this section. EVERY 'step' in this section MUST have a -->
     <!-- unique identifier in the 'id' attribute! -->
     <!-- -->
-    <!-- Each <step-definition> REQUIRES the following attributes (@) and properties: -->
+    <!-- Each <step> REQUIRES the following attributes (@) and properties: -->
     <!-- @id - The unique identifier for this step -->
     <!-- -->
     <!-- <processing-class> - The class which will process all information for -->
@@ -41,7 +41,7 @@
     <!-- This property should reference the full path of the class -->
     <!-- (e.g. org.dspace.submit.step.MyCustomStep) -->
     <!-- -->
-    <!-- The following properties are OPTIONAL for each <step-definition>: -->
+    <!-- The following properties are OPTIONAL for each <step>: -->
     <!-- <heading> - References the message key, from the -->
     <!-- Messages.properties -->
     <!-- -->
@@ -59,18 +59,13 @@
             <heading>submit.progressbar.describe.stepone</heading>
             <processing-class>org.dspace.app.rest.submit.step.DescribeStep</processing-class>
             <type>submission-form</type>
-<<<<<<< HEAD
-        </step>
-        <step id="traditionalpageone-cris" mandatory="true">
-            <heading>submit.progressbar.describe.stepone</heading>
-            <processing-class>org.dspace.app.rest.submit.step.DescribeStep</processing-class>
-            <type>submission-form</type>
-        </step>
-        <step id="traditionalpagetwo" mandatory="true">
-=======
+        </step-definition>
+        <step-definition id="traditionalpageone-cris" mandatory="true">
+            <heading>submit.progressbar.describe.stepone</heading>
+            <processing-class>org.dspace.app.rest.submit.step.DescribeStep</processing-class>
+            <type>submission-form</type>
         </step-definition>
         <step-definition id="traditionalpagetwo" mandatory="true">
->>>>>>> f5aac1ee
             <heading>submit.progressbar.describe.steptwo</heading>
             <processing-class>org.dspace.app.rest.submit.step.DescribeStep</processing-class>
             <type>submission-form</type>
@@ -85,18 +80,13 @@
             <processing-class>org.dspace.app.rest.submit.step.LicenseStep</processing-class>
             <type>license</type>
             <scope visibilityOutside="read-only">submission</scope>
-<<<<<<< HEAD
-        </step>
-        <step id="extraction">
+        </step-definition>
+        <step-definition id="extraction">
             <heading></heading>
             <processing-class>org.dspace.app.rest.submit.step.ExtractMetadataStep</processing-class>
             <type>utils</type>
             <scope visibility="hidden" visibilityOutside="hidden">submission</scope>
-        </step>
-=======
-        </step-definition>
-
->>>>>>> f5aac1ee
+        </step-definition>
         <!-- Step Upload Item with Embargo Features to enable this step, please
             make sure to comment-out the previous step "UploadStep" <step-definition id="upload-with-embargo">
             <heading>submit.progressbar.upload</heading> <processing-class>org.dspace.submit.step.UploadWithEmbargoStep</processing-class>
@@ -111,45 +101,39 @@
             <type>cclicense</type> </step-definition>
 
         <!--Step will be to Check for potential duplicate -->
-<<<<<<< HEAD
-        <step id="detect-duplicate">
+        <step-definition id="detect-duplicate">
             <heading>submit.progressbar.detect-duplicate</heading>
             <processing-class>org.dspace.app.rest.submit.step.DetectPotentialDuplicateStep</processing-class>
             <type>detect-duplicate</type>
-        </step>
-=======
-        <!-- <step-definition id="detect-duplicate"> <heading>submit.progressbar.detect.duplicate</heading>
-            <processing-class>org.dspace.submit.step.DetectPotentialDuplicate</processing-class>
-            <type>duplicate</type> </step-definition> -->
->>>>>>> f5aac1ee
+        </step-definition>
 
         <!--Step will be to Verify/Review everything -->
         <!-- <step-definition id="verify"> <heading>submit.progressbar.verify</heading> <processing-class>org.dspace.submit.step.VerifyStep</processing-class>
             <type>verify</type> </step-definition> -->
 
         <!-- Fake Steps to test parsing of all options -->
-        <!-- <step-definition mandatory="false"> <heading>fake.submission.readonly</heading>
+        <!-- <step mandatory="false"> <heading>fake.submission.readonly</heading>
             <processing-class>org.dspace.submit.step.SampleStep</processing-class> <type>sample</type>
-            <scope visibility="read-only">submission</scope> </step-definition> <step-definition mandatory="false">
+            <scope visibility="read-only">submission</scope> </step-definition> <step mandatory="false">
             <heading>fake.workflow.readonly</heading> <processing-class>org.dspace.submit.step.SampleStep</processing-class>
             <type>sample</type> <scope visibility="read-only">workflow</scope> </step-definition> -->
 
         <!-- patent steps [START] -->
-        <step id="patent" mandatory="true">
+        <step-definition id="patent" mandatory="true">
             <heading>submit.progressbar.describe.patent</heading>
             <processing-class>org.dspace.app.rest.submit.step.DescribeStep</processing-class>
             <type>submission-form</type>
-        </step>
-        <step id="patent_indexing" mandatory="true">
+        </step-definition>
+        <step-definition id="patent_indexing" mandatory="true">
             <heading>submit.progressbar.describe.patent_indexing</heading>
             <processing-class>org.dspace.app.rest.submit.step.DescribeStep</processing-class>
             <type>submission-form</type>
-        </step>
-        <step id="patent_references" mandatory="true">
+        </step-definition>
+        <step-definition id="patent_references" mandatory="true">
             <heading>submit.progressbar.describe.patent_references</heading>
             <processing-class>org.dspace.app.rest.submit.step.DescribeStep</processing-class>
             <type>submission-form</type>
-        </step>
+        </step-definition>
         <!-- publication steps [END]   -->
 
         <!-- This is the Sample Step which utilizes the JSPSampleStep class -->
@@ -159,51 +143,43 @@
             <type>sample</type>
         </step-definition>
 
-<<<<<<< HEAD
-	    <step id="publication" mandatory="true">
+	    <step-definition id="publication" mandatory="true">
 	      <heading>submit.progressbar.describe.publication</heading>
 	      <processing-class>org.dspace.app.rest.submit.step.DescribeStep</processing-class>
 	      <type>submission-form</type>
-	    </step>
-	    <step id="publication_indexing" mandatory="false">
+	    </step-definition>
+	    <step-definition id="publication_indexing" mandatory="false">
 	      <heading>submit.progressbar.describe.publication_indexing</heading>
 	      <processing-class>org.dspace.app.rest.submit.step.DescribeStep</processing-class>
 	      <type>submission-form</type>
-	    </step>
-	    <step id="publication_bibliographic_details" mandatory="true">
+	    </step-definition>
+	    <step-definition id="publication_bibliographic_details" mandatory="true">
 	      <heading>submit.progressbar.describe.publication_bibliographic_details</heading>
 	      <processing-class>org.dspace.app.rest.submit.step.DescribeStep</processing-class>
 	      <type>submission-form</type>
-	    </step>
-	    <step id="publication_references" mandatory="false">
+	    </step-definition>
+	    <step-definition id="publication_references" mandatory="false">
 	      <heading>submit.progressbar.describe.publication_references</heading>
 	      <processing-class>org.dspace.app.rest.submit.step.DescribeStep</processing-class>
 	      <type>submission-form</type>
-	    </step>
-
-        <step id="languagetest" mandatory="true">
-            <heading>submit.progressbar.describe.stepone</heading>
-            <processing-class>org.dspace.app.rest.submit.step.DescribeStep</processing-class>
-            <type>submission-form</type>
-        </step>
-
-        <step id="titleAndIssuedDate" mandatory="true">
-            <heading>submit.progressbar.describe.stepone</heading>
-            <processing-class>org.dspace.app.rest.submit.step.DescribeStep</processing-class>
-            <type>submission-form</type>
-        </step>
-        <step id="onlyTitle" mandatory="true">
-            <heading>submit.progressbar.describe.stepone</heading>
-            <processing-class>org.dspace.app.rest.submit.step.DescribeStep</processing-class>
-            <type>submission-form</type>
-        </step>
-=======
+	    </step-definition>
+
         <step-definition id="languagetest" mandatory="true">
             <heading>submit.progressbar.describe.stepone</heading>
             <processing-class>org.dspace.app.rest.submit.step.DescribeStep</processing-class>
             <type>submission-form</type>
         </step-definition>
->>>>>>> f5aac1ee
+
+        <step-definition id="titleAndIssuedDate" mandatory="true">
+            <heading>submit.progressbar.describe.stepone</heading>
+            <processing-class>org.dspace.app.rest.submit.step.DescribeStep</processing-class>
+            <type>submission-form</type>
+        </step-definition>
+        <step-definition id="onlyTitle" mandatory="true">
+            <heading>submit.progressbar.describe.stepone</heading>
+            <processing-class>org.dspace.app.rest.submit.step.DescribeStep</processing-class>
+            <type>submission-form</type>
+        </step-definition>
     </step-definitions>
 
     <!-- The submission-definitions map lays out the detailed definition of -->
