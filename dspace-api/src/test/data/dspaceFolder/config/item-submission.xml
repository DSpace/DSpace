--- conflicted
+++ resolved
@@ -18,12 +18,9 @@
     <!-- for handle "default". -->
     <submission-map>
         <name-map collection-handle="default" submission-name="traditional"/>
-<<<<<<< HEAD
-        <name-map collection-handle="123456789/2001" submission-name="patent"/>
-=======
         <name-map collection-handle="123456789/publication-1" submission-name="publication"/>
         <name-map collection-handle="123456789/language-test-1" submission-name="languagetestprocess"/>
->>>>>>> dea2c275
+        <name-map collection-handle="123456789/2001" submission-name="patent"/>
     </submission-map>
 
 
@@ -209,18 +206,6 @@
             <!-- <step id="verify"/> -->
         </submission-process>
 
-<<<<<<< HEAD
-        <!-- patent, used by some collection like 123456789/1001 -->
-        <submission-process name="patent">
-            <step id="collection" />
-            <step id="patent" />
-            <step id="patent_indexing" />
-            <step id="patent_references" />
-            <step id="upload" />
-            <step id="license" />
-        </submission-process>
-
-=======
 	    <submission-process name="publication">
 	      <step id="collection" />
 	      <step id="extraction" />
@@ -236,7 +221,16 @@
             <step id="collection"/>
             <step id="languagetest"/>
         </submission-process>
->>>>>>> dea2c275
+        <!-- patent, used by some collection like 123456789/1001 -->
+        <submission-process name="patent">
+            <step id="collection" />
+            <step id="patent" />
+            <step id="patent_indexing" />
+            <step id="patent_references" />
+            <step id="upload" />
+            <step id="license" />
+        </submission-process>
+
     </submission-definitions>
 
 </item-submission>