--- conflicted
+++ resolved
@@ -18,14 +18,11 @@
     <!-- for handle "default". -->
     <submission-map>
         <name-map collection-handle="default" submission-name="traditional"/>
-<<<<<<< HEAD
         <name-map collection-handle="123456789/publication-1" submission-name="publication"/>
         <name-map collection-handle="123456789/language-test-1" submission-name="languagetestprocess"/>
         <name-map collection-handle="123456789/patent-test" submission-name="patent"/>
         <name-map collection-handle="123456789/traditional-cris" submission-name="traditional-cris"/>
-=======
         <name-map collection-handle="123456789/language-test-1" submission-name="languagetestprocess"/>
->>>>>>> 8407a2f6
     </submission-map>
 
 
@@ -147,7 +144,6 @@
             <type>sample</type>
         </step>
 
-<<<<<<< HEAD
 	    <step id="publication" mandatory="true">
 	      <heading>submit.progressbar.describe.publication</heading>
 	      <processing-class>org.dspace.app.rest.submit.step.DescribeStep</processing-class>
@@ -170,8 +166,12 @@
 	    </step>
 
 
-=======
->>>>>>> 8407a2f6
+        <step id="languagetest" mandatory="true">
+            <heading>submit.progressbar.describe.stepone</heading>
+            <processing-class>org.dspace.app.rest.submit.step.DescribeStep</processing-class>
+            <type>submission-form</type>
+        </step>
+
         <step id="languagetest" mandatory="true">
             <heading>submit.progressbar.describe.stepone</heading>
             <processing-class>org.dspace.app.rest.submit.step.DescribeStep</processing-class>
@@ -219,7 +219,6 @@
             <!-- <step id="verify"/> -->
         </submission-process>
 
-<<<<<<< HEAD
         <!--This "traditional" process defines the DEFAULT item submission process -->
         <submission-process name="traditional-cris">
 
@@ -255,13 +254,10 @@
 	      <step id="license" />
 	    </submission-process>
 
-=======
->>>>>>> 8407a2f6
         <submission-process name="languagetestprocess">
             <step id="collection"/>
             <step id="languagetest"/>
         </submission-process>
-<<<<<<< HEAD
         <!-- patent, used by some collection like 123456789/1001 -->
         <submission-process name="patent">
             <step id="collection" />
@@ -272,8 +268,10 @@
             <step id="license" />
         </submission-process>
 
-=======
->>>>>>> 8407a2f6
+        <submission-process name="languagetestprocess">
+            <step id="collection"/>
+            <step id="languagetest"/>
+        </submission-process>
     </submission-definitions>
 
 </item-submission>