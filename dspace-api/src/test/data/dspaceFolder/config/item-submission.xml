--- conflicted
+++ resolved
@@ -20,12 +20,9 @@
         <name-map collection-handle="default" submission-name="traditional"/>
         <name-map collection-handle="123456789/publication-1" submission-name="publication"/>
         <name-map collection-handle="123456789/language-test-1" submission-name="languagetestprocess"/>
-<<<<<<< HEAD
         <name-map collection-handle="123456789/patent-test" submission-name="patent"/>
         <name-map collection-handle="123456789/traditional-cris" submission-name="traditional-cris"/>
-=======
         <name-map collection-handle="123456789/extraction-test" submission-name="extractiontestprocess"/>
->>>>>>> b3a8b6e1
     </submission-map>
 
 
@@ -100,17 +97,14 @@
         <!--Step will be to select a Creative Commons License -->
         <step-definition id="cclicense"> <heading>submit.progressbar.CClicense</heading>
             <processing-class>org.dspace.app.rest.submit.step.CCLicenseStep</processing-class>
-<<<<<<< HEAD
-            <type>cclicense</type> </step-definition>
+            <type>cclicense</type> 
+        </step-definition>
 
         <!--Step will be to Check for potential duplicate -->
         <step-definition id="detect-duplicate">
             <heading>submit.progressbar.detect-duplicate</heading>
             <processing-class>org.dspace.app.rest.submit.step.DetectPotentialDuplicateStep</processing-class>
             <type>detect-duplicate</type>
-=======
-            <type>cclicense</type> 
->>>>>>> b3a8b6e1
         </step-definition>
 
         <step-definition id="extractionstep"> 
@@ -226,11 +220,8 @@
             <!--Step will be to Upload the item -->
             <step id="upload"/>
             <!-- <step id="upload-with-embargo"/> -->
-<<<<<<< HEAD
             <step id="detect-duplicate"/>
-=======
             <!-- <step id="extractionstep"/> -->
->>>>>>> b3a8b6e1
 
             <!--Step will be to Sign off on the License -->
             <step id="license"/>
@@ -293,7 +284,6 @@
             <step id="collection"/>
             <step id="languagetest"/>
         </submission-process>
-<<<<<<< HEAD
         
         <submission-process name="modeA">
            <step id="titleAndIssuedDate"/>
@@ -301,7 +291,6 @@
         <submission-process name="modeB">
            <step id="onlyTitle"/>
         </submission-process>
-=======
 
         <submission-process name="extractiontestprocess">
             <step id="collection"/>
@@ -313,7 +302,6 @@
             <step id="cclicense"/>
         </submission-process>
 
->>>>>>> b3a8b6e1
     </submission-definitions>
 
 </item-submission>