--- conflicted
+++ resolved
@@ -421,8 +421,6 @@
         assertThat("testWithNoPrimaryAndMultipleBitstreams 0", status, equalTo(DefaultAccessStatusHelper.OPEN_ACCESS));
         String embargoDate = helper.getEmbargoFromItem(context, itemWithEmbargo, threshold);
         assertThat("testWithNoPrimaryAndMultipleBitstreams 1", embargoDate, equalTo(null));
-<<<<<<< HEAD
-=======
     }
 
     /**
@@ -438,6 +436,5 @@
                 .atStartOfDay()
                 .atZone(ZoneId.systemDefault())
                 .toInstant());
->>>>>>> b2ae1d54
     }
 }