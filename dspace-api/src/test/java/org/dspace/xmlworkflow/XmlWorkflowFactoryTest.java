--- conflicted
+++ resolved
@@ -119,12 +119,7 @@
 
     @Test
     public void workflowMapping_MappedCollection() throws WorkflowConfigurationException {
-<<<<<<< HEAD
-        Collection collection = this.findOrCreateCollectionWithHandle("123456789/1000000");
-        Workflow workflow = xmlWorkflowFactory.getWorkflow(collection);
-=======
         Workflow workflow = xmlWorkflowFactory.getWorkflow(this.mappedCollection);
->>>>>>> dcc2e69f
         assertEquals(workflow.getID(), "selectSingleReviewer");
     }
 }