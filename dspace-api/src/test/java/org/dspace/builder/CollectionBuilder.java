/**
 * The contents of this file are subject to the license and copyright
 * detailed in the LICENSE and NOTICE files at the root of the source
 * tree and available online at
 *
 * http://www.dspace.org/license/
 */
package org.dspace.builder;

import java.io.IOException;
import java.io.InputStream;
import java.nio.charset.StandardCharsets;
import java.sql.SQLException;
import java.util.UUID;

import org.apache.commons.io.IOUtils;
import org.dspace.authorize.AuthorizeException;
import org.dspace.content.Collection;
import org.dspace.content.Community;
import org.dspace.content.MetadataSchemaEnum;
import org.dspace.content.service.DSpaceObjectService;
import org.dspace.core.Context;
import org.dspace.discovery.SearchServiceException;
import org.dspace.eperson.EPerson;
import org.dspace.eperson.Group;
import org.dspace.xmlworkflow.WorkflowConfigurationException;

/**
 * Builder to construct Collection objects.
 *
 * @author Tom Desair (tom dot desair at atmire dot com)
 * @author Raf Ponsaerts (raf dot ponsaerts at atmire dot com)
 */
public class CollectionBuilder extends AbstractDSpaceObjectBuilder<Collection> {

    private Collection collection;

    protected CollectionBuilder(Context context) {
        super(context);

    }

    /**
     * Begin building a Collection.
     *
     * @param context current DSpace session.
     * @param parent place the Collection in this Community.
     * @return this.
     */
    public static CollectionBuilder createCollection(final Context context, final Community parent) {
        CollectionBuilder builder = new CollectionBuilder(context);
        return builder.create(parent);
    }

    /**
     * Begin building a Collection with a given Handle.
     *
     * @param context current DSpace session.
     * @param parent place the Collection in this Community.
     * @param handle give the Collection this Handle.
     * @return this.
     */
    public static CollectionBuilder createCollection(final Context context,
                                                     final Community parent,
                                                     final String handle) {
        CollectionBuilder builder = new CollectionBuilder(context);
        return builder.create(parent, handle);
    }

    private CollectionBuilder create(final Community parent) {
        try {
            this.collection = collectionService.create(context, parent);
        } catch (Exception e) {
            return handleException(e);
        }
        return this;
    }

    private CollectionBuilder create(final Community parent, final String handle) {
        try {
            for (Collection collection : this.collectionService.findAll(context)) {
                if (collection.getHandle().equalsIgnoreCase(handle)) {
                    this.collection = collection;
                }
            }
            this.collection = this.collectionService.create(context, parent, handle);
        } catch (Exception e) {
            return handleException(e);
        }
        return this;
    }

    /**
     * Set the name of the Collection, with language not specified.
     *
     * @param name give the Collection this name (title).
     * @return this.
     */
    public CollectionBuilder withName(final String name) {
        return setMetadataSingleValue(collection, MetadataSchemaEnum.DC.getName(), "title", null, name);
    }

<<<<<<< HEAD
    public CollectionBuilder withEntityType(final String name) {
        return setMetadataSingleValue(collection, "dspace", "entity", "type", name);
    }

=======
    /**
     * Set the name of the Collection in the given language.
     *
     * @param name give the Collection this name (title).
     * @param language ISO 639 language code and optional variant (en, en_us).
     * @return this.
     */
>>>>>>> 3d9df392
    public CollectionBuilder withNameForLanguage(final String name, final String language) {
        return addMetadataValue(collection, MetadataSchemaEnum.DC.getName(), "title", null, language, name);
    }

<<<<<<< HEAD
    public CollectionBuilder withSubmissionDefinition(final String name) {
        return addMetadataValue(collection, "cris", "submission", "definition", null, name);
    }

    public CollectionBuilder withWorkflow(final String name) {
        return addMetadataValue(collection, "cris", "workflow", "name", null, name);
    }

    public CollectionBuilder withHarvestingPreTrasform(String preTransform) {
        return addMetadataValue(collection, "cris", "harvesting", "preTransform", null, preTransform);
    }

    public CollectionBuilder withHarvestingPostTrasform(String postTransform) {
        return addMetadataValue(collection, "cris", "harvesting", "postTransform", null, postTransform);
    }

    public CollectionBuilder withHarvestingEmail(String email) {
        return addMetadataValue(collection, "cris", "harvesting", "email", null, email);
    }

    public CollectionBuilder withHarvestingItemValidationEnabled() {
        return addMetadataValue(collection, "cris", "harvesting", "itemValidationEnabled", null, "true");
    }

    public CollectionBuilder withHarvestingRecordValidationEnabled() {
        return addMetadataValue(collection, "cris", "harvesting", "recordValidationEnabled", null, "true");
    }

=======
    /**
     * Set the Collection's logo.
     * <em>To a String.  Should this not be the bytes of an image of some sort?</em>
     *
     * @param content these characters will be converted to bytes, stored as
     *                  a Bitstream, and the Bitstream set as the Collection's logo.
     * @return this.
     * @throws AuthorizeException passed through.
     * @throws IOException passed through.
     * @throws SQLException passed through.
     */
>>>>>>> 3d9df392
    public CollectionBuilder withLogo(final String content) throws AuthorizeException, IOException, SQLException {

        InputStream is = IOUtils.toInputStream(content, StandardCharsets.UTF_8);
        try {
            collectionService.setLogo(context, collection, is);
            return this;

        } finally {
            is.close();
        }
    }

    /**
     * Add a provenance record to the Collection.
     * @param provenance the record.
     * @return this.
     */
    public CollectionBuilder withProvenance(final String provenance) {
        return addMetadataValue(collection,
                                MetadataSchemaEnum.DC.getName(),
                                "description",
                                "provenance",
                                provenance);
    }

    /**
     * Generate a template Item for the Collection.  Consult the built Collection
     * to reference the Item.
     * @return this.
     * @throws SQLException passed through.
     * @throws AuthorizeException passed through.
     */
    public CollectionBuilder withTemplateItem() throws SQLException, AuthorizeException {
        collectionService.createTemplateItem(context, collection);
        return this;
    }

    /**
     * Create a submitter group for the collection with the specified members
     *
     * @param members epersons to add to the submitter group
     * @return this builder
     * @throws SQLException
     * @throws AuthorizeException
     */
    public CollectionBuilder withSubmitterGroup(EPerson... members) throws SQLException, AuthorizeException {
        Group g = collectionService.createSubmitters(context, collection);
        for (EPerson e : members) {
            groupService.addMember(context, g, e);
        }
        groupService.update(context, g);
        return this;
    }

    /**
     * Generate and populate a workflow group for the Collection.  Obsolete:
     * the 3-step workflow model has been removed. Use other withWorkflowGroup() method instead
     *
     * @param step number of the workflow step.
     * @param members make these users members of the group.
     * @return this
     * @throws SQLException passed through.
     * @throws AuthorizeException passed through.
     * @deprecated 7.0
     */
    @Deprecated
    public CollectionBuilder withWorkflowGroup(int step, EPerson... members) throws SQLException, AuthorizeException {
        Group g = collectionService.createWorkflowGroup(context, collection, step);
        for (EPerson e : members) {
            groupService.addMember(context, g, e);
        }
        groupService.update(context, g);
        return this;
    }

    /**
     * Generate and populate a role-based workflow group for the Collection.
     *
     * @param roleName the rolename for the group
     * @param members make these users members of the group.
     * @return this
     * @throws SQLException passed through.
     * @throws AuthorizeException passed through.
     */
    public CollectionBuilder withWorkflowGroup(String roleName, EPerson... members)
            throws SQLException, AuthorizeException, IOException, WorkflowConfigurationException {
        Group g = workflowService.createWorkflowRoleGroup(context, collection, roleName);
        for (EPerson e : members) {
            groupService.addMember(context, g, e);
        }
        groupService.update(context, g);
        return this;
    }

    /**
     * Create an admin group for the collection with the specified members
     *
     * @param members epersons to add to the admin group
     * @return this builder
     * @throws SQLException
     * @throws AuthorizeException
     */
    public CollectionBuilder withAdminGroup(EPerson... members) throws SQLException, AuthorizeException {
        Group g = collectionService.createAdministrators(context, collection);
        for (EPerson e : members) {
            groupService.addMember(context, g, e);
        }
        groupService.update(context, g);
        return this;
    }

    public CollectionBuilder withSharedWorkspace() {
        return setMetadataSingleValue(collection, "cris", "workspace", "shared", "true");
    }

    @Override
    public Collection build() {
        try {
            collectionService.update(context, collection);
            context.dispatchEvents();
            indexingService.commit();

        } catch (Exception e) {
            return handleException(e);
        }
        return collection;
    }

    @Override
    public void cleanup() throws Exception {
       try (Context c = new Context()) {
            c.turnOffAuthorisationSystem();
            // Ensure object and any related objects are reloaded before checking to see what needs cleanup
            collection = c.reloadEntity(collection);
            if (collection != null) {
                deleteAdminGroup(c);
                deleteItemTemplate(c);
                deleteDefaultReadGroups(c, collection);
                deleteWorkflowGroups(c, collection);
                delete(c ,collection);
                c.complete();
            }
       }
    }

    private void deleteAdminGroup(Context c) throws SQLException, AuthorizeException, IOException {
        Group group = collection.getAdministrators();
        if (group != null) {
            collectionService.removeAdministrators(c, collection);
            groupService.delete(c, group);
        }
    }

    private void deleteItemTemplate(Context c) throws SQLException, AuthorizeException, IOException {
        if (collection.getTemplateItem() != null) {
                 collectionService.removeTemplateItem(c, collection);
        }
    }

    /**
     * Delete all workflow groups from a given Collection.  Obsolete:  depends
     * on the removed 3-step workflow.
     *
     * @param c current DSpace session.
     * @param collection the Collection to be depleted.
     * @throws Exception passed through.
     * @deprecated 7.0
     */
    @Deprecated
    public void deleteWorkflowGroups(Context c, Collection collection) throws Exception {
       for (int i = 1; i <= 3; i++) {
            Group group = collectionService.getWorkflowGroup(c, collection, i);
            if (group != null) {
                collectionService.setWorkflowGroup(c, collection, i, null);
                groupService.delete(c, group);
            }
       }
    }

    /**
     * Delete the default groups that grant READ permission to Items
     * and Bitstreams in a given Collection.
     *
     * @param c current DSpace session.
     * @param collection the Collection to be depleted.
     * @throws Exception passed through.
     */
    public void deleteDefaultReadGroups(Context c, Collection collection) throws Exception {
        Group defaultItemReadGroup = groupService.findByName(c, "COLLECTION_" +
              collection.getID().toString() + "_ITEM_DEFAULT_READ");
        Group defaultBitstreamReadGroup = groupService.findByName(c, "COLLECTION_" +
              collection.getID().toString() + "_BITSTREAM_DEFAULT_READ");
        if (defaultItemReadGroup != null) {
            groupService.delete(c, defaultItemReadGroup);
        }
        if (defaultBitstreamReadGroup != null) {
            groupService.delete(c, defaultBitstreamReadGroup);
        }
    }

    /**
     * Delete the Test Collection referred to by the given UUID
     *
     * @param uuid UUID of Test Collection to delete
     * @throws SQLException
     * @throws IOException
     * @throws SearchServiceException
     */
    public static void deleteCollection(UUID uuid) throws SQLException, IOException, SearchServiceException {
       try (Context c = new Context()) {
            c.turnOffAuthorisationSystem();
            Collection collection = collectionService.find(c, uuid);
            if (collection != null) {
                try {
                    collectionService.delete(c, collection);
                } catch (AuthorizeException e) {
                    throw new RuntimeException(e.getMessage(), e);
                }
            }
            c.complete();
            indexingService.commit();
       }
    }

    @Override
    protected DSpaceObjectService<Collection> getService() {
        return collectionService;
    }
}<|MERGE_RESOLUTION|>--- conflicted
+++ resolved
@@ -100,12 +100,10 @@
         return setMetadataSingleValue(collection, MetadataSchemaEnum.DC.getName(), "title", null, name);
     }
 
-<<<<<<< HEAD
     public CollectionBuilder withEntityType(final String name) {
         return setMetadataSingleValue(collection, "dspace", "entity", "type", name);
     }
 
-=======
     /**
      * Set the name of the Collection in the given language.
      *
@@ -113,12 +111,10 @@
      * @param language ISO 639 language code and optional variant (en, en_us).
      * @return this.
      */
->>>>>>> 3d9df392
     public CollectionBuilder withNameForLanguage(final String name, final String language) {
         return addMetadataValue(collection, MetadataSchemaEnum.DC.getName(), "title", null, language, name);
     }
 
-<<<<<<< HEAD
     public CollectionBuilder withSubmissionDefinition(final String name) {
         return addMetadataValue(collection, "cris", "submission", "definition", null, name);
     }
@@ -147,7 +143,6 @@
         return addMetadataValue(collection, "cris", "harvesting", "recordValidationEnabled", null, "true");
     }
 
-=======
     /**
      * Set the Collection's logo.
      * <em>To a String.  Should this not be the bytes of an image of some sort?</em>
@@ -159,7 +154,6 @@
      * @throws IOException passed through.
      * @throws SQLException passed through.
      */
->>>>>>> 3d9df392
     public CollectionBuilder withLogo(final String content) throws AuthorizeException, IOException, SQLException {
 
         InputStream is = IOUtils.toInputStream(content, StandardCharsets.UTF_8);
