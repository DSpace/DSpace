/**
 * The contents of this file are subject to the license and copyright
 * detailed in the LICENSE and NOTICE files at the root of the source
 * tree and available online at
 *
 * http://www.dspace.org/license/
 */
package org.dspace.builder;

import static org.dspace.content.MetadataSchemaEnum.CRIS;
import static org.dspace.content.MetadataSchemaEnum.DC;
import static org.dspace.content.authority.Choices.CF_ACCEPTED;

import java.io.IOException;
import java.sql.SQLException;
import java.util.UUID;

import org.dspace.authorize.AuthorizeException;
import org.dspace.content.Collection;
import org.dspace.content.DCDate;
import org.dspace.content.Item;
import org.dspace.content.MetadataSchemaEnum;
import org.dspace.content.WorkspaceItem;
import org.dspace.content.service.DSpaceObjectService;
import org.dspace.core.Context;
import org.dspace.eperson.EPerson;
import org.dspace.eperson.Group;

/**
 * Builder to construct Item objects
 *
 * @author Tom Desair (tom dot desair at atmire dot com)
 * @author Raf Ponsaerts (raf dot ponsaerts at atmire dot com)
 */
public class ItemBuilder extends AbstractDSpaceObjectBuilder<Item> {

    private boolean withdrawn = false;
    private String handle = null;
    private WorkspaceItem workspaceItem;
    private Item item;
    private Group readerGroup = null;

    protected ItemBuilder(Context context) {
        super(context);
    }

    public static ItemBuilder createItem(final Context context, final Collection col) {
        ItemBuilder builder = new ItemBuilder(context);
        return builder.create(context, col);
    }

    private ItemBuilder create(final Context context, final Collection col) {
        this.context = context;

        try {
            workspaceItem = workspaceItemService.create(context, col, false);
            item = workspaceItem.getItem();
        } catch (Exception e) {
            return handleException(e);
        }

        return this;
    }

    public ItemBuilder withTitle(final String title) {
        return setMetadataSingleValue(item, MetadataSchemaEnum.DC.getName(), "title", null, title);
    }

    public ItemBuilder withAlternativeTitle(final String title) {
        return addMetadataValue(item, MetadataSchemaEnum.DC.getName(), "title", "alternative", title);
    }

    public ItemBuilder withTitleForLanguage(final String title, final String language) {
        return addMetadataValue(item, MetadataSchemaEnum.DC.getName(), "title", null, language, title);
    }

    public ItemBuilder withIssueDate(final String issueDate) {
        return addMetadataValue(item, MetadataSchemaEnum.DC.getName(),
                                "date", "issued", new DCDate(issueDate).toString());
    }

    public ItemBuilder withIdentifierOther(final String identifierOther) {
        return addMetadataValue(item, MetadataSchemaEnum.DC.getName(), "identifier", "other", identifierOther);
    }

    public ItemBuilder withAuthor(final String authorName) {
        return addMetadataValue(item, MetadataSchemaEnum.DC.getName(), "contributor", "author", authorName);
    }

    public ItemBuilder withAuthor(final String authorName, final String authority) {
        return addMetadataValue(item, DC.getName(), "contributor", "author", null, authorName, authority, 600);
    }

    public ItemBuilder withAuthorAffiliation(String affiliation) {
        return addMetadataValue(item, "oairecerif", "author", "affiliation", affiliation);
    }

    public ItemBuilder withEditor(final String editorName) {
        return addMetadataValue(item, MetadataSchemaEnum.DC.getName(), "contributor", "editor", editorName);
    }

    public ItemBuilder withEditorAffiliation(String affiliation) {
        return addMetadataValue(item, "oairecerif", "editor", "affiliation", affiliation);
    }

    public ItemBuilder withPersonIdentifierFirstName(final String personIdentifierFirstName) {
        return addMetadataValue(item, "person", "givenName", null, personIdentifierFirstName);
    }

    public ItemBuilder withPersonIdentifierLastName(final String personIdentifierLastName) {
        return addMetadataValue(item, "person", "familyName", null, personIdentifierLastName);
    }

    public ItemBuilder withSubject(final String subject) {
        return addMetadataValue(item, MetadataSchemaEnum.DC.getName(), "subject", null, subject);
    }

    public ItemBuilder withRelationshipType(final String relationshipType) {
        return addMetadataValue(item, "relationship", "type", null, relationshipType);
    }

    public ItemBuilder withPublicationIssueNumber(final String issueNumber) {
        return addMetadataValue(item, "publicationissue", "issueNumber", null, issueNumber);
    }

    public ItemBuilder withPublicationVolumeNumber(final String volumeNumber) {
        return addMetadataValue(item, "publicationvolume", "volumeNumber", null, volumeNumber);
    }

    public ItemBuilder withProvenanceData(final String provenanceData) {
        return addMetadataValue(item, MetadataSchemaEnum.DC.getName(), "description", "provenance", provenanceData);
    }

<<<<<<< HEAD
    public ItemBuilder withCrisOwner(String value, String authority) {
        return addMetadataValue(item, CRIS.getName(), "owner", null, null, value, authority, CF_ACCEPTED);
    }

    public ItemBuilder withDoiIdentifier(String doi) {
        return addMetadataValue(item, "dc", "identifier", "doi", doi);
    }

    public ItemBuilder withIsbnIdentifier(String isbn) {
        return addMetadataValue(item, "dc", "identifier", "isbn", isbn);
    }

    public ItemBuilder withIssnIdentifier(String issn) {
        return addMetadataValue(item, "dc", "identifier", "issn", issn);
    }

    public ItemBuilder withIsiIdentifier(String issn) {
        return addMetadataValue(item, "dc", "identifier", "isi", issn);
    }

    public ItemBuilder withScopusIdentifier(String issn) {
        return addMetadataValue(item, "dc", "identifier", "scopus", issn);
    }

    public ItemBuilder withOrcidIdentifier(String orcid) {
        return addMetadataValue(item, "person", "identifier", "orcid", orcid);
    }

    public ItemBuilder withIsniIdentifier(String isni) {
        return addMetadataValue(item, "person", "identifier", "isni", isni);
    }

    public ItemBuilder withResearcherIdentifier(String rid) {
        return addMetadataValue(item, "person", "identifier", "rid", rid);
    }

    public ItemBuilder withScopusAuthorIdentifier(String id) {
        return addMetadataValue(item, "person", "identifier", "scopus-author-id", id);
    }

    public ItemBuilder withPatentNo(String patentNo) {
        return addMetadataValue(item, "dc", "identifier", "patentno", patentNo);
    }

    public ItemBuilder withCitationIdentifier(String citation) {
        return addMetadataValue(item, "dc", "identifier", "citation", citation);
    }

    public ItemBuilder withFullName(String fullname) {
        return setMetadataSingleValue(item, "crisrp", "name", null, fullname);
    }

    public ItemBuilder withVernacularName(String vernacularName) {
        return setMetadataSingleValue(item, "crisrp", "name", "translated", vernacularName);
    }

    public ItemBuilder withVariantName(String variant) {
        return addMetadataValue(item, "crisrp", "name", "variant", variant);
    }

    public ItemBuilder withGivenName(String givenName) {
        return setMetadataSingleValue(item, "person", "givenName", null, givenName);
    }

    public ItemBuilder withFamilyName(String familyName) {
        return setMetadataSingleValue(item, "person", "familyName", null, familyName);
    }

    public ItemBuilder withBirthDate(String birthDate) {
        return setMetadataSingleValue(item, "person", "birthDate", null, birthDate);
    }

    public ItemBuilder withGender(String gender) {
        return setMetadataSingleValue(item, "oairecerif", "person", "gender", gender);
    }

    public ItemBuilder withJobTitle(String jobTitle) {
        return setMetadataSingleValue(item, "person", "jobTitle", null, jobTitle);
    }

    public ItemBuilder withPersonMainAffiliation(String affiliation) {
        return setMetadataSingleValue(item, "person", "affiliation", "name", affiliation);
    }

    public ItemBuilder withPersonMainAffiliation(final String affiliation, final String authority) {
        return addMetadataValue(item, "person", "affiliation", "name", null, affiliation, authority, 600);
    }

    public ItemBuilder withWorkingGroup(String workingGroup) {
        return addMetadataValue(item, "crisrp", "workgroup", null, workingGroup);
    }

    public ItemBuilder withPersonalSiteUrl(String url) {
        return addMetadataValue(item, "oairecerif", "identifier", "url", url);
    }

    public ItemBuilder withPersonalSiteTitle(String title) {
        return addMetadataValue(item, "crisrp", "site", "title", title);
    }

    public ItemBuilder withPersonEmail(String email) {
        return addMetadataValue(item, "person", "email", null, email);
    }

    public ItemBuilder withPersonAffiliation(String affiliation) {
        return addMetadataValue(item, "oairecerif", "person", "affiliation", affiliation);
    }

    public ItemBuilder withPersonAffiliationName(String name, String authority) {
        return addMetadataValue(item, "person", "affiliation", "name", null, name, authority, 600);
    }

    public ItemBuilder withPersonAffiliationStartDate(String startDate) {
        return addMetadataValue(item, "oairecerif", "affiliation", "startDate", startDate);
    }

    public ItemBuilder withPersonAffiliationEndDate(String endDate) {
        return addMetadataValue(item, "oairecerif", "affiliation", "endDate", endDate);
    }

    public ItemBuilder withPersonAffiliationRole(String role) {
        return addMetadataValue(item, "oairecerif", "affiliation", "role", role);
    }

    public ItemBuilder withDescription(String description) {
        return addMetadataValue(item, MetadataSchemaEnum.DC.getName(), "description", null, description);
    }

    public ItemBuilder withDescriptionAbstract(String description) {
        return addMetadataValue(item, MetadataSchemaEnum.DC.getName(), "description", "abstract", description);
    }

    public ItemBuilder withPersonEducation(String education) {
        return addMetadataValue(item, "crisrp", "education", null, education);
    }

    public ItemBuilder withPersonEducationStartDate(String startDate) {
        return addMetadataValue(item, "crisrp", "education", "start", startDate);
    }

    public ItemBuilder withPersonEducationEndDate(String endDate) {
        return addMetadataValue(item, "crisrp", "education", "end", endDate);
    }

    public ItemBuilder withPersonEducationRole(String role) {
        return addMetadataValue(item, "crisrp", "education", "role", role);
    }

    public ItemBuilder withPersonCountry(String country) {
        return addMetadataValue(item, "crisrp", "country", null, country);
    }

    public ItemBuilder withPersonQualification(String qualification) {
        return addMetadataValue(item, "crisrp", "qualification", null, qualification);
    }

    public ItemBuilder withPersonQualificationStartDate(String startDate) {
        return addMetadataValue(item, "crisrp", "qualification", "start", startDate);
    }

    public ItemBuilder withPersonQualificationEndDate(String endDate) {
        return addMetadataValue(item, "crisrp", "qualification", "end", endDate);
    }

    public ItemBuilder withPersonKnowsLanguages(String languages) {
        return addMetadataValue(item, "person", "knowsLanguage", null, languages);
    }

    public ItemBuilder withRelationProject(String project, String authority) {
        return addMetadataValue(item, DC.getName(), "relation", "project", null, project, authority, 600);
    }

    public ItemBuilder withRelationFunding(String funding, String authority) {
        return addMetadataValue(item, DC.getName(), "relation", "funding", null, funding, authority, 600);
    }

    public ItemBuilder withInternalId(String internalId) {
        return addMetadataValue(item, "oairecerif", "internalid", null, internalId);
    }

    public ItemBuilder withAcronym(String acronym) {
        return addMetadataValue(item, "oairecerif", "acronym", null, acronym);
    }

    public ItemBuilder withProjectStartDate(String startDate) {
        return addMetadataValue(item, "oairecerif", "project", "startDate", startDate);
    }

    public ItemBuilder withProjectEndDate(String endDate) {
        return addMetadataValue(item, "oairecerif", "project", "endDate", endDate);
    }

    public ItemBuilder withProjectStatus(String status) {
        return addMetadataValue(item, "oairecerif", "project", "status", status);
    }

    public ItemBuilder withProjectPartner(String partner) {
        return addMetadataValue(item, "crispj", "partnerou", null, partner);
    }

    public ItemBuilder withProjectOrganization(String organization) {
        return addMetadataValue(item, "crispj", "organization", null, organization);
    }

    public ItemBuilder withProjectInvestigator(String investigator) {
        return addMetadataValue(item, "crispj", "investigator", null, investigator);
    }

    public ItemBuilder withProjectCoinvestigators(String coinvestigators) {
        return addMetadataValue(item, "crispj", "coinvestigators", null, coinvestigators);
    }

    public ItemBuilder withProjectCoordinator(String coordinator) {
        return addMetadataValue(item, "crispj", "coordinator", null, coordinator);
    }

    public ItemBuilder withProjectCoordinator(String coordinator, String authority) {
        return addMetadataValue(item, "crispj", "coordinator", null, null, coordinator, authority, 600);
    }

    public ItemBuilder withType(String type) {
        return addMetadataValue(item, "dc", "type", null, type);
    }

    public ItemBuilder withLanguage(String language) {
        return addMetadataValue(item, "dc", "language", "iso", language);
    }

    public ItemBuilder withFunder(String funder) {
        return addMetadataValue(item, "oairecerif", "funder", null, funder);
    }

    public ItemBuilder withFunder(String funder, String authority) {
        return addMetadataValue(item, "oairecerif", "funder", null, null, funder, authority, 600);
    }

    public ItemBuilder withPublisher(String publisher) {
        return addMetadataValue(item, "dc", "publisher", null, publisher);
    }

    public ItemBuilder withRelationPublication(String publication) {
        return addMetadataValue(item, "dc", "relation", "publication", publication);
    }

    public ItemBuilder withRelationDoi(String doi) {
        return addMetadataValue(item, "dc", "relation", "doi", doi);
    }

    public ItemBuilder withRelationIsbn(String isbn) {
        return addMetadataValue(item, "dc", "relation", "isbn", isbn);
    }

    public ItemBuilder withRelationProject(String project) {
        return addMetadataValue(item, "dc", "relation", "project", project);
    }

    public ItemBuilder withRelationGrantno(String grantno) {
        return addMetadataValue(item, "dc", "relation", "grantno", grantno);
    }

    public ItemBuilder withRelationFunding(String funding) {
        return addMetadataValue(item, "dc", "relation", "funding", funding);
    }

    public ItemBuilder withRelationConference(String conference) {
        return addMetadataValue(item, "dc", "relation", "conference", conference);
    }

    public ItemBuilder withRelationDataset(String dataset) {
        return addMetadataValue(item, "dc", "relation", "dataset", dataset);
    }

    public ItemBuilder withRelationEquipment(String equipment) {
        return addMetadataValue(item, "dc", "relation", "equipment", equipment);
    }

    public ItemBuilder withVolume(String volume) {
        return addMetadataValue(item, "oaire", "citation", "volume", volume);
    }

    public ItemBuilder withIssue(String issue) {
        return addMetadataValue(item, "oaire", "citation", "issue", issue);
    }

    public ItemBuilder withIsPartOf(String isPartOf) {
        return addMetadataValue(item, "dc", "relation", "ispartof", isPartOf);
    }

    public ItemBuilder withCitationStartPage(String startPage) {
        return addMetadataValue(item, "oaire", "citation", "startPage", startPage);
    }

    public ItemBuilder withCitationEndPage(String endPage) {
        return addMetadataValue(item, "oaire", "citation", "endPage", endPage);
    }

    public ItemBuilder withOpenaireId(String openaireid) {
        return addMetadataValue(item, "crispj", "openaireid", null, openaireid);
=======
    public ItemBuilder withMetadata(final String schema, final String element, final String qualifier,
        final String value) {
        return addMetadataValue(item, schema, element, qualifier, value);
>>>>>>> f9258e5f
    }

    public ItemBuilder makeUnDiscoverable() {
        item.setDiscoverable(false);
        return this;
    }

    public ItemBuilder withUrlIdentifier(String urlIdentifier) {
        return addMetadataValue(item, "oairecerif", "identifier", "url", urlIdentifier);
    }

    public ItemBuilder withOAMandate(String oamandate) {
        return addMetadataValue(item, "oairecerif", "oamandate", null, oamandate);
    }

    public ItemBuilder withOAMandateURL(String oamandateUrl) {
        return addMetadataValue(item, "oairecerif", "oamandate", "url", oamandateUrl);
    }

    public ItemBuilder withEquipmentOwnerOrgUnit(String ownerOrgUnit) {
        return addMetadataValue(item, "crisequipment", "ownerou", null, ownerOrgUnit);
    }

    public ItemBuilder withEquipmentOwnerPerson(String ownerPerson) {
        return addMetadataValue(item, "crisequipment", "ownerrp", null, ownerPerson);
    }

    public ItemBuilder withOrgUnitLegalName(String legalName) {
        return addMetadataValue(item, "organization", "legalName", null, legalName);
    }

    public ItemBuilder withParentOrganization(String parent) {
        return addMetadataValue(item, "organization", "parentOrganization", null, parent);
    }

    public ItemBuilder withParentOrganization(String parent, String authority) {
        return addMetadataValue(item, "organization", "parentOrganization", null, null, parent, authority, 600);
    }

    public ItemBuilder withOrgUnitIdentifier(String identifier) {
        return addMetadataValue(item, "organization", "identifier", null, identifier);
    }

    public ItemBuilder withFundingIdentifier(String identifier) {
        return addMetadataValue(item, "oairecerif", "funding", "identifier", identifier);
    }

    public ItemBuilder withAmount(String amount) {
        return addMetadataValue(item, "oairecerif", "amount", null, amount);
    }

    public ItemBuilder withAmountCurrency(String currency) {
        return addMetadataValue(item, "oairecerif", "amount", "currency", currency);
    }

    public ItemBuilder withFundingStartDate(String startDate) {
        return addMetadataValue(item, "oairecerif", "funding", "startDate", startDate);
    }

    public ItemBuilder withFundingEndDate(String endDate) {
        return addMetadataValue(item, "oairecerif", "funding", "endDate", endDate);
    }

    public ItemBuilder withCrisSourceId(String sourceId) {
        return addMetadataValue(item, "cris", "sourceId", null, sourceId);
    }

    public ItemBuilder withHandle(String handle) {
        this.handle = handle;
        return this;
    }

    /**
     * Withdrawn the item under build. Please note that an user need to be loggedin the context to avoid NPE during the
     * creation of the provenance metadata
     *
     * @return the ItemBuilder
     */
    public ItemBuilder withdrawn() {
        withdrawn = true;
        return this;
    }

    public ItemBuilder withEmbargoPeriod(String embargoPeriod) {
        return setEmbargo(embargoPeriod, item);
    }

    public ItemBuilder withReaderGroup(Group group) {
        readerGroup = group;
        return this;
    }

    /**
     * Create an admin group for the collection with the specified members
     *
     * @param members epersons to add to the admin group
     * @return this builder
     * @throws SQLException
     * @throws AuthorizeException
     */
    public ItemBuilder withAdminUser(EPerson ePerson) throws SQLException, AuthorizeException {
        return setAdminPermission(item, ePerson, null);
    }


    @Override
    public Item build() {
        try {
            installItemService.installItem(context, workspaceItem, this.handle);
            itemService.update(context, item);

            //Check if we need to make this item private. This has to be done after item install.
            if (readerGroup != null) {
                setOnlyReadPermission(workspaceItem.getItem(), readerGroup, null);
            }

            if (withdrawn) {
                itemService.withdraw(context, item);
            }

            context.dispatchEvents();

            indexingService.commit();
            return item;
        } catch (Exception e) {
            return handleException(e);
        }
    }

    @Override
    public void cleanup() throws Exception {
       try (Context c = new Context()) {
            c.turnOffAuthorisationSystem();
            // Ensure object and any related objects are reloaded before checking to see what needs cleanup
            item = c.reloadEntity(item);
            if (item != null) {
                 delete(c, item);
                 c.complete();
            }
       }
    }

    @Override
    protected DSpaceObjectService<Item> getService() {
        return itemService;
    }

    /**
     * Delete the Test Item referred to by the given UUID
     * @param uuid UUID of Test Item to delete
     * @throws SQLException
     * @throws IOException
     */
    public static void deleteItem(UUID uuid) throws SQLException, IOException {
        try (Context c = new Context()) {
            c.turnOffAuthorisationSystem();
            Item item = itemService.find(c, uuid);
            if (item != null) {
                try {
                    itemService.delete(c, item);
                } catch (AuthorizeException e) {
                    throw new RuntimeException(e);
                }
            }
            c.complete();
        }
    }
}<|MERGE_RESOLUTION|>--- conflicted
+++ resolved
@@ -131,310 +131,309 @@
         return addMetadataValue(item, MetadataSchemaEnum.DC.getName(), "description", "provenance", provenanceData);
     }
 
-<<<<<<< HEAD
-    public ItemBuilder withCrisOwner(String value, String authority) {
-        return addMetadataValue(item, CRIS.getName(), "owner", null, null, value, authority, CF_ACCEPTED);
-    }
-
-    public ItemBuilder withDoiIdentifier(String doi) {
-        return addMetadataValue(item, "dc", "identifier", "doi", doi);
-    }
-
-    public ItemBuilder withIsbnIdentifier(String isbn) {
-        return addMetadataValue(item, "dc", "identifier", "isbn", isbn);
-    }
-
-    public ItemBuilder withIssnIdentifier(String issn) {
-        return addMetadataValue(item, "dc", "identifier", "issn", issn);
-    }
-
-    public ItemBuilder withIsiIdentifier(String issn) {
-        return addMetadataValue(item, "dc", "identifier", "isi", issn);
-    }
-
-    public ItemBuilder withScopusIdentifier(String issn) {
-        return addMetadataValue(item, "dc", "identifier", "scopus", issn);
-    }
-
-    public ItemBuilder withOrcidIdentifier(String orcid) {
-        return addMetadataValue(item, "person", "identifier", "orcid", orcid);
-    }
-
-    public ItemBuilder withIsniIdentifier(String isni) {
-        return addMetadataValue(item, "person", "identifier", "isni", isni);
-    }
-
-    public ItemBuilder withResearcherIdentifier(String rid) {
-        return addMetadataValue(item, "person", "identifier", "rid", rid);
-    }
-
-    public ItemBuilder withScopusAuthorIdentifier(String id) {
-        return addMetadataValue(item, "person", "identifier", "scopus-author-id", id);
-    }
-
-    public ItemBuilder withPatentNo(String patentNo) {
-        return addMetadataValue(item, "dc", "identifier", "patentno", patentNo);
-    }
-
-    public ItemBuilder withCitationIdentifier(String citation) {
-        return addMetadataValue(item, "dc", "identifier", "citation", citation);
-    }
-
-    public ItemBuilder withFullName(String fullname) {
-        return setMetadataSingleValue(item, "crisrp", "name", null, fullname);
-    }
-
-    public ItemBuilder withVernacularName(String vernacularName) {
-        return setMetadataSingleValue(item, "crisrp", "name", "translated", vernacularName);
-    }
-
-    public ItemBuilder withVariantName(String variant) {
-        return addMetadataValue(item, "crisrp", "name", "variant", variant);
-    }
-
-    public ItemBuilder withGivenName(String givenName) {
-        return setMetadataSingleValue(item, "person", "givenName", null, givenName);
-    }
-
-    public ItemBuilder withFamilyName(String familyName) {
-        return setMetadataSingleValue(item, "person", "familyName", null, familyName);
-    }
-
-    public ItemBuilder withBirthDate(String birthDate) {
-        return setMetadataSingleValue(item, "person", "birthDate", null, birthDate);
-    }
-
-    public ItemBuilder withGender(String gender) {
-        return setMetadataSingleValue(item, "oairecerif", "person", "gender", gender);
-    }
-
-    public ItemBuilder withJobTitle(String jobTitle) {
-        return setMetadataSingleValue(item, "person", "jobTitle", null, jobTitle);
-    }
-
-    public ItemBuilder withPersonMainAffiliation(String affiliation) {
-        return setMetadataSingleValue(item, "person", "affiliation", "name", affiliation);
-    }
-
-    public ItemBuilder withPersonMainAffiliation(final String affiliation, final String authority) {
-        return addMetadataValue(item, "person", "affiliation", "name", null, affiliation, authority, 600);
-    }
-
-    public ItemBuilder withWorkingGroup(String workingGroup) {
-        return addMetadataValue(item, "crisrp", "workgroup", null, workingGroup);
-    }
-
-    public ItemBuilder withPersonalSiteUrl(String url) {
-        return addMetadataValue(item, "oairecerif", "identifier", "url", url);
-    }
-
-    public ItemBuilder withPersonalSiteTitle(String title) {
-        return addMetadataValue(item, "crisrp", "site", "title", title);
-    }
-
-    public ItemBuilder withPersonEmail(String email) {
-        return addMetadataValue(item, "person", "email", null, email);
-    }
-
-    public ItemBuilder withPersonAffiliation(String affiliation) {
-        return addMetadataValue(item, "oairecerif", "person", "affiliation", affiliation);
-    }
-
-    public ItemBuilder withPersonAffiliationName(String name, String authority) {
-        return addMetadataValue(item, "person", "affiliation", "name", null, name, authority, 600);
-    }
-
-    public ItemBuilder withPersonAffiliationStartDate(String startDate) {
-        return addMetadataValue(item, "oairecerif", "affiliation", "startDate", startDate);
-    }
-
-    public ItemBuilder withPersonAffiliationEndDate(String endDate) {
-        return addMetadataValue(item, "oairecerif", "affiliation", "endDate", endDate);
-    }
-
-    public ItemBuilder withPersonAffiliationRole(String role) {
-        return addMetadataValue(item, "oairecerif", "affiliation", "role", role);
-    }
-
-    public ItemBuilder withDescription(String description) {
-        return addMetadataValue(item, MetadataSchemaEnum.DC.getName(), "description", null, description);
-    }
-
-    public ItemBuilder withDescriptionAbstract(String description) {
-        return addMetadataValue(item, MetadataSchemaEnum.DC.getName(), "description", "abstract", description);
-    }
-
-    public ItemBuilder withPersonEducation(String education) {
-        return addMetadataValue(item, "crisrp", "education", null, education);
-    }
-
-    public ItemBuilder withPersonEducationStartDate(String startDate) {
-        return addMetadataValue(item, "crisrp", "education", "start", startDate);
-    }
-
-    public ItemBuilder withPersonEducationEndDate(String endDate) {
-        return addMetadataValue(item, "crisrp", "education", "end", endDate);
-    }
-
-    public ItemBuilder withPersonEducationRole(String role) {
-        return addMetadataValue(item, "crisrp", "education", "role", role);
-    }
-
-    public ItemBuilder withPersonCountry(String country) {
-        return addMetadataValue(item, "crisrp", "country", null, country);
-    }
-
-    public ItemBuilder withPersonQualification(String qualification) {
-        return addMetadataValue(item, "crisrp", "qualification", null, qualification);
-    }
-
-    public ItemBuilder withPersonQualificationStartDate(String startDate) {
-        return addMetadataValue(item, "crisrp", "qualification", "start", startDate);
-    }
-
-    public ItemBuilder withPersonQualificationEndDate(String endDate) {
-        return addMetadataValue(item, "crisrp", "qualification", "end", endDate);
-    }
-
-    public ItemBuilder withPersonKnowsLanguages(String languages) {
-        return addMetadataValue(item, "person", "knowsLanguage", null, languages);
-    }
-
-    public ItemBuilder withRelationProject(String project, String authority) {
-        return addMetadataValue(item, DC.getName(), "relation", "project", null, project, authority, 600);
-    }
-
-    public ItemBuilder withRelationFunding(String funding, String authority) {
-        return addMetadataValue(item, DC.getName(), "relation", "funding", null, funding, authority, 600);
-    }
-
-    public ItemBuilder withInternalId(String internalId) {
-        return addMetadataValue(item, "oairecerif", "internalid", null, internalId);
-    }
-
-    public ItemBuilder withAcronym(String acronym) {
-        return addMetadataValue(item, "oairecerif", "acronym", null, acronym);
-    }
-
-    public ItemBuilder withProjectStartDate(String startDate) {
-        return addMetadataValue(item, "oairecerif", "project", "startDate", startDate);
-    }
-
-    public ItemBuilder withProjectEndDate(String endDate) {
-        return addMetadataValue(item, "oairecerif", "project", "endDate", endDate);
-    }
-
-    public ItemBuilder withProjectStatus(String status) {
-        return addMetadataValue(item, "oairecerif", "project", "status", status);
-    }
-
-    public ItemBuilder withProjectPartner(String partner) {
-        return addMetadataValue(item, "crispj", "partnerou", null, partner);
-    }
-
-    public ItemBuilder withProjectOrganization(String organization) {
-        return addMetadataValue(item, "crispj", "organization", null, organization);
-    }
-
-    public ItemBuilder withProjectInvestigator(String investigator) {
-        return addMetadataValue(item, "crispj", "investigator", null, investigator);
-    }
-
-    public ItemBuilder withProjectCoinvestigators(String coinvestigators) {
-        return addMetadataValue(item, "crispj", "coinvestigators", null, coinvestigators);
-    }
-
-    public ItemBuilder withProjectCoordinator(String coordinator) {
-        return addMetadataValue(item, "crispj", "coordinator", null, coordinator);
-    }
-
-    public ItemBuilder withProjectCoordinator(String coordinator, String authority) {
-        return addMetadataValue(item, "crispj", "coordinator", null, null, coordinator, authority, 600);
-    }
-
-    public ItemBuilder withType(String type) {
-        return addMetadataValue(item, "dc", "type", null, type);
-    }
-
-    public ItemBuilder withLanguage(String language) {
-        return addMetadataValue(item, "dc", "language", "iso", language);
-    }
-
-    public ItemBuilder withFunder(String funder) {
-        return addMetadataValue(item, "oairecerif", "funder", null, funder);
-    }
-
-    public ItemBuilder withFunder(String funder, String authority) {
-        return addMetadataValue(item, "oairecerif", "funder", null, null, funder, authority, 600);
-    }
-
-    public ItemBuilder withPublisher(String publisher) {
-        return addMetadataValue(item, "dc", "publisher", null, publisher);
-    }
-
-    public ItemBuilder withRelationPublication(String publication) {
-        return addMetadataValue(item, "dc", "relation", "publication", publication);
-    }
-
-    public ItemBuilder withRelationDoi(String doi) {
-        return addMetadataValue(item, "dc", "relation", "doi", doi);
-    }
-
-    public ItemBuilder withRelationIsbn(String isbn) {
-        return addMetadataValue(item, "dc", "relation", "isbn", isbn);
-    }
-
-    public ItemBuilder withRelationProject(String project) {
-        return addMetadataValue(item, "dc", "relation", "project", project);
-    }
-
-    public ItemBuilder withRelationGrantno(String grantno) {
-        return addMetadataValue(item, "dc", "relation", "grantno", grantno);
-    }
-
-    public ItemBuilder withRelationFunding(String funding) {
-        return addMetadataValue(item, "dc", "relation", "funding", funding);
-    }
-
-    public ItemBuilder withRelationConference(String conference) {
-        return addMetadataValue(item, "dc", "relation", "conference", conference);
-    }
-
-    public ItemBuilder withRelationDataset(String dataset) {
-        return addMetadataValue(item, "dc", "relation", "dataset", dataset);
-    }
-
-    public ItemBuilder withRelationEquipment(String equipment) {
-        return addMetadataValue(item, "dc", "relation", "equipment", equipment);
-    }
-
-    public ItemBuilder withVolume(String volume) {
-        return addMetadataValue(item, "oaire", "citation", "volume", volume);
-    }
-
-    public ItemBuilder withIssue(String issue) {
-        return addMetadataValue(item, "oaire", "citation", "issue", issue);
-    }
-
-    public ItemBuilder withIsPartOf(String isPartOf) {
-        return addMetadataValue(item, "dc", "relation", "ispartof", isPartOf);
-    }
-
-    public ItemBuilder withCitationStartPage(String startPage) {
-        return addMetadataValue(item, "oaire", "citation", "startPage", startPage);
-    }
-
-    public ItemBuilder withCitationEndPage(String endPage) {
-        return addMetadataValue(item, "oaire", "citation", "endPage", endPage);
-    }
-
-    public ItemBuilder withOpenaireId(String openaireid) {
-        return addMetadataValue(item, "crispj", "openaireid", null, openaireid);
-=======
     public ItemBuilder withMetadata(final String schema, final String element, final String qualifier,
         final String value) {
         return addMetadataValue(item, schema, element, qualifier, value);
->>>>>>> f9258e5f
+    }
+
+    public ItemBuilder withCrisOwner(String value, String authority) {
+        return addMetadataValue(item, CRIS.getName(), "owner", null, null, value, authority, CF_ACCEPTED);
+    }
+
+    public ItemBuilder withDoiIdentifier(String doi) {
+        return addMetadataValue(item, "dc", "identifier", "doi", doi);
+    }
+
+    public ItemBuilder withIsbnIdentifier(String isbn) {
+        return addMetadataValue(item, "dc", "identifier", "isbn", isbn);
+    }
+
+    public ItemBuilder withIssnIdentifier(String issn) {
+        return addMetadataValue(item, "dc", "identifier", "issn", issn);
+    }
+
+    public ItemBuilder withIsiIdentifier(String issn) {
+        return addMetadataValue(item, "dc", "identifier", "isi", issn);
+    }
+
+    public ItemBuilder withScopusIdentifier(String issn) {
+        return addMetadataValue(item, "dc", "identifier", "scopus", issn);
+    }
+
+    public ItemBuilder withOrcidIdentifier(String orcid) {
+        return addMetadataValue(item, "person", "identifier", "orcid", orcid);
+    }
+
+    public ItemBuilder withIsniIdentifier(String isni) {
+        return addMetadataValue(item, "person", "identifier", "isni", isni);
+    }
+
+    public ItemBuilder withResearcherIdentifier(String rid) {
+        return addMetadataValue(item, "person", "identifier", "rid", rid);
+    }
+
+    public ItemBuilder withScopusAuthorIdentifier(String id) {
+        return addMetadataValue(item, "person", "identifier", "scopus-author-id", id);
+    }
+
+    public ItemBuilder withPatentNo(String patentNo) {
+        return addMetadataValue(item, "dc", "identifier", "patentno", patentNo);
+    }
+
+    public ItemBuilder withCitationIdentifier(String citation) {
+        return addMetadataValue(item, "dc", "identifier", "citation", citation);
+    }
+
+    public ItemBuilder withFullName(String fullname) {
+        return setMetadataSingleValue(item, "crisrp", "name", null, fullname);
+    }
+
+    public ItemBuilder withVernacularName(String vernacularName) {
+        return setMetadataSingleValue(item, "crisrp", "name", "translated", vernacularName);
+    }
+
+    public ItemBuilder withVariantName(String variant) {
+        return addMetadataValue(item, "crisrp", "name", "variant", variant);
+    }
+
+    public ItemBuilder withGivenName(String givenName) {
+        return setMetadataSingleValue(item, "person", "givenName", null, givenName);
+    }
+
+    public ItemBuilder withFamilyName(String familyName) {
+        return setMetadataSingleValue(item, "person", "familyName", null, familyName);
+    }
+
+    public ItemBuilder withBirthDate(String birthDate) {
+        return setMetadataSingleValue(item, "person", "birthDate", null, birthDate);
+    }
+
+    public ItemBuilder withGender(String gender) {
+        return setMetadataSingleValue(item, "oairecerif", "person", "gender", gender);
+    }
+
+    public ItemBuilder withJobTitle(String jobTitle) {
+        return setMetadataSingleValue(item, "person", "jobTitle", null, jobTitle);
+    }
+
+    public ItemBuilder withPersonMainAffiliation(String affiliation) {
+        return setMetadataSingleValue(item, "person", "affiliation", "name", affiliation);
+    }
+
+    public ItemBuilder withPersonMainAffiliation(final String affiliation, final String authority) {
+        return addMetadataValue(item, "person", "affiliation", "name", null, affiliation, authority, 600);
+    }
+
+    public ItemBuilder withWorkingGroup(String workingGroup) {
+        return addMetadataValue(item, "crisrp", "workgroup", null, workingGroup);
+    }
+
+    public ItemBuilder withPersonalSiteUrl(String url) {
+        return addMetadataValue(item, "oairecerif", "identifier", "url", url);
+    }
+
+    public ItemBuilder withPersonalSiteTitle(String title) {
+        return addMetadataValue(item, "crisrp", "site", "title", title);
+    }
+
+    public ItemBuilder withPersonEmail(String email) {
+        return addMetadataValue(item, "person", "email", null, email);
+    }
+
+    public ItemBuilder withPersonAffiliation(String affiliation) {
+        return addMetadataValue(item, "oairecerif", "person", "affiliation", affiliation);
+    }
+
+    public ItemBuilder withPersonAffiliationName(String name, String authority) {
+        return addMetadataValue(item, "person", "affiliation", "name", null, name, authority, 600);
+    }
+
+    public ItemBuilder withPersonAffiliationStartDate(String startDate) {
+        return addMetadataValue(item, "oairecerif", "affiliation", "startDate", startDate);
+    }
+
+    public ItemBuilder withPersonAffiliationEndDate(String endDate) {
+        return addMetadataValue(item, "oairecerif", "affiliation", "endDate", endDate);
+    }
+
+    public ItemBuilder withPersonAffiliationRole(String role) {
+        return addMetadataValue(item, "oairecerif", "affiliation", "role", role);
+    }
+
+    public ItemBuilder withDescription(String description) {
+        return addMetadataValue(item, MetadataSchemaEnum.DC.getName(), "description", null, description);
+    }
+
+    public ItemBuilder withDescriptionAbstract(String description) {
+        return addMetadataValue(item, MetadataSchemaEnum.DC.getName(), "description", "abstract", description);
+    }
+
+    public ItemBuilder withPersonEducation(String education) {
+        return addMetadataValue(item, "crisrp", "education", null, education);
+    }
+
+    public ItemBuilder withPersonEducationStartDate(String startDate) {
+        return addMetadataValue(item, "crisrp", "education", "start", startDate);
+    }
+
+    public ItemBuilder withPersonEducationEndDate(String endDate) {
+        return addMetadataValue(item, "crisrp", "education", "end", endDate);
+    }
+
+    public ItemBuilder withPersonEducationRole(String role) {
+        return addMetadataValue(item, "crisrp", "education", "role", role);
+    }
+
+    public ItemBuilder withPersonCountry(String country) {
+        return addMetadataValue(item, "crisrp", "country", null, country);
+    }
+
+    public ItemBuilder withPersonQualification(String qualification) {
+        return addMetadataValue(item, "crisrp", "qualification", null, qualification);
+    }
+
+    public ItemBuilder withPersonQualificationStartDate(String startDate) {
+        return addMetadataValue(item, "crisrp", "qualification", "start", startDate);
+    }
+
+    public ItemBuilder withPersonQualificationEndDate(String endDate) {
+        return addMetadataValue(item, "crisrp", "qualification", "end", endDate);
+    }
+
+    public ItemBuilder withPersonKnowsLanguages(String languages) {
+        return addMetadataValue(item, "person", "knowsLanguage", null, languages);
+    }
+
+    public ItemBuilder withRelationProject(String project, String authority) {
+        return addMetadataValue(item, DC.getName(), "relation", "project", null, project, authority, 600);
+    }
+
+    public ItemBuilder withRelationFunding(String funding, String authority) {
+        return addMetadataValue(item, DC.getName(), "relation", "funding", null, funding, authority, 600);
+    }
+
+    public ItemBuilder withInternalId(String internalId) {
+        return addMetadataValue(item, "oairecerif", "internalid", null, internalId);
+    }
+
+    public ItemBuilder withAcronym(String acronym) {
+        return addMetadataValue(item, "oairecerif", "acronym", null, acronym);
+    }
+
+    public ItemBuilder withProjectStartDate(String startDate) {
+        return addMetadataValue(item, "oairecerif", "project", "startDate", startDate);
+    }
+
+    public ItemBuilder withProjectEndDate(String endDate) {
+        return addMetadataValue(item, "oairecerif", "project", "endDate", endDate);
+    }
+
+    public ItemBuilder withProjectStatus(String status) {
+        return addMetadataValue(item, "oairecerif", "project", "status", status);
+    }
+
+    public ItemBuilder withProjectPartner(String partner) {
+        return addMetadataValue(item, "crispj", "partnerou", null, partner);
+    }
+
+    public ItemBuilder withProjectOrganization(String organization) {
+        return addMetadataValue(item, "crispj", "organization", null, organization);
+    }
+
+    public ItemBuilder withProjectInvestigator(String investigator) {
+        return addMetadataValue(item, "crispj", "investigator", null, investigator);
+    }
+
+    public ItemBuilder withProjectCoinvestigators(String coinvestigators) {
+        return addMetadataValue(item, "crispj", "coinvestigators", null, coinvestigators);
+    }
+
+    public ItemBuilder withProjectCoordinator(String coordinator) {
+        return addMetadataValue(item, "crispj", "coordinator", null, coordinator);
+    }
+
+    public ItemBuilder withProjectCoordinator(String coordinator, String authority) {
+        return addMetadataValue(item, "crispj", "coordinator", null, null, coordinator, authority, 600);
+    }
+
+    public ItemBuilder withType(String type) {
+        return addMetadataValue(item, "dc", "type", null, type);
+    }
+
+    public ItemBuilder withLanguage(String language) {
+        return addMetadataValue(item, "dc", "language", "iso", language);
+    }
+
+    public ItemBuilder withFunder(String funder) {
+        return addMetadataValue(item, "oairecerif", "funder", null, funder);
+    }
+
+    public ItemBuilder withFunder(String funder, String authority) {
+        return addMetadataValue(item, "oairecerif", "funder", null, null, funder, authority, 600);
+    }
+
+    public ItemBuilder withPublisher(String publisher) {
+        return addMetadataValue(item, "dc", "publisher", null, publisher);
+    }
+
+    public ItemBuilder withRelationPublication(String publication) {
+        return addMetadataValue(item, "dc", "relation", "publication", publication);
+    }
+
+    public ItemBuilder withRelationDoi(String doi) {
+        return addMetadataValue(item, "dc", "relation", "doi", doi);
+    }
+
+    public ItemBuilder withRelationIsbn(String isbn) {
+        return addMetadataValue(item, "dc", "relation", "isbn", isbn);
+    }
+
+    public ItemBuilder withRelationProject(String project) {
+        return addMetadataValue(item, "dc", "relation", "project", project);
+    }
+
+    public ItemBuilder withRelationGrantno(String grantno) {
+        return addMetadataValue(item, "dc", "relation", "grantno", grantno);
+    }
+
+    public ItemBuilder withRelationFunding(String funding) {
+        return addMetadataValue(item, "dc", "relation", "funding", funding);
+    }
+
+    public ItemBuilder withRelationConference(String conference) {
+        return addMetadataValue(item, "dc", "relation", "conference", conference);
+    }
+
+    public ItemBuilder withRelationDataset(String dataset) {
+        return addMetadataValue(item, "dc", "relation", "dataset", dataset);
+    }
+
+    public ItemBuilder withRelationEquipment(String equipment) {
+        return addMetadataValue(item, "dc", "relation", "equipment", equipment);
+    }
+
+    public ItemBuilder withVolume(String volume) {
+        return addMetadataValue(item, "oaire", "citation", "volume", volume);
+    }
+
+    public ItemBuilder withIssue(String issue) {
+        return addMetadataValue(item, "oaire", "citation", "issue", issue);
+    }
+
+    public ItemBuilder withIsPartOf(String isPartOf) {
+        return addMetadataValue(item, "dc", "relation", "ispartof", isPartOf);
+    }
+
+    public ItemBuilder withCitationStartPage(String startPage) {
+        return addMetadataValue(item, "oaire", "citation", "startPage", startPage);
+    }
+
+    public ItemBuilder withCitationEndPage(String endPage) {
+        return addMetadataValue(item, "oaire", "citation", "endPage", endPage);
+    }
+
+    public ItemBuilder withOpenaireId(String openaireid) {
+        return addMetadataValue(item, "crispj", "openaireid", null, openaireid);
     }
 
     public ItemBuilder makeUnDiscoverable() {
