/**
 * The contents of this file are subject to the license and copyright
 * detailed in the LICENSE and NOTICE files at the root of the source
 * tree and available online at
 *
 * http://www.dspace.org/license/
 */
package org.dspace.builder;

import static org.dspace.content.MetadataSchemaEnum.CRIS;
import static org.dspace.content.MetadataSchemaEnum.DC;
import static org.dspace.content.authority.Choices.CF_ACCEPTED;

import java.io.IOException;
import java.sql.SQLException;
import java.util.UUID;

import org.dspace.authorize.AuthorizeException;
import org.dspace.content.Collection;
import org.dspace.content.DCDate;
import org.dspace.content.Item;
import org.dspace.content.MetadataSchemaEnum;
import org.dspace.content.WorkspaceItem;
import org.dspace.content.service.DSpaceObjectService;
import org.dspace.core.Context;
import org.dspace.eperson.EPerson;
import org.dspace.eperson.Group;

/**
 * Builder to construct Item objects
 *
 * @author Tom Desair (tom dot desair at atmire dot com)
 * @author Raf Ponsaerts (raf dot ponsaerts at atmire dot com)
 */
public class ItemBuilder extends AbstractDSpaceObjectBuilder<Item> {

    private boolean withdrawn = false;
    private String handle = null;
    private WorkspaceItem workspaceItem;
    private Item item;
    private Group readerGroup = null;

    protected ItemBuilder(Context context) {
        super(context);
    }

    public static ItemBuilder createItem(final Context context, final Collection col) {
        ItemBuilder builder = new ItemBuilder(context);
        return builder.create(context, col);
    }

    private ItemBuilder create(final Context context, final Collection col) {
        this.context = context;

        try {
            workspaceItem = workspaceItemService.create(context, col, false);
            item = workspaceItem.getItem();
        } catch (Exception e) {
            return handleException(e);
        }

        return this;
    }

    public ItemBuilder withTitle(final String title) {
        return setMetadataSingleValue(item, MetadataSchemaEnum.DC.getName(), "title", null, title);
    }

    public ItemBuilder withAlternativeTitle(final String title) {
        return addMetadataValue(item, MetadataSchemaEnum.DC.getName(), "title", "alternative", title);
    }

    public ItemBuilder withTitleForLanguage(final String title, final String language) {
        return addMetadataValue(item, MetadataSchemaEnum.DC.getName(), "title", null, language, title);
    }

    public ItemBuilder withIssueDate(final String issueDate) {
        return addMetadataValue(item, MetadataSchemaEnum.DC.getName(),
                                "date", "issued", new DCDate(issueDate).toString());
    }

    public ItemBuilder withIdentifierOther(final String identifierOther) {
        return addMetadataValue(item, MetadataSchemaEnum.DC.getName(), "identifier", "other", identifierOther);
    }

    public ItemBuilder withAuthor(final String authorName) {
        return addMetadataValue(item, MetadataSchemaEnum.DC.getName(), "contributor", "author", authorName);
    }

    public ItemBuilder withAuthor(final String authorName, final String authority) {
        return addMetadataValue(item, DC.getName(), "contributor", "author", null, authorName, authority, 600);
    }

    public ItemBuilder withAuthorAffiliation(String affiliation) {
        return addMetadataValue(item, "oairecerif", "author", "affiliation", affiliation);
    }

    public ItemBuilder withEditor(final String editorName) {
        return addMetadataValue(item, MetadataSchemaEnum.DC.getName(), "contributor", "editor", editorName);
    }

    public ItemBuilder withEditorAffiliation(String affiliation) {
        return addMetadataValue(item, "oairecerif", "editor", "affiliation", affiliation);
    }

    public ItemBuilder withPersonIdentifierFirstName(final String personIdentifierFirstName) {
        return addMetadataValue(item, "person", "givenName", null, personIdentifierFirstName);
    }

    public ItemBuilder withPersonIdentifierLastName(final String personIdentifierLastName) {
        return addMetadataValue(item, "person", "familyName", null, personIdentifierLastName);
    }

    public ItemBuilder withSubject(final String subject) {
        return addMetadataValue(item, MetadataSchemaEnum.DC.getName(), "subject", null, subject);
    }

    public ItemBuilder withRelationshipType(final String relationshipType) {
        return addMetadataValue(item, "relationship", "type", null, relationshipType);
    }

    public ItemBuilder withPublicationIssueNumber(final String issueNumber) {
        return addMetadataValue(item, "publicationissue", "issueNumber", null, issueNumber);
    }

    public ItemBuilder withPublicationVolumeNumber(final String volumeNumber) {
        return addMetadataValue(item, "publicationvolume", "volumeNumber", null, volumeNumber);
    }

    public ItemBuilder withProvenanceData(final String provenanceData) {
        return addMetadataValue(item, MetadataSchemaEnum.DC.getName(), "description", "provenance", provenanceData);
    }

    public ItemBuilder withCrisOwner(String value, String authority) {
        return addMetadataValue(item, CRIS.getName(), "owner", null, null, value, authority, CF_ACCEPTED);
    }

    public ItemBuilder withDoiIdentifier(String doi) {
        return addMetadataValue(item, "dc", "identifier", "doi", doi);
    }

    public ItemBuilder withIsbnIdentifier(String isbn) {
        return addMetadataValue(item, "dc", "identifier", "isbn", isbn);
    }

    public ItemBuilder withIssnIdentifier(String issn) {
        return addMetadataValue(item, "dc", "identifier", "issn", issn);
    }

    public ItemBuilder withIsiIdentifier(String issn) {
        return addMetadataValue(item, "dc", "identifier", "isi", issn);
    }

    public ItemBuilder withScopusIdentifier(String issn) {
        return addMetadataValue(item, "dc", "identifier", "scopus", issn);
    }

    public ItemBuilder withOrcidIdentifier(String orcid) {
        return addMetadataValue(item, "person", "identifier", "orcid", orcid);
    }

    public ItemBuilder withIsniIdentifier(String isni) {
        return addMetadataValue(item, "person", "identifier", "isni", isni);
    }

    public ItemBuilder withResearcherIdentifier(String rid) {
        return addMetadataValue(item, "person", "identifier", "rid", rid);
    }

    public ItemBuilder withScopusAuthorIdentifier(String id) {
        return addMetadataValue(item, "person", "identifier", "scopus-author-id", id);
    }

    public ItemBuilder withPatentNo(String patentNo) {
        return addMetadataValue(item, "dc", "identifier", "patentno", patentNo);
    }

    public ItemBuilder withFullName(String fullname) {
        return setMetadataSingleValue(item, "crisrp", "name", null, fullname);
    }

    public ItemBuilder withVernacularName(String vernacularName) {
        return setMetadataSingleValue(item, "crisrp", "name", "translated", vernacularName);
    }

    public ItemBuilder withVariantName(String variant) {
        return addMetadataValue(item, "crisrp", "name", "variant", variant);
    }

    public ItemBuilder withGivenName(String givenName) {
        return setMetadataSingleValue(item, "person", "givenName", null, givenName);
    }

    public ItemBuilder withFamilyName(String familyName) {
        return setMetadataSingleValue(item, "person", "familyName", null, familyName);
    }

    public ItemBuilder withBirthDate(String birthDate) {
        return setMetadataSingleValue(item, "person", "birthDate", null, birthDate);
    }

    public ItemBuilder withGender(String gender) {
        return setMetadataSingleValue(item, "oairecerif", "person", "gender", gender);
    }

    public ItemBuilder withJobTitle(String jobTitle) {
        return setMetadataSingleValue(item, "person", "jobTitle", null, jobTitle);
    }

    public ItemBuilder withPersonMainAffiliation(String affiliation) {
        return setMetadataSingleValue(item, "person", "affiliation", "name", affiliation);
    }

    public ItemBuilder withPersonMainAffiliation(final String affiliation, final String authority) {
        return addMetadataValue(item, "person", "affiliation", "name", null, affiliation, authority, 600);
    }

    public ItemBuilder withWorkingGroup(String workingGroup) {
        return addMetadataValue(item, "crisrp", "workgroup", null, workingGroup);
    }

    public ItemBuilder withPersonalSiteUrl(String url) {
        return addMetadataValue(item, "oairecerif", "identifier", "url", url);
    }

    public ItemBuilder withPersonalSiteTitle(String title) {
        return addMetadataValue(item, "crisrp", "site", "title", title);
    }

    public ItemBuilder withPersonEmail(String email) {
        return addMetadataValue(item, "person", "email", null, email);
    }

    public ItemBuilder withPersonAffiliation(String affiliation) {
        return addMetadataValue(item, "oairecerif", "person", "affiliation", affiliation);
    }

    public ItemBuilder withPersonAffiliationName(String name, String authority) {
        return addMetadataValue(item, "person", "affiliation", "name", null, name, authority, 600);
    }

    public ItemBuilder withPersonAffiliationStartDate(String startDate) {
        return addMetadataValue(item, "oairecerif", "affiliation", "startDate", startDate);
    }

    public ItemBuilder withPersonAffiliationEndDate(String endDate) {
        return addMetadataValue(item, "oairecerif", "affiliation", "endDate", endDate);
    }

    public ItemBuilder withPersonAffiliationRole(String role) {
        return addMetadataValue(item, "oairecerif", "affiliation", "role", role);
    }

    public ItemBuilder withDescription(String description) {
        return addMetadataValue(item, MetadataSchemaEnum.DC.getName(), "description", null, description);
    }

    public ItemBuilder withDescriptionAbstract(String description) {
        return addMetadataValue(item, MetadataSchemaEnum.DC.getName(), "description", "abstract", description);
    }

    public ItemBuilder withPersonEducation(String education) {
        return addMetadataValue(item, "crisrp", "education", null, education);
    }

    public ItemBuilder withPersonEducationStartDate(String startDate) {
        return addMetadataValue(item, "crisrp", "education", "start", startDate);
    }

    public ItemBuilder withPersonEducationEndDate(String endDate) {
        return addMetadataValue(item, "crisrp", "education", "end", endDate);
    }

    public ItemBuilder withPersonEducationRole(String role) {
        return addMetadataValue(item, "crisrp", "education", "role", role);
    }

    public ItemBuilder withPersonCountry(String country) {
        return addMetadataValue(item, "crisrp", "country", null, country);
    }

    public ItemBuilder withPersonQualification(String qualification) {
        return addMetadataValue(item, "crisrp", "qualification", null, qualification);
    }

    public ItemBuilder withPersonQualificationStartDate(String startDate) {
        return addMetadataValue(item, "crisrp", "qualification", "start", startDate);
    }

    public ItemBuilder withPersonQualificationEndDate(String endDate) {
        return addMetadataValue(item, "crisrp", "qualification", "end", endDate);
    }

    public ItemBuilder withPersonKnowsLanguages(String languages) {
        return addMetadataValue(item, "person", "knowsLanguage", null, languages);
    }

    public ItemBuilder withRelationProject(String project, String authority) {
        return addMetadataValue(item, DC.getName(), "relation", "project", null, project, authority, 600);
    }

    public ItemBuilder withRelationFunding(String funding, String authority) {
        return addMetadataValue(item, DC.getName(), "relation", "funding", null, funding, authority, 600);
    }

    public ItemBuilder withInternalId(String internalId) {
        return addMetadataValue(item, "oairecerif", "internalid", null, internalId);
    }

    public ItemBuilder withAcronym(String acronym) {
        return addMetadataValue(item, "oairecerif", "acronym", null, acronym);
    }

    public ItemBuilder withProjectStartDate(String startDate) {
        return addMetadataValue(item, "oairecerif", "project", "startDate", startDate);
    }

    public ItemBuilder withProjectEndDate(String endDate) {
        return addMetadataValue(item, "oairecerif", "project", "endDate", endDate);
    }

    public ItemBuilder withProjectStatus(String status) {
        return addMetadataValue(item, "oairecerif", "project", "status", status);
    }

    public ItemBuilder withProjectPartner(String partner) {
        return addMetadataValue(item, "crispj", "partnerou", null, partner);
    }

    public ItemBuilder withProjectOrganization(String organization) {
        return addMetadataValue(item, "crispj", "organization", null, organization);
    }

    public ItemBuilder withProjectInvestigator(String investigator) {
        return addMetadataValue(item, "crispj", "investigator", null, investigator);
    }

    public ItemBuilder withProjectCoinvestigators(String coinvestigators) {
        return addMetadataValue(item, "crispj", "coinvestigators", null, coinvestigators);
    }

    public ItemBuilder withProjectCoordinator(String coordinator) {
        return addMetadataValue(item, "crispj", "coordinator", null, coordinator);
    }

    public ItemBuilder withProjectCoordinator(String coordinator, String authority) {
        return addMetadataValue(item, "crispj", "coordinator", null, null, coordinator, authority, 600);
    }

    public ItemBuilder withType(String type) {
        return addMetadataValue(item, "dc", "type", null, type);
    }

    public ItemBuilder withLanguage(String language) {
        return addMetadataValue(item, "dc", "language", "iso", language);
    }

    public ItemBuilder withFunder(String funder) {
        return addMetadataValue(item, "oairecerif", "funder", null, funder);
    }

    public ItemBuilder withFunder(String funder, String authority) {
        return addMetadataValue(item, "oairecerif", "funder", null, null, funder, authority, 600);
    }

    public ItemBuilder withPublisher(String publisher) {
        return addMetadataValue(item, "dc", "publisher", null, publisher);
    }

    public ItemBuilder withRelationPublication(String publication) {
        return addMetadataValue(item, "dc", "relation", "publication", publication);
    }

    public ItemBuilder withRelationDoi(String doi) {
        return addMetadataValue(item, "dc", "relation", "doi", doi);
    }

    public ItemBuilder withRelationConference(String conference) {
        return addMetadataValue(item, "dc", "relation", "conference", conference);
    }

    public ItemBuilder withRelationDataset(String dataset) {
        return addMetadataValue(item, "dc", "relation", "dataset", dataset);
    }

    public ItemBuilder withRelationEquipment(String equipment) {
        return addMetadataValue(item, "dc", "relation", "equipment", equipment);
    }

    public ItemBuilder withVolume(String volume) {
        return addMetadataValue(item, "oaire", "citation", "volume", volume);
    }

    public ItemBuilder withIssue(String issue) {
        return addMetadataValue(item, "oaire", "citation", "issue", issue);
    }

    public ItemBuilder withIsPartOf(String isPartOf) {
        return addMetadataValue(item, "dc", "relation", "ispartof", isPartOf);
    }

    public ItemBuilder withCitationStartPage(String startPage) {
        return addMetadataValue(item, "oaire", "citation", "startPage", startPage);
    }

    public ItemBuilder withCitationEndPage(String endPage) {
        return addMetadataValue(item, "oaire", "citation", "endPage", endPage);
    }

    public ItemBuilder withOpenaireId(String openaireid) {
        return addMetadataValue(item, "crispj", "openaireid", null, openaireid);
    }

    public ItemBuilder makeUnDiscoverable() {
        item.setDiscoverable(false);
        return this;
    }

    public ItemBuilder withUrlIdentifier(String urlIdentifier) {
        return addMetadataValue(item, "oairecerif", "identifier", "url", urlIdentifier);
    }

    public ItemBuilder withOAMandate(String oamandate) {
        return addMetadataValue(item, "oairecerif", "oamandate", null, oamandate);
    }

    public ItemBuilder withOAMandateURL(String oamandateUrl) {
        return addMetadataValue(item, "oairecerif", "oamandate", "url", oamandateUrl);
    }

<<<<<<< HEAD
    public ItemBuilder withOrgUnitLegalName(String legalName) {
        return addMetadataValue(item, "organization", "legalName", null, legalName);
    }

    public ItemBuilder withParentOrganization(String parent) {
        return addMetadataValue(item, "organization", "parentOrganization", null, parent);
    }

    public ItemBuilder withParentOrganization(String parent, String authority) {
        return addMetadataValue(item, "organization", "parentOrganization", null, null, parent, authority, 600);
    }

    public ItemBuilder withOrgUnitIdentifier(String identifier) {
        return addMetadataValue(item, "organization", "identifier", null, identifier);
=======
    public ItemBuilder withEquipmentOwnerOrgUnit(String ownerOrgUnit) {
        return addMetadataValue(item, "crisequipment", "ownerou", null, ownerOrgUnit);
    }

    public ItemBuilder withEquipmentOwnerPerson(String ownerPerson) {
        return addMetadataValue(item, "crisequipment", "ownerrp", null, ownerPerson);
>>>>>>> e810fb9a
    }

    public ItemBuilder withHandle(String handle) {
        this.handle = handle;
        return this;
    }

    /**
     * Withdrawn the item under build. Please note that an user need to be loggedin the context to avoid NPE during the
     * creation of the provenance metadata
     *
     * @return the ItemBuilder
     */
    public ItemBuilder withdrawn() {
        withdrawn = true;
        return this;
    }

    public ItemBuilder withEmbargoPeriod(String embargoPeriod) {
        return setEmbargo(embargoPeriod, item);
    }

    public ItemBuilder withReaderGroup(Group group) {
        readerGroup = group;
        return this;
    }

    /**
     * Create an admin group for the collection with the specified members
     *
     * @param members epersons to add to the admin group
     * @return this builder
     * @throws SQLException
     * @throws AuthorizeException
     */
    public ItemBuilder withAdminUser(EPerson ePerson) throws SQLException, AuthorizeException {
        return setAdminPermission(item, ePerson, null);
    }


    @Override
    public Item build() {
        try {
            installItemService.installItem(context, workspaceItem, this.handle);
            itemService.update(context, item);

            //Check if we need to make this item private. This has to be done after item install.
            if (readerGroup != null) {
                setOnlyReadPermission(workspaceItem.getItem(), readerGroup, null);
            }

            if (withdrawn) {
                itemService.withdraw(context, item);
            }

            context.dispatchEvents();

            indexingService.commit();
            return item;
        } catch (Exception e) {
            return handleException(e);
        }
    }

    @Override
    public void cleanup() throws Exception {
       try (Context c = new Context()) {
            c.turnOffAuthorisationSystem();
            // Ensure object and any related objects are reloaded before checking to see what needs cleanup
            item = c.reloadEntity(item);
            if (item != null) {
                 delete(c, item);
                 c.complete();
            }
       }
    }

    @Override
    protected DSpaceObjectService<Item> getService() {
        return itemService;
    }

    /**
     * Delete the Test Item referred to by the given UUID
     * @param uuid UUID of Test Item to delete
     * @throws SQLException
     * @throws IOException
     */
    public static void deleteItem(UUID uuid) throws SQLException, IOException {
        try (Context c = new Context()) {
            c.turnOffAuthorisationSystem();
            Item item = itemService.find(c, uuid);
            if (item != null) {
                try {
                    itemService.delete(c, item);
                } catch (AuthorizeException e) {
                    throw new RuntimeException(e);
                }
            }
            c.complete();
        }
    }
}<|MERGE_RESOLUTION|>--- conflicted
+++ resolved
@@ -428,7 +428,14 @@
         return addMetadataValue(item, "oairecerif", "oamandate", "url", oamandateUrl);
     }
 
-<<<<<<< HEAD
+    public ItemBuilder withEquipmentOwnerOrgUnit(String ownerOrgUnit) {
+        return addMetadataValue(item, "crisequipment", "ownerou", null, ownerOrgUnit);
+    }
+
+    public ItemBuilder withEquipmentOwnerPerson(String ownerPerson) {
+        return addMetadataValue(item, "crisequipment", "ownerrp", null, ownerPerson);
+    }
+
     public ItemBuilder withOrgUnitLegalName(String legalName) {
         return addMetadataValue(item, "organization", "legalName", null, legalName);
     }
@@ -443,14 +450,6 @@
 
     public ItemBuilder withOrgUnitIdentifier(String identifier) {
         return addMetadataValue(item, "organization", "identifier", null, identifier);
-=======
-    public ItemBuilder withEquipmentOwnerOrgUnit(String ownerOrgUnit) {
-        return addMetadataValue(item, "crisequipment", "ownerou", null, ownerOrgUnit);
-    }
-
-    public ItemBuilder withEquipmentOwnerPerson(String ownerPerson) {
-        return addMetadataValue(item, "crisequipment", "ownerrp", null, ownerPerson);
->>>>>>> e810fb9a
     }
 
     public ItemBuilder withHandle(String handle) {
