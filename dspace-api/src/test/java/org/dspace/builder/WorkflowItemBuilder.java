--- conflicted
+++ resolved
@@ -203,24 +203,20 @@
         return addMetadataValue(MetadataSchemaEnum.DC.getName(), "contributor", "author", authorName);
     }
 
-<<<<<<< HEAD
     public WorkflowItemBuilder withAuthorAffiliation(final String affilation) {
         return addMetadataValue(MetadataSchemaEnum.OAIRECERIF.getName(), "author", "affiliation", affilation);
     }
 
-=======
     /**
      * Set the dc.subject field.
      *
      * @param subject the subject of the Item.
      * @return this builder.
      */
->>>>>>> 3d9df392
     public WorkflowItemBuilder withSubject(final String subject) {
         return addMetadataValue(MetadataSchemaEnum.DC.getName(), "subject", null, subject);
     }
 
-<<<<<<< HEAD
     public WorkflowItemBuilder withDoiIdentifier(final String doi) {
         return addMetadataValue(MetadataSchemaEnum.DC.getName(), "identifier", "doi", doi);
     }
@@ -241,13 +237,11 @@
         return addMetadataValue(MetadataSchemaEnum.DC.getName(), "identifier", "isi", isi);
     }
 
-=======
     /**
      * Grant the owning Collection's license to the Item.
      *
      * @return this builder.
      */
->>>>>>> 3d9df392
     public WorkflowItemBuilder grantLicense() {
         Item item = workspaceItem.getItem();
         String license;
