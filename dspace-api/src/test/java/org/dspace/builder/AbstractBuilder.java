/**
 * The contents of this file are subject to the license and copyright
 * detailed in the LICENSE and NOTICE files at the root of the source
 * tree and available online at
 *
 * http://www.dspace.org/license/
 */
package org.dspace.builder;

import java.sql.SQLException;
import java.util.List;

import org.apache.commons.collections4.CollectionUtils;
import org.apache.logging.log4j.Logger;
import org.dspace.app.nbevent.service.NBEventService;
import org.dspace.app.orcid.factory.OrcidHistoryServiceFactory;
import org.dspace.app.orcid.factory.OrcidQueueServiceFactory;
import org.dspace.app.orcid.service.OrcidHistoryService;
import org.dspace.app.orcid.service.OrcidQueueService;
import org.dspace.app.suggestion.SuggestionService;
import org.dspace.authorize.AuthorizeException;
import org.dspace.authorize.factory.AuthorizeServiceFactory;
import org.dspace.authorize.service.AuthorizeService;
import org.dspace.authorize.service.ResourcePolicyService;
import org.dspace.builder.util.AbstractBuilderCleanupUtil;
import org.dspace.content.Bitstream;
import org.dspace.content.factory.ContentServiceFactory;
import org.dspace.content.service.BitstreamFormatService;
import org.dspace.content.service.BitstreamService;
import org.dspace.content.service.BundleService;
import org.dspace.content.service.CollectionService;
import org.dspace.content.service.CommunityService;
import org.dspace.content.service.EntityTypeService;
import org.dspace.content.service.InstallItemService;
import org.dspace.content.service.ItemService;
import org.dspace.content.service.MetadataFieldService;
import org.dspace.content.service.MetadataSchemaService;
import org.dspace.content.service.RelationshipService;
import org.dspace.content.service.RelationshipTypeService;
import org.dspace.content.service.SiteService;
import org.dspace.content.service.WorkspaceItemService;
import org.dspace.core.Context;
import org.dspace.discovery.IndexingService;
import org.dspace.eperson.factory.EPersonServiceFactory;
import org.dspace.eperson.service.EPersonService;
import org.dspace.eperson.service.GroupService;
import org.dspace.eperson.service.RegistrationDataService;
import org.dspace.layout.factory.CrisLayoutServiceFactory;
import org.dspace.layout.service.CrisLayoutBoxService;
import org.dspace.layout.service.CrisLayoutFieldService;
import org.dspace.layout.service.CrisLayoutTabService;
import org.dspace.scripts.factory.ScriptServiceFactory;
import org.dspace.scripts.service.ProcessService;
import org.dspace.services.factory.DSpaceServicesFactory;
import org.dspace.utils.DSpace;
import org.dspace.versioning.factory.VersionServiceFactory;
import org.dspace.versioning.service.VersionHistoryService;
import org.dspace.xmlworkflow.factory.XmlWorkflowServiceFactory;
import org.dspace.xmlworkflow.service.XmlWorkflowService;
import org.dspace.xmlworkflow.storedcomponents.service.ClaimedTaskService;
import org.dspace.xmlworkflow.storedcomponents.service.InProgressUserService;
import org.dspace.xmlworkflow.storedcomponents.service.PoolTaskService;
import org.dspace.xmlworkflow.storedcomponents.service.WorkflowItemRoleService;
import org.dspace.xmlworkflow.storedcomponents.service.XmlWorkflowItemService;

/**
 * Abstract builder class that holds references to all available services
 *
 * @param <T>   This parameter represents the Model object for the Builder
 * @param <S>   This parameter represents the Service object for the builder
 * @author Jonas Van Goolen - (jonas@atmire.com)
 */
public abstract class AbstractBuilder<T, S> {

    static CommunityService communityService;
    static CollectionService collectionService;
    static ItemService itemService;
    static InstallItemService installItemService;
    static WorkspaceItemService workspaceItemService;
    static XmlWorkflowItemService workflowItemService;
    static XmlWorkflowService workflowService;
    static EPersonService ePersonService;
    static GroupService groupService;
    static BundleService bundleService;
    static BitstreamService bitstreamService;
    static BitstreamFormatService bitstreamFormatService;
    static AuthorizeService authorizeService;
    static ResourcePolicyService resourcePolicyService;
    static IndexingService indexingService;
    static RegistrationDataService registrationDataService;
    static VersionHistoryService versionHistoryService;
    static ClaimedTaskService claimedTaskService;
    static InProgressUserService inProgressUserService;
    static PoolTaskService poolTaskService;
    static WorkflowItemRoleService workflowItemRoleService;
    static MetadataFieldService metadataFieldService;
    static MetadataSchemaService metadataSchemaService;
    static SiteService siteService;
    static RelationshipService relationshipService;
    static RelationshipTypeService relationshipTypeService;
    static EntityTypeService entityTypeService;
    static ProcessService processService;
    static CrisLayoutTabService crisLayoutTabService;
    static CrisLayoutBoxService crisLayoutBoxService;
    static CrisLayoutFieldService crisLayoutFieldService;
    static OrcidQueueService orcidQueueService;
    static OrcidHistoryService orcidHistoryService;
<<<<<<< HEAD
    static NBEventService nbEventService;
=======
    static SuggestionService suggestionService;

>>>>>>> 0862af79
    protected Context context;

    /**
     * This static class will make sure that the objects built with the builders are disposed of in a foreign-key
     * constraint safe manner by predefining an order
     */
    private static final AbstractBuilderCleanupUtil abstractBuilderCleanupUtil
            = new AbstractBuilderCleanupUtil();
    /**
     * log4j category
     */
    private static final Logger log = org.apache.logging.log4j.LogManager.getLogger(AbstractDSpaceObjectBuilder.class);

    protected AbstractBuilder(Context context) {
        this.context = context;
        //Register this specific builder to be deleted later on
        abstractBuilderCleanupUtil.addToMap(this);
    }

    public static void init() {
        communityService = ContentServiceFactory.getInstance().getCommunityService();
        collectionService = ContentServiceFactory.getInstance().getCollectionService();
        itemService = ContentServiceFactory.getInstance().getItemService();
        installItemService = ContentServiceFactory.getInstance().getInstallItemService();
        workspaceItemService = ContentServiceFactory.getInstance().getWorkspaceItemService();
        workflowItemService = XmlWorkflowServiceFactory.getInstance().getXmlWorkflowItemService();
        workflowService = XmlWorkflowServiceFactory.getInstance().getXmlWorkflowService();
        ePersonService = EPersonServiceFactory.getInstance().getEPersonService();
        groupService = EPersonServiceFactory.getInstance().getGroupService();
        bundleService = ContentServiceFactory.getInstance().getBundleService();
        bitstreamService = ContentServiceFactory.getInstance().getBitstreamService();
        bitstreamFormatService = ContentServiceFactory.getInstance().getBitstreamFormatService();
        authorizeService = AuthorizeServiceFactory.getInstance().getAuthorizeService();
        resourcePolicyService = AuthorizeServiceFactory.getInstance().getResourcePolicyService();
        indexingService = DSpaceServicesFactory.getInstance().getServiceManager()
                                               .getServiceByName(IndexingService.class.getName(),
                                                                 IndexingService.class);
        registrationDataService = EPersonServiceFactory.getInstance().getRegistrationDataService();
        versionHistoryService = VersionServiceFactory.getInstance().getVersionHistoryService();
        metadataFieldService = ContentServiceFactory.getInstance().getMetadataFieldService();
        metadataSchemaService = ContentServiceFactory.getInstance().getMetadataSchemaService();
        siteService = ContentServiceFactory.getInstance().getSiteService();
        relationshipService = ContentServiceFactory.getInstance().getRelationshipService();
        relationshipTypeService = ContentServiceFactory.getInstance().getRelationshipTypeService();
        entityTypeService = ContentServiceFactory.getInstance().getEntityTypeService();
        processService = ScriptServiceFactory.getInstance().getProcessService();

        // Temporarily disabled
        claimedTaskService = XmlWorkflowServiceFactory.getInstance().getClaimedTaskService();
        inProgressUserService = XmlWorkflowServiceFactory.getInstance().getInProgressUserService();
        poolTaskService = XmlWorkflowServiceFactory.getInstance().getPoolTaskService();
        workflowItemRoleService = XmlWorkflowServiceFactory.getInstance().getWorkflowItemRoleService();

        crisLayoutTabService = CrisLayoutServiceFactory.getInstance().getTabService();
        crisLayoutBoxService = CrisLayoutServiceFactory.getInstance().getBoxService();
        crisLayoutFieldService = CrisLayoutServiceFactory.getInstance().getFieldService();
        orcidQueueService = OrcidQueueServiceFactory.getInstance().getOrcidQueueService();
        orcidHistoryService = OrcidHistoryServiceFactory.getInstance().getOrcidHistoryService();
<<<<<<< HEAD
        nbEventService = new DSpace().getSingletonService(NBEventService.class);
=======
        suggestionService = new DSpace().getSingletonService(SuggestionService.class);
>>>>>>> 0862af79
    }


    public static void destroy() {
        communityService = null;
        collectionService = null;
        itemService = null;
        installItemService = null;
        workspaceItemService = null;
        ePersonService = null;
        groupService = null;
        bundleService = null;
        bitstreamService = null;
        authorizeService = null;
        resourcePolicyService = null;
        indexingService = null;
        bitstreamFormatService = null;
        registrationDataService = null;
        versionHistoryService = null;
        claimedTaskService = null;
        inProgressUserService = null;
        poolTaskService = null;
        workflowItemRoleService = null;
        metadataFieldService = null;
        metadataSchemaService = null;
        siteService = null;
        relationshipService = null;
        relationshipTypeService = null;
        entityTypeService = null;
        processService = null;
        crisLayoutTabService = null;
        crisLayoutBoxService = null;
        crisLayoutFieldService = null;
        orcidQueueService = null;
        orcidHistoryService = null;
        nbEventService = null;
    }

    public static void cleanupObjects() throws Exception {

        // This call will make sure that the map with AbstractBuilders will be cleaned up
        abstractBuilderCleanupUtil.cleanupBuilders();

        // Bitstreams still leave a trace when deleted, so we need to fully "expunge" them
        try (Context c = new Context()) {
            List<Bitstream> bitstreams = bitstreamService.findAll(c);
            for (Bitstream bitstream : CollectionUtils.emptyIfNull(bitstreams)) {

                // We expect tests to clean up all the objects they create. This means, all bitstreams we find here
                // should have already been deleted. If that is not the case (e.g. when added functionality unexpectedly
                // creates a new bitstream which was not deleted), this method will throw an exception and the developer
                // should look into the unexpected creation of the bitstream.
                expungeBitstream(c, bitstream);
            }
            c.complete();
        }
    }

    /**
     * This method will ensure that the DSpaceObject contained within the Builder will be cleaned up properly
     * @throws Exception    If something goes wrong
     */
    public abstract void cleanup() throws Exception;

    public abstract T build() throws SQLException, AuthorizeException;

    public abstract void delete(Context c, T dso) throws Exception;

    protected abstract S getService();

    protected <B> B handleException(final Exception e) {
        log.error(e.getMessage(), e);
        return null;
    }

    /**
     * Method to completely delete a bitstream from the database and asset store.
     *
     * @param bit The deleted bitstream to remove completely
     */
    static void expungeBitstream(Context c, Bitstream bit) throws Exception {
        bit = c.reloadEntity(bit);
        c.turnOffAuthorisationSystem();
        if (bit != null) {
            bitstreamService.expunge(c, bit);
        }
    }
}<|MERGE_RESOLUTION|>--- conflicted
+++ resolved
@@ -105,12 +105,9 @@
     static CrisLayoutFieldService crisLayoutFieldService;
     static OrcidQueueService orcidQueueService;
     static OrcidHistoryService orcidHistoryService;
-<<<<<<< HEAD
     static NBEventService nbEventService;
-=======
     static SuggestionService suggestionService;
 
->>>>>>> 0862af79
     protected Context context;
 
     /**
@@ -169,11 +166,8 @@
         crisLayoutFieldService = CrisLayoutServiceFactory.getInstance().getFieldService();
         orcidQueueService = OrcidQueueServiceFactory.getInstance().getOrcidQueueService();
         orcidHistoryService = OrcidHistoryServiceFactory.getInstance().getOrcidHistoryService();
-<<<<<<< HEAD
         nbEventService = new DSpace().getSingletonService(NBEventService.class);
-=======
         suggestionService = new DSpace().getSingletonService(SuggestionService.class);
->>>>>>> 0862af79
     }
 
 
