/**
 * The contents of this file are subject to the license and copyright
 * detailed in the LICENSE and NOTICE files at the root of the source
 * tree and available online at
 *
 * http://www.dspace.org/license/
 */
package org.dspace.builder;

import java.sql.SQLException;
import java.util.List;

import org.apache.commons.collections4.CollectionUtils;
import org.apache.logging.log4j.LogManager;
import org.apache.logging.log4j.Logger;
import org.dspace.app.nbevent.service.NBEventService;
import org.dspace.app.requestitem.factory.RequestItemServiceFactory;
import org.dspace.app.requestitem.service.RequestItemService;
import org.dspace.authorize.AuthorizeException;
import org.dspace.authorize.factory.AuthorizeServiceFactory;
import org.dspace.authorize.service.AuthorizeService;
import org.dspace.authorize.service.ResourcePolicyService;
import org.dspace.builder.util.AbstractBuilderCleanupUtil;
import org.dspace.content.Bitstream;
import org.dspace.content.factory.ContentServiceFactory;
import org.dspace.content.service.BitstreamFormatService;
import org.dspace.content.service.BitstreamService;
import org.dspace.content.service.BundleService;
import org.dspace.content.service.CollectionService;
import org.dspace.content.service.CommunityService;
import org.dspace.content.service.EntityTypeService;
import org.dspace.content.service.InstallItemService;
import org.dspace.content.service.ItemService;
import org.dspace.content.service.MetadataFieldService;
import org.dspace.content.service.MetadataSchemaService;
import org.dspace.content.service.RelationshipService;
import org.dspace.content.service.RelationshipTypeService;
import org.dspace.content.service.SiteService;
import org.dspace.content.service.WorkspaceItemService;
import org.dspace.core.Context;
import org.dspace.discovery.IndexingService;
import org.dspace.eperson.factory.EPersonServiceFactory;
import org.dspace.eperson.service.EPersonService;
import org.dspace.eperson.service.GroupService;
import org.dspace.eperson.service.RegistrationDataService;
import org.dspace.orcid.factory.OrcidServiceFactory;
import org.dspace.orcid.service.OrcidHistoryService;
import org.dspace.orcid.service.OrcidQueueService;
import org.dspace.orcid.service.OrcidTokenService;
import org.dspace.scripts.factory.ScriptServiceFactory;
import org.dspace.scripts.service.ProcessService;
import org.dspace.services.factory.DSpaceServicesFactory;
import org.dspace.utils.DSpace;
import org.dspace.versioning.factory.VersionServiceFactory;
import org.dspace.versioning.service.VersionHistoryService;
import org.dspace.versioning.service.VersioningService;
import org.dspace.xmlworkflow.factory.XmlWorkflowServiceFactory;
import org.dspace.xmlworkflow.service.XmlWorkflowService;
import org.dspace.xmlworkflow.storedcomponents.service.ClaimedTaskService;
import org.dspace.xmlworkflow.storedcomponents.service.InProgressUserService;
import org.dspace.xmlworkflow.storedcomponents.service.PoolTaskService;
import org.dspace.xmlworkflow.storedcomponents.service.WorkflowItemRoleService;
import org.dspace.xmlworkflow.storedcomponents.service.XmlWorkflowItemService;

/**
 * Abstract builder class that holds references to all available services
 *
 * @param <T>   This parameter represents the Model object for the Builder
 * @param <S>   This parameter represents the Service object for the builder
 * @author Jonas Van Goolen - (jonas@atmire.com)
 */
public abstract class AbstractBuilder<T, S> {

    static CommunityService communityService;
    static CollectionService collectionService;
    static ItemService itemService;
    static InstallItemService installItemService;
    static WorkspaceItemService workspaceItemService;
    static XmlWorkflowItemService workflowItemService;
    static XmlWorkflowService workflowService;
    static EPersonService ePersonService;
    static GroupService groupService;
    static BundleService bundleService;
    static BitstreamService bitstreamService;
    static BitstreamFormatService bitstreamFormatService;
    static AuthorizeService authorizeService;
    static ResourcePolicyService resourcePolicyService;
    static IndexingService indexingService;
    static RegistrationDataService registrationDataService;
    static VersionHistoryService versionHistoryService;
    static ClaimedTaskService claimedTaskService;
    static InProgressUserService inProgressUserService;
    static PoolTaskService poolTaskService;
    static WorkflowItemRoleService workflowItemRoleService;
    static MetadataFieldService metadataFieldService;
    static MetadataSchemaService metadataSchemaService;
    static SiteService siteService;
    static RelationshipService relationshipService;
    static RelationshipTypeService relationshipTypeService;
    static EntityTypeService entityTypeService;
    static ProcessService processService;
    static RequestItemService requestItemService;
    static VersioningService versioningService;
<<<<<<< HEAD
    static NBEventService nbEventService;
=======
    static OrcidHistoryService orcidHistoryService;
    static OrcidQueueService orcidQueueService;
    static OrcidTokenService orcidTokenService;
>>>>>>> fb691719

    protected Context context;

    /**
     * This static class will make sure that the objects built with the builders are disposed of in a foreign-key
     * constraint safe manner by predefining an order
     */
    private static final AbstractBuilderCleanupUtil abstractBuilderCleanupUtil
            = new AbstractBuilderCleanupUtil();
    /**
     * log4j category
     */
    private static final Logger log = LogManager.getLogger();

    protected AbstractBuilder(Context context) {
        this.context = context;
        //Register this specific builder to be deleted later on
        abstractBuilderCleanupUtil.addToMap(this);
    }

    public static void init() {
        communityService = ContentServiceFactory.getInstance().getCommunityService();
        collectionService = ContentServiceFactory.getInstance().getCollectionService();
        itemService = ContentServiceFactory.getInstance().getItemService();
        installItemService = ContentServiceFactory.getInstance().getInstallItemService();
        workspaceItemService = ContentServiceFactory.getInstance().getWorkspaceItemService();
        workflowItemService = XmlWorkflowServiceFactory.getInstance().getXmlWorkflowItemService();
        workflowService = XmlWorkflowServiceFactory.getInstance().getXmlWorkflowService();
        ePersonService = EPersonServiceFactory.getInstance().getEPersonService();
        groupService = EPersonServiceFactory.getInstance().getGroupService();
        bundleService = ContentServiceFactory.getInstance().getBundleService();
        bitstreamService = ContentServiceFactory.getInstance().getBitstreamService();
        bitstreamFormatService = ContentServiceFactory.getInstance().getBitstreamFormatService();
        authorizeService = AuthorizeServiceFactory.getInstance().getAuthorizeService();
        resourcePolicyService = AuthorizeServiceFactory.getInstance().getResourcePolicyService();
        indexingService = DSpaceServicesFactory.getInstance().getServiceManager()
                                               .getServiceByName(IndexingService.class.getName(),
                                                                 IndexingService.class);
        registrationDataService = EPersonServiceFactory.getInstance().getRegistrationDataService();
        versionHistoryService = VersionServiceFactory.getInstance().getVersionHistoryService();
        metadataFieldService = ContentServiceFactory.getInstance().getMetadataFieldService();
        metadataSchemaService = ContentServiceFactory.getInstance().getMetadataSchemaService();
        siteService = ContentServiceFactory.getInstance().getSiteService();
        relationshipService = ContentServiceFactory.getInstance().getRelationshipService();
        relationshipTypeService = ContentServiceFactory.getInstance().getRelationshipTypeService();
        entityTypeService = ContentServiceFactory.getInstance().getEntityTypeService();
        processService = ScriptServiceFactory.getInstance().getProcessService();
        requestItemService = RequestItemServiceFactory.getInstance().getRequestItemService();
        versioningService = DSpaceServicesFactory.getInstance().getServiceManager()
                                 .getServiceByName(VersioningService.class.getName(), VersioningService.class);

        // Temporarily disabled
        claimedTaskService = XmlWorkflowServiceFactory.getInstance().getClaimedTaskService();
        inProgressUserService = XmlWorkflowServiceFactory.getInstance().getInProgressUserService();
        poolTaskService = XmlWorkflowServiceFactory.getInstance().getPoolTaskService();
        workflowItemRoleService = XmlWorkflowServiceFactory.getInstance().getWorkflowItemRoleService();
<<<<<<< HEAD

        nbEventService = new DSpace().getSingletonService(NBEventService.class);
=======
        orcidHistoryService = OrcidServiceFactory.getInstance().getOrcidHistoryService();
        orcidQueueService = OrcidServiceFactory.getInstance().getOrcidQueueService();
        orcidTokenService = OrcidServiceFactory.getInstance().getOrcidTokenService();
>>>>>>> fb691719
    }


    public static void destroy() {
        communityService = null;
        collectionService = null;
        itemService = null;
        installItemService = null;
        workspaceItemService = null;
        ePersonService = null;
        groupService = null;
        bundleService = null;
        bitstreamService = null;
        authorizeService = null;
        resourcePolicyService = null;
        indexingService = null;
        bitstreamFormatService = null;
        registrationDataService = null;
        versionHistoryService = null;
        claimedTaskService = null;
        inProgressUserService = null;
        poolTaskService = null;
        workflowItemRoleService = null;
        metadataFieldService = null;
        metadataSchemaService = null;
        siteService = null;
        relationshipService = null;
        relationshipTypeService = null;
        entityTypeService = null;
        processService = null;
        requestItemService = null;
        versioningService = null;
<<<<<<< HEAD
        nbEventService = null;
=======
        orcidTokenService = null;

>>>>>>> fb691719
    }

    public static void cleanupObjects() throws Exception {

        // This call will make sure that the map with AbstractBuilders will be cleaned up
        abstractBuilderCleanupUtil.cleanupBuilders();

        // Bitstreams still leave a trace when deleted, so we need to fully "expunge" them
        try (Context c = new Context()) {
            List<Bitstream> bitstreams = bitstreamService.findAll(c);
            for (Bitstream bitstream : CollectionUtils.emptyIfNull(bitstreams)) {

                // We expect tests to clean up all the objects they create. This means, all bitstreams we find here
                // should have already been deleted. If that is not the case (e.g. when added functionality unexpectedly
                // creates a new bitstream which was not deleted), this method will throw an exception and the developer
                // should look into the unexpected creation of the bitstream.
                expungeBitstream(c, bitstream);
            }
            c.complete();
        }
    }

    /**
     * This method will cleanup the map of builders
     */
    public static void cleanupBuilderCache() {
        abstractBuilderCleanupUtil.cleanupMap();
    }

    /**
     * This method will ensure that the DSpaceObject contained within the Builder will be cleaned up properly
     * @throws Exception    If something goes wrong
     */
    public abstract void cleanup() throws Exception;

    /**
     * Create the object from the values that have been set on this builder.
     * @return the initialized object.
     * @throws SQLException passed through.
     * @throws AuthorizeException passed through.
     */
    public abstract T build() throws SQLException, AuthorizeException;

    /**
     * Remove the object from the persistence store.
     *
     * @param c current DSpace session.
     * @param dso the object to be removed.
     * @throws Exception passed through.
     */
    public abstract void delete(Context c, T dso) throws Exception;

    protected abstract S getService();

    /**
     * Log an exception.
     *
     * @param <B> type of Builder which caught the exception.
     * @param e exception to be handled.
     * @return {@code null} always.
     */
    protected <B> B handleException(final Exception e) {
        log.error(e.getMessage(), e);
        return null;
    }

    /**
     * Method to completely delete a bitstream from the database and asset store.
     *
     * @param bit The deleted bitstream to remove completely
     */
    static void expungeBitstream(Context c, Bitstream bit) throws Exception {
        bit = c.reloadEntity(bit);
        c.turnOffAuthorisationSystem();
        if (bit != null) {
            bitstreamService.expunge(c, bit);
        }
    }
}<|MERGE_RESOLUTION|>--- conflicted
+++ resolved
@@ -101,13 +101,10 @@
     static ProcessService processService;
     static RequestItemService requestItemService;
     static VersioningService versioningService;
-<<<<<<< HEAD
-    static NBEventService nbEventService;
-=======
     static OrcidHistoryService orcidHistoryService;
     static OrcidQueueService orcidQueueService;
     static OrcidTokenService orcidTokenService;
->>>>>>> fb691719
+    static NBEventService nbEventService;
 
     protected Context context;
 
@@ -164,14 +161,10 @@
         inProgressUserService = XmlWorkflowServiceFactory.getInstance().getInProgressUserService();
         poolTaskService = XmlWorkflowServiceFactory.getInstance().getPoolTaskService();
         workflowItemRoleService = XmlWorkflowServiceFactory.getInstance().getWorkflowItemRoleService();
-<<<<<<< HEAD
-
-        nbEventService = new DSpace().getSingletonService(NBEventService.class);
-=======
         orcidHistoryService = OrcidServiceFactory.getInstance().getOrcidHistoryService();
         orcidQueueService = OrcidServiceFactory.getInstance().getOrcidQueueService();
         orcidTokenService = OrcidServiceFactory.getInstance().getOrcidTokenService();
->>>>>>> fb691719
+        nbEventService = new DSpace().getSingletonService(NBEventService.class);
     }
 
 
@@ -204,12 +197,9 @@
         processService = null;
         requestItemService = null;
         versioningService = null;
-<<<<<<< HEAD
+        orcidTokenService = null;
         nbEventService = null;
-=======
-        orcidTokenService = null;
-
->>>>>>> fb691719
+
     }
 
     public static void cleanupObjects() throws Exception {
