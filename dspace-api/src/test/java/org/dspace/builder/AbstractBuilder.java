/**
 * The contents of this file are subject to the license and copyright
 * detailed in the LICENSE and NOTICE files at the root of the source
 * tree and available online at
 *
 * http://www.dspace.org/license/
 */
package org.dspace.builder;

import java.sql.SQLException;
import java.util.List;

import org.apache.commons.collections4.CollectionUtils;
import org.apache.logging.log4j.Logger;
import org.dspace.app.audit.AuditService;
import org.dspace.app.metrics.service.CrisMetricsService;
import org.dspace.app.orcid.factory.OrcidHistoryServiceFactory;
import org.dspace.app.orcid.factory.OrcidQueueServiceFactory;
import org.dspace.app.orcid.service.OrcidHistoryService;
import org.dspace.app.orcid.service.OrcidQueueService;
import org.dspace.authorize.AuthorizeException;
import org.dspace.authorize.factory.AuthorizeServiceFactory;
import org.dspace.authorize.service.AuthorizeService;
import org.dspace.authorize.service.ResourcePolicyService;
import org.dspace.builder.util.AbstractBuilderCleanupUtil;
import org.dspace.content.Bitstream;
import org.dspace.content.factory.ContentServiceFactory;
import org.dspace.content.service.BitstreamFormatService;
import org.dspace.content.service.BitstreamService;
import org.dspace.content.service.BundleService;
import org.dspace.content.service.CollectionService;
import org.dspace.content.service.CommunityService;
import org.dspace.content.service.EntityTypeService;
import org.dspace.content.service.InstallItemService;
import org.dspace.content.service.ItemService;
import org.dspace.content.service.MetadataFieldService;
import org.dspace.content.service.MetadataSchemaService;
import org.dspace.content.service.RelationshipService;
import org.dspace.content.service.RelationshipTypeService;
import org.dspace.content.service.SiteService;
import org.dspace.content.service.WorkspaceItemService;
import org.dspace.core.Context;
import org.dspace.discovery.IndexingService;
import org.dspace.eperson.factory.EPersonServiceFactory;
import org.dspace.eperson.service.EPersonService;
import org.dspace.eperson.service.GroupService;
import org.dspace.eperson.service.RegistrationDataService;
import org.dspace.externalservices.scopus.factory.CrisMetricsServiceFactory;
import org.dspace.harvest.factory.HarvestServiceFactory;
import org.dspace.harvest.service.HarvestedCollectionService;
import org.dspace.externalservices.scopus.factory.CrisMetricsServiceFactory;
import org.dspace.layout.factory.CrisLayoutServiceFactory;
import org.dspace.layout.service.CrisLayoutBoxService;
import org.dspace.layout.service.CrisLayoutFieldService;
import org.dspace.layout.service.CrisLayoutTabService;
import org.dspace.scripts.factory.ScriptServiceFactory;
import org.dspace.scripts.service.ProcessService;
import org.dspace.services.factory.DSpaceServicesFactory;
import org.dspace.utils.DSpace;
import org.dspace.versioning.factory.VersionServiceFactory;
import org.dspace.versioning.service.VersionHistoryService;
import org.dspace.xmlworkflow.factory.XmlWorkflowServiceFactory;
import org.dspace.xmlworkflow.service.XmlWorkflowService;
import org.dspace.xmlworkflow.storedcomponents.service.ClaimedTaskService;
import org.dspace.xmlworkflow.storedcomponents.service.InProgressUserService;
import org.dspace.xmlworkflow.storedcomponents.service.PoolTaskService;
import org.dspace.xmlworkflow.storedcomponents.service.WorkflowItemRoleService;
import org.dspace.xmlworkflow.storedcomponents.service.XmlWorkflowItemService;

/**
 * Abstract builder class that holds references to all available services
 *
 * @param <T>   This parameter represents the Model object for the Builder
 * @param <S>   This parameter represents the Service object for the builder
 * @author Jonas Van Goolen - (jonas@atmire.com)
 */
public abstract class AbstractBuilder<T, S> {

    static CommunityService communityService;
    static CollectionService collectionService;
    static ItemService itemService;
    static InstallItemService installItemService;
    static WorkspaceItemService workspaceItemService;
    static XmlWorkflowItemService workflowItemService;
    static XmlWorkflowService workflowService;
    static EPersonService ePersonService;
    static GroupService groupService;
    static BundleService bundleService;
    static BitstreamService bitstreamService;
    static BitstreamFormatService bitstreamFormatService;
    static AuthorizeService authorizeService;
    static ResourcePolicyService resourcePolicyService;
    static IndexingService indexingService;
    static RegistrationDataService registrationDataService;
    static VersionHistoryService versionHistoryService;
    static ClaimedTaskService claimedTaskService;
    static InProgressUserService inProgressUserService;
    static PoolTaskService poolTaskService;
    static WorkflowItemRoleService workflowItemRoleService;
    static MetadataFieldService metadataFieldService;
    static MetadataSchemaService metadataSchemaService;
    static SiteService siteService;
    static RelationshipService relationshipService;
    static RelationshipTypeService relationshipTypeService;
    static EntityTypeService entityTypeService;
    static ProcessService processService;
    static CrisLayoutTabService crisLayoutTabService;
    static CrisLayoutBoxService crisLayoutBoxService;
    static CrisLayoutFieldService crisLayoutFieldService;
    static OrcidQueueService orcidQueueService;
    static OrcidHistoryService orcidHistoryService;
    static AuditService auditService;
    static CrisMetricsService crisMetricsService;
    static HarvestedCollectionService harvestedCollectionService;

    protected Context context;

    /**
     * This static class will make sure that the objects built with the builders are disposed of in a foreign-key
     * constraint safe manner by predefining an order
     */
    private static final AbstractBuilderCleanupUtil abstractBuilderCleanupUtil
            = new AbstractBuilderCleanupUtil();
    /**
     * log4j category
     */
    private static final Logger log = org.apache.logging.log4j.LogManager.getLogger(AbstractDSpaceObjectBuilder.class);

    protected AbstractBuilder(Context context) {
        this.context = context;
        //Register this specific builder to be deleted later on
        abstractBuilderCleanupUtil.addToMap(this);
    }

    public static void init() {
        communityService = ContentServiceFactory.getInstance().getCommunityService();
        collectionService = ContentServiceFactory.getInstance().getCollectionService();
        itemService = ContentServiceFactory.getInstance().getItemService();
        installItemService = ContentServiceFactory.getInstance().getInstallItemService();
        workspaceItemService = ContentServiceFactory.getInstance().getWorkspaceItemService();
        workflowItemService = XmlWorkflowServiceFactory.getInstance().getXmlWorkflowItemService();
        workflowService = XmlWorkflowServiceFactory.getInstance().getXmlWorkflowService();
        ePersonService = EPersonServiceFactory.getInstance().getEPersonService();
        groupService = EPersonServiceFactory.getInstance().getGroupService();
        bundleService = ContentServiceFactory.getInstance().getBundleService();
        bitstreamService = ContentServiceFactory.getInstance().getBitstreamService();
        bitstreamFormatService = ContentServiceFactory.getInstance().getBitstreamFormatService();
        authorizeService = AuthorizeServiceFactory.getInstance().getAuthorizeService();
        resourcePolicyService = AuthorizeServiceFactory.getInstance().getResourcePolicyService();
        indexingService = DSpaceServicesFactory.getInstance().getServiceManager()
                                               .getServiceByName(IndexingService.class.getName(),
                                                                 IndexingService.class);
        registrationDataService = EPersonServiceFactory.getInstance().getRegistrationDataService();
        versionHistoryService = VersionServiceFactory.getInstance().getVersionHistoryService();
        metadataFieldService = ContentServiceFactory.getInstance().getMetadataFieldService();
        metadataSchemaService = ContentServiceFactory.getInstance().getMetadataSchemaService();
        siteService = ContentServiceFactory.getInstance().getSiteService();
        relationshipService = ContentServiceFactory.getInstance().getRelationshipService();
        relationshipTypeService = ContentServiceFactory.getInstance().getRelationshipTypeService();
        entityTypeService = ContentServiceFactory.getInstance().getEntityTypeService();
        processService = ScriptServiceFactory.getInstance().getProcessService();

        // Temporarily disabled
        claimedTaskService = XmlWorkflowServiceFactory.getInstance().getClaimedTaskService();
        inProgressUserService = XmlWorkflowServiceFactory.getInstance().getInProgressUserService();
        poolTaskService = XmlWorkflowServiceFactory.getInstance().getPoolTaskService();
        workflowItemRoleService = XmlWorkflowServiceFactory.getInstance().getWorkflowItemRoleService();

        crisLayoutTabService = CrisLayoutServiceFactory.getInstance().getTabService();
        crisLayoutBoxService = CrisLayoutServiceFactory.getInstance().getBoxService();
        crisLayoutFieldService = CrisLayoutServiceFactory.getInstance().getFieldService();
        orcidQueueService = OrcidQueueServiceFactory.getInstance().getOrcidQueueService();
        orcidHistoryService = OrcidHistoryServiceFactory.getInstance().getOrcidHistoryService();
        auditService = new DSpace().getSingletonService(AuditService.class);
        crisMetricsService = CrisMetricsServiceFactory.getInstance().getCrisMetricsService();
        harvestedCollectionService = HarvestServiceFactory.getInstance().getHarvestedCollectionService();
    }


    public static void destroy() {
        communityService = null;
        collectionService = null;
        itemService = null;
        installItemService = null;
        workspaceItemService = null;
        ePersonService = null;
        groupService = null;
        bundleService = null;
        bitstreamService = null;
        authorizeService = null;
        resourcePolicyService = null;
        indexingService = null;
        bitstreamFormatService = null;
        registrationDataService = null;
        versionHistoryService = null;
        claimedTaskService = null;
        inProgressUserService = null;
        poolTaskService = null;
        workflowItemRoleService = null;
        metadataFieldService = null;
        metadataSchemaService = null;
        siteService = null;
        relationshipService = null;
        relationshipTypeService = null;
        entityTypeService = null;
        processService = null;
        crisLayoutTabService = null;
        crisLayoutBoxService = null;
        crisLayoutFieldService = null;
        orcidQueueService = null;
        orcidHistoryService = null;
        crisMetricsService = null;
<<<<<<< HEAD

=======
>>>>>>> 6ae79a4a
        harvestedCollectionService = null;
    }

    public static void cleanupObjects() throws Exception {

        // This call will make sure that the map with AbstractBuilders will be cleaned up
        abstractBuilderCleanupUtil.cleanupBuilders();

        // Bitstreams still leave a trace when deleted, so we need to fully "expunge" them
        try (Context c = new Context()) {
            List<Bitstream> bitstreams = bitstreamService.findAll(c);
            for (Bitstream bitstream : CollectionUtils.emptyIfNull(bitstreams)) {

                // We expect tests to clean up all the objects they create. This means, all bitstreams we find here
                // should have already been deleted. If that is not the case (e.g. when added functionality unexpectedly
                // creates a new bitstream which was not deleted), this method will throw an exception and the developer
                // should look into the unexpected creation of the bitstream.
                expungeBitstream(c, bitstream);
            }
            c.complete();
        }
    }

    /**
     * This method will cleanup the map of builders
     */
    public static void cleanupBuilderCache() {
        abstractBuilderCleanupUtil.cleanupMap();
    }

    /**
     * This method will ensure that the DSpaceObject contained within the Builder will be cleaned up properly
     * @throws Exception    If something goes wrong
     */
    public abstract void cleanup() throws Exception;

    public abstract T build() throws SQLException, AuthorizeException;

    public abstract void delete(Context c, T dso) throws Exception;

    protected abstract S getService();

    protected <B> B handleException(final Exception e) {
        log.error(e.getMessage(), e);
        return null;
    }

    /**
     * Method to completely delete a bitstream from the database and asset store.
     *
     * @param bit The deleted bitstream to remove completely
     */
    static void expungeBitstream(Context c, Bitstream bit) throws Exception {
        bit = c.reloadEntity(bit);
        c.turnOffAuthorisationSystem();
        if (bit != null) {
            bitstreamService.expunge(c, bit);
        }
    }
}<|MERGE_RESOLUTION|>--- conflicted
+++ resolved
@@ -48,7 +48,6 @@
 import org.dspace.externalservices.scopus.factory.CrisMetricsServiceFactory;
 import org.dspace.harvest.factory.HarvestServiceFactory;
 import org.dspace.harvest.service.HarvestedCollectionService;
-import org.dspace.externalservices.scopus.factory.CrisMetricsServiceFactory;
 import org.dspace.layout.factory.CrisLayoutServiceFactory;
 import org.dspace.layout.service.CrisLayoutBoxService;
 import org.dspace.layout.service.CrisLayoutFieldService;
@@ -210,10 +209,6 @@
         orcidQueueService = null;
         orcidHistoryService = null;
         crisMetricsService = null;
-<<<<<<< HEAD
-
-=======
->>>>>>> 6ae79a4a
         harvestedCollectionService = null;
     }
 
