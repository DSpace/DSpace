--- conflicted
+++ resolved
@@ -12,12 +12,9 @@
 
 import org.apache.commons.collections4.CollectionUtils;
 import org.apache.logging.log4j.Logger;
-<<<<<<< HEAD
-import org.dspace.app.nbevent.service.NBEventService;
-=======
 import org.dspace.app.audit.AuditService;
 import org.dspace.app.metrics.service.CrisMetricsService;
->>>>>>> 16866e57
+import org.dspace.app.nbevent.service.NBEventService;
 import org.dspace.app.orcid.factory.OrcidHistoryServiceFactory;
 import org.dspace.app.orcid.factory.OrcidQueueServiceFactory;
 import org.dspace.app.orcid.service.OrcidHistoryService;
@@ -114,15 +111,12 @@
     static CrisLayoutFieldService crisLayoutFieldService;
     static OrcidQueueService orcidQueueService;
     static OrcidHistoryService orcidHistoryService;
-<<<<<<< HEAD
-    static NBEventService nbEventService;
-    static SolrSuggestionStorageService solrSuggestionService;
-=======
     static AuditService auditService;
     static CrisMetricsService crisMetricsService;
     static CrisLayoutMetric2BoxService crisLayoutMetric2BoxService;
     static HarvestedCollectionService harvestedCollectionService;
->>>>>>> 16866e57
+    static NBEventService nbEventService;
+    static SolrSuggestionStorageService solrSuggestionService;
 
     protected Context context;
 
@@ -182,15 +176,12 @@
         crisLayoutFieldService = CrisLayoutServiceFactory.getInstance().getFieldService();
         orcidQueueService = OrcidQueueServiceFactory.getInstance().getOrcidQueueService();
         orcidHistoryService = OrcidHistoryServiceFactory.getInstance().getOrcidHistoryService();
-<<<<<<< HEAD
-        nbEventService = new DSpace().getSingletonService(NBEventService.class);
-        solrSuggestionService = new DSpace().getSingletonService(SolrSuggestionStorageService.class);
-=======
         auditService = new DSpace().getSingletonService(AuditService.class);
         crisMetricsService = CrisMetricsServiceFactory.getInstance().getCrisMetricsService();
         harvestedCollectionService = HarvestServiceFactory.getInstance().getHarvestedCollectionService();
         crisLayoutMetric2BoxService = CrisLayoutServiceFactory.getInstance().getMetric2BoxService();
->>>>>>> 16866e57
+        nbEventService = new DSpace().getSingletonService(NBEventService.class);
+        solrSuggestionService = new DSpace().getSingletonService(SolrSuggestionStorageService.class);
     }
 
 
@@ -226,14 +217,10 @@
         crisLayoutFieldService = null;
         orcidQueueService = null;
         orcidHistoryService = null;
-<<<<<<< HEAD
-        nbEventService = null;
-=======
         crisMetricsService = null;
         crisLayoutMetric2BoxService = null;
-
+        nbEventService = null;
         harvestedCollectionService = null;
->>>>>>> 16866e57
     }
 
     public static void cleanupObjects() throws Exception {
