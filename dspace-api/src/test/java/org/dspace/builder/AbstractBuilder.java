--- conflicted
+++ resolved
@@ -45,12 +45,9 @@
 import org.dspace.eperson.service.EPersonService;
 import org.dspace.eperson.service.GroupService;
 import org.dspace.eperson.service.RegistrationDataService;
-<<<<<<< HEAD
 import org.dspace.harvest.factory.HarvestServiceFactory;
 import org.dspace.harvest.service.HarvestedCollectionService;
-=======
 import org.dspace.externalservices.scopus.factory.CrisMetricsServiceFactory;
->>>>>>> 4c3b33bb
 import org.dspace.layout.factory.CrisLayoutServiceFactory;
 import org.dspace.layout.service.CrisLayoutBoxService;
 import org.dspace.layout.service.CrisLayoutFieldService;
@@ -112,11 +109,8 @@
     static OrcidQueueService orcidQueueService;
     static OrcidHistoryService orcidHistoryService;
     static AuditService auditService;
-<<<<<<< HEAD
+    static CrisMetricsService crisMetricsService;
     static HarvestedCollectionService harvestedCollectionService;
-=======
-    static CrisMetricsService crisMetricsService;
->>>>>>> 4c3b33bb
 
     protected Context context;
 
@@ -177,12 +171,9 @@
         orcidQueueService = OrcidQueueServiceFactory.getInstance().getOrcidQueueService();
         orcidHistoryService = OrcidHistoryServiceFactory.getInstance().getOrcidHistoryService();
         auditService = new DSpace().getSingletonService(AuditService.class);
-<<<<<<< HEAD
+        crisMetricsService = CrisMetricsServiceFactory.getInstance().getCrisMetricsService();
         harvestedCollectionService = HarvestServiceFactory.getInstance().getHarvestedCollectionService();
 
-=======
-        crisMetricsService = CrisMetricsServiceFactory.getInstance().getCrisMetricsService();
->>>>>>> 4c3b33bb
     }
 
 
@@ -218,12 +209,9 @@
         crisLayoutFieldService = null;
         orcidQueueService = null;
         orcidHistoryService = null;
-<<<<<<< HEAD
+        crisMetricsService = null;
+
         harvestedCollectionService = null;
-=======
-        crisMetricsService = null;
-
->>>>>>> 4c3b33bb
     }
 
     public static void cleanupObjects() throws Exception {
