/**
 * The contents of this file are subject to the license and copyright
 * detailed in the LICENSE and NOTICE files at the root of the source
 * tree and available online at
 *
 * http://www.dspace.org/license/
 */
package org.dspace.builder.util;

import java.util.LinkedHashMap;
import java.util.LinkedList;
import java.util.List;
import java.util.Map;

import org.dspace.builder.AbstractBuilder;
import org.dspace.builder.BitstreamBuilder;
import org.dspace.builder.BitstreamFormatBuilder;
import org.dspace.builder.BundleBuilder;
import org.dspace.builder.ClaimedTaskBuilder;
import org.dspace.builder.CollectionBuilder;
import org.dspace.builder.CommunityBuilder;
import org.dspace.builder.CrisLayoutBoxBuilder;
import org.dspace.builder.CrisLayoutMetric2BoxBuilder;
import org.dspace.builder.CrisLayoutTabBuilder;
import org.dspace.builder.CrisMetricsBuilder;
import org.dspace.builder.EPersonBuilder;
import org.dspace.builder.EntityTypeBuilder;
import org.dspace.builder.GroupBuilder;
import org.dspace.builder.ItemBuilder;
import org.dspace.builder.MetadataFieldBuilder;
import org.dspace.builder.MetadataSchemaBuilder;
import org.dspace.builder.OrcidHistoryBuilder;
import org.dspace.builder.OrcidQueueBuilder;
import org.dspace.builder.PoolTaskBuilder;
import org.dspace.builder.ProcessBuilder;
import org.dspace.builder.RelationshipBuilder;
import org.dspace.builder.RelationshipTypeBuilder;
import org.dspace.builder.ResourcePolicyBuilder;
import org.dspace.builder.SiteBuilder;
import org.dspace.builder.WorkflowItemBuilder;
import org.dspace.builder.WorkspaceItemBuilder;

/**
 * This class will ensure that all the builders that are registered will be cleaned up in the order as defined
 * in the constructor. This will ensure foreign-key constraint safe deletion of the objects made with these
 * builders
 */
public class AbstractBuilderCleanupUtil {

    private final LinkedHashMap<String, List<AbstractBuilder>> map
            = new LinkedHashMap<>();

    /**
     * Constructor that will initialize the Map with a predefined order for deletion.
     * <P>
     * Objects are deleted top-to-bottom in this Map. Objects that need to be removed *first*
     * should appear at the top. Objects that may be deleted later, appear at the bottom.
     */
    public AbstractBuilderCleanupUtil() {
        initMap();
    }

    private void initMap() {
<<<<<<< HEAD
        //map.put(CrisLayoutBitstreamBuilder.class.getName(), new LinkedList<>());
        //map.put(CrisLayoutFieldBuilder.class.getName(), new LinkedList<>());
        map.put(CrisMetricsBuilder.class.getName(), new LinkedList<>());
        map.put(OrcidHistoryBuilder.class.getName(), new LinkedList<>());
        map.put(OrcidQueueBuilder.class.getName(), new LinkedList<>());
        map.put(CrisLayoutMetric2BoxBuilder.class.getName(), new LinkedList<>());
        map.put(CrisLayoutBoxBuilder.class.getName(), new LinkedList<>());
        map.put(CrisLayoutTabBuilder.class.getName(), new LinkedList<>());
=======
        map.put(ResourcePolicyBuilder.class.getName(), new LinkedList<>());
>>>>>>> 2292d89a
        map.put(RelationshipBuilder.class.getName(), new LinkedList<>());
        map.put(RelationshipTypeBuilder.class.getName(), new LinkedList<>());
        map.put(EntityTypeBuilder.class.getName(), new LinkedList<>());
        map.put(PoolTaskBuilder.class.getName(), new LinkedList<>());
        map.put(WorkflowItemBuilder.class.getName(), new LinkedList<>());
        map.put(WorkspaceItemBuilder.class.getName(), new LinkedList<>());
        map.put(BitstreamBuilder.class.getName(), new LinkedList<>());
        map.put(BitstreamFormatBuilder.class.getName(), new LinkedList<>());
        map.put(ClaimedTaskBuilder.class.getName(), new LinkedList<>());
        map.put(CollectionBuilder.class.getName(), new LinkedList<>());
        map.put(CommunityBuilder.class.getName(), new LinkedList<>());
        map.put(EPersonBuilder.class.getName(), new LinkedList<>());
        map.put(GroupBuilder.class.getName(), new LinkedList<>());
        map.put(BundleBuilder.class.getName(), new LinkedList<>());
        map.put(ItemBuilder.class.getName(), new LinkedList<>());
        map.put(MetadataFieldBuilder.class.getName(), new LinkedList<>());
        map.put(MetadataSchemaBuilder.class.getName(), new LinkedList<>());
        map.put(SiteBuilder.class.getName(), new LinkedList<>());
        map.put(ProcessBuilder.class.getName(), new LinkedList<>());
    }

    /**
     * Adds a builder to the map.
     * This will make a new linkedList if the name doesn't exist yet as a key in the map with a list, if it already
     * exists it will simply add the AbstractBuilder to that list.
     * @param abstractBuilder   The AbstractBuilder to be added
     */
    public void addToMap(AbstractBuilder abstractBuilder) {
        map.computeIfAbsent(abstractBuilder.getClass().getName(), k -> new LinkedList<>()).add(abstractBuilder);
    }

    /**
     * This method takes care of iterating over all the AbstractBuilders in the predefined order and calls
     * the cleanup method to delete the objects from the database.
     * @throws Exception    If something goes wrong
     */
    public void cleanupBuilders() throws Exception {
        for (Map.Entry<String, List<AbstractBuilder>> entry : map.entrySet()) {
            List<AbstractBuilder> list = entry.getValue();
            for (AbstractBuilder abstractBuilder : list) {
                abstractBuilder.cleanup();
            }
        }
    }

    /**
     * Clears and re-initialises the map of builders
     */
    public void cleanupMap() {
        this.map.clear();
        initMap();
    }
}<|MERGE_RESOLUTION|>--- conflicted
+++ resolved
@@ -61,7 +61,6 @@
     }
 
     private void initMap() {
-<<<<<<< HEAD
         //map.put(CrisLayoutBitstreamBuilder.class.getName(), new LinkedList<>());
         //map.put(CrisLayoutFieldBuilder.class.getName(), new LinkedList<>());
         map.put(CrisMetricsBuilder.class.getName(), new LinkedList<>());
@@ -70,9 +69,7 @@
         map.put(CrisLayoutMetric2BoxBuilder.class.getName(), new LinkedList<>());
         map.put(CrisLayoutBoxBuilder.class.getName(), new LinkedList<>());
         map.put(CrisLayoutTabBuilder.class.getName(), new LinkedList<>());
-=======
         map.put(ResourcePolicyBuilder.class.getName(), new LinkedList<>());
->>>>>>> 2292d89a
         map.put(RelationshipBuilder.class.getName(), new LinkedList<>());
         map.put(RelationshipTypeBuilder.class.getName(), new LinkedList<>());
         map.put(EntityTypeBuilder.class.getName(), new LinkedList<>());
