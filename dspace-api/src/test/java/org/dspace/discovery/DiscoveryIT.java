/**
 * The contents of this file are subject to the license and copyright
 * detailed in the LICENSE and NOTICE files at the root of the source
 * tree and available online at
 *
 * http://www.dspace.org/license/
 */
package org.dspace.discovery;

import static org.junit.Assert.assertEquals;

import java.io.IOException;
import java.sql.SQLException;
import java.util.List;
import javax.servlet.http.HttpServletRequest;

import org.dspace.AbstractIntegrationTestWithDatabase;
import org.dspace.authorize.AuthorizeException;
import org.dspace.builder.ClaimedTaskBuilder;
import org.dspace.builder.CollectionBuilder;
import org.dspace.builder.CommunityBuilder;
import org.dspace.builder.ItemBuilder;
import org.dspace.builder.PoolTaskBuilder;
import org.dspace.builder.WorkflowItemBuilder;
import org.dspace.builder.WorkspaceItemBuilder;
import org.dspace.content.Collection;
import org.dspace.content.Community;
import org.dspace.content.Item;
import org.dspace.content.WorkspaceItem;
import org.dspace.content.authority.Choices;
import org.dspace.content.authority.factory.ContentAuthorityServiceFactory;
import org.dspace.content.authority.service.MetadataAuthorityService;
import org.dspace.content.factory.ContentServiceFactory;
import org.dspace.content.service.CollectionService;
import org.dspace.content.service.ItemService;
import org.dspace.content.service.WorkspaceItemService;
import org.dspace.discovery.indexobject.IndexableClaimedTask;
import org.dspace.discovery.indexobject.IndexableCollection;
import org.dspace.discovery.indexobject.IndexableItem;
import org.dspace.discovery.indexobject.IndexablePoolTask;
import org.dspace.discovery.indexobject.IndexableWorkflowItem;
import org.dspace.discovery.indexobject.IndexableWorkspaceItem;
import org.dspace.eperson.EPerson;
import org.dspace.services.ConfigurationService;
import org.dspace.services.factory.DSpaceServicesFactory;
import org.dspace.workflow.WorkflowException;
import org.dspace.xmlworkflow.WorkflowConfigurationException;
import org.dspace.xmlworkflow.factory.XmlWorkflowServiceFactory;
import org.dspace.xmlworkflow.service.WorkflowRequirementsService;
import org.dspace.xmlworkflow.service.XmlWorkflowService;
import org.dspace.xmlworkflow.state.Step;
import org.dspace.xmlworkflow.state.Workflow;
import org.dspace.xmlworkflow.state.actions.WorkflowActionConfig;
import org.dspace.xmlworkflow.storedcomponents.ClaimedTask;
import org.dspace.xmlworkflow.storedcomponents.PoolTask;
import org.dspace.xmlworkflow.storedcomponents.XmlWorkflowItem;
import org.dspace.xmlworkflow.storedcomponents.service.ClaimedTaskService;
import org.junit.Test;
import org.springframework.mock.web.MockHttpServletRequest;

/**
 * This class will aim to test Discovery related use cases
 */
public class DiscoveryIT extends AbstractIntegrationTestWithDatabase {

    protected WorkspaceItemService workspaceItemService = ContentServiceFactory.getInstance().getWorkspaceItemService();
    protected SearchService searchService = SearchUtils.getSearchService();

    XmlWorkflowService workflowService = XmlWorkflowServiceFactory.getInstance().getXmlWorkflowService();

    WorkflowRequirementsService workflowRequirementsService = XmlWorkflowServiceFactory.getInstance().
            getWorkflowRequirementsService();

    ClaimedTaskService claimedTaskService = XmlWorkflowServiceFactory.getInstance().getClaimedTaskService();

    CollectionService collectionService = ContentServiceFactory.getInstance().getCollectionService();

    ItemService itemService = ContentServiceFactory.getInstance().getItemService();

    IndexingService indexer = DSpaceServicesFactory.getInstance().getServiceManager()
                                                   .getServiceByName(IndexingService.class.getName(),
                                                                     IndexingService.class);

    ConfigurationService configurationService = DSpaceServicesFactory.getInstance().getConfigurationService();

    MetadataAuthorityService metadataAuthorityService = ContentAuthorityServiceFactory.getInstance()
                                                                                      .getMetadataAuthorityService();

    @Test
    public void solrRecordsAfterDepositOrDeletionOfWorkspaceItemTest() throws Exception {
        context.turnOffAuthorisationSystem();
        Community community = CommunityBuilder.createCommunity(context)
                                              .withName("Parent Community")
                                              .build();
        Collection col = CollectionBuilder.createCollection(context, community)
                                          .withName("Collection without workflow")
                                          .build();
        Collection colWithWorkflow = CollectionBuilder.createCollection(context, community)
                .withName("Collection WITH workflow")
                .withWorkflowGroup(1, admin)
                .build();
        WorkspaceItem workspaceItem = WorkspaceItemBuilder.createWorkspaceItem(context, col)
                                                          .withTitle("No workflow")
                                                          .withAbstract("headache")
                                                          .build();
        WorkspaceItem anotherWorkspaceItem = WorkspaceItemBuilder.createWorkspaceItem(context, col)
                .withTitle("Another WS Item in No workflow collection")
                .withAbstract("headache")
                .build();
        WorkspaceItem workspaceItemInWfCollection = WorkspaceItemBuilder.createWorkspaceItem(context, colWithWorkflow)
                .withTitle("WS Item in workflow collection")
                .withAbstract("headache")
                .build();
        context.restoreAuthSystemState();

        // we start with 3 ws items
        assertSearchQuery(IndexableWorkspaceItem.TYPE, 3);
        // simulate the deposit
        deposit(workspaceItem);
        // now we should have 1 archived item and 2 ws items, no wf items or tasks
        assertSearchQuery(IndexableWorkflowItem.TYPE, 0);
        assertSearchQuery(IndexablePoolTask.TYPE, 0);
        assertSearchQuery(IndexableClaimedTask.TYPE, 0);
        assertSearchQuery(IndexableWorkspaceItem.TYPE, 2);
        assertSearchQuery(IndexableItem.TYPE, 1);

        // simulate the deposit of the ws item in the workflow collection
        deposit(workspaceItemInWfCollection);
        // now we should have 1 wf, 1 pool task, 1 ws item and 1 item
        assertSearchQuery(IndexableWorkflowItem.TYPE, 1);
        assertSearchQuery(IndexablePoolTask.TYPE, 1);
        assertSearchQuery(IndexableClaimedTask.TYPE, 0);
        assertSearchQuery(IndexableWorkspaceItem.TYPE, 1);
        assertSearchQuery(IndexableItem.TYPE, 1);

        // simulate the delete of last workspace item
        deleteSubmission(anotherWorkspaceItem);

        assertSearchQuery(IndexableWorkflowItem.TYPE, 1);
        assertSearchQuery(IndexablePoolTask.TYPE, 1);
        assertSearchQuery(IndexableClaimedTask.TYPE, 0);
        assertSearchQuery(IndexableWorkspaceItem.TYPE, 0);
        assertSearchQuery(IndexableItem.TYPE, 1);
    }

    @Test
    public void solrRecordsAfterDealingWithWorkflowTest() throws Exception {
        context.turnOffAuthorisationSystem();
        Community community = CommunityBuilder.createCommunity(context)
                                              .withName("Parent Community")
                                              .build();
        Collection collection = CollectionBuilder.createCollection(context, community)
                                                 .withWorkflowGroup(1, admin)
                                                 .build();
        Workflow workflow = XmlWorkflowServiceFactory.getInstance().getWorkflowFactory().getWorkflow(collection);

        ClaimedTask taskToApprove = ClaimedTaskBuilder.createClaimedTask(context, collection, admin)
                                                .withTitle("Test workflow item to approve")
                                                .withIssueDate("2019-03-06")
                                                .withSubject("ExtraEntry")
                                                .build();
        ClaimedTask taskToReject = ClaimedTaskBuilder.createClaimedTask(context, collection, admin)
                .withTitle("Test workflow item to reject")
                .withIssueDate("2019-03-06")
                .withSubject("ExtraEntry")
                .build();
        PoolTask taskToClaim = PoolTaskBuilder.createPoolTask(context, collection, admin)
                .withTitle("Test pool task to claim")
                .withIssueDate("2019-03-06")
                .withSubject("ExtraEntry")
                .build();
        ClaimedTask taskToUnclaim = ClaimedTaskBuilder.createClaimedTask(context, collection, admin)
                .withTitle("Test claimed task to unclaim")
                .withIssueDate("2019-03-06")
                .withSubject("ExtraEntry")
                .build();
        XmlWorkflowItem wfiToDelete = WorkflowItemBuilder.createWorkflowItem(context, collection)
                .withTitle("Test workflow item to return")
                .withIssueDate("2019-03-06")
                .withSubject("ExtraEntry")
                .build();

        context.restoreAuthSystemState();
        // we start with 5 workflow items, 3 claimed tasks, 2 pool task
        assertSearchQuery(IndexableWorkflowItem.TYPE, 5);
        assertSearchQuery(IndexableClaimedTask.TYPE, 3);
        assertSearchQuery(IndexablePoolTask.TYPE, 2);
        assertSearchQuery(IndexableWorkspaceItem.TYPE, 0);
        assertSearchQuery(IndexableItem.TYPE, 0);

        // claim
        claim(workflow, taskToClaim, admin);
        assertSearchQuery(IndexableWorkflowItem.TYPE, 5);
        assertSearchQuery(IndexableClaimedTask.TYPE, 4);
        assertSearchQuery(IndexablePoolTask.TYPE, 1);
        assertSearchQuery(IndexableWorkspaceItem.TYPE, 0);
        assertSearchQuery(IndexableItem.TYPE, 0);

        // unclaim
        returnClaimedTask(taskToUnclaim);
        assertSearchQuery(IndexableWorkflowItem.TYPE, 5);
        assertSearchQuery(IndexableClaimedTask.TYPE, 3);
        assertSearchQuery(IndexablePoolTask.TYPE, 2);
        assertSearchQuery(IndexableWorkspaceItem.TYPE, 0);
        assertSearchQuery(IndexableItem.TYPE, 0);

        // reject
        MockHttpServletRequest httpRejectRequest = new MockHttpServletRequest();
        httpRejectRequest.setParameter("submit_reject", "submit_reject");
        httpRejectRequest.setParameter("reason", "test");
        executeWorkflowAction(httpRejectRequest, workflow, taskToReject);
        assertSearchQuery(IndexableWorkflowItem.TYPE, 4);
        assertSearchQuery(IndexableClaimedTask.TYPE, 2);
        assertSearchQuery(IndexablePoolTask.TYPE, 2);
        assertSearchQuery(IndexableWorkspaceItem.TYPE, 1);
        assertSearchQuery(IndexableItem.TYPE, 0);

        // approve
        MockHttpServletRequest httpApproveRequest = new MockHttpServletRequest();
        httpApproveRequest.setParameter("submit_approve", "submit_approve");
        executeWorkflowAction(httpApproveRequest, workflow, taskToApprove);
        assertSearchQuery(IndexableWorkflowItem.TYPE, 3);
        assertSearchQuery(IndexableClaimedTask.TYPE, 1);
        assertSearchQuery(IndexablePoolTask.TYPE, 2);
        assertSearchQuery(IndexableWorkspaceItem.TYPE, 1);
        assertSearchQuery(IndexableItem.TYPE, 1);

        // abort pool task
        // as we have already unclaimed this task it is a pool task now
        abort(taskToUnclaim.getWorkflowItem());
        assertSearchQuery(IndexableWorkflowItem.TYPE, 2);
        assertSearchQuery(IndexableClaimedTask.TYPE, 1);
        assertSearchQuery(IndexablePoolTask.TYPE, 1);
        assertSearchQuery(IndexableWorkspaceItem.TYPE, 2);
        assertSearchQuery(IndexableItem.TYPE, 1);

        // abort claimed task
        // as we have already claimed this task it is a claimed task now
        abort(taskToClaim.getWorkflowItem());
        assertSearchQuery(IndexableWorkflowItem.TYPE, 1);
        assertSearchQuery(IndexableClaimedTask.TYPE, 0);
        assertSearchQuery(IndexablePoolTask.TYPE, 1);
        assertSearchQuery(IndexableWorkspaceItem.TYPE, 3);
        assertSearchQuery(IndexableItem.TYPE, 1);

        // delete pool task / workflow item
        deleteWorkflowItem(wfiToDelete);
        assertSearchQuery(IndexableWorkflowItem.TYPE, 0);
        assertSearchQuery(IndexableClaimedTask.TYPE, 0);
        assertSearchQuery(IndexablePoolTask.TYPE, 0);
        assertSearchQuery(IndexableWorkspaceItem.TYPE, 3);
        assertSearchQuery(IndexableItem.TYPE, 1);
    }

    @Test
    public void solrRecordAfterDeleteTest() throws Exception {
        context.turnOffAuthorisationSystem();
        Community community = CommunityBuilder.createCommunity(context)
                                              .withName("Parent Community")
                                              .build();
        Collection col = CollectionBuilder.createCollection(context, community)
                                          .withName("Collection")
                                          .build();

        Item item1 = ItemBuilder.createItem(context, col)
                               .withTitle("Publication 1")
                               .build();

        Item item2 = ItemBuilder.createItem(context, col)
                                .withTitle("Publication 2")
                                .build();

        context.restoreAuthSystemState();

        // we start with 2 items
        assertSearchQuery(IndexableItem.TYPE, 2);
        // simulate the delete of item2
        deleteItem(item2);
        // now we should have 1 item
        assertSearchQuery(IndexableItem.TYPE, 1);
        // simulate the delete of item1
        deleteItem(item1);
        // now we should have 0 item
        assertSearchQuery(IndexableItem.TYPE, 0);

    }

    @Test
    public void solrRecordFromMessyItemTest() throws Exception {
        configurationService.setProperty("authority.controlled.dc.subject", "true");
        metadataAuthorityService.clearCache();
        try {
            context.turnOffAuthorisationSystem();

            parentCommunity = CommunityBuilder.createCommunity(context)
                                              .withName("Parent Community").build();

            Collection col1 = CollectionBuilder.createCollection(context, parentCommunity)
                                               .withName("Collection 1").build();

            context.restoreAuthSystemState();

            assertSearchQuery(IndexableItem.TYPE, 0);

            context.turnOffAuthorisationSystem();

           ItemBuilder.createItem(context, col1)
                      .withTitle("Public item 1")
                      .withIssueDate("2021-01-21")
                      .withAuthor("Smith, Donald")
                      .withSubject("Test Value", "NOT-EXISTING", Choices.CF_ACCEPTED)
                      .build();

            context.restoreAuthSystemState();
            assertSearchQuery(IndexableItem.TYPE, 1);
        } finally {
            configurationService.setProperty("authority.controlled.dc.subject", "false");
            metadataAuthorityService.clearCache();
        }

    }

    @Test
    public void verifySolrRecordsOfDeletedObjectsTest() throws Exception {
        context.turnOffAuthorisationSystem();

        parentCommunity = CommunityBuilder.createCommunity(context)
                                          .withName("Parent Community")
                                          .build();
        Community child1 = CommunityBuilder.createSubCommunity(context, parentCommunity)
                                           .withName("Sub Community 2")
                                           .build();

        Community child2 = CommunityBuilder.createSubCommunity(context, parentCommunity)
                                           .withName("Sub Community 2")
                                           .build();

        Collection col1 = CollectionBuilder.createCollection(context, child1)
                                           .withName("Collection 1").build();
        Collection col2 = CollectionBuilder.createCollection(context, child1)
                                           .withName("Collection 2").build();
        CollectionBuilder.createCollection(context, child2)
                         .withName("Collection 3").build();

        ItemBuilder.createItem(context, col1)
                   .withTitle("Public item 1")
                   .withIssueDate("2017-10-17")
                   .withAuthor("Smith, Donald")
                   .withSubject("ExtraEntry")
                   .build();

        ItemBuilder.createItem(context, col2)
                   .withTitle("Public item 2")
                   .withIssueDate("2016-02-13")
                   .withAuthor("Smith, Maria")
                   .withSubject("TestingForMore")
                   .build();

        ItemBuilder.createItem(context, col2)
                   .withTitle("Public item 3")
                   .withIssueDate("2016-02-13")
                   .withAuthor("Doe, Jane")
                   .withSubject("AnotherTest")
                   .withSubject("ExtraEntry")
                   .build();

        context.setDispatcher("noindex");

        assertSearchQuery(IndexableCollection.TYPE, 3);
        assertSearchQuery(IndexableItem.TYPE, 3);
        collectionService.delete(context, col1);
        context.restoreAuthSystemState();
        assertSearchQuery(IndexableCollection.TYPE, 2);
        assertSearchQuery(IndexableItem.TYPE, 2);
    }

    @Test
    public void verifySolrRecordsOfDeletedObjectsPaginationTest() throws Exception {
        context.turnOffAuthorisationSystem();

        parentCommunity = CommunityBuilder.createCommunity(context)
                                          .withName("Parent Community")
                                          .build();
        Community child1 = CommunityBuilder.createSubCommunity(context, parentCommunity)
                                           .withName("Sub Community 2")
                                           .build();

        Community child2 = CommunityBuilder.createSubCommunity(context, parentCommunity)
                                           .withName("Sub Community 2")
                                           .build();

        Collection col1 = CollectionBuilder.createCollection(context, child1)
                                           .withName("Collection 1").build();
        Collection col2 = CollectionBuilder.createCollection(context, child1)
                                           .withName("Collection 2").build();
        Collection col3 = CollectionBuilder.createCollection(context, child2)
                                           .withName("Collection 3").build();

        ItemBuilder.createItem(context, col1)
                   .withTitle("Public item 1")
                   .withIssueDate("2010-10-17")
                   .withAuthor("Smith, Donald")
                   .withSubject("ExtraEntry")
                   .build();

        ItemBuilder.createItem(context, col2)
                   .withTitle("Public item 2")
                   .withIssueDate("2011-08-13")
                   .withAuthor("Smith, Maria")
                   .withSubject("TestingForMore")
                   .build();

        ItemBuilder.createItem(context, col2)
                   .withTitle("Public item 3")
                   .withIssueDate("2012-02-19")
                   .withAuthor("Doe, Jane")
                   .withSubject("AnotherTest")
                   .withSubject("ExtraEntry")
                   .build();

        ItemBuilder.createItem(context, col3)
                   .withTitle("Public item 4")
                   .withIssueDate("2013-05-16")
                   .withAuthor("Vova, Jane")
                   .withSubject("ExtraEntry")
                   .build();

        ItemBuilder.createItem(context, col3)
                   .withTitle("Public item 5")
                    .withIssueDate("2015-04-13")
                    .withAuthor("Marco, Bruni")
                    .withSubject("ExtraEntry")
                    .build();

        ItemBuilder.createItem(context, col3)
                   .withTitle("Public item 6")
                   .withIssueDate("2016-01-21")
                   .withAuthor("Andriy, Beket")
                   .withSubject("ExtraEntry")
                   .build();

        context.setDispatcher("noindex");

        // check Collection type with start=0 and limit=default, we expect: indexableObjects=3, totalFound=3
        assertSearchQuery(IndexableCollection.TYPE, 3, 3, 0, -1);
        // check Item type with page=0 and limit=default, we expect: indexableObjects=6, totalFound=6
        assertSearchQuery(IndexableItem.TYPE, 6, 6, 0, -1);
        // delete col3 and all items that it contained
        collectionService.delete(context, col3);
        context.restoreAuthSystemState();

        // check Collection type with start=0 and limit=default, we expect: indexableObjects=2, totalFound=2
        assertSearchQuery(IndexableCollection.TYPE, 2, 2, 0, -1);
        // check Item type with start=0 and limit=2, we expect: indexableObjects=2, totalFound=6
        assertSearchQuery(IndexableItem.TYPE, 2, 6, 0, 2);
        // check Item type with start=2 and limit=4, we expect: indexableObjects=1, totalFound=3
        assertSearchQuery(IndexableItem.TYPE, 1, 3, 2, 4);
        // check Item type with start=0 and limit=default, we expect: indexableObjects=3, totalFound=3
        // totalFound now is 3 because stale objects deleted
        assertSearchQuery(IndexableItem.TYPE, 3, 3, 0, -1);
    }

    @Test
<<<<<<< HEAD
    public void disabilitySolrToRemoveStaleObjectsTest() throws Exception {
        context.turnOffAuthorisationSystem();

        // disability solr to remove documents related to items not on database anymore (Stale)
=======
    public void disabledSolrToRemoveStaleObjectsTest() throws Exception {
        context.turnOffAuthorisationSystem();

        // disable removal of solr documents related to items not on database anymore (Stale)
>>>>>>> 3d9df392
        configurationService.setProperty("discovery.removestale.attempts", -1);

        parentCommunity = CommunityBuilder.createCommunity(context)
                                          .withName("Parent Community")
                                          .build();
        Community child1 = CommunityBuilder.createSubCommunity(context, parentCommunity)
                                           .withName("Sub Community 2")
                                           .build();

        Community child2 = CommunityBuilder.createSubCommunity(context, parentCommunity)
                                           .withName("Sub Community 2")
                                           .build();

        Collection col1 = CollectionBuilder.createCollection(context, child1)
                                           .withName("Collection 1").build();
        Collection col2 = CollectionBuilder.createCollection(context, child1)
                                           .withName("Collection 2").build();
        Collection col3 = CollectionBuilder.createCollection(context, child2)
                                           .withName("Collection 3").build();

        ItemBuilder.createItem(context, col1)
                   .withTitle("Public item 1")
                   .withIssueDate("2010-10-17")
                   .withAuthor("Smith, Donald")
                   .withSubject("ExtraEntry")
                   .build();

        ItemBuilder.createItem(context, col2)
                   .withTitle("Public item 2")
                   .withIssueDate("2011-08-13")
                   .withAuthor("Smith, Maria")
                   .withSubject("TestingForMore")
                   .build();

        ItemBuilder.createItem(context, col2)
                   .withTitle("Public item 3")
                   .withIssueDate("2012-02-19")
                   .withAuthor("Doe, Jane")
                   .withSubject("AnotherTest")
                   .withSubject("ExtraEntry")
                   .build();

        ItemBuilder.createItem(context, col3)
                   .withTitle("Public item 4")
                   .withIssueDate("2013-05-16")
                   .withAuthor("Vova, Jane")
                   .withSubject("ExtraEntry")
                   .build();

        ItemBuilder.createItem(context, col3)
                   .withTitle("Public item 5")
                    .withIssueDate("2015-04-13")
                    .withAuthor("Marco, Bruni")
                    .withSubject("ExtraEntry")
                    .build();

        ItemBuilder.createItem(context, col3)
                   .withTitle("Public item 6")
                   .withIssueDate("2016-01-21")
                   .withAuthor("Andriy, Beket")
                   .withSubject("ExtraEntry")
                   .build();

        context.setDispatcher("noindex");

        // check Collection type with start=0 and limit=default, we expect: indexableObjects=3, totalFound=3
        assertSearchQuery(IndexableCollection.TYPE, 3, 3, 0, -1);
        // check Item type with page=0 and limit=default, we expect: indexableObjects=6, totalFound=6
        assertSearchQuery(IndexableItem.TYPE, 6, 6, 0, -1);
        // delete col3 and all items that it contained
        collectionService.delete(context, col3);
        context.restoreAuthSystemState();

        // check Collection type with start=0 and limit=default,
        // we expect: indexableObjects=2, totalFound=should be 2 but we have 3 ->(1 stale object here)
        assertSearchQuery(IndexableCollection.TYPE, 2, 3, 0, -1);
        // check Item type with start=0 and limit=2, we expect: indexableObjects=2, totalFound=6
        assertSearchQuery(IndexableItem.TYPE, 2, 6, 0, 2);
        // check Item type with start=2 and limit=4,
        // we expect: indexableObjects=1, totalFound=should be 3 but we have 6 ->(3 stale objects here)
        assertSearchQuery(IndexableItem.TYPE, 1, 6, 2, 4);
        // check Item type with start=0 and limit=default,
        // we expect: indexableObjects=3, totalFound=should be 3 but we have 6 ->(3 stale objects here)
        assertSearchQuery(IndexableItem.TYPE, 3, 6, 0, -1);
    }

<<<<<<< HEAD
=======
    @Test
    public void disabledRerunOfSolrQueryDueToStaleObjectsTest() throws Exception {
        context.turnOffAuthorisationSystem();

        // disable re-run of the solr query when stale documents are found
        configurationService.setProperty("discovery.removestale.attempts", 0);

        parentCommunity = CommunityBuilder.createCommunity(context)
                                          .withName("Parent Community")
                                          .build();
        Community child1 = CommunityBuilder.createSubCommunity(context, parentCommunity)
                                           .withName("Sub Community 2")
                                           .build();

        Community child2 = CommunityBuilder.createSubCommunity(context, parentCommunity)
                                           .withName("Sub Community 2")
                                           .build();

        Collection col1 = CollectionBuilder.createCollection(context, child1)
                                           .withName("Collection 1").build();
        Collection col2 = CollectionBuilder.createCollection(context, child1)
                                           .withName("Collection 2").build();
        Collection col3 = CollectionBuilder.createCollection(context, child2)
                                           .withName("Collection 3").build();

        ItemBuilder.createItem(context, col1)
                   .withTitle("Public item 1")
                   .withIssueDate("2010-10-17")
                   .withAuthor("Smith, Donald")
                   .withSubject("ExtraEntry")
                   .build();

        ItemBuilder.createItem(context, col2)
                   .withTitle("Public item 2")
                   .withIssueDate("2011-08-13")
                   .withAuthor("Smith, Maria")
                   .withSubject("TestingForMore")
                   .build();

        ItemBuilder.createItem(context, col2)
                   .withTitle("Public item 3")
                   .withIssueDate("2012-02-19")
                   .withAuthor("Doe, Jane")
                   .withSubject("AnotherTest")
                   .withSubject("ExtraEntry")
                   .build();

        ItemBuilder.createItem(context, col3)
                   .withTitle("Public item 4")
                   .withIssueDate("2013-05-16")
                   .withAuthor("Vova, Jane")
                   .withSubject("ExtraEntry")
                   .build();

        ItemBuilder.createItem(context, col3)
                   .withTitle("Public item 5")
                    .withIssueDate("2015-04-13")
                    .withAuthor("Marco, Bruni")
                    .withSubject("ExtraEntry")
                    .build();

        ItemBuilder.createItem(context, col3)
                   .withTitle("Public item 6")
                   .withIssueDate("2016-01-21")
                   .withAuthor("Andriy, Beket")
                   .withSubject("ExtraEntry")
                   .build();

        context.setDispatcher("noindex");

        // check Collection type with start=0 and limit=default, we expect: indexableObjects=3, totalFound=3
        assertSearchQuery(IndexableCollection.TYPE, 3, 3, 0, -1);
        // check Item type with page=0 and limit=default, we expect: indexableObjects=6, totalFound=6
        assertSearchQuery(IndexableItem.TYPE, 6, 6, 0, -1);
        // delete col3 and all items that it contained
        collectionService.delete(context, col3);
        context.restoreAuthSystemState();

        // check Collection type with start=0 and limit=default,
        // we expect: indexableObjects=2, totalFound=should be 2 but we have 3 ->(1 stale object here)
        assertSearchQuery(IndexableCollection.TYPE, 2, 3, 0, -1);
        // as the previous query hit the stale object running a new query should lead to a clean situation
        assertSearchQuery(IndexableCollection.TYPE, 2, 2, 0, -1);

        // similar test over the items
        // check Item type with start=0 and limit=default,
        // we expect: indexableObjects=3, totalFound=6 (3 stale objects here)
        assertSearchQuery(IndexableItem.TYPE, 3, 6, 0, -1);
        // as the previous query hit the stale objects running a new query should lead to a clean situation
        assertSearchQuery(IndexableItem.TYPE, 3, 3, 0, -1);
    }

>>>>>>> 3d9df392
    private void assertSearchQuery(String resourceType, int size) throws SearchServiceException {
        assertSearchQuery(resourceType, size, size, 0, -1);
    }

    private void assertSearchQuery(String resourceType, int size, int totalFound, int start, int limit)
            throws SearchServiceException {
        DiscoverQuery discoverQuery = new DiscoverQuery();
        discoverQuery.setQuery("*:*");
        discoverQuery.setStart(start);
        discoverQuery.setMaxResults(limit);
        discoverQuery.addFilterQueries("search.resourcetype:" + resourceType);
        DiscoverResult discoverResult = searchService.search(context, discoverQuery);
        List<IndexableObject> indexableObjects = discoverResult.getIndexableObjects();
        assertEquals(size, indexableObjects.size());
        assertEquals(totalFound, discoverResult.getTotalSearchResults());
    }


    private void deposit(WorkspaceItem workspaceItem)
            throws SQLException, AuthorizeException, IOException, WorkflowException, SearchServiceException {
        context.turnOffAuthorisationSystem();
        workspaceItem = context.reloadEntity(workspaceItem);
        XmlWorkflowItem workflowItem = workflowService.startWithoutNotify(context, workspaceItem);
        context.commit();
        indexer.commit();
        context.restoreAuthSystemState();
    }

    private void deleteItem(Item item) throws SQLException, AuthorizeException, IOException, SearchServiceException {
        context.turnOffAuthorisationSystem();
        item = context.reloadEntity(item);
        itemService.delete(context, item);
        context.commit();
        indexer.commit();
        context.restoreAuthSystemState();
    }

    private void deleteSubmission(WorkspaceItem anotherWorkspaceItem)
            throws SQLException, AuthorizeException, IOException, SearchServiceException {
        context.turnOffAuthorisationSystem();
        anotherWorkspaceItem = context.reloadEntity(anotherWorkspaceItem);
        workspaceItemService.deleteAll(context, anotherWorkspaceItem);
        context.commit();
        indexer.commit();
        context.restoreAuthSystemState();
    }

    private void deleteWorkflowItem(XmlWorkflowItem workflowItem)
            throws SQLException, AuthorizeException, IOException, SearchServiceException {
        context.turnOffAuthorisationSystem();
        workflowItem = context.reloadEntity(workflowItem);
        workflowService.deleteWorkflowByWorkflowItem(context, workflowItem, admin);
        context.commit();
        indexer.commit();
        context.restoreAuthSystemState();
    }

    private void returnClaimedTask(ClaimedTask taskToUnclaim) throws SQLException, IOException,
            WorkflowConfigurationException, AuthorizeException, SearchServiceException {
        final EPerson previousUser = context.getCurrentUser();
        taskToUnclaim = context.reloadEntity(taskToUnclaim);
        context.setCurrentUser(taskToUnclaim.getOwner());
        XmlWorkflowItem workflowItem = taskToUnclaim.getWorkflowItem();
        workflowService.deleteClaimedTask(context, workflowItem, taskToUnclaim);
        workflowRequirementsService.removeClaimedUser(context, workflowItem, taskToUnclaim.getOwner(),
                taskToUnclaim.getStepID());
        context.commit();
        indexer.commit();
        context.setCurrentUser(previousUser);
    }

    private void claim(Workflow workflow, PoolTask task, EPerson user)
            throws Exception {
        final EPerson previousUser = context.getCurrentUser();
        task = context.reloadEntity(task);
        context.setCurrentUser(user);
        Step step = workflow.getStep(task.getStepID());
        WorkflowActionConfig currentActionConfig = step.getActionConfig(task.getActionID());
        workflowService.doState(context, user, null, task.getWorkflowItem().getID(), workflow, currentActionConfig);
        context.commit();
        indexer.commit();
        context.setCurrentUser(previousUser);
    }

    private void executeWorkflowAction(HttpServletRequest httpServletRequest, Workflow workflow, ClaimedTask task)
            throws Exception {
        final EPerson previousUser = context.getCurrentUser();
        task = context.reloadEntity(task);
        context.setCurrentUser(task.getOwner());
        workflowService.doState(context, task.getOwner(), httpServletRequest, task.getWorkflowItem().getID(), workflow,
                                workflow.getStep(task.getStepID()).getActionConfig(task.getActionID()));
        context.commit();
        indexer.commit();
        context.setCurrentUser(previousUser);
    }

    private void abort(XmlWorkflowItem workflowItem)
            throws SQLException, AuthorizeException, IOException, SearchServiceException {
        final EPerson previousUser = context.getCurrentUser();
        workflowItem = context.reloadEntity(workflowItem);
        context.setCurrentUser(admin);
        workflowService.abort(context, workflowItem, admin);
        context.commit();
        indexer.commit();
        context.setCurrentUser(previousUser);
    }
}<|MERGE_RESOLUTION|>--- conflicted
+++ resolved
@@ -461,17 +461,10 @@
     }
 
     @Test
-<<<<<<< HEAD
-    public void disabilitySolrToRemoveStaleObjectsTest() throws Exception {
-        context.turnOffAuthorisationSystem();
-
-        // disability solr to remove documents related to items not on database anymore (Stale)
-=======
     public void disabledSolrToRemoveStaleObjectsTest() throws Exception {
         context.turnOffAuthorisationSystem();
 
         // disable removal of solr documents related to items not on database anymore (Stale)
->>>>>>> 3d9df392
         configurationService.setProperty("discovery.removestale.attempts", -1);
 
         parentCommunity = CommunityBuilder.createCommunity(context)
@@ -558,8 +551,6 @@
         assertSearchQuery(IndexableItem.TYPE, 3, 6, 0, -1);
     }
 
-<<<<<<< HEAD
-=======
     @Test
     public void disabledRerunOfSolrQueryDueToStaleObjectsTest() throws Exception {
         context.turnOffAuthorisationSystem();
@@ -652,7 +643,6 @@
         assertSearchQuery(IndexableItem.TYPE, 3, 3, 0, -1);
     }
 
->>>>>>> 3d9df392
     private void assertSearchQuery(String resourceType, int size) throws SearchServiceException {
         assertSearchQuery(resourceType, size, size, 0, -1);
     }
