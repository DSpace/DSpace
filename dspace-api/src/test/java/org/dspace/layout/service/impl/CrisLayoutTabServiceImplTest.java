/**
 * The contents of this file are subject to the license and copyright
 * detailed in the LICENSE and NOTICE files at the root of the source
 * tree and available online at
 *
 * http://www.dspace.org/license/
 */
package org.dspace.layout.service.impl;

import static java.util.Collections.emptyList;
import static java.util.stream.Collectors.toList;
import static org.hamcrest.Matchers.containsInAnyOrder;
import static org.hamcrest.core.Is.is;
import static org.junit.Assert.assertThat;
import static org.mockito.ArgumentMatchers.any;
import static org.mockito.ArgumentMatchers.eq;
import static org.mockito.Mockito.mock;
import static org.mockito.Mockito.when;

import java.sql.SQLException;
import java.util.Arrays;
import java.util.Collections;
import java.util.List;
import java.util.Random;
import java.util.UUID;

import org.dspace.authorize.service.AuthorizeService;
import org.dspace.content.Item;
import org.dspace.content.MetadataValue;
import org.dspace.content.service.ItemService;
import org.dspace.core.Context;
import org.dspace.layout.CrisLayoutBox;
import org.dspace.layout.CrisLayoutTab;
import org.dspace.layout.CrisLayoutTab2Box;
import org.dspace.layout.dao.CrisLayoutTabDAO;
import org.dspace.layout.service.CrisLayoutBoxAccessService;
import org.dspace.layout.service.CrisLayoutBoxService;
import org.dspace.layout.service.CrisLayoutTabAccessService;
import org.junit.Before;
import org.junit.Test;
import org.junit.runner.RunWith;
import org.mockito.Mock;
import org.mockito.junit.MockitoJUnitRunner;

/**
 * Unit tests for {@link CrisLayoutTabServiceImpl} class.
 * Temporarily, only findByItem method is covered
 *
 * @author Corrado Lombardi (corrado.lombardi at 4science.it)
 */
@RunWith(MockitoJUnitRunner.class)
public class CrisLayoutTabServiceImplTest {

    @Mock
    private Context context;
    @Mock
    private CrisLayoutTabDAO tabDao;
    @Mock
    private AuthorizeService authorizeService;
    @Mock
    private ItemService itemService;
    @Mock
    private CrisLayoutBoxService boxService;
    @Mock
    private CrisLayoutBoxAccessService crisLayoutBoxAccessService;

    @Mock
    private CrisLayoutTabAccessService crisLayoutTabAccessService;

    private CrisLayoutTabServiceImpl crisLayoutTabService;

    @Before
    public void setUp() throws Exception {
        crisLayoutTabService = new CrisLayoutTabServiceImpl(tabDao, authorizeService, itemService, boxService,
                                                            crisLayoutBoxAccessService, crisLayoutTabAccessService);
    }

    @Test
    public void onlyGrantedTabsContainingGrantedBoxesAreReturned() throws SQLException {
        String itemUuid = UUID.randomUUID().toString();
        Item item = mock(Item.class);
        String entityType = "relationshipEntity";

        List<MetadataValue> itemMetadata = Arrays.asList(metadataValue(), metadataValue());

        CrisLayoutTab tabOne = grantedAccessTab("tab1",
                                                boxWithContent(item, itemMetadata),
                                                boxWithoutContent(item, itemMetadata),
                                                restrictedBox(item, itemMetadata));
        CrisLayoutTab tabTwo = grantedAccessTab("tab2",
                                                restrictedBox(item, itemMetadata),
                                                boxWithContent(item, itemMetadata),
                                                boxWithContent(item, itemMetadata));
        CrisLayoutTab tabThree = grantedAccessTab("tab3",
                                                  boxWithoutContent(item, itemMetadata),
                                                  boxWithoutContent(item, itemMetadata));

        CrisLayoutTab tabWithoutBoxes = grantedAccessTab("empty");
        CrisLayoutTab tabWithOnlyForbiddenBoxes = grantedAccessTab("forbidden",
                                                                   restrictedBox(item, itemMetadata),
                                                                   restrictedBox(item, itemMetadata),
                                                                   restrictedBox(item, itemMetadata),
                                                                   restrictedBox(item, itemMetadata));

        forbiddenAccessTab("forbidden-tab",
                           boxWithContent(item, itemMetadata),
                           boxWithContent(item, itemMetadata),
                           boxWithoutContent(item, itemMetadata));

        when(itemService.find(context, UUID.fromString(itemUuid)))
            .thenReturn(item);

        when(itemService.getMetadata(item, "relationship.type"))
            .thenReturn(entityType);

        when(item.getMetadata()).thenReturn(itemMetadata);

        when(tabDao.findByEntityType(context, entityType))
            .thenReturn(Arrays.asList(tabOne, tabTwo, tabThree, tabWithoutBoxes, tabWithOnlyForbiddenBoxes));

        List<CrisLayoutTab> tabs = crisLayoutTabService.findByItem(context, itemUuid);

        assertThat(tabs.stream().map(CrisLayoutTab::getShortName).collect(toList()),
                   containsInAnyOrder("tab1", "tab2"));

    }

    @Test
    public void noTabsFoundForEntityType() throws SQLException {
        String itemUuid = UUID.randomUUID().toString();
        String entityType = UUID.randomUUID().toString();

        Item item = mock(Item.class);

        when(itemService.find(context, UUID.fromString(itemUuid)))
            .thenReturn(item);

        when(itemService.getMetadata(item, "relationship.type"))
            .thenReturn(entityType);

        when(tabDao.findByEntityType(context, entityType)).thenReturn(emptyList());

        List<CrisLayoutTab> tabs = crisLayoutTabService.findByItem(context, itemUuid);

        assertThat(tabs, is(emptyList()));
    }

    @Test
    public void nullTabsFoundForEntityType() throws SQLException {
        String itemUuid = UUID.randomUUID().toString();
        String entityType = UUID.randomUUID().toString();

        Item item = mock(Item.class);

        when(itemService.find(context, UUID.fromString(itemUuid)))
            .thenReturn(item);

        when(itemService.getMetadata(item, "relationship.type"))
            .thenReturn(entityType);

        when(tabDao.findByEntityType(context, entityType)).thenReturn(null);

        List<CrisLayoutTab> tabs = crisLayoutTabService.findByItem(context, itemUuid);

        assertThat(tabs, is(emptyList()));
    }

    @Test
    public void emptyItemMetadataReturnsEmptyList() throws SQLException {
        String itemUuid = UUID.randomUUID().toString();
        Item item = mock(Item.class);
        String entityType = UUID.randomUUID().toString();

        List<MetadataValue> itemMetadata = Collections.emptyList();

<<<<<<< HEAD
        CrisLayoutTab tabOne = grantedAccessTab("tab1", boxWithContent(itemMetadata), boxWithoutContent(itemMetadata));
        CrisLayoutTab tabTwo = grantedAccessTab("tab2", boxWithContent(itemMetadata), boxWithContent(itemMetadata));
        CrisLayoutTab tabThree = grantedAccessTab("tab3", boxWithoutContent(itemMetadata),
            boxWithoutContent(itemMetadata));
=======
        CrisLayoutTab tabOne = grantedAccessTab("tab1", boxWithContent(item, itemMetadata),
                boxWithoutContent(item, itemMetadata));
        CrisLayoutTab tabTwo = grantedAccessTab("tab2", boxWithContent(item, itemMetadata),
                boxWithContent(item, itemMetadata));
        CrisLayoutTab tabThree = grantedAccessTab("tab3", boxWithoutContent(item, itemMetadata),
            boxWithoutContent(item, itemMetadata));
>>>>>>> 16866e57

        when(itemService.find(context, UUID.fromString(itemUuid)))
            .thenReturn(item);

        when(itemService.getMetadata(item, "relationship.type"))
            .thenReturn(entityType);

        when(item.getMetadata()).thenReturn(itemMetadata);

        when(tabDao.findByEntityType(context, entityType))
            .thenReturn(Arrays.asList(tabOne, tabTwo, tabThree));

        List<CrisLayoutTab> tabs = crisLayoutTabService.findByItem(context, itemUuid);

        assertThat(tabs, is(emptyList()));
    }

    @Test
    public void nullItemMetadataReturnsEmptyList() throws SQLException {
        String itemUuid = UUID.randomUUID().toString();
        Item item = mock(Item.class);
        String entityType = UUID.randomUUID().toString();

        List<MetadataValue> itemMetadata = null;

<<<<<<< HEAD
        CrisLayoutTab tabOne = grantedAccessTab("tab1", boxWithContent(itemMetadata), boxWithoutContent(itemMetadata));
        CrisLayoutTab tabTwo = grantedAccessTab("tab2", boxWithContent(itemMetadata), boxWithContent(itemMetadata));
        CrisLayoutTab tabThree = grantedAccessTab("tab3", boxWithoutContent(itemMetadata),
            boxWithoutContent(itemMetadata));
=======
        CrisLayoutTab tabOne = grantedAccessTab("tab1", boxWithContent(item, itemMetadata),
                boxWithoutContent(item, itemMetadata));
        CrisLayoutTab tabTwo = grantedAccessTab("tab2", boxWithContent(item, itemMetadata),
                boxWithContent(item, itemMetadata));
        CrisLayoutTab tabThree = grantedAccessTab("tab3", boxWithoutContent(item, itemMetadata),
            boxWithoutContent(item, itemMetadata));
>>>>>>> 16866e57

        when(itemService.find(context, UUID.fromString(itemUuid)))
            .thenReturn(item);

        when(itemService.getMetadata(item, "relationship.type"))
            .thenReturn(entityType);

        when(item.getMetadata()).thenReturn(itemMetadata);

        when(tabDao.findByEntityType(context, entityType))
            .thenReturn(Arrays.asList(tabOne, tabTwo, tabThree));

        List<CrisLayoutTab> tabs = crisLayoutTabService.findByItem(context, itemUuid);

        assertThat(tabs, is(emptyList()));
    }

    @Test(expected = NullPointerException.class)
    public void nullItemThrowsNullPointerException() throws SQLException {
        UUID itemUuid = UUID.randomUUID();

        when(itemService.find(context, itemUuid)).thenReturn(null);

        crisLayoutTabService.findByItem(context, itemUuid.toString());
    }


    private CrisLayoutTab grantedAccessTab(String shortName, CrisLayoutBox... boxes) throws SQLException {
        return tab(shortName, true, boxes);
    }

    private CrisLayoutTab forbiddenAccessTab(String shortName, CrisLayoutBox... boxes) throws SQLException {
        return tab(shortName, false, boxes);
    }

    private CrisLayoutTab tab(String shortName, boolean grantedAccess, CrisLayoutBox...boxes) throws SQLException {
        CrisLayoutTab tab = new CrisLayoutTab();
        tab.setShortName(shortName);
        tab.setTab2Box(Arrays.stream(boxes).map(this::tabToBox).collect(toList()));

        when(crisLayoutTabAccessService.hasAccess(eq(context), any(), eq(tab), any()))
            .thenReturn(grantedAccess);

        return tab;
    }

    private CrisLayoutTab2Box tabToBox(CrisLayoutBox box) {
        CrisLayoutTab2Box boxOne = new CrisLayoutTab2Box();
        boxOne.setBox(box);
        return boxOne;
    }

    private MetadataValue metadataValue() {
        return mock(MetadataValue.class);
    }

    private CrisLayoutBox boxWithContent(Item item, List<MetadataValue> itemMetadata) throws SQLException {
        return box(item, itemMetadata, true, true);
    }

    private CrisLayoutBox boxWithoutContent(Item item, List<MetadataValue> itemMetadata) throws SQLException {
        return box(item, itemMetadata, false, true);
    }

    private CrisLayoutBox restrictedBox(Item item, List<MetadataValue> itemMetadata) throws SQLException {
        return box(item, itemMetadata, true, false);
    }

<<<<<<< HEAD
    private CrisLayoutBox box(List<MetadataValue> itemMetadata, boolean hasContent, boolean grantedAccess)
=======
    private CrisLayoutBox box(Item item, List<MetadataValue> itemMetadata, boolean hasContent, boolean grantedAccess)
>>>>>>> 16866e57
        throws SQLException {
        CrisLayoutBox box = new CrisLayoutBox();
        box.setId(new Random().nextInt(10000));
        when(boxService.hasContent(context, box, item, itemMetadata))
            .thenReturn(hasContent);
        when(crisLayoutBoxAccessService.hasAccess(any(), any(), eq(box), any()))
            .thenReturn(grantedAccess);
        return box;
    }
}<|MERGE_RESOLUTION|>--- conflicted
+++ resolved
@@ -173,19 +173,12 @@
 
         List<MetadataValue> itemMetadata = Collections.emptyList();
 
-<<<<<<< HEAD
-        CrisLayoutTab tabOne = grantedAccessTab("tab1", boxWithContent(itemMetadata), boxWithoutContent(itemMetadata));
-        CrisLayoutTab tabTwo = grantedAccessTab("tab2", boxWithContent(itemMetadata), boxWithContent(itemMetadata));
-        CrisLayoutTab tabThree = grantedAccessTab("tab3", boxWithoutContent(itemMetadata),
-            boxWithoutContent(itemMetadata));
-=======
         CrisLayoutTab tabOne = grantedAccessTab("tab1", boxWithContent(item, itemMetadata),
                 boxWithoutContent(item, itemMetadata));
         CrisLayoutTab tabTwo = grantedAccessTab("tab2", boxWithContent(item, itemMetadata),
                 boxWithContent(item, itemMetadata));
         CrisLayoutTab tabThree = grantedAccessTab("tab3", boxWithoutContent(item, itemMetadata),
             boxWithoutContent(item, itemMetadata));
->>>>>>> 16866e57
 
         when(itemService.find(context, UUID.fromString(itemUuid)))
             .thenReturn(item);
@@ -211,19 +204,12 @@
 
         List<MetadataValue> itemMetadata = null;
 
-<<<<<<< HEAD
-        CrisLayoutTab tabOne = grantedAccessTab("tab1", boxWithContent(itemMetadata), boxWithoutContent(itemMetadata));
-        CrisLayoutTab tabTwo = grantedAccessTab("tab2", boxWithContent(itemMetadata), boxWithContent(itemMetadata));
-        CrisLayoutTab tabThree = grantedAccessTab("tab3", boxWithoutContent(itemMetadata),
-            boxWithoutContent(itemMetadata));
-=======
         CrisLayoutTab tabOne = grantedAccessTab("tab1", boxWithContent(item, itemMetadata),
                 boxWithoutContent(item, itemMetadata));
         CrisLayoutTab tabTwo = grantedAccessTab("tab2", boxWithContent(item, itemMetadata),
                 boxWithContent(item, itemMetadata));
         CrisLayoutTab tabThree = grantedAccessTab("tab3", boxWithoutContent(item, itemMetadata),
             boxWithoutContent(item, itemMetadata));
->>>>>>> 16866e57
 
         when(itemService.find(context, UUID.fromString(itemUuid)))
             .thenReturn(item);
@@ -292,11 +278,7 @@
         return box(item, itemMetadata, true, false);
     }
 
-<<<<<<< HEAD
-    private CrisLayoutBox box(List<MetadataValue> itemMetadata, boolean hasContent, boolean grantedAccess)
-=======
     private CrisLayoutBox box(Item item, List<MetadataValue> itemMetadata, boolean hasContent, boolean grantedAccess)
->>>>>>> 16866e57
         throws SQLException {
         CrisLayoutBox box = new CrisLayoutBox();
         box.setId(new Random().nextInt(10000));
