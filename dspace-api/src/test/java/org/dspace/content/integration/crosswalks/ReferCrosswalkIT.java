--- conflicted
+++ resolved
@@ -923,7 +923,6 @@
     }
 
     @Test
-<<<<<<< HEAD
     public void testOrgUnitXmlDisseminate() throws Exception {
 
         context.turnOffAuthorisationSystem();
@@ -957,25 +956,10 @@
             .withRelationshipType("Person")
             .withTitle("Jesse Pinkman")
             .withPersonAffiliationName("Test OrgUnit", orgUnit.getID().toString())
-=======
-    public void testEquipmentJsonDisseminate() throws Exception {
-
-        context.turnOffAuthorisationSystem();
-
-        Item equipment = ItemBuilder.createItem(context, collection)
-            .withRelationshipType("Equipment")
-            .withAcronym("T-EQ")
-            .withTitle("Test Equipment")
-            .withInternalId("ID-01")
-            .withDescription("This is an equipment to test the export functionality")
-            .withEquipmentOwnerOrgUnit("Test OrgUnit")
-            .withEquipmentOwnerPerson("Walter White")
->>>>>>> e810fb9a
-            .build();
-
-        context.restoreAuthSystemState();
-        context.commit();
-<<<<<<< HEAD
+            .build();
+
+        context.restoreAuthSystemState();
+        context.commit();
 
         ReferCrosswalk referCrossWalk = (ReferCrosswalk) crosswalkMapper.getByType("orgUnit-xml");
         assertThat(referCrossWalk, notNullValue());
@@ -984,22 +968,12 @@
         referCrossWalk.disseminate(context, orgUnit, out);
 
         try (FileInputStream fis = getFileInputStream("orgUnit.xml")) {
-=======
-        ReferCrosswalk referCrossWalk = (ReferCrosswalk) crosswalkMapper.getByType("equipment-json");
-        assertThat(referCrossWalk, notNullValue());
-
-        ByteArrayOutputStream out = new ByteArrayOutputStream();
-        referCrossWalk.disseminate(context, equipment, out);
-
-        try (FileInputStream fis = getFileInputStream("equipment.json")) {
->>>>>>> e810fb9a
             String expectedContent = IOUtils.toString(fis, Charset.defaultCharset());
             compareEachLine(out.toString(), expectedContent);
         }
     }
 
     @Test
-<<<<<<< HEAD
     public void testOrgUnitJsonDisseminate() throws Exception {
 
         context.turnOffAuthorisationSystem();
@@ -1129,8 +1103,13 @@
         referCrossWalk.disseminate(context, Arrays.asList(firstOrgUnit, secondOrgUnit).iterator(), out);
 
         try (FileInputStream fis = getFileInputStream("orgUnits.json")) {
-=======
-    public void testEquipmentXmlDisseminate() throws Exception {
+            String expectedContent = IOUtils.toString(fis, Charset.defaultCharset());
+            compareEachLine(out.toString(), expectedContent);
+        }
+    }
+
+    @Test
+    public void testEquipmentJsonDisseminate() throws Exception {
 
         context.turnOffAuthorisationSystem();
 
@@ -1144,20 +1123,48 @@
             .withEquipmentOwnerPerson("Walter White")
             .build();
 
-
-        ReferCrosswalk referCrossWalk = (ReferCrosswalk) crosswalkMapper.getByType("equipment-xml");
+        context.restoreAuthSystemState();
+        context.commit();
+        ReferCrosswalk referCrossWalk = (ReferCrosswalk) crosswalkMapper.getByType("equipment-json");
         assertThat(referCrossWalk, notNullValue());
 
         ByteArrayOutputStream out = new ByteArrayOutputStream();
         referCrossWalk.disseminate(context, equipment, out);
 
-        try (FileInputStream fis = getFileInputStream("equipment.xml")) {
->>>>>>> e810fb9a
+        try (FileInputStream fis = getFileInputStream("equipment.json")) {
             String expectedContent = IOUtils.toString(fis, Charset.defaultCharset());
             compareEachLine(out.toString(), expectedContent);
         }
     }
 
+    @Test
+    public void testEquipmentXmlDisseminate() throws Exception {
+
+        context.turnOffAuthorisationSystem();
+
+        Item equipment = ItemBuilder.createItem(context, collection)
+            .withRelationshipType("Equipment")
+            .withAcronym("T-EQ")
+            .withTitle("Test Equipment")
+            .withInternalId("ID-01")
+            .withDescription("This is an equipment to test the export functionality")
+            .withEquipmentOwnerOrgUnit("Test OrgUnit")
+            .withEquipmentOwnerPerson("Walter White")
+            .build();
+
+
+        ReferCrosswalk referCrossWalk = (ReferCrosswalk) crosswalkMapper.getByType("equipment-xml");
+        assertThat(referCrossWalk, notNullValue());
+
+        ByteArrayOutputStream out = new ByteArrayOutputStream();
+        referCrossWalk.disseminate(context, equipment, out);
+
+        try (FileInputStream fis = getFileInputStream("equipment.xml")) {
+            String expectedContent = IOUtils.toString(fis, Charset.defaultCharset());
+            compareEachLine(out.toString(), expectedContent);
+        }
+    }
+
     private void compareEachLine(String result, String expectedResult) {
 
         String[] resultLines = result.split("\n");
