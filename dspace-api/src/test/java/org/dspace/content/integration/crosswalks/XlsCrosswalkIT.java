/**
 * The contents of this file are subject to the license and copyright
 * detailed in the LICENSE and NOTICE files at the root of the source
 * tree and available online at
 *
 * http://www.dspace.org/license/
 */
package org.dspace.content.integration.crosswalks;

import static org.dspace.builder.CollectionBuilder.createCollection;
import static org.dspace.builder.CommunityBuilder.createCommunity;
import static org.dspace.builder.ItemBuilder.createItem;
import static org.dspace.core.CrisConstants.PLACEHOLDER_PARENT_METADATA_VALUE;
import static org.hamcrest.Matchers.contains;
import static org.hamcrest.Matchers.equalTo;
import static org.hamcrest.Matchers.notNullValue;
import static org.junit.Assert.assertThat;
import static org.mockito.Mockito.mock;
import static org.mockito.Mockito.when;

import java.io.ByteArrayInputStream;
import java.io.ByteArrayOutputStream;
import java.sql.SQLException;
import java.util.Arrays;
import java.util.List;
import java.util.stream.Collectors;
import java.util.stream.StreamSupport;

import org.apache.poi.ss.usermodel.Row;
import org.apache.poi.ss.usermodel.Sheet;
import org.apache.poi.ss.usermodel.Workbook;
import org.apache.poi.ss.usermodel.WorkbookFactory;
import org.dspace.AbstractIntegrationTestWithDatabase;
import org.dspace.app.util.DCInputsReader;
import org.dspace.app.util.DCInputsReaderException;
import org.dspace.authorize.AuthorizeException;
import org.dspace.builder.ItemBuilder;
import org.dspace.content.Collection;
import org.dspace.content.Community;
import org.dspace.content.Item;
import org.dspace.core.CrisConstants;
import org.dspace.utils.DSpace;
import org.junit.After;
import org.junit.Before;
import org.junit.Test;

/**
 * Integration tests for {@link XlsCrosswalk}.
 *
 * @author Luca Giamminonni (luca.giamminonni at 4science.it)
 *
 */
public class XlsCrosswalkIT extends AbstractIntegrationTestWithDatabase {

    private Community community;

    private Collection collection;

    private StreamDisseminationCrosswalkMapper crosswalkMapper;

    private XlsCrosswalk xlsCrosswalk;

    private DCInputsReader dcInputsReader;

    @Before
    public void setup() throws SQLException, AuthorizeException, DCInputsReaderException {

        this.crosswalkMapper = new DSpace().getSingletonService(StreamDisseminationCrosswalkMapper.class);
        assertThat(crosswalkMapper, notNullValue());

        context.turnOffAuthorisationSystem();
        community = createCommunity(context).build();
        collection = createCollection(context, community).withAdminGroup(eperson).build();
        context.restoreAuthSystemState();

        dcInputsReader = mock(DCInputsReader.class);

        when(dcInputsReader.hasFormWithName("traditional-oairecerif-identifier-url")).thenReturn(true);
        when(dcInputsReader.getAllFieldNamesByFormName("traditional-oairecerif-identifier-url"))
            .thenReturn(Arrays.asList("oairecerif.identifier.url", "crisrp.site.title"));

        when(dcInputsReader.hasFormWithName("traditional-oairecerif-person-affiliation")).thenReturn(true);
        when(dcInputsReader.getAllFieldNamesByFormName("traditional-oairecerif-person-affiliation"))
            .thenReturn(Arrays.asList("oairecerif.person.affiliation", "oairecerif.affiliation.startDate",
                "oairecerif.affiliation.endDate", "oairecerif.affiliation.role"));

        when(dcInputsReader.hasFormWithName("traditional-crisrp-education")).thenReturn(true);
        when(dcInputsReader.getAllFieldNamesByFormName("traditional-crisrp-education"))
            .thenReturn(Arrays.asList("crisrp.education", "crisrp.education.start",
                "crisrp.education.end", "crisrp.education.role"));

        when(dcInputsReader.hasFormWithName("traditional-crisrp-qualification")).thenReturn(true);
        when(dcInputsReader.getAllFieldNamesByFormName("traditional-crisrp-qualification"))
            .thenReturn(Arrays.asList("crisrp.qualification", "crisrp.qualification.start",
                "crisrp.qualification.end"));

        when(dcInputsReader.hasFormWithName("traditional-dc-contributor-author")).thenReturn(true);
        when(dcInputsReader.getAllFieldNamesByFormName("traditional-dc-contributor-author"))
            .thenReturn(Arrays.asList("dc.contributor.author", "oairecerif.author.affiliation"));

        when(dcInputsReader.hasFormWithName("traditional-dc-contributor-editor")).thenReturn(true);
        when(dcInputsReader.getAllFieldNamesByFormName("traditional-dc-contributor-editor"))
            .thenReturn(Arrays.asList("dc.contributor.editor", "oairecerif.editor.affiliation"));

    }

    @After
    public void after() throws DCInputsReaderException {
        if (this.xlsCrosswalk != null) {
            this.xlsCrosswalk.setDCInputsReader(new DCInputsReader());
        }
    }

    @Test
    public void testDisseminateManyPersons() throws Exception {

        context.turnOffAuthorisationSystem();

        Item firstItem = createFullPersonItem();

        Item secondItem = createItem(context, collection)
            .withRelationshipType("Person")
            .withTitle("Edward Red")
            .withGivenName("Edward")
            .withFamilyName("Red")
            .withBirthDate("1982-05-21")
            .withGender("M")
            .withPersonAffiliation("OrgUnit")
            .withPersonAffiliationStartDate("2015-01-01")
            .withPersonAffiliationRole("Developer")
            .withPersonAffiliationEndDate(PLACEHOLDER_PARENT_METADATA_VALUE)
            .build();

        Item thirdItem = createItem(context, collection)
            .withRelationshipType("Person")
            .withTitle("Adam White")
            .withGivenName("Adam")
            .withFamilyName("White")
            .withBirthDate("1962-03-23")
            .withGender("M")
            .withJobTitle("Researcher")
            .withPersonMainAffiliation("University of Rome")
            .withPersonKnowsLanguages("English")
            .withPersonKnowsLanguages("Italian")
            .withPersonEducation("School")
            .withPersonEducationStartDate("2000-01-01")
            .withPersonEducationEndDate("2005-01-01")
            .withPersonEducationRole("Student")
            .build();

        context.restoreAuthSystemState();

        xlsCrosswalk = (XlsCrosswalk) crosswalkMapper.getByType("person-xls");
        assertThat(xlsCrosswalk, notNullValue());
        xlsCrosswalk.setDCInputsReader(dcInputsReader);

        ByteArrayOutputStream baos = new ByteArrayOutputStream();
        xlsCrosswalk.disseminate(context, Arrays.asList(firstItem, secondItem, thirdItem).iterator(), baos);

        Workbook workbook = WorkbookFactory.create(new ByteArrayInputStream(baos.toByteArray()));
        assertThat(workbook.getNumberOfSheets(), equalTo(1));

        Sheet sheet = workbook.getSheetAt(0);
        assertThat(sheet.getPhysicalNumberOfRows(), equalTo(4));

        assertThat(getRowValues(sheet.getRow(0)), contains("Preferred name", "Full name", "Vernacular name", "Variants",
            "Given name", "Family name", "Birth-date", "Gender", "Job title", "Main affiliation", "Working groups",
            "Personal sites", "Email", "Interests", "ORCID", "Scopus author ids", "Researcher ids", "Affiliations",
            "Biography", "Educations", "Country", "Qualifications", "Knows languages"));

        assertThat(getRowValues(sheet.getRow(1)), contains("John Smith", "John Smith", "JOHN SMITH", "J.S.||Smith John",
            "John", "Smith", "1992-06-26", "M", "Researcher", "University", "First work group||Second work group",
            "www.test.com/Test||www.john-smith.com||www.site.com/Site", "test@test.com", "Science",
            "0000-0002-9079-5932", "111", "r1||r2", "Company/2018-01-01//Developer",
            "Biography: \n\t\"This is my biography\"", "School/2000-01-01/2005-01-01/Student", "England",
            "First Qualification/2015-01-01/2016-01-01||Second Qualification/2016-01-02", "English||Italian"));

        assertThat(getRowValues(sheet.getRow(2)), contains("Edward Red", "", "", "",
            "Edward", "Red", "1982-05-21", "M", "", "", "", "", "", "", "", "", "", "OrgUnit/2015-01-01//Developer", "",
            "", "", "", ""));

        assertThat(getRowValues(sheet.getRow(3)), contains("Adam White", "", "", "", "Adam", "White", "1962-03-23", "M",
            "Researcher", "University of Rome", "", "", "", "", "", "", "", "", "",
            "School/2000-01-01/2005-01-01/Student", "", "", "English||Italian"));

    }

    @Test
    public void testDisseminateSinglePerson() throws Exception {

        context.turnOffAuthorisationSystem();

        Item item = createItem(context, collection)
            .withRelationshipType("Person")
            .withTitle("Walter White")
            .withVariantName("Heisenberg")
            .withVariantName("W.W.")
            .withGivenName("Walter")
            .withFamilyName("White")
            .withBirthDate("1962-03-23")
            .withGender("M")
            .withJobTitle("Professor")
            .withPersonMainAffiliation("High School")
            .withPersonKnowsLanguages("English")
            .withPersonEducation("School")
            .withPersonEducationStartDate("1968-09-01")
            .withPersonEducationEndDate("1973-06-10")
            .withPersonEducationRole("Student")
            .withPersonEducation("University")
            .withPersonEducationStartDate("1980-09-01")
            .withPersonEducationEndDate("1985-06-10")
            .withPersonEducationRole("Student")
            .withOrcidIdentifier("0000-0002-9079-5932")
            .withPersonQualification("Qualification")
            .withPersonQualificationStartDate(PLACEHOLDER_PARENT_METADATA_VALUE)
            .withPersonQualificationEndDate(PLACEHOLDER_PARENT_METADATA_VALUE)
            .build();

        context.restoreAuthSystemState();

        xlsCrosswalk = (XlsCrosswalk) crosswalkMapper.getByType("person-xls");
        assertThat(xlsCrosswalk, notNullValue());
        xlsCrosswalk.setDCInputsReader(dcInputsReader);

        ByteArrayOutputStream baos = new ByteArrayOutputStream();
        xlsCrosswalk.disseminate(context, item, baos);

        Workbook workbook = WorkbookFactory.create(new ByteArrayInputStream(baos.toByteArray()));
        assertThat(workbook.getNumberOfSheets(), equalTo(1));

        Sheet sheet = workbook.getSheetAt(0);
        assertThat(sheet.getPhysicalNumberOfRows(), equalTo(2));

        assertThat(getRowValues(sheet.getRow(0)), contains("Preferred name", "Full name", "Vernacular name", "Variants",
            "Given name", "Family name", "Birth-date", "Gender", "Job title", "Main affiliation", "Working groups",
            "Personal sites", "Email", "Interests", "ORCID", "Scopus author ids", "Researcher ids", "Affiliations",
            "Biography", "Educations", "Country", "Qualifications", "Knows languages"));

        assertThat(getRowValues(sheet.getRow(1)), contains("Walter White", "", "", "Heisenberg||W.W.",
            "Walter", "White", "1962-03-23", "M", "Professor", "High School", "", "", "", "", "0000-0002-9079-5932",
            "", "", "", "", "School/1968-09-01/1973-06-10/Student||University/1980-09-01/1985-06-10/Student", "",
            "Qualification", "English"));

    }

    @Test
    public void testDisseminatePublications() throws Exception {

        context.turnOffAuthorisationSystem();

        Item firstItem = createFullPublicationItem();

        Item secondItem = ItemBuilder.createItem(context, collection)
            .withRelationshipType("Publication")
            .withTitle("Second Publication")
            .withDoiIdentifier("doi:222.222/publication")
            .withType("Controlled Vocabulary for Resource Type Genres::learning object")
            .withIssueDate("2019-12-31")
            .withAuthor("Edward Smith")
            .withAuthorAffiliation("Company")
            .withAuthor("Walter White")
            .withVolume("V-02")
            .withCitationStartPage("1")
            .withCitationEndPage("20")
            .withAuthorAffiliation(CrisConstants.PLACEHOLDER_PARENT_METADATA_VALUE)
            .build();

        Item thirdItem = ItemBuilder.createItem(context, collection)
            .withRelationshipType("Publication")
            .withTitle("Another Publication")
            .withDoiIdentifier("doi:333.333/publication")
            .withType("Controlled Vocabulary for Resource Type Genres::clinical trial")
            .withIssueDate("2010-02-01")
            .withAuthor("Jessie Pinkman")
            .withDescriptionAbstract("Description of publication")
            .build();

        context.restoreAuthSystemState();

        xlsCrosswalk = (XlsCrosswalk) crosswalkMapper.getByType("publication-xls");
        assertThat(xlsCrosswalk, notNullValue());
        xlsCrosswalk.setDCInputsReader(dcInputsReader);

        ByteArrayOutputStream baos = new ByteArrayOutputStream();
        xlsCrosswalk.disseminate(context, Arrays.asList(firstItem, secondItem, thirdItem).iterator(), baos);

        Workbook workbook = WorkbookFactory.create(new ByteArrayInputStream(baos.toByteArray()));
        assertThat(workbook.getNumberOfSheets(), equalTo(1));

        Sheet sheet = workbook.getSheetAt(0);
        assertThat(sheet.getPhysicalNumberOfRows(), equalTo(4));

        assertThat(getRowValues(sheet.getRow(0)), contains("Title", "Subtitle", "Type", "Language", "Publication date",
            "Part of", "Journal or Serie", "ISBN (of the container)", "ISSN (of the container)",
            "DOI (of the container)", "Publisher", "DOI", "ISBN", "ISSN", "ISI-Number", "SCP-Number", "Volume", "Issue",
            "Start page", "End page", "Authors", "Editors", "Abstract", "Event", "Product"));

        assertThat(getRowValues(sheet.getRow(1)), contains("Test Publication", "Alternative publication title",
            "http://purl.org/coar/resource_type/c_efa0", "en", "2020-01-01", "Published in publication", "", "", "",
            "doi:10.3972/test", "Publication publisher", "doi:111.111/publication", "978-3-16-148410-0", "2049-3630",
            "111-222-333", "99999999", "V.01", "Issue", "", "", "John Smith||Walter White/Company",
            "Editor/Editor Affiliation", "", "The best Conference", "DataSet"));

        assertThat(getRowValues(sheet.getRow(2)), contains("Second Publication", "",
            "http://purl.org/coar/resource_type/c_e059", "", "2019-12-31", "", "", "", "", "", "",
            "doi:222.222/publication", "", "", "", "", "V-02", "", "1", "20", "Edward Smith/Company||Walter White", "",
            "", "", ""));

        assertThat(getRowValues(sheet.getRow(3)), contains("Another Publication", "",
            "http://purl.org/coar/resource_type/c_cb28", "", "2010-02-01", "", "", "", "", "", "",
            "doi:333.333/publication", "", "", "", "", "", "", "", "", "Jessie Pinkman", "",
            "Description of publication", "", ""));

    }

    @Test
    public void testDisseminateProjects() throws Exception {

        context.turnOffAuthorisationSystem();

        Item firstItem = createFullProjectItem();

        Item secondItem = ItemBuilder.createItem(context, collection)
            .withRelationshipType("Project")
            .withAcronym("STP")
            .withTitle("Second Test Project")
            .withOpenaireId("55-66-77")
            .withOpenaireId("11-33-22")
            .withUrlIdentifier("www.project.test")
            .withProjectStartDate("2010-01-01")
            .withProjectEndDate("2012-12-31")
            .withProjectStatus("Status")
            .withProjectCoordinator("Second Coordinator OrgUnit")
            .withProjectInvestigator("Second investigator")
            .withProjectCoinvestigators("Coinvestigator")
            .withRelationEquipment("Another test equipment")
            .withOAMandateURL("oamandate")
            .build();

        Item thirdItem = ItemBuilder.createItem(context, collection)
            .withRelationshipType("Project")
            .withAcronym("TTP")
            .withTitle("Third Test Project")
            .withOpenaireId("88-22-33")
            .withUrlIdentifier("www.project.test")
            .withProjectStartDate("2020-01-01")
            .withProjectEndDate("2020-12-31")
            .withProjectStatus("OPEN")
            .withProjectCoordinator("Third Coordinator OrgUnit")
            .withProjectPartner("Partner OrgUnit")
            .withProjectOrganization("Member OrgUnit")
            .withProjectInvestigator("Investigator")
            .withProjectCoinvestigators("First coinvestigator")
            .withProjectCoinvestigators("Second coinvestigator")
            .withSubject("project")
            .withSubject("test")
            .withOAMandate("false")
            .withOAMandateURL("www.oamandate.com")
            .build();

        context.restoreAuthSystemState();

        xlsCrosswalk = (XlsCrosswalk) crosswalkMapper.getByType("project-xls");
        assertThat(xlsCrosswalk, notNullValue());
        xlsCrosswalk.setDCInputsReader(dcInputsReader);

        ByteArrayOutputStream baos = new ByteArrayOutputStream();
        xlsCrosswalk.disseminate(context, Arrays.asList(firstItem, secondItem, thirdItem).iterator(), baos);

        Workbook workbook = WorkbookFactory.create(new ByteArrayInputStream(baos.toByteArray()));
        assertThat(workbook.getNumberOfSheets(), equalTo(1));

        Sheet sheet = workbook.getSheetAt(0);
        assertThat(sheet.getPhysicalNumberOfRows(), equalTo(4));

        assertThat(getRowValues(sheet.getRow(0)), contains("Title", "Acronym", "OpenAIRE id(s)", "URL(s)", "Start date",
            "End date", "Status", "Coordinator(s)", "Partner Organization(s)", "Participant Organization(s)",
            "Project Coordinator", "Co-Investigator(s)", "Uses equipment(s)", "Keyword(s)", "Description", "OA Mandate",
            "OA Policy URL"));

        assertThat(getRowValues(sheet.getRow(1)), contains("Test Project", "TP", "11-22-33", "www.project.test",
            "2020-01-01", "2020-12-31", "OPEN", "Coordinator OrgUnit", "Partner OrgUnit||Another Partner OrgUnit",
            "First Member OrgUnit||Second Member OrgUnit||Third Member OrgUnit", "Investigator",
            "First coinvestigator||Second coinvestigator", "Test equipment", "project||test",
            "This is a project to test the export", "true", "oamandate-url"));

        assertThat(getRowValues(sheet.getRow(2)), contains("Second Test Project", "STP", "55-66-77||11-33-22",
            "www.project.test", "2010-01-01", "2012-12-31", "Status", "Second Coordinator OrgUnit", "", "",
            "Second investigator", "Coinvestigator", "Another test equipment", "", "", "", "oamandate"));

        assertThat(getRowValues(sheet.getRow(3)), contains("Third Test Project", "TTP", "88-22-33", "www.project.test",
            "2020-01-01", "2020-12-31", "OPEN", "Third Coordinator OrgUnit", "Partner OrgUnit", "Member OrgUnit",
            "Investigator", "First coinvestigator||Second coinvestigator", "", "project||test", "", "false",
            "www.oamandate.com"));
    }

    @Test
<<<<<<< HEAD
    public void testDisseminateOrgUnits() throws Exception {
=======
    public void testDisseminateEquipments() throws Exception {
>>>>>>> aab227a4

        context.turnOffAuthorisationSystem();

        Item firstItem = ItemBuilder.createItem(context, collection)
<<<<<<< HEAD
            .withRelationshipType("OrgUnit")
            .withAcronym("TOU")
            .withTitle("Test OrgUnit")
            .withOrgUnitLegalName("Test OrgUnit LegalName")
            .withType("Strategic Research Insitute")
            .withParentOrganization("Parent OrgUnit")
            .withOrgUnitIdentifier("ID-01")
            .withOrgUnitIdentifier("ID-02")
            .withUrlIdentifier("www.orgUnit.com")
            .withUrlIdentifier("www.orgUnit.it")
            .build();

        Item secondItem = ItemBuilder.createItem(context, collection)
            .withRelationshipType("OrgUnit")
            .withAcronym("ATOU")
            .withTitle("Another Test OrgUnit")
            .withType("Private non-profit")
            .withParentOrganization("Parent OrgUnit")
            .withOrgUnitIdentifier("ID-03")
            .build();

        Item thirdItem = ItemBuilder.createItem(context, collection)
            .withRelationshipType("OrgUnit")
            .withAcronym("TTOU")
            .withTitle("Third Test OrgUnit")
            .withType("Private non-profit")
            .withOrgUnitIdentifier("ID-03")
            .withUrlIdentifier("www.orgUnit.test")
=======
            .withRelationshipType("Equipment")
            .withAcronym("FT-EQ")
            .withTitle("First Test Equipment")
            .withInternalId("ID-01")
            .withDescription("This is an equipment to test the export functionality")
            .withEquipmentOwnerOrgUnit("Test OrgUnit")
            .withEquipmentOwnerPerson("Walter White")
            .build();

        Item secondItem = ItemBuilder.createItem(context, collection)
            .withRelationshipType("Equipment")
            .withAcronym("ST-EQ")
            .withTitle("Second Test Equipment")
            .withInternalId("ID-02")
            .withDescription("This is another equipment to test the export functionality")
            .withEquipmentOwnerPerson("John Smith")
            .build();

        Item thirdItem = ItemBuilder.createItem(context, collection)
            .withRelationshipType("Equipment")
            .withAcronym("TT-EQ")
            .withTitle("Third Test Equipment")
            .withInternalId("ID-03")
>>>>>>> aab227a4
            .build();

        context.restoreAuthSystemState();

<<<<<<< HEAD
        xlsCrosswalk = (XlsCrosswalk) crosswalkMapper.getByType("orgUnit-xls");
=======
        xlsCrosswalk = (XlsCrosswalk) crosswalkMapper.getByType("equipment-xls");
>>>>>>> aab227a4
        assertThat(xlsCrosswalk, notNullValue());
        xlsCrosswalk.setDCInputsReader(dcInputsReader);

        ByteArrayOutputStream baos = new ByteArrayOutputStream();
        xlsCrosswalk.disseminate(context, Arrays.asList(firstItem, secondItem, thirdItem).iterator(), baos);

        Workbook workbook = WorkbookFactory.create(new ByteArrayInputStream(baos.toByteArray()));
        assertThat(workbook.getNumberOfSheets(), equalTo(1));

        Sheet sheet = workbook.getSheetAt(0);
        assertThat(sheet.getPhysicalNumberOfRows(), equalTo(4));

<<<<<<< HEAD
        assertThat(getRowValues(sheet.getRow(0)), contains("Name", "Legal name", "Acronym", "Type", "Parent OrgUnit",
            "Identifier(s)", "URL(s)"));

        assertThat(getRowValues(sheet.getRow(1)), contains("Test OrgUnit", "Test OrgUnit LegalName", "TOU",
            "https://w3id.org/cerif/vocab/OrganisationTypes#StrategicResearchInsitute", "Parent OrgUnit",
            "ID-01||ID-02", "www.orgUnit.com||www.orgUnit.it"));

        assertThat(getRowValues(sheet.getRow(2)), contains("Another Test OrgUnit", "", "ATOU",
            "https://w3id.org/cerif/vocab/OrganisationTypes#Privatenonprofit", "Parent OrgUnit", "ID-03", ""));

        assertThat(getRowValues(sheet.getRow(3)), contains("Third Test OrgUnit", "", "TTOU",
            "https://w3id.org/cerif/vocab/OrganisationTypes#Privatenonprofit", "", "ID-03", "www.orgUnit.test"));
=======
        assertThat(getRowValues(sheet.getRow(0)), contains("Name", "Acronym", "Institution assigned identifier",
            "Description", "Owner organization", "Owner person"));

        assertThat(getRowValues(sheet.getRow(1)), contains("First Test Equipment", "FT-EQ", "ID-01",
            "This is an equipment to test the export functionality", "Test OrgUnit", "Walter White"));

        assertThat(getRowValues(sheet.getRow(2)), contains("Second Test Equipment", "ST-EQ", "ID-02",
            "This is another equipment to test the export functionality", "", "John Smith"));

        assertThat(getRowValues(sheet.getRow(3)), contains("Third Test Equipment", "TT-EQ", "ID-03", "", "", ""));
>>>>>>> aab227a4
    }

    private Item createFullPersonItem() {
        Item item = createItem(context, collection)
            .withTitle("John Smith")
            .withRelationshipType("Person")
            .withFullName("John Smith")
            .withVernacularName("JOHN SMITH")
            .withVariantName("J.S.")
            .withVariantName("Smith John")
            .withGivenName("John")
            .withFamilyName("Smith")
            .withBirthDate("1992-06-26")
            .withGender("M")
            .withJobTitle("Researcher")
            .withPersonMainAffiliation("University")
            .withWorkingGroup("First work group")
            .withWorkingGroup("Second work group")
            .withPersonalSiteUrl("www.test.com")
            .withPersonalSiteTitle("Test")
            .withPersonalSiteUrl("www.john-smith.com")
            .withPersonalSiteTitle(PLACEHOLDER_PARENT_METADATA_VALUE)
            .withPersonalSiteUrl("www.site.com")
            .withPersonalSiteTitle("Site")
            .withPersonEmail("test@test.com")
            .withSubject("Science")
            .withOrcidIdentifier("0000-0002-9079-5932")
            .withScopusAuthorIdentifier("111")
            .withResearcherIdentifier("r1")
            .withResearcherIdentifier("r2")
            .withPersonAffiliation("Company")
            .withPersonAffiliationStartDate("2018-01-01")
            .withPersonAffiliationRole("Developer")
            .withPersonAffiliationEndDate(PLACEHOLDER_PARENT_METADATA_VALUE)
            .withDescriptionAbstract("Biography: \n\t\"This is my biography\"")
            .withPersonCountry("England")
            .withPersonKnowsLanguages("English")
            .withPersonKnowsLanguages("Italian")
            .withPersonEducation("School")
            .withPersonEducationStartDate("2000-01-01")
            .withPersonEducationEndDate("2005-01-01")
            .withPersonEducationRole("Student")
            .withPersonQualification("First Qualification")
            .withPersonQualificationStartDate("2015-01-01")
            .withPersonQualificationEndDate("2016-01-01")
            .withPersonQualification("Second Qualification")
            .withPersonQualificationStartDate("2016-01-02")
            .withPersonQualificationEndDate(PLACEHOLDER_PARENT_METADATA_VALUE)
            .build();
        return item;
    }

    private Item createFullPublicationItem() {
        return ItemBuilder.createItem(context, collection)
            .withRelationshipType("Publication")
            .withTitle("Test Publication")
            .withAlternativeTitle("Alternative publication title")
            .withRelationPublication("Published in publication")
            .withRelationDoi("doi:10.3972/test")
            .withDoiIdentifier("doi:111.111/publication")
            .withIsbnIdentifier("978-3-16-148410-0")
            .withIssnIdentifier("2049-3630")
            .withIsiIdentifier("111-222-333")
            .withScopusIdentifier("99999999")
            .withLanguage("en")
            .withPublisher("Publication publisher")
            .withVolume("V.01")
            .withIssue("Issue")
            .withSubject("test")
            .withSubject("export")
            .withType("Controlled Vocabulary for Resource Type Genres::text::review")
            .withIssueDate("2020-01-01")
            .withAuthor("John Smith")
            .withAuthorAffiliation(CrisConstants.PLACEHOLDER_PARENT_METADATA_VALUE)
            .withAuthor("Walter White")
            .withAuthorAffiliation("Company")
            .withEditor("Editor")
            .withEditorAffiliation("Editor Affiliation")
            .withRelationConference("The best Conference")
            .withRelationDataset("DataSet")
            .build();
    }

    private Item createFullProjectItem() {
        return ItemBuilder.createItem(context, collection)
            .withRelationshipType("Project")
            .withAcronym("TP")
            .withTitle("Test Project")
            .withOpenaireId("11-22-33")
            .withUrlIdentifier("www.project.test")
            .withProjectStartDate("2020-01-01")
            .withProjectEndDate("2020-12-31")
            .withProjectStatus("OPEN")
            .withProjectCoordinator("Coordinator OrgUnit")
            .withProjectPartner("Partner OrgUnit")
            .withProjectPartner("Another Partner OrgUnit")
            .withProjectOrganization("First Member OrgUnit")
            .withProjectOrganization("Second Member OrgUnit")
            .withProjectOrganization("Third Member OrgUnit")
            .withProjectInvestigator("Investigator")
            .withProjectCoinvestigators("First coinvestigator")
            .withProjectCoinvestigators("Second coinvestigator")
            .withRelationEquipment("Test equipment")
            .withSubject("project")
            .withSubject("test")
            .withDescriptionAbstract("This is a project to test the export")
            .withOAMandate("true")
            .withOAMandateURL("oamandate-url")
            .build();
    }

    private List<String> getRowValues(Row row) {
        return StreamSupport.stream(row.spliterator(), false)
            .map(cell -> cell.getStringCellValue() == null ? "" : cell.getStringCellValue())
            .collect(Collectors.toList());
    }
}<|MERGE_RESOLUTION|>--- conflicted
+++ resolved
@@ -395,16 +395,11 @@
     }
 
     @Test
-<<<<<<< HEAD
     public void testDisseminateOrgUnits() throws Exception {
-=======
-    public void testDisseminateEquipments() throws Exception {
->>>>>>> aab227a4
 
         context.turnOffAuthorisationSystem();
 
         Item firstItem = ItemBuilder.createItem(context, collection)
-<<<<<<< HEAD
             .withRelationshipType("OrgUnit")
             .withAcronym("TOU")
             .withTitle("Test OrgUnit")
@@ -433,7 +428,43 @@
             .withType("Private non-profit")
             .withOrgUnitIdentifier("ID-03")
             .withUrlIdentifier("www.orgUnit.test")
-=======
+            .build();
+
+        context.restoreAuthSystemState();
+
+        xlsCrosswalk = (XlsCrosswalk) crosswalkMapper.getByType("orgUnit-xls");
+        assertThat(xlsCrosswalk, notNullValue());
+        xlsCrosswalk.setDCInputsReader(dcInputsReader);
+
+        ByteArrayOutputStream baos = new ByteArrayOutputStream();
+        xlsCrosswalk.disseminate(context, Arrays.asList(firstItem, secondItem, thirdItem).iterator(), baos);
+
+        Workbook workbook = WorkbookFactory.create(new ByteArrayInputStream(baos.toByteArray()));
+        assertThat(workbook.getNumberOfSheets(), equalTo(1));
+
+        Sheet sheet = workbook.getSheetAt(0);
+        assertThat(sheet.getPhysicalNumberOfRows(), equalTo(4));
+
+        assertThat(getRowValues(sheet.getRow(0)), contains("Name", "Legal name", "Acronym", "Type", "Parent OrgUnit",
+            "Identifier(s)", "URL(s)"));
+
+        assertThat(getRowValues(sheet.getRow(1)), contains("Test OrgUnit", "Test OrgUnit LegalName", "TOU",
+            "https://w3id.org/cerif/vocab/OrganisationTypes#StrategicResearchInsitute", "Parent OrgUnit",
+            "ID-01||ID-02", "www.orgUnit.com||www.orgUnit.it"));
+
+        assertThat(getRowValues(sheet.getRow(2)), contains("Another Test OrgUnit", "", "ATOU",
+            "https://w3id.org/cerif/vocab/OrganisationTypes#Privatenonprofit", "Parent OrgUnit", "ID-03", ""));
+
+        assertThat(getRowValues(sheet.getRow(3)), contains("Third Test OrgUnit", "", "TTOU",
+            "https://w3id.org/cerif/vocab/OrganisationTypes#Privatenonprofit", "", "ID-03", "www.orgUnit.test"));
+    }
+
+    @Test
+    public void testDisseminateEquipments() throws Exception {
+
+        context.turnOffAuthorisationSystem();
+
+        Item firstItem = ItemBuilder.createItem(context, collection)
             .withRelationshipType("Equipment")
             .withAcronym("FT-EQ")
             .withTitle("First Test Equipment")
@@ -457,16 +488,11 @@
             .withAcronym("TT-EQ")
             .withTitle("Third Test Equipment")
             .withInternalId("ID-03")
->>>>>>> aab227a4
             .build();
 
         context.restoreAuthSystemState();
 
-<<<<<<< HEAD
-        xlsCrosswalk = (XlsCrosswalk) crosswalkMapper.getByType("orgUnit-xls");
-=======
         xlsCrosswalk = (XlsCrosswalk) crosswalkMapper.getByType("equipment-xls");
->>>>>>> aab227a4
         assertThat(xlsCrosswalk, notNullValue());
         xlsCrosswalk.setDCInputsReader(dcInputsReader);
 
@@ -479,20 +505,6 @@
         Sheet sheet = workbook.getSheetAt(0);
         assertThat(sheet.getPhysicalNumberOfRows(), equalTo(4));
 
-<<<<<<< HEAD
-        assertThat(getRowValues(sheet.getRow(0)), contains("Name", "Legal name", "Acronym", "Type", "Parent OrgUnit",
-            "Identifier(s)", "URL(s)"));
-
-        assertThat(getRowValues(sheet.getRow(1)), contains("Test OrgUnit", "Test OrgUnit LegalName", "TOU",
-            "https://w3id.org/cerif/vocab/OrganisationTypes#StrategicResearchInsitute", "Parent OrgUnit",
-            "ID-01||ID-02", "www.orgUnit.com||www.orgUnit.it"));
-
-        assertThat(getRowValues(sheet.getRow(2)), contains("Another Test OrgUnit", "", "ATOU",
-            "https://w3id.org/cerif/vocab/OrganisationTypes#Privatenonprofit", "Parent OrgUnit", "ID-03", ""));
-
-        assertThat(getRowValues(sheet.getRow(3)), contains("Third Test OrgUnit", "", "TTOU",
-            "https://w3id.org/cerif/vocab/OrganisationTypes#Privatenonprofit", "", "ID-03", "www.orgUnit.test"));
-=======
         assertThat(getRowValues(sheet.getRow(0)), contains("Name", "Acronym", "Institution assigned identifier",
             "Description", "Owner organization", "Owner person"));
 
@@ -503,7 +515,6 @@
             "This is another equipment to test the export functionality", "", "John Smith"));
 
         assertThat(getRowValues(sheet.getRow(3)), contains("Third Test Equipment", "TT-EQ", "ID-03", "", "", ""));
->>>>>>> aab227a4
     }
 
     private Item createFullPersonItem() {
