--- conflicted
+++ resolved
@@ -316,16 +316,11 @@
     }
 
     @Test
-<<<<<<< HEAD
     public void testDisseminateOrgUnits() throws Exception {
-=======
-    public void testDisseminateEquipments() throws Exception {
->>>>>>> aab227a4
 
         context.turnOffAuthorisationSystem();
 
         Item firstItem = ItemBuilder.createItem(context, collection)
-<<<<<<< HEAD
             .withRelationshipType("OrgUnit")
             .withAcronym("TOU")
             .withTitle("Test OrgUnit")
@@ -354,7 +349,29 @@
             .withType("Private non-profit")
             .withOrgUnitIdentifier("ID-03")
             .withUrlIdentifier("www.orgUnit.test")
-=======
+            .build();
+
+        context.restoreAuthSystemState();
+
+        csvCrosswalk = (CsvCrosswalk) crosswalkMapper.getByType("orgUnit-csv");
+        assertThat(csvCrosswalk, notNullValue());
+        csvCrosswalk.setDCInputsReader(dcInputsReader);
+
+        ByteArrayOutputStream out = new ByteArrayOutputStream();
+        csvCrosswalk.disseminate(context, Arrays.asList(firstItem, secondItem, thirdItem).iterator(), out);
+
+        try (FileInputStream fis = getFileInputStream("orgUnits.csv")) {
+            String expectedCsv = IOUtils.toString(fis, Charset.defaultCharset());
+            assertThat(out.toString(), equalTo(expectedCsv));
+        }
+    }
+
+    @Test
+    public void testDisseminateEquipments() throws Exception {
+
+        context.turnOffAuthorisationSystem();
+
+        Item firstItem = ItemBuilder.createItem(context, collection)
             .withRelationshipType("Equipment")
             .withAcronym("FT-EQ")
             .withTitle("First Test Equipment")
@@ -378,27 +395,18 @@
             .withAcronym("TT-EQ")
             .withTitle("Third Test Equipment")
             .withInternalId("ID-03")
->>>>>>> aab227a4
-            .build();
-
-        context.restoreAuthSystemState();
-
-<<<<<<< HEAD
-        csvCrosswalk = (CsvCrosswalk) crosswalkMapper.getByType("orgUnit-csv");
-=======
+            .build();
+
+        context.restoreAuthSystemState();
+
         csvCrosswalk = (CsvCrosswalk) crosswalkMapper.getByType("equipment-csv");
->>>>>>> aab227a4
         assertThat(csvCrosswalk, notNullValue());
         csvCrosswalk.setDCInputsReader(dcInputsReader);
 
         ByteArrayOutputStream out = new ByteArrayOutputStream();
         csvCrosswalk.disseminate(context, Arrays.asList(firstItem, secondItem, thirdItem).iterator(), out);
 
-<<<<<<< HEAD
-        try (FileInputStream fis = getFileInputStream("orgUnits.csv")) {
-=======
         try (FileInputStream fis = getFileInputStream("equipments.csv")) {
->>>>>>> aab227a4
             String expectedCsv = IOUtils.toString(fis, Charset.defaultCharset());
             assertThat(out.toString(), equalTo(expectedCsv));
         }
