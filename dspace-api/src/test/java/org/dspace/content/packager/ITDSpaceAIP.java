/**
 * The contents of this file are subject to the license and copyright
 * detailed in the LICENSE and NOTICE files at the root of the source
 * tree and available online at
 *
 * http://www.dspace.org/license/
 */
package org.dspace.content.packager;

import static org.hamcrest.CoreMatchers.notNullValue;
import static org.hamcrest.CoreMatchers.nullValue;
import static org.hamcrest.MatcherAssert.assertThat;
import static org.junit.Assert.assertEquals;
import static org.junit.Assert.fail;

import java.io.File;
import java.io.FileInputStream;
import java.io.IOException;
import java.sql.SQLException;
import java.util.ArrayList;
import java.util.HashMap;
import java.util.Iterator;
import java.util.List;

import com.google.common.base.Splitter;
import org.apache.logging.log4j.Logger;
import org.dspace.AbstractIntegrationTestWithDatabase;
import org.dspace.authorize.AuthorizeException;
import org.dspace.authorize.ResourcePolicy;
import org.dspace.authorize.factory.AuthorizeServiceFactory;
import org.dspace.authorize.service.AuthorizeService;
import org.dspace.authorize.service.ResourcePolicyService;
import org.dspace.builder.BitstreamBuilder;
import org.dspace.builder.CollectionBuilder;
import org.dspace.builder.CommunityBuilder;
import org.dspace.builder.EPersonBuilder;
import org.dspace.builder.GroupBuilder;
import org.dspace.builder.ItemBuilder;
import org.dspace.builder.ResourcePolicyBuilder;
import org.dspace.content.Bitstream;
import org.dspace.content.Bundle;
import org.dspace.content.Collection;
import org.dspace.content.Community;
import org.dspace.content.DSpaceObject;
import org.dspace.content.Item;
import org.dspace.content.MetadataSchemaEnum;
import org.dspace.content.WorkspaceItem;
import org.dspace.content.crosswalk.CrosswalkException;
import org.dspace.content.factory.ContentServiceFactory;
import org.dspace.content.service.BitstreamService;
import org.dspace.content.service.BundleService;
import org.dspace.content.service.CollectionService;
import org.dspace.content.service.CommunityService;
import org.dspace.content.service.InstallItemService;
import org.dspace.content.service.ItemService;
import org.dspace.content.service.WorkspaceItemService;
import org.dspace.core.Constants;
import org.dspace.core.factory.CoreServiceFactory;
import org.dspace.core.service.PluginService;
import org.dspace.eperson.EPerson;
import org.dspace.eperson.Group;
import org.dspace.eperson.factory.EPersonServiceFactory;
import org.dspace.eperson.service.GroupService;
import org.dspace.handle.factory.HandleServiceFactory;
import org.dspace.handle.service.HandleService;
import org.dspace.services.ConfigurationService;
import org.dspace.services.factory.DSpaceServicesFactory;
import org.dspace.workflow.WorkflowException;
import org.junit.Before;
import org.junit.ClassRule;
import org.junit.Rule;
import org.junit.Test;
import org.junit.rules.TemporaryFolder;

/**
 * Basic integration testing for the AIP Backup and Restore feature
 * https://wiki.duraspace.org/display/DSDOC5x/AIP+Backup+and+Restore
 *
 * @author Tim Donohue
 */
public class ITDSpaceAIP extends AbstractIntegrationTestWithDatabase {
    /**
     * log4j category
     */
    private static final Logger log = org.apache.logging.log4j.LogManager.getLogger(ITDSpaceAIP.class);

    protected CommunityService communityService = ContentServiceFactory.getInstance().getCommunityService();
    protected CollectionService collectionService = ContentServiceFactory.getInstance().getCollectionService();
    protected ItemService itemService = ContentServiceFactory.getInstance().getItemService();
    protected BundleService bundleService = ContentServiceFactory.getInstance().getBundleService();
    protected BitstreamService bitstreamService = ContentServiceFactory.getInstance().getBitstreamService();
    protected WorkspaceItemService workspaceItemService = ContentServiceFactory.getInstance().getWorkspaceItemService();
    protected InstallItemService installItemService = ContentServiceFactory.getInstance().getInstallItemService();
    protected HandleService handleService = HandleServiceFactory.getInstance().getHandleService();
    protected PluginService pluginService = CoreServiceFactory.getInstance().getPluginService();
    protected ConfigurationService configService = DSpaceServicesFactory.getInstance().getConfigurationService();
    protected ResourcePolicyService resourcePolicyService = AuthorizeServiceFactory.getInstance()
                                                                                   .getResourcePolicyService();
    protected AuthorizeService authorizeService = AuthorizeServiceFactory.getInstance()
                                                                         .getAuthorizeService();
    protected GroupService groupService = EPersonServiceFactory.getInstance().getGroupService();

    /**
     * InfoMap multiple value separator (see saveObjectInfo() and assertObject* methods)
     **/
    private static final String valueseparator = "::";

    /**
     * Handles for Test objects initialized in setUpClass() and used in various tests below
     **/
    private static String topCommunityHandle = null;
    private static String testCollectionHandle = null;
    private static String testItemHandle = null;
    private static String testMappedItemHandle = null;
    private static String submitterEmail = "aip-test@dspace.org";

    /**
     * Create a global temporary upload folder which will be cleaned up automatically by JUnit.
     * NOTE: As a ClassRule, this temp folder is shared by ALL tests below.
     **/
    @ClassRule
    public static final TemporaryFolder uploadTempFolder = new TemporaryFolder();

    /**
     * Create another temporary folder for AIPs. As a Rule, this one is *recreated* for each
     * test, in order to ensure each test is standalone with respect to AIPs.
     **/
    @Rule
    public final TemporaryFolder aipTempFolder = new TemporaryFolder();

    /**
<<<<<<< HEAD
=======
     * This method will be run during class initialization. It will initialize
     * shared resources required for all the tests. It is only run once.
     *
     * Other methods can be annotated with @Before here or in subclasses
     * but no execution order is guaranteed
     */
    @BeforeClass
    public static void setUpClass() {
        try {
            Context context = new Context();
            // Create a dummy Community hierarchy to test with
            // Turn off authorization temporarily to create some test objects.
            context.turnOffAuthorisationSystem();

            CommunityService communityService = ContentServiceFactory.getInstance().getCommunityService();
            CollectionService collectionService = ContentServiceFactory.getInstance().getCollectionService();
            ItemService itemService = ContentServiceFactory.getInstance().getItemService();
            BitstreamService bitstreamService = ContentServiceFactory.getInstance().getBitstreamService();
            WorkspaceItemService workspaceItemService = ContentServiceFactory.getInstance().getWorkspaceItemService();
            InstallItemService installItemService = ContentServiceFactory.getInstance().getInstallItemService();

            log.info("setUpClass() - CREATE TEST HIERARCHY");
            // Create a hierachy of sub-Communities and Collections and Items,
            // which looks like this:
            //  "Top Community"
            //      - "Child Community"
            //          - "Grandchild Community"
            //              - "GreatGrandchild Collection"
            //                  - "GreatGrandchild Collection Item #1"
            //                  - "GreatGrandchild Collection Item #2"
            //                  - "Mapped Item" (mapped collection)
            //          - "Grandchild Collection"
            //              - "Grandchild Collection Item #1"
            //              - "Mapped Item" (owning collection)
            //
            Community topCommunity = communityService.create(null, context);
            communityService
                .addMetadata(context, topCommunity, MetadataSchemaEnum.DC.getName(),
                             "title", null, null, "Top Community");
            communityService.update(context, topCommunity);
            topCommunityHandle = topCommunity.getHandle();

            Community child = communityService.createSubcommunity(context, topCommunity);
            communityService
                .addMetadata(context, child, MetadataSchemaEnum.DC.getName(), "title", null, null, "Child Community");
            communityService.update(context, child);

            Community grandchild = communityService.createSubcommunity(context, child);
            communityService.addMetadata(context, grandchild, MetadataSchemaEnum.DC.getName(), "title", null, null,
                                         "Grandchild Community");
            communityService.update(context, grandchild);

            // Create our primary Test Collection
            Collection grandchildCol = collectionService.create(context, child);
            collectionService.addMetadata(context, grandchildCol, "dc", "title", null, null, "Grandchild Collection");
            collectionService.update(context, grandchildCol);
            testCollectionHandle = grandchildCol.getHandle();

            // Create an additional Test Collection
            Collection greatgrandchildCol = collectionService.create(context, grandchild);
            collectionService
                .addMetadata(context, greatgrandchildCol, "dc", "title", null, null, "GreatGrandchild Collection");
            collectionService.update(context, greatgrandchildCol);

            EPersonService ePersonService = EPersonServiceFactory.getInstance().getEPersonService();
            EPerson submitter = ePersonService.create(context);
            submitter.setEmail(submitterEmail);
            ePersonService.update(context, submitter);
            context.setCurrentUser(submitter);

            //Make our test ePerson an admin so it can perform deletes and restores
            GroupService groupService = EPersonServiceFactory.getInstance().getGroupService();
            Group adminGroup = groupService.findByName(context, Group.ADMIN);
            groupService.addMember(context, adminGroup, submitter);

            // Create our primary Test Item
            WorkspaceItem wsItem = workspaceItemService.create(context, grandchildCol, false);
            Item item = installItemService.installItem(context, wsItem);
            itemService.addMetadata(context, item, "dc", "title", null, null, "Grandchild Collection Item #1");
            // For our primary test item, create a Bitstream in the ORIGINAL bundle
            File f = new File(testProps.get("test.bitstream").toString());
            Bitstream b = itemService.createSingleBitstream(context, new FileInputStream(f), item);
            b.setName(context, "Test Bitstream");
            bitstreamService.update(context, b);
            itemService.update(context, item);
            testItemHandle = item.getHandle();

            // Create a Mapped Test Item (mapped to multiple collections
            WorkspaceItem wsItem2 = workspaceItemService.create(context, grandchildCol, false);
            Item item2 = installItemService.installItem(context, wsItem2);
            itemService.addMetadata(context, item2, "dc", "title", null, null, "Mapped Item");
            itemService.update(context, item2);
            collectionService.addItem(context, greatgrandchildCol, item2);
            testMappedItemHandle = item2.getHandle();

            WorkspaceItem wsItem3 = workspaceItemService.create(context, greatgrandchildCol, false);
            Item item3 = installItemService.installItem(context, wsItem3);
            itemService.addMetadata(context, item3, "dc", "title", null, null, "GreatGrandchild Collection Item #1");
            itemService.update(context, item3);

            WorkspaceItem wsItem4 = workspaceItemService.create(context, greatgrandchildCol, false);
            Item item4 = installItemService.installItem(context, wsItem4);
            itemService.addMetadata(context, item4, "dc", "title", null, null, "GreatGrandchild Collection Item #2");
            itemService.update(context, item4);

            // Commit these changes to our DB
            context.restoreAuthSystemState();
            context.complete();
        } catch (AuthorizeException ex) {
            log.error("Authorization Error in setUpClass()", ex);
            fail("Authorization Error in setUpClass(): " + ex.getMessage());
        } catch (IOException ex) {
            log.error("IO Error in setUpClass()", ex);
            fail("IO Error in setUpClass(): " + ex.getMessage());
        } catch (SQLException ex) {
            log.error("SQL Error in setUpClass()", ex);
            fail("SQL Error in setUpClass(): " + ex.getMessage());
        }
    }

    /**
     * This method will be run once at the very end
     */
    @AfterClass
    public static void tearDownClass() {
        try {
            Context context = new Context();
            CommunityService communityService = ContentServiceFactory.getInstance().getCommunityService();
            HandleService handleService = HandleServiceFactory.getInstance().getHandleService();
            Community topCommunity = (Community) handleService.resolveToObject(context, topCommunityHandle);

            // Delete top level test community and test hierarchy under it
            if (topCommunity != null) {
                log.info("tearDownClass() - DESTROY TEST HIERARCHY");
                context.turnOffAuthorisationSystem();
                communityService.delete(context, topCommunity);
                context.restoreAuthSystemState();
                context.commit();
            }

            // Delete the Eperson created to submit test items
            EPersonService ePersonService = EPersonServiceFactory.getInstance().getEPersonService();
            EPerson eperson = ePersonService.findByEmail(context, submitterEmail);
            if (eperson != null) {
                log.info("tearDownClass() - DESTROY TEST EPERSON");
                context.turnOffAuthorisationSystem();
                ePersonService.delete(context, eperson);
                context.restoreAuthSystemState();
                context.commit();
            }

            if (context.isValid()) {
                context.abort();
            }
        } catch (Exception ex) {
            log.error("Error in tearDownClass()", ex);
        }
    }

    /**
>>>>>>> ec0853dd
     * Create an initial set of AIPs for the test content generated in setUpClass() above.
     */
    @Before
    @Override
    public void setUp() throws Exception {
        // call init() from AbstractUnitTest to initialize testing framework
        super.setUp();

        // Override default value of configured temp directory to point at our
        // JUnit TemporaryFolder. This ensures Crosswalk classes like RoleCrosswalk
        // store their temp files in a place where JUnit can clean them up automatically.
        configService.setProperty("upload.temp.dir", uploadTempFolder.getRoot().getAbsolutePath());

        // Create a dummy Community hierarchy to test with
        // Turn off authorization temporarily to create some test objects.
        context.turnOffAuthorisationSystem();


        log.info("setUpClass() - CREATE TEST HIERARCHY");
        // Create a hierachy of sub-Communities and Collections and Items,
        // which looks like this:
        //  "Top Community"
        //      - "Child Community"
        //          - "Grandchild Community"
        //              - "GreatGrandchild Collection"
        //                  - "GreatGrandchild Collection Item #1"
        //                  - "GreatGrandchild Collection Item #2"
        //                  - "Mapped Item" (mapped collection)
        //          - "Grandchild Collection"
        //              - "Grandchild Collection Item #1"
        //              - "Mapped Item" (owning collection)
        //
        Community topCommunity = CommunityBuilder.createCommunity(context)
                                                 .withTitle("Top Community")
                                                 .build();

        topCommunityHandle = topCommunity.getHandle();

        Community child = CommunityBuilder.createSubCommunity(context, topCommunity)
                                          .withTitle("Child Community")
                                          .build();
        Community grandchild = CommunityBuilder.createSubCommunity(context, child)
                                               .withTitle("Grandchild Community")
                                               .build();


        // Create our primary Test Collection
        Collection grandchildCol = CollectionBuilder.createCollection(context, child)
                                                    .withName("Grandchild Collection")
                                                    .build();
        testCollectionHandle = grandchildCol.getHandle();

        // Create an additional Test Collection
        Collection greatgrandchildCol = CollectionBuilder.createCollection(context, grandchild)
                                                         .withName("GreatGrandchild Collection")
                                                         .build();

        // Create our primary Test Item
        Item item = ItemBuilder.createItem(context, grandchildCol).withTitle("Grandchild Collection Item #1").build();

        // For our primary test item, create a Bitstream in the ORIGINAL bundle
        File f = new File(testProps.get("test.bitstream").toString());
        BitstreamBuilder.createBitstream(context, item, new FileInputStream(f))
                        .withName("Test Bitstream")
                        .build();
        testItemHandle = item.getHandle();

        // Create a Mapped Test Item (mapped to multiple collections
        Item item2 = ItemBuilder.createItem(context, grandchildCol).withTitle("Mapped Item").build();
        collectionService.addItem(context, greatgrandchildCol, item2);
        testMappedItemHandle = item2.getHandle();

        Item item3 = ItemBuilder.createItem(context, greatgrandchildCol)
                                .withTitle("GreatGrandchild Collection Item #1")
                                .build();

        Item item4 = ItemBuilder.createItem(context, greatgrandchildCol)
                                .withTitle("GreatGrandchild Collection Item #2")
                                .build();


        EPerson submitter = EPersonBuilder.createEPerson(context).withEmail(submitterEmail)
                                          .withGroupMembership(groupService.findByName(context, Group.ADMIN)).build();
        context.restoreAuthSystemState();

        context.setCurrentUser(submitter);
    }


    /**
     * Test restoration from AIP of entire Community Hierarchy
     */
    @Test
    public void testRestoreCommunityHierarchy() throws Exception {
        log.info("testRestoreCommunityHierarchy() - BEGIN");

        // Locate the top level community (from our test data)
        Community topCommunity = (Community) handleService.resolveToObject(context, topCommunityHandle);

        // Get parent object, so that we can restore to same parent later
        DSpaceObject parent = communityService.getParentObject(context, topCommunity);

        // Save basic info about top community (and children) to an infoMap
        HashMap<String, String> infoMap = new HashMap<String, String>();
        saveObjectInfo(topCommunity, infoMap);

        // Export community & child AIPs
        log.info("testRestoreCommunityHierarchy() - CREATE AIPs");
        File aipFile = createAIP(topCommunity, null, true);

        // Delete everything from parent community on down
        log.info("testRestoreCommunityHierarchy() - DELETE Community Hierarchy");
        communityService.delete(context, topCommunity);

        // Assert all objects in infoMap no longer exist in DSpace
        assertObjectsNotExist(infoMap);

        // Restore this Community (recursively) from AIPs
        log.info("testRestoreCommunityHierarchy() - RESTORE Community Hierarchy");
        // Ensure "skipIfParentMissing" flag is set to true.
        // As noted in the documentation, this is often needed for larger, hierarchical
        // restores when you have Mapped Items (which we do in our test data)
        PackageParameters pkgParams = new PackageParameters();
        pkgParams.addProperty("skipIfParentMissing", "true");
        restoreFromAIP(parent, aipFile, pkgParams, true);

        // Assert all objects in infoMap now exist again!
        assertObjectsExist(infoMap);

        // SPECIAL CASE: Test Item Mapping restoration was successful
        // In our community, we have one Item which should be in two Collections
        Item mappedItem = (Item) handleService.resolveToObject(context, testMappedItemHandle);
        assertEquals("testRestoreCommunityHierarchy() - Mapped Item's Collection mappings restored", 2,
                     mappedItem.getCollections().size());

        log.info("testRestoreCommunityHierarchy() - END");
    }

    /**
     * Test restoration from AIP of an access restricted Community
     */
    @Test
    public void testRestoreRestrictedCommunity() throws Exception {
        log.info("testRestoreRestrictedCommunity() - BEGIN");

        // Locate the top-level Community (as a parent)
        Community parent = (Community) handleService.resolveToObject(context, topCommunityHandle);

        // Create a brand new (empty) Community to test with
        Community community = CommunityBuilder.createSubCommunity(context, parent)
                                              .withTitle("Restricted Community")
                                              .build();
        String communityHandle = community.getHandle();

        // Create a new Group to access restrict to
        Group group = GroupBuilder.createGroup(context).withName("Special Users").build();

        ResourcePolicy policy = ResourcePolicyBuilder.createResourcePolicy(context)
                                                     .withName("Special Read Only")
                                                     .withGroup(group).withAction(Constants.READ).build();
        // Create a custom resource policy for this community
        List<ResourcePolicy> policies = new ArrayList<>();
        policies.add(policy);

        // Replace default community policies with this new one
        authorizeService.removeAllPolicies(context, community);
        authorizeService.addPolicies(context, policies, community);

        // Export collection AIP
        log.info("testRestoreRestrictedCommunity() - CREATE Community AIP");
        File aipFile = createAIP(community, null, false);

        // Now, delete that Collection
        log.info("testRestoreRestrictedCommunity() - DELETE Community");
        communityService.removeSubcommunity(context, parent, community);

        // Assert the deleted collection no longer exists
        DSpaceObject obj = handleService.resolveToObject(context, communityHandle);
        assertThat("testRestoreRestrictedCommunity() Community " + communityHandle + " doesn't exist", obj,
                   nullValue());

        // Restore Collection from AIP (non-recursive)
        log.info("testRestoreRestrictedCommunity() - RESTORE Community");
        restoreFromAIP(parent, aipFile, null, false);

        // Assert the deleted Collection is RESTORED
        DSpaceObject objRestored = handleService.resolveToObject(context, communityHandle);
        assertThat("testRestoreRestrictedCommunity() Community " + communityHandle + " exists", objRestored,
                   notNullValue());

        // Assert the number of restored policies is equal
        List<ResourcePolicy> policiesRestored = authorizeService.getPolicies(context, objRestored);
        assertEquals("testRestoreRestrictedCommunity() restored policy count equal", policies.size(),
                     policiesRestored.size());

        // Assert the restored policy has same name, group and permission settings
        ResourcePolicy restoredPolicy = policiesRestored.get(0);
        assertEquals("testRestoreRestrictedCommunity() restored policy group successfully", policy.getGroup().getName(),
                     restoredPolicy.getGroup().getName());
        assertEquals("testRestoreRestrictedCommunity() restored policy action successfully", policy.getAction(),
                     restoredPolicy.getAction());
        assertEquals("testRestoreRestrictedCommunity() restored policy name successfully", policy.getRpName(),
                     restoredPolicy.getRpName());

        log.info("testRestoreRestrictedCommunity() - END");
    }

    /**
     * Test replacement from AIP of entire Community Hierarchy
     */
    @Test
    public void testReplaceCommunityHierarchy() throws Exception {
        log.info("testReplaceCommunityHierarchy() - BEGIN");

        // Locate the top level community (from our test data)
        Community topCommunity = (Community) handleService.resolveToObject(context, topCommunityHandle);

        // Get the count of collections under our Community or any Sub-Communities
        int numberOfCollections = communityService.getAllCollections(context, topCommunity).size();

        // Export community & child AIPs
        log.info("testReplaceCommunityHierarchy() - CREATE AIPs");
        File aipFile = createAIP(topCommunity, null, true);

        // Get some basic info about Collection to be deleted
        // In this scenario, we'll delete the test "Grandchild Collection"
        // (which is initialized as being under the Top Community)
        String deletedCollectionHandle = testCollectionHandle;
        Collection collectionToDelete = (Collection) handleService.resolveToObject(context, deletedCollectionHandle);
        Community parent = (Community) collectionService.getParentObject(context, collectionToDelete);

        // How many items are in this Collection we are about to delete?
        int numberOfItems = itemService.countItems(context, collectionToDelete);
        // Get an Item that should be deleted when we delete this Collection
        // (NOTE: This item is initialized to be a member of the deleted Collection)
        String deletedItemHandle = testItemHandle;

        // Now, delete that one collection
        log.info("testReplaceCommunityHierarchy() - DELETE Collection");
        communityService.removeCollection(context, parent, collectionToDelete);
        context.reloadEntity(parent);
        topCommunity = context.reloadEntity(topCommunity);

        // Assert the deleted collection no longer exists
        DSpaceObject obj = handleService.resolveToObject(context, deletedCollectionHandle);
        assertThat("testReplaceCommunityHierarchy() collection " + deletedCollectionHandle + " doesn't exist", obj,
                   nullValue());

        // Assert the child item no longer exists
        DSpaceObject obj2 = handleService.resolveToObject(context, deletedItemHandle);
        assertThat("testReplaceCommunityHierarchy() item " + deletedItemHandle + " doesn't exist", obj2, nullValue());

        // Replace Community (and all child objects, recursively) from AIPs
        log.info("testReplaceCommunityHierarchy() - REPLACE Community Hierarchy");
        // Ensure "skipIfParentMissing" flag is set to true.
        // As noted in the documentation, this is often needed for larger, hierarchical
        // replacements when you have Mapped Items (which we do in our test data)
        PackageParameters pkgParams = new PackageParameters();
        pkgParams.addProperty("skipIfParentMissing", "true");
        replaceFromAIP(topCommunity, aipFile, pkgParams, true);

        // Assert the deleted collection is RESTORED
        DSpaceObject objRestored = handleService.resolveToObject(context, deletedCollectionHandle);
        assertThat("testReplaceCommunityHierarchy() collection " + deletedCollectionHandle + " exists", objRestored,
                   notNullValue());

        // Assert the deleted item is also RESTORED
        DSpaceObject obj2Restored = handleService.resolveToObject(context, deletedItemHandle);
        assertThat("testReplaceCommunityHierarchy() item " + deletedItemHandle + " exists", obj2Restored,
                   notNullValue());

        // Assert the Collection count and Item count are same as before
        assertEquals("testReplaceCommunityHierarchy() collection count", numberOfCollections,
                     communityService.getAllCollections(context, topCommunity).size());
        assertEquals("testReplaceCommunityHierarchy() item count", numberOfItems,
                     itemService.countItems(context, ((Collection) objRestored)));

        log.info("testReplaceCommunityHierarchy() - END");
    }

    /**
     * Test replacement from AIP of JUST a Community object
     */
    @Test
    public void testReplaceCommunityOnly() throws Exception {
        log.info("testReplaceCommunityOnly() - BEGIN");

        // Locate the top level community (from our test data)
        Community topCommunity = (Community) handleService.resolveToObject(context, topCommunityHandle);

        // Get its current name / title
        String oldName = topCommunity.getName();

        // Export only community AIP
        log.info("testReplaceCommunityOnly() - CREATE Community AIP");
        File aipFile = createAIP(topCommunity, null, false);

        // Change the Community name
        String newName = "This is NOT my Community name!";
        communityService.clearMetadata(context, topCommunity, MetadataSchemaEnum.DC.getName(), "title", null, Item.ANY);
        communityService.addMetadata(context, topCommunity, MetadataSchemaEnum.DC.getName(),
                                     "title", null, null, newName);

        // Ensure name is changed
        assertEquals("testReplaceCommunityOnly() new name", topCommunity.getName(), newName);

        // Now, replace our Community from AIP (non-recursive)
        replaceFromAIP(topCommunity, aipFile, null, false);

        // Check if name reverted to previous value
        assertEquals("testReplaceCommunityOnly() old name", topCommunity.getName(), oldName);
    }

    /**
     * Test restoration from AIP of entire Collection Hierarchy
     */
    @Test
    public void testRestoreCollectionHierarchy() throws Exception {
        log.info("testRestoreCollectionHierarchy() - BEGIN");

        // Locate the collection (from our test data)
        Collection testCollection = (Collection) handleService.resolveToObject(context, testCollectionHandle);

        // Get parent object, so that we can restore to same parent later
        Community parent = (Community) collectionService.getParentObject(context, testCollection);

        // Save basic info about collection (and children) to an infoMap
        HashMap<String, String> infoMap = new HashMap<String, String>();
        saveObjectInfo(testCollection, infoMap);

        // Export collection & child AIPs
        log.info("testRestoreCollectionHierarchy() - CREATE AIPs");
        File aipFile = createAIP(testCollection, null, true);

        // Delete everything from collection on down
        log.info("testRestoreCollectionHierarchy() - DELETE Collection Hierarchy");
        communityService.removeCollection(context, parent, testCollection);

        // Assert all objects in infoMap no longer exist in DSpace
        assertObjectsNotExist(infoMap);

        // Restore this Collection (recursively) from AIPs
        log.info("testRestoreCollectionHierarchy() - RESTORE Collection Hierarchy");
        restoreFromAIP(parent, aipFile, null, true);

        // Assert all objects in infoMap now exist again!
        assertObjectsExist(infoMap);

        log.info("testRestoreCollectionHierarchy() - END");
    }

    /**
     * Test restoration from AIP of an access restricted Collection
     */
    @Test
    public void testRestoreRestrictedCollection() throws Exception {
        log.info("testRestoreRestrictedCollection() - BEGIN");

        // Locate the top-level Community (as a parent)
        Community parent = (Community) handleService.resolveToObject(context, topCommunityHandle);

        // Create a brand new (empty) Collection to test with
        Collection collection = collectionService.create(context, parent);
        collectionService.addMetadata(context, collection, "dc", "title", null, null, "Restricted Collection");
        collectionService.update(context, collection);
        String collectionHandle = collection.getHandle();

        // Create a new Group to access restrict to
        Group group = groupService.create(context);
        groupService.setName(group, "Special Users");
        groupService.update(context, group);

        // Create a custom resource policy for this Collection
        List<ResourcePolicy> policies = new ArrayList<>();
        ResourcePolicy policy = resourcePolicyService.create(context);
        policy.setRpName("Special Read Only");
        policy.setGroup(group);
        policy.setAction(Constants.READ);
        policies.add(policy);

        // Replace default Collection policies with this new one
        authorizeService.removeAllPolicies(context, collection);
        authorizeService.addPolicies(context, policies, collection);

        // Export collection AIP
        log.info("testRestoreRestrictedCollection() - CREATE Collection AIP");
        File aipFile = createAIP(collection, null, false);

        // Now, delete that Collection
        log.info("testRestoreRestrictedCollection() - DELETE Collection");
        communityService.removeCollection(context, parent, collection);

        // Assert the deleted collection no longer exists
        DSpaceObject obj = handleService.resolveToObject(context, collectionHandle);
        assertThat("testRestoreRestrictedCollection() Collection " + collectionHandle + " doesn't exist", obj,
                   nullValue());

        // Restore Collection from AIP (non-recursive)
        log.info("testRestoreRestrictedCollection() - RESTORE Collection");
        restoreFromAIP(parent, aipFile, null, false);

        // Assert the deleted Collection is RESTORED
        DSpaceObject objRestored = handleService.resolveToObject(context, collectionHandle);
        assertThat("testRestoreRestrictedCollection() Collection " + collectionHandle + " exists", objRestored,
                   notNullValue());

        // Assert the number of restored policies is equal
        List<ResourcePolicy> policiesRestored = authorizeService.getPolicies(context, objRestored);
        assertEquals("testRestoreRestrictedCollection() restored policy count equal", policies.size(),
                     policiesRestored.size());

        // Assert the restored policy has same name, group and permission settings
        ResourcePolicy restoredPolicy = policiesRestored.get(0);
        assertEquals("testRestoreRestrictedCollection() restored policy group successfully",
                     policy.getGroup().getName(), restoredPolicy.getGroup().getName());
        assertEquals("testRestoreRestrictedCollection() restored policy action successfully", policy.getAction(),
                     restoredPolicy.getAction());
        assertEquals("testRestoreRestrictedCollection() restored policy name successfully", policy.getRpName(),
                     restoredPolicy.getRpName());

        log.info("testRestoreRestrictedCollection() - END");
    }

    /**
     * Test replacement from AIP of entire Collection (with Items)
     */
    @Test
    public void testReplaceCollectionHierarchy() throws Exception {
        log.info("testReplaceCollectionHierarchy() - BEGIN");

        // Locate the collection (from our test data)
        Collection testCollection = (Collection) handleService.resolveToObject(context, testCollectionHandle);

        // How many items are in this Collection?
        int numberOfItems = itemService.countItems(context, testCollection);

        // Export collection & child AIPs
        log.info("testReplaceCollectionHierarchy() - CREATE AIPs");
        File aipFile = createAIP(testCollection, null, true);

        // Get some basic info about Item to be deleted
        // In this scenario, we'll delete the test "Grandchild Collection Item #1"
        // (which is initialized as being an Item within this Collection)
        String deletedItemHandle = testItemHandle;
        Item itemToDelete = (Item) handleService.resolveToObject(context, deletedItemHandle);
        Collection parent = (Collection) itemService.getParentObject(context, itemToDelete);

        // Now, delete that one item
        log.info("testReplaceCollectionHierarchy() - DELETE Item");
        collectionService.removeItem(context, parent, itemToDelete);

        // Assert the deleted item no longer exists
        DSpaceObject obj = handleService.resolveToObject(context, deletedItemHandle);
        assertThat("testReplaceCollectionHierarchy() item " + deletedItemHandle + " doesn't exist", obj, nullValue());

        // Assert the item count is one less
        assertEquals("testReplaceCollectionHierarchy() updated item count for collection " + testCollectionHandle,
                     numberOfItems - 1, itemService.countItems(context, testCollection));

        // Replace Collection (and all child objects, recursively) from AIPs
        log.info("testReplaceCollectionHierarchy() - REPLACE Collection Hierarchy");
        replaceFromAIP(testCollection, aipFile, null, true);

        // Assert the deleted item is RESTORED
        DSpaceObject objRestored = handleService.resolveToObject(context, deletedItemHandle);
        assertThat("testReplaceCollectionHierarchy() item " + deletedItemHandle + " exists", objRestored,
                   notNullValue());

        // Assert the Item count is same as before
        assertEquals("testReplaceCollectionHierarchy() restored item count for collection " + testCollectionHandle,
                     numberOfItems, itemService.countItems(context, testCollection));

        log.info("testReplaceCollectionHierarchy() - END");
    }


    /**
     * Test replacement from AIP of JUST a Collection object
     */
    @Test
    public void testReplaceCollectionOnly() throws Exception {
        log.info("testReplaceCollectionOnly() - BEGIN");

        // Locate the collection (from our test data)
        Collection testCollection = (Collection) handleService.resolveToObject(context, testCollectionHandle);

        // Get its current name / title
        String oldName = testCollection.getName();

        // Export only collection AIP
        log.info("testReplaceCollectionOnly() - CREATE Collection AIP");
        File aipFile = createAIP(testCollection, null, false);

        // Change the Collection name
        String newName = "This is NOT my Collection name!";
        collectionService.clearMetadata(context, testCollection, MetadataSchemaEnum.DC.getName(),
                                        "title", null, Item.ANY);
        collectionService.addMetadata(context, testCollection, MetadataSchemaEnum.DC.getName(),
                                      "title", null, null, newName);

        // Ensure name is changed
        assertEquals("testReplaceCollectionOnly() new name", testCollection.getName(), newName);

        // Now, replace our Collection from AIP (non-recursive)
        replaceFromAIP(testCollection, aipFile, null, false);

        // Check if name reverted to previous value
        assertEquals("testReplaceCollectionOnly() old name", testCollection.getName(), oldName);
    }


    /**
     * Test restoration from AIP of an Item
     */
    @Test
    public void testRestoreItem() throws Exception {
        log.info("testRestoreItem() - BEGIN");

        // Locate the item (from our test data)
        Item testItem = (Item) handleService.resolveToObject(context, testItemHandle);

        // Get information about the Item's Bitstreams
        // (There should be one bitstream initialized above)
        int bitstreamCount = 0;
        String bitstreamName = null;
        String bitstreamCheckSum = null;
        List<Bundle> bundles = itemService.getBundles(testItem, Constants.CONTENT_BUNDLE_NAME);
        if (bundles.size() > 0) {
            List<Bitstream> bitstreams = bundles.get(0).getBitstreams();
            bitstreamCount = bitstreams.size();
            if (bitstreamCount > 0) {
                bitstreamName = bitstreams.get(0).getName();
                bitstreamCheckSum = bitstreams.get(0).getChecksum();
            }
        }

        // We need a test bitstream to work with!
        if (bitstreamCount <= 0) {
            fail("No test bitstream found for Item in testRestoreItem()!");
        }

        // Export item AIP
        log.info("testRestoreItem() - CREATE Item AIP");
        File aipFile = createAIP(testItem, null, false);

        // Get parent, so we can restore under the same parent
        Collection parent = (Collection) itemService.getParentObject(context, testItem);

        // Now, delete that item
        log.info("testRestoreItem() - DELETE Item");
        collectionService.removeItem(context, parent, testItem);

        // Assert the deleted item no longer exists
        DSpaceObject obj = handleService.resolveToObject(context, testItemHandle);
        assertThat("testRestoreItem() item " + testItemHandle + " doesn't exist", obj, nullValue());

        // Restore Item from AIP (non-recursive)
        log.info("testRestoreItem() - RESTORE Item");
        restoreFromAIP(parent, aipFile, null, false);

        // Assert the deleted item is RESTORED
        DSpaceObject objRestored = handleService.resolveToObject(context, testItemHandle);
        assertThat("testRestoreItem() item " + testItemHandle + " exists", objRestored, notNullValue());

        // Assert Bitstream exists again & is associated with restored item
        List<Bundle> restoredBund = itemService.getBundles(((Item) objRestored), Constants.CONTENT_BUNDLE_NAME);
        Bitstream restoredBitstream = bundleService.getBitstreamByName(restoredBund.get(0), bitstreamName);
        assertThat("testRestoreItem() bitstream exists", restoredBitstream, notNullValue());
        assertEquals("testRestoreItem() bitstream checksum", restoredBitstream.getChecksum(), bitstreamCheckSum);

        log.info("testRestoreItem() - END");
    }

    /**
     * Test restoration from AIP of an access restricted Item
     */
    @Test
    public void testRestoreRestrictedItem() throws Exception {
        log.info("testRestoreRestrictedItem() - BEGIN");

        // Locate the test Collection (as a parent)
        Collection parent = (Collection) handleService.resolveToObject(context, testCollectionHandle);

        // Create a brand new Item to test with (since we will be changing policies)
        WorkspaceItem wsItem = workspaceItemService.create(context, parent, false);
        Item item = installItemService.installItem(context, wsItem);
        itemService.addMetadata(context, item, "dc", "title", null, null, "Test Restricted Item");
        // Create a test Bitstream in the ORIGINAL bundle
        File f = new File(testProps.get("test.bitstream").toString());
        Bitstream b = itemService.createSingleBitstream(context, new FileInputStream(f), item);
        b.setName(context, "Test Bitstream");
        bitstreamService.update(context, b);
        itemService.update(context, item);

        // Create a custom resource policy for this Item
        List<ResourcePolicy> policies = new ArrayList<>();
        ResourcePolicy admin_policy = resourcePolicyService.create(context);
        admin_policy.setRpName("Admin Read-Only");
        Group adminGroup = groupService.findByName(context, Group.ADMIN);
        admin_policy.setGroup(adminGroup);
        admin_policy.setAction(Constants.READ);
        policies.add(admin_policy);
        itemService.replaceAllItemPolicies(context, item, policies);

        // Export item AIP
        log.info("testRestoreRestrictedItem() - CREATE Item AIP");
        File aipFile = createAIP(item, null, false);

        // Get item handle, so we can check that it is later restored properly
        String itemHandle = item.getHandle();

        // Now, delete that item
        log.info("testRestoreRestrictedItem() - DELETE Item");
        collectionService.removeItem(context, parent, item);

        // Assert the deleted item no longer exists
        DSpaceObject obj = handleService.resolveToObject(context, itemHandle);
        assertThat("testRestoreRestrictedItem() item " + itemHandle + " doesn't exist", obj, nullValue());

        // Restore Item from AIP (non-recursive)
        log.info("testRestoreRestrictedItem() - RESTORE Item");
        restoreFromAIP(parent, aipFile, null, false);

        // Assert the deleted item is RESTORED
        DSpaceObject objRestored = handleService.resolveToObject(context, itemHandle);
        assertThat("testRestoreRestrictedItem() item " + itemHandle + " exists", objRestored, notNullValue());

        // Assert the number of restored policies is equal
        List<ResourcePolicy> policiesRestored = authorizeService.getPolicies(context, objRestored);
        assertEquals("testRestoreRestrictedItem() restored policy count equal", policies.size(),
                     policiesRestored.size());

        // Assert the restored policy has same name, group and permission settings
        ResourcePolicy restoredPolicy = policiesRestored.get(0);
        assertEquals("testRestoreRestrictedItem() restored policy group successfully",
                     admin_policy.getGroup().getName(), restoredPolicy.getGroup().getName());
        assertEquals("testRestoreRestrictedItem() restored policy action successfully", admin_policy.getAction(),
                     restoredPolicy.getAction());
        assertEquals("testRestoreRestrictedItem() restored policy name successfully", admin_policy.getRpName(),
                     restoredPolicy.getRpName());

        log.info("testRestoreRestrictedItem() - END");
    }

    /**
     * Test restoration from AIP of an Item that has no access policies associated with it.
     */
    @Test
    public void testRestoreItemNoPolicies() throws Exception {
        log.info("testRestoreItemNoPolicies() - BEGIN");

        // Locate the test Collection (as a parent)
        Collection parent = (Collection) handleService.resolveToObject(context, testCollectionHandle);

        // Create a brand new Item to test with (since we will be changing policies)
        WorkspaceItem wsItem = workspaceItemService.create(context, parent, false);
        Item item = installItemService.installItem(context, wsItem);
        itemService.addMetadata(context, item, "dc", "title", null, null, "Test No Policies Item");
        // Create a test Bitstream in the ORIGINAL bundle
        File f = new File(testProps.get("test.bitstream").toString());
        Bitstream b = itemService.createSingleBitstream(context, new FileInputStream(f), item);
        b.setName(context, "Test Bitstream");
        bitstreamService.update(context, b);
        itemService.update(context, item);

        // Remove all existing policies from the Item
        authorizeService.removeAllPolicies(context, item);

        // Export item AIP
        log.info("testRestoreItemNoPolicies() - CREATE Item AIP");
        File aipFile = createAIP(item, null, false);

        // Get item handle, so we can check that it is later restored properly
        String itemHandle = item.getHandle();

        // Now, delete that item
        log.info("testRestoreItemNoPolicies() - DELETE Item");
        collectionService.removeItem(context, parent, item);

        // Assert the deleted item no longer exists
        DSpaceObject obj = handleService.resolveToObject(context, itemHandle);
        assertThat("testRestoreItemNoPolicies() item " + itemHandle + " doesn't exist", obj, nullValue());

        // Restore Item from AIP (non-recursive)
        log.info("testRestoreItemNoPolicies() - RESTORE Item");
        restoreFromAIP(parent, aipFile, null, false);

        // Assert the deleted item is RESTORED
        DSpaceObject objRestored = handleService.resolveToObject(context, itemHandle);
        assertThat("testRestoreItemNoPolicies() item " + itemHandle + " exists", objRestored, notNullValue());

        // Assert the restored item also has ZERO policies
        List<ResourcePolicy> policiesRestored = authorizeService.getPolicies(context, objRestored);
        assertEquals("testRestoreItemNoPolicies() restored policy count is zero", 0, policiesRestored.size());

        log.info("testRestoreItemNoPolicies() - END");
    }

    /**
     * Test replacement from AIP of an Item object
     */
    @Test
    public void testReplaceItem() throws Exception {
        log.info("testReplaceItem() - BEGIN");

        // Locate the item (from our test data)
        Item testItem = (Item) handleService.resolveToObject(context, testItemHandle);

        // Get its current name / title
        String oldName = testItem.getName();

        // Export item AIP
        log.info("testReplaceItem() - CREATE Item AIP");
        File aipFile = createAIP(testItem, null, false);

        // Change the Item name
        String newName = "This is NOT my Item name!";
        itemService.clearMetadata(context, testItem, MetadataSchemaEnum.DC.getName(), "title", null, Item.ANY);
        itemService.addMetadata(context, testItem, MetadataSchemaEnum.DC.getName(), "title", null, null, newName);

        // Ensure name is changed
        assertEquals("testReplaceItem() new name", testItem.getName(), newName);

        // Now, replace our Item from AIP (non-recursive)
        replaceFromAIP(testItem, aipFile, null, false);

        // Check if name reverted to previous value
        assertEquals("testReplaceItem() old name", testItem.getName(), oldName);
    }

    /**
     * Test restoration from AIP of an Item that is mapped to multiple Collections.
     * This tests restoring the mapped Item FROM its own AIP
     */
    @Test
    public void testRestoreMappedItem() throws Exception {
        log.info("testRestoreMappedItem() - BEGIN");

        // Get a reference to our test mapped Item
        Item item = (Item) handleService.resolveToObject(context, testMappedItemHandle);
        // Get owning Collection
        Collection owner = item.getOwningCollection();

        // Assert that it is in multiple collections
        List<Collection> mappedCollections = item.getCollections();
        assertEquals("testRestoreMappedItem() item " + testMappedItemHandle + " is mapped to multiple collections", 2,
                     mappedCollections.size());

        // Export mapped item AIP
        log.info("testRestoreMappedItem() - CREATE Mapped Item AIP");
        File aipFile = createAIP(item, null, false);

        // Now, delete that item (must be removed from BOTH collections to delete it)
        log.info("testRestoreMappedItem() - DELETE Item");
        itemService.delete(context, item);

        // Assert the deleted item no longer exists
        DSpaceObject obj = handleService.resolveToObject(context, testMappedItemHandle);
        assertThat("testRestoreMappedItem() item " + testMappedItemHandle + " doesn't exist", obj, nullValue());

        // Restore Item from AIP (non-recursive) into its original parent collection
        log.info("testRestoreMappedItem() - RESTORE Item");
        restoreFromAIP(owner, aipFile, null, false);
        // Commit these changes to our DB

        // Assert the deleted item is RESTORED
        Item itemRestored = (Item) handleService.resolveToObject(context, testMappedItemHandle);
        assertThat("testRestoreMappedItem() item " + testMappedItemHandle + " exists", itemRestored, notNullValue());

        // Test that this restored Item exists in multiple Collections
        List<Collection> restoredMappings = itemRestored.getCollections();
        assertEquals("testRestoreMappedItem() collection count", 2, restoredMappings.size());

        log.info("testRestoreMappedItem() - END");
    }

    /**
     * Create AIP(s) based on a given DSpaceObject. This is a simple utility method
     * to avoid having to rewrite this code into several tests.
     *
     * @param dso       DSpaceObject to create AIP(s) for
     * @param pkgParams  any special PackageParameters to pass (if any)
     * @param recursive whether to recursively create AIPs or just a single AIP
     * @return exported root AIP file
     */
    private File createAIP(DSpaceObject dso, PackageParameters pkgParams, boolean recursive)
        throws PackageException, CrosswalkException, AuthorizeException, SQLException, IOException {
        // Get a reference to the configured "AIP" package disseminator
        PackageDisseminator dip = (PackageDisseminator) pluginService
            .getNamedPlugin(PackageDisseminator.class, "AIP");
        if (dip == null) {
            fail("Could not find a disseminator for type 'AIP'");
            return null;
        } else {
            // Export file (this is placed in JUnit's temporary folder, so that it can be cleaned up after tests
            // complete)
            File exportAIPFile = new File(
                aipTempFolder.getRoot().getAbsolutePath() + File.separator + PackageUtils.getPackageName(dso, "zip"));

            // If unspecified, set default PackageParameters
            if (pkgParams == null) {
                pkgParams = new PackageParameters();
            }

            // Actually disseminate the object(s) to AIPs
            if (recursive) {
                dip.disseminateAll(context, dso, pkgParams, exportAIPFile);
            } else {
                dip.disseminate(context, dso, pkgParams, exportAIPFile);
            }

            return exportAIPFile;
        }
    }

    /**
     * Restore DSpaceObject(s) from AIP(s). This is a simple utility method
     * to avoid having to rewrite this code into several tests.
     *
     * @param parent    The DSpaceObject which will be the parent object of the newly restored object(s)
     * @param aipFile   AIP file to start restoration from
     * @param pkgParams  any special PackageParameters to pass (if any)
     * @param recursive whether to recursively restore AIPs or just a single AIP
     */
    private void restoreFromAIP(DSpaceObject parent, File aipFile, PackageParameters pkgParams, boolean recursive)
        throws PackageException, CrosswalkException, AuthorizeException, SQLException, IOException, WorkflowException {
        // Get a reference to the configured "AIP" package ingestor
        PackageIngester sip = (PackageIngester) pluginService
            .getNamedPlugin(PackageIngester.class, "AIP");
        if (sip == null) {
            fail("Could not find a ingestor for type 'AIP'");
        } else {
            if (!aipFile.exists()) {
                fail("AIP Package File does NOT exist: " + aipFile.getAbsolutePath());
            }

            // If unspecified, set default PackageParameters
            if (pkgParams == null) {
                pkgParams = new PackageParameters();
            }

            // Ensure restore mode is enabled
            pkgParams.setRestoreModeEnabled(true);

            // Actually ingest the object(s) from AIPs
            if (recursive) {
                sip.ingestAll(context, parent, aipFile, pkgParams, null);
            } else {
                sip.ingest(context, parent, aipFile, pkgParams, null);
            }
        }
    }

    /**
     * Replace DSpaceObject(s) from AIP(s). This is a simple utility method
     * to avoid having to rewrite this code into several tests.
     *
     * @param dso       The DSpaceObject to be replaced from AIP
     * @param aipFile   AIP file to start replacement from
     * @param pkgParams  any special PackageParameters to pass (if any)
     * @param recursive whether to recursively restore AIPs or just a single AIP
     */
    private void replaceFromAIP(DSpaceObject dso, File aipFile, PackageParameters pkgParams, boolean recursive)
        throws PackageException, CrosswalkException, AuthorizeException, SQLException, IOException, WorkflowException {
        // Get a reference to the configured "AIP" package ingestor
        PackageIngester sip = (PackageIngester) pluginService
            .getNamedPlugin(PackageIngester.class, "AIP");
        if (sip == null) {
            fail("Could not find a ingestor for type 'AIP'");
        } else {
            if (!aipFile.exists()) {
                fail("AIP Package File does NOT exist: " + aipFile.getAbsolutePath());
            }

            // If unspecified, set default PackageParameters
            if (pkgParams == null) {
                pkgParams = new PackageParameters();
            }

            // Ensure restore mode is enabled
            pkgParams.setRestoreModeEnabled(true);

            // Actually replace the object(s) from AIPs
            if (recursive) {
                sip.replaceAll(context, dso, aipFile, pkgParams);
            } else {
                sip.replace(context, dso, aipFile, pkgParams);
            }
        }
    }

    /**
     * Save Object hierarchy info to the given HashMap. This utility method can
     * be used in conjunction with "assertObjectsExist" and "assertObjectsNotExist"
     * methods below, in order to assert whether a restoration succeeded or not.
     * <P>
     * In HashMap, Key is the object handle, and Value is "[type-text]::[title]".
     *
     * @param dso     DSpaceObject
     * @param infoMap HashMap
     * @throws SQLException if database error
     */
    private void saveObjectInfo(DSpaceObject dso, HashMap<String, String> infoMap)
        throws SQLException {
        // We need the HashMap to be non-null
        if (infoMap == null) {
            return;
        }

        if (dso instanceof Community) {
            // Save this Community's info to the infoMap
            Community community = (Community) dso;
            infoMap.put(community.getHandle(),
                        communityService.getTypeText(community) + valueseparator + community.getName());

            // Recursively call method for each SubCommunity
            List<Community> subCommunities = community.getSubcommunities();
            for (Community c : subCommunities) {
                saveObjectInfo(c, infoMap);
            }

            // Recursively call method for each Collection
            List<Collection> collections = community.getCollections();
            for (Collection c : collections) {
                saveObjectInfo(c, infoMap);
            }
        } else if (dso instanceof Collection) {
            // Save this Collection's info to the infoMap
            Collection collection = (Collection) dso;
            infoMap.put(collection.getHandle(),
                        collectionService.getTypeText(collection) + valueseparator + collection.getName());

            // Recursively call method for each Item in Collection
            Iterator<Item> items = itemService.findByCollectionReadOnly(context, collection);
            while (items.hasNext()) {
                Item i = items.next();
                saveObjectInfo(i, infoMap);
            }
        } else if (dso instanceof Item) {
            // Save this Item's info to the infoMap
            Item item = (Item) dso;
            infoMap.put(item.getHandle(), itemService.getTypeText(item) + valueseparator + item.getName());
        }
    }

    /**
     * Assert the objects listed in a HashMap all exist in DSpace and have
     * properties equal to HashMap value(s).
     * <P>
     * In HashMap, Key is the object handle, and Value is "[type-text]::[title]".
     *
     * @param infoMap HashMap of objects to check for
     * @throws SQLException if database error
     */
    private void assertObjectsExist(HashMap<String, String> infoMap)
        throws SQLException {
        if (infoMap == null || infoMap.isEmpty()) {
            fail("Cannot assert against an empty infoMap");
        }

        // Loop through everything in infoMap, and ensure it all exists
        for (String key : infoMap.keySet()) {
            // The Key is the Handle, so make sure this object exists
            DSpaceObject obj = handleService.resolveToObject(context, key);
            assertThat("assertObjectsExist object " + key + " (info=" + infoMap.get(key) + ") exists", obj,
                       notNullValue());

            // Get the typeText & name of this object from the values
            String info = infoMap.get(key);
            List<String> values = Splitter.on(valueseparator).splitToList(info);
            String typeText = values.get(0);
            String name = values.get(1);

            // Also assert type and name are correct
            assertEquals("assertObjectsExist object " + key + " type",
                         ContentServiceFactory.getInstance().getDSpaceObjectService(obj).getTypeText(obj), typeText);
            assertEquals("assertObjectsExist object " + key + " name", obj.getName(), name);
        }

    }

    /**
     * Assert the objects listed in a HashMap do NOT exist in DSpace.
     *
     * @param infoMap HashMap of objects to check for
     * @throws SQLException if database error
     */
    public void assertObjectsNotExist(HashMap<String, String> infoMap)
        throws SQLException {
        if (infoMap == null || infoMap.isEmpty()) {
            fail("Cannot assert against an empty infoMap");
        }

        // Loop through everything in infoMap, and ensure it all exists
        for (String key : infoMap.keySet()) {
            // The key is the Handle, so make sure this object does NOT exist
            DSpaceObject obj = handleService.resolveToObject(context, key);
            assertThat("assertObjectsNotExist object " + key + " (info=" + infoMap.get(key) + ") doesn't exist", obj,
                       nullValue());
        }
    }
}<|MERGE_RESOLUTION|>--- conflicted
+++ resolved
@@ -129,28 +129,23 @@
     public final TemporaryFolder aipTempFolder = new TemporaryFolder();
 
     /**
-<<<<<<< HEAD
-=======
-     * This method will be run during class initialization. It will initialize
-     * shared resources required for all the tests. It is only run once.
-     *
-     * Other methods can be annotated with @Before here or in subclasses
-     * but no execution order is guaranteed
-     */
-    @BeforeClass
-    public static void setUpClass() {
-        try {
-            Context context = new Context();
-            // Create a dummy Community hierarchy to test with
-            // Turn off authorization temporarily to create some test objects.
-            context.turnOffAuthorisationSystem();
-
-            CommunityService communityService = ContentServiceFactory.getInstance().getCommunityService();
-            CollectionService collectionService = ContentServiceFactory.getInstance().getCollectionService();
-            ItemService itemService = ContentServiceFactory.getInstance().getItemService();
-            BitstreamService bitstreamService = ContentServiceFactory.getInstance().getBitstreamService();
-            WorkspaceItemService workspaceItemService = ContentServiceFactory.getInstance().getWorkspaceItemService();
-            InstallItemService installItemService = ContentServiceFactory.getInstance().getInstallItemService();
+     * Create an initial set of AIPs for the test content generated in setUpClass() above.
+     */
+    @Before
+    @Override
+    public void setUp() throws Exception {
+        // call init() from AbstractUnitTest to initialize testing framework
+        super.setUp();
+
+        // Override default value of configured temp directory to point at our
+        // JUnit TemporaryFolder. This ensures Crosswalk classes like RoleCrosswalk
+        // store their temp files in a place where JUnit can clean them up automatically.
+        configService.setProperty("upload.temp.dir", uploadTempFolder.getRoot().getAbsolutePath());
+
+        // Create a dummy Community hierarchy to test with
+        // Turn off authorization temporarily to create some test objects.
+        context.turnOffAuthorisationSystem();
+
 
             log.info("setUpClass() - CREATE TEST HIERARCHY");
             // Create a hierachy of sub-Communities and Collections and Items,
@@ -166,169 +161,10 @@
             //              - "Grandchild Collection Item #1"
             //              - "Mapped Item" (owning collection)
             //
-            Community topCommunity = communityService.create(null, context);
-            communityService
-                .addMetadata(context, topCommunity, MetadataSchemaEnum.DC.getName(),
-                             "title", null, null, "Top Community");
-            communityService.update(context, topCommunity);
-            topCommunityHandle = topCommunity.getHandle();
-
-            Community child = communityService.createSubcommunity(context, topCommunity);
-            communityService
-                .addMetadata(context, child, MetadataSchemaEnum.DC.getName(), "title", null, null, "Child Community");
-            communityService.update(context, child);
-
-            Community grandchild = communityService.createSubcommunity(context, child);
-            communityService.addMetadata(context, grandchild, MetadataSchemaEnum.DC.getName(), "title", null, null,
-                                         "Grandchild Community");
-            communityService.update(context, grandchild);
-
-            // Create our primary Test Collection
-            Collection grandchildCol = collectionService.create(context, child);
-            collectionService.addMetadata(context, grandchildCol, "dc", "title", null, null, "Grandchild Collection");
-            collectionService.update(context, grandchildCol);
-            testCollectionHandle = grandchildCol.getHandle();
-
-            // Create an additional Test Collection
-            Collection greatgrandchildCol = collectionService.create(context, grandchild);
-            collectionService
-                .addMetadata(context, greatgrandchildCol, "dc", "title", null, null, "GreatGrandchild Collection");
-            collectionService.update(context, greatgrandchildCol);
-
-            EPersonService ePersonService = EPersonServiceFactory.getInstance().getEPersonService();
-            EPerson submitter = ePersonService.create(context);
-            submitter.setEmail(submitterEmail);
-            ePersonService.update(context, submitter);
-            context.setCurrentUser(submitter);
-
-            //Make our test ePerson an admin so it can perform deletes and restores
-            GroupService groupService = EPersonServiceFactory.getInstance().getGroupService();
-            Group adminGroup = groupService.findByName(context, Group.ADMIN);
-            groupService.addMember(context, adminGroup, submitter);
-
-            // Create our primary Test Item
-            WorkspaceItem wsItem = workspaceItemService.create(context, grandchildCol, false);
-            Item item = installItemService.installItem(context, wsItem);
-            itemService.addMetadata(context, item, "dc", "title", null, null, "Grandchild Collection Item #1");
-            // For our primary test item, create a Bitstream in the ORIGINAL bundle
-            File f = new File(testProps.get("test.bitstream").toString());
-            Bitstream b = itemService.createSingleBitstream(context, new FileInputStream(f), item);
-            b.setName(context, "Test Bitstream");
-            bitstreamService.update(context, b);
-            itemService.update(context, item);
-            testItemHandle = item.getHandle();
-
-            // Create a Mapped Test Item (mapped to multiple collections
-            WorkspaceItem wsItem2 = workspaceItemService.create(context, grandchildCol, false);
-            Item item2 = installItemService.installItem(context, wsItem2);
-            itemService.addMetadata(context, item2, "dc", "title", null, null, "Mapped Item");
-            itemService.update(context, item2);
-            collectionService.addItem(context, greatgrandchildCol, item2);
-            testMappedItemHandle = item2.getHandle();
-
-            WorkspaceItem wsItem3 = workspaceItemService.create(context, greatgrandchildCol, false);
-            Item item3 = installItemService.installItem(context, wsItem3);
-            itemService.addMetadata(context, item3, "dc", "title", null, null, "GreatGrandchild Collection Item #1");
-            itemService.update(context, item3);
-
-            WorkspaceItem wsItem4 = workspaceItemService.create(context, greatgrandchildCol, false);
-            Item item4 = installItemService.installItem(context, wsItem4);
-            itemService.addMetadata(context, item4, "dc", "title", null, null, "GreatGrandchild Collection Item #2");
-            itemService.update(context, item4);
-
-            // Commit these changes to our DB
-            context.restoreAuthSystemState();
-            context.complete();
-        } catch (AuthorizeException ex) {
-            log.error("Authorization Error in setUpClass()", ex);
-            fail("Authorization Error in setUpClass(): " + ex.getMessage());
-        } catch (IOException ex) {
-            log.error("IO Error in setUpClass()", ex);
-            fail("IO Error in setUpClass(): " + ex.getMessage());
-        } catch (SQLException ex) {
-            log.error("SQL Error in setUpClass()", ex);
-            fail("SQL Error in setUpClass(): " + ex.getMessage());
-        }
-    }
-
-    /**
-     * This method will be run once at the very end
-     */
-    @AfterClass
-    public static void tearDownClass() {
-        try {
-            Context context = new Context();
-            CommunityService communityService = ContentServiceFactory.getInstance().getCommunityService();
-            HandleService handleService = HandleServiceFactory.getInstance().getHandleService();
-            Community topCommunity = (Community) handleService.resolveToObject(context, topCommunityHandle);
-
-            // Delete top level test community and test hierarchy under it
-            if (topCommunity != null) {
-                log.info("tearDownClass() - DESTROY TEST HIERARCHY");
-                context.turnOffAuthorisationSystem();
-                communityService.delete(context, topCommunity);
-                context.restoreAuthSystemState();
-                context.commit();
-            }
-
-            // Delete the Eperson created to submit test items
-            EPersonService ePersonService = EPersonServiceFactory.getInstance().getEPersonService();
-            EPerson eperson = ePersonService.findByEmail(context, submitterEmail);
-            if (eperson != null) {
-                log.info("tearDownClass() - DESTROY TEST EPERSON");
-                context.turnOffAuthorisationSystem();
-                ePersonService.delete(context, eperson);
-                context.restoreAuthSystemState();
-                context.commit();
-            }
-
-            if (context.isValid()) {
-                context.abort();
-            }
-        } catch (Exception ex) {
-            log.error("Error in tearDownClass()", ex);
-        }
-    }
-
-    /**
->>>>>>> ec0853dd
-     * Create an initial set of AIPs for the test content generated in setUpClass() above.
-     */
-    @Before
-    @Override
-    public void setUp() throws Exception {
-        // call init() from AbstractUnitTest to initialize testing framework
-        super.setUp();
-
-        // Override default value of configured temp directory to point at our
-        // JUnit TemporaryFolder. This ensures Crosswalk classes like RoleCrosswalk
-        // store their temp files in a place where JUnit can clean them up automatically.
-        configService.setProperty("upload.temp.dir", uploadTempFolder.getRoot().getAbsolutePath());
-
-        // Create a dummy Community hierarchy to test with
-        // Turn off authorization temporarily to create some test objects.
-        context.turnOffAuthorisationSystem();
-
-
-        log.info("setUpClass() - CREATE TEST HIERARCHY");
-        // Create a hierachy of sub-Communities and Collections and Items,
-        // which looks like this:
-        //  "Top Community"
-        //      - "Child Community"
-        //          - "Grandchild Community"
-        //              - "GreatGrandchild Collection"
-        //                  - "GreatGrandchild Collection Item #1"
-        //                  - "GreatGrandchild Collection Item #2"
-        //                  - "Mapped Item" (mapped collection)
-        //          - "Grandchild Collection"
-        //              - "Grandchild Collection Item #1"
-        //              - "Mapped Item" (owning collection)
-        //
         Community topCommunity = CommunityBuilder.createCommunity(context)
                                                  .withTitle("Top Community")
                                                  .build();
-
-        topCommunityHandle = topCommunity.getHandle();
+            topCommunityHandle = topCommunity.getHandle();
 
         Community child = CommunityBuilder.createSubCommunity(context, topCommunity)
                                           .withTitle("Child Community")
