--- conflicted
+++ resolved
@@ -94,24 +94,6 @@
     @BeforeClass
     public static void setUpClass()
     {
-<<<<<<< HEAD
-        // Initialise the service manager kernel
-        kernel = DSpaceKernelInit.getKernel();
-        if (!kernel.isRunning())
-        {
-            kernel.start(ConfigurationManager.getProperty("dspace.dir"));
-        }
-
-        // Initialize MockConfigurationManager, and tell it to load properties by default
-        new MockConfigurationManager(true);
-
-        // Override default value of configured temp directory to point at our
-        // JUnit TemporaryFolder. This ensures Crosswalk classes like RoleCrosswalk 
-        // store their temp files in a place where JUnit can clean them up automatically.
-        MockConfigurationManager.setProperty("upload.temp.dir", testFolder.getRoot().getAbsolutePath());
-        
-=======
->>>>>>> a10e85c2
         try
         {
             Context context = new Context();
