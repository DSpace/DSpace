/**
 * The contents of this file are subject to the license and copyright
 * detailed in the LICENSE and NOTICE files at the root of the source
 * tree and available online at
 *
 * http://www.dspace.org/license/
 */
package org.dspace.app.scripts.handler.impl;

import java.util.ArrayList;
import java.util.List;

<<<<<<< HEAD
import org.apache.commons.lang3.exception.ExceptionUtils;
=======
>>>>>>> b3a8b6e1
import org.dspace.scripts.handler.impl.CommandLineDSpaceRunnableHandler;

/**
 * This class will be used as a DSpaceRunnableHandler for the Tests so that we can stop the handler
 * from calling System.exit() when a script would throw an exception
 */
public class TestDSpaceRunnableHandler extends CommandLineDSpaceRunnableHandler {

    private Exception exception = null;

    private final List<String> infoMessages = new ArrayList<>();

    private final List<String> errorMessages = new ArrayList<>();

    private final List<String> warningMessages = new ArrayList<>();

    /**
     * We're overriding this method so that we can stop the script from doing the System.exit() if
     * an exception within the script is thrown
     */
    @Override
    public void handleException(String message, Exception e) {
        exception = e;

        if (message != null) {
            System.err.println(message);
            errorMessages.add(message);
        }
        if (e != null) {
            message = ExceptionUtils.getRootCauseMessage(e);
            System.err.println(message);
            errorMessages.add(message);
        }

    }

    /**
     * Generic getter for the exception
     * @return the exception value of this TestDSpaceRunnableHandler
     */
    public Exception getException() {
        return exception;
    }

    @Override
    public void logInfo(String message) {
<<<<<<< HEAD
        System.out.println(message);
=======
        super.logInfo(message);
>>>>>>> b3a8b6e1
        infoMessages.add(message);
    }

    @Override
    public void logWarning(String message) {
<<<<<<< HEAD
        System.out.println(message);
=======
        super.logWarning(message);
>>>>>>> b3a8b6e1
        warningMessages.add(message);
    }

    @Override
    public void logError(String message) {
<<<<<<< HEAD
        System.err.println(message);
=======
        super.logError(message);
>>>>>>> b3a8b6e1
        errorMessages.add(message);
    }

    public List<String> getInfoMessages() {
        return infoMessages;
    }

    public List<String> getErrorMessages() {
        return errorMessages;
    }

    public List<String> getWarningMessages() {
        return warningMessages;
    }
}<|MERGE_RESOLUTION|>--- conflicted
+++ resolved
@@ -10,10 +10,7 @@
 import java.util.ArrayList;
 import java.util.List;
 
-<<<<<<< HEAD
 import org.apache.commons.lang3.exception.ExceptionUtils;
-=======
->>>>>>> b3a8b6e1
 import org.dspace.scripts.handler.impl.CommandLineDSpaceRunnableHandler;
 
 /**
@@ -60,31 +57,19 @@
 
     @Override
     public void logInfo(String message) {
-<<<<<<< HEAD
-        System.out.println(message);
-=======
         super.logInfo(message);
->>>>>>> b3a8b6e1
         infoMessages.add(message);
     }
 
     @Override
     public void logWarning(String message) {
-<<<<<<< HEAD
-        System.out.println(message);
-=======
         super.logWarning(message);
->>>>>>> b3a8b6e1
         warningMessages.add(message);
     }
 
     @Override
     public void logError(String message) {
-<<<<<<< HEAD
-        System.err.println(message);
-=======
         super.logError(message);
->>>>>>> b3a8b6e1
         errorMessages.add(message);
     }
 
