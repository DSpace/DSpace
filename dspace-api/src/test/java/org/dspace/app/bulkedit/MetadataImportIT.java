/**
 * The contents of this file are subject to the license and copyright
 * detailed in the LICENSE and NOTICE files at the root of the source
 * tree and available online at
 *
 * http://www.dspace.org/license/
 */
package org.dspace.app.bulkedit;

import static junit.framework.TestCase.assertEquals;
import static junit.framework.TestCase.assertTrue;

import java.io.BufferedWriter;
import java.io.File;
import java.io.FileOutputStream;
import java.io.OutputStreamWriter;
import java.sql.SQLException;
import java.util.List;

import org.apache.commons.cli.ParseException;
import org.apache.commons.collections4.IteratorUtils;
import org.apache.commons.lang3.StringUtils;
import org.dspace.AbstractIntegrationTestWithDatabase;
import org.dspace.app.launcher.ScriptLauncher;
import org.dspace.app.scripts.handler.impl.TestDSpaceRunnableHandler;
import org.dspace.builder.CollectionBuilder;
import org.dspace.builder.CommunityBuilder;
import org.dspace.builder.EntityTypeBuilder;
import org.dspace.builder.ItemBuilder;
import org.dspace.builder.RelationshipTypeBuilder;
import org.dspace.content.Collection;
import org.dspace.content.Community;
import org.dspace.content.EntityType;
import org.dspace.content.Item;
import org.dspace.content.Relationship;
import org.dspace.content.factory.ContentServiceFactory;
import org.dspace.content.service.ItemService;
import org.dspace.content.service.RelationshipService;
import org.dspace.eperson.factory.EPersonServiceFactory;
import org.dspace.eperson.service.EPersonService;
import org.dspace.scripts.DSpaceRunnable;
import org.dspace.scripts.configuration.ScriptConfiguration;
import org.dspace.scripts.factory.ScriptServiceFactory;
import org.dspace.scripts.service.ScriptService;
import org.junit.Before;
import org.junit.Test;

public class MetadataImportIT extends AbstractIntegrationTestWithDatabase {

    private ItemService itemService
        = ContentServiceFactory.getInstance().getItemService();
    private EPersonService ePersonService = EPersonServiceFactory.getInstance().getEPersonService();
    private RelationshipService relationshipService = ContentServiceFactory.getInstance().getRelationshipService();

    Collection collection;

    @Before
    @Override
    public void setUp() throws Exception {
        super.setUp();
        context.turnOffAuthorisationSystem();
        Community community = CommunityBuilder.createCommunity(context).build();
        this.collection = CollectionBuilder.createCollection(context, community).build();
        context.restoreAuthSystemState();
    }

    @Test
    public void metadataImportTest() throws Exception {
        String[] csv = {"id,collection,dc.title,dc.contributor.author",
            "+," + collection.getHandle() + ",\"Test Import 1\"," + "\"Donald, SmithImported\""};
        performImportScript(csv);
        Item importedItem = findItemByName("Test Import 1");
        assertTrue(
            StringUtils.equals(
                itemService.getMetadata(importedItem, "dc", "contributor", "author", Item.ANY).get(0).getValue(),
                "Donald, SmithImported"));
        eperson = ePersonService.findByEmail(context, eperson.getEmail());
        assertEquals(importedItem.getSubmitter(), eperson);

        context.turnOffAuthorisationSystem();
        itemService.delete(context, itemService.find(context, importedItem.getID()));
        context.restoreAuthSystemState();
    }

    @Test(expected = ParseException.class)
    public void metadataImportWithoutEPersonParameterTest()
        throws IllegalAccessException, InstantiationException, ParseException {
        String fileLocation = new File(testProps.get("test.importcsv").toString()).getAbsolutePath();
        String[] args = new String[] {"metadata-import", "-f", fileLocation, "-s"};
        TestDSpaceRunnableHandler testDSpaceRunnableHandler = new TestDSpaceRunnableHandler();

        ScriptService scriptService = ScriptServiceFactory.getInstance().getScriptService();
        ScriptConfiguration scriptConfiguration = scriptService.getScriptConfiguration(args[0]);

        DSpaceRunnable script = null;
        if (scriptConfiguration != null) {
            script = scriptService.createDSpaceRunnableForScriptConfiguration(scriptConfiguration);
        }
        if (script != null) {
            script.initialize(args, testDSpaceRunnableHandler, null);
            script.run();
        }
    }

    @Test
    public void relationshipMetadataImportTest() throws Exception {
        context.turnOffAuthorisationSystem();
        Item item = ItemBuilder.createItem(context, collection).withRelationshipType("Publication")
                               .withTitle("Publication1").build();
        EntityType publication = EntityTypeBuilder.createEntityTypeBuilder(context, "Publication").build();
        EntityType person = EntityTypeBuilder.createEntityTypeBuilder(context, "Person").build();
        RelationshipTypeBuilder.createRelationshipTypeBuilder(context, publication, person, "isAuthorOfPublication",
                                                              "isPublicationOfAuthor", 0, 10, 0, 10);
        context.restoreAuthSystemState();

        String[] csv = {"id,collection,dc.title,relation.isPublicationOfAuthor,relationship.type",
            "+," + collection.getHandle() + ",\"Test Import 1\"," + item.getID() + ",Person"};
        performImportScript(csv);
        Item importedItem = findItemByName("Test Import 1");


        assertEquals(relationshipService.findByItem(context, importedItem).size(), 1);
        context.turnOffAuthorisationSystem();
        itemService.delete(context, itemService.find(context, importedItem.getID()));
        context.restoreAuthSystemState();
    }

    @Test
    public void relationshipMetadataImporAlreadyExistingItemTest() throws Exception {
        context.turnOffAuthorisationSystem();
        Item personItem = ItemBuilder.createItem(context, collection).withRelationshipType("Person")
                                     .withTitle("Person1").build();
        List<Relationship> relationshipList = relationshipService.findByItem(context, personItem);
        assertEquals(0, relationshipList.size());
        Item publicationItem = ItemBuilder.createItem(context, collection).withRelationshipType("Publication")
                                          .withTitle("Publication1").build();

        EntityType publication = EntityTypeBuilder.createEntityTypeBuilder(context, "Publication").build();
        EntityType person = EntityTypeBuilder.createEntityTypeBuilder(context, "Person").build();
        RelationshipTypeBuilder.createRelationshipTypeBuilder(context, publication, person, "isAuthorOfPublication",
                                                              "isPublicationOfAuthor", 0, 10, 0, 10);
        context.restoreAuthSystemState();


        String[] csv = {"id,collection,relation.isPublicationOfAuthor",
            personItem.getID() + "," + collection.getHandle() + "," + publicationItem.getID()};
        performImportScript(csv);
        Item importedItem = findItemByName("Person1");


        assertEquals(relationshipService.findByItem(context, importedItem).size(), 1);

    }

    @Test
<<<<<<< HEAD
    public void personMetadataImportTest() throws Exception {

        String[] csv = {"id,collection,dc.title,person.birthDate",
            "+," + collection.getHandle() + ",\"Test Import 2\"," + "2000"};
        performImportScript(csv);
        Item importedItem = findItemByName("Test Import 2");
        assertTrue(
            StringUtils.equals(
                itemService.getMetadata(importedItem, "person", "birthDate", null, Item.ANY)
                           .get(0).getValue(), "2000"));
        context.turnOffAuthorisationSystem();
        itemService.delete(context, itemService.find(context, importedItem.getID()));
        context.restoreAuthSystemState();
=======
    public void metadataImportRemovingValueTest() throws Exception {

        context.turnOffAuthorisationSystem();
        Item item = ItemBuilder.createItem(context, collection).withAuthor("TestAuthorToRemove").withTitle("title")
                               .build();
        context.restoreAuthSystemState();

        assertTrue(
            StringUtils.equals(
                itemService.getMetadata(item, "dc", "contributor", "author", Item.ANY).get(0).getValue(),
                "TestAuthorToRemove"));

        String[] csv = {"id,collection,dc.title,dc.contributor.author[*]",
            item.getID().toString() + "," + collection.getHandle() + "," + item.getName() + ","};
        performImportScript(csv);
        item = findItemByName("title");
        assertEquals(itemService.getMetadata(item, "dc", "contributor", "author", Item.ANY).size(), 0);
>>>>>>> 496f18d4
    }

    private Item findItemByName(String name) throws SQLException {
        Item importedItem = null;
        List<Item> allItems = IteratorUtils.toList(itemService.findAll(context));
        for (Item item : allItems) {
            if (item.getName().equals(name)) {
                importedItem = item;
            }
        }
        return importedItem;
    }

    /**
     * Import mocked CSVs to test item creation behavior, deleting temporary file afterward.
     */
    public void performImportScript(String[] csv) throws Exception {
        File csvFile = File.createTempFile("dspace-test-import", "csv");
        BufferedWriter out = new BufferedWriter(new OutputStreamWriter(new FileOutputStream(csvFile), "UTF-8"));
        for (String csvLine : csv) {
            out.write(csvLine + "\n");
        }
        out.flush();
        out.close();
        String fileLocation = csvFile.getAbsolutePath();
        try {
            String[] args = new String[] {"metadata-import", "-f", fileLocation, "-e", eperson.getEmail(), "-s"};
            TestDSpaceRunnableHandler testDSpaceRunnableHandler = new TestDSpaceRunnableHandler();
            ScriptLauncher
                .handleScript(args, ScriptLauncher.getConfig(kernelImpl), testDSpaceRunnableHandler, kernelImpl);
        } finally {
            csvFile.delete();
        }
    }
}<|MERGE_RESOLUTION|>--- conflicted
+++ resolved
@@ -153,7 +153,6 @@
     }
 
     @Test
-<<<<<<< HEAD
     public void personMetadataImportTest() throws Exception {
 
         String[] csv = {"id,collection,dc.title,person.birthDate",
@@ -167,7 +166,9 @@
         context.turnOffAuthorisationSystem();
         itemService.delete(context, itemService.find(context, importedItem.getID()));
         context.restoreAuthSystemState();
-=======
+    }
+
+    @Test
     public void metadataImportRemovingValueTest() throws Exception {
 
         context.turnOffAuthorisationSystem();
@@ -185,7 +186,6 @@
         performImportScript(csv);
         item = findItemByName("title");
         assertEquals(itemService.getMetadata(item, "dc", "contributor", "author", Item.ANY).size(), 0);
->>>>>>> 496f18d4
     }
 
     private Item findItemByName(String name) throws SQLException {
