/**
 * The contents of this file are subject to the license and copyright
 * detailed in the LICENSE and NOTICE files at the root of the source
 * tree and available online at
 *
 * http://www.dspace.org/license/
 */
package org.dspace.app.bulkedit;

import static junit.framework.Assert.assertNull;
import static junit.framework.TestCase.assertEquals;
import static junit.framework.TestCase.assertFalse;
import static junit.framework.TestCase.assertNotNull;
import static junit.framework.TestCase.assertTrue;

import java.io.BufferedWriter;
import java.io.File;
import java.io.FileOutputStream;
import java.io.OutputStreamWriter;
import java.sql.SQLException;
import java.util.List;

import org.apache.commons.cli.ParseException;
import org.apache.commons.collections4.IteratorUtils;
import org.apache.commons.lang3.ArrayUtils;
import org.apache.commons.lang3.Strings;
import org.dspace.AbstractIntegrationTestWithDatabase;
import org.dspace.app.launcher.ScriptLauncher;
import org.dspace.app.scripts.handler.impl.TestDSpaceRunnableHandler;
import org.dspace.builder.CollectionBuilder;
import org.dspace.builder.CommunityBuilder;
import org.dspace.builder.EntityTypeBuilder;
import org.dspace.builder.ItemBuilder;
import org.dspace.builder.RelationshipBuilder;
import org.dspace.builder.RelationshipTypeBuilder;
import org.dspace.content.Collection;
import org.dspace.content.Community;
import org.dspace.content.EntityType;
import org.dspace.content.Item;
import org.dspace.content.MetadataValue;
import org.dspace.content.Relationship;
import org.dspace.content.RelationshipType;
import org.dspace.content.authority.Choices;
import org.dspace.content.authority.factory.ContentAuthorityServiceFactory;
import org.dspace.content.authority.service.ChoiceAuthorityService;
import org.dspace.content.authority.service.MetadataAuthorityService;
import org.dspace.content.factory.ContentServiceFactory;
import org.dspace.content.service.ItemService;
import org.dspace.content.service.RelationshipService;
import org.dspace.eperson.factory.EPersonServiceFactory;
import org.dspace.eperson.service.EPersonService;
import org.dspace.scripts.DSpaceRunnable;
import org.dspace.scripts.configuration.ScriptConfiguration;
import org.dspace.scripts.factory.ScriptServiceFactory;
import org.dspace.scripts.service.ScriptService;
import org.dspace.services.ConfigurationService;
import org.dspace.services.factory.DSpaceServicesFactory;
import org.junit.Before;
import org.junit.Test;

public class MetadataImportIT extends AbstractIntegrationTestWithDatabase {

    private final ItemService itemService
            = ContentServiceFactory.getInstance().getItemService();
    private final EPersonService ePersonService
            = EPersonServiceFactory.getInstance().getEPersonService();
    private final RelationshipService relationshipService
            = ContentServiceFactory.getInstance().getRelationshipService();
    private final ConfigurationService configurationService
            = DSpaceServicesFactory.getInstance().getConfigurationService();
    private final MetadataAuthorityService metadataAuthorityService
            = ContentAuthorityServiceFactory.getInstance().getMetadataAuthorityService();
    private final ChoiceAuthorityService choiceAuthorityService
            = ContentAuthorityServiceFactory.getInstance().getChoiceAuthorityService();

    private Collection collection;
    private Collection publicationCollection;
    private Collection personCollection;

    private RelationshipType isAuthorOfPublicationRelType;

    @Before
    @Override
    public void setUp() throws Exception {
        super.setUp();
        context.turnOffAuthorisationSystem();
        Community community = CommunityBuilder.createCommunity(context).build();
        this.collection = CollectionBuilder.createCollection(context, community).build();
        this.publicationCollection = CollectionBuilder.createCollection(context, community)
                                           .withEntityType("Publication")
                                           .build();
        this.personCollection = CollectionBuilder.createCollection(context, community)
                                                 .withEntityType("Person")
                                                 .build();

        EntityType publication = EntityTypeBuilder.createEntityTypeBuilder(context, "Publication").build();
        EntityType person = EntityTypeBuilder.createEntityTypeBuilder(context, "Person").build();
        isAuthorOfPublicationRelType = RelationshipTypeBuilder
            .createRelationshipTypeBuilder(context, publication, person, "isAuthorOfPublication",
            "isPublicationOfAuthor", 0, 10, 0, 10).build();
        context.commit();

        context.restoreAuthSystemState();
    }

    @Test
    public void metadataImportTestWithDuplicateHeader() {
        String[] csv = {"id,collection,dc.title,dc.title,dc.contributor.author",
            "+," + collection.getHandle() + ",\"Test Import 1\",\"Test Import 2\"," + "\"Donald, SmithImported\"," +
                "+," + collection.getHandle() + ",\"Test Import 3\",\"Test Import 4\"," + "\"Donald, SmithImported\""};
        // Should throw an exception because of duplicate header
        try {
            performImportScript(csv);
        } catch (Exception e) {
            assertTrue(e instanceof MetadataImportInvalidHeadingException);
        }
    }

    @Test
    public void metadataImportTestWithAnyLanguage() {
        String[] csv = {"id,collection,dc.title[*],dc.contributor.author",
            "+," + collection.getHandle() + ",\"Test Import 1\"," + "\"Donald, SmithImported\""};
        // Should throw an exception because of invalid ANY language (*) in metadata field
        try {
            performImportScript(csv);
        } catch (Exception e) {
            assertTrue(e instanceof MetadataImportInvalidHeadingException);
        }
    }

    @Test
    public void metadataImportTest() throws Exception {
        String[] csv = {"id,collection,dc.title,dc.contributor.author",
            "+," + collection.getHandle() + ",\"Test Import 1\"," + "\"Donald, SmithImported\""};
        performImportScript(csv);
        Item importedItem = findItemByName("Test Import 1");
<<<<<<< HEAD
        assertTrue(itemHasMetadata(importedItem, "dc", "contributor", "author", Item.ANY,
            "Donald, SmithImported", null));
=======
        assertTrue(
            Strings.CS.equals(
                itemService.getMetadata(importedItem, "dc", "contributor", "author", Item.ANY).get(0).getValue(),
                "Donald, SmithImported"));
>>>>>>> 86caaac9
        eperson = ePersonService.findByEmail(context, eperson.getEmail());
        assertEquals(importedItem.getSubmitter(), eperson);

        context.turnOffAuthorisationSystem();
        itemService.delete(context, itemService.find(context, importedItem.getID()));
        context.restoreAuthSystemState();
    }

    @Test
    public void metadataImportIntoCollectionWithEntityTypeWithTemplateEnabledTest() throws Exception {
        String[] csv = {"id,collection,dc.title,dc.contributor.author",
            "+," + publicationCollection.getHandle() + ",\"Test Import 1\"," + "\"Donald, SmithImported\""};
        performImportScript(csv, true);
        Item importedItem = findItemByName("Test Import 1");
<<<<<<< HEAD
        assertTrue(itemHasMetadata(importedItem, "dc", "contributor", "author", Item.ANY,
            "Donald, SmithImported", null));
        assertTrue(itemHasMetadata(importedItem, "dspace", "entity", "type", Item.ANY,
            "Publication", null));
=======
        assertTrue(Strings.CS.equals(itemService.getMetadata(importedItem, "dc", "contributor", "author", Item.ANY)
                              .get(0).getValue(), "Donald, SmithImported"));
        assertTrue(Strings.CS.equals(itemService.getMetadata(importedItem, "dspace", "entity", "type", Item.ANY)
                              .get(0).getValue(), "Publication"));
>>>>>>> 86caaac9
        eperson = ePersonService.findByEmail(context, eperson.getEmail());
        assertEquals(importedItem.getSubmitter(), eperson);

        context.turnOffAuthorisationSystem();
        itemService.delete(context, itemService.find(context, importedItem.getID()));
        context.restoreAuthSystemState();
    }

    @Test
    public void metadataImportIntoCollectionWithEntityTypeWithTemplateDisabledTest() throws Exception {
        String[] csv = {"id,collection,dc.title,dc.contributor.author",
            "+," + publicationCollection.getHandle() + ",\"Test Import 1\"," + "\"Donald, SmithImported\""};
        performImportScript(csv, false);
        Item importedItem = findItemByName("Test Import 1");
<<<<<<< HEAD
        assertTrue(itemHasMetadata(importedItem, "dc", "contributor", "author", Item.ANY,
            "Donald, SmithImported", null));
=======
        assertTrue(Strings.CS.equals(itemService.getMetadata(importedItem, "dc", "contributor", "author", Item.ANY)
            .get(0).getValue(), "Donald, SmithImported"));
>>>>>>> 86caaac9
        assertEquals(0, itemService.getMetadata(importedItem, "dspace", "entity", "type", Item.ANY)
            .size());
        eperson = ePersonService.findByEmail(context, eperson.getEmail());
        assertEquals(importedItem.getSubmitter(), eperson);

        context.turnOffAuthorisationSystem();
        itemService.delete(context, itemService.find(context, importedItem.getID()));
        context.restoreAuthSystemState();
    }

    @Test(expected = ParseException.class)
    public void metadataImportWithoutEPersonParameterTest()
        throws IllegalAccessException, InstantiationException, ParseException {
        String fileLocation = new File(testProps.get("test.importcsv").toString()).getAbsolutePath();
        String[] args = new String[] {"metadata-import", "-f", fileLocation, "-s"};
        TestDSpaceRunnableHandler testDSpaceRunnableHandler = new TestDSpaceRunnableHandler();

        ScriptService scriptService = ScriptServiceFactory.getInstance().getScriptService();
        ScriptConfiguration scriptConfiguration = scriptService.getScriptConfiguration(args[0]);

        DSpaceRunnable script = null;
        if (scriptConfiguration != null) {
            script = scriptService.createDSpaceRunnableForScriptConfiguration(scriptConfiguration);
        }
        if (script != null) {
            if (DSpaceRunnable.StepResult.Continue.equals(script.initialize(args, testDSpaceRunnableHandler, null))) {
                script.run();
            }
        }
    }

    @Test
    public void metadataImportNewItemRelationshipUUIDReferenceTest() throws Exception {
        context.turnOffAuthorisationSystem();
        Item item = ItemBuilder.createItem(context, publicationCollection)
                               .withTitle("Publication1").build();
        context.commit();
        context.restoreAuthSystemState();

        String[] csv = {"id,collection,dc.title,relation.isPublicationOfAuthor,dspace.entity.type",
            "+," + personCollection.getHandle() + ",\"Test Import 1\"," + item.getID() + ",Person"};
        performImportScript(csv);
        Item importedItem = findItemByName("Test Import 1");

        List<Relationship> relationshipList = relationshipService.findByItem(context, importedItem);
        assertEquals(1, relationshipList.size());
        assertEquals(item.getID(), relationshipList.get(0).getLeftItem().getID());
        assertEquals(importedItem.getID(), relationshipList.get(0).getRightItem().getID());
    }

    @Test
    public void metadataImportExistingItemRelationshipUUIDReferenceTest() throws Exception {
        context.turnOffAuthorisationSystem();
        Item personItem = ItemBuilder.createItem(context, personCollection)
            .withPersonIdentifierFirstName("John")
            .withPersonIdentifierLastName("Doe")
            .build();
        Item publicationItem = ItemBuilder.createItem(context, publicationCollection)
                                          .withTitle("Publication1").build();
        context.commit();
        context.restoreAuthSystemState();

        String[] csv = {"id,collection,relation.isPublicationOfAuthor",
            personItem.getID() + "," + personCollection.getHandle() + "," + publicationItem.getID()};
        performImportScript(csv);

        List<Relationship> relationshipList = relationshipService.findByItem(context, personItem);
        assertEquals(1, relationshipList.size());
        assertEquals(publicationItem.getID(), relationshipList.get(0).getLeftItem().getID());
        assertEquals(personItem.getID(), relationshipList.get(0).getRightItem().getID());
    }

    @Test
    public void metadataImportExistingItemRelationshipMetadataReferenceTest() throws Exception {
        context.turnOffAuthorisationSystem();
        Item personItem = ItemBuilder.createItem(context, personCollection)
            .withPersonIdentifierFirstName("John")
            .withPersonIdentifierLastName("Doe")
            .build();
        Item publicationItem = ItemBuilder.createItem(context, publicationCollection)
            .withTitle("Publication1").build();
        context.commit();
        context.restoreAuthSystemState();

        String[] csv = {"id,collection,relation.isAuthorOfPublication",
            publicationItem.getID() + "," + publicationCollection.getHandle() + ",person.givenName:John"};
        performImportScript(csv);

        List<Relationship> relationshipList = relationshipService.findByItem(context, personItem);
        assertEquals(1, relationshipList.size());
        assertEquals(publicationItem.getID(), relationshipList.get(0).getLeftItem().getID());
        assertEquals(personItem.getID(), relationshipList.get(0).getRightItem().getID());
    }

    @Test
    public void metadataImportNewItemsRelationshipMetadataReferenceTest() throws Exception {
        String[] csv = {"id,collection,dc.title,relation.isAuthorOfPublication,dspace.entity.type",
            "+," + personCollection.getHandle() + ",\"Person Import 1\",,Person",
            "+," + publicationCollection.getHandle() + ",\"Publication Import 1\",dc.title:Person Import 1,Publication"
        };
        performImportScript(csv);
        Item importedPerson = findItemByName("Person Import 1");
        Item importedPublication = findItemByName("Publication Import 1");

        List<Relationship> relationshipList = relationshipService.findByItem(context, importedPerson);
        assertEquals(1, relationshipList.size());
        assertEquals(importedPublication.getID(), relationshipList.get(0).getLeftItem().getID());
        assertEquals(importedPerson.getID(), relationshipList.get(0).getRightItem().getID());
    }

    @Test
    public void metadataImportNewItemsRelationshipRowNameReferenceTest() throws Exception {
        String[] csv = {"id,collection,dc.title,relation.isAuthorOfPublication,dspace.entity.type,rowName",
            "+," + personCollection.getHandle() + ",\"Person Import 1\",,Person,PersonA",
            "+," + publicationCollection.getHandle() + ",\"Publication Import 1\",rowName:PersonA,Publication," +
                "PublicationA"
        };
        performImportScript(csv);
        Item importedPerson = findItemByName("Person Import 1");
        Item importedPublication = findItemByName("Publication Import 1");

        List<Relationship> relationshipList = relationshipService.findByItem(context, importedPerson);
        assertEquals(1, relationshipList.size());
        assertEquals(importedPublication.getID(), relationshipList.get(0).getLeftItem().getID());
        assertEquals(importedPerson.getID(), relationshipList.get(0).getRightItem().getID());
    }

    @Test
    public void metadataImportExistingItemRelationshipReplaceTest() throws Exception {
        context.turnOffAuthorisationSystem();
        Item personItem = ItemBuilder.createItem(context, personCollection)
            .withPersonIdentifierFirstName("John")
            .withPersonIdentifierLastName("Doe")
            .build();
        Item publicationItem1 = ItemBuilder.createItem(context, publicationCollection)
            .withTitle("Publication1").build();
        Item publicationItem2 = ItemBuilder.createItem(context, publicationCollection)
            .withTitle("Publication2").build();
        Relationship existingRelationship =
            RelationshipBuilder
                .createRelationshipBuilder(context, publicationItem1, personItem, isAuthorOfPublicationRelType)
                .withRightwardValue("Last, First").build();
        context.commit();
        context.restoreAuthSystemState();

        String[] csv = {"id,collection,relation.isPublicationOfAuthor",
            personItem.getID() + "," + personCollection.getHandle() + "," + publicationItem2.getID()};
        performImportScript(csv);

        List<Relationship> relationshipList = relationshipService.findByItem(context, personItem);
        assertEquals(1, relationshipList.size());
        assertEquals(publicationItem2.getID(), relationshipList.get(0).getLeftItem().getID());
        assertEquals(personItem.getID(), relationshipList.get(0).getRightItem().getID());
    }

    @Test
    public void metadataImportExistingItemRelationshipRemoveTest() throws Exception {
        context.turnOffAuthorisationSystem();
        Item personItem = ItemBuilder.createItem(context, personCollection)
            .withPersonIdentifierFirstName("John")
            .withPersonIdentifierLastName("Doe")
            .build();
        Item publicationItem = ItemBuilder.createItem(context, publicationCollection)
            .withTitle("Publication1").build();
        Relationship existingRelationship =
            RelationshipBuilder
                .createRelationshipBuilder(context, publicationItem, personItem, isAuthorOfPublicationRelType)
                .withRightwardValue("Last, First").build();
        context.commit();
        context.restoreAuthSystemState();

        String[] csv = {"id,collection,relation.isPublicationOfAuthor",
            personItem.getID() + "," + personCollection.getHandle() + ","};
        performImportScript(csv);

        List<Relationship> relationshipList = relationshipService.findByItem(context, personItem);
        assertEquals(0, relationshipList.size());
    }

    @Test
    public void personMetadataImportTest() throws Exception {

        String[] csv = {"id,collection,dc.title,person.birthDate",
            "+," + publicationCollection.getHandle() + ",\"Test Import 2\"," + "2000"};
        performImportScript(csv);
        Item importedItem = findItemByName("Test Import 2");
        assertTrue(
            Strings.CS.equals(
                itemService.getMetadata(importedItem, "person", "birthDate", null, Item.ANY)
                           .get(0).getValue(), "2000"));
        context.turnOffAuthorisationSystem();
        itemService.delete(context, importedItem);
        context.restoreAuthSystemState();
    }

    @Test
    public void metadataImportRemovingValueTest() throws Exception {
        context.turnOffAuthorisationSystem();
        String itemTitle = "Testing removing author";
        Item item = ItemBuilder.createItem(context,personCollection).withAuthor("TestAuthorToRemove")
            .withTitle(itemTitle).build();
        context.commit();
        context.restoreAuthSystemState();

<<<<<<< HEAD
        assertTrue(itemHasMetadata(item, "dc", "contributor", "author", Item.ANY,
                "TestAuthorToRemove", null));

        context.commit();
=======
        assertTrue(
            Strings.CS.equals(
                itemService.getMetadata(item, "dc", "contributor", "author", Item.ANY).get(0).getValue(),
                "TestAuthorToRemove"));
>>>>>>> 86caaac9

        String[] csv = {"id,collection,dc.title,dc.contributor.author",
            item.getID().toString() + "," + personCollection.getHandle() + "," + item.getName() + ","};
        performImportScript(csv);
        item = findItemByName(itemTitle);
        assertEquals(0, itemService.getMetadata(item, "dc", "contributor", "author", Item.ANY).size());
    }

    @Test
    public void metadataImportDeleteItemNotAllowedTest() throws Exception {
        context.turnOffAuthorisationSystem();
        Item item = ItemBuilder.createItem(context,publicationCollection).withTitle("title").build();
        context.commit();
        context.restoreAuthSystemState();

        configurationService.setProperty("bulkedit.allowexpunge", false);

        String[] csv = {"id,action", item.getID().toString() + ",expunge"};
        performImportScript(csv);
        item = findItemByName("title");
        assertNotNull(item);
    }

    @Test
    public void metadataImportDeleteItemAllowedTest() throws Exception {
        context.turnOffAuthorisationSystem();
        Item item = ItemBuilder.createItem(context,publicationCollection).withTitle("title").build();
        context.commit();
        context.restoreAuthSystemState();

        configurationService.setProperty("bulkedit.allowexpunge", true);

        String[] csv = {"id,action", item.getID().toString() + ",expunge"};
        performImportScript(csv);
        item = findItemByName("title");
        assertNull(item);
    }

    @Test
    public void metadataImportWithdrawItemTest() throws Exception {
        context.turnOffAuthorisationSystem();
        Item item = ItemBuilder.createItem(context,publicationCollection).withTitle("title").build();
        context.commit();
        context.restoreAuthSystemState();

        assertFalse(item.isWithdrawn());

        String[] csv = {"id,action", item.getID().toString() + ",withdraw"};
        performImportScript(csv);
        item = findItemByName("title", true);
        assertTrue(item.isWithdrawn());
    }

    @Test
    public void metadataImportReinstateItemTest() throws Exception {
        context.turnOffAuthorisationSystem();
        Item item = ItemBuilder.createItem(context,publicationCollection).withTitle("title").build();
        context.commit();
        itemService.withdraw(context, context.reloadEntity(item));
        context.commit();
        context.restoreAuthSystemState();

        assertTrue(context.reloadEntity(item).isWithdrawn());

        String[] csv = {"id,action", item.getID().toString() + ",reinstate"};
        performImportScript(csv);
        item = findItemByName("title", true);
        assertFalse(item.isWithdrawn());
    }

    @Test
    public void metadataImportAuthorityTest() throws Exception {
        enableAuthorAuthorityControl();

        context.turnOffAuthorisationSystem();
        Item item = ItemBuilder.createItem(context,publicationCollection)
            .withAuthor("author 1", "authorityKeyToBeChanged", Choices.CF_ACCEPTED)
            .withAuthor("author 2", "authorityKeyToStay", Choices.CF_ACCEPTED)
            .withAuthor("author 3", "authorityKeyUnchanged", Choices.CF_ACCEPTED)
            .withTitle("title").build();
        context.commit();
        context.restoreAuthSystemState();

        String[] csv = {"id,dc.title,dc.contributor.author", item.getID().toString() +
            ",title,\"author 1::authorityKeyChanged::600||author 2 edited::authorityKeyToStay::600||" +
            "author 3::authorityKeyUnchanged::600||author 4::newAuthorityKey::600||author 5::noConfidence\""};
        performImportScript(csv);

        item = findItemByName("title");
        assertTrue(itemHasMetadata(item, "dc", "contributor", "author", Item.ANY,
            "author 1", "authorityKeyChanged"));
        assertTrue(itemHasMetadata(item, "dc", "contributor", "author", Item.ANY,
            "author 2 edited", "authorityKeyToStay"));
        assertTrue(itemHasMetadata(item, "dc", "contributor", "author", Item.ANY,
            "author 3", "authorityKeyUnchanged"));
        assertTrue(itemHasMetadata(item, "dc", "contributor", "author", Item.ANY,
            "author 4", "newAuthorityKey"));
        assertTrue(itemHasMetadata(item, "dc", "contributor", "author", Item.ANY,
            "author 5::noConfidence", null));
        assertEquals(5, itemService.getMetadata(item, "dc", "contributor", "author", Item.ANY).size());
    }

    private boolean itemHasMetadata(Item item, String schema, String element, String qualifier, String language,
                                    String value, String authority) {
        List<MetadataValue> mdValues = itemService.getMetadata(item, schema, element, qualifier, language);
        for (MetadataValue mdValue : mdValues) {
            String mdValueValue = mdValue.getValue();
            String mdValueAuthority = mdValue.getAuthority();
            if (StringUtils.equals(mdValueValue, value) && StringUtils.equals(mdValueAuthority, authority)) {
                return true;
            }
        }
        return false;
    }

    private Item findItemByName(String name) throws SQLException {
        return findItemByName(name, false);
    }

    private Item findItemByName(String name, boolean unfiltered) throws SQLException {
        Item importedItem = null;
        List<Item> allItems = IteratorUtils.toList(unfiltered ?
            itemService.findAllRegularItems(context) : itemService.findAll(context));
        for (Item item : allItems) {
            if (item.getName().equals(name)) {
                importedItem = item;
            }
        }
        return importedItem;
    }

    public void performImportScript(String[] csv) throws Exception {
        performImportScript(csv, false);
    }

    /**
     * Import mocked CSVs to test item creation behavior, deleting temporary file afterward.
     * @param csv content for test file.
     * @throws java.lang.Exception passed through.
     */
    public void performImportScript(String[] csv, boolean useTemplate) throws Exception {
        File csvFile = File.createTempFile("dspace-test-import", "csv");
        BufferedWriter out = new BufferedWriter(new OutputStreamWriter(new FileOutputStream(csvFile), "UTF-8"));
        for (String csvLine : csv) {
            out.write(csvLine + "\n");
        }
        out.flush();
        out.close();
        String fileLocation = csvFile.getAbsolutePath();
        try {
            String[] args = new String[] {"metadata-import", "-f", fileLocation, "-e", eperson.getEmail(), "-s"};
            if (useTemplate) {
                args = ArrayUtils.add(args, "-t");
            }
            TestDSpaceRunnableHandler testDSpaceRunnableHandler = new TestDSpaceRunnableHandler();
            ScriptLauncher
                .handleScript(args, ScriptLauncher.getConfig(kernelImpl), testDSpaceRunnableHandler, kernelImpl);
        } finally {
            csvFile.delete();
        }
    }

    private void enableAuthorAuthorityControl() throws Exception {
        configurationService.setProperty("choices.plugin.dc.contributor.author", "SolrAuthorAuthority");
        configurationService.setProperty("authority.controlled.dc.contributor.author", "true");

        metadataAuthorityService.clearCache();
        choiceAuthorityService.clearCache();
    }

    @Override
    public void destroy() throws Exception {
        // Ensure authority control is removed for authors
        configurationService.setProperty("choices.plugin.dc.contributor.author", null);
        configurationService.setProperty("authority.controlled.dc.contributor.author", "false");
        metadataAuthorityService.clearCache();
        choiceAuthorityService.clearCache();

        super.destroy();
    }
}<|MERGE_RESOLUTION|>--- conflicted
+++ resolved
@@ -134,15 +134,8 @@
             "+," + collection.getHandle() + ",\"Test Import 1\"," + "\"Donald, SmithImported\""};
         performImportScript(csv);
         Item importedItem = findItemByName("Test Import 1");
-<<<<<<< HEAD
         assertTrue(itemHasMetadata(importedItem, "dc", "contributor", "author", Item.ANY,
             "Donald, SmithImported", null));
-=======
-        assertTrue(
-            Strings.CS.equals(
-                itemService.getMetadata(importedItem, "dc", "contributor", "author", Item.ANY).get(0).getValue(),
-                "Donald, SmithImported"));
->>>>>>> 86caaac9
         eperson = ePersonService.findByEmail(context, eperson.getEmail());
         assertEquals(importedItem.getSubmitter(), eperson);
 
@@ -157,17 +150,10 @@
             "+," + publicationCollection.getHandle() + ",\"Test Import 1\"," + "\"Donald, SmithImported\""};
         performImportScript(csv, true);
         Item importedItem = findItemByName("Test Import 1");
-<<<<<<< HEAD
         assertTrue(itemHasMetadata(importedItem, "dc", "contributor", "author", Item.ANY,
             "Donald, SmithImported", null));
         assertTrue(itemHasMetadata(importedItem, "dspace", "entity", "type", Item.ANY,
             "Publication", null));
-=======
-        assertTrue(Strings.CS.equals(itemService.getMetadata(importedItem, "dc", "contributor", "author", Item.ANY)
-                              .get(0).getValue(), "Donald, SmithImported"));
-        assertTrue(Strings.CS.equals(itemService.getMetadata(importedItem, "dspace", "entity", "type", Item.ANY)
-                              .get(0).getValue(), "Publication"));
->>>>>>> 86caaac9
         eperson = ePersonService.findByEmail(context, eperson.getEmail());
         assertEquals(importedItem.getSubmitter(), eperson);
 
@@ -182,13 +168,8 @@
             "+," + publicationCollection.getHandle() + ",\"Test Import 1\"," + "\"Donald, SmithImported\""};
         performImportScript(csv, false);
         Item importedItem = findItemByName("Test Import 1");
-<<<<<<< HEAD
         assertTrue(itemHasMetadata(importedItem, "dc", "contributor", "author", Item.ANY,
             "Donald, SmithImported", null));
-=======
-        assertTrue(Strings.CS.equals(itemService.getMetadata(importedItem, "dc", "contributor", "author", Item.ANY)
-            .get(0).getValue(), "Donald, SmithImported"));
->>>>>>> 86caaac9
         assertEquals(0, itemService.getMetadata(importedItem, "dspace", "entity", "type", Item.ANY)
             .size());
         eperson = ePersonService.findByEmail(context, eperson.getEmail());
@@ -393,17 +374,10 @@
         context.commit();
         context.restoreAuthSystemState();
 
-<<<<<<< HEAD
         assertTrue(itemHasMetadata(item, "dc", "contributor", "author", Item.ANY,
                 "TestAuthorToRemove", null));
 
         context.commit();
-=======
-        assertTrue(
-            Strings.CS.equals(
-                itemService.getMetadata(item, "dc", "contributor", "author", Item.ANY).get(0).getValue(),
-                "TestAuthorToRemove"));
->>>>>>> 86caaac9
 
         String[] csv = {"id,collection,dc.title,dc.contributor.author",
             item.getID().toString() + "," + personCollection.getHandle() + "," + item.getName() + ","};
@@ -512,7 +486,7 @@
         for (MetadataValue mdValue : mdValues) {
             String mdValueValue = mdValue.getValue();
             String mdValueAuthority = mdValue.getAuthority();
-            if (StringUtils.equals(mdValueValue, value) && StringUtils.equals(mdValueAuthority, authority)) {
+            if (Strings.CS.equals(mdValueValue, value) && Strings.CS.equals(mdValueAuthority, authority)) {
                 return true;
             }
         }
