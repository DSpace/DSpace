/**
 * The contents of this file are subject to the license and copyright
 * detailed in the LICENSE and NOTICE files at the root of the source
 * tree and available online at
 *
 * http://www.dspace.org/license/
 */
package org.dspace;

import static org.junit.Assert.fail;

import java.sql.SQLException;

import org.apache.log4j.Logger;
import org.dspace.authorize.AuthorizeException;
import org.dspace.authorize.factory.AuthorizeServiceFactory;
import org.dspace.authorize.service.AuthorizeService;
import org.dspace.core.Context;
import org.dspace.core.I18nUtil;
import org.dspace.discovery.MockIndexEventConsumer;
import org.dspace.eperson.EPerson;
import org.dspace.eperson.factory.EPersonServiceFactory;
import org.dspace.eperson.service.EPersonService;
<<<<<<< HEAD
import org.dspace.servicemanager.DSpaceKernel;
import org.dspace.servicemanager.DSpaceKernelInit;
=======
>>>>>>> a10e85c2
import org.dspace.storage.rdbms.DatabaseUtils;
import org.junit.After;
import org.junit.Before;
import org.junit.BeforeClass;



/**
 * This is the base class for most Unit Tests. It contains some generic mocks and
 * utilities that are needed by most of the unit tests developed for DSpace.
 * <P>
 * NOTE: This base class also performs in-memory (H2) database initialization.
 * If your tests don't need that, you may wish to just use AbstractDSpaceTest.
 *
 * @see AbstractDSpaceTest
 * @author pvillega
 */
public class AbstractUnitTest extends AbstractDSpaceTest
{
    /** log4j category */
    private static final Logger log = Logger.getLogger(AbstractUnitTest.class);

    /**
     * Context mock object to use in the tests.
     */
    protected Context context;

    /**
     * EPerson mock object to use in the tests.
     */
    protected EPerson eperson;

<<<<<<< HEAD
    protected static DSpaceKernel kernel;

=======
    /**
     * This service is used by the majority of DSO-based Unit tests, which
     * is why it is initialized here.
     */
>>>>>>> a10e85c2
    protected AuthorizeService authorizeService = AuthorizeServiceFactory.getInstance().getAuthorizeService();

    /** 
     * This method will be run before the first test as per @BeforeClass. It will
     * initialize shared resources required for all tests of this class.
     * <p>
     * NOTE: Per JUnit, "The @BeforeClass methods of superclasses will be run before those the current class."
     * http://junit.org/apidocs/org/junit/BeforeClass.html
     * <p>
     * This method builds on the initialization in AbstractDSpaceTest, and
     * initializes the in-memory database for tests that need it.
     */
    @BeforeClass
    public static void initDatabase()
    {
        // Clear our old flyway object. Because this DB is in-memory, its
        // data is lost when the last connection is closed. So, we need
        // to (re)start Flyway from scratch for each Unit Test class.
        DatabaseUtils.clearFlywayDBCache();

        try
        {
<<<<<<< HEAD
            //set a standard time zone for the tests
            TimeZone.setDefault(TimeZone.getTimeZone("Europe/Dublin"));

            //load the properties of the tests
            testProps = new Properties();
            URL properties = AbstractUnitTest.class.getClassLoader()
                    .getResource("test-config.properties");
            testProps.load(properties.openStream());

            //load the test configuration file
            ConfigurationManager.loadConfig(null);

            // Initialise the service manager kernel
            kernel = DSpaceKernelInit.getKernel();
            if (!kernel.isRunning())
            {
                kernel.start(ConfigurationManager.getProperty("dspace.dir"));
            }
            // Clear our old flyway object. Because this DB is in-memory, its
            // data is lost when the last connection is closed. So, we need
            // to (re)start Flyway from scratch for each Unit Test class.
            DatabaseUtils.clearFlywayDBCache();

            try
            {
                // Update/Initialize the database to latest version (via Flyway)
                DatabaseUtils.updateDatabase();
            }
            catch(SQLException se)
            {
                log.error("Error initializing database", se);
                fail("Error initializing database: " + se.getMessage());
            }

            // Initialize mock indexer (which does nothing, since Solr isn't running)
            new MockIndexEventConsumer();
            
            // Initialize mock Util class
            new MockUtil();
        } 
        catch (IOException ex)
=======
            // Update/Initialize the database to latest version (via Flyway)
            DatabaseUtils.updateDatabase();
        }
        catch(SQLException se)
>>>>>>> a10e85c2
        {
            log.error("Error initializing database", se);
            fail("Error initializing database: " + se.getMessage());
        }

        // Initialize mock indexer (which does nothing, since Solr isn't running)
        new MockIndexEventConsumer();
    }

    /**
     * This method will be run before every test as per @Before. It will
     * initialize resources required for each individual unit test.
     *
     * Other methods can be annotated with @Before here or in subclasses
     * but no execution order is guaranteed
     */
    @Before
    public void init() {
        try
        {
            //Start a new context
            context = new Context();
            context.turnOffAuthorisationSystem();

            //Find our global test EPerson account. If it doesn't exist, create it.
            EPersonService ePersonService = EPersonServiceFactory.getInstance().getEPersonService();
            eperson = ePersonService.findByEmail(context, "test@email.com");
            if(eperson == null)
            {
                // This EPerson creation should only happen once (i.e. for first test run)
                log.info("Creating initial EPerson (email=test@email.com) for Unit Tests");
                eperson = ePersonService.create(context);
                eperson.setFirstName(context, "first");
                eperson.setLastName(context, "last");
                eperson.setEmail("test@email.com");
                eperson.setCanLogIn(true);
                eperson.setLanguage(context, I18nUtil.getDefaultLocale().getLanguage());
                // actually save the eperson to unit testing DB
                ePersonService.update(context, eperson);
            }
            // Set our global test EPerson as the current user in DSpace
            context.setCurrentUser(eperson);

            // If our Anonymous/Administrator groups aren't initialized, initialize them as well
            EPersonServiceFactory.getInstance().getGroupService().initDefaultGroupNames(context);

            context.restoreAuthSystemState();
        }
        catch (AuthorizeException ex)
        {
            log.error("Error creating initial eperson or default groups", ex);
            fail("Error creating initial eperson or default groups in AbstractUnitTest init()");
        }
        catch (SQLException ex) 
        {
            log.error(ex.getMessage(),ex);
            fail("SQL Error on AbstractUnitTest init()");
        }
    }

    /**
     * This method will be run after every test as per @After. It will
     * clean resources initialized by the @Before methods.
     *
     * Other methods can be annotated with @After here or in subclasses
     * but no execution order is guaranteed
     */
    @After
    public void destroy()
    {
        // Cleanup our global context object
        try {
            cleanupContext(context);
        } catch (SQLException e) {
            throw new RuntimeException(e);
        }
    }

    /**
<<<<<<< HEAD
     * This method will be run after all tests finish as per @AfterClass. It will
     * clean resources initialized by the @BeforeClass methods.
     *
     */
    @AfterClass
    public static void destroyOnce() throws SQLException {
        //we clear the properties
        testProps.clear();
        testProps = null;

        //Also clear out the kernel & nullify (so JUnit will clean it up)
        if (kernel !=null)
            kernel.destroy();
        kernel = null;
    }

    /**
=======
>>>>>>> a10e85c2
     *  Utility method to cleanup a created Context object (to save memory).
     *  This can also be used by individual tests to cleanup context objects they create.
     */
    protected void cleanupContext(Context c) throws SQLException {
        // If context still valid, abort it
        if(c!=null && c.isValid())
           c.complete();

        // Cleanup Context object by setting it to null
        if(c!=null)
           c = null;
    }
}<|MERGE_RESOLUTION|>--- conflicted
+++ resolved
@@ -21,11 +21,6 @@
 import org.dspace.eperson.EPerson;
 import org.dspace.eperson.factory.EPersonServiceFactory;
 import org.dspace.eperson.service.EPersonService;
-<<<<<<< HEAD
-import org.dspace.servicemanager.DSpaceKernel;
-import org.dspace.servicemanager.DSpaceKernelInit;
-=======
->>>>>>> a10e85c2
 import org.dspace.storage.rdbms.DatabaseUtils;
 import org.junit.After;
 import org.junit.Before;
@@ -58,15 +53,10 @@
      */
     protected EPerson eperson;
 
-<<<<<<< HEAD
-    protected static DSpaceKernel kernel;
-
-=======
     /**
      * This service is used by the majority of DSO-based Unit tests, which
      * is why it is initialized here.
      */
->>>>>>> a10e85c2
     protected AuthorizeService authorizeService = AuthorizeServiceFactory.getInstance().getAuthorizeService();
 
     /** 
@@ -89,54 +79,10 @@
 
         try
         {
-<<<<<<< HEAD
-            //set a standard time zone for the tests
-            TimeZone.setDefault(TimeZone.getTimeZone("Europe/Dublin"));
-
-            //load the properties of the tests
-            testProps = new Properties();
-            URL properties = AbstractUnitTest.class.getClassLoader()
-                    .getResource("test-config.properties");
-            testProps.load(properties.openStream());
-
-            //load the test configuration file
-            ConfigurationManager.loadConfig(null);
-
-            // Initialise the service manager kernel
-            kernel = DSpaceKernelInit.getKernel();
-            if (!kernel.isRunning())
-            {
-                kernel.start(ConfigurationManager.getProperty("dspace.dir"));
-            }
-            // Clear our old flyway object. Because this DB is in-memory, its
-            // data is lost when the last connection is closed. So, we need
-            // to (re)start Flyway from scratch for each Unit Test class.
-            DatabaseUtils.clearFlywayDBCache();
-
-            try
-            {
-                // Update/Initialize the database to latest version (via Flyway)
-                DatabaseUtils.updateDatabase();
-            }
-            catch(SQLException se)
-            {
-                log.error("Error initializing database", se);
-                fail("Error initializing database: " + se.getMessage());
-            }
-
-            // Initialize mock indexer (which does nothing, since Solr isn't running)
-            new MockIndexEventConsumer();
-            
-            // Initialize mock Util class
-            new MockUtil();
-        } 
-        catch (IOException ex)
-=======
             // Update/Initialize the database to latest version (via Flyway)
             DatabaseUtils.updateDatabase();
         }
         catch(SQLException se)
->>>>>>> a10e85c2
         {
             log.error("Error initializing database", se);
             fail("Error initializing database: " + se.getMessage());
@@ -216,26 +162,6 @@
     }
 
     /**
-<<<<<<< HEAD
-     * This method will be run after all tests finish as per @AfterClass. It will
-     * clean resources initialized by the @BeforeClass methods.
-     *
-     */
-    @AfterClass
-    public static void destroyOnce() throws SQLException {
-        //we clear the properties
-        testProps.clear();
-        testProps = null;
-
-        //Also clear out the kernel & nullify (so JUnit will clean it up)
-        if (kernel !=null)
-            kernel.destroy();
-        kernel = null;
-    }
-
-    /**
-=======
->>>>>>> a10e85c2
      *  Utility method to cleanup a created Context object (to save memory).
      *  This can also be used by individual tests to cleanup context objects they create.
      */
