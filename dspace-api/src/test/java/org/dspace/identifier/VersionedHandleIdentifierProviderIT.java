/**
 * The contents of this file are subject to the license and copyright
 * detailed in the LICENSE and NOTICE files at the root of the source
 * tree and available online at
 *
 * http://www.dspace.org/license/
 */
package org.dspace.identifier;

import static org.junit.Assert.assertEquals;
import static org.junit.Assert.assertTrue;

import java.lang.reflect.InvocationTargetException;
import java.sql.SQLException;
import java.util.ArrayList;
import java.util.Iterator;
import java.util.List;

import org.dspace.AbstractIntegrationTestWithDatabase;
import org.dspace.authorize.AuthorizeException;
import org.dspace.builder.CollectionBuilder;
import org.dspace.builder.CommunityBuilder;
import org.dspace.builder.ItemBuilder;
import org.dspace.builder.VersionBuilder;
import org.dspace.content.Collection;
import org.dspace.content.Item;
import org.dspace.kernel.ServiceManager;
import org.dspace.services.factory.DSpaceServicesFactory;
import org.junit.After;
import org.junit.Before;
import org.junit.Test;
import org.springframework.beans.factory.config.AutowireCapableBeanFactory;
import org.springframework.test.util.ReflectionTestUtils;

public class VersionedHandleIdentifierProviderIT extends AbstractIntegrationTestWithDatabase {

    private List<IdentifierProvider> originalProviders;

    private ServiceManager serviceManager;
    private IdentifierServiceImpl identifierService;
    private List<Object> registeredBeans = new ArrayList<>();

    private String firstHandle;

    private Collection collection;
    private Item itemV1;
    private Item itemV2;
    private Item itemV3;

    @Before
    @Override
    public void setUp() throws Exception {
        super.setUp();
        serviceManager = DSpaceServicesFactory.getInstance().getServiceManager();
        identifierService = serviceManager.getServicesByType(IdentifierServiceImpl.class).get(0);
        originalProviders = (List<IdentifierProvider>) ReflectionTestUtils.getField(identifierService, "providers");
        context.turnOffAuthorisationSystem();

        identifierService.setProviders(List.of());
        parentCommunity = CommunityBuilder.createCommunity(context)
                .withName("Parent Community")
                .build();
        collection = CollectionBuilder.createCollection(context, parentCommunity)
                .withName("Collection")
                .build();

        context.restoreAuthSystemState();
    }

    @After
    public void tearDown() throws Exception {
        // restore providers
        identifierService.setProviders(originalProviders);
        // clean beans
        unregisterBeans(registeredBeans);
    }

<<<<<<< HEAD
    private void unregisterBeans(List<Object> registeredBeans) {
        AutowireCapableBeanFactory factory =
            DSpaceServicesFactory.getInstance()
                                 .getServiceManager()
                                 .getApplicationContext()
                                 .getAutowireCapableBeanFactory();
        Iterator<Object> iterator = registeredBeans.iterator();
        while (iterator.hasNext()) {
            Object registeredBean = iterator.next();
            factory.destroyBean(registeredBean);
            iterator.remove();
            registeredBeans.remove(registeredBean);
        }
    }

    private <T> T registerBean(Class<T> type)
        throws NoSuchMethodException, InvocationTargetException, InstantiationException, IllegalAccessException {
        AutowireCapableBeanFactory factory =
            DSpaceServicesFactory.getInstance()
                                 .getServiceManager()
                                 .getApplicationContext()
                                 .getAutowireCapableBeanFactory();
        // Define our special bean for testing the target class.
        T bean = type.getDeclaredConstructor()
                     .newInstance();

        registeredBeans.add(bean);

        factory.autowireBean(bean);
        return bean;
=======
    @After
    @Override
    public void destroy() throws Exception {
        super.destroy();
        // After this test has finished running, refresh application context and
        // set the expected 'default' versioned handle provider back to ensure other tests don't fail
        DSpaceServicesFactory.getInstance().getServiceManager().getApplicationContext().refresh();
    }

    private void registerProvider(Class type) {
        // Register our new provider
        IdentifierProvider identifierProvider =
                (IdentifierProvider) DSpaceServicesFactory.getInstance().getServiceManager()
                        .getServiceByName(type.getName(), type);
        if (identifierProvider == null) {
            DSpaceServicesFactory.getInstance().getServiceManager().registerServiceClass(type.getName(), type);
            identifierProvider = (IdentifierProvider) DSpaceServicesFactory.getInstance().getServiceManager()
                    .getServiceByName(type.getName(), type);
        }

        // Overwrite the identifier-service's providers with the new one to ensure only this provider is used
        identifierService = DSpaceServicesFactory.getInstance().getServiceManager()
                .getServicesByType(IdentifierServiceImpl.class).get(0);
        identifierService.setProviders(new ArrayList<>());
        identifierService.setProviders(List.of(identifierProvider));
>>>>>>> e7006c04
    }

    private void registerSingleProvider(IdentifierProvider provider) {
        identifierService.setProviders(List.of(provider));
    }

    private <T> T getOrProvide(Class<T> type)
        throws InvocationTargetException, NoSuchMethodException, InstantiationException, IllegalAccessException {
        List<T> servicesByType = serviceManager.getServicesByType(type);
        if (servicesByType == null || servicesByType.isEmpty()) {
            servicesByType = List.of(registerBean(type));
        }
        return servicesByType.get(0);
    }


    private void createVersions() throws SQLException, AuthorizeException {
        context.turnOffAuthorisationSystem();

        itemV1 = ItemBuilder.createItem(context, collection)
                .withTitle("First version")
                .build();
        firstHandle = itemV1.getHandle();
        itemV2 = VersionBuilder.createVersion(context, itemV1, "Second version").build().getItem();
        itemV3 = VersionBuilder.createVersion(context, itemV1, "Third version").build().getItem();

        context.restoreAuthSystemState();
    }

    @Test
    public void testDefaultVersionedHandleProvider() throws Exception {
        registerSingleProvider(
            getOrProvide(VersionedHandleIdentifierProvider.class)
        );
        createVersions();

        // Confirm the original item only has its original handle
        assertEquals(firstHandle, itemV1.getHandle());
        assertEquals(1, itemV1.getHandles().size());
        // Confirm the second item has the correct version handle
        assertEquals(firstHandle + ".2", itemV2.getHandle());
        assertEquals(1, itemV2.getHandles().size());
        // Confirm the last item has the correct version handle
        assertEquals(firstHandle + ".3", itemV3.getHandle());
        assertEquals(1, itemV3.getHandles().size());
    }

    @Test
    public void testCanonicalVersionedHandleProvider() throws Exception {
        registerSingleProvider(
            getOrProvide(VersionedHandleIdentifierProviderWithCanonicalHandles.class)
        );
        createVersions();

        // Confirm the original item only has a version handle
        assertEquals(firstHandle + ".1", itemV1.getHandle());
        assertEquals(1, itemV1.getHandles().size());
        // Confirm the second item has the correct version handle
        assertEquals(firstHandle + ".2", itemV2.getHandle());
        assertEquals(1, itemV2.getHandles().size());
        // Confirm the last item has both the correct version handle and the original handle
        assertEquals(firstHandle, itemV3.getHandle());
        assertEquals(2, itemV3.getHandles().size());
        containsHandle(itemV3, firstHandle + ".3");
    }

    private void containsHandle(Item item, String handle) {
        assertTrue(item.getHandles().stream().anyMatch(h -> handle.equals(h.getHandle())));
    }
}<|MERGE_RESOLUTION|>--- conflicted
+++ resolved
@@ -68,14 +68,15 @@
     }
 
     @After
-    public void tearDown() throws Exception {
+    @Override
+    public void destroy() throws Exception {
+        super.destroy();
         // restore providers
         identifierService.setProviders(originalProviders);
         // clean beans
         unregisterBeans(registeredBeans);
     }
 
-<<<<<<< HEAD
     private void unregisterBeans(List<Object> registeredBeans) {
         AutowireCapableBeanFactory factory =
             DSpaceServicesFactory.getInstance()
@@ -106,33 +107,6 @@
 
         factory.autowireBean(bean);
         return bean;
-=======
-    @After
-    @Override
-    public void destroy() throws Exception {
-        super.destroy();
-        // After this test has finished running, refresh application context and
-        // set the expected 'default' versioned handle provider back to ensure other tests don't fail
-        DSpaceServicesFactory.getInstance().getServiceManager().getApplicationContext().refresh();
-    }
-
-    private void registerProvider(Class type) {
-        // Register our new provider
-        IdentifierProvider identifierProvider =
-                (IdentifierProvider) DSpaceServicesFactory.getInstance().getServiceManager()
-                        .getServiceByName(type.getName(), type);
-        if (identifierProvider == null) {
-            DSpaceServicesFactory.getInstance().getServiceManager().registerServiceClass(type.getName(), type);
-            identifierProvider = (IdentifierProvider) DSpaceServicesFactory.getInstance().getServiceManager()
-                    .getServiceByName(type.getName(), type);
-        }
-
-        // Overwrite the identifier-service's providers with the new one to ensure only this provider is used
-        identifierService = DSpaceServicesFactory.getInstance().getServiceManager()
-                .getServicesByType(IdentifierServiceImpl.class).get(0);
-        identifierService.setProviders(new ArrayList<>());
-        identifierService.setProviders(List.of(identifierProvider));
->>>>>>> e7006c04
     }
 
     private void registerSingleProvider(IdentifierProvider provider) {
