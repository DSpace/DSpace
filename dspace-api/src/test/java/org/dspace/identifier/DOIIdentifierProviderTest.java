/**
 * The contents of this file are subject to the license and copyright
 * detailed in the LICENSE and NOTICE files at the root of the source
 * tree and available online at
 *
 * http://www.dspace.org/license/
 */
package org.dspace.identifier;

import java.io.IOException;
import java.sql.SQLException;
import java.util.ArrayList;
import java.util.Date;
import java.util.List;
import java.util.Random;
import org.apache.log4j.Logger;
import org.dspace.AbstractUnitTest;
import org.dspace.authorize.AuthorizeException;
import org.dspace.content.*;
import org.dspace.content.factory.ContentServiceFactory;
import org.dspace.content.service.CollectionService;
import org.dspace.content.service.CommunityService;
import org.dspace.content.service.ItemService;
import org.dspace.content.service.WorkspaceItemService;
import org.dspace.identifier.factory.IdentifierServiceFactory;
import org.dspace.identifier.service.DOIService;
import org.dspace.services.ConfigurationService;
import org.dspace.services.factory.DSpaceServicesFactory;
import org.dspace.workflow.WorkflowException;
import org.dspace.workflow.WorkflowItem;
import org.dspace.workflow.factory.WorkflowServiceFactory;
import org.junit.*;
import static org.junit.Assert.*;
import static org.junit.Assume.*;

/**
* Tests for {@link DataCiteIdentifierProvider}.
*
* @author Mark H. Wood
* @author Pascal-Nicolas Becker
*/
public class DOIIdentifierProviderTest
        extends AbstractUnitTest
{
    /** log4j category */
    private static final Logger log = Logger.getLogger(DOIIdentifierProviderTest.class);
    
    private static final String PREFIX = "10.5072";
    private static final String NAMESPACE_SEPARATOR = "dspaceUnitTests-";

    private static ConfigurationService config = null;

    protected DOIService doiService = IdentifierServiceFactory.getInstance().getDOIService();
    protected CommunityService communityService = ContentServiceFactory.getInstance().getCommunityService();
    protected CollectionService collectionService = ContentServiceFactory.getInstance().getCollectionService();
    protected ItemService itemService = ContentServiceFactory.getInstance().getItemService();
    protected WorkspaceItemService workspaceItemService = ContentServiceFactory.getInstance().getWorkspaceItemService();


    private static Community community;
    private static Collection collection;

    private static MockDOIConnector connector;
    private DOIIdentifierProvider provider;

    public DOIIdentifierProviderTest()
    {
    }

    /**
     * This method will be run before every test as per @Before. It will
     * initialize resources required for the tests.
     *
     * Other methods can be annotated with @Before here or in subclasses
     * but no execution order is guaranteed
     */
    @Before
    @Override
    public void init()
    {
        super.init();
        
        try
        {
            context.turnOffAuthorisationSystem();
            // Create an environment for our test objects to live in.
            community = communityService.create(null, context);
            communityService.setMetadata(context, community, "name", "A Test Community");
            communityService.update(context, community);
            collection = collectionService.create(context, community);
            collectionService.setMetadata(context, collection, "name", "A Test Collection");
            collectionService.update(context, collection);
            //we need to commit the changes so we don't block the table for testing
            context.restoreAuthSystemState();

<<<<<<< HEAD
            config = kernel.getConfigurationService();
=======
            config = DSpaceServicesFactory.getInstance().getConfigurationService();
>>>>>>> a10e85c2
            // Configure the service under test.
            config.setProperty(DOIIdentifierProvider.CFG_PREFIX, PREFIX);
            config.setProperty(DOIIdentifierProvider.CFG_NAMESPACE_SEPARATOR, 
                NAMESPACE_SEPARATOR);
        
            connector = new MockDOIConnector();
            
            provider = DSpaceServicesFactory.getInstance().getServiceManager().getServiceByName(DOIIdentifierProvider.class.getName(), DOIIdentifierProvider.class);
            provider.setConfigurationService(config);
            provider.setDOIConnector(connector);
        }
        catch (AuthorizeException ex)
        {
            log.error("Authorization Error in init", ex);
            fail("Authorization Error in init: " + ex.getMessage());
        }
        catch (SQLException ex)
        {
            log.error("SQL Error in init", ex);
            fail("SQL Error in init: " + ex.getMessage());
        }
        
    }
    
     /**
     * This method will be run after every test as per @After. It will
     * clean resources initialized by the @Before methods.
     *
     * Other methods can be annotated with @After here or in subclasses
     * but no execution order is guaranteed
     */
    @After
    @Override
    public void destroy()
    {
        community = null;
        collection = null;
        connector.reset();
        connector = null;
        provider = null;
        super.destroy();
    }

    /**
    * Create a fresh Item, installed in the repository.
    *
    * @throws SQLException
    * @throws AuthorizeException
    * @throws IOException
    */
    private Item newItem()
            throws SQLException, AuthorizeException, IOException, IllegalAccessException, IdentifierException, WorkflowException
    {
        context.turnOffAuthorisationSystem();

        WorkspaceItem wsItem = workspaceItemService.create(context, collection, false);

        WorkflowItem wfItem = WorkflowServiceFactory.getInstance().getWorkflowService().start(context, wsItem);

        Item item = wfItem.getItem();
        itemService.addMetadata(context, item, "dc", "contributor", "author", null, "Author, A. N.");
        itemService.addMetadata(context, item, "dc", "title", null, null, "A Test Object");
        itemService.addMetadata(context, item, "dc", "publisher", null, null, "DSpace Test Harness");

        // If DOIIdentifierProvider is configured
        // (dspace/conf/spring/api/identifier-service.xml) the new created item
        // gets automatically a DOI. We remove this DOI as it can make problems
        // with the tests.
        provider.delete(context, item);
        
        List<MetadataValue> metadata = itemService.getMetadata(item,
                DOIIdentifierProvider.MD_SCHEMA, 
                DOIIdentifierProvider.DOI_ELEMENT,
                DOIIdentifierProvider.DOI_QUALIFIER,
                null);
        List<String> remainder = new ArrayList<String>();

        for (MetadataValue id : metadata) {
            if (!id.getValue().startsWith(DOI.RESOLVER))
            {
                remainder.add(id.getValue());
            }
        }

        itemService.clearMetadata(context, item,
                DOIIdentifierProvider.MD_SCHEMA,
                DOIIdentifierProvider.DOI_ELEMENT,
                DOIIdentifierProvider.DOI_QUALIFIER,
                null);
        itemService.addMetadata(context, item, DOIIdentifierProvider.MD_SCHEMA,
                DOIIdentifierProvider.DOI_ELEMENT,
                DOIIdentifierProvider.DOI_QUALIFIER,
                null,
                remainder);
        
        itemService.update(context, item);
        //we need to commit the changes so we don't block the table for testing
        context.restoreAuthSystemState();

        return item;
    }
    
    public String createDOI(Item item, Integer status, boolean metadata)
            throws SQLException, IdentifierException, AuthorizeException
    {
        return this.createDOI(item, status, metadata, null);
    }
    
    /**
     * Create a DOI to an item.
     * @param item Item the DOI should be created for.
     * @param status The status of the DOI.
     * @param metadata Whether the DOI should be included in the metadata of the item.
     * @param doi The doi or null if we should generate one.
     * @return the DOI
     * @throws SQLException 
     */
    public String createDOI(Item item, Integer status, boolean metadata, String doi)
            throws SQLException, IdentifierException, AuthorizeException
    {
        context.turnOffAuthorisationSystem();
        // we need some random data. UUIDs would be bloated here
        Random random = new Random();
        if (null == doi)
        {
            doi = DOI.SCHEME + PREFIX + "/" + NAMESPACE_SEPARATOR 
                    + Long.toHexString(new Date().getTime()) + "-"
                    + random.nextInt(997);
        }
        
        DOI doiRow = doiService.create(context);
        doiRow.setDoi(doi.substring(DOI.SCHEME.length()));
        doiRow.setDSpaceObject(item);
        doiRow.setStatus(status);
        doiService.update(context, doiRow);
        
        if (metadata)
        {
            itemService.addMetadata(context, item, DOIIdentifierProvider.MD_SCHEMA,
                    DOIIdentifierProvider.DOI_ELEMENT,
                    DOIIdentifierProvider.DOI_QUALIFIER,
                    null,
                    doiService.DOIToExternalForm(doi));
            itemService.update(context, item);
        }
        
        //we need to commit the changes so we don't block the table for testing
        context.restoreAuthSystemState();
        return doi;
    }
    
    /**
     * Test of supports method, of class DataCiteIdentifierProvider.
     */
    @Test
    public void testSupports_Class()
    {        
        Class<? extends Identifier> identifier = DOI.class;
        assertTrue("DOI should be supported", provider.supports(identifier));
    }
    
    @Test
    public void testSupports_valid_String()
    {
        String[] validDOIs = new String[]
        {
            "10.5072/123abc-lkj/kljl",
            PREFIX + "/" + NAMESPACE_SEPARATOR + "lkjljasd1234",
            DOI.SCHEME + "10.5072/123abc-lkj/kljl",
            "http://dx.doi.org/10.5072/123abc-lkj/kljl",
            DOI.RESOLVER + "/10.5072/123abc-lkj/kljl"
        };
        
        for (String doi : validDOIs)
        {
            assertTrue("DOI should be supported", provider.supports(doi));
        }
    }
    
    @Test
    public void testDoes_not_support_invalid_String()
    {
        String[] invalidDOIs = new String[]
        {
            "11.5072/123abc-lkj/kljl",
            "http://hdl.handle.net/handle/10.5072/123abc-lkj/kljl",
            "",
            null
        };
        
        for (String notADoi : invalidDOIs)
        {
            assertFalse("Invalid DOIs shouldn't be supported",
                    provider.supports(notADoi));
        }
    }
    
    @Test
    public void testStore_DOI_as_item_metadata()
            throws SQLException, AuthorizeException, IOException, IdentifierException, IllegalAccessException, WorkflowException
    {
        Item item = newItem();
        String doi = DOI.SCHEME + PREFIX + "/" + NAMESPACE_SEPARATOR 
                + Long.toHexString(new Date().getTime());
        context.turnOffAuthorisationSystem();
        provider.saveDOIToObject(context, item, doi);
        context.restoreAuthSystemState();
        
        List<MetadataValue> metadata = itemService.getMetadata(item, DOIIdentifierProvider.MD_SCHEMA,
                DOIIdentifierProvider.DOI_ELEMENT,
                DOIIdentifierProvider.DOI_QUALIFIER,
                null);
        boolean result = false;
        for (MetadataValue id : metadata)
        {
            if (id.getValue().equals(doiService.DOIToExternalForm(doi)))
            {
                result = true;
            }
        }
        assertTrue("Cannot store DOI as item metadata value.", result);
    }
    
    @Test
    public void testGet_DOI_out_of_item_metadata()
            throws SQLException, AuthorizeException, IOException, IdentifierException, IllegalAccessException, WorkflowException
    {
        Item item = newItem();
        String doi = DOI.SCHEME + PREFIX + "/" + NAMESPACE_SEPARATOR 
                + Long.toHexString(new Date().getTime());

        context.turnOffAuthorisationSystem();
        itemService.addMetadata(context, item, DOIIdentifierProvider.MD_SCHEMA,
                DOIIdentifierProvider.DOI_ELEMENT,
                DOIIdentifierProvider.DOI_QUALIFIER,
                null,
                doiService.DOIToExternalForm(doi));
        itemService.update(context, item);
        context.restoreAuthSystemState();

        assertTrue("Failed to recognize DOI in item metadata.", 
                doi.equals(provider.getDOIOutOfObject(item)));
    }

    @Test
    public void testRemove_DOI_from_item_metadata()
            throws SQLException, AuthorizeException, IOException, IdentifierException, WorkflowException, IllegalAccessException
    {
        Item item = newItem();
        String doi = DOI.SCHEME + PREFIX + "/" + NAMESPACE_SEPARATOR 
                + Long.toHexString(new Date().getTime());

        context.turnOffAuthorisationSystem();
        itemService.addMetadata(context, item, DOIIdentifierProvider.MD_SCHEMA,
                DOIIdentifierProvider.DOI_ELEMENT,
                DOIIdentifierProvider.DOI_QUALIFIER,
                null,
                doiService.DOIToExternalForm(doi));
        itemService.update(context, item);
        
        provider.removeDOIFromObject(context, item, doi);
        context.restoreAuthSystemState();
        
        List<MetadataValue> metadata = itemService.getMetadata(item, DOIIdentifierProvider.MD_SCHEMA,
                DOIIdentifierProvider.DOI_ELEMENT,
                DOIIdentifierProvider.DOI_QUALIFIER,
                null);
        boolean foundDOI = false;
        for (MetadataValue id : metadata)
        {
            if (id.getValue().equals(doiService.DOIToExternalForm(doi)))
            {
                foundDOI = true;
            }
        }
        assertFalse("Cannot remove DOI from item metadata.", foundDOI);
    }
    
    @Test
    public void testGet_DOI_by_DSpaceObject()
            throws SQLException, AuthorizeException, IOException,
            IllegalArgumentException, IdentifierException, WorkflowException, IllegalAccessException
    {
        Item item = newItem();
        String doi = this.createDOI(item, DOIIdentifierProvider.IS_REGISTERED, false);
        
        String retrievedDOI = provider.getDOIByObject(context, item);
        
        assertNotNull("Failed to load DOI by DSpaceObject.", retrievedDOI);
        assertTrue("Loaded wrong DOI by DSpaceObject.", doi.equals(retrievedDOI));
    }
    
    @Test
    public void testGet_DOI_lookup()
            throws SQLException, AuthorizeException, IOException,
            IllegalArgumentException, IdentifierException, WorkflowException, IllegalAccessException
    {
        Item item = newItem();
        String doi = this.createDOI(item, DOIIdentifierProvider.IS_REGISTERED, false);
        
        String retrievedDOI = provider.lookup(context, (DSpaceObject) item);
        
        assertNotNull("Failed to loookup doi.", retrievedDOI);
        assertTrue("Loaded wrong DOI on lookup.", doi.equals(retrievedDOI));
    }
    
    @Test
    public void testGet_DSpaceObject_by_DOI()
            throws SQLException, AuthorizeException, IOException,
            IllegalArgumentException, IdentifierException, WorkflowException, IllegalAccessException
    {
        Item item = newItem();
        String doi = this.createDOI(item, DOIIdentifierProvider.IS_REGISTERED, false);
        
        DSpaceObject dso = provider.getObjectByDOI(context, doi);
        
        assertNotNull("Failed to load DSpaceObject by DOI.", dso);
        if (item.getType() != dso.getType() || item.getID() != dso.getID())
        {
            fail("Object loaded by DOI was another object then expected!");
        }
    }

    @Test
    public void testResolve_DOI()
            throws SQLException, AuthorizeException, IOException,
            IllegalArgumentException, IdentifierException, WorkflowException, IllegalAccessException
    {
        Item item = newItem();
        String doi = this.createDOI(item, DOIIdentifierProvider.IS_REGISTERED, false);
        
        DSpaceObject dso = provider.resolve(context, doi);
        
        assertNotNull("Failed to resolve DOI.", dso);
        if (item.getType() != dso.getType() || item.getID() != dso.getID())
        {
            fail("Object return by DOI lookup was another object then expected!");
        }
    }

    /*
     * The following test seems a bit silly, but it was helpful to debug some
     * problems while deleting DOIs.
     */
    @Test
    public void testRemove_two_DOIs_from_item_metadata()
            throws SQLException, AuthorizeException, IOException, IdentifierException, WorkflowException, IllegalAccessException
    {
        // add two DOIs.
        Item item = newItem();
        String doi1 = this.createDOI(item, DOIIdentifierProvider.IS_REGISTERED, true);
        String doi2 = this.createDOI(item, DOIIdentifierProvider.IS_REGISTERED, true);
        
        // remove one of it
        context.turnOffAuthorisationSystem();
        provider.removeDOIFromObject(context, item, doi1);
        context.restoreAuthSystemState();

        // assure that the right one was removed
        List<MetadataValue> metadata = itemService.getMetadata(item, DOIIdentifierProvider.MD_SCHEMA,
                DOIIdentifierProvider.DOI_ELEMENT,
                DOIIdentifierProvider.DOI_QUALIFIER,
                null);
        boolean foundDOI1 = false;
        boolean foundDOI2 = false;
        for (MetadataValue id : metadata)
        {
            if (id.getValue().equals(doiService.DOIToExternalForm(doi1)))
            {
                foundDOI1 = true;
            }
            if (id.getValue().equals(doiService.DOIToExternalForm(doi2)))
            {
                foundDOI2 = true;
            }

        }
        assertFalse("Cannot remove DOI from item metadata.", foundDOI1);
        assertTrue("Removed wrong DOI from item metadata.", foundDOI2);
        
        // remove the otherone as well.
        context.turnOffAuthorisationSystem();
        provider.removeDOIFromObject(context, item, doi2);
        context.restoreAuthSystemState();
        
        // check it
        metadata = itemService.getMetadata(item, DOIIdentifierProvider.MD_SCHEMA,
                DOIIdentifierProvider.DOI_ELEMENT,
                DOIIdentifierProvider.DOI_QUALIFIER,
                null);
        foundDOI1 = false;
        foundDOI2 = false;
        for (MetadataValue id : metadata)
        {
            if (id.getValue().equals(doiService.DOIToExternalForm(doi1)))
            {
                foundDOI1 = true;
            }
            if (id.getValue().equals(doiService.DOIToExternalForm(doi2)))
            {
                foundDOI2 = true;
            }

        }
        assertFalse("Cannot remove DOI from item metadata.", foundDOI1);
        assertFalse("Cannot remove DOI from item metadata.", foundDOI2);
    }
    
    @Test
    public void testMintDOI() throws SQLException, AuthorizeException, IOException, IllegalAccessException, IdentifierException, WorkflowException
    {
        Item item = newItem();
        String doi = null;
        try
        {
            // get a DOI:
            doi = provider.mint(context, item);
        }
        catch(IdentifierException e)
        {
            e.printStackTrace();
            fail("Got an IdentifierException: " + e.getMessage());
        }
        
        assertNotNull("Minted DOI is null!", doi);
        assertFalse("Minted DOI is empty!", doi.isEmpty());
        
        try
        {
            doiService.formatIdentifier(doi);
        }
        catch (Exception e)
        {
            e.printStackTrace();
            fail("Minted an unrecognizable DOI: " + e.getMessage());
        }
    }
    
    @Test
    public void testMint_returns_existing_DOI()
            throws SQLException, AuthorizeException, IOException, IdentifierException, WorkflowException, IllegalAccessException
    {
        Item item = newItem();
        String doi = this.createDOI(item, null, true);
        
        String retrievedDOI = provider.mint(context, item);

        assertNotNull("Minted DOI is null?!", retrievedDOI);
        assertEquals("Mint did not returned an existing DOI!", doi, retrievedDOI);
    }

    @Test
    public void testReserve_DOI()
            throws SQLException, SQLException, AuthorizeException, IOException,
            IdentifierException, WorkflowException, IllegalAccessException
    {
        Item item = newItem();
        String doi = this.createDOI(item, null, true);
        
        provider.reserve(context, item, doi);
        
        DOI doiRow = doiService.findByDoi(context, doi.substring(DOI.SCHEME.length()));
        assumeNotNull(doiRow);
        
        assertTrue("Reservation of DOI did not set the corret DOI status.",
                DOIIdentifierProvider.TO_BE_RESERVED.equals(doiRow.getStatus()));
    }
    
    @Test
    public void testRegister_unreserved_DOI()
            throws SQLException, SQLException, AuthorizeException, IOException,
            IdentifierException, WorkflowException, IllegalAccessException
    {
        Item item = newItem();
        String doi = this.createDOI(item, null, true);
        
        provider.register(context, item, doi);
        
        DOI doiRow = doiService.findByDoi(context, doi.substring(DOI.SCHEME.length()));
        assumeNotNull(doiRow);
        
        assertTrue("Registration of DOI did not set the corret DOI status.",
                DOIIdentifierProvider.TO_BE_REGISTERED.equals(doiRow.getStatus()));
    }

    @Test
    public void testRegister_reserved_DOI()
            throws SQLException, SQLException, AuthorizeException, IOException,
            IdentifierException, WorkflowException, IllegalAccessException
    {
        Item item = newItem();
        String doi = this.createDOI(item, DOIIdentifierProvider.IS_RESERVED, true);
        
        provider.register(context, item, doi);
        
        DOI doiRow = doiService.findByDoi(context, doi.substring(DOI.SCHEME.length()));
        assumeNotNull(doiRow);
        
        assertTrue("Registration of DOI did not set the corret DOI status.",
                DOIIdentifierProvider.TO_BE_REGISTERED.equals(doiRow.getStatus()));
    }
    
    @Test
    public void testCreate_and_Register_DOI()
            throws SQLException, SQLException, AuthorizeException, IOException,
            IdentifierException, WorkflowException, IllegalAccessException
    {
        Item item = newItem();
        
        String doi = provider.register(context, item);
        
        // we want the created DOI to be returned in the following format:
        // doi:10.<prefix>/<suffix>.
        String formated_doi = doiService.formatIdentifier(doi);
        assertTrue("DOI was not in the expected format!", doi.equals(formated_doi));
        
        DOI doiRow = doiService.findByDoi(context, doi.substring(DOI.SCHEME.length()));
        assertNotNull("Created DOI was not stored in database.", doiRow);
        
        assertTrue("Registration of DOI did not set the corret DOI status.",
                DOIIdentifierProvider.TO_BE_REGISTERED.equals(doiRow.getStatus()));
    }
    
    @Test
    public void testDelete_specified_DOI()
            throws SQLException, AuthorizeException, IOException, IdentifierException, WorkflowException, IllegalAccessException
    {
        Item item = newItem();
        String doi1 = this.createDOI(item, DOIIdentifierProvider.IS_REGISTERED, true);
        String doi2 = this.createDOI(item, DOIIdentifierProvider.IS_REGISTERED, true);
        
        // remove one of it
        context.turnOffAuthorisationSystem();
        provider.delete(context, item, doi1);
        context.restoreAuthSystemState();

        // assure that the right one was removed
        List<MetadataValue> metadata = itemService.getMetadata(item, DOIIdentifierProvider.MD_SCHEMA,
                DOIIdentifierProvider.DOI_ELEMENT,
                DOIIdentifierProvider.DOI_QUALIFIER,
                null);
        boolean foundDOI1 = false;
        boolean foundDOI2 = false;
        for (MetadataValue id : metadata)
        {
            if (id.getValue().equals(doiService.DOIToExternalForm(doi1)))
            {
                foundDOI1 = true;
            }
            if (id.getValue().equals(doiService.DOIToExternalForm(doi2)))
            {
                foundDOI2 = true;
            }
        }
        assertFalse("Cannot remove DOI from item metadata.", foundDOI1);
        assertTrue("Removed wrong DOI from item metadata.", foundDOI2);
        
        DOI doiRow1 = doiService.findByDoi(context, doi1.substring(DOI.SCHEME.length()));
        assumeNotNull(doiRow1);
        assertTrue("Status of deleted DOI was not set correctly.",
                DOIIdentifierProvider.TO_BE_DELETED.equals(doiRow1.getStatus()));

        DOI doiRow2 = doiService.findByDoi(context, doi2.substring(DOI.SCHEME.length()));
        assumeNotNull(doiRow2);
        assertTrue("While deleting a DOI the status of another changed.",
                DOIIdentifierProvider.IS_REGISTERED.equals(doiRow2.getStatus()));
    }
    
    @Test
    public void testDelete_all_DOIs()
            throws SQLException, AuthorizeException, IOException, IdentifierException, IllegalAccessException, WorkflowException {
        Item item = newItem();
        String doi1 = this.createDOI(item, DOIIdentifierProvider.IS_REGISTERED, true);
        String doi2 = this.createDOI(item, DOIIdentifierProvider.IS_REGISTERED, true);
        
        // remove one of it
        context.turnOffAuthorisationSystem();
        provider.delete(context, item);
        context.restoreAuthSystemState();

        // assure that the right one was removed
        List<MetadataValue> metadata = itemService.getMetadata(item, DOIIdentifierProvider.MD_SCHEMA,
                DOIIdentifierProvider.DOI_ELEMENT,
                DOIIdentifierProvider.DOI_QUALIFIER,
                null);
        boolean foundDOI1 = false;
        boolean foundDOI2 = false;
        for (MetadataValue id : metadata)
        {
            if (id.getValue().equals(doiService.DOIToExternalForm(doi1)))
            {
                foundDOI1 = true;
            }
            if (id.getValue().equals(doiService.DOIToExternalForm(doi2)))
            {
                foundDOI2 = true;
            }
        }
        assertFalse("Cannot remove DOI from item metadata.", foundDOI1);
        assertFalse("Did not removed all DOIs from item metadata.", foundDOI2);
        
        DOI doiRow1 = doiService.findByDoi(context, doi1.substring(DOI.SCHEME.length()));
        assumeNotNull(doiRow1);
        assertTrue("Status of deleted DOI was not set correctly.",
                DOIIdentifierProvider.TO_BE_DELETED.equals(doiRow1.getStatus()));

        DOI doiRow2 = doiService.findByDoi(context, doi1.substring(DOI.SCHEME.length()));
        assumeNotNull(doiRow2);
        assertTrue("Did not set the status of all deleted DOIs as expected.",
                DOIIdentifierProvider.TO_BE_DELETED.equals(doiRow2.getStatus()));
    }

    
    // test the following methods using the MockDOIConnector.
    // updateMetadataOnline
    // registerOnline
    // reserveOnline
    
}<|MERGE_RESOLUTION|>--- conflicted
+++ resolved
@@ -93,11 +93,7 @@
             //we need to commit the changes so we don't block the table for testing
             context.restoreAuthSystemState();
 
-<<<<<<< HEAD
-            config = kernel.getConfigurationService();
-=======
             config = DSpaceServicesFactory.getInstance().getConfigurationService();
->>>>>>> a10e85c2
             // Configure the service under test.
             config.setProperty(DOIIdentifierProvider.CFG_PREFIX, PREFIX);
             config.setProperty(DOIIdentifierProvider.CFG_NAMESPACE_SEPARATOR, 
