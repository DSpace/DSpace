/*
 * BrowseDAOPostgres.java
 *
 * Version: $Revision$
 *
 * Date: $Date$
 *
 * Copyright (c) 2002-2005, Hewlett-Packard Company and Massachusetts
 * Institute of Technology.  All rights reserved.
 *
 * Redistribution and use in source and binary forms, with or without
 * modification, are permitted provided that the following conditions are
 * met:
 *
 * - Redistributions of source code must retain the above copyright
 * notice, this list of conditions and the following disclaimer.
 *
 * - Redistributions in binary form must reproduce the above copyright
 * notice, this list of conditions and the following disclaimer in the
 * documentation and/or other materials provided with the distribution.
 *
 * - Neither the name of the Hewlett-Packard Company nor the name of the
 * Massachusetts Institute of Technology nor the names of their
 * contributors may be used to endorse or promote products derived from
 * this software without specific prior written permission.
 *
 * THIS SOFTWARE IS PROVIDED BY THE COPYRIGHT HOLDERS AND CONTRIBUTORS
 * ``AS IS'' AND ANY EXPRESS OR IMPLIED WARRANTIES, INCLUDING, BUT NOT
 * LIMITED TO, THE IMPLIED WARRANTIES OF MERCHANTABILITY AND FITNESS FOR
 * A PARTICULAR PURPOSE ARE DISCLAIMED. IN NO EVENT SHALL THE COPYRIGHT
 * HOLDERS OR CONTRIBUTORS BE LIABLE FOR ANY DIRECT, INDIRECT,
 * INCIDENTAL, SPECIAL, EXEMPLARY, OR CONSEQUENTIAL DAMAGES (INCLUDING,
 * BUT NOT LIMITED TO, PROCUREMENT OF SUBSTITUTE GOODS OR SERVICES; LOSS
 * OF USE, DATA, OR PROFITS; OR BUSINESS INTERRUPTION) HOWEVER CAUSED AND
 * ON ANY THEORY OF LIABILITY, WHETHER IN CONTRACT, STRICT LIABILITY, OR
 * TORT (INCLUDING NEGLIGENCE OR OTHERWISE) ARISING IN ANY WAY OUT OF THE
 * USE OF THIS SOFTWARE, EVEN IF ADVISED OF THE POSSIBILITY OF SUCH
 * DAMAGE.
 */
package org.dspace.browse;

import java.sql.SQLException;
import java.util.ArrayList;
import java.util.List;

import org.apache.log4j.Logger;
import org.dspace.content.dao.ItemDAO;
import org.dspace.content.dao.ItemDAOFactory;
import org.dspace.core.Context;
import org.dspace.core.LogManager;
import org.dspace.storage.rdbms.DatabaseManager;
import org.dspace.storage.rdbms.TableRow;
import org.dspace.storage.rdbms.TableRowIterator;

/**
 * This class is the PostgreSQL driver class for reading information from the
 * Browse tables.  It implements the BrowseDAO interface, and also has a
 * constructor of the form:
 *
 * BrowseDAOPostgres(Context context)
 *
 * As required by BrowseDAOFactory.  This class should only ever be loaded by
 * that Factory object.
 *
 * @author Richard Jones
 * @author Graham Triggs
 */
public class BrowseDAOPostgres implements BrowseDAO
{
    /** Log4j log */
    private static Logger log = Logger.getLogger(BrowseDAOPostgres.class);

    /** The DSpace context */
    private Context context;

    /** Database specific set of utils used when prepping the database */
    private BrowseDAOUtils utils;

    // SQL query related attributes for this class

    /** the values to place in the SELECT --- FROM bit */
    private String[] selectValues = { "*" };
<<<<<<< HEAD
    
    /** the values to place in the SELECT COUNT(---) bit */
    private String[] countValues;
    
=======

    /** the values to place in the SELECT COUNT(---) bit */
    private String[] countValues;

>>>>>>> a68d3779
    /** table(s) to select from */
    private String table = null;
    private String tableDis = null;
    private String tableMap = null;
<<<<<<< HEAD
    
=======

>>>>>>> a68d3779
    /** field to look for focus value in */
    private String focusField = null;

    /** value to start browse from in focus field */
    private String focusValue = null;

    /** field to look for value in */
    private String valueField = null;

    /** value to restrict browse to (e.g. author name) */
    private String value = null;

    /** exact or partial matching of the value */
    private boolean valuePartial = false;
<<<<<<< HEAD
    
=======

>>>>>>> a68d3779
    /** the table that defines the mapping for the relevant container */
    private String containerTable = null;

    /** the name of the field which contains the container id (e.g. collection_id) */
    private String containerIDField = null;

    /** the database id of the container we are constraining to */
    private int containerID = -1;

    /** the column that we are sorting results by */
    private String orderField = null;

    /** whether to sort results ascending or descending */
    private boolean ascending = true;

    /** the limit of number of results to return */
    private int limit = -1;
<<<<<<< HEAD
    
    /** the offset of the start point (avoid using) */
    private int offset = 0;
    
=======

    /** the offset of the start point */
    private int offset = 0;

>>>>>>> a68d3779
    /** whether to use the equals comparator in value comparisons */
    private boolean equalsComparator = true;

    /** whether this is a distinct browse or not */
    private boolean distinct = false;

    // administrative attributes for this class

    /** a cache of the actual query to be executed */
    private String    querySql    = "";
    private ArrayList queryParams = new ArrayList();

    /** whether the query (above) needs to be regenerated */
    private boolean rebuildQuery = true;

    private String whereClauseOperator = "";

    // FIXME Would be better to join to item table and get the correct values
    /** flags for what the items represent */
    private boolean itemsInArchive = true;
    private boolean itemsWithdrawn = false;

    /**
     * Required constructor for use by BrowseDAOFactory
     *
     * @param context   DSpace context
     */
    public BrowseDAOPostgres(Context context)
        throws BrowseException
    {
        this.context = context;

        // obtain the relevant Utils for this class
        utils = BrowseDAOFactory.getUtils(context);
    }

    /* (non-Javadoc)
     * @see org.dspace.browse.BrowseDAO#doCountQuery()
     */
    public int doCountQuery()
        throws BrowseException
    {
        String query    = getQuery();
        Object[] params = getQueryParams();

        if (log.isDebugEnabled())
        {
            log.debug(LogManager.getHeader(context, "executing_count_query", "query=" + query));
        }

        TableRowIterator tri = null;

        try
        {
            // now run the query
            tri = DatabaseManager.query(context, query, params);

            if (tri.hasNext())
            {
                TableRow row = tri.next();
                return (int) row.getLongColumn("num");
            }
            else
            {
                return 0;
            }
        }
        catch (SQLException e)
        {
            log.error("caught exception: ", e);
            throw new BrowseException(e);
        }
        finally
        {
            if (tri != null)
            {
                tri.close();
            }
        }
    }

    /* (non-Javadoc)
     * @see org.dspace.browse.BrowseDAO#doMaxQuery(java.lang.String, java.lang.String, int)
     */
    public String doMaxQuery(String column, String table, int itemID)
        throws BrowseException
    {
        TableRowIterator tri = null;

        try
        {
            String query = "SELECT max(" + column + ") FROM " + table + " WHERE item_id = ?";

            Object[] params = { new Integer(itemID) };
            tri = DatabaseManager.query(context, query, params);

            TableRow row;
            if (tri.hasNext())
            {
                row = tri.next();
                return row.getStringColumn("max");
            }
            else
            {
                return null;
            }
        }
        catch (SQLException e)
        {
            throw new BrowseException(e);
        }
        finally
        {
            if (tri != null)
            {
                tri.close();
            }
        }
    }

    /* (non-Javadoc)
     * @see org.dspace.browse.BrowseDAO#doOffsetQuery(java.lang.String, java.lang.String, java.lang.String)
     */
<<<<<<< HEAD
    public int doOffsetQuery(String column, String value)
=======
    public int doOffsetQuery(String column, String value, boolean isAscending)
>>>>>>> a68d3779
            throws BrowseException
    {
        TableRowIterator tri = null;

<<<<<<< HEAD
=======
        if (column == null || value == null)
            return 0;

>>>>>>> a68d3779
        try
        {
            List paramsList = new ArrayList();
            StringBuffer queryBuf = new StringBuffer();

            queryBuf.append("COUNT(").append(column).append(") AS offset ");

            buildSelectStatement(queryBuf, paramsList);
<<<<<<< HEAD
            queryBuf.append(" WHERE ").append(column).append("<?");
            paramsList.add(value);
=======
            if (isAscending)
            {
                queryBuf.append(" WHERE ").append(column).append("<?");
                paramsList.add(value);
            }
            else
            {
                queryBuf.append(" WHERE ").append(column).append(">?");
                paramsList.add(value + Character.MAX_VALUE);
            }
>>>>>>> a68d3779

            if (containerTable != null || (value != null && valueField != null && tableDis != null && tableMap != null))
            {
                queryBuf.append(" AND ").append("mappings.item_id=");
                queryBuf.append(table).append(".item_id");
            }

            tri = DatabaseManager.query(context, queryBuf.toString(), paramsList.toArray());

            TableRow row;
            if (tri.hasNext())
            {
                row = tri.next();
                return (int)row.getLongColumn("offset");
            }
            else
            {
                return 0;
            }
        }
        catch (SQLException e)
        {
            throw new BrowseException(e);
        }
        finally
        {
            if (tri != null)
            {
                tri.close();
            }
        }
    }

    /* (non-Javadoc)
     * @see org.dspace.browse.BrowseDAO#doDistinctOffsetQuery(java.lang.String, java.lang.String, java.lang.String)
     */
<<<<<<< HEAD
    public int doDistinctOffsetQuery(String column, String value)
=======
    public int doDistinctOffsetQuery(String column, String value, boolean isAscending)
>>>>>>> a68d3779
            throws BrowseException
    {
        TableRowIterator tri = null;

        try
        {
            List paramsList = new ArrayList();
            StringBuffer queryBuf = new StringBuffer();

            queryBuf.append("COUNT(").append(column).append(") AS offset ");

            buildSelectStatementDistinct(queryBuf, paramsList);
<<<<<<< HEAD
            queryBuf.append(" WHERE ").append(column).append("<?");
            paramsList.add(value);
=======
            if (isAscending)
            {
                queryBuf.append(" WHERE ").append(column).append("<?");
                paramsList.add(value);
            }
            else
            {
                queryBuf.append(" WHERE ").append(column).append(">?");
                paramsList.add(value + Character.MAX_VALUE);
            }
>>>>>>> a68d3779

            if (containerTable != null && tableMap != null)
            {
                queryBuf.append(" AND ").append("mappings.distinct_id=");
                queryBuf.append(table).append(".id");
            }

            tri = DatabaseManager.query(context, queryBuf.toString(), paramsList.toArray());

            TableRow row;
            if (tri.hasNext())
            {
                row = tri.next();
                return (int)row.getLongColumn("offset");
            }
            else
            {
                return 0;
            }
        }
        catch (SQLException e)
        {
            throw new BrowseException(e);
        }
        finally
        {
            if (tri != null)
            {
                tri.close();
            }
        }
    }
<<<<<<< HEAD
    
=======

>>>>>>> a68d3779
    /* (non-Javadoc)
     * @see org.dspace.browse.BrowseDAO#doQuery()
     */
    public List doQuery()
        throws BrowseException
    {
        String query = getQuery();
        Object[] params = getQueryParams();

        if (log.isDebugEnabled())
        {
            log.debug(LogManager.getHeader(context, "executing_full_query", "query=" + query));
        }

        TableRowIterator tri = null;
        try
        {
            // now run the query
            tri = DatabaseManager.query(context, query, params);

            // go over the query results and process
            List results = new ArrayList();
            ItemDAO itemDAO = ItemDAOFactory.getInstance(context);
            while (tri.hasNext())
            {
                TableRow row = tri.next();
//                BrowseItem browseItem = new BrowseItem(context, row.getIntColumn("item_id"),
//                                                  itemsInArchive,
//                                                  itemsWithdrawn);
//                results.add(browseItem);
                results.add(itemDAO.retrieve(row.getIntColumn("item_id")));
            }

            return results;
        }
        catch (SQLException e)
        {
            log.error("caught exception: ", e);
            throw new BrowseException("problem with query: " + query, e);
        }
        finally
        {
            if (tri != null)
            {
                tri.close();
            }
        }
    }

    /* (non-Javadoc)
     * @see org.dspace.browse.BrowseDAO#doValueQuery()
     */
    public List doValueQuery()
        throws BrowseException
    {
        String query = getQuery();
        Object[] params = getQueryParams();
        log.debug(LogManager.getHeader(context, "executing_value_query", "query=" + query));

        TableRowIterator tri = null;

        try
        {
            // now run the query
            tri = DatabaseManager.query(context, query, params);

            // go over the query results and process
            List results = new ArrayList();
            while (tri.hasNext())
            {
                TableRow row = tri.next();
                String stringResult = row.getStringColumn("value");
                results.add(stringResult);
            }

            return results;
        }
        catch (SQLException e)
        {
            log.error("caught exception: ", e);
            throw new BrowseException(e);
        }
        finally
        {
            if (tri != null)
            {
                tri.close();
            }
        }
    }

    /* (non-Javadoc)
     * @see org.dspace.browse.BrowseDAO#getContainerID()
     */
    public int getContainerID()
    {
        return containerID;
    }

    /* (non-Javadoc)
     * @see org.dspace.browse.BrowseDAO#getContainerIDField()
     */
    public String getContainerIDField()
    {
        return containerIDField;
    }

    /* (non-Javadoc)
     * @see org.dspace.browse.BrowseDAO#getContainerTable()
     */
    public String getContainerTable()
    {
        return containerTable;
    }

    /* (non-Javadoc)
     * @see org.dspace.browse.BrowseDAO#getCountValues()
     */
    public String[] getCountValues()
    {
        return this.countValues;
    }

    /* (non-Javadoc)
     * @see org.dspace.browse.BrowseDAO#getFocusField()
     */
    public String getJumpToField()
    {
        return focusField;
    }

    /* (non-Javadoc)
     * @see org.dspace.browse.BrowseDAO#getFocusValue()
     */
    public String getJumpToValue()
    {
        return focusValue;
    }

    /* (non-Javadoc)
     * @see org.dspace.browse.BrowseDAO#getLimit()
     */
    public int getLimit()
    {
        return limit;
    }

    /* (non-Javadoc)
     * @see org.dspace.browse.BrowseDAO#getOffset()
     */
    public int getOffset()
    {
        return offset;
    }

    /* (non-Javadoc)
     * @see org.dspace.browse.BrowseDAO#getOrderField()
     */
    public String getOrderField()
    {
        return orderField;
    }

    /* (non-Javadoc)
     * @see org.dspace.browse.BrowseDAO#getSelectValues()
     */
    public String[] getSelectValues()
    {
        return selectValues;
    }

    /* (non-Javadoc)
     * @see org.dspace.browse.BrowseDAO#getTable()
     */
    public String getTable()
    {
        return table;
    }

    /* (non-Javadoc)
     * @see org.dspace.browse.BrowseDAO#getValue()
     */
    public String getFilterValue()
    {
        return value;
    }

    /* (non-Javadoc)
     * @see org.dspace.browse.BrowseDAO#getValueField()
     */
    public String getFilterValueField()
    {
        return valueField;
    }

    /* (non-Javadoc)
     * @see org.dspace.browse.BrowseDAO#isAscending()
     */
    public boolean isAscending()
    {
        return ascending;
    }

    /* (non-Javadoc)
     * @see org.dspace.browse.BrowseDAO#isDistinct()
     */
    public boolean isDistinct()
    {
        return this.distinct;
    }

    /* (non-Javadoc)
     * @see org.dspace.browse.BrowseDAO#setAscending(boolean)
     */
    public void setAscending(boolean ascending)
    {
        this.ascending = ascending;
        this.rebuildQuery = true;
    }

    /* (non-Javadoc)
     * @see org.dspace.browse.BrowseDAO#setContainerID(int)
     */
    public void setContainerID(int containerID)
    {
        this.containerID = containerID;
        this.rebuildQuery = true;
    }

    /* (non-Javadoc)
     * @see org.dspace.browse.BrowseDAO#setContainerIDField(java.lang.String)
     */
    public void setContainerIDField(String containerIDField)
    {
        this.containerIDField = containerIDField;
        this.rebuildQuery = true;
    }

    /* (non-Javadoc)
     * @see org.dspace.browse.BrowseDAO#setContainerTable(java.lang.String)
     */
    public void setContainerTable(String containerTable)
    {
        this.containerTable = containerTable;
        this.rebuildQuery = true;
    }

    /* (non-Javadoc)
     * @see org.dspace.browse.BrowseDAO#setCountValues(java.lang.String[])
     */
    public void setCountValues(String[] fields)
    {
        this.countValues = fields;
        this.rebuildQuery = true;
    }

    /* (non-Javadoc)
     * @see org.dspace.browse.BrowseDAO#setDistinct(boolean)
     */
    public void setDistinct(boolean bool)
    {
        this.distinct = bool;
        this.rebuildQuery = true;
    }

    /* (non-Javadoc)
     * @see org.dspace.browse.BrowseDAO#setEqualsComparator(boolean)
     */
    public void setEqualsComparator(boolean equalsComparator)
    {
        this.equalsComparator = equalsComparator;
        this.rebuildQuery = true;
    }

    /* (non-Javadoc)
     * @see org.dspace.browse.BrowseDAO#setFocusField(java.lang.String)
     */
    public void setJumpToField(String focusField)
    {
        this.focusField = focusField;
        this.rebuildQuery = true;
    }

    /* (non-Javadoc)
     * @see org.dspace.browse.BrowseDAO#setFocusValue(java.lang.String)
     */
    public void setJumpToValue(String focusValue)
    {
        this.focusValue = focusValue;
        this.rebuildQuery = true;
    }

    /* (non-Javadoc)
     * @see org.dspace.browse.BrowseDAO#setLimit(int)
     */
    public void setLimit(int limit)
    {
        this.limit = limit;
        this.rebuildQuery = true;
    }

    /* (non-Javadoc)
     * @see org.dspace.browse.BrowseDAO#setOffset(int)
     */
    public void setOffset(int offset)
    {
        this.offset = offset;
        this.rebuildQuery = true;
    }

    /* (non-Javadoc)
     * @see org.dspace.browse.BrowseDAO#setOrderField(java.lang.String)
     */
    public void setOrderField(String orderField)
    {
        this.orderField = orderField;
        this.rebuildQuery = true;
    }

    /* (non-Javadoc)
     * @see org.dspace.browse.BrowseDAO#setSelectValues(java.lang.String[])
     */
    public void setSelectValues(String[] selectValues)
    {
        this.selectValues = selectValues;
        this.rebuildQuery = true;
    }

    /* (non-Javadoc)
     * @see org.dspace.browse.BrowseDAO#setTable(java.lang.String)
     */
    public void setTable(String table)
    {
        this.table = table;

        // FIXME Rather than assume from the browse table, join the query to item to get the correct values
        // Check to see if this is the withdrawn browse index - if it is,
        // we need to set the flags appropriately for when we create the BrowseItems
        if (table.equals(BrowseIndex.getWithdrawnBrowseIndex().getTableName()))
        {
            itemsInArchive = false;
            itemsWithdrawn = true;
        }
        else
        {
            itemsInArchive = true;
            itemsWithdrawn = false;
        }

        this.rebuildQuery = true;
    }

    public void setFilterMappingTables(String tableDis, String tableMap)
    {
        this.tableDis = tableDis;
        this.tableMap = tableMap;

    }

    /* (non-Javadoc)
     * @see org.dspace.browse.BrowseDAO#setValue(java.lang.String)
     */
    public void setFilterValue(String value)
    {
        this.value = value;
        this.rebuildQuery = true;
    }

    /* (non-Javadoc)
     * @see org.dspace.browse.BrowseDAO#setFilterValuePartial(boolean)
     */
    public void setFilterValuePartial(boolean part)
    {
        this.valuePartial = part;
        this.rebuildQuery = true;
    }
<<<<<<< HEAD
    
=======

>>>>>>> a68d3779
    /* (non-Javadoc)
     * @see org.dspace.browse.BrowseDAO#setValueField(java.lang.String)
     */
    public void setFilterValueField(String valueField)
    {
        this.valueField = valueField;
        this.rebuildQuery = true;
    }

    /* (non-Javadoc)
     * @see org.dspace.browse.BrowseDAO#useEqualsComparator()
     */
    public boolean useEqualsComparator()
    {
        return equalsComparator;
    }

    // PRIVATE METHODS

    /**
     * Build the query that will be used for a distinct select.  This incorporates
     * only the parts of the parameters that are actually useful for this type
     * of browse
     *
     * @return      the query to be executed
     * @throws BrowseException
     */
    private String buildDistinctQuery(List params)
        throws BrowseException
    {
        StringBuffer queryBuf = new StringBuffer();

        if (!buildSelectListCount(queryBuf))
        {
            if (!buildSelectListValues(queryBuf))
            {
                throw new BrowseException("No arguments for SELECT statement");
            }
        }

        buildSelectStatementDistinct(queryBuf, params);
        buildWhereClauseOpReset();

        // assemble the focus clase if we are to have one
        // it will look like one of the following, for example
        //     sort_value <= myvalue
        //     sort_1 >= myvalue
        buildWhereClauseJumpTo(queryBuf, params);

        // assemble the where clause out of the two possible value clauses
        // and include container support
        buildWhereClauseDistinctConstraints(queryBuf, params);

        // assemble the order by field
        buildOrderBy(queryBuf);
<<<<<<< HEAD
        
=======

>>>>>>> a68d3779
        // prepare the limit and offset clauses
        buildRowLimitAndOffset(queryBuf, params);

        return queryBuf.toString();
    }

    /**
     * Build the query that will be used for a full browse.
     *
     * @return      the query to be executed
     * @throws BrowseException
     */
    private String buildQuery(List params)
        throws BrowseException
    {
        StringBuffer queryBuf = new StringBuffer();

        if (!buildSelectListCount(queryBuf))
        {
            if (!buildSelectListValues(queryBuf))
            {
                throw new BrowseException("No arguments for SELECT statement");
            }
        }

        buildSelectStatement(queryBuf, params);
        buildWhereClauseOpReset();

        // assemble the focus clase if we are to have one
        // it will look like one of the following, for example
        //     sort_value <= myvalue
        //     sort_1 >= myvalue
        buildWhereClauseJumpTo(queryBuf, params);

        // assemble the value clause if we are to have one
        buildWhereClauseFilterValue(queryBuf, params);

        // assemble the where clause out of the two possible value clauses
        // and include container support
        buildWhereClauseFullConstraints(queryBuf, params);

        // assemble the order by field
        buildOrderBy(queryBuf);
<<<<<<< HEAD
        
        // prepare the limit and offset clauses
        buildRowLimitAndOffset(queryBuf, params);
        
=======

        // prepare the limit and offset clauses
        buildRowLimitAndOffset(queryBuf, params);

>>>>>>> a68d3779
        return queryBuf.toString();
    }

    /**
     * Get the clause to perform search result ordering.  This will
     * return something of the form:
     *
     * <code>
     * ORDER BY [order field] (ASC | DESC)
     * </code>
     *
     * @return  the ORDER BY clause
     */
    private void buildOrderBy(StringBuffer queryBuf)
    {
        if (orderField != null)
        {
            queryBuf.append(" ORDER BY ");
            queryBuf.append(orderField);
            if (isAscending())
            {
                queryBuf.append(" ASC ");
            }
            else
            {
                queryBuf.append(" DESC ");
            }
        }
    }

    /**
     * Get the limit clause to perform search result truncation.  Will return
     * something of the form:
     *
     * <code>
     * LIMIT [limit]
     * </code>
     *
     * @return  the limit clause
     */
    private void buildRowLimitAndOffset(StringBuffer queryBuf, List params)
    {
        // prepare the LIMIT clause
        if (limit > 0)
        {
            queryBuf.append(" LIMIT ? ");

            params.add(new Integer(limit));
        }

        // prepare the OFFSET clause
        if (offset > 0)
        {
            queryBuf.append(" OFFSET ? ");

            params.add(new Integer(offset));
        }
    }

    /**
     * Build the clauses required for the view used in focused or scoped queries.
     *
     * @param queryBuf
     * @param params
     */
    private void buildFocusedSelectClauses(StringBuffer queryBuf, List params)
    {
        if (tableMap != null && tableDis != null)
        {
            queryBuf.append(tableMap).append(".distinct_id=").append(tableDis).append(".id");
            queryBuf.append(" AND ");
            queryBuf.append(tableDis).append(".sort_value");

            if (valuePartial)
            {
                queryBuf.append(" LIKE ? ");

                if (valueField.startsWith("sort_"))
                {
                    params.add("%" + utils.truncateSortValue(value) + "%");
                }
                else
                {
                    params.add("%" + utils.truncateValue(value) + "%");
                }
            }
            else
            {
                queryBuf.append("=? ");

                if (valueField.startsWith("sort_"))
                {
                    params.add(utils.truncateSortValue(value));
                }
                else
                {
                    params.add(utils.truncateValue(value));
                }
            }
        }

        if (containerTable != null && containerIDField != null && containerID != -1)
        {
            if (tableMap != null)
            {
                if (tableDis != null)
                    queryBuf.append(" AND ");

                queryBuf.append(tableMap).append(".item_id=")
                        .append(containerTable).append(".item_id AND ");
            }

            queryBuf.append(containerTable).append(".").append(containerIDField);
            queryBuf.append("=? ");

            params.add(new Integer(containerID));
        }
    }

    /**
     * Build the table list for the view used in focused or scoped queries.
     *
     * @param queryBuf
     */
    private void buildFocusedSelectTables(StringBuffer queryBuf)
    {
        if (containerTable != null)
        {
            queryBuf.append(containerTable);
        }

        if (tableMap != null)
        {
            if (containerTable != null)
                queryBuf.append(", ");

            queryBuf.append(tableMap);

            if (tableDis != null)
                queryBuf.append(", ").append(tableDis);
        }
    }

    /**
     * Build a clause for counting results.  Will return something of the form:
     *
     * <code>
     * COUNT( [value 1], [value 2] ) AS number
     * </code>
     *
     * @return  the count clause
     */
    private boolean buildSelectListCount(StringBuffer queryBuf)
    {
        if (countValues != null && countValues.length > 0)
        {
            queryBuf.append(" COUNT(");
            if ("*".equals(countValues[0]))
            {
                queryBuf.append(countValues[0]);
            }
            else
            {
                queryBuf.append(table).append(".").append(countValues[0]);
            }

            for (int i = 1; i < countValues.length; i++)
            {
                queryBuf.append(", ");
                if ("*".equals(countValues[i]))
                {
                    queryBuf.append(countValues[i]);
                }
                else
                {
                    queryBuf.append(table).append(".").append(countValues[i]);
                }
            }

            queryBuf.append(") AS num");
            return true;
        }

        return false;
    }

    /**
     * Prepare the list of values to be selected on.  Will return something of the form:
<<<<<<< HEAD
     * 
     * <code>
     * [value 1], [value 2]
     * </code>
     * 
=======
     *
     * <code>
     * [value 1], [value 2]
     * </code>
     *
>>>>>>> a68d3779
     * @return  the select value list
     */
    private boolean buildSelectListValues(StringBuffer queryBuf)
    {
        if (selectValues != null && selectValues.length > 0)
        {
            queryBuf.append(table).append(".").append(selectValues[0]);
            for (int i = 1; i < selectValues.length; i++)
            {
                queryBuf.append(", ");
                queryBuf.append(table).append(".").append(selectValues[i]);
            }

            return true;
        }

        return false;
    }

    /**
     * Prepare the select clause using the pre-prepared arguments.  This will produce something
     * of the form:
<<<<<<< HEAD
     * 
     * <code>
     * SELECT [arguments] FROM [table]
     * </code>
     * 
=======
     *
     * <code>
     * SELECT [arguments] FROM [table]
     * </code>
     *
>>>>>>> a68d3779
     * @param queryBuf  the string value obtained from distinctClause, countClause or selectValues
     * @return  the SELECT part of the query
     */
    private void buildSelectStatement(StringBuffer queryBuf, List params) throws BrowseException
    {
        if (queryBuf.length() == 0)
        {
            throw new BrowseException("No arguments for SELECT statement");
        }

        if (table == null || "".equals(table))
        {
            throw new BrowseException("No table for SELECT statement");
        }

        // queryBuf already contains what we are selecting,
        // so insert the statement at the beginning
        queryBuf.insert(0, "SELECT ");

        // Then append the table
        queryBuf.append(" FROM ");
        queryBuf.append(table);
        if (containerTable != null || (value != null && valueField != null && tableDis != null && tableMap != null))
        {
            queryBuf.append(", (SELECT ");
            queryBuf.append(containerTable != null ? containerTable : tableMap).append(".item_id");
            queryBuf.append(" FROM ");
            buildFocusedSelectTables(queryBuf);
            queryBuf.append(" WHERE ");
            buildFocusedSelectClauses(queryBuf, params);
            queryBuf.append(") mappings");
        }
        queryBuf.append(" ");
    }

    /**
     * Prepare the select clause using the pre-prepared arguments.  This will produce something
     * of the form:
     *
     * <code>
     * SELECT [arguments] FROM [table]
     * </code>
     *
     * @param queryBuf  the string value obtained from distinctClause, countClause or selectValues
     * @return  the SELECT part of the query
     */
    private void buildSelectStatementDistinct(StringBuffer queryBuf, List params) throws BrowseException
    {
        if (queryBuf.length() == 0)
        {
            throw new BrowseException("No arguments for SELECT statement");
        }

        if (table == null || "".equals(table))
        {
            throw new BrowseException("No table for SELECT statement");
        }

        // queryBuf already contains what we are selecting,
        // so insert the statement at the beginning
        queryBuf.insert(0, "SELECT ");

        // Then append the table
        queryBuf.append(" FROM ");
        queryBuf.append(table);
        if (containerTable != null && tableMap != null)
        {
            queryBuf.append(", (SELECT DISTINCT ").append(tableMap).append(".distinct_id ");
            queryBuf.append(" FROM ");
            buildFocusedSelectTables(queryBuf);
            queryBuf.append(" WHERE ");
            buildFocusedSelectClauses(queryBuf, params);
            queryBuf.append(") mappings");
        }
        queryBuf.append(" ");
    }

    /**
     * Get a sub-query to obtain the ids for a distinct browse within a given
     * constraint.  This will produce something of the form:
     *
     * <code>
     * id IN (SELECT distinct_id FROM [container table] WHERE [container field] = [container id])
     * </code>
     *
     * This is for use inside the overall WHERE clause only
     *
     * @return  the sub-query
     */
    private void buildWhereClauseDistinctConstraints(StringBuffer queryBuf, List params)
    {
        // add the constraint to community or collection if necessary
        // and desired
        if (containerIDField != null && containerID != -1 && containerTable != null)
        {
            buildWhereClauseOpInsert(queryBuf);
            queryBuf.append(" ").append(table).append(".id=mappings.distinct_id ");
        }
    }

    /**
     * Get the clause to get the browse to start from a given focus value.
     * Will return something of the form:
     *
     * <code>
     * [field] (<[=] | >[=]) '[value]'
     * </code>
     *
     * such as:
     *
     * <code>
     * sort_value <= 'my text'
     * </code>
     *
     * @return  the focus clause
     */
    private void buildWhereClauseJumpTo(StringBuffer queryBuf, List params)
    {
        // get the operator (<[=] | >[=]) which the focus of the browse will
        // be matched using
        String focusComparator = getFocusComparator();

        // assemble the focus clase if we are to have one
        // it will look like one of the following
        // - sort_value <= myvalue
        // - sort_1 >= myvalue
        if (focusField != null && focusValue != null)
        {
            buildWhereClauseOpInsert(queryBuf);
            queryBuf.append(" ");
            queryBuf.append(focusField);
            queryBuf.append(focusComparator);
            queryBuf.append("? ");

            if (focusField.startsWith("sort_"))
            {
                params.add(utils.truncateSortValue(focusValue));
            }
            else
            {
                params.add(utils.truncateValue(focusValue));
            }
        }
    }

    /**
     * Get a clause to obtain the ids for a full browse within a given
     * constraint.  This will produce something of the form:
     *
     * <code>
     * [container field] = [container id]
     * </code>
     *
     * This is for use inside the overall WHERE clause only
     *
     * @return  the constraint clause
     */
    private void buildWhereClauseFullConstraints(StringBuffer queryBuf, List params)
    {
        // add the constraint to community or collection if necessary
        // and desired
        if (tableDis == null || tableMap == null)
        {
            if (containerIDField != null && containerID != -1)
            {
                buildWhereClauseOpInsert(queryBuf);
                queryBuf.append(" ").append(table).append(".item_id=mappings.item_id ");
            }
        }
    }

    /**
     * Return the clause to constrain the browse to a specific value.
     * Will return something of the form:
     *
     * <code>
     * [field] = '[value]'
     * </code>
     *
     * such as:
     *
     * <code>
     * sort_value = 'some author'
     * </code>
     *
     * @return  the value clause
     */
    private void buildWhereClauseFilterValue(StringBuffer queryBuf, List params)
    {
        // assemble the value clause if we are to have one
        if (value != null && valueField != null)
        {
            buildWhereClauseOpInsert(queryBuf);
            queryBuf.append(" ");
            if (tableDis != null && tableMap != null)
            {
                queryBuf.append(table).append(".item_id=mappings.item_id ");
            }
            else
            {
                queryBuf.append(valueField);
                if (valuePartial)
                {
                    queryBuf.append(" LIKE ? ");

                    if (valueField.startsWith("sort_"))
                    {
                        params.add("%" + utils.truncateSortValue(value) + "%");
                    }
                    else
                    {
                        params.add("%" + utils.truncateValue(value) + "%");
                    }
                }
                else
                {
                    queryBuf.append("=? ");

                    if (valueField.startsWith("sort_"))
                    {
                        params.add(utils.truncateSortValue(value));
                    }
                    else
                    {
                        params.add(utils.truncateValue(value));
                    }
                }
            }
        }
    }

    /**
     * Insert an operator into the where clause, and reset to ' AND '
     */
    private void buildWhereClauseOpInsert(StringBuffer queryBuf)
    {
        queryBuf.append(whereClauseOperator);
        whereClauseOperator = " AND ";
    }

    /**
     * Reset the where clause operator for initial use
     */
    private void buildWhereClauseOpReset()
    {
        // Use sneaky trick to insert the WHERE by defining it as the first operator
        whereClauseOperator = " WHERE ";
    }

    /**
     * Get the comparator which should be used to compare focus values
     * with values in the database.  This will return one of the 4 following
     * possible values: <, >, <=, >=
     *
     * @return      the focus comparator
     */
    private String getFocusComparator()
    {
        // now decide whether we will use an equals comparator;
        String equals = "=";
        if (!useEqualsComparator())
        {
            equals = "";
        }

        // get the comparator for the match of the browsable index value
        // the rule is: if the scope has a value, then the comparator is always "="
        // if, the order is set to ascending then we want to use
        // WHERE sort_value > <the value>
        // and when the order is descending then we want to use
        // WHERE sort_value < <the value>
        String focusComparator = "";
        if (isAscending())
        {
            focusComparator = ">" + equals;
        }
        else
        {
            focusComparator = "<" + equals;
        }

        return focusComparator;
    }

    /* (non-Javadoc)
     * @see org.dspace.browse.BrowseDAO#getQuery()
     */
    private String getQuery()
        throws BrowseException
    {
        if ("".equals(querySql) || rebuildQuery)
        {
            queryParams.clear();
            if (this.isDistinct())
            {
                querySql = buildDistinctQuery(queryParams);
            }
            else
            {
                querySql = buildQuery(queryParams);
            }

            this.rebuildQuery = false;
        }
        return querySql;
    }

    /**
     * Return the parameters to be bound to the query
     *
     * @return  Object[] query parameters
     * @throws BrowseException
     */
    private Object[] getQueryParams() throws BrowseException
    {
        // Ensure that the query has been built
        if ("".equals(querySql) || rebuildQuery)
        {
            getQuery();
        }

        return queryParams.toArray();
    }
}<|MERGE_RESOLUTION|>--- conflicted
+++ resolved
@@ -44,8 +44,6 @@
 import java.util.List;
 
 import org.apache.log4j.Logger;
-import org.dspace.content.dao.ItemDAO;
-import org.dspace.content.dao.ItemDAOFactory;
 import org.dspace.core.Context;
 import org.dspace.core.LogManager;
 import org.dspace.storage.rdbms.DatabaseManager;
@@ -80,26 +78,15 @@
 
     /** the values to place in the SELECT --- FROM bit */
     private String[] selectValues = { "*" };
-<<<<<<< HEAD
-    
+
     /** the values to place in the SELECT COUNT(---) bit */
     private String[] countValues;
-    
-=======
-
-    /** the values to place in the SELECT COUNT(---) bit */
-    private String[] countValues;
-
->>>>>>> a68d3779
+
     /** table(s) to select from */
     private String table = null;
     private String tableDis = null;
     private String tableMap = null;
-<<<<<<< HEAD
-    
-=======
-
->>>>>>> a68d3779
+
     /** field to look for focus value in */
     private String focusField = null;
 
@@ -114,11 +101,7 @@
 
     /** exact or partial matching of the value */
     private boolean valuePartial = false;
-<<<<<<< HEAD
-    
-=======
-
->>>>>>> a68d3779
+
     /** the table that defines the mapping for the relevant container */
     private String containerTable = null;
 
@@ -136,17 +119,10 @@
 
     /** the limit of number of results to return */
     private int limit = -1;
-<<<<<<< HEAD
-    
-    /** the offset of the start point (avoid using) */
-    private int offset = 0;
-    
-=======
 
     /** the offset of the start point */
     private int offset = 0;
 
->>>>>>> a68d3779
     /** whether to use the equals comparator in value comparisons */
     private boolean equalsComparator = true;
 
@@ -270,21 +246,14 @@
     /* (non-Javadoc)
      * @see org.dspace.browse.BrowseDAO#doOffsetQuery(java.lang.String, java.lang.String, java.lang.String)
      */
-<<<<<<< HEAD
-    public int doOffsetQuery(String column, String value)
-=======
     public int doOffsetQuery(String column, String value, boolean isAscending)
->>>>>>> a68d3779
             throws BrowseException
     {
         TableRowIterator tri = null;
 
-<<<<<<< HEAD
-=======
         if (column == null || value == null)
             return 0;
 
->>>>>>> a68d3779
         try
         {
             List paramsList = new ArrayList();
@@ -293,10 +262,6 @@
             queryBuf.append("COUNT(").append(column).append(") AS offset ");
 
             buildSelectStatement(queryBuf, paramsList);
-<<<<<<< HEAD
-            queryBuf.append(" WHERE ").append(column).append("<?");
-            paramsList.add(value);
-=======
             if (isAscending)
             {
                 queryBuf.append(" WHERE ").append(column).append("<?");
@@ -307,7 +272,6 @@
                 queryBuf.append(" WHERE ").append(column).append(">?");
                 paramsList.add(value + Character.MAX_VALUE);
             }
->>>>>>> a68d3779
 
             if (containerTable != null || (value != null && valueField != null && tableDis != null && tableMap != null))
             {
@@ -344,11 +308,7 @@
     /* (non-Javadoc)
      * @see org.dspace.browse.BrowseDAO#doDistinctOffsetQuery(java.lang.String, java.lang.String, java.lang.String)
      */
-<<<<<<< HEAD
-    public int doDistinctOffsetQuery(String column, String value)
-=======
     public int doDistinctOffsetQuery(String column, String value, boolean isAscending)
->>>>>>> a68d3779
             throws BrowseException
     {
         TableRowIterator tri = null;
@@ -361,10 +321,6 @@
             queryBuf.append("COUNT(").append(column).append(") AS offset ");
 
             buildSelectStatementDistinct(queryBuf, paramsList);
-<<<<<<< HEAD
-            queryBuf.append(" WHERE ").append(column).append("<?");
-            paramsList.add(value);
-=======
             if (isAscending)
             {
                 queryBuf.append(" WHERE ").append(column).append("<?");
@@ -375,7 +331,6 @@
                 queryBuf.append(" WHERE ").append(column).append(">?");
                 paramsList.add(value + Character.MAX_VALUE);
             }
->>>>>>> a68d3779
 
             if (containerTable != null && tableMap != null)
             {
@@ -408,11 +363,7 @@
             }
         }
     }
-<<<<<<< HEAD
-    
-=======
-
->>>>>>> a68d3779
+
     /* (non-Javadoc)
      * @see org.dspace.browse.BrowseDAO#doQuery()
      */
@@ -435,15 +386,13 @@
 
             // go over the query results and process
             List results = new ArrayList();
-            ItemDAO itemDAO = ItemDAOFactory.getInstance(context);
             while (tri.hasNext())
             {
                 TableRow row = tri.next();
-//                BrowseItem browseItem = new BrowseItem(context, row.getIntColumn("item_id"),
-//                                                  itemsInArchive,
-//                                                  itemsWithdrawn);
-//                results.add(browseItem);
-                results.add(itemDAO.retrieve(row.getIntColumn("item_id")));
+                BrowseItem browseItem = new BrowseItem(context, row.getIntColumn("item_id"),
+                                                  itemsInArchive,
+                                                  itemsWithdrawn);
+                results.add(browseItem);
             }
 
             return results;
@@ -789,11 +738,7 @@
         this.valuePartial = part;
         this.rebuildQuery = true;
     }
-<<<<<<< HEAD
-    
-=======
-
->>>>>>> a68d3779
+
     /* (non-Javadoc)
      * @see org.dspace.browse.BrowseDAO#setValueField(java.lang.String)
      */
@@ -849,11 +794,7 @@
 
         // assemble the order by field
         buildOrderBy(queryBuf);
-<<<<<<< HEAD
-        
-=======
-
->>>>>>> a68d3779
+
         // prepare the limit and offset clauses
         buildRowLimitAndOffset(queryBuf, params);
 
@@ -897,17 +838,10 @@
 
         // assemble the order by field
         buildOrderBy(queryBuf);
-<<<<<<< HEAD
-        
+
         // prepare the limit and offset clauses
         buildRowLimitAndOffset(queryBuf, params);
-        
-=======
-
-        // prepare the limit and offset clauses
-        buildRowLimitAndOffset(queryBuf, params);
-
->>>>>>> a68d3779
+
         return queryBuf.toString();
     }
 
@@ -1096,19 +1030,11 @@
 
     /**
      * Prepare the list of values to be selected on.  Will return something of the form:
-<<<<<<< HEAD
-     * 
+     *
      * <code>
      * [value 1], [value 2]
      * </code>
-     * 
-=======
-     *
-     * <code>
-     * [value 1], [value 2]
-     * </code>
-     *
->>>>>>> a68d3779
+     *
      * @return  the select value list
      */
     private boolean buildSelectListValues(StringBuffer queryBuf)
@@ -1131,19 +1057,11 @@
     /**
      * Prepare the select clause using the pre-prepared arguments.  This will produce something
      * of the form:
-<<<<<<< HEAD
-     * 
+     *
      * <code>
      * SELECT [arguments] FROM [table]
      * </code>
-     * 
-=======
-     *
-     * <code>
-     * SELECT [arguments] FROM [table]
-     * </code>
-     *
->>>>>>> a68d3779
+     *
      * @param queryBuf  the string value obtained from distinctClause, countClause or selectValues
      * @return  the SELECT part of the query
      */
