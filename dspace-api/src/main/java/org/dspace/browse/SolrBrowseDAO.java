/**
 * The contents of this file are subject to the license and copyright
 * detailed in the LICENSE and NOTICE files at the root of the source
 * tree and available online at
 *
 * http://www.dspace.org/license/
 */
package org.dspace.browse;

import java.io.Serializable;
import java.sql.SQLException;
import java.util.*;

import org.apache.log4j.Logger;
import org.dspace.authorize.factory.AuthorizeServiceFactory;
import org.dspace.authorize.service.AuthorizeService;
import org.dspace.content.DSpaceObject;
import org.dspace.content.Item;
import org.dspace.core.Constants;
import org.dspace.core.Context;
import org.dspace.discovery.DiscoverFacetField;
import org.dspace.discovery.DiscoverQuery;
import org.dspace.discovery.DiscoverQuery.SORT_ORDER;
import org.dspace.discovery.DiscoverResult;
import org.dspace.discovery.DiscoverResult.FacetResult;
import org.dspace.discovery.DiscoverResult.SearchDocument;
import org.dspace.discovery.SearchService;
import org.dspace.discovery.SearchServiceException;
import org.dspace.discovery.configuration.DiscoveryConfigurationParameters;
import org.dspace.services.factory.DSpaceServicesFactory;

/**
 *
 * @author Andrea Bollini (CILEA)
 * @author Adán Román Ruiz at arvo.es (bugfix)
 * @author Panagiotis Koutsourakis (National Documentation Centre) (bugfix)
 * @author Kostas Stamatis (National Documentation Centre) (bugfix)
<<<<<<< HEAD
 * 
=======
 *
>>>>>>> e5cb6299
 */
public class SolrBrowseDAO implements BrowseDAO
{
    public SolrBrowseDAO(Context context)
    {
        this.context = context;
    }

    static private class FacetValueComparator
            implements Comparator, Serializable
    {
        @Override
        public int compare(Object o1, Object o2)
        {
            String s1 = "", s2 = "";
            if (o1 instanceof FacetResult && o2 instanceof String)
            {
                FacetResult c = (FacetResult) o1;
                s1 = c.getSortValue();
                s2 = (String) o2;
            }
            else if (o2 instanceof FacetResult && o1 instanceof String)
            {
                FacetResult c = (FacetResult) o2;
                s1 = (String) o1;
                s2 = c.getSortValue();
            }
            // both object are FacetResult so they are already sorted
            return s1.compareTo(s2);
        }
    }

    /** Log4j log */
    private static final Logger log = Logger.getLogger(SolrBrowseDAO.class);

    /** The DSpace context */
    private final Context context;

    // SQL query related attributes for this class

    /** table(s) to select from */
    private String table = null;

    /** field to look for focus value in */
    private String focusField = null;

    /** value to start browse from in focus field */
    private String focusValue = null;

    /** field to look for value in */
    private String valueField = null;

    /** value to restrict browse to (e.g. author name) */
    private String value = null;

    private String authority = null;

    /** exact or partial matching of the value */
    private boolean valuePartial = false;

    /** the table that defines the mapping for the relevant container */
    private String containerTable = null;

    /**
     * the name of the field which contains the container id (e.g.
     * collection_id)
     */
    private String containerIDField = null;

    /** the database id of the container we are constraining to */
    private UUID containerID = null;

    /** the column that we are sorting results by */
    private String orderField = null;

    /** whether to sort results ascending or descending */
    private boolean ascending = true;

    /** the limit of number of results to return */
    private int limit = -1;

    /** the offset of the start point */
    private int offset = 0;

    /** whether to use the equals comparator in value comparisons */
    private boolean equalsComparator = true;

    /** whether this is a distinct browse or not */
    private boolean distinct = false;

    private String facetField;
    
    protected AuthorizeService authorizeService = AuthorizeServiceFactory.getInstance().getAuthorizeService();
    
    // administrative attributes for this class


    SearchService searcher = DSpaceServicesFactory.getInstance().getServiceManager().getServiceByName(
            SearchService.class.getName(), SearchService.class);

    private DiscoverResult sResponse = null;

    private boolean itemsWithdrawn = false;
    private boolean itemsDiscoverable = true;

    private boolean showFrequencies;

    private DiscoverResult getSolrResponse() throws BrowseException
    {
        if (sResponse == null)
        {
            DiscoverQuery query = new DiscoverQuery();
            addLocationScopeFilter(query);
            addStatusFilter(query);
            if (distinct)
            {
                DiscoverFacetField dff = new DiscoverFacetField(facetField,
                        DiscoveryConfigurationParameters.TYPE_TEXT, -1,
                        DiscoveryConfigurationParameters.SORT.VALUE);
                query.addFacetField(dff);
                query.setFacetMinCount(1);
                query.setMaxResults(0);
            }
            else
            {
                query.setMaxResults(limit/* > 0 ? limit : 20*/);
                if (offset > 0)
                {
                    query.setStart(offset);
                }

                // caution check first authority, value is always present!
                if (authority != null)
                {
                    query.addFilterQueries("{!field f="+facetField + "_authority_filter}"
                            + authority);
                }
                else if (value != null && !valuePartial)
                {
                    query.addFilterQueries("{!field f="+facetField + "_value_filter}" + value);
                }
                else if (valuePartial)
                {
                    query.addFilterQueries("{!field f="+facetField + "_partial}" + value);
                }
                // filter on item to be sure to don't include any other object
                // indexed in the Discovery Search core
                query.addFilterQueries("search.resourcetype:" + Constants.ITEM);
                if (orderField != null)
                {
                    query.setSortField("bi_" + orderField + "_sort",
                            ascending ? SORT_ORDER.asc : SORT_ORDER.desc);
                }
            }
            try
            {
				sResponse = searcher.search(context, query, itemsWithdrawn
						|| !itemsDiscoverable);
            }
            catch (SearchServiceException e)
            {
                throw new BrowseException(e);
            }
        }
        return sResponse;
    }

    private void addStatusFilter(DiscoverQuery query)
    {
        if (itemsWithdrawn)
        {
            query.addFilterQueries("withdrawn:true");
        }
        else if (!itemsDiscoverable)
        {
            query.addFilterQueries("discoverable:false");
            // TODO

            try 
            {
                if (!authorizeService.isAdmin(context)
                        && (authorizeService.isCommunityAdmin(context)
                        || authorizeService.isCollectionAdmin(context))) 
                {
                        query.addFilterQueries(searcher.createLocationQueryForAdministrableItems(context));
                }
            } 
            catch (SQLException ex) 
            {
                log.error(ex);
            }
        }
    }

    private void addLocationScopeFilter(DiscoverQuery query)
    {
        if (containerID != null)
        {
            if (containerIDField.startsWith("collection"))
            {
                query.addFilterQueries("location.coll:" + containerID);
            }
            else if (containerIDField.startsWith("community"))
            {
                query.addFilterQueries("location.comm:" + containerID);
            }
        }
    }

    @Override
    public int doCountQuery() throws BrowseException
    {
        DiscoverResult resp = getSolrResponse();
        int count = 0;
        if (distinct)
        {
            List<FacetResult> facetResults = resp.getFacetResult(facetField);
            count = facetResults.size();
        }
        else
        {
            // we need to cast to int to respect the BrowseDAO contract...
            count = (int) resp.getTotalSearchResults();
            // FIXME null the response cache
            // the BrowseEngine send fake argument to the BrowseDAO for the
            // count...
            sResponse = null;
        }
        return count;
    }

    @Override
    public List doValueQuery() throws BrowseException
    {
        DiscoverResult resp = getSolrResponse();
        List<FacetResult> facet = resp.getFacetResult(facetField);
        int count = doCountQuery();
        int start = offset > 0 ? offset : 0;
        int max = limit > 0 ? limit : count; //if negative, return everything
        List<String[]> result = new ArrayList<>();
        if (ascending)
        {
            for (int i = start; i < (start + max) && i < count; i++)
            {
                FacetResult c = facet.get(i);
                String freq = showFrequencies ? String.valueOf(c.getCount())
                        : "";
                result.add(new String[] { c.getDisplayedValue(),
                        c.getAuthorityKey(), freq });
            }
        }
        else
        {
            for (int i = count - start - 1; i >= count - (start + max)
                    && i >= 0; i--)
            {
                FacetResult c = facet.get(i);
                String freq = showFrequencies ? String.valueOf(c.getCount())
                        : "";
                result.add(new String[] { c.getDisplayedValue(),
                        c.getAuthorityKey(), freq });
            }
        }

        return result;
    }

    @Override
    public List<Item> doQuery() throws BrowseException
    {
        DiscoverResult resp = getSolrResponse();

        List<Item> bitems = new ArrayList<>();
        for (DSpaceObject solrDoc : resp.getDspaceObjects())
        {
            // FIXME introduce project, don't retrieve Item immediately when
            // processing the query...
            Item item = (Item) solrDoc;
            bitems.add(item);
        }
        return bitems;
    }

    @Override
    public String doMaxQuery(String column, String table, int itemID)
            throws BrowseException
    {
        DiscoverQuery query = new DiscoverQuery();
        query.setQuery("search.resourceid:" + itemID
                + " AND search.resourcetype:" + Constants.ITEM);
        query.setMaxResults(1);
        DiscoverResult resp = null;
        try
        {
            resp = searcher.search(context, query);
        }
        catch (SearchServiceException e)
        {
            throw new BrowseException(e);
        }
        if (resp.getTotalSearchResults() > 0)
        {
            SearchDocument doc = resp.getSearchDocument(
                    resp.getDspaceObjects().get(0)).get(0);
            return (String) doc.getSearchFieldValues(column).get(0);
        }
        return null;
    }

    @Override
    public int doOffsetQuery(String column, String value, boolean isAscending)
            throws BrowseException
    {
        DiscoverQuery query = new DiscoverQuery();
        addLocationScopeFilter(query);
        addStatusFilter(query);
        query.setMaxResults(0);
        query.addFilterQueries("search.resourcetype:" + Constants.ITEM);

        // We need to take into account the fact that we may be in a subset of the items
        if (authority != null)
        {
            query.addFilterQueries("{!field f="+facetField + "_authority_filter}"
                    + authority);
        }
        else if (this.value != null && !valuePartial)
        {
            query.addFilterQueries("{!field f="+facetField + "_value_filter}" + this.value);
        }
        else if (valuePartial)
        {
            query.addFilterQueries("{!field f="+facetField + "_partial}" + this.value);
        }

        if (isAscending)
        {
            query.setQuery("bi_"+column + "_sort" + ": [* TO \"" + value + "\"}");
        }
        else
        {
            query.setQuery("bi_" + column + "_sort" + ": {\"" + value + "\" TO *]");
	        query.addFilterQueries("-(bi_" + column + "_sort" + ":" + value + "*)");
        }
	    boolean includeUnDiscoverable = itemsWithdrawn || !itemsDiscoverable;
        DiscoverResult resp = null;
        try
        {
            resp = searcher.search(context, query, includeUnDiscoverable);
        }
        catch (SearchServiceException e)
        {
            throw new BrowseException(e);
        }
        return (int) resp.getTotalSearchResults();
    }

    @Override
    public int doDistinctOffsetQuery(String column, String value,
            boolean isAscending) throws BrowseException
    {
        DiscoverResult resp = getSolrResponse();
        List<FacetResult> facets = resp.getFacetResult(facetField);
        Comparator comparator = new SolrBrowseDAO.FacetValueComparator();
        Collections.sort(facets, comparator);
        int x = Collections.binarySearch(facets, value, comparator);
        int ascValue = (x >= 0) ? x : -(x + 1);
        if (isAscending)
        {
            return ascValue;
        }
        else
        {
            return doCountQuery() - ascValue;
        }
    }

    @Override
    public boolean isEnableBrowseFrequencies()
    {
        return showFrequencies;
    }

    @Override
    public void setEnableBrowseFrequencies(boolean enableBrowseFrequencies)
    {
        showFrequencies = enableBrowseFrequencies;
    }

    /*
     * (non-Javadoc)
     *
     * @see org.dspace.browse.BrowseDAO#getContainerID()
     */
    @Override
    public UUID getContainerID()
    {
        return containerID;
    }

    /*
     * (non-Javadoc)
     *
     * @see org.dspace.browse.BrowseDAO#getContainerIDField()
     */
    @Override
    public String getContainerIDField()
    {
        return containerIDField;
    }

    /*
     * (non-Javadoc)
     *
     * @see org.dspace.browse.BrowseDAO#getContainerTable()
     */
    @Override
    public String getContainerTable()
    {
        return containerTable;
    }

    // FIXME is this in use?
    @Override
    public String[] getCountValues()
    {
        return null;
    }

    /*
     * (non-Javadoc)
     *
     * @see org.dspace.browse.BrowseDAO#getFocusField()
     */
    @Override
    public String getJumpToField()
    {
        return focusField;
    }

    /*
     * (non-Javadoc)
     *
     * @see org.dspace.browse.BrowseDAO#getFocusValue()
     */
    @Override
    public String getJumpToValue()
    {
        return focusValue;
    }

    /*
     * (non-Javadoc)
     *
     * @see org.dspace.browse.BrowseDAO#getLimit()
     */
    @Override
    public int getLimit()
    {
        return limit;
    }

    /*
     * (non-Javadoc)
     *
     * @see org.dspace.browse.BrowseDAO#getOffset()
     */
    @Override
    public int getOffset()
    {
        return offset;
    }

    /*
     * (non-Javadoc)
     *
     * @see org.dspace.browse.BrowseDAO#getOrderField()
     */
    @Override
    public String getOrderField()
    {
        return orderField;
    }

    // is this in use?
    @Override
    public String[] getSelectValues()
    {
        return null;
    }

    /*
     * (non-Javadoc)
     *
     * @see org.dspace.browse.BrowseDAO#getTable()
     */
    @Override
    public String getTable()
    {
        return table;
    }

    /*
     * (non-Javadoc)
     *
     * @see org.dspace.browse.BrowseDAO#getValue()
     */
    @Override
    public String getFilterValue()
    {
        return value;
    }

    /*
     * (non-Javadoc)
     *
     * @see org.dspace.browse.BrowseDAO#getValueField()
     */
    @Override
    public String getFilterValueField()
    {
        return valueField;
    }

    /*
     * (non-Javadoc)
     *
     * @see org.dspace.browse.BrowseDAO#isAscending()
     */
    @Override
    public boolean isAscending()
    {
        return ascending;
    }

    /*
     * (non-Javadoc)
     *
     * @see org.dspace.browse.BrowseDAO#isDistinct()
     */
    @Override
    public boolean isDistinct()
    {
        return this.distinct;
    }

    /*
     * (non-Javadoc)
     *
     * @see org.dspace.browse.BrowseDAO#setAscending(boolean)
     */
    @Override
    public void setAscending(boolean ascending)
    {
        this.ascending = ascending;

    }

    /*
     * (non-Javadoc)
     *
     * @see org.dspace.browse.BrowseDAO#setContainerID(int)
     */
    @Override
    public void setContainerID(UUID containerID)
    {
        this.containerID = containerID;

    }

    /*
     * (non-Javadoc)
     *
     * @see org.dspace.browse.BrowseDAO#setContainerIDField(java.lang.String)
     */
    @Override
    public void setContainerIDField(String containerIDField)
    {
        this.containerIDField = containerIDField;

    }

    /*
     * (non-Javadoc)
     *
     * @see org.dspace.browse.BrowseDAO#setContainerTable(java.lang.String)
     */
    @Override
    public void setContainerTable(String containerTable)
    {
        this.containerTable = containerTable;

    }

    // is this in use?
    @Override
    public void setCountValues(String[] fields)
    {
        // this.countValues = fields;

    }

    /*
     * (non-Javadoc)
     *
     * @see org.dspace.browse.BrowseDAO#setDistinct(boolean)
     */
    @Override
    public void setDistinct(boolean bool)
    {
        this.distinct = bool;

    }

    /*
     * (non-Javadoc)
     *
     * @see org.dspace.browse.BrowseDAO#setEqualsComparator(boolean)
     */
    @Override
    public void setEqualsComparator(boolean equalsComparator)
    {
        this.equalsComparator = equalsComparator;

    }

    /*
     * (non-Javadoc)
     *
     * @see org.dspace.browse.BrowseDAO#setFocusField(java.lang.String)
     */
    @Override
    public void setJumpToField(String focusField)
    {
        this.focusField = focusField;

    }

    /*
     * (non-Javadoc)
     *
     * @see org.dspace.browse.BrowseDAO#setFocusValue(java.lang.String)
     */
    @Override
    public void setJumpToValue(String focusValue)
    {
        this.focusValue = focusValue;

    }

    /*
     * (non-Javadoc)
     *
     * @see org.dspace.browse.BrowseDAO#setLimit(int)
     */
    @Override
    public void setLimit(int limit)
    {
        this.limit = limit;

    }

    /*
     * (non-Javadoc)
     *
     * @see org.dspace.browse.BrowseDAO#setOffset(int)
     */
    @Override
    public void setOffset(int offset)
    {
        this.offset = offset;

    }

    /*
     * (non-Javadoc)
     *
     * @see org.dspace.browse.BrowseDAO#setOrderField(java.lang.String)
     */
    @Override
    public void setOrderField(String orderField)
    {
        this.orderField = orderField;

    }

    // is this in use?
    @Override
    public void setSelectValues(String[] selectValues)
    {
        // this.selectValues = selectValues;

    }

    /*
     * (non-Javadoc)
     *
     * @see org.dspace.browse.BrowseDAO#setTable(java.lang.String)
     */
    @Override
    public void setTable(String table)
    {
        if (table.equals(BrowseIndex.getWithdrawnBrowseIndex().getTableName()))
        {
            itemsWithdrawn = true;
        }
        else if (table.equals(BrowseIndex.getPrivateBrowseIndex().getTableName()))
        {
            itemsDiscoverable = false;
        }
        facetField = table;
    }

    @Override
    public void setFilterMappingTables(String tableDis, String tableMap)
    {
        if (tableDis != null)
        {
            this.facetField = tableDis;
        }
        // this.fields = tableDis;
        // this.tableMap = tableMap;
    }

    /*
     * (non-Javadoc)
     *
     * @see org.dspace.browse.BrowseDAO#setValue(java.lang.String)
     */
    @Override
    public void setFilterValue(String value)
    {
        this.value = value;

    }

    /*
     * (non-Javadoc)
     *
     * @see org.dspace.browse.BrowseDAO#setFilterValuePartial(boolean)
     */
    @Override
    public void setFilterValuePartial(boolean part)
    {
        this.valuePartial = part;

    }

    /*
     * (non-Javadoc)
     *
     * @see org.dspace.browse.BrowseDAO#setValueField(java.lang.String)
     */
    @Override
    public void setFilterValueField(String valueField)
    {
        this.valueField = valueField;

    }

    /*
     * (non-Javadoc)
     *
     * @see org.dspace.browse.BrowseDAO#useEqualsComparator()
     */
    @Override
    public boolean useEqualsComparator()
    {
        return equalsComparator;
    }

    @Override
    public String getAuthorityValue()
    {
        return authority;
    }

    @Override
    public void setAuthorityValue(String value)
    {
        this.authority = value;
    }
}<|MERGE_RESOLUTION|>--- conflicted
+++ resolved
@@ -35,11 +35,7 @@
  * @author Adán Román Ruiz at arvo.es (bugfix)
  * @author Panagiotis Koutsourakis (National Documentation Centre) (bugfix)
  * @author Kostas Stamatis (National Documentation Centre) (bugfix)
-<<<<<<< HEAD
- * 
-=======
  *
->>>>>>> e5cb6299
  */
 public class SolrBrowseDAO implements BrowseDAO
 {
