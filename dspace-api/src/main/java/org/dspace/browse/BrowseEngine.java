--- conflicted
+++ resolved
@@ -141,12 +141,12 @@
                 Collection col = (Collection) scope.getBrowseContainer();
                 dao.setContainerTable("collection2item");
                 dao.setContainerIDField("collection_id");
-                dao.setContainerID(col.getID());
+                dao.setContainer(col);
             } else if (scope.inCommunity()) {
                 Community com = (Community) scope.getBrowseContainer();
                 dao.setContainerTable("communities2item");
                 dao.setContainerIDField("community_id");
-                dao.setContainerID(com.getID());
+                dao.setContainer(com);
             }
         }
 
@@ -199,26 +199,28 @@
     private BrowseInfo browseByItem(BrowserScope bs)
         throws BrowseException {
         log.info(LogHelper.getHeader(context, "browse_by_item", ""));
-        boolean isDateBrowse = bs.getSortOption().getType().equals("date");
         try {
             // get the table name that we are going to be getting our data from
             dao.setTable(browseIndex.getTableName());
 
-<<<<<<< HEAD
-            if (scope.getBrowseIndex() != null && OrderFormat.TITLE.equals(scope.getBrowseIndex().getDataType())) {
-                // For browsing by title, apply the same normalization applied to indexed titles
-                dao.setStartsWith(normalizeJumpToValue(scope.getStartsWith()));
-            } else {
-                dao.setStartsWith(StringUtils.lowerCase(scope.getStartsWith()));
-=======
             if (StringUtils.isNotBlank(scope.getStartsWith())) {
+                boolean isDateBrowse = bs.getSortOption().getType().equals("date");
                 if (!isDateBrowse) {
-                    dao.setStartsWith(StringUtils.lowerCase(scope.getStartsWith()));
+                    if (scope.getBrowseIndex() != null
+                            && OrderFormat.TITLE.equals(scope.getBrowseIndex().getDataType())) {
+                        // For browsing by title, apply the same normalization applied to indexed titles
+                        dao.setStartsWith(normalizeJumpToValue(scope.getStartsWith()));
+                    } else {
+                        dao.setStartsWith(StringUtils.lowerCase(scope.getStartsWith()));
+                    }
                 } else {
+                    // For "date" sort browses ({@code webui.itemlist.sort-option.*} config):
+                    // sets a date specific filter where the startsWith query is the start date,
+                    // eg `fq=bi_sort_*_sort:+["1940-02" TO+ ]`
                     dao.setDateStartsWith(scope.getStartsWith().trim());
                 }
->>>>>>> 0fbbca3f
-            }
+            }
+
 
             // tell the browse query whether we are ascending or descending on the value
             dao.setAscending(scope.isAscending());
@@ -257,12 +259,12 @@
                     Collection col = (Collection) scope.getBrowseContainer();
                     dao.setContainerTable("collection2item");
                     dao.setContainerIDField("collection_id");
-                    dao.setContainerID(col.getID());
+                    dao.setContainer(col);
                 } else if (scope.inCommunity()) {
                     Community com = (Community) scope.getBrowseContainer();
                     dao.setContainerTable("communities2item");
                     dao.setContainerIDField("community_id");
-                    dao.setContainerID(com.getID());
+                    dao.setContainer(com);
                 }
             }
 
@@ -423,12 +425,12 @@
                     Collection col = (Collection) scope.getBrowseContainer();
                     dao.setContainerTable("collection2item");
                     dao.setContainerIDField("collection_id");
-                    dao.setContainerID(col.getID());
+                    dao.setContainer(col);
                 } else if (scope.inCommunity()) {
                     Community com = (Community) scope.getBrowseContainer();
                     dao.setContainerTable("communities2item");
                     dao.setContainerIDField("community_id");
-                    dao.setContainerID(com.getID());
+                    dao.setContainer(com);
                 }
             }
 
