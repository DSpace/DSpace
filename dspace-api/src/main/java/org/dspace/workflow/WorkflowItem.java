/*
 * WorkflowItem.java
 *
 * Version: $Revision$
 *
 * Date: $Date$
 *
 * Copyright (c) 2002-2005, Hewlett-Packard Company and Massachusetts
 * Institute of Technology.  All rights reserved.
 *
 * Redistribution and use in source and binary forms, with or without
 * modification, are permitted provided that the following conditions are
 * met:
 *
 * - Redistributions of source code must retain the above copyright
 * notice, this list of conditions and the following disclaimer.
 *
 * - Redistributions in binary form must reproduce the above copyright
 * notice, this list of conditions and the following disclaimer in the
 * documentation and/or other materials provided with the distribution.
 *
 * - Neither the name of the Hewlett-Packard Company nor the name of the
 * Massachusetts Institute of Technology nor the names of their
 * contributors may be used to endorse or promote products derived from
 * this software without specific prior written permission.
 *
 * THIS SOFTWARE IS PROVIDED BY THE COPYRIGHT HOLDERS AND CONTRIBUTORS
 * ``AS IS'' AND ANY EXPRESS OR IMPLIED WARRANTIES, INCLUDING, BUT NOT
 * LIMITED TO, THE IMPLIED WARRANTIES OF MERCHANTABILITY AND FITNESS FOR
 * A PARTICULAR PURPOSE ARE DISCLAIMED. IN NO EVENT SHALL THE COPYRIGHT
 * HOLDERS OR CONTRIBUTORS BE LIABLE FOR ANY DIRECT, INDIRECT,
 * INCIDENTAL, SPECIAL, EXEMPLARY, OR CONSEQUENTIAL DAMAGES (INCLUDING,
 * BUT NOT LIMITED TO, PROCUREMENT OF SUBSTITUTE GOODS OR SERVICES; LOSS
 * OF USE, DATA, OR PROFITS; OR BUSINESS INTERRUPTION) HOWEVER CAUSED AND
 * ON ANY THEORY OF LIABILITY, WHETHER IN CONTRACT, STRICT LIABILITY, OR
 * TORT (INCLUDING NEGLIGENCE OR OTHERWISE) ARISING IN ANY WAY OUT OF THE
 * USE OF THIS SOFTWARE, EVEN IF ADVISED OF THE POSSIBILITY OF SUCH
 * DAMAGE.
 */
package org.dspace.workflow;

import java.io.IOException;
import java.util.List;

import org.apache.log4j.Logger;
import org.dspace.authorize.AuthorizeException;
import org.dspace.content.Collection;
import org.dspace.content.InProgressSubmission;
import org.dspace.content.Item;
import org.dspace.uri.ObjectIdentifier;
import org.dspace.core.Context;
import org.dspace.eperson.EPerson;
import org.dspace.workflow.dao.WorkflowItemDAO;
import org.dspace.workflow.dao.WorkflowItemDAOFactory;

/**
 * Class representing an item going through the workflow process in DSpace
 *
 * @author Robert Tansley
 * @version $Revision$
 */
public class WorkflowItem implements InProgressSubmission
{
    /** log4j category */
    private static Logger log = Logger.getLogger(WorkflowItem.class);

    private Context context;
    private WorkflowItemDAO dao;

    private Item item;

    /** The collection the item is being submitted to */
    private Collection collection;

    /** EPerson owning the current state */
    private EPerson owner;

    private int id;
    private ObjectIdentifier oid;
    private int state;
    private boolean multipleFiles;
    private boolean multipleTitles;
    private boolean publishedBefore;

    public WorkflowItem(Context context, int id)
    {
        this.context = context;
        this.id = id;

<<<<<<< HEAD
        dao = WorkflowItemDAOFactory.getInstance(context);

        context.cache(this, id);
=======
    /**
     * return all workflowitems
     * 
     * @param c  active context
     * @return WorkflowItem [] of all workflows in system
     */
    public static WorkflowItem[] findAll(Context c) throws SQLException
    {
        List wfItems = new ArrayList();
        TableRowIterator tri = DatabaseManager.queryTable(c, "workflowitem",
                "SELECT * FROM workflowitem");

        try
        {
            // make a list of workflow items
            while (tri.hasNext())
            {
                TableRow row = tri.next();
                WorkflowItem wi = new WorkflowItem(c, row);
                wfItems.add(wi);
            }
        }
        finally
        {
            if (tri != null)
                tri.close();
        }

        WorkflowItem[] wfArray = new WorkflowItem[wfItems.size()];
        wfArray = (WorkflowItem[]) wfItems.toArray(wfArray);

        return wfArray;
>>>>>>> a68d3779
    }

    public int getID()
    {
<<<<<<< HEAD
        return id;
=======
        List wfItems = new ArrayList();

        TableRowIterator tri = DatabaseManager.queryTable(context, "workflowitem",
                "SELECT workflowitem.* FROM workflowitem, item WHERE " +
                "workflowitem.item_id=item.item_id AND " +
                "item.submitter_id= ? " + 
                "ORDER BY workflowitem.workflow_id",
                ep.getID());

        try
        {
            while (tri.hasNext())
            {
                TableRow row = tri.next();

                // Check the cache
                WorkflowItem wi = (WorkflowItem) context.fromCache(
                        WorkflowItem.class, row.getIntColumn("workflow_id"));

                if (wi == null)
                {
                    wi = new WorkflowItem(context, row);
                }

                wfItems.add(wi);
            }
        }
        finally
        {
            if (tri != null)
                tri.close();
        }

        WorkflowItem[] wfArray = new WorkflowItem[wfItems.size()];
        wfArray = (WorkflowItem[]) wfItems.toArray(wfArray);

        return wfArray;
>>>>>>> a68d3779
    }

    public ObjectIdentifier getIdentifier()
    {
<<<<<<< HEAD
        return oid;
=======
        List wsItems = new ArrayList();

        TableRowIterator tri = DatabaseManager.queryTable(context, "workflowitem",
                "SELECT workflowitem.* FROM workflowitem WHERE " +
                "workflowitem.collection_id= ? ",
                c.getID());

        try
        {
            while (tri.hasNext())
            {
                TableRow row = tri.next();

                // Check the cache
                WorkflowItem wi = (WorkflowItem) context.fromCache(
                        WorkflowItem.class, row.getIntColumn("workflow_id"));

                // not in cache? turn row into workflowitem
                if (wi == null)
                {
                    wi = new WorkflowItem(context, row);
                }

                wsItems.add(wi);
            }
        }
        finally
        {
            if (tri != null)
                tri.close();
        }

        WorkflowItem[] wsArray = new WorkflowItem[wsItems.size()];
        wsArray = (WorkflowItem[]) wsItems.toArray(wsArray);

        return wsArray;
>>>>>>> a68d3779
    }

    public void setIdentifier(ObjectIdentifier oid)
    {
        this.oid = oid;
    }

    /**
     * get owner of WorkflowItem
     *
     * @return EPerson owner
     */
    public EPerson getOwner()
    {
        return owner;
    }

    public void setOwner(EPerson owner)
    {
        this.owner = owner;
    }

    /**
     * Get state of WorkflowItem, as defined in <code>WorkflowManager</code>.
     */
    public int getState()
    {
        return state;
    }

    /**
     * Set the state of WorkflowItem.
     *
     * @param state new state (from <code>WorkflowManager</code>)
     */
    public void setState(int state)
    {
        this.state = state;
    }

    // InProgressSubmission methods
    public Item getItem()
    {
        return item;
    }

    public void setItem(Item item)
    {
        this.item = item;
    }

    public Collection getCollection()
    {
        return collection;
    }

    public void setCollection(Collection collection)
    {
        this.collection = collection;
    }

    public EPerson getSubmitter()
    {
        return item.getSubmitter();
    }

    public boolean hasMultipleFiles()
    {
        return multipleFiles;
    }

    public void setMultipleFiles(boolean multipleFiles)
    {
        this.multipleFiles = multipleFiles;
    }

    public boolean hasMultipleTitles()
    {
        return multipleTitles;
    }

    public void setMultipleTitles(boolean b)
    {
        this.multipleTitles = multipleTitles;
    }

    public boolean isPublishedBefore()
    {
        return publishedBefore;
    }

    public void setPublishedBefore(boolean publishedBefore)
    {
        this.publishedBefore = publishedBefore;
    }

    ////////////////////////////////////////////////////////////////////
    // Deprecated methods
    ////////////////////////////////////////////////////////////////////

    @Deprecated
    public void update() throws IOException, AuthorizeException
    {
        dao.update(this);
    }

    @Deprecated
    public void deleteWrapper() throws IOException, AuthorizeException
    {
        dao.delete(getID());
    }

    @Deprecated
    public static WorkflowItem find(Context context, int id)
    {
        WorkflowItemDAO dao = WorkflowItemDAOFactory.getInstance(context);
        return dao.retrieve(id);
    }

    @Deprecated
    public static WorkflowItem[] findAll(Context c)
    {
        WorkflowItemDAO dao = WorkflowItemDAOFactory.getInstance(c);
        List<WorkflowItem> wfItems = dao.getWorkflowItems();

        return (WorkflowItem[]) wfItems.toArray(new WorkflowItem[0]);
    }

    @Deprecated
    public static WorkflowItem[] findByEPerson(Context context, EPerson e)
    {
        WorkflowItemDAO dao = WorkflowItemDAOFactory.getInstance(context);
        List<WorkflowItem> wfItems = dao.getWorkflowItemsBySubmitter(e);

        return (WorkflowItem[]) wfItems.toArray(new WorkflowItem[0]);
    }

    @Deprecated
    public static WorkflowItem[] findByCollection(Context context, Collection c)
    {
        WorkflowItemDAO dao = WorkflowItemDAOFactory.getInstance(context);
        List<WorkflowItem> wfItems = dao.getWorkflowItems(c);

        return (WorkflowItem[]) wfItems.toArray(new WorkflowItem[0]);
    }
}<|MERGE_RESOLUTION|>--- conflicted
+++ resolved
@@ -40,6 +40,8 @@
 package org.dspace.workflow;
 
 import java.io.IOException;
+import java.sql.SQLException;
+import java.util.ArrayList;
 import java.util.List;
 
 import org.apache.log4j.Logger;
@@ -47,15 +49,16 @@
 import org.dspace.content.Collection;
 import org.dspace.content.InProgressSubmission;
 import org.dspace.content.Item;
-import org.dspace.uri.ObjectIdentifier;
 import org.dspace.core.Context;
+import org.dspace.core.LogManager;
 import org.dspace.eperson.EPerson;
-import org.dspace.workflow.dao.WorkflowItemDAO;
-import org.dspace.workflow.dao.WorkflowItemDAOFactory;
+import org.dspace.storage.rdbms.DatabaseManager;
+import org.dspace.storage.rdbms.TableRow;
+import org.dspace.storage.rdbms.TableRowIterator;
 
 /**
  * Class representing an item going through the workflow process in DSpace
- *
+ * 
  * @author Robert Tansley
  * @version $Revision$
  */
@@ -64,10 +67,14 @@
     /** log4j category */
     private static Logger log = Logger.getLogger(WorkflowItem.class);
 
-    private Context context;
-    private WorkflowItemDAO dao;
-
+    /** The item this workflow object pertains to */
     private Item item;
+
+    /** Our context */
+    private Context ourContext;
+
+    /** The table row corresponding to this workflow item */
+    private TableRow wfRow;
 
     /** The collection the item is being submitted to */
     private Collection collection;
@@ -75,23 +82,83 @@
     /** EPerson owning the current state */
     private EPerson owner;
 
-    private int id;
-    private ObjectIdentifier oid;
-    private int state;
-    private boolean multipleFiles;
-    private boolean multipleTitles;
-    private boolean publishedBefore;
-
-    public WorkflowItem(Context context, int id)
-    {
-        this.context = context;
-        this.id = id;
-
-<<<<<<< HEAD
-        dao = WorkflowItemDAOFactory.getInstance(context);
-
-        context.cache(this, id);
-=======
+    /**
+     * Construct a workspace item corresponding to the given database row
+     * 
+     * @param context
+     *            the context this object exists in
+     * @param row
+     *            the database row
+     */
+    WorkflowItem(Context context, TableRow row) throws SQLException
+    {
+        ourContext = context;
+        wfRow = row;
+
+        item = Item.find(context, wfRow.getIntColumn("item_id"));
+        collection = Collection.find(context, wfRow
+                .getIntColumn("collection_id"));
+
+        if (wfRow.isColumnNull("owner"))
+        {
+            owner = null;
+        }
+        else
+        {
+            owner = EPerson.find(context, wfRow.getIntColumn("owner"));
+        }
+
+        // Cache ourselves
+        context.cache(this, row.getIntColumn("workflow_id"));
+    }
+
+    /**
+     * Get a workflow item from the database. The item, collection and submitter
+     * are loaded into memory.
+     * 
+     * @param context
+     *            DSpace context object
+     * @param id
+     *            ID of the workspace item
+     * 
+     * @return the workflow item, or null if the ID is invalid.
+     */
+    public static WorkflowItem find(Context context, int id)
+            throws SQLException
+    {
+        // First check the cache
+        WorkflowItem fromCache = (WorkflowItem) context.fromCache(
+                WorkflowItem.class, id);
+
+        if (fromCache != null)
+        {
+            return fromCache;
+        }
+
+        TableRow row = DatabaseManager.find(context, "workflowitem", id);
+
+        if (row == null)
+        {
+            if (log.isDebugEnabled())
+            {
+                log.debug(LogManager.getHeader(context, "find_workflow_item",
+                        "not_found,workflow_id=" + id));
+            }
+
+            return null;
+        }
+        else
+        {
+            if (log.isDebugEnabled())
+            {
+                log.debug(LogManager.getHeader(context, "find_workflow_item",
+                        "workflow_id=" + id));
+            }
+
+            return new WorkflowItem(context, row);
+        }
+    }
+
     /**
      * return all workflowitems
      * 
@@ -124,14 +191,23 @@
         wfArray = (WorkflowItem[]) wfItems.toArray(wfArray);
 
         return wfArray;
->>>>>>> a68d3779
-    }
-
-    public int getID()
-    {
-<<<<<<< HEAD
-        return id;
-=======
+    }
+
+    /**
+     * Get all workflow items that were original submissions by a particular
+     * e-person. These are ordered by workflow ID, since this should likely keep
+     * them in the order in which they were created.
+     * 
+     * @param context
+     *            the context object
+     * @param ep
+     *            the eperson
+     * 
+     * @return the corresponding workflow items
+     */
+    public static WorkflowItem[] findByEPerson(Context context, EPerson ep)
+            throws SQLException
+    {
         List wfItems = new ArrayList();
 
         TableRowIterator tri = DatabaseManager.queryTable(context, "workflowitem",
@@ -169,14 +245,21 @@
         wfArray = (WorkflowItem[]) wfItems.toArray(wfArray);
 
         return wfArray;
->>>>>>> a68d3779
-    }
-
-    public ObjectIdentifier getIdentifier()
-    {
-<<<<<<< HEAD
-        return oid;
-=======
+    }
+
+    /**
+     * Get all workflow items for a particular collection.
+     * 
+     * @param context
+     *            the context object
+     * @param c
+     *            the collection
+     * 
+     * @return array of the corresponding workflow items
+     */
+    public static WorkflowItem[] findByCollection(Context context, Collection c)
+            throws SQLException
+    {
         List wsItems = new ArrayList();
 
         TableRowIterator tri = DatabaseManager.queryTable(context, "workflowitem",
@@ -213,17 +296,21 @@
         wsArray = (WorkflowItem[]) wsItems.toArray(wsArray);
 
         return wsArray;
->>>>>>> a68d3779
-    }
-
-    public void setIdentifier(ObjectIdentifier oid)
-    {
-        this.oid = oid;
+    }
+
+    /**
+     * Get the internal ID of this workflow item
+     * 
+     * @return the internal identifier
+     */
+    public int getID()
+    {
+        return wfRow.getIntColumn("workflow_id");
     }
 
     /**
      * get owner of WorkflowItem
-     *
+     * 
      * @return EPerson owner
      */
     public EPerson getOwner()
@@ -231,27 +318,77 @@
         return owner;
     }
 
-    public void setOwner(EPerson owner)
-    {
-        this.owner = owner;
-    }
-
-    /**
-     * Get state of WorkflowItem, as defined in <code>WorkflowManager</code>.
+    /**
+     * set owner of WorkflowItem
+     * 
+     * @param ep
+     *            owner
+     */
+    public void setOwner(EPerson ep)
+    {
+        owner = ep;
+
+        if (ep == null)
+        {
+            wfRow.setColumnNull("owner");
+        }
+        else
+        {
+            wfRow.setColumn("owner", ep.getID());
+        }
+    }
+
+    /**
+     * Get state of WorkflowItem
+     * 
+     * @return state
      */
     public int getState()
     {
-        return state;
-    }
-
-    /**
-     * Set the state of WorkflowItem.
-     *
-     * @param state new state (from <code>WorkflowManager</code>)
-     */
-    public void setState(int state)
-    {
-        this.state = state;
+        return wfRow.getIntColumn("state");
+    }
+
+    /**
+     * Set state of WorkflowItem
+     * 
+     * @param newstate
+     *            new state (from <code>WorkflowManager</code>)
+     */
+    public void setState(int newstate)
+    {
+        wfRow.setColumn("state", newstate);
+    }
+
+    /**
+     * Update the workflow item, including the unarchived item.
+     */
+    public void update() throws SQLException, IOException, AuthorizeException
+    {
+        // FIXME check auth
+        log.info(LogManager.getHeader(ourContext, "update_workflow_item",
+                "workflow_item_id=" + getID()));
+
+        // Update the item
+        item.update();
+
+        // Update ourselves
+        DatabaseManager.update(ourContext, wfRow);
+    }
+
+    /**
+     * delete the WorkflowItem, retaining the Item
+     */
+    public void deleteWrapper() throws SQLException, IOException,
+            AuthorizeException
+    {
+        // Remove from cache
+        ourContext.removeCached(this, getID());
+
+        // delete any pending tasks
+        WorkflowManager.deleteTasks(ourContext, this);
+
+        // FIXME - auth?
+        DatabaseManager.delete(ourContext, wfRow);
     }
 
     // InProgressSubmission methods
@@ -260,103 +397,43 @@
         return item;
     }
 
-    public void setItem(Item item)
-    {
-        this.item = item;
-    }
-
     public Collection getCollection()
     {
         return collection;
     }
 
-    public void setCollection(Collection collection)
-    {
-        this.collection = collection;
-    }
-
-    public EPerson getSubmitter()
+    public EPerson getSubmitter() throws SQLException
     {
         return item.getSubmitter();
     }
 
     public boolean hasMultipleFiles()
     {
-        return multipleFiles;
-    }
-
-    public void setMultipleFiles(boolean multipleFiles)
-    {
-        this.multipleFiles = multipleFiles;
+        return wfRow.getBooleanColumn("multiple_files");
+    }
+
+    public void setMultipleFiles(boolean b)
+    {
+        wfRow.setColumn("multiple_files", b);
     }
 
     public boolean hasMultipleTitles()
     {
-        return multipleTitles;
+        return wfRow.getBooleanColumn("multiple_titles");
     }
 
     public void setMultipleTitles(boolean b)
     {
-        this.multipleTitles = multipleTitles;
+        wfRow.setColumn("multiple_titles", b);
     }
 
     public boolean isPublishedBefore()
     {
-        return publishedBefore;
-    }
-
-    public void setPublishedBefore(boolean publishedBefore)
-    {
-        this.publishedBefore = publishedBefore;
-    }
-
-    ////////////////////////////////////////////////////////////////////
-    // Deprecated methods
-    ////////////////////////////////////////////////////////////////////
-
-    @Deprecated
-    public void update() throws IOException, AuthorizeException
-    {
-        dao.update(this);
-    }
-
-    @Deprecated
-    public void deleteWrapper() throws IOException, AuthorizeException
-    {
-        dao.delete(getID());
-    }
-
-    @Deprecated
-    public static WorkflowItem find(Context context, int id)
-    {
-        WorkflowItemDAO dao = WorkflowItemDAOFactory.getInstance(context);
-        return dao.retrieve(id);
-    }
-
-    @Deprecated
-    public static WorkflowItem[] findAll(Context c)
-    {
-        WorkflowItemDAO dao = WorkflowItemDAOFactory.getInstance(c);
-        List<WorkflowItem> wfItems = dao.getWorkflowItems();
-
-        return (WorkflowItem[]) wfItems.toArray(new WorkflowItem[0]);
-    }
-
-    @Deprecated
-    public static WorkflowItem[] findByEPerson(Context context, EPerson e)
-    {
-        WorkflowItemDAO dao = WorkflowItemDAOFactory.getInstance(context);
-        List<WorkflowItem> wfItems = dao.getWorkflowItemsBySubmitter(e);
-
-        return (WorkflowItem[]) wfItems.toArray(new WorkflowItem[0]);
-    }
-
-    @Deprecated
-    public static WorkflowItem[] findByCollection(Context context, Collection c)
-    {
-        WorkflowItemDAO dao = WorkflowItemDAOFactory.getInstance(context);
-        List<WorkflowItem> wfItems = dao.getWorkflowItems(c);
-
-        return (WorkflowItem[]) wfItems.toArray(new WorkflowItem[0]);
+        return wfRow.getBooleanColumn("published_before");
+    }
+
+    public void setPublishedBefore(boolean b)
+    {
+        wfRow.setColumn("published_before", b);
     }
 }