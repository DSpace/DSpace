/**
 * The contents of this file are subject to the license and copyright
 * detailed in the LICENSE and NOTICE files at the root of the source
 * tree and available online at
 *
 * http://www.dspace.org/license/
 */
package org.dspace.workflow;

import org.dspace.content.InProgressSubmission;

/**
 * Interface representing a workflowitem, each workflowItem implementation must implement this interface.
 *
 * @author kevinvandevelde at atmire.com
 */
<<<<<<< HEAD
public interface WorkflowItem extends InProgressSubmission<Integer> {
    public int getState();
=======
public interface WorkflowItem extends InProgressSubmission {

>>>>>>> 2292d89a
}<|MERGE_RESOLUTION|>--- conflicted
+++ resolved
@@ -14,11 +14,6 @@
  *
  * @author kevinvandevelde at atmire.com
  */
-<<<<<<< HEAD
 public interface WorkflowItem extends InProgressSubmission<Integer> {
-    public int getState();
-=======
-public interface WorkflowItem extends InProgressSubmission {
 
->>>>>>> 2292d89a
 }