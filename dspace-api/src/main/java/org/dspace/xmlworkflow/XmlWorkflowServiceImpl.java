/**
 * The contents of this file are subject to the license and copyright
 * detailed in the LICENSE and NOTICE files at the root of the source
 * tree and available online at
 *
 * http://www.dspace.org/license/
 */
package org.dspace.xmlworkflow;

import java.io.ByteArrayInputStream;
import java.io.IOException;
import java.io.InputStream;
import java.nio.charset.StandardCharsets;
import java.sql.SQLException;
import java.util.ArrayList;
import java.util.Collections;
import java.util.Date;
import java.util.HashMap;
import java.util.Iterator;
import java.util.List;
import java.util.Locale;
import java.util.Map;
import java.util.MissingResourceException;
import java.util.UUID;

import javax.mail.MessagingException;
import javax.servlet.http.HttpServletRequest;

import org.apache.commons.collections4.CollectionUtils;
import org.apache.log4j.Logger;
import org.dspace.authorize.AuthorizeException;
import org.dspace.authorize.ResourcePolicy;
import org.dspace.authorize.service.AuthorizeService;
import org.dspace.content.Bitstream;
import org.dspace.content.BitstreamFormat;
import org.dspace.content.Bundle;
import org.dspace.content.Collection;
import org.dspace.content.DCDate;
import org.dspace.content.Item;
import org.dspace.content.MetadataSchema;
import org.dspace.content.MetadataValue;
import org.dspace.content.WorkspaceItem;
import org.dspace.content.service.BitstreamFormatService;
import org.dspace.content.service.BitstreamService;
import org.dspace.content.service.BundleService;
import org.dspace.content.service.InstallItemService;
import org.dspace.content.service.ItemService;
import org.dspace.content.service.WorkspaceItemService;
import org.dspace.core.ConfigurationManager;
import org.dspace.core.Constants;
import org.dspace.core.Context;
import org.dspace.core.Email;
import org.dspace.core.I18nUtil;
import org.dspace.core.LogManager;
import org.dspace.eperson.EPerson;
import org.dspace.eperson.Group;
import org.dspace.eperson.service.GroupService;
import org.dspace.handle.service.HandleService;
import org.dspace.services.factory.DSpaceServicesFactory;
import org.dspace.usage.UsageWorkflowEvent;
import org.dspace.workflow.WorkflowException;
import org.dspace.xmlworkflow.factory.XmlWorkflowFactory;
import org.dspace.xmlworkflow.service.WorkflowRequirementsService;
import org.dspace.xmlworkflow.service.XmlWorkflowService;
import org.dspace.xmlworkflow.state.Step;
import org.dspace.xmlworkflow.state.Workflow;
import org.dspace.xmlworkflow.state.actions.Action;
import org.dspace.xmlworkflow.state.actions.ActionResult;
import org.dspace.xmlworkflow.state.actions.WorkflowActionConfig;
import org.dspace.xmlworkflow.storedcomponents.ClaimedTask;
import org.dspace.xmlworkflow.storedcomponents.PoolTask;
import org.dspace.xmlworkflow.storedcomponents.XmlWorkflowItem;
import org.dspace.xmlworkflow.storedcomponents.service.ClaimedTaskService;
import org.dspace.xmlworkflow.storedcomponents.service.CollectionRoleService;
import org.dspace.xmlworkflow.storedcomponents.service.PoolTaskService;
import org.dspace.xmlworkflow.storedcomponents.service.WorkflowItemRoleService;
import org.dspace.xmlworkflow.storedcomponents.service.XmlWorkflowItemService;
import org.springframework.beans.factory.annotation.Autowired;

/**
 * When an item is submitted and is somewhere in a workflow, it has a row in the
 * WorkflowItem table pointing to it.
 *
 * Once the item has completed the workflow it will be archived
 *
 * @author Bram De Schouwer (bram.deschouwer at dot com)
 * @author Kevin Van de Velde (kevin at atmire dot com)
 * @author Ben Bosman (ben at atmire dot com)
 * @author Mark Diggory (markd at atmire dot com)
 */
public class XmlWorkflowServiceImpl implements XmlWorkflowService {

    /* support for 'no notification' */
    protected Map<UUID, Boolean> noEMail = new HashMap<>();

    private Logger log = Logger.getLogger(XmlWorkflowServiceImpl.class);

    @Autowired(required = true)
    protected AuthorizeService authorizeService;
    @Autowired(required = true)
    protected CollectionRoleService collectionRoleService;
    @Autowired(required = true)
    protected ClaimedTaskService claimedTaskService;
    @Autowired(required = true)
    protected HandleService handleService;
    @Autowired(required = true)
    protected InstallItemService installItemService;
    @Autowired(required = true)
    protected ItemService itemService;
    @Autowired(required = true)
    protected PoolTaskService poolTaskService;
    @Autowired(required = true)
    protected WorkflowItemRoleService workflowItemRoleService;
    @Autowired(required = true)
    protected WorkflowRequirementsService workflowRequirementsService;
    @Autowired(required = true)
    protected XmlWorkflowFactory xmlWorkflowFactory;
    @Autowired(required = true)
    protected WorkspaceItemService workspaceItemService;
    @Autowired(required = true)
    protected XmlWorkflowItemService xmlWorkflowItemService;
    @Autowired(required = true)
    protected GroupService groupService;
    @Autowired(required = true)
    protected BundleService bundleService;
    @Autowired(required = true)
    protected BitstreamFormatService bitstreamFormatService;
    @Autowired(required = true)
    protected BitstreamService bitstreamService;

    protected XmlWorkflowServiceImpl() {

    }


    @Override
    public void deleteCollection(Context context, Collection collection)
        throws SQLException, IOException, AuthorizeException {
        xmlWorkflowItemService.deleteByCollection(context, collection);
        collectionRoleService.deleteByCollection(context, collection);
    }

    @Override
    public List<String> getEPersonDeleteConstraints(Context context, EPerson ePerson) throws SQLException {
        List<String> constraints = new ArrayList<String>();
        if (CollectionUtils.isNotEmpty(claimedTaskService.findByEperson(context, ePerson))) {
            constraints.add("cwf_claimtask");
        }
        if (CollectionUtils.isNotEmpty(poolTaskService.findByEPerson(context, ePerson))) {
            constraints.add("cwf_pooltask");
        }
        if (CollectionUtils.isNotEmpty(workflowItemRoleService.findByEPerson(context, ePerson))) {
            constraints.add("cwf_workflowitemrole");
        }
        return constraints;
    }

    @Override
    public Group getWorkflowRoleGroup(Context context, Collection collection, String roleName, Group roleGroup)
        throws SQLException, IOException, WorkflowException, AuthorizeException {
        try {
            Role role = WorkflowUtils.getCollectionAndRepositoryRoles(collection).get(roleName);
            if (role.getScope() == Role.Scope.COLLECTION || role.getScope() == Role.Scope.REPOSITORY) {
                roleGroup = WorkflowUtils.getRoleGroup(context, collection, role);
                if (roleGroup == null) {
                    authorizeService.authorizeAction(context, collection, Constants.WRITE);
                    roleGroup = groupService.create(context);
                    if (role.getScope() == Role.Scope.COLLECTION) {
                        groupService.setName(roleGroup,
                                             "COLLECTION_" + collection.getID().toString()
                                                 + "_WORKFLOW_ROLE_" + roleName);
                    } else {
                        groupService.setName(roleGroup, role.getName());
                    }
                    groupService.update(context, roleGroup);
                    authorizeService.addPolicy(context, collection, Constants.ADD, roleGroup);
                    if (role.getScope() == Role.Scope.COLLECTION) {
                        WorkflowUtils.createCollectionWorkflowRole(context, collection, roleName, roleGroup);
                    }
                }
            }
            return roleGroup;
        } catch (WorkflowConfigurationException e) {
            throw new WorkflowException(e);
        }
    }

    @Override
    public List<String> getFlywayMigrationLocations() {
        return Collections.singletonList("classpath:org.dspace.storage.rdbms.xmlworkflow");
    }

    @Override
    public XmlWorkflowItem start(Context context, WorkspaceItem wsi)
        throws SQLException, AuthorizeException, IOException, WorkflowException {
        try {
            Item myitem = wsi.getItem();
            Collection collection = wsi.getCollection();
            Workflow wf = xmlWorkflowFactory.getWorkflow(collection);

            XmlWorkflowItem wfi = xmlWorkflowItemService.create(context, myitem, collection);
            wfi.setMultipleFiles(wsi.hasMultipleFiles());
            wfi.setMultipleTitles(wsi.hasMultipleTitles());
            wfi.setPublishedBefore(wsi.isPublishedBefore());
            xmlWorkflowItemService.update(context, wfi);
            removeUserItemPolicies(context, myitem, myitem.getSubmitter());
            grantSubmitterReadPolicies(context, myitem);

            context.turnOffAuthorisationSystem();
            Step firstStep = wf.getFirstStep();
            if (firstStep.isValidStep(context, wfi)) {
                activateFirstStep(context, wf, firstStep, wfi);
            } else {
                //Get our next step, if none is found, archive our item
                firstStep = wf.getNextStep(context, wfi, firstStep, ActionResult.OUTCOME_COMPLETE);
                if (firstStep == null) {
                    archive(context, wfi);
                } else {
                    activateFirstStep(context, wf, firstStep, wfi);
                }

            }
            // remove the WorkspaceItem
            workspaceItemService.deleteWrapper(context, wsi);
            context.restoreAuthSystemState();
            return wfi;
        } catch (WorkflowConfigurationException e) {
            throw new WorkflowException(e);
        }
    }

    //TODO: this is currently not used in our notifications. Look at the code used by the original WorkflowManager

    /**
     * startWithoutNotify() starts the workflow normally, but disables
     * notifications (useful for large imports,) for the first workflow step -
     * subsequent notifications happen normally
     */
    @Override
    public XmlWorkflowItem startWithoutNotify(Context context, WorkspaceItem wsi)
        throws SQLException, AuthorizeException, IOException, WorkflowException {
        // make a hash table entry with item ID for no notify
        // notify code checks no notify hash for item id
        noEMail.put(wsi.getItem().getID(), Boolean.TRUE);

        return start(context, wsi);
    }

    @Override
    public void alertUsersOnTaskActivation(Context c, XmlWorkflowItem wfi, String emailTemplate, List<EPerson> epa,
                                           String... arguments) throws IOException, SQLException, MessagingException {
        if (noEMail.containsKey(wfi.getItem().getID())) {
            // suppress email, and delete key
            noEMail.remove(wfi.getItem().getID());
        } else {
            Email mail = Email.getEmail(I18nUtil.getEmailFilename(c.getCurrentLocale(), emailTemplate));
            for (String argument : arguments) {
                mail.addArgument(argument);
            }
            for (EPerson anEpa : epa) {
                mail.addRecipient(anEpa.getEmail());
            }

            mail.send();
        }
    }

    protected void grantSubmitterReadPolicies(Context context, Item item) throws SQLException, AuthorizeException {
        //A list of policies the user has for this item
        List<Integer> userHasPolicies = new ArrayList<Integer>();
        List<ResourcePolicy> itempols = authorizeService.getPolicies(context, item);
        EPerson submitter = item.getSubmitter();
        for (ResourcePolicy resourcePolicy : itempols) {
            if (submitter.equals(resourcePolicy.getEPerson())) {
                //The user has already got this policy so add it to the list
                userHasPolicies.add(resourcePolicy.getAction());
            }
        }
        //Make sure we don't add duplicate policies
        if (!userHasPolicies.contains(Constants.READ)) {
            addPolicyToItem(context, item, Constants.READ, submitter, ResourcePolicy.TYPE_SUBMISSION);
        }
    }


    protected void activateFirstStep(Context context, Workflow wf, Step firstStep, XmlWorkflowItem wfi)
        throws AuthorizeException, IOException, SQLException, WorkflowException, WorkflowConfigurationException {
        WorkflowActionConfig firstActionConfig = firstStep.getUserSelectionMethod();
        firstActionConfig.getProcessingAction().activate(context, wfi);
        log.info(LogManager.getHeader(context, "start_workflow",
                                      firstActionConfig.getProcessingAction() + " workflow_item_id="
                                          + wfi.getID() + "item_id=" + wfi.getItem().getID() + "collection_id="
                                          + wfi.getCollection().getID()));

        // record the start of the workflow w/provenance message
        recordStart(context, wfi.getItem(), firstActionConfig.getProcessingAction());

        //Fire an event !
        logWorkflowEvent(context, firstStep.getWorkflow().getID(), null, null, wfi, null, firstStep, firstActionConfig);

        //If we don't have a UI activate it
        if (!firstActionConfig.requiresUI()) {
            ActionResult outcome = firstActionConfig.getProcessingAction().execute(context, wfi, firstStep, null);
            processOutcome(context, null, wf, firstStep, firstActionConfig, outcome, wfi, true);
        }
    }

    /*
     * Executes an action and returns the next.
     */
    @Override
    public WorkflowActionConfig doState(Context c, EPerson user, HttpServletRequest request, int workflowItemId,
                                        Workflow workflow, WorkflowActionConfig currentActionConfig)
        throws SQLException, AuthorizeException, IOException, MessagingException, WorkflowException {
        try {
            XmlWorkflowItem wi = xmlWorkflowItemService.find(c, workflowItemId);
            Step currentStep = currentActionConfig.getStep();
            if (currentActionConfig.getProcessingAction().isAuthorized(c, request, wi)) {
                ActionResult outcome = currentActionConfig.getProcessingAction().execute(c, wi, currentStep, request);
                return processOutcome(c, user, workflow, currentStep, currentActionConfig, outcome, wi, false);
            } else {
                throw new AuthorizeException("You are not allowed to to perform this task.");
            }
        } catch (WorkflowConfigurationException e) {
            log.error(LogManager.getHeader(c, "error while executing state",
                                           "workflow:  " + workflow.getID() + " action: " + currentActionConfig
                                               .getId() + " workflowItemId: " + workflowItemId), e);
            WorkflowUtils.sendAlert(request, e);
            throw new WorkflowException(e);
        }
    }

    @Override
    public WorkflowActionConfig processOutcome(Context c, EPerson user, Workflow workflow, Step currentStep,
                                               WorkflowActionConfig currentActionConfig, ActionResult currentOutcome,
                                               XmlWorkflowItem wfi, boolean enteredNewStep)
        throws IOException, AuthorizeException, SQLException, WorkflowException {
        if (currentOutcome.getType() == ActionResult.TYPE.TYPE_PAGE || currentOutcome
            .getType() == ActionResult.TYPE.TYPE_ERROR) {
            //Our outcome is a page or an error, so return our current action
            c.restoreAuthSystemState();
            return currentActionConfig;
        } else if (currentOutcome.getType() == ActionResult.TYPE.TYPE_CANCEL || currentOutcome
            .getType() == ActionResult.TYPE.TYPE_SUBMISSION_PAGE) {
            //We either pressed the cancel button or got an order to return to the submission page, so don't return
            // an action
            //By not returning an action we ensure ourselfs that we go back to the submission page
            c.restoreAuthSystemState();
            return null;
        } else if (currentOutcome.getType() == ActionResult.TYPE.TYPE_OUTCOME) {
            Step nextStep = null;
            WorkflowActionConfig nextActionConfig = null;
            try {
                //We have completed our action search & retrieve the next action
                if (currentOutcome.getResult() == ActionResult.OUTCOME_COMPLETE) {
                    nextActionConfig = currentStep.getNextAction(currentActionConfig);
                }

                if (nextActionConfig != null) {
                    //We remain in the current step since an action is found
                    nextStep = currentStep;
                    nextActionConfig.getProcessingAction().activate(c, wfi);
                    if (nextActionConfig.requiresUI() && !enteredNewStep) {
                        createOwnedTask(c, wfi, currentStep, nextActionConfig, user);
                        return nextActionConfig;
                    } else if (nextActionConfig.requiresUI() && enteredNewStep) {
                        //We have entered a new step and have encountered a UI, return null since the current user
                        // doesn't have anything to do with this
                        c.restoreAuthSystemState();
                        return null;
                    } else {
                        ActionResult newOutcome = nextActionConfig.getProcessingAction()
                                                                  .execute(c, wfi, currentStep, null);
                        return processOutcome(c, user, workflow, currentStep, nextActionConfig, newOutcome, wfi,
                                              enteredNewStep);
                    }
                } else if (enteredNewStep) {
                    // If the user finished his/her step, we keep processing until there is a UI step action or no
                    // step at all
                    nextStep = workflow.getNextStep(c, wfi, currentStep, currentOutcome.getResult());
                    c.turnOffAuthorisationSystem();
                    nextActionConfig = processNextStep(c, user, workflow, currentOutcome, wfi, nextStep);
                    //If we require a user interface return null so that the user is redirected to the "submissions
                    // page"
                    if (nextActionConfig == null || nextActionConfig.requiresUI()) {
                        return null;
                    } else {
                        return nextActionConfig;
                    }
                } else {
                    ClaimedTask task = claimedTaskService.findByWorkflowIdAndEPerson(c, wfi, user);

                    //Check if we have a task for this action (might not be the case with automatic steps)
                    //First add it to our list of finished users, since no more actions remain
                    workflowRequirementsService.addFinishedUser(c, wfi, user);
                    c.turnOffAuthorisationSystem();
                    //Check if our requirements have been met
                    if ((currentStep.isFinished(c, wfi) && currentOutcome
                        .getResult() == ActionResult.OUTCOME_COMPLETE) || currentOutcome
                        .getResult() != ActionResult.OUTCOME_COMPLETE) {
                        //Delete all the table rows containing the users who performed this task
                        workflowRequirementsService.clearInProgressUsers(c, wfi);
                        //Remove all the tasks
                        deleteAllTasks(c, wfi);


                        nextStep = workflow.getNextStep(c, wfi, currentStep, currentOutcome.getResult());

                        nextActionConfig = processNextStep(c, user, workflow, currentOutcome, wfi, nextStep);
                        //If we require a user interface return null so that the user is redirected to the
                        // "submissions page"
                        if (nextActionConfig == null || nextActionConfig.requiresUI()) {
                            return null;
                        } else {
                            return nextActionConfig;
                        }
                    } else {
                        //We are done with our actions so go to the submissions page but remove action ClaimedAction
                        // first
                        deleteClaimedTask(c, wfi, task);
                        c.restoreAuthSystemState();
                        nextStep = currentStep;
                        nextActionConfig = currentActionConfig;
                        return null;
                    }
                }
            } catch (Exception e) {
                log.error("error while processing workflow outcome", e);
                e.printStackTrace();
            } finally {
                if ((nextStep != null && currentStep != null && nextActionConfig != null) || (wfi.getItem()
                                                                                                 .isArchived() &&
                    currentStep != null)) {
                    logWorkflowEvent(c, currentStep.getWorkflow().getID(), currentStep.getId(),
                                     currentActionConfig.getId(), wfi, user, nextStep, nextActionConfig);
                }
            }

        }

        log.error(LogManager.getHeader(c, "Invalid step outcome", "Workflow item id: " + wfi.getID()));
        throw new WorkflowException("Invalid step outcome");
    }

    protected void logWorkflowEvent(Context c, String workflowId, String previousStepId, String previousActionConfigId,
                                    XmlWorkflowItem wfi, EPerson actor, Step newStep,
                                    WorkflowActionConfig newActionConfig) throws SQLException {
        try {
            //Fire an event so we can log our action !
            Item item = wfi.getItem();
            Collection myCollection = wfi.getCollection();
            String workflowStepString = null;

            List<EPerson> currentEpersonOwners = new ArrayList<EPerson>();
            List<Group> currentGroupOwners = new ArrayList<Group>();
            //These are only null if our item is sent back to the submission
            if (newStep != null && newActionConfig != null) {
                workflowStepString = workflowId + "." + newStep.getId() + "." + newActionConfig.getId();

                //Retrieve the current owners of the task
                List<ClaimedTask> claimedTasks = claimedTaskService.find(c, wfi, newStep.getId());
                List<PoolTask> pooledTasks = poolTaskService.find(c, wfi);
                for (PoolTask poolTask : pooledTasks) {
                    if (poolTask.getEperson() != null) {
                        currentEpersonOwners.add(poolTask.getEperson());
                    } else {
                        currentGroupOwners.add(poolTask.getGroup());
                    }
                }
                for (ClaimedTask claimedTask : claimedTasks) {
                    currentEpersonOwners.add(claimedTask.getOwner());
                }
            }
            String previousWorkflowStepString = null;
            if (previousStepId != null && previousActionConfigId != null) {
                previousWorkflowStepString = workflowId + "." + previousStepId + "." + previousActionConfigId;
            }

            //Fire our usage event !
            UsageWorkflowEvent usageWorkflowEvent = new UsageWorkflowEvent(c, item, wfi, workflowStepString,
                                                                           previousWorkflowStepString, myCollection,
                                                                           actor);

            usageWorkflowEvent.setEpersonOwners(currentEpersonOwners.toArray(new EPerson[currentEpersonOwners.size()]));
            usageWorkflowEvent.setGroupOwners(currentGroupOwners.toArray(new Group[currentGroupOwners.size()]));

            DSpaceServicesFactory.getInstance().getEventService().fireEvent(usageWorkflowEvent);
        } catch (Exception e) {
            //Catch all errors we do not want our workflow to crash because the logging threw an exception
            log.error(LogManager.getHeader(c, "Error while logging workflow event", "Workflow Item: " + wfi.getID()),
                      e);
        }
    }

    protected WorkflowActionConfig processNextStep(Context c, EPerson user, Workflow workflow,
                                                   ActionResult currentOutcome, XmlWorkflowItem wfi, Step nextStep)
        throws SQLException, IOException, AuthorizeException, WorkflowException, WorkflowConfigurationException {
        WorkflowActionConfig nextActionConfig;
        if (nextStep != null) {
            nextActionConfig = nextStep.getUserSelectionMethod();
            nextActionConfig.getProcessingAction().activate(c, wfi);
//                nextActionConfig.getProcessingAction().generateTasks();

            if (nextActionConfig.requiresUI()) {
                //Since a new step has been started, stop executing actions once one with a user interface is present.
                c.restoreAuthSystemState();
                return nextActionConfig;
            } else {
                ActionResult newOutcome = nextActionConfig.getProcessingAction().execute(c, wfi, nextStep, null);
                c.restoreAuthSystemState();
                return processOutcome(c, user, workflow, nextStep, nextActionConfig, newOutcome, wfi, true);
            }
        } else {
            if (currentOutcome.getResult() != ActionResult.OUTCOME_COMPLETE) {
                c.restoreAuthSystemState();
                throw new WorkflowException("No alternate step was found for outcome: " + currentOutcome.getResult());
            }
            archive(c, wfi);
            c.restoreAuthSystemState();
            return null;
        }
    }


    /**
     * Commit the contained item to the main archive. The item is associated
     * with the relevant collection, added to the search index, and any other
     * tasks such as assigning dates are performed.
     *
     * @param context The relevant DSpace Context.
     * @param wfi     workflow item
     * @return the fully archived item.
     * @throws IOException        A general class of exceptions produced by failed or interrupted I/O operations.
     * @throws SQLException       An exception that provides information on a database access error or other errors.
     * @throws AuthorizeException Exception indicating the current user of the context does not have permission
     *                            to perform a particular action.
     */
    protected Item archive(Context context, XmlWorkflowItem wfi)
        throws SQLException, IOException, AuthorizeException {
        // FIXME: Check auth
        Item item = wfi.getItem();
        Collection collection = wfi.getCollection();

        // Remove (if any) the workflowItemroles for this item
        workflowItemRoleService.deleteForWorkflowItem(context, wfi);

        log.info(LogManager.getHeader(context, "archive_item", "workflow_item_id="
            + wfi.getID() + "item_id=" + item.getID() + "collection_id="
            + collection.getID()));

        installItemService.installItem(context, wfi);

        //Notify
        notifyOfArchive(context, item, collection);

        //Clear any remaining workflow metadata
        itemService
            .clearMetadata(context, item, WorkflowRequirementsService.WORKFLOW_SCHEMA, Item.ANY, Item.ANY, Item.ANY);
        itemService.update(context, item);

        // Log the event
        log.info(LogManager.getHeader(context, "install_item", "workflow_item_id="
            + wfi.getID() + ", item_id=" + item.getID() + "handle=FIXME"));

        return item;
    }

    /**
     * notify the submitter that the item is archived
     *
     * @param context The relevant DSpace Context.
     * @param item    which item was archived
     * @param coll    collection name to display in template
     * @throws SQLException An exception that provides information on a database access error or other errors.
     * @throws IOException  A general class of exceptions produced by failed or interrupted I/O operations.
     */
    protected void notifyOfArchive(Context context, Item item, Collection coll)
        throws SQLException, IOException {
        try {
            // Get submitter
            EPerson ep = item.getSubmitter();
            // Get the Locale
            Locale supportedLocale = I18nUtil.getEPersonLocale(ep);
            Email email = Email.getEmail(I18nUtil.getEmailFilename(supportedLocale, "submit_archive"));

            // Get the item handle to email to user
            String handle = handleService.findHandle(context, item);

            // Get title
            List<MetadataValue> titles = itemService
                .getMetadata(item, MetadataSchema.DC_SCHEMA, "title", null, Item.ANY);
            String title = "";
            try {
                title = I18nUtil.getMessage("org.dspace.workflow.WorkflowManager.untitled");
            } catch (MissingResourceException e) {
                title = "Untitled";
            }
            if (titles.size() > 0) {
                title = titles.iterator().next().getValue();
            }

            email.addRecipient(ep.getEmail());
            email.addArgument(title);
            email.addArgument(coll.getName());
            email.addArgument(handleService.getCanonicalForm(handle));

            email.send();
        } catch (MessagingException e) {
            log.warn(LogManager.getHeader(context, "notifyOfArchive",
                                          "cannot email user" + " item_id=" + item.getID()));
        }
    }

    /***********************************
     * WORKFLOW TASK MANAGEMENT
     **********************************/
    /**
     * Deletes all tasks from this workflowflowitem
     *
     * @param context the dspace context
     * @param wi      the workflow item for which we are to delete the tasks
     * @throws SQLException       An exception that provides information on a database access error or other errors.
     * @throws AuthorizeException Exception indicating the current user of the context does not have permission
     *                            to perform a particular action.
     */
    @Override
    public void deleteAllTasks(Context context, XmlWorkflowItem wi) throws SQLException, AuthorizeException {
        deleteAllPooledTasks(context, wi);

        Iterator<ClaimedTask> allClaimedTasks = claimedTaskService.findByWorkflowItem(context, wi).iterator();
        while (allClaimedTasks.hasNext()) {
            ClaimedTask task = allClaimedTasks.next();
            allClaimedTasks.remove();
            deleteClaimedTask(context, wi, task);
        }
    }

    @Override
    public void deleteAllPooledTasks(Context context, XmlWorkflowItem wi) throws SQLException, AuthorizeException {
        Iterator<PoolTask> allPooledTasks = poolTaskService.find(context, wi).iterator();
        while (allPooledTasks.hasNext()) {
            PoolTask poolTask = allPooledTasks.next();
            allPooledTasks.remove();
            deletePooledTask(context, wi, poolTask);
        }
    }

    /*
     * Deletes an eperson from the taskpool of a step
     */
    @Override
    public void deletePooledTask(Context context, XmlWorkflowItem wi, PoolTask task)
        throws SQLException, AuthorizeException {
        if (task != null) {
            if (task.getEperson() != null) {
                removeUserItemPolicies(context, wi.getItem(), task.getEperson());
            } else {
                removeGroupItemPolicies(context, wi.getItem(), task.getGroup());
            }
            poolTaskService.delete(context, task);
        }
    }

    @Override
    public void deleteClaimedTask(Context c, XmlWorkflowItem wi, ClaimedTask task)
        throws SQLException, AuthorizeException {
        if (task != null) {
            removeUserItemPolicies(c, wi.getItem(), task.getOwner());
            claimedTaskService.delete(c, task);
        }
    }

    /*
     * Creates a task pool for a given step
     */
    @Override
    public void createPoolTasks(Context context, XmlWorkflowItem wi, RoleMembers assignees, Step step,
                                WorkflowActionConfig action)
        throws SQLException, AuthorizeException {
        // create a tasklist entry for each eperson
        for (EPerson anEpa : assignees.getEPersons()) {
            PoolTask task = poolTaskService.create(context);
            task.setStepID(step.getId());
            task.setWorkflowID(step.getWorkflow().getID());
            task.setEperson(anEpa);
            task.setActionID(action.getId());
            task.setWorkflowItem(wi);
            poolTaskService.update(context, task);
            //Make sure this user has a task
            grantUserAllItemPolicies(context, wi.getItem(), anEpa, ResourcePolicy.TYPE_WORKFLOW);
        }
        for (Group group : assignees.getGroups()) {
            PoolTask task = poolTaskService.create(context);
            task.setStepID(step.getId());
            task.setWorkflowID(step.getWorkflow().getID());
            task.setGroup(group);
            task.setActionID(action.getId());
            task.setWorkflowItem(wi);
            poolTaskService.update(context, task);
            //Make sure this user has a task
            grantGroupAllItemPolicies(context, wi.getItem(), group, ResourcePolicy.TYPE_WORKFLOW);
        }
    }

    /*
     * Claims an action for a given eperson
     */
    @Override
    public void createOwnedTask(Context context, XmlWorkflowItem wi, Step step, WorkflowActionConfig action, EPerson e)
        throws SQLException, AuthorizeException {
        ClaimedTask task = claimedTaskService.create(context);
        task.setWorkflowItem(wi);
        task.setStepID(step.getId());
        task.setActionID(action.getId());
        task.setOwner(e);
        task.setWorkflowID(step.getWorkflow().getID());
        claimedTaskService.update(context, task);
        //Make sure this user has a task
        grantUserAllItemPolicies(context, wi.getItem(), e, ResourcePolicy.TYPE_WORKFLOW);
    }

    public void grantUserAllItemPolicies(Context context, Item item, EPerson epa, String policyType)
        throws AuthorizeException, SQLException {
        if (epa != null) {
            //A list of policies the user has for this item
            List<Integer> userHasPolicies = new ArrayList<Integer>();
            List<ResourcePolicy> itempols = authorizeService.getPolicies(context, item);
            for (ResourcePolicy resourcePolicy : itempols) {
                if (epa.equals(resourcePolicy.getEPerson())) {
                    //The user has already got this policy so it it to the list
                    userHasPolicies.add(resourcePolicy.getAction());
                }
            }

            //Make sure we don't add duplicate policies
            if (!userHasPolicies.contains(Constants.READ)) {
                addPolicyToItem(context, item, Constants.READ, epa, policyType);
            }
            if (!userHasPolicies.contains(Constants.WRITE)) {
                addPolicyToItem(context, item, Constants.WRITE, epa, policyType);
            }
            if (!userHasPolicies.contains(Constants.DELETE)) {
                addPolicyToItem(context, item, Constants.DELETE, epa, policyType);
            }
            if (!userHasPolicies.contains(Constants.ADD)) {
                addPolicyToItem(context, item, Constants.ADD, epa, policyType);
            }
            if (!userHasPolicies.contains(Constants.REMOVE)) {
                addPolicyToItem(context, item, Constants.REMOVE, epa, policyType);
            }
        }
    }

    protected void grantGroupAllItemPolicies(Context context, Item item, Group group, String policyType)
        throws AuthorizeException, SQLException {
        if (group != null) {
            //A list of policies the user has for this item
            List<Integer> groupHasPolicies = new ArrayList<Integer>();
            List<ResourcePolicy> itempols = authorizeService.getPolicies(context, item);
            for (ResourcePolicy resourcePolicy : itempols) {
                if (group.equals(resourcePolicy.getGroup())) {
                    //The user has already got this policy so it it to the list
                    groupHasPolicies.add(resourcePolicy.getAction());
                }
            }
            //Make sure we don't add duplicate policies
            if (!groupHasPolicies.contains(Constants.READ)) {
                addGroupPolicyToItem(context, item, Constants.READ, group, policyType);
            }
            if (!groupHasPolicies.contains(Constants.WRITE)) {
                addGroupPolicyToItem(context, item, Constants.WRITE, group, policyType);
            }
            if (!groupHasPolicies.contains(Constants.DELETE)) {
                addGroupPolicyToItem(context, item, Constants.DELETE, group, policyType);
            }
            if (!groupHasPolicies.contains(Constants.ADD)) {
                addGroupPolicyToItem(context, item, Constants.ADD, group, policyType);
            }
            if (!groupHasPolicies.contains(Constants.REMOVE)) {
                addGroupPolicyToItem(context, item, Constants.REMOVE, group, policyType);
            }
        }
    }

    protected void addPolicyToItem(Context context, Item item, int action, EPerson epa, String policyType)
        throws AuthorizeException, SQLException {
        addPolicyToItem(context, item, type, epa, null);
    }

    protected void addPolicyToItem(Context context, Item item, int type, EPerson epa, String policyType)
        throws AuthorizeException, SQLException {
        if (epa != null) {
<<<<<<< HEAD
            authorizeService.addPolicy(context, item, action, epa, policyType);
            List<Bundle> bundles = item.getBundles();
            for (Bundle bundle : bundles) {
                authorizeService.addPolicy(context, bundle, action, epa, policyType);
                List<Bitstream> bits = bundle.getBitstreams();
                for (Bitstream bit : bits) {
                    authorizeService.addPolicy(context, bit, action, epa, policyType);
=======
            authorizeService.addPolicy(context, item, type, epa, policyType);
            List<Bundle> bundles = item.getBundles();
            for (Bundle bundle : bundles) {
                authorizeService.addPolicy(context, bundle, type, epa, policyType);
                List<Bitstream> bits = bundle.getBitstreams();
                for (Bitstream bit : bits) {
                    authorizeService.addPolicy(context, bit, type, epa, policyType);
>>>>>>> 66b89a78
                }
            }
        }
    }

    protected void addGroupPolicyToItem(Context context, Item item, int action, Group group, String policyType)
        throws AuthorizeException, SQLException {
        if (group != null) {
            authorizeService.addPolicy(context, item, action, group, policyType);
            List<Bundle> bundles = item.getBundles();
            for (Bundle bundle : bundles) {
                authorizeService.addPolicy(context, bundle, action, group, policyType);
                List<Bitstream> bits = bundle.getBitstreams();
                for (Bitstream bit : bits) {
                    authorizeService.addPolicy(context, bit, action, group, policyType);
                }
            }
        }
    }

    public void removeUserItemPolicies(Context context, Item item, EPerson e) throws SQLException, AuthorizeException {
        if (e != null) {
            //Also remove any lingering authorizations from this user
            authorizeService.removeEPersonPolicies(context, item, e);
            //Remove the bundle rights
            List<Bundle> bundles = item.getBundles();
            for (Bundle bundle : bundles) {
                authorizeService.removeEPersonPolicies(context, bundle, e);
                List<Bitstream> bitstreams = bundle.getBitstreams();
                for (Bitstream bitstream : bitstreams) {
                    authorizeService.removeEPersonPolicies(context, bitstream, e);
                }
            }
            // Ensure that the submitter always retains his resource policies
            if (e.getID().equals(item.getSubmitter().getID())) {
                grantSubmitterReadPolicies(context, item);
            }
        }
    }


    protected void removeGroupItemPolicies(Context context, Item item, Group e)
        throws SQLException, AuthorizeException {
        if (e != null) {
            //Also remove any lingering authorizations from this user
            authorizeService.removeGroupPolicies(context, item, e);
            //Remove the bundle rights
            List<Bundle> bundles = item.getBundles();
            for (Bundle bundle : bundles) {
                authorizeService.removeGroupPolicies(context, bundle, e);
                List<Bitstream> bitstreams = bundle.getBitstreams();
                for (Bitstream bitstream : bitstreams) {
                    authorizeService.removeGroupPolicies(context, bitstream, e);
                }
            }
        }
    }

    @Override
    public WorkspaceItem sendWorkflowItemBackSubmission(Context context, XmlWorkflowItem wi, EPerson e,
                                                        String provenance,
                                                        String rejection_message)
        throws SQLException, AuthorizeException,
        IOException {

        String workflowID = null;
        String currentStepId = null;
        String currentActionConfigId = null;
        ClaimedTask claimedTask = claimedTaskService.findByWorkflowIdAndEPerson(context, wi, e);
        if (claimedTask != null) {
            //Log it
            workflowID = claimedTask.getWorkflowID();
            currentStepId = claimedTask.getStepID();
            currentActionConfigId = claimedTask.getActionID();
        }
        context.turnOffAuthorisationSystem();

        // rejection provenance
        Item myitem = wi.getItem();

        // Get current date
        String now = DCDate.getCurrent().toString();

        // Get user's name + email address
        String usersName = getEPersonName(e);

        // Here's what happened
        String provDescription = provenance + " Rejected by " + usersName + ", reason: "
            + rejection_message + " on " + now + " (GMT) ";

        // Add to item as a DC field
        itemService
            .addMetadata(context, myitem, MetadataSchema.DC_SCHEMA, "description", "provenance", "en", provDescription);

        //Clear any workflow schema related metadata
        itemService
            .clearMetadata(context, myitem, WorkflowRequirementsService.WORKFLOW_SCHEMA, Item.ANY, Item.ANY, Item.ANY);

        itemService.update(context, myitem);

        //send an internal message to the submitter
        createMessage(context, myitem, rejection_message,
                      I18nUtil.getMessage("message.subject.xmlworkflow.rejected.item", context));

        // convert into personal workspace
        WorkspaceItem wsi = returnToWorkspace(context, wi);

        // remove policy for controller
        removeUserItemPolicies(context, myitem, e);
        revokeReviewerPolicies(context, myitem);
        // notify that it's been rejected
        notifyOfReject(context, wi, e, rejection_message);
        log.info(LogManager.getHeader(context, "reject_workflow", "workflow_item_id="
            + wi.getID() + "item_id=" + wi.getItem().getID()
            + "collection_id=" + wi.getCollection().getID() + "eperson_id="
            + e.getID()));

        logWorkflowEvent(context, workflowID, currentStepId, currentActionConfigId, wi, e, null, null);

        context.restoreAuthSystemState();
        return wsi;
    }

    @Override
    public WorkspaceItem abort(Context c, XmlWorkflowItem wi, EPerson e)
        throws AuthorizeException, SQLException, IOException {
        if (!authorizeService.isAdmin(c)) {
            throw new AuthorizeException(
                "You must be an admin to abort a workflow");
        }

        c.turnOffAuthorisationSystem();
        //Restore permissions for the submitter
        // convert into personal workspace
        WorkspaceItem wsi = returnToWorkspace(c, wi);

        log.info(LogManager.getHeader(c, "abort_workflow", "workflow_item_id="
            + wi.getID() + "item_id=" + wsi.getItem().getID()
            + "collection_id=" + wi.getCollection().getID() + "eperson_id="
            + e.getID()));


        c.restoreAuthSystemState();
        return wsi;
    }

    /**
     * Return the workflow item to the workspace of the submitter. The workflow
     * item is removed, and a workspace item created.
     *
     * @param c   Context
     * @param wfi WorkflowItem to be 'dismantled'
     * @return the workspace item
     * @throws java.io.IOException                     ...
     * @throws java.sql.SQLException                   ...
     * @throws org.dspace.authorize.AuthorizeException ...
     */
    protected WorkspaceItem returnToWorkspace(Context c, XmlWorkflowItem wfi)
        throws SQLException, IOException, AuthorizeException {
        // authorize a DSpaceActions.REJECT
        // stop workflow
        deleteAllTasks(c, wfi);

        c.turnOffAuthorisationSystem();
        //Also clear all info for this step
        workflowRequirementsService.clearInProgressUsers(c, wfi);

        // Remove (if any) the workflowItemroles for this item
        workflowItemRoleService.deleteForWorkflowItem(c, wfi);

        Item myitem = wfi.getItem();
        //Restore permissions for the submitter
        grantUserAllItemPolicies(c, myitem, myitem.getSubmitter(), ResourcePolicy.TYPE_SUBMISSION);

        // FIXME: How should this interact with the workflow system?
        // FIXME: Remove license
        // FIXME: Provenance statement?
        // Create the new workspace item row
        WorkspaceItem workspaceItem = workspaceItemService.create(c, wfi);
        workspaceItem.setMultipleFiles(wfi.hasMultipleFiles());
        workspaceItem.setMultipleTitles(wfi.hasMultipleTitles());
        workspaceItem.setPublishedBefore(wfi.isPublishedBefore());
        workspaceItemService.update(c, workspaceItem);

        //myitem.update();
        log.info(LogManager.getHeader(c, "return_to_workspace",
                                      "workflow_item_id=" + wfi.getID() + "workspace_item_id="
                                          + workspaceItem.getID()));

        // Now remove the workflow object manually from the database
        xmlWorkflowItemService.deleteWrapper(c, wfi);
        return workspaceItem;
    }

    @Override
    public String getEPersonName(EPerson ePerson) {
        String submitter = ePerson.getFullName();

        submitter = submitter + "(" + ePerson.getEmail() + ")";

        return submitter;
    }

    // Create workflow start provenance message
    protected void recordStart(Context context, Item myitem, Action action)
        throws SQLException, IOException, AuthorizeException {
        // get date
        DCDate now = DCDate.getCurrent();

        // Create provenance description
        String provmessage = "";

        if (myitem.getSubmitter() != null) {
            provmessage = "Submitted by " + myitem.getSubmitter().getFullName()
                + " (" + myitem.getSubmitter().getEmail() + ") on "
                + now.toString() + " workflow start=" + action.getProvenanceStartId() + "\n";
        } else {
            // else, null submitter
            provmessage = "Submitted by unknown (probably automated) on"
                + now.toString() + " workflow start=" + action.getProvenanceStartId() + "\n";
        }

        // add sizes and checksums of bitstreams
        provmessage += installItemService.getBitstreamProvenanceMessage(context, myitem);

        // Add message to the DC
        itemService
            .addMetadata(context, myitem, MetadataSchema.DC_SCHEMA, "description", "provenance", "en", provmessage);
        itemService.update(context, myitem);
    }

    protected void notifyOfReject(Context c, XmlWorkflowItem wi, EPerson e,
                                  String reason) {
        try {
            // Get the item title
            String title = wi.getItem().getName();

            // Get the collection
            Collection coll = wi.getCollection();

            // Get rejector's name
            String rejector = getEPersonName(e);
            Locale supportedLocale = I18nUtil.getEPersonLocale(e);
            Email email = Email.getEmail(I18nUtil.getEmailFilename(supportedLocale, "submit_reject"));

            email.addRecipient(wi.getSubmitter().getEmail());
            email.addArgument(title);
            email.addArgument(coll.getName());
            email.addArgument(rejector);
            email.addArgument(reason);
            email.addArgument(ConfigurationManager.getProperty("dspace.url") + "/mydspace");

            email.send();
        } catch (Exception ex) {
            // log this email error
            log.warn(LogManager.getHeader(c, "notify_of_reject",
                                          "cannot email user" + " eperson_id" + e.getID()
                                              + " eperson_email" + e.getEmail()
                                              + " workflow_item_id" + wi.getID()));
        }
    }

    @Override
    public String getMyDSpaceLink() {
        return ConfigurationManager.getProperty("dspace.url") + "/mydspace";
    }

    public void createMessage(Context context, Item item, String description, String subject)
        throws SQLException, IOException, AuthorizeException {
        Bundle message = null;
        for (Bundle bnd : item.getBundles()) {
            if ("MESSAGE".equals(bnd.getName())) {
                message = bnd;
                break;
            }
        }
        if (message == null) {
            message = bundleService.create(context, item, "MESSAGE");
        }

        BitstreamFormat bitstreamFormat = bitstreamFormatService.findByMIMEType(context, "text/plain");

        InputStream is = new ByteArrayInputStream(description.getBytes(StandardCharsets.UTF_8));
        Bitstream bitMessage = bitstreamService.create(context, message, is);
        bitMessage.setFormat(context, bitstreamFormat);
        bitstreamService.addMetadata(context, bitMessage, "dc", "title", null, null, subject);
        bitstreamService.addMetadata(context, bitMessage, "dc", "creator", null, null,
                                     context.getCurrentUser().getFullName() + " <" + context.getCurrentUser()
                                                                                            .getEmail() + ">");
        bitstreamService.addMetadata(context, bitMessage, "dc", "date", "issued", null,
                                     new DCDate(new Date()).toString());
        bitstreamService.addMetadata(context, bitMessage, "dc", "type", null, null, "outbound");
        bitstreamService.update(context, bitMessage);
        authorizeService.addPolicy(context, bitMessage, Constants.READ, context.getCurrentUser());

        Group controllers = groupService.findByName(context, "Controllers");
        if (controllers != null) {
            authorizeService.addPolicy(context, bitMessage, Constants.READ, controllers);
        }
    }


    protected void revokeReviewerPolicies(Context context, Item item) throws SQLException, AuthorizeException {
        // get bundle "ORIGINAL"
        Bundle originalBundle;
        try {
            originalBundle = itemService.getBundles(item, "ORIGINAL").get(0);
        } catch (IndexOutOfBoundsException ex) {
            originalBundle = null;
        }

        // remove bitstream and bundle level policies
        if (originalBundle != null) {
            // We added policies for Bitstreams of the bundle "original" only
            for (Bitstream bitstream : originalBundle.getBitstreams()) {
                authorizeService.removeAllPoliciesByDSOAndType(context, bitstream, ResourcePolicy.TYPE_WORKFLOW);
            }

            authorizeService.removeAllPoliciesByDSOAndType(context, originalBundle, ResourcePolicy.TYPE_WORKFLOW);
        }

        // remove item level policies
        authorizeService.removeAllPoliciesByDSOAndType(context, item, ResourcePolicy.TYPE_WORKFLOW);
    }
}<|MERGE_RESOLUTION|>--- conflicted
+++ resolved
@@ -784,13 +784,7 @@
 
     protected void addPolicyToItem(Context context, Item item, int action, EPerson epa, String policyType)
         throws AuthorizeException, SQLException {
-        addPolicyToItem(context, item, type, epa, null);
-    }
-
-    protected void addPolicyToItem(Context context, Item item, int type, EPerson epa, String policyType)
-        throws AuthorizeException, SQLException {
         if (epa != null) {
-<<<<<<< HEAD
             authorizeService.addPolicy(context, item, action, epa, policyType);
             List<Bundle> bundles = item.getBundles();
             for (Bundle bundle : bundles) {
@@ -798,15 +792,6 @@
                 List<Bitstream> bits = bundle.getBitstreams();
                 for (Bitstream bit : bits) {
                     authorizeService.addPolicy(context, bit, action, epa, policyType);
-=======
-            authorizeService.addPolicy(context, item, type, epa, policyType);
-            List<Bundle> bundles = item.getBundles();
-            for (Bundle bundle : bundles) {
-                authorizeService.addPolicy(context, bundle, type, epa, policyType);
-                List<Bitstream> bits = bundle.getBitstreams();
-                for (Bitstream bit : bits) {
-                    authorizeService.addPolicy(context, bit, type, epa, policyType);
->>>>>>> 66b89a78
                 }
             }
         }
