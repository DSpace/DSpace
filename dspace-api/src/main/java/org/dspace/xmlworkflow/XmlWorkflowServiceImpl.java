--- conflicted
+++ resolved
@@ -124,11 +124,9 @@
     @Autowired(required = true)
     protected BitstreamService bitstreamService;
     @Autowired(required = true)
-<<<<<<< HEAD
     protected CollectionService collectionService;
-=======
+    @Autowired(required = true)
     protected ConfigurationService configurationService;
->>>>>>> f5aac1ee
 
     protected XmlWorkflowServiceImpl() {
 
@@ -1137,7 +1135,7 @@
             } else {
                 // DO nothing
             }
-        } catch (IOException | MessagingException ex) {
+        } catch (Exception ex) {
             // log this email error
             log.warn(LogManager.getHeader(c, "notify_of_reject",
                     "cannot email user" + " eperson_id" + e.getID()
