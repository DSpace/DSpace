/**
 * The contents of this file are subject to the license and copyright
 * detailed in the LICENSE and NOTICE files at the root of the source
 * tree and available online at
 *
 * http://www.dspace.org/license/
 */
package org.dspace.xmlworkflow.state.actions.processingaction;

import java.io.IOException;
import java.sql.SQLException;
import java.util.ArrayList;
import java.util.List;
import javax.servlet.http.HttpServletRequest;

import org.dspace.app.util.Util;
import org.dspace.authorize.AuthorizeException;
import org.dspace.content.WorkspaceItem;
import org.dspace.content.factory.ContentServiceFactory;
import org.dspace.core.Context;
import org.dspace.eperson.EPerson;
import org.dspace.workflow.WorkflowException;
import org.dspace.xmlworkflow.factory.XmlWorkflowServiceFactory;
import org.dspace.xmlworkflow.service.XmlWorkflowService;
import org.dspace.xmlworkflow.state.Step;
import org.dspace.xmlworkflow.state.actions.ActionResult;
import org.dspace.xmlworkflow.storedcomponents.XmlWorkflowItem;

/**
 * Processing class of an action where a single user has
 * been assigned and they can either accept/reject the workflow item
 * or reject the task
 *
 * @author Bram De Schouwer (bram.deschouwer at dot com)
 * @author Kevin Van de Velde (kevin at atmire dot com)
 * @author Ben Bosman (ben at atmire dot com)
 * @author Mark Diggory (markd at atmire dot com)
 */
public class SingleUserReviewAction extends ProcessingAction {

    public static final int OUTCOME_REJECT = 1;

    protected static final String SUBMIT_DECLINE_TASK = "submit_decline_task";

    @Override
    public void activate(Context c, XmlWorkflowItem wfItem) {
        // empty
    }

    @Override
    public ActionResult execute(Context c, XmlWorkflowItem wfi, Step step, HttpServletRequest request)
        throws SQLException, AuthorizeException, IOException, WorkflowException {
        if (super.isOptionInParam(request)) {
            switch (Util.getSubmitButton(request, SUBMIT_CANCEL)) {
                case SUBMIT_APPROVE:
                    return processAccept(c, wfi);
                case SUBMIT_REJECT:
                    if (wfi.getSubmitter() == null) {
                        // If the original submitter is no longer there, delete the task
                        return processDelete(c, wfi);
                    } else {
                        return super.processRejectPage(c, wfi, request);
                    }
                case SUBMIT_DECLINE_TASK:
                    return processDecline(c, wfi);
                default:
                    return new ActionResult(ActionResult.TYPE.TYPE_CANCEL);
            }
        }
        return new ActionResult(ActionResult.TYPE.TYPE_CANCEL);
    }

    /**
     * Accept the workflow item => last step in workflow so will be archived
     * Info on step & reviewer will be added on metadata dc.description.provenance of resulting item
     */
    public ActionResult processAccept(Context c, XmlWorkflowItem wfi) throws SQLException, AuthorizeException {
        super.addApprovedProvenance(c, wfi);
        return new ActionResult(ActionResult.TYPE.TYPE_OUTCOME, ActionResult.OUTCOME_COMPLETE);
    }

    @Override
    public List<String> getOptions() {
        List<String> options = new ArrayList<>();
        options.add(SUBMIT_APPROVE);
        options.add(SUBMIT_REJECT);
        options.add(SUBMIT_DECLINE_TASK);
        return options;
    }

<<<<<<< HEAD
    public ActionResult processMainPage(Context c, XmlWorkflowItem wfi, Step step, HttpServletRequest request)
        throws SQLException, AuthorizeException {
        if (request.getParameter(SUBMIT_APPROVE) != null) {
            //Delete the tasks
            addApprovedProvenance(c, wfi);

            return new ActionResult(ActionResult.TYPE.TYPE_OUTCOME, ActionResult.OUTCOME_COMPLETE);
        } else if (request.getParameter(SUBMIT_REJECT) != null) {
            // Make sure we indicate which page we want to process
            if (wfi.getSubmitter() == null) {
                request.setAttribute("page", SUBMITTER_IS_DELETED_PAGE);
            } else {
                request.setAttribute("page", REJECT_PAGE);
            }
            // We have pressed reject item, so take the user to a page where they can reject
            return new ActionResult(ActionResult.TYPE.TYPE_PAGE);
        } else if (request.getParameter(SUBMIT_DECLINE_TASK) != null) {
            return new ActionResult(ActionResult.TYPE.TYPE_OUTCOME, OUTCOME_REJECT);

        } else {
            //We pressed the leave button so return to our submissions page
            return new ActionResult(ActionResult.TYPE.TYPE_SUBMISSION_PAGE);
        }
    }

    private void addApprovedProvenance(Context c, XmlWorkflowItem wfi) throws SQLException, AuthorizeException {
        //Add the provenance for the accept
        String now = DCDate.getCurrent().toString();

        // Get user's name + email address
        String usersName = XmlWorkflowServiceFactory.getInstance().getXmlWorkflowService()
                                                    .getEPersonName(c.getCurrentUser());

        String provDescription = getProvenanceStartId() + " Approved for entry into archive by "
            + usersName + " on " + now + " (GMT) ";

        // Add to item as a DC field
        itemService.addMetadata(c, wfi.getItem(), MetadataSchemaEnum.DC.getName(), "description", "provenance", "en",
                                provDescription);
        itemService.update(c, wfi.getItem());
    }

    public ActionResult processRejectPage(Context c, XmlWorkflowItem wfi, Step step, HttpServletRequest request)
=======
    /**
     * Since original submitter no longer exists, workflow item is permanently deleted
     */
    private ActionResult processDelete(Context c, XmlWorkflowItem wfi)
>>>>>>> a24d383a
        throws SQLException, AuthorizeException, IOException {
        EPerson user = c.getCurrentUser();
        c.turnOffAuthorisationSystem();
        WorkspaceItem workspaceItem = XmlWorkflowServiceFactory.getInstance().getXmlWorkflowService()
            .abort(c, wfi, user);
        ContentServiceFactory.getInstance().getWorkspaceItemService().deleteAll(c, workspaceItem);
        c.restoreAuthSystemState();
        return new ActionResult(ActionResult.TYPE.TYPE_SUBMISSION_PAGE);
    }

    /**
     * Selected reviewer declines to review task, then the workflow is aborted and restarted
     */
    private ActionResult processDecline(Context c, XmlWorkflowItem wfi)
        throws SQLException, IOException, AuthorizeException, WorkflowException {
        EPerson user = c.getCurrentUser();
        c.turnOffAuthorisationSystem();
        XmlWorkflowService xmlWorkflowService = XmlWorkflowServiceFactory.getInstance().getXmlWorkflowService();
        WorkspaceItem workspaceItem = xmlWorkflowService.abort(c, wfi, user);
        xmlWorkflowService.start(c, workspaceItem);
        c.restoreAuthSystemState();
        return new ActionResult(ActionResult.TYPE.TYPE_SUBMISSION_PAGE);
    }

}<|MERGE_RESOLUTION|>--- conflicted
+++ resolved
@@ -88,56 +88,10 @@
         return options;
     }
 
-<<<<<<< HEAD
-    public ActionResult processMainPage(Context c, XmlWorkflowItem wfi, Step step, HttpServletRequest request)
-        throws SQLException, AuthorizeException {
-        if (request.getParameter(SUBMIT_APPROVE) != null) {
-            //Delete the tasks
-            addApprovedProvenance(c, wfi);
-
-            return new ActionResult(ActionResult.TYPE.TYPE_OUTCOME, ActionResult.OUTCOME_COMPLETE);
-        } else if (request.getParameter(SUBMIT_REJECT) != null) {
-            // Make sure we indicate which page we want to process
-            if (wfi.getSubmitter() == null) {
-                request.setAttribute("page", SUBMITTER_IS_DELETED_PAGE);
-            } else {
-                request.setAttribute("page", REJECT_PAGE);
-            }
-            // We have pressed reject item, so take the user to a page where they can reject
-            return new ActionResult(ActionResult.TYPE.TYPE_PAGE);
-        } else if (request.getParameter(SUBMIT_DECLINE_TASK) != null) {
-            return new ActionResult(ActionResult.TYPE.TYPE_OUTCOME, OUTCOME_REJECT);
-
-        } else {
-            //We pressed the leave button so return to our submissions page
-            return new ActionResult(ActionResult.TYPE.TYPE_SUBMISSION_PAGE);
-        }
-    }
-
-    private void addApprovedProvenance(Context c, XmlWorkflowItem wfi) throws SQLException, AuthorizeException {
-        //Add the provenance for the accept
-        String now = DCDate.getCurrent().toString();
-
-        // Get user's name + email address
-        String usersName = XmlWorkflowServiceFactory.getInstance().getXmlWorkflowService()
-                                                    .getEPersonName(c.getCurrentUser());
-
-        String provDescription = getProvenanceStartId() + " Approved for entry into archive by "
-            + usersName + " on " + now + " (GMT) ";
-
-        // Add to item as a DC field
-        itemService.addMetadata(c, wfi.getItem(), MetadataSchemaEnum.DC.getName(), "description", "provenance", "en",
-                                provDescription);
-        itemService.update(c, wfi.getItem());
-    }
-
-    public ActionResult processRejectPage(Context c, XmlWorkflowItem wfi, Step step, HttpServletRequest request)
-=======
     /**
      * Since original submitter no longer exists, workflow item is permanently deleted
      */
     private ActionResult processDelete(Context c, XmlWorkflowItem wfi)
->>>>>>> a24d383a
         throws SQLException, AuthorizeException, IOException {
         EPerson user = c.getCurrentUser();
         c.turnOffAuthorisationSystem();
