--- conflicted
+++ resolved
@@ -89,17 +89,9 @@
     }
 
     @Override
-<<<<<<< HEAD
     public long countHandlesByPrefix(Session session, String prefix) throws SQLException {
-
-
         CriteriaBuilder criteriaBuilder = getCriteriaBuilder(session);
-        CriteriaQuery<Long> criteriaQuery = criteriaBuilder.createQuery(Long.class);
-=======
-    public long countHandlesByPrefix(Context context, String prefix) throws SQLException {
-        CriteriaBuilder criteriaBuilder = getCriteriaBuilder(context);
         CriteriaQuery criteriaQuery = getCriteriaQuery(criteriaBuilder, Handle.class);
->>>>>>> 1d4c441c
 
         Root<Handle> handleRoot = criteriaQuery.from(Handle.class);
         criteriaQuery.select(handleRoot);
