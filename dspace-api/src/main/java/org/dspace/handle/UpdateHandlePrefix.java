--- conflicted
+++ resolved
@@ -21,15 +21,7 @@
 import java.io.BufferedReader;
 import java.io.InputStreamReader;
 import java.sql.SQLException;
-<<<<<<< HEAD
-import org.apache.log4j.Logger;
-import org.dspace.core.Context;
-import org.dspace.storage.rdbms.DatabaseManager;
-import org.dspace.storage.rdbms.TableRow;
-import org.dspace.discovery.IndexClient;
-=======
 import java.util.Iterator;
->>>>>>> e5cb6299
 
 /**
  * A script to update the handle values in the database. This is typically used
@@ -43,10 +35,7 @@
 {
 
     private static final Logger log = Logger.getLogger(UpdateHandlePrefix.class);
-<<<<<<< HEAD
-=======
     private static final ConfigurationService configurationService = DSpaceServicesFactory.getInstance().getConfigurationService();
->>>>>>> e5cb6299
 
     /**
      * When invoked as a command-line tool, updates handle prefix
@@ -65,27 +54,16 @@
         }
         else
         {
-<<<<<<< HEAD
-=======
             HandleService handleService = HandleServiceFactory.getInstance().getHandleService();
   
->>>>>>> e5cb6299
             String oldH = args[0];
             String newH = args[1];
 
             // Get info about changes
             System.out.println("\nGetting information about handles from database...");
             Context context = new Context();
-<<<<<<< HEAD
-            String sql = "SELECT count(*) as count " +
-                         "FROM handle " +
-                         "WHERE handle LIKE '" + oldH + "%'";
-            TableRow row = DatabaseManager.querySingle(context, sql, new Object[] {});
-            long count = row.getLongColumn("count");
-=======
 
             long count = handleService.countHandlesByPrefix(context, oldH);
->>>>>>> e5cb6299
 
             if (count > 0)
             {
@@ -107,51 +85,18 @@
 
                 if (choiceString.equalsIgnoreCase("y"))
                 {
-<<<<<<< HEAD
-=======
                 	context.turnOffAuthorisationSystem();
->>>>>>> e5cb6299
                     try {
                         log.info("Updating handle prefix from " + oldH + " to " + newH);
 
                         // Make the changes
                         System.out.print("\nUpdating handle table... ");
-<<<<<<< HEAD
-                        sql = "UPDATE handle " +
-                              "SET handle = '" + newH + "' || '/' || handle_id " +
-                              "WHERE handle like '" + oldH + "/%'";
-                        int updHdl = DatabaseManager.updateQuery(context, sql, new Object[] {});
-=======
                         int updHdl = handleService.updateHandlesWithNewPrefix(context, newH, oldH);
->>>>>>> e5cb6299
                         System.out.println(
                           updHdl + " item" + ((updHdl > 1) ? "s" : "") + " updated"
                         );
 
                         System.out.print("Updating metadatavalues table... ");
-<<<<<<< HEAD
-                        sql = "UPDATE metadatavalue " +
-                              "SET text_value = " +
-                                "(" +
-                                  "SELECT 'http://hdl.handle.net/' || handle " +
-                                  "FROM handle " +
-                                  "WHERE handle.resource_id = metadatavalue.resource_id " +
-                                    "AND handle.resource_type_id = 2" +
-                                ") " +
-                              "WHERE text_value LIKE 'http://hdl.handle.net/" + oldH + "/%'" +
-                                "AND EXISTS " +
-                                  "(" +
-                                    "SELECT 1 " +
-                                    "FROM handle " + 
-                                    "WHERE handle.resource_id = metadatavalue.resource_id " +
-                                      "AND handle.resource_type_id = 2" +
-                                  ")";
-                        int updMeta = DatabaseManager.updateQuery(context, sql, new Object[] {});
-                        System.out.println(
-                          updMeta + " metadata value" + ((updMeta > 1) ? "s" : "") + " updated"
-                        );
-
-=======
                         MetadataValueService metadataValueService = ContentServiceFactory.getInstance().getMetadataValueService();
 
                         String handlePrefix = configurationService.getProperty("handle.canonical.prefix");
@@ -170,7 +115,6 @@
                           updMeta + " metadata value" + ((updMeta > 1) ? "s" : "") + " updated"
                         );
                         
->>>>>>> e5cb6299
                         // Commit the changes
                         context.complete();
 
@@ -208,19 +152,6 @@
                         // Not a lot we can do
                         System.out.println("Error during re-indexing.");
                         System.out.println(
-<<<<<<< HEAD
-                          "\n\nAutomatic re-indexing failed. Please perform it manually.\n" +
-                          "You should run one of the following commands:\n\n" +
-                          "  [dspace]/bin/dspace index-discovery -b\n\n" +
-                          "If you are using Solr for browse (this is the default setting).\n" +
-                          "When launching this command, your servlet container must be running.\n\n" +
-                          "  [dspace]/bin/dspace index-lucene-init\n\n" +
-                          "If you enabled Lucene for search.\n" +
-                          "When launching this command, your servlet container must be shutdown.\n"
-                        );
-                        throw e;
-                    }
-=======
                           "\n\nAutomatic re-indexing failed. Please perform it manually.\n\n" +
                           "  [dspace]/bin/dspace index-discovery -b\n\n" +
                           "When launching this command, your servlet container must be running.\n"
@@ -228,7 +159,6 @@
                         throw e;
                     }
                     context.restoreAuthSystemState();
->>>>>>> e5cb6299
                 }
                 else
                 {
