--- conflicted
+++ resolved
@@ -56,11 +56,8 @@
 
 	private static final String ACTION_OPTION = "a";
 	private static final String CLEAR_OPTION = "c";
-<<<<<<< HEAD
-    private static final String OVERWRITE_OPTION = "o";
-=======
+
 	private static final String OVERWRITE_OPTION = "f";
->>>>>>> 567ec083
 	private static final String DIRECTORY_OPTION = "d";
 	private static final String HELP_OPTION = "h";
 	private static final String INDEX_NAME_OPTION = "i";
@@ -121,12 +118,7 @@
 						String solrUrl = makeSolrUrl(indexName);
 						boolean clear = line.hasOption(CLEAR_OPTION);
 						//Set overwrite to true if clear is true
-<<<<<<< HEAD
-						boolean overwrite = line.hasOption(OVERWRITE_OPTION) || clear;
-						importIndex(indexName, importDir, solrUrl, clear, overwrite);
-=======
 						importIndex(indexName, importDir, solrUrl, clear);
->>>>>>> 567ec083
 					}
 					catch (IOException | SolrServerException | SolrImportExportException e)
 					{
@@ -203,11 +195,7 @@
 		Options options = new Options();
 		options.addOption(ACTION_OPTION, "action", true, "The action to perform: import, export or reindex. Default: export.");
 		options.addOption(CLEAR_OPTION, "clear", false, "When importing, also clear the index first. Ignored when action is export or reindex.");
-<<<<<<< HEAD
-		options.addOption(OVERWRITE_OPTION, "clear", false, "When importing, ignore the _version field.  When exporting or re-indexing, allow overwrite existing export files");
-=======
 		options.addOption(OVERWRITE_OPTION, "force-overwrite", false, "When exporting or re-indexing, allow overwrite of existing export files");
->>>>>>> 567ec083
 		options.addOption(DIRECTORY_OPTION, "directory", true,
 				                 "The absolute path for the directory to use for import or export. If omitted, [dspace]/solr-export is used.");
 		options.addOption(HELP_OPTION, "help", false, "Get help on options for this command.");
@@ -231,11 +219,7 @@
 	 * @param exportDirName the name of the directory to use for export. If this directory doesn't exist, it will be created.
 	 * @param keepExport whether to keep the contents of the exportDir after the reindex. If keepExport is false and the
 	 *                      export directory was created by this method, the export directory will be deleted at the end of the reimport.
-<<<<<<< HEAD
-     * @param overwrite allow export files to be overwritten during re-index
-=======
 	 * @param overwrite allow export files to be overwritten during re-index
->>>>>>> 567ec083
 	 */
 	private static void reindex(String indexName, String exportDirName, boolean keepExport, boolean overwrite)
 			throws IOException, SolrServerException, SolrImportExportException {
