--- conflicted
+++ resolved
@@ -18,12 +18,7 @@
 import org.dspace.app.util.DCInputSet;
 import org.dspace.app.util.DCInputsReader;
 import org.dspace.app.util.DCInputsReaderException;
-<<<<<<< HEAD
-import org.dspace.content.Collection;
-import org.dspace.content.DCValue;
-=======
 import org.dspace.content.Metadatum;
->>>>>>> cdf83783
 import org.dspace.content.DSpaceObject;
 import org.dspace.content.Item;
 import org.dspace.core.Constants;
@@ -84,7 +79,7 @@
                     handle = "in workflow";
                 }
                 sb.append("Item: ").append(handle);
-                for (String req : getReqList(item.getOwningCollection()))
+                for (String req : getReqList(item.getOwningCollection().getHandle()))
                 {
                     Metadatum[] vals = item.getMetadataByMetadataString(req);
                     if (vals.length == 0)
@@ -117,13 +112,17 @@
         }
     }
     
-    private List<String> getReqList(Collection collection) throws DCInputsReaderException
+    private List<String> getReqList(String handle) throws DCInputsReaderException
     {
-        List<String> reqList = reqMap.get(collection.getHandle());
+        List<String> reqList = reqMap.get(handle);
+        if (reqList == null)
+        {
+            reqList = reqMap.get("default");
+        }
         if (reqList == null)
         {
             reqList = new ArrayList<String>();
-            DCInputSet inputs = reader.getInputs(collection);
+            DCInputSet inputs = reader.getInputs(handle);
             for (int i = 0; i < inputs.getNumberPages(); i++)
             {
                 for (DCInput input : inputs.getPageRows(i, true, true))
@@ -143,7 +142,7 @@
                     }
                 }
             }
-            reqMap.put(collection.getHandle(), reqList);
+            reqMap.put(inputs.getFormName(), reqList);
         }
         return reqList;
     }
