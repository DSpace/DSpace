--- conflicted
+++ resolved
@@ -208,11 +208,7 @@
             }
             for (Pattern candidate : agents)
             {
-<<<<<<< HEAD
                 // prevent matcher() invocation from a null Pattern object
-=======
-		// prevent matcher() invocation from a null Pattern object
->>>>>>> b7a469d5
                 if (null != candidate && candidate.matcher(agent).find())
                 {
                     return true;
@@ -244,13 +240,8 @@
             }
             for (Pattern candidate : domains)
             {
-<<<<<<< HEAD
                 // prevent matcher() invocation from a null Pattern object
                 if (null != candidate && candidate.matcher(hostname).find())
-=======
-		// prevent matcher() invocation from a null Pattern object
-		if (null != candidate && candidate.matcher(hostname).find())
->>>>>>> b7a469d5
                 {
                     return true;
                 }
