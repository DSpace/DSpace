/**
 * The contents of this file are subject to the license and copyright
 * detailed in the LICENSE and NOTICE files at the root of the source
 * tree and available online at
 *
 * http://www.dspace.org/license/
 */
package org.dspace.statistics.util;

import java.io.File;
import java.io.IOException;
import java.util.Set;
<<<<<<< HEAD
import java.util.Collections;
import java.util.regex.Pattern;
=======
>>>>>>> e5cb6299
import javax.servlet.http.HttpServletRequest;

import org.dspace.statistics.factory.StatisticsServiceFactory;
import org.slf4j.Logger;
import org.slf4j.LoggerFactory;

/**
 * SpiderDetector delegates static methods to SpiderDetectorService, which is used to find IP's that are spiders...
 *
 * @author kevinvandevelde at atmire.com
 * @author ben at atmire.com
 * @author Mark Diggory (mdiggory at atmire.com)
 * @author frederic at atmire.com
 */
public class SpiderDetector {

    private static final Logger log = LoggerFactory.getLogger(SpiderDetector.class);

    //Service where all methods get delegated to, this is instantiated by a spring-bean defined in core-services.xml
    private static SpiderDetectorService spiderDetectorService = StatisticsServiceFactory.getInstance().getSpiderDetectorService();

    /**
     * Get an immutable Set representing all the Spider Addresses here
     *
     * @return a set of IP addresses as strings
     */
<<<<<<< HEAD
    private static IPTable table = null;

    /** Collection of regular expressions to match known spiders' agents. */
    private static List<Pattern> agents = Collections.synchronizedList(new ArrayList<Pattern>());

    /** Collection of regular expressions to match known spiders' domain names. */
    private static List<Pattern> domains = Collections.synchronizedList(new ArrayList<Pattern>());
=======
    public static Set<String> getSpiderIpAddresses() {

        spiderDetectorService.loadSpiderIpAddresses();
        return spiderDetectorService.getTable().toSet();
    }
>>>>>>> e5cb6299

    /**
     * Utility method which reads lines from a file & returns them in a Set.
     *
     * @param patternFile the location of our spider file
     * @return a vector full of patterns
     * @throws IOException could not happen since we check the file be4 we use it
     */
    public static Set<String> readPatterns(File patternFile)
            throws IOException
    {
        return spiderDetectorService.readPatterns(patternFile);
    }

    /**
     * Static Service Method for testing spiders against existing spider files.
     * <p>
     * In future spiders HashSet may be optimized as byte offset array to
     * improve performance and memory footprint further.
     *
     * @param clientIP address of the client.
     * @param proxyIPs comma-list of X-Forwarded-For addresses, or null.
     * @param hostname domain name of host, or null.
     * @param agent User-Agent header value, or null.
     * @return true if the client matches any spider characteristics list.
     */
    public static boolean isSpider(String clientIP, String proxyIPs,
                                   String hostname, String agent)
    {
<<<<<<< HEAD
        // See if any agent patterns match
        if (null != agent)
        {   
            synchronized(agents)
            {
                if (agents.isEmpty())
                    loadPatterns("agents", agents);
            }
            for (Pattern candidate : agents)
            {
		// prevent matcher() invocation from a null Pattern object
                if (null != candidate && candidate.matcher(agent).find())
                {
                    return true;
                }
            }
        }

        // No.  See if any IP addresses match
        if (isUseProxies() && proxyIPs != null) {
            /* This header is a comma delimited list */
            for (String xfip : proxyIPs.split(",")) {
                if (isSpider(xfip))
                {
                    return true;
                }
            }
        }

        if (isSpider(clientIP))
            return true;

        // No.  See if any DNS names match
        if (null != hostname)
        {
            synchronized(domains) 
            {
                if (domains.isEmpty())
                    loadPatterns("domains", domains);
            }
            for (Pattern candidate : domains)
            {
		// prevent matcher() invocation from a null Pattern object
		if (null != candidate && candidate.matcher(hostname).find())
                {
                    return true;
                }
            }
        }

        // Not a known spider.
        return false;
=======
        return spiderDetectorService.isSpider(clientIP, proxyIPs, hostname, agent);
>>>>>>> e5cb6299
    }

    /**
     * Static Service Method for testing spiders against existing spider files.
     *
     * @param request
     * @return true|false if the request was detected to be from a spider.
     */
    public static boolean isSpider(HttpServletRequest request)
    {
        return spiderDetectorService.isSpider(request);
    }

    /**
     * Check individual IP is a spider.
     *
     * @param ip
     * @return if is spider IP
     */
    public static boolean isSpider(String ip) {
        return spiderDetectorService.isSpider(ip);
    }

}<|MERGE_RESOLUTION|>--- conflicted
+++ resolved
@@ -10,11 +10,6 @@
 import java.io.File;
 import java.io.IOException;
 import java.util.Set;
-<<<<<<< HEAD
-import java.util.Collections;
-import java.util.regex.Pattern;
-=======
->>>>>>> e5cb6299
 import javax.servlet.http.HttpServletRequest;
 
 import org.dspace.statistics.factory.StatisticsServiceFactory;
@@ -41,21 +36,11 @@
      *
      * @return a set of IP addresses as strings
      */
-<<<<<<< HEAD
-    private static IPTable table = null;
-
-    /** Collection of regular expressions to match known spiders' agents. */
-    private static List<Pattern> agents = Collections.synchronizedList(new ArrayList<Pattern>());
-
-    /** Collection of regular expressions to match known spiders' domain names. */
-    private static List<Pattern> domains = Collections.synchronizedList(new ArrayList<Pattern>());
-=======
     public static Set<String> getSpiderIpAddresses() {
 
         spiderDetectorService.loadSpiderIpAddresses();
         return spiderDetectorService.getTable().toSet();
     }
->>>>>>> e5cb6299
 
     /**
      * Utility method which reads lines from a file & returns them in a Set.
@@ -85,62 +70,7 @@
     public static boolean isSpider(String clientIP, String proxyIPs,
                                    String hostname, String agent)
     {
-<<<<<<< HEAD
-        // See if any agent patterns match
-        if (null != agent)
-        {   
-            synchronized(agents)
-            {
-                if (agents.isEmpty())
-                    loadPatterns("agents", agents);
-            }
-            for (Pattern candidate : agents)
-            {
-		// prevent matcher() invocation from a null Pattern object
-                if (null != candidate && candidate.matcher(agent).find())
-                {
-                    return true;
-                }
-            }
-        }
-
-        // No.  See if any IP addresses match
-        if (isUseProxies() && proxyIPs != null) {
-            /* This header is a comma delimited list */
-            for (String xfip : proxyIPs.split(",")) {
-                if (isSpider(xfip))
-                {
-                    return true;
-                }
-            }
-        }
-
-        if (isSpider(clientIP))
-            return true;
-
-        // No.  See if any DNS names match
-        if (null != hostname)
-        {
-            synchronized(domains) 
-            {
-                if (domains.isEmpty())
-                    loadPatterns("domains", domains);
-            }
-            for (Pattern candidate : domains)
-            {
-		// prevent matcher() invocation from a null Pattern object
-		if (null != candidate && candidate.matcher(hostname).find())
-                {
-                    return true;
-                }
-            }
-        }
-
-        // Not a known spider.
-        return false;
-=======
         return spiderDetectorService.isSpider(clientIP, proxyIPs, hostname, agent);
->>>>>>> e5cb6299
     }
 
     /**
