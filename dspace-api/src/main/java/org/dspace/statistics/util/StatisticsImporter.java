--- conflicted
+++ resolved
@@ -7,29 +7,7 @@
  */
 package org.dspace.statistics.util;
 
-import java.io.BufferedReader;
-import java.io.File;
-import java.io.FileNotFoundException;
-import java.io.FileReader;
-import java.io.FilenameFilter;
-import java.io.IOException;
-import java.io.InputStreamReader;
-import java.net.InetAddress;
-import java.text.DecimalFormat;
-import java.text.SimpleDateFormat;
-import java.util.ArrayList;
-import java.util.Date;
-import java.util.LinkedHashMap;
-import java.util.List;
-import java.util.Random;
-
-import com.maxmind.geoip2.DatabaseReader;
-import com.maxmind.geoip2.model.CityResponse;
-import org.apache.commons.cli.CommandLine;
-import org.apache.commons.cli.CommandLineParser;
-import org.apache.commons.cli.HelpFormatter;
-import org.apache.commons.cli.Options;
-import org.apache.commons.cli.PosixParser;
+import org.apache.commons.cli.*;
 import org.apache.commons.lang.time.DateFormatUtils;
 import org.apache.log4j.Logger;
 import org.apache.solr.common.SolrInputDocument;
@@ -44,6 +22,13 @@
 import org.dspace.statistics.SolrLogger;
 import org.dspace.utils.DSpace;
 
+import java.text.*;
+import java.io.*;
+import java.util.*;
+
+import com.maxmind.geoip.LookupService;
+import com.maxmind.geoip.Location;
+
 /**
  * Class to load intermediate statistics files (produced from log files by <code>ClassicDSpaceLogConverter</code>) into Solr
  *
@@ -58,16 +43,6 @@
     /** Date format (for solr) */
     private static SimpleDateFormat dateFormat = new SimpleDateFormat("yyyy-MM-dd'T'HH:mm:ss");
 
-<<<<<<< HEAD
-=======
-    /** Solr server connection */
-    private static HttpSolrServer solr;
-
-    /**
-     * GEOIP lookup service
-     */
-    private static DatabaseReader geoipLookup;
->>>>>>> e5db0da7
 
     /** Whether to skip the DNS reverse lookup or not */
     private static boolean skipReverseDNS = false;
@@ -191,15 +166,6 @@
             String user;
             String ip;
 
-<<<<<<< HEAD
-=======
-            String continent = "";
-            String country = "";
-            String countryCode = "";
-            double longitude = 0f;
-            double latitude = 0f;
-            String city = "";
->>>>>>> e5db0da7
             String dns;
 
             DNSCache dnsCache = new DNSCache(2500, 0.75f, 2500);
@@ -262,36 +228,6 @@
                     continue;
                 }
 
-<<<<<<< HEAD
-=======
-                // Get the geo information for the user
-                try {
-                    InetAddress ipAddress = InetAddress.getByName(ip);
-                    CityResponse cityResponse = geoipLookup.city(ipAddress);
-                    city = cityResponse.getCity().getName();
-                    country = cityResponse.getCountry().getName();
-                    countryCode = cityResponse.getCountry().getIsoCode();
-                    longitude = cityResponse.getLocation().getLongitude();
-                    latitude = cityResponse.getLocation().getLatitude();
-                    if (verbose) {
-                        data += (", country = " + country);
-                        data += (", city = " + city);
-                        System.out.println(data);
-                    }
-                    try {
-                        continent = LocationUtils.getContinentCode(countryCode);
-                    } catch (Exception e) {
-                        if (verbose)
-                        {
-                            System.out.println("Unknown country code: " + countryCode);
-                        }
-                        continue;
-                    }
-                } catch (Exception e) {
-                    // No problem - just can't look them up
-                }
-
->>>>>>> e5db0da7
                 // Now find our dso
                 int type = 0;
                 if ("view_bitstream".equals(action))
@@ -431,34 +367,8 @@
         // Verbose option
         boolean verbose = line.hasOption('v');
 
-<<<<<<< HEAD
+        // Find our solr server
         DSpace dspace = new DSpace();
-=======
-        // Find our solr server
-        String sserver = ConfigurationManager.getProperty("solr-statistics", "server");
-        if (verbose)
-        {
-            System.out.println("Writing to solr server at: " + sserver);
-        }
-		solr = new HttpSolrServer(sserver);
-
-        String dbPath = ConfigurationManager.getProperty("usage-statistics", "dbfile");
-        try {
-            File dbFile = new File(dbPath);
-            geoipLookup = new DatabaseReader.Builder(dbFile).build();
-        } catch (FileNotFoundException fe) {
-            log.error(
-                "The GeoLite Database file is missing (" + dbPath + ")! Solr Statistics cannot generate location " +
-                    "based reports! Please see the DSpace installation instructions for instructions to install this " +
-                    "file.",
-                fe);
-        } catch (IOException e) {
-            log.error(
-                "Unable to load GeoLite Database file (" + dbPath + ")! You may need to reinstall it. See the DSpace " +
-                    "installation instructions for more details.",
-                e);
-        }
->>>>>>> e5db0da7
 
         statsService = dspace.getServiceManager().getServiceByName(
                 SolrLogger.class.getName(), SolrLogger.class);
