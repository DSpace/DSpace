/**
 * The contents of this file are subject to the license and copyright
 * detailed in the LICENSE and NOTICE files at the root of the source
 * tree and available online at
 *
 * http://www.dspace.org/license/
 */
package org.dspace.statistics.service;

import java.io.IOException;
import java.net.UnknownHostException;
import java.sql.SQLException;
import java.util.List;
import java.util.Map;

import jakarta.servlet.http.HttpServletRequest;
import org.apache.solr.client.solrj.SolrServerException;
import org.apache.solr.client.solrj.response.QueryResponse;
import org.apache.solr.common.SolrInputDocument;
import org.dspace.content.DSpaceObject;
import org.dspace.core.Context;
import org.dspace.eperson.EPerson;
import org.dspace.statistics.ObjectCount;
import org.dspace.usage.UsageWorkflowEvent;

/**
 * Static holder for a HttpSolrClient connection pool to issue
 * usage logging events to Solr from DSpace libraries, and some static query
 * composers.
 *
 * @author ben at atmire.com
 * @author kevinvandevelde at atmire.com
 * @author mdiggory at atmire.com
 */
public interface SolrLoggerService {

    /**
     * Old post method, use the new {@link #postView} method instead !
     *
     * @param dspaceObject the object used.
     * @param request      the current request context.
     * @param currentUser  the current session's user.
     * @deprecated
     */
    @Deprecated
    public void post(DSpaceObject dspaceObject, HttpServletRequest request,
                     EPerson currentUser);

    /**
     * Store a usage event into Solr.
     *
     * @param dspaceObject the object used.
     * @param request      the current request context.
     * @param currentUser  the current session's user.
     */
    public void postView(DSpaceObject dspaceObject, HttpServletRequest request,
                         EPerson currentUser);

    /**
     * Store a usage event into Solr.
     *
     * @param dspaceObject the object used.
     * @param request      the current request context.
     * @param currentUser  the current session's user.
     * @param referrer     the optional referrer.
     */
    public void postView(DSpaceObject dspaceObject, HttpServletRequest request,
                         EPerson currentUser, String referrer);

    public void postView(DSpaceObject dspaceObject,
                         String ip, String userAgent, String xforwardedfor, EPerson currentUser);

    public void postView(DSpaceObject dspaceObject,
                         String ip, String userAgent, String xforwardedfor, EPerson currentUser, String referrer);

    public void postSearch(DSpaceObject resultObject, HttpServletRequest request, EPerson currentUser,
                           List<String> queries, int rpp, String sortBy, String order, int page, DSpaceObject scope);

    public void postWorkflow(UsageWorkflowEvent usageWorkflowEvent) throws SQLException;

    /**
     * Method just used to log the parents.
     * <ul>
     * <li>Community log: owning comms.</li>
     * <li>Collection log: owning comms and their comms.</li>
     * <li>Item log: owning colls/comms.</li>
     * <li>Bitstream log: owning item/colls/comms.</li>
     * </ul>
     *
     * @param doc1 the current SolrInputDocument
     * @param dso  the current dspace object we want to log
     * @throws SQLException if database error
     *                      ignore it
     */
    public void storeParents(SolrInputDocument doc1, DSpaceObject dso)
        throws SQLException;

    public boolean isUseProxies();

    /**
     * Delete data from the index, as described by a query.
     *
     * @param query description of the records to be deleted.
     * @throws IOException         A general class of exceptions produced by failed or interrupted I/O operations.
     * @throws SolrServerException Exception from the Solr server to the solrj Java client.
     */
    public void removeIndex(String query)
        throws IOException, SolrServerException;

    public Map<String, List<String>> queryField(String query,
                                                List oldFieldVals, String field)
        throws IOException;

    /**
     * Scan the entire 'statistics' collection for documents that should be
     * marked 'isBot:true' according to
     * {@link org.dspace.statistics.util.SpiderDetector#isSpider(java.lang.String,
     * java.lang.String, java.lang.String, java.lang.String)}.
     */
    public void markRobots();

    /**
     * Delete all 'statistics' documents having 'isBot:true'.
     */
    public void deleteRobots();

    /*
     * update(String query, boolean addField, String fieldName, Object
     * fieldValue, Object oldFieldValue) throws SolrServerException, IOException
     * { List<Object> vals = new ArrayList<Object>(); vals.add(fieldValue);
     * List<Object> oldvals = new ArrayList<Object>(); oldvals.add(fieldValue);
     * update(query, addField, fieldName, vals, oldvals); }
     */
    public void update(String query, String action,
                       List<String> fieldNames, List<List<Object>> fieldValuesList)
        throws SolrServerException, IOException;

    /**
     * Update the solr core.
     * @param query
     *      query indicating which documents to update
     * @param action
     *      the update action keyword
     * @param fieldNames
     *      the fields to update
     * @param fieldValuesList
     *      the values for the fields to update
     * @param commit
     *      whether to commit the changes
     */
    public void update(String query, String action,
                       List<String> fieldNames, List<List<Object>> fieldValuesList, boolean commit)
            throws SolrServerException, IOException;

    public void query(String query, int max, int facetMinCount)
        throws SolrServerException, IOException;

    /**
     * Query used to get values grouped by the given facet field.
     *
     * @param query        the query to be used
     * @param filterQuery  filter query
     * @param facetField   the facet field on which to group our values
     * @param max          the max number of values given back (in case of 10 the top 10
     *                     will be given)
     * @param showTotal    a boolean determining whether the total amount should be given
     *                     back as the last element of the array
     * @param facetQueries list of facet queries
     * @param facetMinCount Minimum count of results facet must have to return a result
     * @return an array containing our results
     * @throws SolrServerException Exception from the Solr server to the solrj Java client.
     * @throws java.io.IOException passed through.
     */
    public ObjectCount[] queryFacetField(String query,
                                         String filterQuery, String facetField, int max, boolean showTotal,
                                         List<String> facetQueries, int facetMinCount)
        throws SolrServerException, IOException;

    /**
     * Query used to get values grouped by the date.
     *
     * @param query       the query to be used
     * @param filterQuery filter query
     * @param max         the max number of values given back (in case of 10 the top 10
     *                    will be given)
     * @param dateType    the type to be used (example: DAY, MONTH, YEAR)
     * @param dateStart   the start date Format:(-3, -2, ..) the date is calculated
     *                    relatively on today
     * @param dateEnd     the end date stop Format (-2, +1, ..) the date is calculated
     *                    relatively on today
     * @param showTotal   a boolean determining whether the total amount should be given
     *                    back as the last element of the array
     * @param context     The relevant DSpace Context.
     * @param facetMinCount Minimum count of results facet must have to return a result
     * @return and array containing our results
     * @throws SolrServerException Exception from the Solr server to the solrj Java client.
     * @throws java.io.IOException passed through.
     */
    public ObjectCount[] queryFacetDate(String query,
                                        String filterQuery, int max, String dateType, String dateStart,
                                        String dateEnd, boolean showTotal, Context context, int facetMinCount)
        throws SolrServerException, IOException;

    public Map<String, Integer> queryFacetQuery(String query, String filterQuery, List<String> facetQueries,
                                                int facetMinCount)
        throws SolrServerException, IOException;

    public ObjectCount queryTotal(String query, String filterQuery, int facetMinCount)
        throws SolrServerException, IOException;

    /**
     * Perform a solr query.
     *
     * @param query         the query to be used
     * @param filterQuery   filter query
     * @param facetField    field to facet the results by
     * @param rows          the max number of results to return
     * @param max           the max number of facets to return
     * @param dateType      the type to be used (example: DAY, MONTH, YEAR)
     * @param dateStart     the start date Format:(-3, -2, ..) the date is calculated
     *                      relatively on today
     * @param dateEnd       the end date stop Format (-2, +1, ..) the date is calculated
     *                      relatively on today
     * @param facetQueries  list of facet queries
     * @param sort          the sort field
     * @param ascending     the sort direction (true: ascending)
     * @param facetMinCount Minimum count of results facet must have to return a result
     * @throws SolrServerException Exception from the Solr server to the solrj Java client.
     * @throws java.io.IOException passed through.
     */
    public QueryResponse query(String query, String filterQuery,
                               String facetField, int rows, int max, String dateType, String dateStart,
                               String dateEnd, List<String> facetQueries, String sort, boolean ascending,
                               int facetMinCount)
        throws SolrServerException, IOException;

    /**
     * Perform a solr query.
     *
     * @param query         the query to be used
     * @param filterQuery   filter query
     * @param facetField    field to facet the results by
     * @param rows          the max number of results to return
     * @param max           the max number of facets to return
     * @param dateType      the type to be used (example: DAY, MONTH, YEAR)
     * @param dateStart     the start date Format:(-3, -2, ..) the date is calculated
     *                      relatively on today
     * @param dateEnd       the end date stop Format (-2, +1, ..) the date is calculated
     *                      relatively on today
     * @param facetQueries  list of facet queries
     * @param sort          the sort field
     * @param ascending     the sort direction (true: ascending)
     * @param facetMinCount Minimum count of results facet must have to return a result
     * @param defaultFilterQueries
     *                      use the default filter queries
     * @throws SolrServerException Exception from the Solr server to the solrj Java client.
     * @throws java.io.IOException passed through.
     */
    public QueryResponse query(String query, String filterQuery,
                               String facetField, int rows, int max, String dateType, String dateStart,
                               String dateEnd, List<String> facetQueries, String sort, boolean ascending,
                               int facetMinCount, boolean defaultFilterQueries)
            throws SolrServerException, IOException;

<<<<<<< HEAD
    /**
     * Returns in a filterQuery string all the ip addresses that should be ignored
     *
     * @return a string query with ip addresses
     */
    public String getIgnoreSpiderIPs();

=======
>>>>>>> b2ae1d54
    public void shardSolrIndex() throws IOException, SolrServerException;

    public void reindexBitstreamHits(boolean removeDeletedBitstreams) throws Exception;

    /**
     * Export all SOLR usage statistics for viewing/downloading content to a flat text file.
     * The file goes to a series
     *
     * @throws Exception if error
     */
    public void exportHits() throws Exception;

    /**
     * Commit the solr core.
     */
    public void commit() throws IOException, SolrServerException;

    /**
     * Anonymize a given ip
     * @param ip
     *      The ip to anonymize.
     */
    public Object anonymizeIp(String ip) throws UnknownHostException;

}<|MERGE_RESOLUTION|>--- conflicted
+++ resolved
@@ -262,16 +262,6 @@
                                int facetMinCount, boolean defaultFilterQueries)
             throws SolrServerException, IOException;
 
-<<<<<<< HEAD
-    /**
-     * Returns in a filterQuery string all the ip addresses that should be ignored
-     *
-     * @return a string query with ip addresses
-     */
-    public String getIgnoreSpiderIPs();
-
-=======
->>>>>>> b2ae1d54
     public void shardSolrIndex() throws IOException, SolrServerException;
 
     public void reindexBitstreamHits(boolean removeDeletedBitstreams) throws Exception;
