--- conflicted
+++ resolved
@@ -140,15 +140,6 @@
             item.setOwningCollection(wfi.getCollection());
             for (Task task : step.tasks) {
                 curator.addTask(task.name);
-<<<<<<< HEAD
-                // Check whether the task is configured to be queued rather than automatically run
-                if (StringUtils.isNotEmpty(step.queue)) {
-                    // queue attribute has been set in the FlowStep configuration: add task to configured queue
-                    curator.queue(c, item.getID().toString(), step.queue);
-                } else {
-                    // Task is configured to be run automatically
-                    curator.curate(c, item);
-=======
             }
 
             if (StringUtils.isNotEmpty(step.queue)) { // Step's tasks are to be queued.
@@ -157,7 +148,6 @@
                 curator.curate(c, item);
 
                 for (Task task : step.tasks) {
->>>>>>> 708826c5
                     int status = curator.getStatus(task.name);
                     String result = curator.getResult(task.name);
                     String action = "none";
