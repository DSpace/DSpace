/**
 * The contents of this file are subject to the license and copyright
 * detailed in the LICENSE and NOTICE files at the root of the source
 * tree and available online at
 *
 * http://www.dspace.org/license/
 */

package org.dspace.curate;

import java.io.IOException;
import java.sql.SQLException;
import java.util.ArrayList;
import java.util.List;

import org.apache.commons.lang3.StringUtils;
import org.apache.logging.log4j.LogManager;
import org.apache.logging.log4j.Logger;
import org.dspace.authorize.AuthorizeException;
import org.dspace.content.Collection;
import org.dspace.content.Item;
import org.dspace.content.service.CollectionService;
import org.dspace.core.Context;
import org.dspace.core.LogHelper;
import org.dspace.curate.service.XmlWorkflowCuratorService;
import org.dspace.eperson.EPerson;
import org.dspace.eperson.Group;
import org.dspace.eperson.service.EPersonService;
import org.dspace.eperson.service.GroupService;
import org.dspace.services.ConfigurationService;
import org.dspace.workflow.CurationTaskConfig;
import org.dspace.workflow.FlowStep;
import org.dspace.workflow.Task;
import org.dspace.workflow.TaskSet;
import org.dspace.xmlworkflow.Role;
import org.dspace.xmlworkflow.RoleMembers;
import org.dspace.xmlworkflow.WorkflowConfigurationException;
import org.dspace.xmlworkflow.factory.XmlWorkflowFactory;
import org.dspace.xmlworkflow.service.XmlWorkflowService;
import org.dspace.xmlworkflow.state.Step;
import org.dspace.xmlworkflow.state.Workflow;
import org.dspace.xmlworkflow.storedcomponents.ClaimedTask;
import org.dspace.xmlworkflow.storedcomponents.XmlWorkflowItem;
import org.dspace.xmlworkflow.storedcomponents.service.ClaimedTaskService;
import org.dspace.xmlworkflow.storedcomponents.service.XmlWorkflowItemService;
import org.springframework.beans.factory.annotation.Autowired;
import org.springframework.stereotype.Service;

/**
 * Manage interactions between curation and workflow.  A curation task can be
 * attached to a workflow step, to be executed during the step.
 *
 * <p>
 * <strong>NOTE:</strong> when run in workflow, curation tasks <em>run with
 * authorization disabled</em>.
 *
 * @see CurationTaskConfig
 * @author mwood
 */
@Service
public class XmlWorkflowCuratorServiceImpl
        implements XmlWorkflowCuratorService {
    private static final Logger LOG = LogManager.getLogger();

    @Autowired(required = true)
    protected XmlWorkflowFactory workflowFactory;

    @Autowired(required = true)
    protected ConfigurationService configurationService;

    @Autowired(required = true)
    protected GroupService groupService;

    @Autowired(required = true)
    protected EPersonService ePersonService;

    @Autowired(required = true)
    protected CollectionService collectionService;

    @Autowired(required = true)
    protected ClaimedTaskService claimedTaskService;

    @Autowired(required = true)
    protected CurationTaskConfig curationTaskConfig;

    @Autowired(required = true)
    protected XmlWorkflowService workflowService;

    @Autowired(required = true)
    protected XmlWorkflowItemService workflowItemService;

    /** A sink for curation task reports. */
    private final StringBuilder reporter = new StringBuilder();

    @Override
    public boolean needsCuration(Context c, XmlWorkflowItem wfi)
            throws SQLException, IOException {
        return getFlowStep(c, wfi) != null;
    }

    @Override
    public boolean doCuration(Context c, XmlWorkflowItem wfi)
            throws AuthorizeException, IOException, SQLException {
        Curator curator = new Curator();
        curator.setReporter(reporter);
        c.turnOffAuthorisationSystem();
        boolean wasAnonymous = false;
        if (null == c.getCurrentUser()) { // We need someone to email
            wasAnonymous = true;
            c.setCurrentUser(ePersonService.getSystemEPerson(c));
        }
        boolean failedP = curate(curator, c, wfi);
        if (wasAnonymous) {
            c.setCurrentUser(null);
        }
        c.restoreAuthSystemState();
        return failedP;
    }

    @Override
    public boolean curate(Curator curator, Context c, String wfId)
            throws AuthorizeException, IOException, SQLException {
        XmlWorkflowItem wfi = workflowItemService.find(c, Integer.parseInt(wfId));
        if (wfi != null) {
            return curate(curator, c, wfi);
        } else {
            LOG.warn(LogHelper.getHeader(c, "No workflow item found for id: {}", null), wfId);
        }
        return false;
    }

    @Override
    public boolean curate(Curator curator, Context c, XmlWorkflowItem wfi)
            throws AuthorizeException, IOException, SQLException {
        FlowStep step = getFlowStep(c, wfi);

        if (step != null) {
            // assign collection to item in case task needs it
            Item item = wfi.getItem();
            item.setOwningCollection(wfi.getCollection());
            for (Task task : step.tasks) {
                curator.addTask(task.name);
<<<<<<< HEAD

=======
>>>>>>> b2ae1d54
                // Check whether the task is configured to be queued rather than automatically run
                if (StringUtils.isNotEmpty(step.queue)) {
                    // queue attribute has been set in the FlowStep configuration: add task to configured queue
                    curator.queue(c, item.getID().toString(), step.queue);
                } else {
                    // Task is configured to be run automatically
                    curator.curate(c, item);
                    int status = curator.getStatus(task.name);
                    String result = curator.getResult(task.name);
                    String action = "none";
                    switch (status) {
                        case Curator.CURATE_FAIL:
                            // task failed - notify any contacts the task has assigned
                            if (task.powers.contains("reject")) {
                                action = "reject";
                            }
                            notifyContacts(c, wfi, task, "fail", action, result);
                            // if task so empowered, reject submission and terminate
                            if ("reject".equals(action)) {
                                workflowService.sendWorkflowItemBackSubmission(c, wfi,
                                        c.getCurrentUser(), null,
                                        task.name + ": " + result);
                                return false;
                            }
                            break;
                        case Curator.CURATE_SUCCESS:
                            if (task.powers.contains("approve")) {
                                action = "approve";
                            }
                            notifyContacts(c, wfi, task, "success", action, result);
                            if ("approve".equals(action)) {
                                // cease further task processing and advance submission
                                return true;
                            }
                            break;
                        case Curator.CURATE_ERROR:
                            notifyContacts(c, wfi, task, "error", action, result);
                            break;
                        default:
                            break;
                    }
                }
                curator.clear();
            }

            // Record any reporting done by the tasks.
            if (reporter.length() > 0) {
                LOG.info("Curation tasks over item {} for step {} report:%n{}",
                    () -> wfi.getItem().getID(),
                    () -> step.step,
                    () -> reporter.toString());
            }
        }
        return true;
    }

    /**
     * Find the flow step occupied by a work flow item.
     * @param c session context.
     * @param wfi the work flow item in question.
     * @return the current flow step for the item, or null.
     * @throws SQLException
     * @throws IOException
     */
    protected FlowStep getFlowStep(Context c, XmlWorkflowItem wfi)
            throws SQLException, IOException {
        if (claimedTaskService.find(c, wfi).isEmpty()) { // No claimed tasks:  assume first step
            Collection coll = wfi.getCollection();
            String taskSetName = curationTaskConfig.containsKey(coll.getHandle()) ?
                    coll.getHandle() : CurationTaskConfig.DEFAULT_TASKSET_NAME;
            TaskSet ts = curationTaskConfig.findTaskSet(taskSetName);
            return ts.steps.isEmpty() ? null : ts.steps.get(0);
        }
        ClaimedTask claimedTask
                = claimedTaskService.findByWorkflowIdAndEPerson(c, wfi, c.getCurrentUser());
        if (claimedTask != null) {
            Collection coll = wfi.getCollection();
            String taskSetName = curationTaskConfig.containsKey(coll.getHandle()) ?
                    coll.getHandle() : CurationTaskConfig.DEFAULT_TASKSET_NAME;
            TaskSet ts = curationTaskConfig.findTaskSet(taskSetName);
            for (FlowStep fstep : ts.steps) {
                if (fstep.step.equals(claimedTask.getStepID())) {
                    return fstep;
                }
            }
        }
        return null;
    }

    /**
     * Send email to people who should be notified when curation tasks are run.
     *
     * @param c session context.
     * @param wfi the work flow item being curated.
     * @param task the curation task being applied.
     * @param status status returned by the task.
     * @param action action to be taken as a result of task status.
     * @param message anything the code wants to say about the task run.
     * @throws AuthorizeException passed through.
     * @throws IOException passed through.
     * @throws SQLException passed through.
     */
    protected void notifyContacts(Context c, XmlWorkflowItem wfi,
            Task task,
            String status, String action, String message)
            throws AuthorizeException, IOException, SQLException {
        List<EPerson> epa = resolveContacts(c, task.getContacts(status), wfi);
        if (!epa.isEmpty()) {
            workflowService.notifyOfCuration(c, wfi, epa, task.name, action, message);
        } else {
            LOG.warn("No contacts were found for workflow item {}:  "
                    + "task {} returned action {} with message {}",
                    wfi.getID(), task.name, action, message);
        }
    }

    /**
     * Develop a list of EPerson from a list of perhaps symbolic "contact" names.
     *
     * @param c session context.
     * @param contacts the list of concrete and symbolic groups to resolve.
     * @param wfi the work flow item associated with these groups via its current work flow step.
     * @return the EPersons associated with the current state of {@code wfi}
     * @throws AuthorizeException passed through.
     * @throws IOException passed through.
     * @throws SQLException passed through.
     */
    protected List<EPerson> resolveContacts(Context c, List<String> contacts,
                                             XmlWorkflowItem wfi)
                    throws AuthorizeException, IOException, SQLException {
        List<EPerson> epList = new ArrayList<>();
        for (String contact : contacts) {
            // decode contacts
            if ("$flowgroup".equals(contact)) {
                // special literal for current flowgoup
                String stepID = getFlowStep(c, wfi).step;
                Step step;
                try {
                    Workflow workflow = workflowFactory.getWorkflow(wfi.getCollection());
                    step = workflow.getStep(stepID);
                } catch (WorkflowConfigurationException e) {
                    LOG.error("Failed to locate current workflow step for workflow item {}",
                            String.valueOf(wfi.getID()), e);
                    return epList;
                }
                Role role = step.getRole();
                if (null != role) {
                    RoleMembers roleMembers = role.getMembers(c, wfi);
                    for (EPerson ep : roleMembers.getEPersons()) {
                        epList.add(ep);
                    }
                    for (Group group : roleMembers.getGroups()) {
                        epList.addAll(group.getMembers());
                    }
                } else {
                    epList.add(ePersonService.getSystemEPerson(c));
                }
            } else if ("$colladmin".equals(contact)) {
                // special literal for collection administrators
                Group adGroup = wfi.getCollection().getAdministrators();
                if (adGroup != null) {
                    epList.addAll(groupService.allMembers(c, adGroup));
                }
            } else if ("$siteadmin".equals(contact)) {
                // special literal for site administrator
                EPerson siteEp = ePersonService.findByEmail(c,
                        configurationService.getProperty("mail.admin"));
                if (siteEp != null) {
                    epList.add(siteEp);
                }
            } else if (contact.indexOf("@") > 0) {
                // little shaky heuristic here - assume an eperson email name
                EPerson ep = ePersonService.findByEmail(c, contact);
                if (ep != null) {
                    epList.add(ep);
                }
            } else {
                // assume it is an arbitrary group name
                Group group = groupService.findByName(c, contact);
                if (group != null) {
                    epList.addAll(groupService.allMembers(c, group));
                }
            }
        }
        return epList;
    }
}<|MERGE_RESOLUTION|>--- conflicted
+++ resolved
@@ -140,10 +140,6 @@
             item.setOwningCollection(wfi.getCollection());
             for (Task task : step.tasks) {
                 curator.addTask(task.name);
-<<<<<<< HEAD
-
-=======
->>>>>>> b2ae1d54
                 // Check whether the task is configured to be queued rather than automatically run
                 if (StringUtils.isNotEmpty(step.queue)) {
                     // queue attribute has been set in the FlowStep configuration: add task to configured queue
