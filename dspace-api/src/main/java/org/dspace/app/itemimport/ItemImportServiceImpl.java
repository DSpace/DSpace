/**
 * The contents of this file are subject to the license and copyright
 * detailed in the LICENSE and NOTICE files at the root of the source
 * tree and available online at
 *
 * http://www.dspace.org/license/
 */
package org.dspace.app.itemimport;

import static org.dspace.iiif.util.IIIFSharedUtils.METADATA_IIIF_HEIGHT_QUALIFIER;
import static org.dspace.iiif.util.IIIFSharedUtils.METADATA_IIIF_IMAGE_ELEMENT;
import static org.dspace.iiif.util.IIIFSharedUtils.METADATA_IIIF_LABEL_ELEMENT;
import static org.dspace.iiif.util.IIIFSharedUtils.METADATA_IIIF_SCHEMA;
import static org.dspace.iiif.util.IIIFSharedUtils.METADATA_IIIF_TOC_ELEMENT;
import static org.dspace.iiif.util.IIIFSharedUtils.METADATA_IIIF_WIDTH_QUALIFIER;

import java.io.BufferedInputStream;
import java.io.BufferedOutputStream;
import java.io.BufferedReader;
import java.io.File;
import java.io.FileInputStream;
import java.io.FileNotFoundException;
import java.io.FileOutputStream;
import java.io.FileReader;
import java.io.FileWriter;
import java.io.FilenameFilter;
import java.io.IOException;
import java.io.InputStream;
import java.io.OutputStream;
import java.io.PrintWriter;
import java.net.URL;
import java.sql.SQLException;
import java.text.SimpleDateFormat;
import java.util.ArrayList;
import java.util.Arrays;
import java.util.Date;
import java.util.Enumeration;
import java.util.GregorianCalendar;
import java.util.HashMap;
import java.util.Iterator;
import java.util.List;
import java.util.Locale;
import java.util.Map;
import java.util.StringTokenizer;
import java.util.TreeMap;
import java.util.UUID;
import java.util.zip.ZipEntry;
import java.util.zip.ZipFile;
import javax.mail.MessagingException;
import javax.xml.parsers.DocumentBuilder;
import javax.xml.parsers.DocumentBuilderFactory;
import javax.xml.parsers.ParserConfigurationException;
import javax.xml.transform.TransformerException;
import javax.xml.xpath.XPath;
import javax.xml.xpath.XPathConstants;
import javax.xml.xpath.XPathExpressionException;
import javax.xml.xpath.XPathFactory;

import org.apache.commons.collections4.ComparatorUtils;
import org.apache.commons.io.FileDeleteStrategy;
import org.apache.commons.io.FileUtils;
import org.apache.commons.lang3.RandomStringUtils;
import org.apache.commons.lang3.StringUtils;
import org.apache.commons.lang3.exception.ExceptionUtils;
import org.apache.logging.log4j.LogManager;
import org.apache.logging.log4j.Logger;
import org.dspace.app.itemimport.service.ItemImportService;
import org.dspace.app.util.LocalSchemaFilenameFilter;
import org.dspace.app.util.RelationshipUtils;
import org.dspace.authorize.AuthorizeException;
import org.dspace.authorize.ResourcePolicy;
import org.dspace.authorize.service.AuthorizeService;
import org.dspace.authorize.service.ResourcePolicyService;
import org.dspace.content.Bitstream;
import org.dspace.content.BitstreamFormat;
import org.dspace.content.Bundle;
import org.dspace.content.Collection;
import org.dspace.content.DSpaceObject;
import org.dspace.content.Item;
import org.dspace.content.MetadataField;
import org.dspace.content.MetadataSchema;
import org.dspace.content.MetadataSchemaEnum;
import org.dspace.content.MetadataValue;
import org.dspace.content.Relationship;
import org.dspace.content.RelationshipType;
import org.dspace.content.WorkspaceItem;
import org.dspace.content.service.BitstreamFormatService;
import org.dspace.content.service.BitstreamService;
import org.dspace.content.service.BundleService;
import org.dspace.content.service.CollectionService;
import org.dspace.content.service.InstallItemService;
import org.dspace.content.service.ItemService;
import org.dspace.content.service.MetadataFieldService;
import org.dspace.content.service.MetadataSchemaService;
import org.dspace.content.service.MetadataValueService;
import org.dspace.content.service.RelationshipService;
import org.dspace.content.service.RelationshipTypeService;
import org.dspace.content.service.WorkspaceItemService;
import org.dspace.core.Constants;
import org.dspace.core.Context;
import org.dspace.core.Email;
import org.dspace.core.I18nUtil;
import org.dspace.core.LogHelper;
import org.dspace.eperson.EPerson;
import org.dspace.eperson.Group;
import org.dspace.eperson.service.EPersonService;
import org.dspace.eperson.service.GroupService;
import org.dspace.handle.service.HandleService;
import org.dspace.scripts.handler.DSpaceRunnableHandler;
import org.dspace.services.ConfigurationService;
import org.dspace.workflow.WorkflowItem;
import org.dspace.workflow.WorkflowService;
import org.springframework.beans.factory.InitializingBean;
import org.springframework.beans.factory.annotation.Autowired;
import org.w3c.dom.Document;
import org.w3c.dom.NamedNodeMap;
import org.w3c.dom.Node;
import org.w3c.dom.NodeList;
import org.xml.sax.SAXException;


/**
 * Import items into DSpace. The conventional use is upload files by copying
 * them. DSpace writes the item's bitstreams into its assetstore. Metadata is
 * also loaded to the DSpace database.
 * <P>
 * A second use assumes the bitstream files already exist in a storage
 * resource accessible to DSpace. In this case the bitstreams are 'registered'.
 * That is, the metadata is loaded to the DSpace database and DSpace is given
 * the location of the file which is subsumed into DSpace.
 * <P>
 * The distinction is controlled by the format of lines in the 'contents' file.
 * See comments in processContentsFile() below.
 * <P>
 * Modified by David Little, UCSD Libraries 12/21/04 to
 * allow the registration of files (bitstreams) into DSpace.
 */
public class ItemImportServiceImpl implements ItemImportService, InitializingBean {
    private final Logger log = LogManager.getLogger();

    private DSpaceRunnableHandler handler;

    @Autowired(required = true)
    protected AuthorizeService authorizeService;
    @Autowired(required = true)
    protected BitstreamService bitstreamService;
    @Autowired(required = true)
    protected BitstreamFormatService bitstreamFormatService;
    @Autowired(required = true)
    protected BundleService bundleService;
    @Autowired(required = true)
    protected CollectionService collectionService;
    @Autowired(required = true)
    protected EPersonService ePersonService;
    @Autowired(required = true)
    protected HandleService handleService;
    @Autowired(required = true)
    protected ItemService itemService;
    @Autowired(required = true)
    protected InstallItemService installItemService;
    @Autowired(required = true)
    protected GroupService groupService;
    @Autowired(required = true)
    protected MetadataFieldService metadataFieldService;
    @Autowired(required = true)
    protected MetadataSchemaService metadataSchemaService;
    @Autowired(required = true)
    protected ResourcePolicyService resourcePolicyService;
    @Autowired(required = true)
    protected WorkspaceItemService workspaceItemService;
    @Autowired(required = true)
    protected WorkflowService workflowService;
    @Autowired(required = true)
    protected ConfigurationService configurationService;
    @Autowired(required = true)
    protected RelationshipService relationshipService;
    @Autowired(required = true)
    protected RelationshipTypeService relationshipTypeService;
    @Autowired(required = true)
    protected MetadataValueService metadataValueService;

    protected String tempWorkDir;

    protected boolean isTest = false;
    protected boolean isExcludeContent = false;
    protected boolean isResume = false;
    protected boolean useWorkflow = false;
    protected boolean useWorkflowSendEmail = false;
    protected boolean isQuiet = false;

    //remember which folder item was imported from
    Map<String, Item> itemFolderMap = null;

    @Override
    public void afterPropertiesSet() throws Exception {
        tempWorkDir = configurationService.getProperty("org.dspace.app.batchitemimport.work.dir");
        //Ensure tempWorkDir exists
        File tempWorkDirFile = new File(tempWorkDir);
        if (!tempWorkDirFile.exists()) {
            boolean success = tempWorkDirFile.mkdir();
            if (success) {
                logInfo("Created org.dspace.app.batchitemimport.work.dir of: " + tempWorkDir);
            } else {
                logError("Cannot create batch import directory! " + tempWorkDir);
            }
        }
        // clean work dir path from duplicate separators
        tempWorkDir = StringUtils.replace(tempWorkDir, File.separator + File.separator, File.separator);
    }

    // File listing filter to look for metadata files
    protected FilenameFilter metadataFileFilter = new LocalSchemaFilenameFilter();

    // File listing filter to check for folders
    protected FilenameFilter directoryFilter = new FilenameFilter() {
        @Override
        public boolean accept(File dir, String n) {
            File item = new File(dir.getAbsolutePath() + File.separatorChar + n);
            return item.isDirectory();
        }
    };

    protected ItemImportServiceImpl() {
        //Protected consumer to ensure that we use spring to create a bean, NEVER make this public
    }


    @Override
    public void addItemsAtomic(Context c, List<Collection> mycollections, String sourceDir, String mapFile,
                               boolean template) throws Exception {
        try {
            addItems(c, mycollections, sourceDir, mapFile, template);
        } catch (Exception addException) {
            logError("AddItems encountered an error, will try to revert. Error: " + addException.getMessage());
            deleteItems(c, mapFile);
            logInfo("Attempted to delete partial (errored) import");
            throw addException;
        }
    }

    @Override
    public void addItems(Context c, List<Collection> mycollections,
                         String sourceDir, String mapFile, boolean template) throws Exception {
        // create the mapfile
        File outFile = null;
        PrintWriter mapOut = null;

        try {
            Map<String, String> skipItems = new HashMap<>(); // set of items to skip if in 'resume'
            // mode

            itemFolderMap = new HashMap<>();

            logDebug("Adding items from directory: " + sourceDir);
            logDebug("Generating mapfile: " + mapFile);

            boolean directoryFileCollections = false;
            if (mycollections == null) {
                directoryFileCollections = true;
            }

            if (!isTest) {
                // get the directory names of items to skip (will be in keys of
                // hash)
                if (isResume) {
                    skipItems = readMapFile(mapFile);
                }

                // sneaky isResume == true means open file in append mode
                outFile = new File(mapFile);
                mapOut = new PrintWriter(new FileWriter(outFile, isResume));
            }

            // open and process the source directory
            File d = new java.io.File(sourceDir);

            if (!d.isDirectory()) {
                throw new Exception("Error, cannot open source directory " + sourceDir);
            }

            String[] dircontents = d.list(directoryFilter);

            Arrays.sort(dircontents, ComparatorUtils.naturalComparator());

            for (int i = 0; i < dircontents.length; i++) {
                if (skipItems.containsKey(dircontents[i])) {
                    logInfo("Skipping import of " + dircontents[i]);

                    //we still need the item in the map for relationship linking
                    String skippedHandle = skipItems.get(dircontents[i]);
                    Item skippedItem = (Item) handleService.resolveToObject(c, skippedHandle);
                    itemFolderMap.put(dircontents[i], skippedItem);

                } else {
                    List<Collection> clist;
                    if (directoryFileCollections) {
                        String path = sourceDir + File.separatorChar + dircontents[i];
                        try {
                            List<Collection> cols = processCollectionFile(c, path, "collections");
                            if (cols == null) {
                                logError("No collections specified for item " + dircontents[i] + ". Skipping.");
                                continue;
                            }
                            clist = cols;
                        } catch (IllegalArgumentException e) {
                            logError(e.getMessage() + " Skipping.");
                            continue;
                        }
                    } else {
                        clist = mycollections;
                    }

                    Item item = addItem(c, clist, sourceDir, dircontents[i], mapOut, template);

                    itemFolderMap.put(dircontents[i], item);

                    c.uncacheEntity(item);
                    logInfo(i + " " + dircontents[i]);
                }
            }

            //now that all items are imported, iterate again to link relationships
            addRelationships(c, sourceDir);

        } finally {
            if (mapOut != null) {
                mapOut.flush();
                mapOut.close();
            }
        }
    }

     /**
      * Add relationships from a 'relationships' manifest file.
      * 
      * @param c Context
      * @param sourceDir The parent import source directory
      * @throws Exception
      */
    protected void addRelationships(Context c, String sourceDir) throws Exception {

        for (Map.Entry<String, Item> itemEntry : itemFolderMap.entrySet()) {

            String folderName = itemEntry.getKey();
            String path = sourceDir + File.separatorChar + folderName;
            Item item = itemEntry.getValue();

            //look for a 'relationship' manifest
            Map<String, List<String>> relationships = processRelationshipFile(path, "relationships");
            if (!relationships.isEmpty()) {

                for (Map.Entry<String, List<String>> relEntry : relationships.entrySet()) {

                    String relationshipType = relEntry.getKey();
                    List<String> identifierList = relEntry.getValue();

                    for (String itemIdentifier : identifierList) {

                        if (isTest) {
                            logInfo("\tAdding relationship (type: " + relationshipType +
                                ") from " + folderName + " to " + itemIdentifier);
                            continue;
                        }

                        //find referenced item
                        Item relationItem = resolveRelatedItem(c, itemIdentifier);
                        if (null == relationItem) {
                            throw new Exception("Could not find item for " + itemIdentifier);
                        }

                        addRelationship(c, item, relationItem, relationshipType);
                    }

                }

            }

        }

    }

    /**
     * Add relationship.
     * @param c the context
     * @param item the item
     * @param relationItem the related item
     * @param relationshipType the relation type name
     * @throws SQLException
     * @throws AuthorizeException
     */
    protected void addRelationship(Context c, Item item, Item relationItem, String relationshipType)
            throws SQLException, AuthorizeException {
        // get entity type of entity and item
        String itemEntityType = getEntityType(item);
        String relatedEntityType = getEntityType(relationItem);

        // find matching relationship type
        List<RelationshipType> relTypes = relationshipTypeService.findByLeftwardOrRightwardTypeName(
            c, relationshipType);
        RelationshipType foundRelationshipType = RelationshipUtils.matchRelationshipType(
            relTypes, relatedEntityType, itemEntityType, relationshipType);

        if (foundRelationshipType == null) {
            throw new IllegalArgumentException("No Relationship type found for:\n" +
                "Target type: " + relatedEntityType + "\n" +
                "Origin referer type: " + itemEntityType + "\n" +
                "with typeName: " + relationshipType
            );
        }

        boolean left = false;
        if (foundRelationshipType.getLeftwardType().equalsIgnoreCase(relationshipType)) {
            left = true;
        }

        // placeholder items for relation placing
        Item leftItem = null;
        Item rightItem = null;
        if (left) {
            leftItem = item;
            rightItem = relationItem;
        } else {
            leftItem = relationItem;
            rightItem = item;
        }

        // Create the relationship, appending to the end
        Relationship persistedRelationship = relationshipService.create(
            c, leftItem, rightItem, foundRelationshipType, -1, -1
        );
        relationshipService.update(c, persistedRelationship);

        logInfo("\tAdded relationship (type: " + relationshipType + ") from " +
            leftItem.getHandle() + " to " + rightItem.getHandle());
    }

    /**
     * Get the item's entity type from meta.
     * 
     * @param item
     * @return
     */
    protected String getEntityType(Item item) {
        return itemService.getMetadata(item, "dspace", "entity", "type", Item.ANY).get(0).getValue();
    }

    /**
     * Read the relationship manifest file.
     * 
     * Each line in the file contains a relationship type id and an item
     * identifier in the following format:
     *
     * <p>
     * {@code relation.<relation_key> <handle|uuid|folderName:import_item_folder|schema.element[.qualifier]:value>}
     *
     * <p>
     * The {@code input_item_folder} should refer the folder name of another
     * item in this import batch.
     *
     * @param path The main import folder path.
     * @param filename The name of the manifest file to check ('relationships')
     * @return Map of found relationships
     * @throws Exception
     */
    protected Map<String, List<String>> processRelationshipFile(String path, String filename) throws Exception {

        File file = new File(path + File.separatorChar + filename);
        Map<String, List<String>> result = new HashMap<>();

        if (file.exists()) {

            logInfo("\tProcessing relationships file: " + filename);

            BufferedReader br = null;
            try {
                br = new BufferedReader(new FileReader(file));
                String line = null;
                while ((line = br.readLine()) != null) {
                    line = line.trim();
                    if ("".equals(line)) {
                        continue;
                    }

                    String relationshipType = null;
                    String itemIdentifier = null;

                    StringTokenizer st = new StringTokenizer(line);

                    if (st.hasMoreTokens()) {
                        relationshipType = st.nextToken();
                        if (relationshipType.split("\\.").length > 1) {
                            relationshipType = relationshipType.split("\\.")[1];
                        }
                    } else {
                        throw new Exception("Bad mapfile line:\n" + line);
                    }

                    if (st.hasMoreTokens()) {
                        itemIdentifier = st.nextToken("").trim();
                    } else {
                        throw new Exception("Bad mapfile line:\n" + line);
                    }

                    if (!result.containsKey(relationshipType)) {
                        result.put(relationshipType, new ArrayList<>());
                    }

                    result.get(relationshipType).add(itemIdentifier);

                }

            } catch (FileNotFoundException e) {
                logWarn("\tNo relationships file found.");
            } finally {
                if (br != null) {
                    try {
                        br.close();
                    } catch (IOException e) {
                        logError("Non-critical problem releasing resources.");
                    }
                }
            }

        }

        return result;
    }

     /**
      * Resolve an item identifier referred to in the relationships manifest file.
      *
      * The import item map will be checked first to see if the identifier refers to an item folder
      * that was just imported. Next it will try to find the item by handle or UUID, or by a unique
      * meta value.
      * 
      * @param c Context
      * @param itemIdentifier The identifier string found in the import manifest (handle, uuid, or import subfolder)
      * @return Item if found, or null.
      * @throws Exception
      */
    protected Item resolveRelatedItem(Context c, String itemIdentifier) throws Exception {

        if (itemIdentifier.contains(":")) {

            if (itemIdentifier.startsWith("folderName:") || itemIdentifier.startsWith("rowName:")) {
                //identifier refers to a folder name in this import
                int i = itemIdentifier.indexOf(":");
                String folderName = itemIdentifier.substring(i + 1);
                if (itemFolderMap.containsKey(folderName)) {
                    return itemFolderMap.get(folderName);
                }

            } else {

                //lookup by meta value
                int i = itemIdentifier.indexOf(":");
                String metaKey = itemIdentifier.substring(0, i);
                String metaValue = itemIdentifier.substring(i + 1);
                return findItemByMetaValue(c, metaKey, metaValue);

            }

        }

        // resolve item by handle or UUID
        return resolveItem(c, itemIdentifier);

    }

    /**
     * Resolve an item identifier.
     * 
     * @param c Context
     * @param itemIdentifier The identifier string found in the import file (handle or UUID)
     * @return Item if found, or null.
     * @throws SQLException
     * @throws IllegalStateException
     * @throws Exception
     */
    protected Item resolveItem(Context c, String itemIdentifier)
            throws IllegalStateException, SQLException {
        if (itemIdentifier.indexOf('/') != -1) {
            // resolve by handle
            return (Item) handleService.resolveToObject(c, itemIdentifier);
        }

        // resolve by UUID
        return itemService.findByIdOrLegacyId(c, itemIdentifier);
    }

    /**
     * Lookup an item by a (unique) meta value.
     * 
     * @param c current DSpace session.
     * @param metaKey name of the metadata field to match.
     * @param metaValue value to be matched.
     * @return the matching Item.
     * @throws Exception if single item not found.
     */
    protected Item findItemByMetaValue(Context c, String metaKey, String metaValue) throws Exception {

        Item item = null;

        String mf[] = metaKey.split("\\.");
        if (mf.length < 2) {
            throw new Exception("Bad metadata field in reference: '" + metaKey +
                "' (expected syntax is schema.element[.qualifier])");
        }
        String schema = mf[0];
        String element = mf[1];
        String qualifier = mf.length == 2 ? null : mf[2];
        try {
            MetadataField mfo = metadataFieldService.findByElement(c, schema, element, qualifier);
            Iterator<MetadataValue> mdv = metadataValueService.findByFieldAndValue(c, mfo, metaValue);
            if (mdv.hasNext()) {
                MetadataValue mdvVal = mdv.next();
                UUID uuid = mdvVal.getDSpaceObject().getID();
                if (mdv.hasNext()) {
                    throw new Exception("Ambiguous reference; multiple matches in db: " + metaKey);
                }
                item = itemService.find(c, uuid);
            }
        } catch (SQLException e) {
            throw new Exception("Error looking up item by metadata reference: " + metaKey, e);
        }

        if (item == null) {
            throw new Exception("Item not found by metadata reference: " + metaKey);
        }

        return item;

    }

    @Override
    public void replaceItems(Context c, List<Collection> mycollections,
                             String sourceDir, String mapFile, boolean template) throws Exception {
        // verify the source directory
        File d = new java.io.File(sourceDir);

        if (!d.isDirectory()) {
            throw new Exception("Error, cannot open source directory "
                                    + sourceDir);
        }

        // read in HashMap first, to get list of handles & source dirs
        Map<String, String> myHash = readMapFile(mapFile);

        // for each handle, re-import the item, discard the new handle
        // and re-assign the old handle
        for (Map.Entry<String, String> mapEntry : myHash.entrySet()) {
            // get the old handle
            String newItemName = mapEntry.getKey();
            String oldHandle = mapEntry.getValue();

            Item oldItem = null;

            if (oldHandle.indexOf('/') != -1) {
                logInfo("\tReplacing:  " + oldHandle);

                // add new item, locate old one
                oldItem = (Item) handleService.resolveToObject(c, oldHandle);
            } else {
                oldItem = itemService.findByIdOrLegacyId(c, oldHandle);
            }

            /* Rather than exposing public item methods to change handles --
             * two handles can't exist at the same time due to key constraints
             * so would require temp handle being stored, old being copied to new and
             * new being copied to old, all a bit messy -- a handle file is written to
             * the import directory containing the old handle, the existing item is
             * deleted and then the import runs as though it were loading an item which
             * had already been assigned a handle (so a new handle is not even assigned).
             * As a commit does not occur until after a successful add, it is safe to
             * do a delete as any error results in an aborted transaction without harming
             * the original item */
            File handleFile = new File(sourceDir + File.separatorChar + newItemName + File.separatorChar + "handle");
            PrintWriter handleOut = new PrintWriter(new FileWriter(handleFile, true));

            handleOut.println(oldHandle);
            handleOut.close();

            deleteItem(c, oldItem);
            Item newItem = addItem(c, mycollections, sourceDir, newItemName, null, template);
            c.uncacheEntity(oldItem);
            c.uncacheEntity(newItem);
        }
    }

    @Override
    public void deleteItems(Context c, String mapFile) throws Exception {
        logInfo("Deleting items listed in mapfile: " + mapFile);

        // read in the mapfile
        Map<String, String> myhash = readMapFile(mapFile);

        // now delete everything that appeared in the mapFile
        Iterator<String> i = myhash.keySet().iterator();

        while (i.hasNext()) {
            String itemID = myhash.get(i.next());

            if (itemID.indexOf('/') != -1) {
                String myhandle = itemID;
                logInfo("Deleting item " + myhandle);
                deleteItem(c, myhandle);
            } else {
                // it's an ID
                Item myitem = itemService.findByIdOrLegacyId(c, itemID);
                logInfo("Deleting item " + itemID);
                deleteItem(c, myitem);
                c.uncacheEntity(myitem);
            }
        }
    }

    /**
     * item? try and add it to the archive.
     *
     * @param c             current Context
     * @param mycollections - add item to these Collections.
     * @param path          - directory containing the item directories.
     * @param itemname      handle - non-null means we have a pre-defined handle already
     * @param mapOut        - mapfile we're writing
     * @param template      whether to use collection template item as starting point
     * @return Item
     * @throws Exception if error occurs
     */
    protected Item addItem(Context c, List<Collection> mycollections, String path,
                           String itemname, PrintWriter mapOut, boolean template) throws Exception {
        String mapOutputString = null;

        logDebug("adding item from directory " + itemname);

        // create workspace item
        Item myitem = null;
        WorkspaceItem wi = null;
        WorkflowItem wfi = null;

        if (!isTest) {
            wi = workspaceItemService.create(c, mycollections.iterator().next(), template);
            myitem = wi.getItem();
        }

        // now fill out dublin core for item
        loadMetadata(c, myitem, path + File.separatorChar + itemname
            + File.separatorChar);

        // and the bitstreams from the contents file
        // process contents file, add bistreams and bundles, return any
        // non-standard permissions
        List<String> options = processContentsFile(c, myitem, path
            + File.separatorChar + itemname, "contents");

        if (useWorkflow) {
            // don't process handle file
            // start up a workflow
            if (!isTest) {
                // Should we send a workflow alert email or not?
                if (useWorkflowSendEmail) {
                    wfi = workflowService.start(c, wi);
                } else {
                    wfi = workflowService.startWithoutNotify(c, wi);
                }

                // send ID to the mapfile
                mapOutputString = itemname + " " + myitem.getID();
            }
        } else {
            // only process handle file if not using workflow system
            String myhandle = processHandleFile(c, myitem, path
                + File.separatorChar + itemname, "handle");

            // put item in system
            if (!isTest) {
                try {
                    // Add provenance info
                    String provenance = installItemService.getSubmittedByProvenanceMessage(c, wi.getItem());
                    itemService.addMetadata(c, wi.getItem(), MetadataSchemaEnum.DC.getName(),
                        "description", "provenance", "en", provenance);
                    installItemService.installItem(c, wi, myhandle);
                } catch (Exception e) {
                    workspaceItemService.deleteAll(c, wi);
                    logError("Exception after install item, try to revert...", e);
                    throw e;
                }

                // find the handle, and output to map file
                myhandle = handleService.findHandle(c, myitem);

                mapOutputString = itemname + " " + myhandle;
            }

            // set permissions if specified in contents file
            if (options.size() > 0) {
                logInfo("Processing options");
                processOptions(c, myitem, options);
            }
        }

        // now add to multiple collections if requested
        if (mycollections.size() > 1) {
            for (int i = 1; i < mycollections.size(); i++) {
                if (!isTest) {
                    collectionService.addItem(c, mycollections.get(i), myitem);
                }
            }
        }

        // made it this far, everything is fine, commit transaction
        if (mapOut != null) {
            mapOut.println(mapOutputString);
        }

        //Clear intermediary objects from the cache
        c.uncacheEntity(wi);
        c.uncacheEntity(wfi);

        return myitem;
    }

    // remove, given the actual item
    protected void deleteItem(Context c, Item myitem) throws Exception {
        if (!isTest) {
            ArrayList<Collection> removeList = new ArrayList<>();
            List<Collection> collections = myitem.getCollections();

            // Save items to be removed to prevent concurrent modification exception DS-3322
            for (Collection collection : collections) {
                removeList.add(collection);
            }

            // Remove item from all the collections it's in
            for (Collection collection : removeList) {
                collectionService.removeItem(c, collection, myitem);
            }
        }
    }

    // remove, given a handle
    protected void deleteItem(Context c, String myhandle) throws Exception {
        // bit of a hack - to remove an item, you must remove it
        // from all collections it's a part of, then it will be removed
        Item myitem = (Item) handleService.resolveToObject(c, myhandle);

        if (myitem == null) {
            logError("Error - cannot locate item - already deleted?");
        } else {
            deleteItem(c, myitem);
            c.uncacheEntity(myitem);
        }
    }

    ////////////////////////////////////
    // utility methods
    ////////////////////////////////////
    // read in the map file and generate a hashmap of (file,handle) pairs
    protected Map<String, String> readMapFile(String filename) throws Exception {
        Map<String, String> myHash = new HashMap<>();

        BufferedReader is = null;
        try {
            is = new BufferedReader(new FileReader(filename));

            String line;

            while ((line = is.readLine()) != null) {
                String myFile;
                String myHandle;

                // a line should be archive filename<whitespace>handle
                StringTokenizer st = new StringTokenizer(line);

                if (st.hasMoreTokens()) {
                    myFile = st.nextToken();
                } else {
                    throw new Exception("Bad mapfile line:\n" + line);
                }

                if (st.hasMoreTokens()) {
                    myHandle = st.nextToken();
                } else {
                    throw new Exception("Bad mapfile line:\n" + line);
                }

                myHash.put(myFile, myHandle);
            }
        } finally {
            if (is != null) {
                is.close();
            }
        }

        return myHash;
    }

    // Load all metadata schemas into the item.
    protected void loadMetadata(Context c, Item myitem, String path)
        throws SQLException, IOException, ParserConfigurationException,
        SAXException, TransformerException, AuthorizeException, XPathExpressionException {
        // Load the dublin core metadata
        loadDublinCore(c, myitem, path + "dublin_core.xml");

        // Load any additional metadata schemas
        File folder = new File(path);
        File file[] = folder.listFiles(metadataFileFilter);
        for (int i = 0; i < file.length; i++) {
            loadDublinCore(c, myitem, file[i].getAbsolutePath());
        }
    }

    protected void loadDublinCore(Context c, Item myitem, String filename)
        throws SQLException, IOException, ParserConfigurationException,
        SAXException, TransformerException, AuthorizeException, XPathExpressionException {
        Document document = loadXML(filename);

        // Get the schema, for backward compatibility we will default to the
        // dublin core schema if the schema name is not available in the import
        // file
        String schema;
        XPath xPath = XPathFactory.newInstance().newXPath();
        NodeList metadata = (NodeList) xPath.compile("/dublin_core").evaluate(document, XPathConstants.NODESET);
        Node schemaAttr = metadata.item(0).getAttributes().getNamedItem(
            "schema");
        if (schemaAttr == null) {
            schema = MetadataSchemaEnum.DC.getName();
        } else {
            schema = schemaAttr.getNodeValue();
        }

        // Get the nodes corresponding to formats
        NodeList dcNodes = (NodeList) xPath.compile("/dublin_core/dcvalue").evaluate(document, XPathConstants.NODESET);

        if (!isQuiet) {
            logInfo("\tLoading dublin core from " + filename);
        }

        // Add each one as a new format to the registry
        for (int i = 0; i < dcNodes.getLength(); i++) {
            Node n = dcNodes.item(i);
            addDCValue(c, myitem, schema, n);
        }
    }

    protected void addDCValue(Context c, Item i, String schema, Node n)
        throws TransformerException, SQLException, AuthorizeException {
        String value = getStringValue(n); //n.getNodeValue();
        // compensate for empty value getting read as "null", which won't display
        if (value == null) {
            value = "";
        } else {
            value = value.trim();
        }
        // //getElementData(n, "element");
        String element = getAttributeValue(n, "element");
        String qualifier = getAttributeValue(n, "qualifier"); //NodeValue();
        // //getElementData(n,
        // "qualifier");

        String language = null;
        if (StringUtils.isNotBlank(getAttributeValue(n, "language"))) {
            language = getAttributeValue(n, "language").trim();
        }

        if (!isQuiet) {
            logInfo("\tSchema: " + schema + " Element: " + element + " Qualifier: " + qualifier
                                   + " Value: " + value);
        }

        if ("none".equals(qualifier) || "".equals(qualifier)) {
            qualifier = null;
        }
        // only add metadata if it is no test and there is an actual value
        if (!isTest && !value.equals("")) {
            if (StringUtils.equals(schema, MetadataSchemaEnum.RELATION.getName())) {
                Item relationItem = resolveItem(c, value);
                if (relationItem == null) {
                    throw new IllegalArgumentException("No item found with id=" + value);
                }
                addRelationship(c, i, relationItem, element);
            } else {
                itemService.addMetadata(c, i, schema, element, qualifier, language, value);
            }
        } else {
            // If we're just test the import, let's check that the actual metadata field exists.
            MetadataSchema foundSchema = metadataSchemaService.find(c, schema);

            if (foundSchema == null) {
                logError("ERROR: schema '" + schema + "' was not found in the registry.");
                return;
            }

            MetadataField foundField = metadataFieldService.findByElement(c, foundSchema, element, qualifier);

            if (foundField == null) {
                logError(
                    "ERROR: Metadata field: '" + schema + "." + element + "." + qualifier + "' was not found in the " +
                        "registry.");
                return;
            }
        }
    }

    /**
     * Read the collections file inside the item directory. If there
     * is one and it is not empty return a list of collections in
     * which the item should be inserted. If it does not exist or it
     * is empty return null.
     *
     * @param c        The context
     * @param path     The path to the data directory for this item
     * @param filename The collections file filename. Should be "collections"
     * @return A list of collections in which to insert the item or null
     * @throws IOException  if IO error
     * @throws SQLException if database error
     */

    protected List<Collection> processCollectionFile(Context c, String path, String filename)
        throws IOException, SQLException {
        File file = new File(path + File.separatorChar + filename);
        ArrayList<Collection> collections = new ArrayList<>();
        List<Collection> result = null;
        logInfo("Processing collections file: " + filename);

        if (file.exists()) {
            BufferedReader br = null;
            try {
                br = new BufferedReader(new FileReader(file));
                String line = null;
                while ((line = br.readLine()) != null) {
                    DSpaceObject obj = null;
                    if (line.indexOf('/') != -1) {
                        obj = handleService.resolveToObject(c, line);
                        if (obj == null || obj.getType() != Constants.COLLECTION) {
                            obj = null;
                        }
                    } else {
                        obj = collectionService.find(c, UUID.fromString(line));
                    }

                    if (obj == null) {
                        throw new IllegalArgumentException("Cannot resolve " + line + " to a collection.");
                    }
                    collections.add((Collection) obj);

                }

                result = collections;
            } catch (FileNotFoundException e) {
                logWarn("No collections file found.");
            } finally {
                if (br != null) {
                    try {
                        br.close();
                    } catch (IOException e) {
                        logError("Non-critical problem releasing resources.");
                    }
                }
            }
        }

        return result;
    }

    /**
     * Read in the handle file contents or return null if empty or doesn't exist
     *
     * @param c        DSpace context
     * @param i        DSpace item
     * @param path     path to handle file
     * @param filename name of file
     * @return handle file contents or null if doesn't exist
     */
    protected String processHandleFile(Context c, Item i, String path, String filename) {
        File file = new File(path + File.separatorChar + filename);
        String result = null;

        logInfo("Processing handle file: " + filename);
        if (file.exists()) {
            BufferedReader is = null;
            try {
                is = new BufferedReader(new FileReader(file));

                // result gets contents of file, or null
                result = is.readLine();

                logInfo("read handle: '" + result + "'");

            } catch (FileNotFoundException e) {
                // probably no handle file, just return null
                logWarn("It appears there is no handle file -- generating one");
            } catch (IOException e) {
                // probably no handle file, just return null
                logWarn("It appears there is no handle file -- generating one");
            } finally {
                if (is != null) {
                    try {
                        is.close();
                    } catch (IOException e1) {
                        System.err.println("Non-critical problem releasing resources.");
                    }
                }
            }
        } else {
            // probably no handle file, just return null
            logWarn("It appears there is no handle file -- generating one");
        }

        return result;
    }

    /**
     * Given a contents file and an item, stuffing it with bitstreams from the
     * contents file Returns a List of Strings with lines from the contents
     * file that request non-default bitstream permission
     *
     * @param c        DSpace Context
     * @param i        DSpace item
     * @param path     path as string
     * @param filename file name
     * @return List of Strings
     * @throws SQLException       if database error
     * @throws IOException        if IO error
     * @throws AuthorizeException if authorization error
     */
    protected List<String> processContentsFile(Context c, Item i, String path,
                                               String filename) throws SQLException, IOException,
        AuthorizeException {
        File contentsFile = new File(path + File.separatorChar + filename);
        String line = "";
        List<String> options = new ArrayList<>();

        logInfo("\tProcessing contents file: " + contentsFile);

        if (contentsFile.exists()) {
            BufferedReader is = null;
            try {
                is = new BufferedReader(new FileReader(contentsFile));

                while ((line = is.readLine()) != null) {
                    if ("".equals(line.trim())) {
                        continue;
                    }

                    //  1) registered into dspace (leading -r)
                    //  2) imported conventionally into dspace (no -r)
                    if (line.trim().startsWith("-r ")) {
                        // line should be one of these two:
                        // -r -s n -f filepath
                        // -r -s n -f filepath\tbundle:bundlename
                        // where
                        //    n is the assetstore number
                        //    filepath is the path of the file to be registered
                        //    bundlename is an optional bundle name
                        String sRegistrationLine = line.trim();
                        int iAssetstore = -1;
                        String sFilePath = null;
                        String sBundle = null;
                        StringTokenizer tokenizer = new StringTokenizer(sRegistrationLine);
                        while (tokenizer.hasMoreTokens()) {
                            String sToken = tokenizer.nextToken();
                            if ("-r".equals(sToken)) {
                                continue;
                            } else if ("-s".equals(sToken) && tokenizer.hasMoreTokens()) {
                                try {
                                    iAssetstore =
                                        Integer.parseInt(tokenizer.nextToken());
                                } catch (NumberFormatException e) {
                                    // ignore - iAssetstore remains -1
                                }
                            } else if ("-f".equals(sToken) && tokenizer.hasMoreTokens()) {
                                sFilePath = tokenizer.nextToken();
                            } else if (sToken.startsWith("bundle:")) {
                                sBundle = sToken.substring(7);
                            } else {
                                // unrecognized token - should be no problem
                            }
                        } // while
                        if (iAssetstore == -1 || sFilePath == null) {
                            logError("\tERROR: invalid contents file line");
                            logInfo("\t\tSkipping line: "
                                + sRegistrationLine);
                            continue;
                        }

                        // look for descriptions
                        boolean descriptionExists = false;
                        String descriptionMarker = "\tdescription:";
                        int dMarkerIndex = line.indexOf(descriptionMarker);
                        int dEndIndex = 0;
                        if (dMarkerIndex > 0) {
                            dEndIndex = line.indexOf("\t", dMarkerIndex + 1);
                            if (dEndIndex == -1) {
                                dEndIndex = line.length();
                            }
                            descriptionExists = true;
                        }
                        String sDescription = "";
                        if (descriptionExists) {
                            sDescription = line.substring(dMarkerIndex, dEndIndex);
                            sDescription = sDescription.replaceFirst("description:", "");
                        }

                        registerBitstream(c, i, iAssetstore, sFilePath, sBundle, sDescription);
                        logInfo("\tRegistering Bitstream: " + sFilePath
                            + "\tAssetstore: " + iAssetstore
                            + "\tBundle: " + sBundle
                            + "\tDescription: " + sDescription);
                        continue;                // process next line in contents file
                    }

                    int bitstreamEndIndex = line.indexOf('\t');

                    if (bitstreamEndIndex == -1) {
                        // no extra info
                        processContentFileEntry(c, i, path, line, null, false);
                        logInfo("\tBitstream: " + line);
                    } else {

                        String bitstreamName = line.substring(0, bitstreamEndIndex);

                        boolean bundleExists = false;
                        boolean permissionsExist = false;
                        boolean descriptionExists = false;
                        boolean labelExists = false;
                        boolean heightExists = false;
                        boolean widthExists = false;
                        boolean tocExists = false;

                        // look for label
                        String labelMarker = "\tiiif-label";
                        int lMarkerIndex = line.indexOf(labelMarker);
                        int lEndIndex = 0;
                        if (lMarkerIndex > 0) {
                            lEndIndex = line.indexOf("\t", lMarkerIndex + 1);
                            if (lEndIndex == -1) {
                                lEndIndex = line.length();
                            }
                            labelExists = true;
                        }

                        // look for height
                        String heightMarker = "\tiiif-height";
                        int hMarkerIndex = line.indexOf(heightMarker);
                        int hEndIndex = 0;
                        if (hMarkerIndex > 0) {
                            hEndIndex = line.indexOf("\t", hMarkerIndex + 1);
                            if (hEndIndex == -1) {
                                hEndIndex = line.length();
                            }
                            heightExists = true;
                        }

                        // look for width
                        String widthMarker = "\tiiif-width";
                        int wMarkerIndex = line.indexOf(widthMarker);
                        int wEndIndex = 0;
                        if (wMarkerIndex > 0) {
                            wEndIndex = line.indexOf("\t", wMarkerIndex + 1);
                            if (wEndIndex == -1) {
                                wEndIndex = line.length();
                            }
                            widthExists = true;
                        }

                        // look for toc
                        String tocMarker = "\tiiif-toc";
                        int tMarkerIndex = line.indexOf(tocMarker);
                        int tEndIndex = 0;
                        if (tMarkerIndex > 0) {
                            tEndIndex = line.indexOf("\t", tMarkerIndex + 1);
                            if (tEndIndex == -1) {
                                tEndIndex = line.length();
                            }
                            tocExists = true;
                        }


                        // look for a bundle name
                        String bundleMarker = "\tbundle:";
                        int bMarkerIndex = line.indexOf(bundleMarker);
                        int bEndIndex = 0;
                        if (bMarkerIndex > 0) {
                            bEndIndex = line.indexOf("\t", bMarkerIndex + 1);
                            if (bEndIndex == -1) {
                                bEndIndex = line.length();
                            }
                            bundleExists = true;
                        }

                        // look for permissions
                        String permissionsMarker = "\tpermissions:";
                        int pMarkerIndex = line.indexOf(permissionsMarker);
                        int pEndIndex = 0;
                        if (pMarkerIndex > 0) {
                            pEndIndex = line.indexOf("\t", pMarkerIndex + 1);
                            if (pEndIndex == -1) {
                                pEndIndex = line.length();
                            }
                            permissionsExist = true;
                        }

                        // look for descriptions
                        String descriptionMarker = "\tdescription:";
                        int dMarkerIndex = line.indexOf(descriptionMarker);
                        int dEndIndex = 0;
                        if (dMarkerIndex > 0) {
                            dEndIndex = line.indexOf("\t", dMarkerIndex + 1);
                            if (dEndIndex == -1) {
                                dEndIndex = line.length();
                            }
                            descriptionExists = true;
                        }

                        // is this the primary bitstream?
                        String primaryBitstreamMarker = "\tprimary:true";
                        boolean primary = false;
                        String primaryStr = "";
                        if (line.contains(primaryBitstreamMarker)) {
                            primary = true;
                            primaryStr = "\t **Setting as primary bitstream**";
                        }

                        if (bundleExists) {
                            String bundleName = line.substring(bMarkerIndex
                                + bundleMarker.length(), bEndIndex).trim();

                            processContentFileEntry(c, i, path, bitstreamName, bundleName, primary);
                            logInfo("\tBitstream: " + bitstreamName +
                                "\tBundle: " + bundleName +
                                primaryStr);
                        } else {
                            processContentFileEntry(c, i, path, bitstreamName, null, primary);
                            logInfo("\tBitstream: " + bitstreamName + primaryStr);
                        }

                        if (permissionsExist || descriptionExists || labelExists || heightExists
                            || widthExists || tocExists) {
                            logInfo("Gathering options.");
                            String extraInfo = bitstreamName;

                            if (permissionsExist) {
                                extraInfo = extraInfo
                                    + line.substring(pMarkerIndex, pEndIndex);
                            }

                            if (descriptionExists) {
                                extraInfo = extraInfo
                                    + line.substring(dMarkerIndex, dEndIndex);
                            }

                            if (labelExists) {
                                extraInfo = extraInfo
                                    + line.substring(lMarkerIndex, lEndIndex);
                            }

                            if (heightExists) {
                                extraInfo = extraInfo
                                    + line.substring(hMarkerIndex, hEndIndex);
                            }

                            if (widthExists) {
                                extraInfo = extraInfo
                                    + line.substring(wMarkerIndex, wEndIndex);
                            }

                            if (tocExists) {
                                extraInfo = extraInfo
                                    + line.substring(tMarkerIndex, tEndIndex);
                            }

                            options.add(extraInfo);
                        }
                    }
                }
            } finally {
                if (is != null) {
                    is.close();
                }
            }
        } else {
            File dir = new File(path);
            String[] dirListing = dir.list();
            for (String fileName : dirListing) {
                if (!"dublin_core.xml".equals(fileName) && !fileName.equals("handle") && !metadataFileFilter
                    .accept(dir, fileName) && !"collections".equals(fileName) && !"relationships".equals(fileName)) {
                    throw new FileNotFoundException("No contents file found");
                }
            }

            logInfo("No contents file found - but only metadata files found. Assuming metadata only.");
        }

        return options;
    }

    /**
     * each entry represents a bitstream....
     *
     * @param c          DSpace Context
     * @param i          Dspace Item
     * @param path       path to file
     * @param fileName   file name
     * @param bundleName bundle name
     * @param primary    if primary bitstream
     * @throws SQLException       if database error
     * @throws IOException        if IO error
     * @throws AuthorizeException if authorization error
     */
    protected void processContentFileEntry(Context c, Item i, String path,
                                           String fileName, String bundleName, boolean primary) throws SQLException,
        IOException, AuthorizeException {
        if (isExcludeContent) {
            return;
        }

        String fullpath = path + File.separatorChar + fileName;

        // get an input stream
        BufferedInputStream bis = new BufferedInputStream(new FileInputStream(
            fullpath));

        Bitstream bs = null;
        String newBundleName = bundleName;

        if (bundleName == null) {
            // is it license.txt?
            if ("license.txt".equals(fileName)) {
                newBundleName = "LICENSE";
            } else {
                // call it ORIGINAL
                newBundleName = "ORIGINAL";
            }
        }

        if (!isTest) {
            // find the bundle
            List<Bundle> bundles = itemService.getBundles(i, newBundleName);
            Bundle targetBundle = null;

            if (bundles.size() < 1) {
                // not found, create a new one
                targetBundle = bundleService.create(c, i, newBundleName);
            } else {
                // put bitstreams into first bundle
                targetBundle = bundles.iterator().next();
            }

            // now add the bitstream
            bs = bitstreamService.create(c, targetBundle, bis);

            bs.setName(c, fileName);

            // Identify the format
            // FIXME - guessing format guesses license.txt incorrectly as a text
            // file format!
            BitstreamFormat bf = bitstreamFormatService.guessFormat(c, bs);
            bitstreamService.setFormat(c, bs, bf);

            // Is this a the primary bitstream?
            if (primary) {
                targetBundle.setPrimaryBitstreamID(bs);
                bundleService.update(c, targetBundle);
            }

            bitstreamService.update(c, bs);
        }

        bis.close();
    }

    /**
     * Register the bitstream file into DSpace
     *
     * @param c             DSpace Context
     * @param i             DSpace Item
     * @param assetstore    assetstore number
     * @param bitstreamPath the full filepath expressed in the contents file
     * @param bundleName    bundle name
     * @param description   bitstream description
     * @throws SQLException       if database error
     * @throws IOException        if IO error
     * @throws AuthorizeException if authorization error
     */
    protected void registerBitstream(Context c, Item i, int assetstore,
                                     String bitstreamPath, String bundleName, String description)
        throws SQLException, IOException, AuthorizeException {
        // TODO validate assetstore number
        // TODO make sure the bitstream is there

        Bitstream bs = null;
        String newBundleName = bundleName;

        if (StringUtils.isBlank(bundleName)) {
            // is it license.txt?
            if (bitstreamPath.endsWith("license.txt")) {
                newBundleName = "LICENSE";
            } else {
                // call it ORIGINAL
                newBundleName = "ORIGINAL";
            }
        }

        if (!isTest) {
            // find the bundle
            List<Bundle> bundles = itemService.getBundles(i, newBundleName);
            Bundle targetBundle = null;

            if (bundles.size() < 1) {
                // not found, create a new one
                targetBundle = bundleService.create(c, i, newBundleName);
            } else {
                // put bitstreams into first bundle
                targetBundle = bundles.iterator().next();
            }

            // now add the bitstream
            bs = bitstreamService.register(c, targetBundle, assetstore, bitstreamPath);

            // set the name to just the filename
            int iLastSlash = bitstreamPath.lastIndexOf('/');
            bs.setName(c, bitstreamPath.substring(iLastSlash + 1));

            // Identify the format
            // FIXME - guessing format guesses license.txt incorrectly as a text file format!
            BitstreamFormat bf = bitstreamFormatService.guessFormat(c, bs);
            bitstreamService.setFormat(c, bs, bf);
            bs.setDescription(c, description);

            bitstreamService.update(c, bs);
        }
    }

    /**
     * Process the Options to apply to the Item. The options are tab delimited
     *
     * Options:
     * {@code
     * 48217870-MIT.pdf        permissions: -r 'MIT Users'     description: Full printable version (MIT only)
     * permissions:[r|w]-['group name']
     * description: 'the description of the file'
     * }
     * where:
     * {@code
     * [r|w] (meaning: read|write)
     * ['MIT Users'] (the group name)
     * }
     *
     * @param c       DSpace Context
     * @param myItem  DSpace Item
     * @param options List of option strings
     * @throws SQLException       if database error
     * @throws AuthorizeException if authorization error
     */
    protected void processOptions(Context c, Item myItem, List<String> options)
        throws SQLException, AuthorizeException {
        logInfo("Processing options.");
        for (String line : options) {
            logInfo("\tprocessing " + line);

            boolean permissionsExist = false;
            boolean descriptionExists = false;
            boolean labelExists = false;
            boolean heightExists = false;
            boolean widthExists = false;
            boolean tocExists = false;

            String permissionsMarker = "\tpermissions:";
            int pMarkerIndex = line.indexOf(permissionsMarker);
            int pEndIndex = 0;
            if (pMarkerIndex > 0) {
                pEndIndex = line.indexOf("\t", pMarkerIndex + 1);
                if (pEndIndex == -1) {
                    pEndIndex = line.length();
                }
                permissionsExist = true;
            }

            String descriptionMarker = "\tdescription:";
            int dMarkerIndex = line.indexOf(descriptionMarker);
            int dEndIndex = 0;
            if (dMarkerIndex > 0) {
                dEndIndex = line.indexOf("\t", dMarkerIndex + 1);
                if (dEndIndex == -1) {
                    dEndIndex = line.length();
                }
                descriptionExists = true;
            }


            // look for label
            String labelMarker = "\tiiif-label:";
            int lMarkerIndex = line.indexOf(labelMarker);
            int lEndIndex = 0;
            if (lMarkerIndex > 0) {
                lEndIndex = line.indexOf("\t", lMarkerIndex + 1);
                if (lEndIndex == -1) {
                    lEndIndex = line.length();
                }
                labelExists = true;
            }

            // look for height
            String heightMarker = "\tiiif-height:";
            int hMarkerIndex = line.indexOf(heightMarker);
            int hEndIndex = 0;
            if (hMarkerIndex > 0) {
                hEndIndex = line.indexOf("\t", hMarkerIndex + 1);
                if (hEndIndex == -1) {
                    hEndIndex = line.length();
                }
                heightExists = true;
            }

            // look for width
            String widthMarker = "\tiiif-width:";
            int wMarkerIndex = line.indexOf(widthMarker);
            int wEndIndex = 0;
            if (wMarkerIndex > 0) {
                wEndIndex = line.indexOf("\t", wMarkerIndex + 1);
                if (wEndIndex == -1) {
                    wEndIndex = line.length();
                }
                widthExists = true;
            }

            // look for toc
            String tocMarker = "\tiiif-toc:";
            int tMarkerIndex = line.indexOf(tocMarker);
            int tEndIndex = 0;
            if (tMarkerIndex > 0) {
                tEndIndex = line.indexOf("\t", tMarkerIndex + 1);
                if (tEndIndex == -1) {
                    tEndIndex = line.length();
                }
                tocExists = true;
            }


            int bsEndIndex = line.indexOf("\t");
            String bitstreamName = line.substring(0, bsEndIndex);

            int actionID = -1;
            String groupName = "";
            Group myGroup = null;
            if (permissionsExist) {
                String thisPermission = line.substring(pMarkerIndex
                    + permissionsMarker.length(), pEndIndex);

                // get permission type ("read" or "write")
                int pTypeIndex = thisPermission.indexOf('-');

                // get permission group (should be in single quotes)
                int groupIndex = thisPermission.indexOf('\'', pTypeIndex);
                int groupEndIndex = thisPermission.indexOf('\'', groupIndex + 1);

                // if not in single quotes, assume everything after type flag is
                // group name
                if (groupIndex == -1) {
                    groupIndex = thisPermission.indexOf(' ', pTypeIndex);
                    groupEndIndex = thisPermission.length();
                }

                groupName = thisPermission.substring(groupIndex + 1,
                    groupEndIndex);

                if (thisPermission.toLowerCase().charAt(pTypeIndex + 1) == 'r') {
                    actionID = Constants.READ;
                } else if (thisPermission.toLowerCase().charAt(pTypeIndex + 1) == 'w') {
                    actionID = Constants.WRITE;
                }

                try {
                    myGroup = groupService.findByName(c, groupName);
                } catch (SQLException sqle) {
                    logError("SQL Exception finding group name: "
                        + groupName);
                    // do nothing, will check for null group later
                }
            }

            String thisDescription = "";
            if (descriptionExists) {
                thisDescription = line.substring(
                                          dMarkerIndex + descriptionMarker.length(), dEndIndex)
                                      .trim();
            }

            String thisLabel = "";
            if (labelExists) {
                thisLabel = line.substring(
                                    lMarkerIndex + labelMarker.length(), lEndIndex)
                                .trim();
            }

            String thisHeight = "";
            if (heightExists) {
                thisHeight = line.substring(
                                     hMarkerIndex + heightMarker.length(), hEndIndex)
                                 .trim();
            }

            String thisWidth = "";
            if (widthExists) {
                thisWidth = line.substring(
                                    wMarkerIndex + widthMarker.length(), wEndIndex)
                                .trim();
            }

            String thisToc = "";
            if (tocExists) {
                thisToc = line.substring(
                                  tMarkerIndex + tocMarker.length(), tEndIndex)
                              .trim();
            }

            if (isTest) {
                continue;
            }

            Bitstream bs = null;
            boolean updateRequired = false;

            // find bitstream
            List<Bitstream> bitstreams = itemService.getNonInternalBitstreams(c, myItem);
            for (Bitstream bitstream : bitstreams) {
                if (bitstream.getName().equals(bitstreamName)) {
                    bs = bitstream;
                    break;
                }
            }

            if (null == bs) {
                // this should never happen
                logInfo("\tdefault permissions set for " + bitstreamName);
            } else {
                if (permissionsExist) {
                    if (myGroup == null) {
                        logInfo("\t" + groupName
                            + " not found, permissions set to default");
                    } else if (actionID == -1) {
                        logInfo("\tinvalid permissions flag, permissions set to default");
                    } else {
                        logInfo("\tSetting special permissions for "
                            + bitstreamName);
                        String rpType = useWorkflow ? ResourcePolicy.TYPE_SUBMISSION : ResourcePolicy.TYPE_INHERITED;
                        setPermission(c, myGroup, rpType, actionID, bs);
                    }
                }

                if (descriptionExists) {
                    logInfo("\tSetting description for "
                        + bitstreamName);
                    bs.setDescription(c, thisDescription);
                    updateRequired = true;
                }

                if (labelExists) {
                    MetadataField metadataField = metadataFieldService
                        .findByElement(c, METADATA_IIIF_SCHEMA, METADATA_IIIF_LABEL_ELEMENT, null);
                    logInfo("\tSetting label to " + thisLabel + " in element "
                        + metadataField.getElement() + " on " + bitstreamName);
                    bitstreamService.addMetadata(c, bs, metadataField, null, thisLabel);
                    updateRequired = true;
                }

                if (heightExists) {
                    MetadataField metadataField = metadataFieldService
                        .findByElement(c, METADATA_IIIF_SCHEMA, METADATA_IIIF_IMAGE_ELEMENT,
                            METADATA_IIIF_HEIGHT_QUALIFIER);
                    logInfo("\tSetting height to " + thisHeight + " in element "
                        + metadataField.getElement() + " on " + bitstreamName);
                    bitstreamService.addMetadata(c, bs, metadataField, null, thisHeight);
                    updateRequired = true;
                }
                if (widthExists) {
                    MetadataField metadataField = metadataFieldService
                        .findByElement(c, METADATA_IIIF_SCHEMA, METADATA_IIIF_IMAGE_ELEMENT,
                            METADATA_IIIF_WIDTH_QUALIFIER);
                    logInfo("\tSetting width to " + thisWidth + " in element "
                        + metadataField.getElement() + " on " + bitstreamName);
                    bitstreamService.addMetadata(c, bs, metadataField, null, thisWidth);
                    updateRequired = true;
                }
                if (tocExists) {
                    MetadataField metadataField = metadataFieldService
                        .findByElement(c, METADATA_IIIF_SCHEMA, METADATA_IIIF_TOC_ELEMENT, null);
                    logInfo("\tSetting toc to " + thisToc + " in element "
                        + metadataField.getElement() + " on " + bitstreamName);
                    bitstreamService.addMetadata(c, bs, metadataField, null, thisToc);
                    updateRequired = true;
                }
                if (updateRequired) {
                    bitstreamService.update(c, bs);
                }
            }
        }
    }

    /**
     * Set the Permission on a Bitstream.
     *
     * @param c        DSpace Context
     * @param g        Dspace Group
     * @param rpType   resource policy type string
     * @param actionID action identifier
     * @param bs       Bitstream
     * @throws SQLException       if database error
     * @throws AuthorizeException if authorization error
     * @see org.dspace.core.Constants
     */
    protected void setPermission(Context c, Group g, String rpType, int actionID, Bitstream bs)
        throws SQLException, AuthorizeException {
        if (!isTest) {
            // remove the default policy
            authorizeService.removeAllPolicies(c, bs);

            // add the policy
            ResourcePolicy rp = resourcePolicyService.create(c, null, g);

            rp.setdSpaceObject(bs);
            rp.setAction(actionID);
<<<<<<< HEAD
=======
            rp.setGroup(g);
            rp.setRpType(rpType);
>>>>>>> d935ab26

            resourcePolicyService.update(c, rp);
        } else {
            if (actionID == Constants.READ) {
                logInfo("\t\tpermissions: READ for " + g.getName());
            } else if (actionID == Constants.WRITE) {
                logInfo("\t\tpermissions: WRITE for " + g.getName());
            }
        }

    }

    // XML utility methods

    /**
     * Lookup an attribute from a DOM node.
     *
     * @param n    node
     * @param name attribute name
     * @return attribute value
     */
    private String getAttributeValue(Node n, String name) {
        NamedNodeMap nm = n.getAttributes();

        for (int i = 0; i < nm.getLength(); i++) {
            Node node = nm.item(i);

            if (name.equals(node.getNodeName())) {
                return node.getNodeValue();
            }
        }

        return "";
    }


    /**
     * Return the String value of a Node.
     *
     * @param node node
     * @return string value
     */
    protected String getStringValue(Node node) {
        String value = node.getNodeValue();

        if (node.hasChildNodes()) {
            Node first = node.getFirstChild();

            if (first.getNodeType() == Node.TEXT_NODE) {
                return first.getNodeValue();
            }
        }

        return value;
    }

    /**
     * Load in the XML from file.
     *
     * @param filename the filename to load from
     * @return the DOM representation of the XML file
     * @throws IOException                  if IO error
     * @throws ParserConfigurationException if config error
     * @throws SAXException                 if XML error
     */
    protected Document loadXML(String filename) throws IOException,
        ParserConfigurationException, SAXException {
        DocumentBuilder builder = DocumentBuilderFactory.newInstance()
                                                        .newDocumentBuilder();

        return builder.parse(new File(filename));
    }

    /**
     * Delete a directory and its child files and directories
     *
     * @param path The directory to delete
     * @return Whether the deletion was successful or not
     */
    protected boolean deleteDirectory(File path) {
        if (path.exists()) {
            File[] files = path.listFiles();
            for (int i = 0; i < files.length; i++) {
                if (files[i].isDirectory()) {
                    deleteDirectory(files[i]);
                } else {
                    if (!files[i].delete()) {
                        logError("Unable to delete file: " + files[i].getName());
                    }
                }
            }
        }

        boolean pathDeleted = path.delete();
        return (pathDeleted);
    }

    @Override
    public String unzip(File zipfile) throws IOException {
        return unzip(zipfile, null);
    }

    @Override
    public String unzip(File zipfile, String destDir) throws IOException {
        // 2
        // does the zip file exist and can we write to the temp directory
        if (!zipfile.canRead()) {
            logError("Zip file '" + zipfile.getAbsolutePath() + "' does not exist, or is not readable.");
        }

        String destinationDir = destDir;
        if (destinationDir == null) {
            destinationDir = tempWorkDir;
        }

        File tempdir = new File(destinationDir);
        if (!tempdir.isDirectory()) {
            logError("'" + configurationService.getProperty("org.dspace.app.batchitemimport.work.dir") +
                          "' as defined by the key 'org.dspace.app.batchitemimport.work.dir' in dspace.cfg " +
                          "is not a valid directory");
        }

        if (!tempdir.exists() && !tempdir.mkdirs()) {
            logError("Unable to create temporary directory: " + tempdir.getAbsolutePath());
        }
        String sourcedir = destinationDir + System.getProperty("file.separator") + zipfile.getName();
        String zipDir = destinationDir + System.getProperty("file.separator") + zipfile.getName() + System
            .getProperty("file.separator");


        // 3
        String sourceDirForZip = sourcedir;
        ZipFile zf = new ZipFile(zipfile);
        ZipEntry entry;
        Enumeration<? extends ZipEntry> entries = zf.entries();
        try {
            while (entries.hasMoreElements()) {
                entry = entries.nextElement();
                if (entry.isDirectory()) {
                    if (!new File(zipDir + entry.getName()).mkdirs()) {
                        logError("Unable to create contents directory: " + zipDir + entry.getName());
                    }
                } else {
                    String entryName = entry.getName();
                    File outFile = new File(zipDir + entryName);
                    // Verify that this file will be extracted into our zipDir (and not somewhere else!)
                    if (!outFile.toPath().normalize().startsWith(zipDir)) {
                        throw new IOException("Bad zip entry: '" + entryName
                                                  + "' in file '" + zipfile.getAbsolutePath() + "'!"
                                                  + " Cannot process this file.");
                    } else {
                        logInfo("Extracting file: " + entryName);

                        int index = entryName.lastIndexOf('/');
                        if (index == -1) {
                            // Was it created on Windows instead?
                            index = entryName.lastIndexOf('\\');
                        }
                        if (index > 0) {
                            File dir = new File(zipDir + entryName.substring(0, index));
                            if (!dir.exists() && !dir.mkdirs()) {
                                logError("Unable to create directory: " + dir.getAbsolutePath());
                            }

                            //Entries could have too many directories, and we need to adjust the sourcedir
                            // file1.zip (SimpleArchiveFormat / item1 / contents|dublin_core|...
                            //            SimpleArchiveFormat / item2 / contents|dublin_core|...
                            // or
                            // file2.zip (item1 / contents|dublin_core|...
                            //            item2 / contents|dublin_core|...

                            //regex supports either windows or *nix file paths
                            String[] entryChunks = entryName.split("/|\\\\");
                            if (entryChunks.length > 2) {
                                if (StringUtils.equals(sourceDirForZip, sourcedir)) {
                                    sourceDirForZip = sourcedir + "/" + entryChunks[0];
                                }
                            }
                        }
                        byte[] buffer = new byte[1024];
                        int len;
                        InputStream in = zf.getInputStream(entry);
                        BufferedOutputStream out = new BufferedOutputStream(
                            new FileOutputStream(outFile));
                        while ((len = in.read(buffer)) >= 0) {
                            out.write(buffer, 0, len);
                        }
                        in.close();
                        out.close();
                    }
                }
            }
        } finally {
            //Close zip file
            zf.close();
        }

        if (!StringUtils.equals(sourceDirForZip, sourcedir)) {
            sourcedir = sourceDirForZip;
            logInfo("Set sourceDir using path inside of Zip: " + sourcedir);
        }

        return sourcedir;
    }

    @Override
    public String unzip(String sourcedir, String zipfilename) throws IOException {
        File zipfile = new File(sourcedir + File.separator + zipfilename);
        return unzip(zipfile);
    }

    /**
     * Generate a random filename based on current time
     *
     * @param hidden set to add . as a prefix to make the file hidden
     * @return the filename
     */
    protected String generateRandomFilename(boolean hidden) {
        String filename = String.format("%s", RandomStringUtils.randomAlphanumeric(8));
        SimpleDateFormat sdf = new SimpleDateFormat("yyyyMMdd_HHmm");
        String datePart = sdf.format(new Date());
        filename = datePart + "_" + filename;

        return filename;
    }

    /**
     * Given a local file or public URL to a zip file that has the Simple Archive Format, this method imports the
     * contents to DSpace
     *
     * @param filepath         The filepath to local file or the public URL of the zip file
     * @param owningCollection The owning collection the items will belong to
     * @param otherCollections The collections the created items will be inserted to, apart from the owning one
     * @param resumeDir        In case of a resume request, the directory that containsthe old mapfile and data
     * @param inputType        The input type of the data (bibtex, csv, etc.), in case of local file
     * @param context          The context
     * @param template         whether to use template item
     * @throws Exception if error
     */
    @Override
    public void processUIImport(String filepath, Collection owningCollection, String[] otherCollections,
                                String resumeDir, String inputType, Context context, final boolean template)
        throws Exception {
        final EPerson oldEPerson = context.getCurrentUser();
        final String[] theOtherCollections = otherCollections;
        final Collection theOwningCollection = owningCollection;
        final String theFilePath = filepath;
        final String theInputType = inputType;
        final String theResumeDir = resumeDir;

        Thread go = new Thread() {
            @Override
            public void run() {
                Context context = new Context();
                String importDir = null;
                EPerson eperson = null;

                try {
                    eperson = ePersonService.find(context, oldEPerson.getID());
                    context.setCurrentUser(eperson);
                    context.turnOffAuthorisationSystem();

                    boolean isResume = theResumeDir != null;

                    List<Collection> collectionList = new ArrayList<>();
                    if (theOtherCollections != null) {
                        for (String colID : theOtherCollections) {
                            UUID colId = UUID.fromString(colID);
                            if (theOwningCollection != null
                                    && !theOwningCollection.getID().equals(colId)) {
                                Collection col = collectionService.find(context, colId);
                                if (col != null) {
                                    collectionList.add(col);
                                }
                            }
                        }
                    }

                    importDir = configurationService.getProperty(
                        "org.dspace.app.batchitemimport.work.dir") + File.separator + "batchuploads" + File.separator
                        + context
                        .getCurrentUser()
                        .getID() + File.separator + (isResume ? theResumeDir : (new GregorianCalendar())
                        .getTimeInMillis());
                    File importDirFile = new File(importDir);
                    if (!importDirFile.exists()) {
                        boolean success = importDirFile.mkdirs();
                        if (!success) {
                            logInfo("Cannot create batch import directory!");
                            throw new Exception("Cannot create batch import directory!");
                        }
                    }

                    String dataPath = null;
                    String dataDir = null;

                    if (theInputType.equals("saf")) { //In case of Simple Archive Format import (from remote url)
                        dataPath = importDirFile + File.separator + "data.zip";
                        dataDir = importDirFile + File.separator + "data_unzipped2" + File.separator;
                    } else if (theInputType
                        .equals("safupload")) { //In case of Simple Archive Format import (from upload file)
                        FileUtils.copyFileToDirectory(new File(theFilePath), importDirFile);
                        dataPath = importDirFile + File.separator + (new File(theFilePath)).getName();
                        dataDir = importDirFile + File.separator + "data_unzipped2" + File.separator;
                    } else { // For all other imports
                        dataPath = importDirFile + File.separator + (new File(theFilePath)).getName();
                        dataDir = importDirFile + File.separator + "data" + File.separator;
                    }

                    //Clear these files, if a resume
                    if (isResume) {
                        if (!theInputType.equals("safupload")) {
                            (new File(dataPath)).delete();
                        }
                        (new File(importDirFile + File.separator + "error.txt")).delete();
                        FileDeleteStrategy.FORCE.delete(new File(dataDir));
                        FileDeleteStrategy.FORCE
                            .delete(new File(importDirFile + File.separator + "data_unzipped" + File.separator));
                    }

                    //In case of Simple Archive Format import we need an extra effort to download the zip file and
                    // unzip it
                    String sourcePath = null;
                    if (theInputType.equals("saf")) {
                        OutputStream os = new FileOutputStream(dataPath);

                        byte[] b = new byte[2048];
                        int length;

                        InputStream is = new URL(theFilePath).openStream();
                        while ((length = is.read(b)) != -1) {
                            os.write(b, 0, length);
                        }

                        is.close();
                        os.close();

                        sourcePath = unzip(new File(dataPath), dataDir);

                        //Move files to the required folder
                        FileUtils.moveDirectory(new File(sourcePath), new File(
                            importDirFile + File.separator + "data_unzipped" + File.separator));
                        FileDeleteStrategy.FORCE.delete(new File(dataDir));
                        dataDir = importDirFile + File.separator + "data_unzipped" + File.separator;
                    } else if (theInputType.equals("safupload")) {
                        sourcePath = unzip(new File(dataPath), dataDir);
                        //Move files to the required folder
                        FileUtils.moveDirectory(new File(sourcePath), new File(
                            importDirFile + File.separator + "data_unzipped" + File.separator));
                        FileDeleteStrategy.FORCE.delete(new File(dataDir));
                        dataDir = importDirFile + File.separator + "data_unzipped" + File.separator;
                    }

                    //Create mapfile path
                    String mapFilePath = importDirFile + File.separator + "mapfile";

                    List<Collection> finalCollections = null;
                    if (theOwningCollection != null) {
                        finalCollections = new ArrayList<>();
                        finalCollections.add(theOwningCollection);
                        finalCollections.addAll(collectionList);
                    }

                    setResume(isResume);

                    if (theInputType.equals("saf") || theInputType
                        .equals("safupload")) { //In case of Simple Archive Format import
                        addItems(context, finalCollections, dataDir, mapFilePath, template);
                    }

                    // email message letting user know the file is ready for
                    // download
                    emailSuccessMessage(context, eperson, mapFilePath);

                    context.complete();

                } catch (Exception e) {
                    // TODO Auto-generated catch block
                    e.printStackTrace();
                    String exceptionString = ExceptionUtils.getStackTrace(e);

                    try {
                        File importDirFile = new File(importDir + File.separator + "error.txt");
                        PrintWriter errorWriter = new PrintWriter(importDirFile);
                        errorWriter.print(exceptionString);
                        errorWriter.close();

                        emailErrorMessage(eperson, exceptionString);
                        throw new Exception(e.getMessage());
                    } catch (Exception e2) {
                        // wont throw here
                    }
                } finally {
                    // Make sure the database connection gets closed in all conditions.
                    try {
                        context.complete();
                    } catch (SQLException sqle) {
                        context.abort();
                    }
                }
            }

        };

        go.isDaemon();
        go.start();

    }

    @Override
    public void emailSuccessMessage(Context context, EPerson eperson,
                                    String fileName) throws MessagingException {
        try {
            Locale supportedLocale = I18nUtil.getEPersonLocale(eperson);
            Email email = Email.getEmail(I18nUtil.getEmailFilename(supportedLocale, "bte_batch_import_success"));
            email.addRecipient(eperson.getEmail());
            email.addArgument(fileName);

            email.send();
        } catch (Exception e) {
            logError(LogHelper.getHeader(context, "emailSuccessMessage", "cannot notify user of import"), e);
        }
    }

    @Override
    public void emailErrorMessage(EPerson eperson, String error)
        throws MessagingException {
        logError("An error occurred during item import, the user will be notified. " + error);
        try {
            Locale supportedLocale = I18nUtil.getEPersonLocale(eperson);
            Email email = Email.getEmail(I18nUtil.getEmailFilename(supportedLocale, "bte_batch_import_error"));
            email.addRecipient(eperson.getEmail());
            email.addArgument(error);
            email.addArgument(configurationService.getProperty("dspace.ui.url") + "/feedback");

            email.send();
        } catch (Exception e) {
            logError("error during item import error notification", e);
        }
    }

    @Override
    public List<BatchUpload> getImportsAvailable(EPerson eperson)
        throws Exception {
        File uploadDir = new File(getImportUploadableDirectory(eperson));
        if (!uploadDir.exists() || !uploadDir.isDirectory()) {
            return null;
        }

        Map<String, BatchUpload> fileNames = new TreeMap<>();

        for (String fileName : uploadDir.list()) {
            File file = new File(uploadDir + File.separator + fileName);
            if (file.isDirectory()) {

                BatchUpload upload = new BatchUpload(file);

                fileNames.put(upload.getDir().getName(), upload);
            }
        }

        if (fileNames.size() > 0) {
            return new ArrayList<>(fileNames.values());
        }

        return null;
    }

    @Override
    public String getImportUploadableDirectory(EPerson ePerson)
        throws Exception {
        String uploadDir = configurationService.getProperty("org.dspace.app.batchitemimport.work.dir");
        if (uploadDir == null) {
            throw new Exception(
                "A dspace.cfg entry for 'org.dspace.app.batchitemimport.work.dir' does not exist.");
        }
        String uploadDirBasePath = uploadDir + File.separator + "batchuploads" + File.separator;
        //Check for backwards compatibility with the old identifier
        File uploadDirectory = new File(uploadDirBasePath + ePerson.getLegacyId());
        if (!uploadDirectory.exists()) {
            uploadDirectory = new File(uploadDirBasePath + ePerson.getID());
        }

        return uploadDirectory.getAbsolutePath();

    }

    @Override
    public void deleteBatchUpload(Context c, String uploadId) throws Exception {
        String uploadDir = null;
        String mapFilePath = null;

        uploadDir = getImportUploadableDirectory(c.getCurrentUser()) + File.separator + uploadId;
        mapFilePath = uploadDir + File.separator + "mapfile";

        this.deleteItems(c, mapFilePath);
        FileDeleteStrategy.FORCE.delete(new File(uploadDir));
    }

    @Override
    public String getTempWorkDir() {
        return tempWorkDir;
    }

    @Override
    public File getTempWorkDirFile()
        throws IOException {
        File tempDirFile = new File(getTempWorkDir());
        if (!tempDirFile.exists()) {
            boolean success = tempDirFile.mkdirs();
            if (!success) {
                throw new IOException("Work directory "
                                          + tempDirFile.getAbsolutePath()
                                          + " could not be created.");
            } else {
                logDebug("Created directory " + tempDirFile.getAbsolutePath());
            }
        } else {
            logDebug("Work directory exists:  " + tempDirFile.getAbsolutePath());
        }
        return tempDirFile;
    }

    @Override
    public void cleanupZipTemp() {
        logDebug("Deleting temporary zip directory: " + tempWorkDir);
        deleteDirectory(new File(tempWorkDir));
    }

    @Override
    public void setTest(boolean isTest) {
        this.isTest = isTest;
    }

    @Override
    public void setExcludeContent(boolean isExcludeContent) {
        this.isExcludeContent = isExcludeContent;
    }

    @Override
    public void setResume(boolean isResume) {
        this.isResume = isResume;
    }

    @Override
    public void setUseWorkflow(boolean useWorkflow) {
        this.useWorkflow = useWorkflow;
    }

    @Override
    public void setUseWorkflowSendEmail(boolean useWorkflowSendEmail) {
        this.useWorkflowSendEmail = useWorkflowSendEmail;
    }

    @Override
    public void setQuiet(boolean isQuiet) {
        this.isQuiet = isQuiet;
    }

    @Override
    public void setHandler(DSpaceRunnableHandler handler) {
        this.handler = handler;
    }

    private void logInfo(String message) {
        logInfo(message, null);
    }

    private void logInfo(String message, Exception e) {
        if (handler != null) {
            handler.logInfo(message);
            return;
        }

        if (e != null) {
            log.info(message, e);
        } else {
            log.info(message);
        }
    }

    private void logDebug(String message) {
        logDebug(message, null);
    }

    private void logDebug(String message, Exception e) {
        if (handler != null) {
            handler.logDebug(message);
            return;
        }

        if (e != null) {
            log.debug(message, e);
        } else {
            log.debug(message);
        }
    }

    private void logWarn(String message) {
        logWarn(message, null);
    }

    private void logWarn(String message, Exception e) {
        if (handler != null) {
            handler.logWarning(message);
            return;
        }

        if (e != null) {
            log.warn(message, e);
        } else {
            log.warn(message);
        }
    }

    private void logError(String message) {
        logError(message, null);
    }

    private void logError(String message, Exception e) {
        if (handler != null) {
            if (e != null) {
                handler.logError(message, e);
            } else {
                handler.logError(message);
            }
            return;
        }

        if (e != null) {
            log.error(message, e);
        } else {
            log.error(message);
        }
    }

}<|MERGE_RESOLUTION|>--- conflicted
+++ resolved
@@ -1820,11 +1820,7 @@
 
             rp.setdSpaceObject(bs);
             rp.setAction(actionID);
-<<<<<<< HEAD
-=======
-            rp.setGroup(g);
             rp.setRpType(rpType);
->>>>>>> d935ab26
 
             resourcePolicyService.update(c, rp);
         } else {
