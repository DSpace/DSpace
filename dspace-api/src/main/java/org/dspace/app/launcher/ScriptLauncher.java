--- conflicted
+++ resolved
@@ -14,15 +14,15 @@
 import java.util.TreeMap;
 
 import org.apache.commons.cli.ParseException;
-<<<<<<< HEAD
 import org.apache.commons.lang3.StringUtils;
 import org.apache.log4j.Logger;
 import org.dspace.scripts.DSpaceRunnable;
-=======
+import org.dspace.scripts.handler.DSpaceRunnableHandler;
+import org.dspace.scripts.handler.impl.CommandLineDSpaceRunnableHandler;
+import org.apache.commons.cli.ParseException;
 import org.apache.log4j.Logger;
 import org.dspace.scripts.DSpaceRunnable;
 import org.dspace.scripts.factory.ScriptServiceFactory;
->>>>>>> c8bbe99e
 import org.dspace.scripts.handler.DSpaceRunnableHandler;
 import org.dspace.scripts.handler.impl.CommandLineDSpaceRunnableHandler;
 import org.dspace.servicemanager.DSpaceKernelImpl;
@@ -93,16 +93,9 @@
         }
 
         // Look up command in the configuration, and execute.
-<<<<<<< HEAD
-        Integer status;
-
-        CommandLineDSpaceRunnableHandler commandLineDSpaceRunnableHandler = new CommandLineDSpaceRunnableHandler();
-        status = handleScript(args, commandConfigs, commandLineDSpaceRunnableHandler, kernelImpl);
-=======
 
         CommandLineDSpaceRunnableHandler commandLineDSpaceRunnableHandler = new CommandLineDSpaceRunnableHandler();
         int status = handleScript(args, commandConfigs, commandLineDSpaceRunnableHandler, kernelImpl);
->>>>>>> c8bbe99e
 
         // Destroy the service kernel if it is still alive
         if (kernelImpl != null) {
@@ -114,14 +107,6 @@
 
     }
 
-<<<<<<< HEAD
-    public static Integer handleScript(String[] args, Document commandConfigs,
-                                       DSpaceRunnableHandler dSpaceRunnableHandler,
-                                       DSpaceKernelImpl kernelImpl) {
-        Integer status;
-        status = runDSpaceScriptWithArgs(args, dSpaceRunnableHandler);
-        if (status == null) {
-=======
     /**
      * This method will take the arguments from a commandline input and it'll find the script that the first argument
      * refers to and it'll execute this script.
@@ -140,36 +125,11 @@
         if (script != null) {
             status = executeScript(args, dSpaceRunnableHandler, script);
         } else {
->>>>>>> c8bbe99e
             status = runOneCommand(commandConfigs, args, kernelImpl);
         }
         return status;
     }
 
-<<<<<<< HEAD
-    //TODO Duplicate needed code in the REST API
-    private static Integer runDSpaceScriptWithArgs(String[] args, DSpaceRunnableHandler dSpaceRunnableHandler) {
-        List<DSpaceRunnable> scripts = new DSpace().getServiceManager().getServicesByType(DSpaceRunnable.class);
-        String command = args[0];
-        for (DSpaceRunnable script : scripts) {
-            if (StringUtils.equalsIgnoreCase(script.getName(), command)) {
-                try {
-                    script.initialize(args, dSpaceRunnableHandler);
-                    script.run();
-                    return 0;
-                } catch (ParseException e) {
-                    //TODO Persistence error on next line
-//                    dSpaceRunnableHandler.handleException(new Context(), e);
-                    script.printHelp();
-                    log.error(e.getMessage(), e);
-                    System.out.println(e.getMessage());
-                    e.printStackTrace();
-                    return 1;
-                }
-            }
-        }
-        return null;
-=======
     /**
      * This method will simply execute the script
      * @param args                  The arguments of the script with the script name as first place in the array
@@ -188,7 +148,6 @@
             e.printStackTrace();
             return 1;
         }
->>>>>>> c8bbe99e
     }
 
     protected static int runOneCommand(Document commandConfigs, String[] args) {
