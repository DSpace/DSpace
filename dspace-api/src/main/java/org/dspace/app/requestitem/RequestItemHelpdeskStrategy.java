--- conflicted
+++ resolved
@@ -22,14 +22,9 @@
 import org.springframework.lang.NonNull;
 
 /**
-<<<<<<< HEAD
  * RequestItem strategy to allow DSpace support team's help desk to receive
  * requestItem requests.  With this enabled, the Item author/submitter doesn't
  * receive the request, but the help desk instead does.
-=======
- * RequestItem strategy to allow DSpace support team's helpdesk to receive requestItem request.
- * With this enabled, then the Item author/submitter doesn't receive the request, but the helpdesk instead does.
->>>>>>> 3b23ff95
  *
  * <p>Fails over to the {@link RequestItemSubmitterStrategy}, which means the
  * submitter would get the request if there is no specified help desk email.
@@ -47,30 +42,18 @@
     protected EPersonService ePersonService;
 
     @Autowired(required = true)
-<<<<<<< HEAD
     protected ConfigurationService configurationService;
-=======
-    private ConfigurationService configuration;
->>>>>>> 3b23ff95
 
     public RequestItemHelpdeskStrategy() {
     }
 
     @Override
-<<<<<<< HEAD
-    public RequestItemAuthor getRequestItemAuthor(Context context, Item item)
-            throws SQLException {
-        boolean helpdeskOverridesSubmitter = configurationService
-            .getBooleanProperty(P_HELPDESK_OVERRIDE, false);
-        String helpDeskEmail = configurationService.getProperty(P_MAIL_HELPDESK);
-=======
     @NonNull
     public List<RequestItemAuthor> getRequestItemAuthor(Context context, Item item)
             throws SQLException {
-        boolean helpdeskOverridesSubmitter = configuration
+        boolean helpdeskOverridesSubmitter = configurationService
             .getBooleanProperty("request.item.helpdesk.override", false);
-        String helpDeskEmail = configuration.getProperty("mail.helpdesk");
->>>>>>> 3b23ff95
+        String helpDeskEmail = configurationService.getProperty("mail.helpdesk");
 
         if (helpdeskOverridesSubmitter && StringUtils.isNotBlank(helpDeskEmail)) {
             List<RequestItemAuthor> authors = new ArrayList<>(1);
