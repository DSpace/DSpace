--- conflicted
+++ resolved
@@ -36,19 +36,12 @@
     public List<RequestItemAuthor> getRequestItemAuthor(Context context, Item item)
         throws SQLException {
         EPerson submitter = item.getSubmitter();
-<<<<<<< HEAD
         List<RequestItemAuthor> authors = new ArrayList<>(1);
-        RequestItemAuthor author = new RequestItemAuthor(
-            submitter.getFullName(), submitter.getEmail());
-        authors.add(author);
+        if (null != submitter) {
+            RequestItemAuthor author = new RequestItemAuthor(
+                submitter.getFullName(), submitter.getEmail());
+            authors.add(author);
+        }
         return authors;
-=======
-        RequestItemAuthor author = null;
-        if (null != submitter) {
-            author = new RequestItemAuthor(
-                    submitter.getFullName(), submitter.getEmail());
-        }
-        return author;
->>>>>>> 2b4f22be
     }
 }