--- conflicted
+++ resolved
@@ -50,9 +50,8 @@
 
     @Override
     public ActionStatus execute(Notification notification, Item item) throws Exception {
-        ActionStatus result;
+        ActionStatus result = ActionStatus.ABORT;
         Context context = ContextUtil.obtainCurrentRequestContext();
-<<<<<<< HEAD
         String itemName = itemService.getName(item);
         QAEvent qaEvent = null;
         if (notification.getObject() != null) {
@@ -69,25 +68,16 @@
             }
             Gson gson = new Gson();
             // "oai:www.dspace.org:" + item.getHandle(),
+            BigDecimal score = getScore(context, notification);
+            double doubleValue = score != null ? score.doubleValue() : 0d;
             qaEvent = new QAEvent(QAEvent.COAR_NOTIFY_SOURCE,
-                notification.getObject().getId(), item.getID().toString(), itemName,
-                this.getQaEventTopic(), 1d,
+                "oai:localhost:" + item.getHandle(), item.getID().toString(), item.getName(),
+                this.getQaEventTopic(), doubleValue,
                 gson.toJson(message)
                 , new Date());
             qaEventService.store(context, qaEvent);
             result = ActionStatus.CONTINUE;
         }
-=======
-        //FIXME the original id should be just an (optional) identifier/reference of the event in
-        // the external system. The target Item should be passed as a constructor argument
-        QAEvent qaEvent = new QAEvent(QAEvent.COAR_NOTIFY,
-            "oai:localhost:" + item.getHandle(), item.getID().toString(), item.getName(),
-            this.getQaEventTopic(), getScore(context, notification).doubleValue(),
-            "{\"abstracts[0]\": \"" + notification.getObject().getIetfCiteAs() + "\"}"
-            , new Date());
-        qaEventService.store(context, qaEvent);
-        result = ActionStatus.CONTINUE;
->>>>>>> ebb89850
 
         return result;
     }
