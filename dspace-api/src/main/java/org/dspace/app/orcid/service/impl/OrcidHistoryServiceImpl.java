/**
 * The contents of this file are subject to the license and copyright
 * detailed in the LICENSE and NOTICE files at the root of the source
 * tree and available online at
 *
 * http://www.dspace.org/license/
 */
package org.dspace.app.orcid.service.impl;

import static java.nio.charset.StandardCharsets.UTF_8;
<<<<<<< HEAD
import static org.orcid.jaxb.model.utils.Iso3166Country.fromValue;

=======
import static org.orcid.jaxb.model.common_v2.Iso3166Country.fromValue;

import java.io.IOException;
>>>>>>> 018daef3
import java.io.StringWriter;
import java.math.BigInteger;
import java.sql.SQLException;
import java.util.ArrayList;
import java.util.Date;
import java.util.List;
import javax.annotation.PostConstruct;
import javax.xml.bind.JAXBContext;
import javax.xml.bind.JAXBException;
import javax.xml.bind.Marshaller;

import org.apache.commons.io.IOUtils;
import org.apache.commons.lang3.StringUtils;
import org.apache.http.Header;
import org.apache.http.HttpResponse;
import org.apache.http.client.HttpClient;
import org.apache.http.client.methods.HttpEntityEnclosingRequestBase;
import org.apache.http.client.methods.HttpPost;
import org.apache.http.client.methods.HttpPut;
import org.apache.http.entity.StringEntity;
import org.apache.http.impl.client.HttpClientBuilder;
<<<<<<< HEAD
=======
import org.apache.http.impl.conn.PoolingHttpClientConnectionManager;
import org.apache.http.util.EntityUtils;
>>>>>>> 018daef3
import org.dspace.app.orcid.OrcidHistory;
import org.dspace.app.orcid.OrcidQueue;
import org.dspace.app.orcid.dao.OrcidHistoryDAO;
import org.dspace.app.orcid.dao.OrcidQueueDAO;
import org.dspace.app.orcid.service.OrcidHistoryService;
import org.dspace.authorize.AuthorizeException;
import org.dspace.authorize.service.AuthorizeService;
import org.dspace.content.Item;
import org.dspace.content.MetadataValue;
import org.dspace.content.service.ItemService;
import org.dspace.core.Context;
import org.dspace.services.ConfigurationService;
<<<<<<< HEAD
import org.orcid.jaxb.model.common_v3.ExternalId;
import org.orcid.jaxb.model.common_v3.ExternalIds;
import org.orcid.jaxb.model.common_v3.Organization;
import org.orcid.jaxb.model.common_v3.OrganizationAddress;
import org.orcid.jaxb.model.record_v3.Funding;
import org.orcid.jaxb.model.record_v3.FundingTitle;
import org.orcid.jaxb.model.record_v3.Work;
import org.orcid.jaxb.model.record_v3.WorkTitle;
import org.orcid.jaxb.model.utils.FundingType;
import org.orcid.jaxb.model.utils.Iso3166Country;
import org.orcid.jaxb.model.utils.Relationship;
import org.orcid.jaxb.model.utils.WorkType;
=======
import org.orcid.jaxb.model.common_v2.ExternalId;
import org.orcid.jaxb.model.common_v2.ExternalIds;
import org.orcid.jaxb.model.common_v2.Iso3166Country;
import org.orcid.jaxb.model.common_v2.Organization;
import org.orcid.jaxb.model.common_v2.OrganizationAddress;
import org.orcid.jaxb.model.common_v2.RelationshipType;
import org.orcid.jaxb.model.record_v2.Funding;
import org.orcid.jaxb.model.record_v2.FundingTitle;
import org.orcid.jaxb.model.record_v2.FundingType;
import org.orcid.jaxb.model.record_v2.Work;
import org.orcid.jaxb.model.record_v2.WorkTitle;
import org.orcid.jaxb.model.record_v2.WorkType;
>>>>>>> 018daef3
import org.springframework.beans.factory.annotation.Autowired;

/**
 * Implementation of {@link OrcidHistoryService}.
 *
 * @author Mykhaylo Boychuk (mykhaylo.boychuk at 4science.it)
 *
 */
public class OrcidHistoryServiceImpl implements OrcidHistoryService {

    private static final String WORK_ENDPOINT = "/work";

    private static final String FUNDING_ENDPOINT = "/funding";

    @Autowired(required = true)
    protected AuthorizeService authorizeService;

    @Autowired
    private OrcidHistoryDAO orcidHistoryDAO;

    @Autowired
    private OrcidQueueDAO orcidQueueDAO;

    @Autowired
    private ConfigurationService configurationService;

    @Autowired
    private ItemService itemService;

    private HttpClient httpClient;

    @PostConstruct
    private void setup() {
<<<<<<< HEAD
        this.httpClient =  HttpClientBuilder.create().build();
=======
        this.httpClient = HttpClientBuilder.create()
            .setConnectionManager(new PoolingHttpClientConnectionManager())
            .build();
>>>>>>> 018daef3
    }

    @Override
    public OrcidHistory find(Context context, int id) throws SQLException {
        return orcidHistoryDAO.findByID(context, OrcidHistory.class, id);
    }

    @Override
    public OrcidHistory create(Context context, Item owner, Item entity) throws SQLException {
        OrcidHistory orcidHistory = new OrcidHistory();
        orcidHistory.setEntity(entity);
        orcidHistory.setOwner(owner);
        return orcidHistoryDAO.create(context, orcidHistory);
    }

    @Override
    public void delete(Context context, OrcidHistory orcidHistory) throws SQLException, AuthorizeException {
        if (!authorizeService.isAdmin(context)) {
            throw new AuthorizeException(
                "You must be an admin to delete a OrcidHistory");
        }
        orcidHistoryDAO.delete(context, orcidHistory);
    }

    @Override
    public void update(Context context, OrcidHistory orcidHistory) throws SQLException, AuthorizeException {
        if (!authorizeService.isAdmin(context)) {
            throw new AuthorizeException(
                "You must be an admin to update a OrcidHistory");
        }
        if (orcidHistory != null) {
            orcidHistoryDAO.save(context, orcidHistory);
        }
    }

    @Override
    public OrcidHistory sendToOrcid(Context context, OrcidQueue orcidQueue, boolean forceAddition) throws SQLException {
        Item owner = orcidQueue.getOwner();
        String orcid = getMetadataValue(owner, "person.identifier.orcid");
        if (orcid == null) {
            throw new IllegalArgumentException("The related owner item does not have an orcid");
        }

        String token = getMetadataValue(owner, "cris.orcid.access-token");
        if (token == null) {
            throw new IllegalArgumentException("The related owner item does not have an access token");
        }

        Item entity = orcidQueue.getEntity();
        String entityType = getMetadataValue(entity, "relationship.type");
        if (entityType == null) {
            throw new IllegalArgumentException("The related entity item does not have a relationship type");
        }

        switch (entityType) {
            case "Person":
                //TODO
                sendPersonToOrcid(context, orcidQueue, orcid, token);
                break;
            case "Publication":
                return sendPublicationToOrcid(context, orcidQueue, orcid, token, forceAddition);
            case "Project":
                return sendProjectToOrcid(context, orcidQueue, orcid, token, forceAddition);
            default:
                break;

        }
        return null;
    }

    private OrcidHistory sendPublicationToOrcid(Context context, OrcidQueue orcidQueue, String orcid, String token,
            boolean forceAddition) throws SQLException {

        Item entity = orcidQueue.getEntity();
        Item owner = orcidQueue.getOwner();
        BigInteger putCode = null;
        Work work = new Work();
        String title = getMetadataValue(entity, "dc.title");
        work.setTitle(new WorkTitle(title, null, null));
<<<<<<< HEAD
        work.setType(WorkType.JOURNAL_ARTICLE.value());
=======
        work.setType(WorkType.JOURNAL_ARTICLE);
>>>>>>> 018daef3
        work.setExternalIds(getExternalIds(entity));
        if (!forceAddition) {
            putCode = findPutCode(context, entity, owner);
            work.setPutCode(putCode);
        } else {
            deleteOldRecords(context, entity, owner);
        }
        return sendObjectToOrcid(context, orcidQueue, orcid, token, putCode, work, WORK_ENDPOINT);
    }

    private OrcidHistory sendProjectToOrcid(Context context, OrcidQueue orcidQueue, String orcid, String token,
            boolean forceAddition) throws SQLException {

        Item entity = orcidQueue.getEntity();
        Item owner = orcidQueue.getOwner();

        Funding funding = new Funding();
<<<<<<< HEAD
        funding.setType(FundingType.GRANT.value());
=======
        funding.setType(FundingType.GRANT);
>>>>>>> 018daef3

        BigInteger putCode = null;

        if (!forceAddition) {
            putCode = findPutCode(context, entity, owner);
            funding.setPutCode(putCode);
        } else {
            deleteOldRecords(context, entity, owner);
        }

        String title = getMetadataValue(entity, "dc.title");
        funding.setTitle(new FundingTitle(title, null));

        funding.setExternalIds(getExternalIds(entity));

        MetadataValue coordinator = getMetadata(entity, "crispj.coordinator");
        if (coordinator != null && coordinator.getAuthority() != null) {
            Item organization = itemService.findByIdOrLegacyId(context, coordinator.getAuthority());
            String name = getMetadataValue(organization, "dc.title");
            String city = getMetadataValue(organization, "organization.address.addressLocality");
            Iso3166Country country = fromValue(getMetadataValue(organization, "organization.address.addressCountry"));
<<<<<<< HEAD
            funding.setOrganization(new Organization(name, new OrganizationAddress(city, null, country.name()), null));
=======
            funding.setOrganization(new Organization(name, new OrganizationAddress(city, null, country), null));
>>>>>>> 018daef3
        }
        return sendObjectToOrcid(context, orcidQueue, orcid, token, putCode, funding, FUNDING_ENDPOINT);
    }

    private void sendPersonToOrcid(Context context, OrcidQueue orcidQueue, String orcid, String token)
            throws SQLException {
        // TODO send person info to orcid
        orcidQueueDAO.delete(context, orcidQueue);
    }

    private OrcidHistory sendObjectToOrcid(Context context, OrcidQueue orcidQueue, String orcid, String token,
            BigInteger putCode, Object objToSend, String endpoint) {

        Item entity = orcidQueue.getEntity();
        Item owner = orcidQueue.getOwner();
        String orcidUrl = configurationService.getProperty("orcid-api.api-url");
        String path = orcidUrl + "/" + orcid + endpoint;
        HttpEntityEnclosingRequestBase request = putCode != null ? new HttpPut(path + "/" + putCode)
                : new HttpPost(path);
<<<<<<< HEAD
        try {
=======

        HttpResponse response = null;

        try {

>>>>>>> 018daef3
            JAXBContext jaxbContext = JAXBContext.newInstance(Work.class);
            String objToSendAsString = marshall(jaxbContext, objToSend);

            request.addHeader("Content-Type", "application/vnd.orcid+xml");
            request.addHeader("Authorization", "Bearer " + token);
            request.setEntity(new StringEntity(objToSendAsString));

<<<<<<< HEAD
            HttpResponse response = httpClient.execute(request);
=======
            response = httpClient.execute(request);
>>>>>>> 018daef3

            OrcidHistory history = new OrcidHistory();
            history.setEntity(entity);
            history.setOwner(owner);
            history.setLastAttempt(new Date());
            history.setResponseMessage(IOUtils.toString(response.getEntity().getContent(), UTF_8.name()));
            history.setStatus(response.getStatusLine().getStatusCode());
            if (putCode != null) {
                history.setPutCode(putCode.toString());
            }

            int statusCode = response.getStatusLine().getStatusCode();
            if (statusCode >= 200 && statusCode < 300) {
                history.setSuccessAttempt(new Date());
                String incomingPutCode = getPutCodeFromResponse(response);
                if (incomingPutCode != null) {
                    history.setPutCode(incomingPutCode);
                }
                orcidHistoryDAO.create(context, history);
                orcidQueueDAO.delete(context, orcidQueue);
            } else {
                orcidHistoryDAO.create(context, history);
                context.commit();
            }
            return history;
        } catch (Exception e) {
            throw new RuntimeException(e);
<<<<<<< HEAD
=======
        } finally {
            if (response != null) {
                try {
                    EntityUtils.consume(response.getEntity());
                } catch (IOException e) {
                    throw new RuntimeException(e);
                }
            }
>>>>>>> 018daef3
        }
    }

    private BigInteger findPutCode(Context context, Item entity, Item owner) throws SQLException {
        return orcidHistoryDAO.findByOwnerAndEntity(context, owner.getID(), entity.getID()).stream()
                              .filter(history -> StringUtils.isNotBlank(history.getPutCode()))
                              .map(history -> new BigInteger(history.getPutCode())).findFirst().orElse(null);
    }

    private ExternalIds getExternalIds(Item entity) {
        List<ExternalId> externalIds = new ArrayList<ExternalId>();
        String indentifierUri = getMetadataValue(entity, "dc.identifier.uri");

        ExternalId handle = new ExternalId();
        handle.setExternalIdValue(indentifierUri);
        handle.setExternalIdType("handle");
<<<<<<< HEAD
        handle.setExternalIdRelationship(Relationship.SELF.value());
=======
        handle.setExternalIdRelationship(RelationshipType.SELF);
>>>>>>> 018daef3
        externalIds.add(handle);

        String indentifierDoi = getMetadataValue(entity, "dc.identifier.doi");
        if (StringUtils.isNotBlank(indentifierDoi)) {
            ExternalId doi = new ExternalId();
            doi.setExternalIdType("doi");
            doi.setExternalIdValue(indentifierDoi);
<<<<<<< HEAD
            doi.setExternalIdRelationship(Relationship.SELF.value());
=======
            doi.setExternalIdRelationship(RelationshipType.SELF);
>>>>>>> 018daef3
            externalIds.add(doi);
        }
        return new ExternalIds(externalIds);
    }

    private String getPutCodeFromResponse(HttpResponse response) {
        Header[] headers = response.getHeaders("Location");
        if (headers.length == 0) {
            return null;
        }
        String value = headers[0].getValue();
        return value.substring(value.lastIndexOf("/") + 1);
    }

    private String marshall(JAXBContext jaxbContext, Object jaxbObject) throws JAXBException {
        final Marshaller marshaller = jaxbContext.createMarshaller();
        marshaller.setProperty(Marshaller.JAXB_FORMATTED_OUTPUT, Boolean.TRUE);
        final StringWriter stringWriter = new StringWriter();
        marshaller.marshal(jaxbObject, stringWriter);
        final String xmlString = stringWriter.toString();
        return xmlString;
    }

    private String getMetadataValue(Item item, String metadataField) {
        return item.getMetadata().stream()
                   .filter(metadata -> metadata.getMetadataField().toString('.').equals(metadataField))
                   .map(metadata -> metadata.getValue()).findFirst().orElse(null);
    }

    private MetadataValue getMetadata(Item item, String metadataField) {
        return item.getMetadata().stream()
                   .filter(metadata -> metadata.getMetadataField().toString('.').equals(metadataField)).findFirst()
                   .orElse(null);
    }

    private void deleteOldRecords(Context context, Item entity, Item owner) throws SQLException {
        List<OrcidHistory> orcidHistories = orcidHistoryDAO.findByOwnerAndEntity(context, owner.getID(),entity.getID());
        for (OrcidHistory orcidHistory : orcidHistories) {
            orcidHistoryDAO.delete(context, orcidHistory);
        }
    }

    public HttpClient getHttpClient() {
        return httpClient;
    }

    public void setHttpClient(HttpClient httpClient) {
        this.httpClient = httpClient;
    }

}<|MERGE_RESOLUTION|>--- conflicted
+++ resolved
@@ -8,14 +8,9 @@
 package org.dspace.app.orcid.service.impl;
 
 import static java.nio.charset.StandardCharsets.UTF_8;
-<<<<<<< HEAD
 import static org.orcid.jaxb.model.utils.Iso3166Country.fromValue;
 
-=======
-import static org.orcid.jaxb.model.common_v2.Iso3166Country.fromValue;
-
 import java.io.IOException;
->>>>>>> 018daef3
 import java.io.StringWriter;
 import java.math.BigInteger;
 import java.sql.SQLException;
@@ -37,11 +32,8 @@
 import org.apache.http.client.methods.HttpPut;
 import org.apache.http.entity.StringEntity;
 import org.apache.http.impl.client.HttpClientBuilder;
-<<<<<<< HEAD
-=======
 import org.apache.http.impl.conn.PoolingHttpClientConnectionManager;
 import org.apache.http.util.EntityUtils;
->>>>>>> 018daef3
 import org.dspace.app.orcid.OrcidHistory;
 import org.dspace.app.orcid.OrcidQueue;
 import org.dspace.app.orcid.dao.OrcidHistoryDAO;
@@ -54,7 +46,6 @@
 import org.dspace.content.service.ItemService;
 import org.dspace.core.Context;
 import org.dspace.services.ConfigurationService;
-<<<<<<< HEAD
 import org.orcid.jaxb.model.common_v3.ExternalId;
 import org.orcid.jaxb.model.common_v3.ExternalIds;
 import org.orcid.jaxb.model.common_v3.Organization;
@@ -67,20 +58,6 @@
 import org.orcid.jaxb.model.utils.Iso3166Country;
 import org.orcid.jaxb.model.utils.Relationship;
 import org.orcid.jaxb.model.utils.WorkType;
-=======
-import org.orcid.jaxb.model.common_v2.ExternalId;
-import org.orcid.jaxb.model.common_v2.ExternalIds;
-import org.orcid.jaxb.model.common_v2.Iso3166Country;
-import org.orcid.jaxb.model.common_v2.Organization;
-import org.orcid.jaxb.model.common_v2.OrganizationAddress;
-import org.orcid.jaxb.model.common_v2.RelationshipType;
-import org.orcid.jaxb.model.record_v2.Funding;
-import org.orcid.jaxb.model.record_v2.FundingTitle;
-import org.orcid.jaxb.model.record_v2.FundingType;
-import org.orcid.jaxb.model.record_v2.Work;
-import org.orcid.jaxb.model.record_v2.WorkTitle;
-import org.orcid.jaxb.model.record_v2.WorkType;
->>>>>>> 018daef3
 import org.springframework.beans.factory.annotation.Autowired;
 
 /**
@@ -114,13 +91,9 @@
 
     @PostConstruct
     private void setup() {
-<<<<<<< HEAD
-        this.httpClient =  HttpClientBuilder.create().build();
-=======
         this.httpClient = HttpClientBuilder.create()
             .setConnectionManager(new PoolingHttpClientConnectionManager())
             .build();
->>>>>>> 018daef3
     }
 
     @Override
@@ -200,11 +173,7 @@
         Work work = new Work();
         String title = getMetadataValue(entity, "dc.title");
         work.setTitle(new WorkTitle(title, null, null));
-<<<<<<< HEAD
         work.setType(WorkType.JOURNAL_ARTICLE.value());
-=======
-        work.setType(WorkType.JOURNAL_ARTICLE);
->>>>>>> 018daef3
         work.setExternalIds(getExternalIds(entity));
         if (!forceAddition) {
             putCode = findPutCode(context, entity, owner);
@@ -222,11 +191,7 @@
         Item owner = orcidQueue.getOwner();
 
         Funding funding = new Funding();
-<<<<<<< HEAD
         funding.setType(FundingType.GRANT.value());
-=======
-        funding.setType(FundingType.GRANT);
->>>>>>> 018daef3
 
         BigInteger putCode = null;
 
@@ -248,11 +213,7 @@
             String name = getMetadataValue(organization, "dc.title");
             String city = getMetadataValue(organization, "organization.address.addressLocality");
             Iso3166Country country = fromValue(getMetadataValue(organization, "organization.address.addressCountry"));
-<<<<<<< HEAD
             funding.setOrganization(new Organization(name, new OrganizationAddress(city, null, country.name()), null));
-=======
-            funding.setOrganization(new Organization(name, new OrganizationAddress(city, null, country), null));
->>>>>>> 018daef3
         }
         return sendObjectToOrcid(context, orcidQueue, orcid, token, putCode, funding, FUNDING_ENDPOINT);
     }
@@ -272,15 +233,11 @@
         String path = orcidUrl + "/" + orcid + endpoint;
         HttpEntityEnclosingRequestBase request = putCode != null ? new HttpPut(path + "/" + putCode)
                 : new HttpPost(path);
-<<<<<<< HEAD
+
+        HttpResponse response = null;
+
         try {
-=======
-
-        HttpResponse response = null;
-
-        try {
-
->>>>>>> 018daef3
+
             JAXBContext jaxbContext = JAXBContext.newInstance(Work.class);
             String objToSendAsString = marshall(jaxbContext, objToSend);
 
@@ -288,11 +245,7 @@
             request.addHeader("Authorization", "Bearer " + token);
             request.setEntity(new StringEntity(objToSendAsString));
 
-<<<<<<< HEAD
-            HttpResponse response = httpClient.execute(request);
-=======
             response = httpClient.execute(request);
->>>>>>> 018daef3
 
             OrcidHistory history = new OrcidHistory();
             history.setEntity(entity);
@@ -320,8 +273,6 @@
             return history;
         } catch (Exception e) {
             throw new RuntimeException(e);
-<<<<<<< HEAD
-=======
         } finally {
             if (response != null) {
                 try {
@@ -330,7 +281,6 @@
                     throw new RuntimeException(e);
                 }
             }
->>>>>>> 018daef3
         }
     }
 
@@ -347,11 +297,7 @@
         ExternalId handle = new ExternalId();
         handle.setExternalIdValue(indentifierUri);
         handle.setExternalIdType("handle");
-<<<<<<< HEAD
         handle.setExternalIdRelationship(Relationship.SELF.value());
-=======
-        handle.setExternalIdRelationship(RelationshipType.SELF);
->>>>>>> 018daef3
         externalIds.add(handle);
 
         String indentifierDoi = getMetadataValue(entity, "dc.identifier.doi");
@@ -359,11 +305,7 @@
             ExternalId doi = new ExternalId();
             doi.setExternalIdType("doi");
             doi.setExternalIdValue(indentifierDoi);
-<<<<<<< HEAD
             doi.setExternalIdRelationship(Relationship.SELF.value());
-=======
-            doi.setExternalIdRelationship(RelationshipType.SELF);
->>>>>>> 018daef3
             externalIds.add(doi);
         }
         return new ExternalIds(externalIds);
