--- conflicted
+++ resolved
@@ -190,12 +190,9 @@
         Work work = new Work();
         addAuthors(context, work, itemMetadata);
         addPubblicationDate(work, itemMetadata);
-<<<<<<< HEAD
         addExternalIdentifire(work, itemMetadata);
         addType(work, itemMetadata);
-=======
         addCitation(work, itemMetadata);
->>>>>>> 40542b4a
         work.setTitle(new WorkTitle(itemMetadata.getTitle(), null, null));
         work.setExternalIds(getExternalIds(entity));
         if (!forceAddition) {
@@ -467,7 +464,6 @@
         }
     }
 
-<<<<<<< HEAD
     private void addExternalIdentifire(Work work, OrcidWorkMetadata itemMetadata) {
         if (itemMetadata.getExternalIdentifier() != null) {
             ExternalIds workExternalIdentifiers = new ExternalIds();
@@ -489,7 +485,9 @@
             work.setType(itemMetadata.getWorkType());
         } else {
             work.setType(mapConverterModifier.getValue(itemMetadata.getWorkType()));
-=======
+        }
+    }
+
     private void addCitation(Work work, OrcidWorkMetadata itemMetadata) {
         String citationVal = itemMetadata.getCitation();
         if (StringUtils.isNotBlank(citationVal)) {
@@ -497,7 +495,6 @@
             citation.setCitationType(itemMetadata.getCitationType());
             citation.setCitationValue(citationVal);
             work.setCitation(citation);
->>>>>>> 40542b4a
         }
     }
 }