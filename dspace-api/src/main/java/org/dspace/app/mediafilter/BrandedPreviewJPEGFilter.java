--- conflicted
+++ resolved
@@ -182,11 +182,7 @@
         Brand brand = new Brand((int) xsize, brandHeight, new Font(brandFont, Font.PLAIN, brandFontPoint), 5);
 		BufferedImage brandImage = brand.create(ConfigurationManager.getProperty("webui.preview.brand"),
 												ConfigurationManager.getProperty("webui.preview.brand.abbrev"),
-<<<<<<< HEAD
-												MediaFilterManager.getCurrentItem() == null ? "" : MediaFilterManager.getCurrentItem().getIdentifier().getCanonicalForm());
-=======
 												MediaFilterManager.getCurrentItem() == null ? "" : "hdl:" + MediaFilterManager.getCurrentItem().getHandle());
->>>>>>> a68d3779
 		
 		g2d.drawImage(brandImage, (int)0, (int)ysize, (int) xsize, (int) 20, null);
 
