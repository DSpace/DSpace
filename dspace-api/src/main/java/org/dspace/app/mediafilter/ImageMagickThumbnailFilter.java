/**
 * The contents of this file are subject to the license and copyright
 * detailed in the LICENSE and NOTICE files at the root of the source
 * tree and available online at
 *
 * http://www.dspace.org/license/
 */
package org.dspace.app.mediafilter;

import java.io.File;
import java.io.FileOutputStream;
import java.io.IOException;
import java.io.InputStream;
import java.util.regex.Pattern;
import java.util.regex.PatternSyntaxException;

import javax.imageio.ImageIO;

import org.dspace.content.Bitstream;
import org.dspace.content.Bundle;
import org.dspace.content.Item;
import org.dspace.content.factory.ContentServiceFactory;
import org.dspace.content.service.ItemService;
import org.dspace.core.Context;
import org.im4java.core.ConvertCmd;
import org.im4java.core.Info;
import org.im4java.core.IM4JavaException;
import org.im4java.core.IMOperation;
import org.im4java.process.ProcessStarter;

import org.dspace.core.ConfigurationManager;

/**
 * Filter image bitstreams, scaling the image to be within the bounds of
 * thumbnail.maxwidth, thumbnail.maxheight, the size we want our thumbnail to be
 * no bigger than. Creates only JPEGs.
 */
<<<<<<< HEAD
public abstract class ImageMagickThumbnailFilter extends MediaFilter
{
	private static int width = 180;
	private static int height = 120;
        private static boolean flatten = true;
	static String bitstreamDescription = "IM Thumbnail";
	static final String defaultPattern = "Generated Thumbnail";
	static Pattern replaceRegex = Pattern.compile(defaultPattern);
	static String cmyk_profile;
	static String srgb_profile;
	
	static {
		String pre = ImageMagickThumbnailFilter.class.getName();
		String s = ConfigurationManager.getProperty(pre + ".ProcessStarter");
		ProcessStarter.setGlobalSearchPath(s);
		width = ConfigurationManager.getIntProperty("thumbnail.maxwidth", width);
		height = ConfigurationManager.getIntProperty("thumbnail.maxheight", height);
                flatten = ConfigurationManager.getBooleanProperty(pre + ".flatten", flatten);
		String description = ConfigurationManager.getProperty(pre + ".bitstreamDescription");
		cmyk_profile = ConfigurationManager.getProperty(pre + ".cmyk_profile");
		srgb_profile = ConfigurationManager.getProperty(pre + ".srgb_profile");
		if (description != null) {
			bitstreamDescription = description;
		}
		try {
			String patt = ConfigurationManager.getProperty(pre + ".replaceRegex");
		    replaceRegex = Pattern.compile(patt == null ? defaultPattern : patt);
		} catch(PatternSyntaxException e) {
			System.err.println("Invalid thumbnail replacement pattern: "+e.getMessage());
		}
		
	}
	
	public ImageMagickThumbnailFilter() {
	}
	
	
    public String getFilteredName(String oldFilename)
    {
        return oldFilename + ".jpg";
    }

    /**
     * @return String bundle name
     *  
     */
    public String getBundleName()
    {
        return "THUMBNAIL";
    }

    /**
     * @return String bitstreamformat
     */
    public String getFormatString()
    {
        return "JPEG";
    }

    /**
     * @return String bitstreamDescription
     */
    public String getDescription()
    {
        return bitstreamDescription;
    }

    public static File inputStreamToTempFile(InputStream source, String prefix, String suffix) throws IOException {
		File f = File.createTempFile(prefix, suffix);
		f.deleteOnExit();
    	FileOutputStream fos = new FileOutputStream(f);
    	
    	byte[] buffer = new byte[1024];
    	int len = source.read(buffer);
    	while (len != -1) {
    		fos.write(buffer, 0, len);
    		len = source.read(buffer);
    	}
    	fos.close();
		return f;
    }
    
    public static File getThumbnailFile(File f) throws IOException, InterruptedException, IM4JavaException {
    	File f2 = new File(f.getParentFile(), f.getName() + ".jpg");
    	f2.deleteOnExit();
    	ConvertCmd cmd = new ConvertCmd();
		IMOperation op = new IMOperation();
		op.addImage(f.getAbsolutePath());
		op.thumbnail(width, height);
		op.addImage(f2.getAbsolutePath());
        if (MediaFilterManager.isVerbose) {
		    System.out.println("IM Thumbnail Param: "+op);
        }
		cmd.run(op);
		return f2;
    }
    
    public static File getImageFile(File f, int page) throws IOException, InterruptedException, IM4JavaException {
    	File f2 = new File(f.getParentFile(), f.getName() + ".jpg");
    	f2.deleteOnExit();
    	ConvertCmd cmd = new ConvertCmd();
		IMOperation op = new IMOperation();
		Info imageInfo = new Info(f.getAbsolutePath(),true);
		String s = "[" + page + "]";
		op.addImage(f.getAbsolutePath()+s);
                if (flatten)
                {
                    op.flatten();
                }
		String imageClass = imageInfo.getImageClass();
		// PDFs using the CMYK color system can be handled specially if profiles are defined
		if (imageClass.contains("CMYK") && cmyk_profile != null && srgb_profile != null) {
			op.profile(cmyk_profile);
			op.profile(srgb_profile);
		}
		op.addImage(f2.getAbsolutePath());
        if (MediaFilterManager.isVerbose) {
		    System.out.println("IM Image Param: "+op);
        }
		cmd.run(op);
		return f2;
    }
    
    public boolean preProcessBitstream(Context c, Item item, Bitstream source)
            throws Exception
    {
    	String nsrc = source.getName();
    	for(Bundle b: item.getBundles("THUMBNAIL")) {
    		for(Bitstream bit: b.getBitstreams()) {
    			String n = bit.getName();
    			if (n != null) {
    				if (nsrc != null) {
    					if (!n.startsWith(nsrc)) continue;
    				}
    			}
     	    	String description = bit.getDescription();
    	    	//If anything other than a generated thumbnail is found, halt processing
    	    	if (description != null) {
        	    	if (replaceRegex.matcher(description).matches()) {
        	            if (MediaFilterManager.isVerbose) {
        	    		    System.out.println(description + " " + nsrc + " matches pattern and is replacable.");
        	            }
        	    		continue;
        	    	}
        	    	if (description.equals(bitstreamDescription)) {
        	            if (MediaFilterManager.isVerbose) {
        	    		    System.out.println(bitstreamDescription + " " + nsrc + " is replacable.");
        	            }
        	    		continue;    	    		
        	    	}
    	    	}
    			System.out.println("Custom Thumbnail exists for " + nsrc + " for item " + item.getHandle() + ".  Thumbnail will not be generated. ");
    			return false;
    		}
    	}
    	
    	
        return true; //assume that the thumbnail is a custom one
    }
=======
public abstract class ImageMagickThumbnailFilter extends MediaFilter {
        protected static int width = 180;
        protected static int height = 120;
        private static boolean flatten = true;
        static String bitstreamDescription = "IM Thumbnail";
        static final String defaultPattern = "Generated Thumbnail";
        static Pattern replaceRegex = Pattern.compile(defaultPattern);
        protected final ItemService itemService = ContentServiceFactory.getInstance().getItemService();

        static String cmyk_profile;
        static String srgb_profile;

        static {
                String pre = ImageMagickThumbnailFilter.class.getName();
                String s = ConfigurationManager.getProperty(pre + ".ProcessStarter");
                ProcessStarter.setGlobalSearchPath(s);
                width = ConfigurationManager.getIntProperty("thumbnail.maxwidth", width);
                height = ConfigurationManager.getIntProperty("thumbnail.maxheight", height);
                flatten = ConfigurationManager.getBooleanProperty(pre + ".flatten", flatten);
                String description = ConfigurationManager.getProperty(pre + ".bitstreamDescription");
                cmyk_profile = ConfigurationManager.getProperty(pre + ".cmyk_profile");
                srgb_profile = ConfigurationManager.getProperty(pre + ".srgb_profile");
                if (description != null) {
                        bitstreamDescription = description;
                }
                try {
                        String patt = ConfigurationManager.getProperty(pre + ".replaceRegex");
                        replaceRegex = Pattern.compile(patt == null ? defaultPattern : patt);
                } catch (PatternSyntaxException e) {
                        System.err.println("Invalid thumbnail replacement pattern: " + e.getMessage());
                }
        }

        public ImageMagickThumbnailFilter() {
        }

        @Override
        public String getFilteredName(String oldFilename) {
                return oldFilename + ".jpg";
        }

        /**
         * @return String bundle name
         * 
         */
        @Override
        public String getBundleName() {
                return "THUMBNAIL";
        }

        /**
         * @return String bitstreamformat
         */
        @Override
        public String getFormatString() {
                return "JPEG";
        }

        /**
         * @return String bitstreamDescription
         */
        @Override
        public String getDescription() {
                return bitstreamDescription;
        }

        public File inputStreamToTempFile(InputStream source, String prefix, String suffix) throws IOException {
                File f = File.createTempFile(prefix, suffix);
                f.deleteOnExit();
                FileOutputStream fos = new FileOutputStream(f);

                byte[] buffer = new byte[1024];
                int len = source.read(buffer);
                while (len != -1) {
                        fos.write(buffer, 0, len);
                        len = source.read(buffer);
                }
                fos.close();
                return f;
        }

        public File getThumbnailFile(File f, boolean verbose)
                        throws IOException, InterruptedException, IM4JavaException {
                File f2 = new File(f.getParentFile(), f.getName() + ".jpg");
                f2.deleteOnExit();
                ConvertCmd cmd = new ConvertCmd();
                IMOperation op = new IMOperation();
                op.addImage(f.getAbsolutePath());
                op.thumbnail(width, height);
                op.addImage(f2.getAbsolutePath());
                if (verbose) {
                        System.out.println("IM Thumbnail Param: " + op);
                }
                cmd.run(op);
                return f2;
        }

        public File getImageFile(File f, int page, boolean verbose)
                        throws IOException, InterruptedException, IM4JavaException {
                File f2 = new File(f.getParentFile(), f.getName() + ".jpg");
                f2.deleteOnExit();
                ConvertCmd cmd = new ConvertCmd();
                IMOperation op = new IMOperation();
                String s = "[" + page + "]";
                op.addImage(f.getAbsolutePath() + s);
                if (flatten) {
                        op.flatten();
                }
                // PDFs using the CMYK color system can be handled specially if
                // profiles are defined
                if (cmyk_profile != null && srgb_profile != null) {
                        Info imageInfo = new Info(f.getAbsolutePath(), true);
                        String imageClass = imageInfo.getImageClass();
                        if (imageClass.contains("CMYK")) {
                                op.profile(cmyk_profile);
                                op.profile(srgb_profile);
                        }
                }
                op.addImage(f2.getAbsolutePath());
                if (verbose) {
                        System.out.println("IM Image Param: " + op);
                }
                cmd.run(op);
                return f2;
        }

        @Override
        public boolean preProcessBitstream(Context c, Item item, Bitstream source, boolean verbose) throws Exception {
                String nsrc = source.getName();
                for (Bundle b : itemService.getBundles(item, "THUMBNAIL")) {
                        for (Bitstream bit : b.getBitstreams()) {
                                String n = bit.getName();
                                if (n != null) {
                                        if (nsrc != null) {
                                                if (!n.startsWith(nsrc))
                                                        continue;
                                        }
                                }
                                String description = bit.getDescription();
                                // If anything other than a generated thumbnail
                                // is found, halt processing
                                if (description != null) {
                                        if (replaceRegex.matcher(description).matches()) {
                                                if (verbose) {
                                                        System.out.println(description + " " + nsrc
                                                                        + " matches pattern and is replacable.");
                                                }
                                                continue;
                                        }
                                        if (description.equals(bitstreamDescription)) {
                                                if (verbose) {
                                                        System.out.println(bitstreamDescription + " " + nsrc
                                                                        + " is replacable.");
                                                }
                                                continue;
                                        }
                                }
                                System.out.println("Custom Thumbnail exists for " + nsrc + " for item "
                                                + item.getHandle() + ".  Thumbnail will not be generated. ");
                                return false;
                        }
                }

                return true; // assume that the thumbnail is a custom one
        }
>>>>>>> e5cb6299

}<|MERGE_RESOLUTION|>--- conflicted
+++ resolved
@@ -35,167 +35,6 @@
  * thumbnail.maxwidth, thumbnail.maxheight, the size we want our thumbnail to be
  * no bigger than. Creates only JPEGs.
  */
-<<<<<<< HEAD
-public abstract class ImageMagickThumbnailFilter extends MediaFilter
-{
-	private static int width = 180;
-	private static int height = 120;
-        private static boolean flatten = true;
-	static String bitstreamDescription = "IM Thumbnail";
-	static final String defaultPattern = "Generated Thumbnail";
-	static Pattern replaceRegex = Pattern.compile(defaultPattern);
-	static String cmyk_profile;
-	static String srgb_profile;
-	
-	static {
-		String pre = ImageMagickThumbnailFilter.class.getName();
-		String s = ConfigurationManager.getProperty(pre + ".ProcessStarter");
-		ProcessStarter.setGlobalSearchPath(s);
-		width = ConfigurationManager.getIntProperty("thumbnail.maxwidth", width);
-		height = ConfigurationManager.getIntProperty("thumbnail.maxheight", height);
-                flatten = ConfigurationManager.getBooleanProperty(pre + ".flatten", flatten);
-		String description = ConfigurationManager.getProperty(pre + ".bitstreamDescription");
-		cmyk_profile = ConfigurationManager.getProperty(pre + ".cmyk_profile");
-		srgb_profile = ConfigurationManager.getProperty(pre + ".srgb_profile");
-		if (description != null) {
-			bitstreamDescription = description;
-		}
-		try {
-			String patt = ConfigurationManager.getProperty(pre + ".replaceRegex");
-		    replaceRegex = Pattern.compile(patt == null ? defaultPattern : patt);
-		} catch(PatternSyntaxException e) {
-			System.err.println("Invalid thumbnail replacement pattern: "+e.getMessage());
-		}
-		
-	}
-	
-	public ImageMagickThumbnailFilter() {
-	}
-	
-	
-    public String getFilteredName(String oldFilename)
-    {
-        return oldFilename + ".jpg";
-    }
-
-    /**
-     * @return String bundle name
-     *  
-     */
-    public String getBundleName()
-    {
-        return "THUMBNAIL";
-    }
-
-    /**
-     * @return String bitstreamformat
-     */
-    public String getFormatString()
-    {
-        return "JPEG";
-    }
-
-    /**
-     * @return String bitstreamDescription
-     */
-    public String getDescription()
-    {
-        return bitstreamDescription;
-    }
-
-    public static File inputStreamToTempFile(InputStream source, String prefix, String suffix) throws IOException {
-		File f = File.createTempFile(prefix, suffix);
-		f.deleteOnExit();
-    	FileOutputStream fos = new FileOutputStream(f);
-    	
-    	byte[] buffer = new byte[1024];
-    	int len = source.read(buffer);
-    	while (len != -1) {
-    		fos.write(buffer, 0, len);
-    		len = source.read(buffer);
-    	}
-    	fos.close();
-		return f;
-    }
-    
-    public static File getThumbnailFile(File f) throws IOException, InterruptedException, IM4JavaException {
-    	File f2 = new File(f.getParentFile(), f.getName() + ".jpg");
-    	f2.deleteOnExit();
-    	ConvertCmd cmd = new ConvertCmd();
-		IMOperation op = new IMOperation();
-		op.addImage(f.getAbsolutePath());
-		op.thumbnail(width, height);
-		op.addImage(f2.getAbsolutePath());
-        if (MediaFilterManager.isVerbose) {
-		    System.out.println("IM Thumbnail Param: "+op);
-        }
-		cmd.run(op);
-		return f2;
-    }
-    
-    public static File getImageFile(File f, int page) throws IOException, InterruptedException, IM4JavaException {
-    	File f2 = new File(f.getParentFile(), f.getName() + ".jpg");
-    	f2.deleteOnExit();
-    	ConvertCmd cmd = new ConvertCmd();
-		IMOperation op = new IMOperation();
-		Info imageInfo = new Info(f.getAbsolutePath(),true);
-		String s = "[" + page + "]";
-		op.addImage(f.getAbsolutePath()+s);
-                if (flatten)
-                {
-                    op.flatten();
-                }
-		String imageClass = imageInfo.getImageClass();
-		// PDFs using the CMYK color system can be handled specially if profiles are defined
-		if (imageClass.contains("CMYK") && cmyk_profile != null && srgb_profile != null) {
-			op.profile(cmyk_profile);
-			op.profile(srgb_profile);
-		}
-		op.addImage(f2.getAbsolutePath());
-        if (MediaFilterManager.isVerbose) {
-		    System.out.println("IM Image Param: "+op);
-        }
-		cmd.run(op);
-		return f2;
-    }
-    
-    public boolean preProcessBitstream(Context c, Item item, Bitstream source)
-            throws Exception
-    {
-    	String nsrc = source.getName();
-    	for(Bundle b: item.getBundles("THUMBNAIL")) {
-    		for(Bitstream bit: b.getBitstreams()) {
-    			String n = bit.getName();
-    			if (n != null) {
-    				if (nsrc != null) {
-    					if (!n.startsWith(nsrc)) continue;
-    				}
-    			}
-     	    	String description = bit.getDescription();
-    	    	//If anything other than a generated thumbnail is found, halt processing
-    	    	if (description != null) {
-        	    	if (replaceRegex.matcher(description).matches()) {
-        	            if (MediaFilterManager.isVerbose) {
-        	    		    System.out.println(description + " " + nsrc + " matches pattern and is replacable.");
-        	            }
-        	    		continue;
-        	    	}
-        	    	if (description.equals(bitstreamDescription)) {
-        	            if (MediaFilterManager.isVerbose) {
-        	    		    System.out.println(bitstreamDescription + " " + nsrc + " is replacable.");
-        	            }
-        	    		continue;    	    		
-        	    	}
-    	    	}
-    			System.out.println("Custom Thumbnail exists for " + nsrc + " for item " + item.getHandle() + ".  Thumbnail will not be generated. ");
-    			return false;
-    		}
-    	}
-    	
-    	
-        return true; //assume that the thumbnail is a custom one
-    }
-=======
 public abstract class ImageMagickThumbnailFilter extends MediaFilter {
         protected static int width = 180;
         protected static int height = 120;
@@ -361,6 +200,5 @@
 
                 return true; // assume that the thumbnail is a custom one
         }
->>>>>>> e5cb6299
 
 }