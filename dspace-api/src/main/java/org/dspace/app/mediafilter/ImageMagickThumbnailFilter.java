/**
 * The contents of this file are subject to the license and copyright
 * detailed in the LICENSE and NOTICE files at the root of the source
 * tree and available online at
 *
 * http://www.dspace.org/license/
 */
package org.dspace.app.mediafilter;

import java.io.File;
import java.io.FileOutputStream;
import java.io.IOException;
import java.io.InputStream;
import java.util.regex.Pattern;
import java.util.regex.PatternSyntaxException;

import org.apache.pdfbox.Loader;
import org.apache.pdfbox.pdmodel.PDPage;
import org.apache.pdfbox.pdmodel.common.PDRectangle;
import org.dspace.content.Bitstream;
import org.dspace.content.Bundle;
import org.dspace.content.Item;
import org.dspace.content.factory.ContentServiceFactory;
import org.dspace.content.service.ItemService;
import org.dspace.core.Context;
import org.dspace.services.ConfigurationService;
import org.dspace.services.factory.DSpaceServicesFactory;
import org.im4java.core.ConvertCmd;
import org.im4java.core.IM4JavaException;
import org.im4java.core.IMOperation;
import org.im4java.core.Info;
import org.im4java.process.ProcessStarter;

/**
 * Filter image bitstreams, scaling the image to be within the bounds of
 * thumbnail.maxwidth, thumbnail.maxheight, the size we want our thumbnail to be
 * no bigger than. Creates only JPEGs.
 */
public abstract class ImageMagickThumbnailFilter extends MediaFilter {
    private static final int DEFAULT_WIDTH = 180;
    private static final int DEFAULT_HEIGHT = 120;
    static final String DEFAULT_PATTERN = "Generated Thumbnail";
    protected final ItemService itemService = ContentServiceFactory.getInstance().getItemService();
    protected static final ConfigurationService configurationService
            = DSpaceServicesFactory.getInstance().getConfigurationService();

    protected static final String PRE = ImageMagickThumbnailFilter.class.getName();

    private Item item;

    static {
        String s = configurationService.getProperty(PRE + ".ProcessStarter");
        ProcessStarter.setGlobalSearchPath(s);
    }

    public ImageMagickThumbnailFilter() {
    }

    @Override
    public String getFilteredName(String oldFilename) {
        return oldFilename + ".jpg";
    }

    /**
     * @return String bundle name
     */
    @Override
    public String getBundleName() {
        return "THUMBNAIL";
    }

    /**
     * @return String bitstreamformat
     */
    @Override
    public String getFormatString() {
        return "JPEG";
    }

    /**
     * @return String bitstreamDescription
     */
    @Override
    public String getDescription() {
        return configurationService.getProperty(PRE + ".bitstreamDescription", "IM Thumbnail");
    }

    public File inputStreamToTempFile(InputStream source, String prefix, String suffix) throws IOException {
        File f = File.createTempFile(prefix, suffix);
        f.deleteOnExit();
        FileOutputStream fos = new FileOutputStream(f);

        byte[] buffer = new byte[1024];
        int len = source.read(buffer);
        while (len != -1) {
            fos.write(buffer, 0, len);
            len = source.read(buffer);
        }
        fos.close();
        return f;
    }

    public File getThumbnailFile(File f, boolean verbose)
        throws IOException, InterruptedException, IM4JavaException {
        File f2 = new File(f.getParentFile(), f.getName() + ".jpg");
        f2.deleteOnExit();
        ConvertCmd cmd = new ConvertCmd();
        IMOperation op = new IMOperation();
        op.autoOrient();
        op.addImage(f.getAbsolutePath());
        op.thumbnail(configurationService.getIntProperty("thumbnail.maxwidth", DEFAULT_WIDTH),
                        configurationService.getIntProperty("thumbnail.maxheight", DEFAULT_HEIGHT));
        op.addImage(f2.getAbsolutePath());
        if (verbose) {
            System.out.println("IM Thumbnail Param: " + op);
        }
        cmd.run(op);
        return f2;
    }

    /**
     * Return an image from a bitstream with specific processing options for
     * PDFs. This is only used by ImageMagickPdfThumbnailFilter in order to
     * generate an intermediate image file for use with getThumbnailFile.
     */
    public File getImageFile(File f, boolean verbose)
        throws IOException, InterruptedException, IM4JavaException {
        // Writing an intermediate file to disk is inefficient, but since we're
        // doing it anyway, we should use a lossless format. IM's internal MIFF
        // is lossless like PNG and TIFF, but much faster.
        File f2 = new File(f.getParentFile(), f.getName() + ".miff");
        f2.deleteOnExit();
        ConvertCmd cmd = new ConvertCmd();
        IMOperation op = new IMOperation();

        // Optionally override ImageMagick's default density of 72 DPI to use a
        // "supersample" when creating the PDF thumbnail. Note that I prefer to
        // use the getProperty() method here instead of getIntPropert() because
        // the latter always returns an integer (0 in the case it's not set). I
        // would prefer to keep ImageMagick's default to itself rather than for
        // us to set one. Also note that the density option *must* come before
        // we open the input file.
        String density = configurationService.getProperty(PRE + ".density");
        if (density != null) {
            op.density(Integer.valueOf(density));
        }

        int pageNumber = 0;
        String pageNumberStr = itemService.getMetadataFirstValue(this.item, "dspace", "thumbnail", "page", Item.ANY);

        try {
            if (pageNumberStr != null) {
                pageNumber = Integer.parseInt(pageNumberStr);
                pageNumber -= 1;
            }
        } catch (Exception e) {
            System.out.format("dspace.thumbnail.page metadata contains an invalid page number: %s\n",
                    pageNumberStr);
            return null;
        }
        // Check the PDF's MediaBox and CropBox to see if they are the same.
        // If not, then tell ImageMagick to use the CropBox when generating
        // the thumbnail because the CropBox is generally used to define the
        // area displayed when a user opens the PDF on a screen, whereas the
        // MediaBox is used for print. Not all PDFs set these correctly, so
        // we can use ImageMagick's default behavior unless we see an explicit
        // CropBox. Note: we don't need to do anything special to detect if
        // the CropBox is missing or empty because pdfbox will set it to the
        // same size as the MediaBox if it doesn't exist. Also note that we
        // only need to check the first page, since that's what we use for
<<<<<<< HEAD
        // generating the thumbnail (PDPage uses a zero-based index).
        PDPage pdfPage = Loader.loadPDF(f).getPage(0);
=======
        // generating the thumbnail (PDDocument uses a zero-based index).
        PDPage pdfPage = PDDocument.load(f).getPage(pageNumber);
>>>>>>> f250c259
        PDRectangle pdfPageMediaBox = pdfPage.getMediaBox();
        PDRectangle pdfPageCropBox = pdfPage.getCropBox();

        // This option must come *before* we open the input file.
        if (pdfPageCropBox != pdfPageMediaBox) {
            op.define("pdf:use-cropbox=true");
        }

        String s = "[" + pageNumber + "]";
        op.addImage(f.getAbsolutePath() + s);
        if (configurationService.getBooleanProperty(PRE + ".flatten", true)) {
            op.flatten();
        }

        // PDFs using the CMYK color system can be handled specially if
        // profiles are defined
        String cmyk_profile = configurationService.getProperty(PRE + ".cmyk_profile");
        String srgb_profile = configurationService.getProperty(PRE + ".srgb_profile");
        if (cmyk_profile != null && srgb_profile != null) {
            Info imageInfo = new Info(f.getAbsolutePath() + s, true);
            String imageClass = imageInfo.getImageClass();
            if (imageClass.contains("CMYK")) {
                op.profile(cmyk_profile);
                op.profile(srgb_profile);
            }
        }
        op.addImage(f2.getAbsolutePath());
        if (verbose) {
            System.out.println("IM Image Param: " + op);
        }
        cmd.run(op);
        return f2;
    }

    @Override
    public boolean preProcessBitstream(Context c, Item item, Bitstream source, boolean verbose) throws Exception {
        this.item = item;

        String nsrc = source.getName();
        for (Bundle b : itemService.getBundles(item, "THUMBNAIL")) {
            for (Bitstream bit : b.getBitstreams()) {
                String n = bit.getName();
                if (n != null) {
                    if (nsrc != null) {
                        if (!n.startsWith(nsrc)) {
                            continue;
                        }
                    }
                }
                String description = bit.getDescription();
                // If anything other than a generated thumbnail
                // is found, halt processing
                Pattern replaceRegex;
                try {
                    String patt = configurationService.getProperty(PRE + ".replaceRegex", DEFAULT_PATTERN);
                    replaceRegex = Pattern.compile(patt == null ? DEFAULT_PATTERN : patt);
                } catch (PatternSyntaxException e) {
                    System.err.println("Invalid thumbnail replacement pattern: " + e.getMessage());
                    throw e;
                }
                if (description != null) {
                    if (replaceRegex.matcher(description).matches()) {
                        if (verbose) {
                            System.out.format("%s %s matches pattern and is replaceable.%n",
                                    description, n);
                        }
                        continue;
                    }
                    if (description.equals(getDescription())) {
                        if (verbose) {
                            System.out.format("%s %s is replaceable.%n",
                                    getDescription(), n);
                        }
                        continue;
                    }
                }
                System.out.format("Custom thumbnail exists for %s for item %s. Thumbnail will not be generated.%n",
                        nsrc, item.getHandle());
                return false;
            }
        }

        return true; // assume that the thumbnail is a custom one
    }

}<|MERGE_RESOLUTION|>--- conflicted
+++ resolved
@@ -168,13 +168,8 @@
         // the CropBox is missing or empty because pdfbox will set it to the
         // same size as the MediaBox if it doesn't exist. Also note that we
         // only need to check the first page, since that's what we use for
-<<<<<<< HEAD
         // generating the thumbnail (PDPage uses a zero-based index).
-        PDPage pdfPage = Loader.loadPDF(f).getPage(0);
-=======
-        // generating the thumbnail (PDDocument uses a zero-based index).
-        PDPage pdfPage = PDDocument.load(f).getPage(pageNumber);
->>>>>>> f250c259
+        PDPage pdfPage = Loader.loadPDF(f).getPage(pageNumber);
         PDRectangle pdfPageMediaBox = pdfPage.getMediaBox();
         PDRectangle pdfPageCropBox = pdfPage.getCropBox();
 
