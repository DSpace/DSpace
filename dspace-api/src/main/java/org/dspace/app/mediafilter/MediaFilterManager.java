/*
 * MediaFilterManager.java
 *
 * Version: $Revision$
 *
 * Date: $Date$
 *
 * Copyright (c) 2002-2005, Hewlett-Packard Company and Massachusetts
 * Institute of Technology.  All rights reserved.
 *
 * Redistribution and use in source and binary forms, with or without
 * modification, are permitted provided that the following conditions are
 * met:
 *
 * - Redistributions of source code must retain the above copyright
 * notice, this list of conditions and the following disclaimer.
 *
 * - Redistributions in binary form must reproduce the above copyright
 * notice, this list of conditions and the following disclaimer in the
 * documentation and/or other materials provided with the distribution.
 *
 * - Neither the name of the Hewlett-Packard Company nor the name of the
 * Massachusetts Institute of Technology nor the names of their
 * contributors may be used to endorse or promote products derived from
 * this software without specific prior written permission.
 *
 * THIS SOFTWARE IS PROVIDED BY THE COPYRIGHT HOLDERS AND CONTRIBUTORS
 * ``AS IS'' AND ANY EXPRESS OR IMPLIED WARRANTIES, INCLUDING, BUT NOT
 * LIMITED TO, THE IMPLIED WARRANTIES OF MERCHANTABILITY AND FITNESS FOR
 * A PARTICULAR PURPOSE ARE DISCLAIMED. IN NO EVENT SHALL THE COPYRIGHT
 * HOLDERS OR CONTRIBUTORS BE LIABLE FOR ANY DIRECT, INDIRECT,
 * INCIDENTAL, SPECIAL, EXEMPLARY, OR CONSEQUENTIAL DAMAGES (INCLUDING,
 * BUT NOT LIMITED TO, PROCUREMENT OF SUBSTITUTE GOODS OR SERVICES; LOSS
 * OF USE, DATA, OR PROFITS; OR BUSINESS INTERRUPTION) HOWEVER CAUSED AND
 * ON ANY THEORY OF LIABILITY, WHETHER IN CONTRACT, STRICT LIABILITY, OR
 * TORT (INCLUDING NEGLIGENCE OR OTHERWISE) ARISING IN ANY WAY OUT OF THE
 * USE OF THIS SOFTWARE, EVEN IF ADVISED OF THE POSSIBILITY OF SUCH
 * DAMAGE.
 */

package org.dspace.app.mediafilter;

<<<<<<< HEAD
=======
import java.io.InputStream;
import java.util.ArrayList;
import java.util.Arrays;
import java.util.Enumeration;
import java.util.HashMap;
import java.util.Map;
import java.util.List;

>>>>>>> a68d3779
import org.apache.commons.cli.CommandLine;
import org.apache.commons.cli.CommandLineParser;
import org.apache.commons.cli.HelpFormatter;
import org.apache.commons.cli.MissingArgumentException;
import org.apache.commons.cli.Option;
import org.apache.commons.cli.OptionBuilder;
import org.apache.commons.cli.Options;
import org.apache.commons.cli.PosixParser;
<<<<<<< HEAD
=======

>>>>>>> a68d3779
import org.dspace.authorize.AuthorizeManager;
import org.dspace.content.Bitstream;
import org.dspace.content.BitstreamFormat;
import org.dspace.content.Bundle;
import org.dspace.content.Collection;
import org.dspace.content.Community;
import org.dspace.content.DCDate;
import org.dspace.content.DSpaceObject;
import org.dspace.content.Item;
import org.dspace.content.dao.BitstreamDAO;
import org.dspace.content.dao.BitstreamDAOFactory;
import org.dspace.content.dao.BitstreamFormatDAO;
import org.dspace.content.dao.BitstreamFormatDAOFactory;
import org.dspace.content.dao.CollectionDAO;
import org.dspace.content.dao.CollectionDAOFactory;
import org.dspace.content.dao.CommunityDAO;
import org.dspace.content.dao.CommunityDAOFactory;
import org.dspace.content.dao.ItemDAO;
import org.dspace.content.dao.ItemDAOFactory;
import org.dspace.core.ConfigurationManager;
import org.dspace.core.Constants;
import org.dspace.core.Context;
import org.dspace.core.PluginManager;
import org.dspace.core.SelfNamedPlugin;
<<<<<<< HEAD
=======
import org.dspace.handle.HandleManager;
>>>>>>> a68d3779
import org.dspace.search.DSIndexer;
import org.dspace.uri.ExternalIdentifier;
import org.dspace.uri.ExternalIdentifierService;
import org.dspace.uri.ObjectIdentifier;
import org.dspace.uri.IdentifierService;
import org.dspace.uri.dao.ExternalIdentifierDAO;
import org.dspace.uri.dao.ExternalIdentifierDAOFactory;

import java.io.InputStream;
import java.util.ArrayList;
import java.util.Arrays;
import java.util.HashMap;
import java.util.List;
import java.util.Map;

/**
 * MediaFilterManager is the class that invokes the media/format filters over the
 * repository's content. a few command line flags affect the operation of the
 * MFM: -v verbose outputs all extracted text to STDOUT; -f force forces all
 * bitstreams to be processed, even if they have been before; -n noindex does not
 * recreate index after processing bitstreams; -i [identifier] limits processing
 * scope to a community, collection or item; and -m [max] limits processing to a
 * maximum number of items.
 */
public class MediaFilterManager
{
	//key (in dspace.cfg) which lists all enabled filters by name
    public static String MEDIA_FILTER_PLUGINS_KEY = "filter.plugins";
<<<<<<< HEAD

    //prefix (in dspace.cfg) for all filter properties
    public static String FILTER_PREFIX = "filter";

    //suffix (in dspace.cfg) for input formats supported by each filter
    public static String INPUT_FORMATS_SUFFIX = "inputFormats";

=======
	
    //prefix (in dspace.cfg) for all filter properties
    public static String FILTER_PREFIX = "filter";
    
    //suffix (in dspace.cfg) for input formats supported by each filter
    public static String INPUT_FORMATS_SUFFIX = "inputFormats";
    
>>>>>>> a68d3779
    public static boolean updateIndex = true; // default to updating index

    public static boolean isVerbose = false; // default to not verbose

    public static boolean isForce = false; // default to not forced

    public static String identifier = null; // object scope limiter
<<<<<<< HEAD

    public static int max2Process = Integer.MAX_VALUE;  // maximum number items to process

    public static int processed = 0;   // number items processed

    private static Item currentItem = null;   // current item being processed

    private static FormatFilter[] filterClasses = null;

    private static Map filterFormats = new HashMap();

    private static List skipList = null; //list of identifiers to skip during processing

    //separator in filterFormats Map between a filter class name and a plugin name,
    //for MediaFilters which extend SelfNamedPlugin (\034 is "file separator" char)
    public static String FILTER_PLUGIN_SEPARATOR = "\034";

=======
    
    public static int max2Process = Integer.MAX_VALUE;  // maximum number items to process
    
    public static int processed = 0;   // number items processed
    
    private static Item currentItem = null;   // current item being processed
    
    private static FormatFilter[] filterClasses = null;
    
    private static Map filterFormats = new HashMap();
    
    private static List skipList = null; //list of identifiers to skip during processing
    
    //separator in filterFormats Map between a filter class name and a plugin name,
    //for MediaFilters which extend SelfNamedPlugin (\034 is "file separator" char)
    public static String FILTER_PLUGIN_SEPARATOR = "\034";
    
>>>>>>> a68d3779
    public static void main(String[] argv) throws Exception
    {
        // set headless for non-gui workstations
        System.setProperty("java.awt.headless", "true");

        // create an options object and populate it
        CommandLineParser parser = new PosixParser();

        int status = 0;

        Options options = new Options();

        options.addOption("v", "verbose", false,
                "print all extracted text and other details to STDOUT");
        options.addOption("f", "force", false,
                "force all bitstreams to be processed");
        options.addOption("n", "noindex", false,
                "do NOT update the search index after filtering bitstreams");
        options.addOption("i", "identifier", true,
        		"ONLY process bitstreams belonging to identifier");
        options.addOption("m", "maximum", true,
				"process no more than maximum items");
        options.addOption("h", "help", false, "help");

        //create a "plugin" option (to specify specific MediaFilter plugins to run)
        OptionBuilder.withLongOpt("plugins");
        OptionBuilder.withValueSeparator(',');
        OptionBuilder.withDescription(
                       "ONLY run the specified Media Filter plugin(s)\n" +
<<<<<<< HEAD
                       "listed from '" + MEDIA_FILTER_PLUGINS_KEY + "' in dspace.cfg.\n" +
                       "Separate multiple with a comma (,)\n" +
                       "(e.g. MediaFilterManager -p \n\"Word Text Extractor\",\"PDF Text Extractor\")");
        Option pluginOption = OptionBuilder.create('p');
        pluginOption.setArgs(Option.UNLIMITED_VALUES); //unlimited number of args
        options.addOption(pluginOption);

=======
                       "listed from '" + MEDIA_FILTER_PLUGINS_KEY + "' in dspace.cfg.\n" + 
                       "Separate multiple with a comma (,)\n" +
                       "(e.g. MediaFilterManager -p \n\"Word Text Extractor\",\"PDF Text Extractor\")");                
        Option pluginOption = OptionBuilder.create('p');
        pluginOption.setArgs(Option.UNLIMITED_VALUES); //unlimited number of args
        options.addOption(pluginOption);	
        
>>>>>>> a68d3779
         //create a "skip" option (to specify communities/collections/items to skip)
        OptionBuilder.withLongOpt("skip");
        OptionBuilder.withValueSeparator(',');
        OptionBuilder.withDescription(
<<<<<<< HEAD
                "SKIP the bitstreams belonging to identifier\n" +
                "Separate multiple identifiers with a comma (,)\n" +
                "(e.g. MediaFilterManager -s \n" +
                "urn:uuid:6432e1d5-b089-44dd-91cc-504104cf80b0,urn:uuid:65263253-c4ce-416a-83c8-fbb2404156b8)");
        Option skipOption = OptionBuilder.create('s');
        skipOption.setArgs(Option.UNLIMITED_VALUES); //unlimited number of args
        options.addOption(skipOption);

=======
                "SKIP the bitstreams belonging to identifier\n" + 
                "Separate multiple identifiers with a comma (,)\n" +
                "(e.g. MediaFilterManager -s \n 123456789/34,123456789/323)");                
        Option skipOption = OptionBuilder.create('s');
        skipOption.setArgs(Option.UNLIMITED_VALUES); //unlimited number of args
        options.addOption(skipOption);    
        
>>>>>>> a68d3779
        CommandLine line = null;
        try
        {
            line = parser.parse(options, argv);
        }
        catch(MissingArgumentException e)
        {
            System.out.println("ERROR: " + e.getMessage());
            HelpFormatter myhelp = new HelpFormatter();
            myhelp.printHelp("MediaFilterManager\n", options);
            System.exit(1);
<<<<<<< HEAD
        }
=======
        }          
>>>>>>> a68d3779

        if (line.hasOption('h'))
        {
            HelpFormatter myhelp = new HelpFormatter();
            myhelp.printHelp("MediaFilterManager\n", options);

            System.exit(0);
        }

        if (line.hasOption('v'))
        {
            isVerbose = true;
        }

        if (line.hasOption('n'))
        {
            updateIndex = false;
        }

        if (line.hasOption('f'))
        {
            isForce = true;
        }

        if (line.hasOption('i'))
        {
        	identifier = line.getOptionValue('i');
            if (identifier.indexOf(":") == -1)
            {
                identifier = "hdl:" + identifier;
                System.out.println("no namespace provided. assuming handles.");
            }
        }

        if (line.hasOption('m'))
        {
        	max2Process = Integer.parseInt(line.getOptionValue('m'));
        	if (max2Process <= 1)
        	{
        		System.out.println("Invalid maximum value '" +
        				     		line.getOptionValue('m') + "' - ignoring");
        		max2Process = Integer.MAX_VALUE;
        	}
        }

        String filterNames[] = null;
        if(line.hasOption('p'))
        {
            //specified which media filter plugins we are using
            filterNames = line.getOptionValues('p');
<<<<<<< HEAD

=======
        
>>>>>>> a68d3779
            if(filterNames==null || filterNames.length==0)
            {   //display error, since no plugins specified
                System.err.println("\nERROR: -p (-plugin) option requires at least one plugin to be specified.\n" +
                                          "(e.g. MediaFilterManager -p \"Word Text Extractor\",\"PDF Text Extractor\")\n");
                HelpFormatter myhelp = new HelpFormatter();
                myhelp.printHelp("MediaFilterManager\n", options);
                System.exit(1);
             }
        }
        else
<<<<<<< HEAD
        {
=======
        { 
>>>>>>> a68d3779
            //retrieve list of all enabled media filter plugins!
            String enabledPlugins = ConfigurationManager.getProperty(MEDIA_FILTER_PLUGINS_KEY);
            filterNames = enabledPlugins.split(",\\s*");
        }
<<<<<<< HEAD

        //initialize an array of our enabled filters
        List filterList = new ArrayList();

=======
                
        //initialize an array of our enabled filters
        List filterList = new ArrayList();
                
>>>>>>> a68d3779
        //set up each filter
        for(int i=0; i< filterNames.length; i++)
        {
            //get filter of this name & add to list of filters
            FormatFilter filter = (FormatFilter) PluginManager.getNamedPlugin(FormatFilter.class, filterNames[i]);
            if(filter==null)
<<<<<<< HEAD
            {
=======
            {   
>>>>>>> a68d3779
                System.err.println("\nERROR: Unknown MediaFilter specified (either from command-line or in dspace.cfg): '" + filterNames[i] + "'");
                System.exit(1);
            }
            else
<<<<<<< HEAD
            {
                filterList.add(filter);

                String filterClassName = filter.getClass().getName();

                String pluginName = null;

=======
            {   
                filterList.add(filter);
                       
                String filterClassName = filter.getClass().getName();
                           
                String pluginName = null;
                           
>>>>>>> a68d3779
                //If this filter is a SelfNamedPlugin,
                //then the input formats it accepts may differ for
                //each "named" plugin that it defines.
                //So, we have to look for every key that fits the
                //following format: filter.<class-name>.<plugin-name>.inputFormats
                if( SelfNamedPlugin.class.isAssignableFrom(filter.getClass()) )
                {
                    //Get the plugin instance name for this class
                    pluginName = ((SelfNamedPlugin) filter).getPluginInstanceName();
                }
<<<<<<< HEAD


                //Retrieve our list of supported formats from dspace.cfg
                //For SelfNamedPlugins, format of key is:
                //  filter.<class-name>.<plugin-name>.inputFormats
                //For other MediaFilters, format of key is:
                //  filter.<class-name>.inputFormats
                String formats = ConfigurationManager.getProperty(
                    FILTER_PREFIX + "." + filterClassName +
                    (pluginName!=null ? "." + pluginName : "") +
                    "." + INPUT_FORMATS_SUFFIX);

                //add to internal map of filters to supported formats
                if (formats != null)
                {
                    //For SelfNamedPlugins, map key is:
                    //  <class-name><separator><plugin-name>
                    //For other MediaFilters, map key is just:
                    //  <class-name>
                    filterFormats.put(filterClassName +
=======
            
                
                //Retrieve our list of supported formats from dspace.cfg
                //For SelfNamedPlugins, format of key is:  
                //  filter.<class-name>.<plugin-name>.inputFormats
                //For other MediaFilters, format of key is: 
                //  filter.<class-name>.inputFormats
                String formats = ConfigurationManager.getProperty(
                    FILTER_PREFIX + "." + filterClassName + 
                    (pluginName!=null ? "." + pluginName : "") +
                    "." + INPUT_FORMATS_SUFFIX);
            
                //add to internal map of filters to supported formats	
                if (formats != null)
                {
                    //For SelfNamedPlugins, map key is:  
                    //  <class-name><separator><plugin-name>
                    //For other MediaFilters, map key is just:
                    //  <class-name>
                    filterFormats.put(filterClassName + 
>>>>>>> a68d3779
        	            (pluginName!=null ? FILTER_PLUGIN_SEPARATOR + pluginName : ""),
        	            Arrays.asList(formats.split(",[\\s]*")));
                }
            }//end if filter!=null
        }//end for
<<<<<<< HEAD

        //If verbose, print out loaded mediafilter info
        if(isVerbose)
        {
=======
        
        //If verbose, print out loaded mediafilter info
        if(isVerbose)
        {   
>>>>>>> a68d3779
            System.out.println("The following MediaFilters are enabled: ");
            java.util.Iterator i = filterFormats.keySet().iterator();
            while(i.hasNext())
            {
                String filterName = (String) i.next();
                System.out.println("Full Filter Name: " + filterName);
                String pluginName = null;
                if(filterName.contains(FILTER_PLUGIN_SEPARATOR))
                {
                    String[] fields = filterName.split(FILTER_PLUGIN_SEPARATOR);
                    filterName=fields[0];
                    pluginName=fields[1];
                }
<<<<<<< HEAD

=======
                 
>>>>>>> a68d3779
                System.out.println(filterName +
                        (pluginName!=null? " (Plugin: " + pluginName + ")": ""));
             }
        }
<<<<<<< HEAD

        //store our filter list into an internal array
        filterClasses = (FormatFilter[]) filterList.toArray(new FormatFilter[filterList.size()]);


=======
              
        //store our filter list into an internal array
        filterClasses = (FormatFilter[]) filterList.toArray(new FormatFilter[filterList.size()]);
        
        
>>>>>>> a68d3779
        //Retrieve list of identifiers to skip (if any)
        String skipIds[] = null;
        if(line.hasOption('s'))
        {
            //specified which identifiers to skip when processing
            skipIds = line.getOptionValues('s');
<<<<<<< HEAD

=======
            
>>>>>>> a68d3779
            if(skipIds==null || skipIds.length==0)
            {   //display error, since no identifiers specified to skip
                System.err.println("\nERROR: -s (-skip) option requires at least one identifier to SKIP.\n" +
                                    "Make sure to separate multiple identifiers with a comma!\n" +
                                    "(e.g. MediaFilterManager -s 123456789/34,123456789/323)\n");
                HelpFormatter myhelp = new HelpFormatter();
                myhelp.printHelp("MediaFilterManager\n", options);
                System.exit(0);
            }
<<<<<<< HEAD

=======
            
>>>>>>> a68d3779
            //save to a global skip list
            skipList = Arrays.asList(skipIds);
        }

        Context c = null;

        try
        {
            c = new Context();
            ExternalIdentifierDAO identifierDAO =
                ExternalIdentifierDAOFactory.getInstance(c);

            // have to be super-user to do the filtering
            c.setIgnoreAuthorization(true);

            // now apply the filters
            if (identifier == null)
            {
            	applyFiltersAllItems(c);
            }
            else  // restrict application scope to identifier
            {
                ExternalIdentifier pid = ExternalIdentifierService.parseCanonicalForm(c, identifier);
                // ExternalIdentifier pid = identifierDAO.retrieve(identifier);
                // ObjectIdentifier oi = pid.getObjectIdentifier();
                // DSpaceObject dso = oi.getObject(c);
                DSpaceObject dso = (DSpaceObject) IdentifierService.getResource(c, pid);

                if (dso == null)
            	{
            		throw new IllegalArgumentException("Cannot resolve "
                                + identifier + " to a DSpace object");
            	}

            	switch (dso.getType())
            	{
            		case Constants.COMMUNITY:
            						applyFiltersCommunity(c, (Community)dso);
            						break;
            		case Constants.COLLECTION:
            						applyFiltersCollection(c, (Collection)dso);
            						break;
            		case Constants.ITEM:
            						applyFiltersItem(c, (Item)dso);
            						break;
            	}
            }

            // update search index?
            if (updateIndex)
            {
                System.out.println("Updating search index:");
                DSIndexer.updateIndex(c);
            }

            c.complete();
            c = null;
        }
        catch (Exception e)
        {
            status = 1;
        }
        finally
        {
            if (c != null)
            {
                c.abort();
            }
        }
        System.exit(status);
    }

    public static void applyFiltersAllItems(Context c) throws Exception
    {
<<<<<<< HEAD
        ItemDAO itemDAO = ItemDAOFactory.getInstance(c);
        CommunityDAO communityDAO = CommunityDAOFactory.getInstance(c);

        if(skipList!=null)
        {
            //if a skip-list exists, we need to filter community-by-community
            //so we can respect what is in the skip-list
            List<Community> topLevelCommunities =
                    communityDAO.getTopLevelCommunities();

            for (Community community : topLevelCommunities)
            {
                applyFiltersCommunity(c, community);
            }
        }
        else
        {
            //otherwise, just find every item and process
            List<Item> items = itemDAO.getItems();
            for (int i = 0; i < items.size() && processed < max2Process; i++)
            {
            	applyFiltersItem(c, items.get(i));
=======
        if(skipList!=null)
        {    
            //if a skip-list exists, we need to filter community-by-community
            //so we can respect what is in the skip-list
            Community[] topLevelCommunities = Community.findAllTop(c);
          
            for(int i=0; i<topLevelCommunities.length; i++)
                applyFiltersCommunity(c, topLevelCommunities[i]);
        }
        else 
        {
            //otherwise, just find every item and process
            ItemIterator i = Item.findAll(c);
            try
            {
                while (i.hasNext() && processed < max2Process)
                {
                    applyFiltersItem(c, i.next());
                }
            }
            finally
            {
                if (i != null)
                    i.close();
>>>>>>> a68d3779
            }
        }
    }

    public static void applyFiltersCommunity(Context c, Community community)
<<<<<<< HEAD
        throws Exception
    {
        CollectionDAO collectionDAO = CollectionDAOFactory.getInstance(c);
        CommunityDAO communityDAO = CommunityDAOFactory.getInstance(c);

        // only apply filters if community not in skip-list
        if(!inSkipList(community.getIdentifier().getCanonicalForm()))
        {
           	List<Community> children =
                       communityDAO.getChildCommunities(community);
           	for (Community child : children)
           	{
           		applyFiltersCommunity(c, child);
           	}

           	List<Collection> collections =
                       collectionDAO.getChildCollections(community);
           	for (Collection collection : collections)
           	{
           		applyFiltersCollection(c, collection);
=======
                                             throws Exception
    {   //only apply filters if community not in skip-list
        if(!inSkipList(community.getHandle()))
        {    
           	Community[] subcommunities = community.getSubcommunities();
           	for (int i = 0; i < subcommunities.length; i++)
           	{
           		applyFiltersCommunity(c, subcommunities[i]);
           	}
           	
           	Collection[] collections = community.getCollections();
           	for (int j = 0; j < collections.length; j++)
           	{
           		applyFiltersCollection(c, collections[j]);
>>>>>>> a68d3779
           	}
        }
    }

    public static void applyFiltersCollection(Context c, Collection collection)
          throws Exception
    {
<<<<<<< HEAD
        ItemDAO itemDAO = ItemDAOFactory.getInstance(c);

        //only apply filters if collection not in skip-list
        if(!inSkipList(collection.getIdentifier().getCanonicalForm()))
        {
            List<Item> items = itemDAO.getItemsByCollection(collection);
            for (int i = 0; i < items.size() && processed < max2Process; i++)
            {
                applyFiltersItem(c, items.get(i));
=======
        //only apply filters if collection not in skip-list
        if(!inSkipList(collection.getHandle()))
        {
            ItemIterator i = collection.getItems();
            try
            {
                while (i.hasNext() && processed < max2Process)
                {
                    applyFiltersItem(c, i.next());
                }
            }
            finally
            {
                if (i != null)
                    i.close();
>>>>>>> a68d3779
            }
        }
    }

    public static void applyFiltersItem(Context c, Item item) throws Exception
    {
<<<<<<< HEAD
        ItemDAO itemDAO = ItemDAOFactory.getInstance(c);

        //only apply filters if item not in skip-list
        if(!inSkipList(item.getIdentifier().getCanonicalForm()))
=======
        //only apply filters if item not in skip-list
        if(!inSkipList(item.getHandle()))
>>>>>>> a68d3779
        {
    	  //cache this item in MediaFilterManager
    	  //so it can be accessed by MediaFilters as necessary
    	  currentItem = item;
<<<<<<< HEAD

=======
    	
>>>>>>> a68d3779
          if (filterItem(c, item))
          {
        	  // commit changes after each filtered item
        	  c.commit();
              // increment processed count
              ++processed;
          }
          // clear item objects from context cache and internal cache
<<<<<<< HEAD
          itemDAO.decache(item);
          currentItem = null;
        }
=======
          item.decache();
          currentItem = null;
        }  
>>>>>>> a68d3779
    }

    /**
     * iterate through the item's bitstreams in the ORIGINAL bundle, applying
     * filters if possible
     *
     * @return true if any bitstreams processed,
     *         false if none
     */
    public static boolean filterItem(Context c, Item myItem) throws Exception
    {
        // get 'original' bundles
        Bundle[] myBundles = myItem.getBundles("ORIGINAL");
        boolean done = false;
        for (int i = 0; i < myBundles.length; i++)
        {
        	// now look at all of the bitstreams
            Bitstream[] myBitstreams = myBundles[i].getBitstreams();

            for (int k = 0; k < myBitstreams.length; k++)
            {
            	done |= filterBitstream(c, myItem, myBitstreams[k]);
            }
        }
        return done;
    }

    /**
     * Attempt to filter a bitstream
     *
     * An exception will be thrown if the media filter class cannot be
     * instantiated, exceptions from filtering will be logged to STDOUT and
     * swallowed.
     *
     * @return true if bitstream processed,
     *         false if no applicable filter or already processed
     */
    public static boolean filterBitstream(Context c, Item myItem,
            Bitstream myBitstream) throws Exception
    {
        ItemDAO itemDAO = ItemDAOFactory.getInstance(c);

    	boolean filtered = false;

    	// iterate through filter classes. A single format may be actioned
    	// by more than one filter
    	for (int i = 0; i < filterClasses.length; i++)
    	{
    		//List fmts = (List)filterFormats.get(filterClasses[i].getClass().getName());
    	    String pluginName = null;
<<<<<<< HEAD

=======
    	               
>>>>>>> a68d3779
    	    //if this filter class is a SelfNamedPlugin,
    	    //its list of supported formats is different for
    	    //differently named "plugin"
    	    if( SelfNamedPlugin.class.isAssignableFrom(filterClasses[i].getClass()) )
    	    {
    	        //get plugin instance name for this media filter
    	        pluginName = ((SelfNamedPlugin)filterClasses[i]).getPluginInstanceName();
    	    }
<<<<<<< HEAD

    	    //Get list of supported formats for the filter (and possibly named plugin)
    	    //For SelfNamedPlugins, map key is:
    	    //  <class-name><separator><plugin-name>
    	    //For other MediaFilters, map key is just:
    	    //  <class-name>
    	    List fmts = (List)filterFormats.get(filterClasses[i].getClass().getName() +
    	                       (pluginName!=null ? FILTER_PLUGIN_SEPARATOR + pluginName : ""));

=======
    	               
    	    //Get list of supported formats for the filter (and possibly named plugin)
    	    //For SelfNamedPlugins, map key is:  
    	    //  <class-name><separator><plugin-name>
    	    //For other MediaFilters, map key is just:
    	    //  <class-name>
    	    List fmts = (List)filterFormats.get(filterClasses[i].getClass().getName() + 
    	                       (pluginName!=null ? FILTER_PLUGIN_SEPARATOR + pluginName : ""));
    	   
>>>>>>> a68d3779
    	    if (fmts.contains(myBitstream.getFormat().getShortDescription()))
    		{
            	try
            	{
		            // only update item if bitstream not skipped
		            if (processBitstream(c, myItem, myBitstream, filterClasses[i]))
            	    {
<<<<<<< HEAD
		           		itemDAO.update(myItem); // Make sure new bitstream has a
		                                 	    // sequence number
=======
		           		myItem.update(); // Make sure new bitstream has a sequence
		                                 	// number
>>>>>>> a68d3779
		           		filtered = true;
		            }
            	}
                catch (Exception e)
                {
                	String handle = myItem.getHandle();
                	Bundle[] bundles = myBitstream.getBundles();
                	String name = myBitstream.getName();
                	long size = myBitstream.getSize();
                	String checksum = myBitstream.getChecksum() + " ("+myBitstream.getChecksumAlgorithm()+")";
                	int assetstore = myBitstream.getStoreNumber();
   
                	// Printout helpfull information to find the errored bistream.
                	System.out.println("ERROR filtering, skipping bitstream:\n");
                	System.out.println("\tItem Handle: "+ handle);
                	for (Bundle bundle : bundles)
                	{
                		System.out.println("\tBundle Name: " + bundle.getName());
                	}
                	System.out.println("\tFile Size: " + size);
                	System.out.println("\tChecksum: " + checksum);
                	System.out.println("\tAsset Store: " + assetstore);
                	System.out.println(e);
                    e.printStackTrace();
                }
    		}
    	}
        return filtered;
    }
<<<<<<< HEAD

    /**
     * processBitstream is a utility class that calls the virtual methods
     * from the current MediaFilter class.
     * It scans the bitstreams in an item, and decides if a bitstream has
     * already been filtered, and if not or if overWrite is set, invokes the
     * filter.
     *
=======
    
    /**
     * processBitstream is a utility class that calls the virtual methods
     * from the current MediaFilter class.
     * It scans the bitstreams in an item, and decides if a bitstream has 
     * already been filtered, and if not or if overWrite is set, invokes the 
     * filter.
     * 
>>>>>>> a68d3779
     * @param c
     *            context
     * @param item
     *            item containing bitstream to process
     * @param source
     *            source bitstream to process
     * @param formatFilter
     *            FormatFilter to perform filtering
<<<<<<< HEAD
     *
=======
     * 
>>>>>>> a68d3779
     * @return true if new rendition is created, false if rendition already
     *         exists and overWrite is not set
     */
    public static boolean processBitstream(Context c, Item item, Bitstream source, FormatFilter formatFilter)
            throws Exception
    {
        //do pre-processing of this bitstream, and if it fails, skip this bitstream!
    	if(!formatFilter.preProcessBitstream(c, item, source))
        	return false;
<<<<<<< HEAD

    	boolean overWrite = MediaFilterManager.isForce;

=======
        	
    	boolean overWrite = MediaFilterManager.isForce;
        
>>>>>>> a68d3779
        // get bitstream filename, calculate destination filename
        String newName = formatFilter.getFilteredName(source.getName());

        Bitstream existingBitstream = null; // is there an existing rendition?
        Bundle targetBundle = null; // bundle we're modifying

        Bundle[] bundles = item.getBundles(formatFilter.getBundleName());

        // check if destination bitstream exists
        if (bundles.length > 0)
        {
            // only finds the last match (FIXME?)
            for (int i = 0; i < bundles.length; i++)
            {
                Bitstream[] bitstreams = bundles[i].getBitstreams();

                for (int j = 0; j < bitstreams.length; j++)
                {
                    if (bitstreams[j].getName().equals(newName))
                    {
                        targetBundle = bundles[i];
                        existingBitstream = bitstreams[j];
                    }
                }
            }
        }

        // if exists and overwrite = false, exit
        if (!overWrite && (existingBitstream != null))
        {
            System.out.println("SKIPPED: bitstream " + source.getID()
<<<<<<< HEAD
                    + " because '" + newName + "' already exists");

            return false;
        }

=======
                    + " (item: " + item.getHandle() + ") because '" + newName + "' already exists");

            return false;
        }
        
>>>>>>> a68d3779
        InputStream destStream = formatFilter.getDestinationStream(source.retrieve());
        if (destStream == null)
        {
            System.out.println("SKIPPED: bitstream " + source.getID()
<<<<<<< HEAD
                    + " because of filtering error");
=======
                    + " (item: " + item.getHandle() + ") because filtering was unsuccessful");
>>>>>>> a68d3779

            return false;
        }

        // create new bundle if needed
        if (bundles.length < 1)
        {
            targetBundle = item.createBundle(formatFilter.getBundleName());
        }
        else
        {
            // take the first match
            targetBundle = bundles[0];
        }

        Bitstream b = targetBundle.createBitstream(destStream);

        // Now set the format and name of the bitstream
        b.setName(newName);
        b.setSource("Written by FormatFilter " + formatFilter.getClass().getName() +
<<<<<<< HEAD
        			" on " + DCDate.getCurrent() + " (GMT).");
        b.setDescription(formatFilter.getDescription());

        // Find the proper format
        BitstreamFormatDAO bfDAO = BitstreamFormatDAOFactory.getInstance(c);
        BitstreamFormat bf =
                bfDAO.retrieveByShortDescription(formatFilter.getFormatString());
        b.setFormat(bf);

        BitstreamDAO bsDAO = BitstreamDAOFactory.getInstance(c);
        bsDAO.update(b);

=======
        			" on " + DCDate.getCurrent() + " (GMT)."); 
        b.setDescription(formatFilter.getDescription());

        // Find the proper format
        BitstreamFormat bf = BitstreamFormat.findByShortDescription(c,
                formatFilter.getFormatString());
        b.setFormat(bf);
        b.update();
        
>>>>>>> a68d3779
        //Inherit policies from the source bitstream
        //(first remove any existing policies)
        AuthorizeManager.removeAllPolicies(c, b);
        AuthorizeManager.inheritPolicies(c, source, b);

        // fixme - set date?
        // we are overwriting, so remove old bitstream
        if (existingBitstream != null)
        {
            targetBundle.removeBitstream(existingBitstream);
        }

        System.out.println("FILTERED: bitstream " + source.getID()
<<<<<<< HEAD
                + " and created '" + newName + "'");

        //do post-processing of the generated bitstream
        formatFilter.postProcessBitstream(c, item, b);

        return true;
    }

=======
                + " (item: " + item.getHandle() + ") and created '" + newName + "'");

        //do post-processing of the generated bitstream
        formatFilter.postProcessBitstream(c, item, b);
        
        return true;
    }
    
>>>>>>> a68d3779
    /**
     * Return the item that is currently being processed/filtered
     * by the MediaFilterManager
     * <p>
     * This allows FormatFilters to retrieve the Item object
     * in case they need access to item-level information for their format
     * transformations/conversions.
<<<<<<< HEAD
     *
=======
     * 
>>>>>>> a68d3779
     * @return current Item being processed by MediaFilterManager
     */
    public static Item getCurrentItem()
    {
        return currentItem;
    }
<<<<<<< HEAD

    /**
     * Check whether or not to skip processing the given identifier
     *
     * @param identifier
     *            identifier (handle) of a community, collection or item
     *
=======
    
    /**
     * Check whether or not to skip processing the given identifier
     * 
     * @param identifier
     *            identifier (handle) of a community, collection or item
     *            
>>>>>>> a68d3779
     * @return true if this community, collection or item should be skipped
     *          during processing.  Otherwise, return false.
     */
    public static boolean inSkipList(String identifier)
    {
        if(skipList!=null && skipList.contains(identifier))
        {
            System.out.println("SKIP-LIST: skipped bitstreams within identifier " + identifier);
            return true;
<<<<<<< HEAD
        }
        else
            return false;
    }
=======
        }    
        else
            return false;
    }
    
>>>>>>> a68d3779
}<|MERGE_RESOLUTION|>--- conflicted
+++ resolved
@@ -40,8 +40,6 @@
 
 package org.dspace.app.mediafilter;
 
-<<<<<<< HEAD
-=======
 import java.io.InputStream;
 import java.util.ArrayList;
 import java.util.Arrays;
@@ -50,7 +48,6 @@
 import java.util.Map;
 import java.util.List;
 
->>>>>>> a68d3779
 import org.apache.commons.cli.CommandLine;
 import org.apache.commons.cli.CommandLineParser;
 import org.apache.commons.cli.HelpFormatter;
@@ -59,10 +56,7 @@
 import org.apache.commons.cli.OptionBuilder;
 import org.apache.commons.cli.Options;
 import org.apache.commons.cli.PosixParser;
-<<<<<<< HEAD
-=======
-
->>>>>>> a68d3779
+
 import org.dspace.authorize.AuthorizeManager;
 import org.dspace.content.Bitstream;
 import org.dspace.content.BitstreamFormat;
@@ -72,46 +66,21 @@
 import org.dspace.content.DCDate;
 import org.dspace.content.DSpaceObject;
 import org.dspace.content.Item;
-import org.dspace.content.dao.BitstreamDAO;
-import org.dspace.content.dao.BitstreamDAOFactory;
-import org.dspace.content.dao.BitstreamFormatDAO;
-import org.dspace.content.dao.BitstreamFormatDAOFactory;
-import org.dspace.content.dao.CollectionDAO;
-import org.dspace.content.dao.CollectionDAOFactory;
-import org.dspace.content.dao.CommunityDAO;
-import org.dspace.content.dao.CommunityDAOFactory;
-import org.dspace.content.dao.ItemDAO;
-import org.dspace.content.dao.ItemDAOFactory;
+import org.dspace.content.ItemIterator;
 import org.dspace.core.ConfigurationManager;
 import org.dspace.core.Constants;
 import org.dspace.core.Context;
 import org.dspace.core.PluginManager;
 import org.dspace.core.SelfNamedPlugin;
-<<<<<<< HEAD
-=======
 import org.dspace.handle.HandleManager;
->>>>>>> a68d3779
 import org.dspace.search.DSIndexer;
-import org.dspace.uri.ExternalIdentifier;
-import org.dspace.uri.ExternalIdentifierService;
-import org.dspace.uri.ObjectIdentifier;
-import org.dspace.uri.IdentifierService;
-import org.dspace.uri.dao.ExternalIdentifierDAO;
-import org.dspace.uri.dao.ExternalIdentifierDAOFactory;
-
-import java.io.InputStream;
-import java.util.ArrayList;
-import java.util.Arrays;
-import java.util.HashMap;
-import java.util.List;
-import java.util.Map;
 
 /**
  * MediaFilterManager is the class that invokes the media/format filters over the
  * repository's content. a few command line flags affect the operation of the
  * MFM: -v verbose outputs all extracted text to STDOUT; -f force forces all
  * bitstreams to be processed, even if they have been before; -n noindex does not
- * recreate index after processing bitstreams; -i [identifier] limits processing
+ * recreate index after processing bitstreams; -i [identifier] limits processing 
  * scope to a community, collection or item; and -m [max] limits processing to a
  * maximum number of items.
  */
@@ -119,15 +88,6 @@
 {
 	//key (in dspace.cfg) which lists all enabled filters by name
     public static String MEDIA_FILTER_PLUGINS_KEY = "filter.plugins";
-<<<<<<< HEAD
-
-    //prefix (in dspace.cfg) for all filter properties
-    public static String FILTER_PREFIX = "filter";
-
-    //suffix (in dspace.cfg) for input formats supported by each filter
-    public static String INPUT_FORMATS_SUFFIX = "inputFormats";
-
-=======
 	
     //prefix (in dspace.cfg) for all filter properties
     public static String FILTER_PREFIX = "filter";
@@ -135,51 +95,30 @@
     //suffix (in dspace.cfg) for input formats supported by each filter
     public static String INPUT_FORMATS_SUFFIX = "inputFormats";
     
->>>>>>> a68d3779
     public static boolean updateIndex = true; // default to updating index
 
     public static boolean isVerbose = false; // default to not verbose
 
     public static boolean isForce = false; // default to not forced
-
+    
     public static String identifier = null; // object scope limiter
-<<<<<<< HEAD
-
+    
     public static int max2Process = Integer.MAX_VALUE;  // maximum number items to process
-
+    
     public static int processed = 0;   // number items processed
-
+    
     private static Item currentItem = null;   // current item being processed
-
+    
     private static FormatFilter[] filterClasses = null;
-
+    
     private static Map filterFormats = new HashMap();
-
+    
     private static List skipList = null; //list of identifiers to skip during processing
-
+    
     //separator in filterFormats Map between a filter class name and a plugin name,
     //for MediaFilters which extend SelfNamedPlugin (\034 is "file separator" char)
     public static String FILTER_PLUGIN_SEPARATOR = "\034";
-
-=======
-    
-    public static int max2Process = Integer.MAX_VALUE;  // maximum number items to process
-    
-    public static int processed = 0;   // number items processed
-    
-    private static Item currentItem = null;   // current item being processed
-    
-    private static FormatFilter[] filterClasses = null;
-    
-    private static Map filterFormats = new HashMap();
-    
-    private static List skipList = null; //list of identifiers to skip during processing
-    
-    //separator in filterFormats Map between a filter class name and a plugin name,
-    //for MediaFilters which extend SelfNamedPlugin (\034 is "file separator" char)
-    public static String FILTER_PLUGIN_SEPARATOR = "\034";
-    
->>>>>>> a68d3779
+    
     public static void main(String[] argv) throws Exception
     {
         // set headless for non-gui workstations
@@ -191,7 +130,7 @@
         int status = 0;
 
         Options options = new Options();
-
+        
         options.addOption("v", "verbose", false,
                 "print all extracted text and other details to STDOUT");
         options.addOption("f", "force", false,
@@ -209,15 +148,6 @@
         OptionBuilder.withValueSeparator(',');
         OptionBuilder.withDescription(
                        "ONLY run the specified Media Filter plugin(s)\n" +
-<<<<<<< HEAD
-                       "listed from '" + MEDIA_FILTER_PLUGINS_KEY + "' in dspace.cfg.\n" +
-                       "Separate multiple with a comma (,)\n" +
-                       "(e.g. MediaFilterManager -p \n\"Word Text Extractor\",\"PDF Text Extractor\")");
-        Option pluginOption = OptionBuilder.create('p');
-        pluginOption.setArgs(Option.UNLIMITED_VALUES); //unlimited number of args
-        options.addOption(pluginOption);
-
-=======
                        "listed from '" + MEDIA_FILTER_PLUGINS_KEY + "' in dspace.cfg.\n" + 
                        "Separate multiple with a comma (,)\n" +
                        "(e.g. MediaFilterManager -p \n\"Word Text Extractor\",\"PDF Text Extractor\")");                
@@ -225,21 +155,10 @@
         pluginOption.setArgs(Option.UNLIMITED_VALUES); //unlimited number of args
         options.addOption(pluginOption);	
         
->>>>>>> a68d3779
          //create a "skip" option (to specify communities/collections/items to skip)
         OptionBuilder.withLongOpt("skip");
         OptionBuilder.withValueSeparator(',');
         OptionBuilder.withDescription(
-<<<<<<< HEAD
-                "SKIP the bitstreams belonging to identifier\n" +
-                "Separate multiple identifiers with a comma (,)\n" +
-                "(e.g. MediaFilterManager -s \n" +
-                "urn:uuid:6432e1d5-b089-44dd-91cc-504104cf80b0,urn:uuid:65263253-c4ce-416a-83c8-fbb2404156b8)");
-        Option skipOption = OptionBuilder.create('s');
-        skipOption.setArgs(Option.UNLIMITED_VALUES); //unlimited number of args
-        options.addOption(skipOption);
-
-=======
                 "SKIP the bitstreams belonging to identifier\n" + 
                 "Separate multiple identifiers with a comma (,)\n" +
                 "(e.g. MediaFilterManager -s \n 123456789/34,123456789/323)");                
@@ -247,7 +166,6 @@
         skipOption.setArgs(Option.UNLIMITED_VALUES); //unlimited number of args
         options.addOption(skipOption);    
         
->>>>>>> a68d3779
         CommandLine line = null;
         try
         {
@@ -259,11 +177,7 @@
             HelpFormatter myhelp = new HelpFormatter();
             myhelp.printHelp("MediaFilterManager\n", options);
             System.exit(1);
-<<<<<<< HEAD
-        }
-=======
         }          
->>>>>>> a68d3779
 
         if (line.hasOption('h'))
         {
@@ -287,23 +201,18 @@
         {
             isForce = true;
         }
-
+        
         if (line.hasOption('i'))
         {
         	identifier = line.getOptionValue('i');
-            if (identifier.indexOf(":") == -1)
-            {
-                identifier = "hdl:" + identifier;
-                System.out.println("no namespace provided. assuming handles.");
-            }
-        }
-
+        }
+        
         if (line.hasOption('m'))
         {
         	max2Process = Integer.parseInt(line.getOptionValue('m'));
         	if (max2Process <= 1)
         	{
-        		System.out.println("Invalid maximum value '" +
+        		System.out.println("Invalid maximum value '" + 
         				     		line.getOptionValue('m') + "' - ignoring");
         		max2Process = Integer.MAX_VALUE;
         	}
@@ -314,11 +223,7 @@
         {
             //specified which media filter plugins we are using
             filterNames = line.getOptionValues('p');
-<<<<<<< HEAD
-
-=======
-        
->>>>>>> a68d3779
+        
             if(filterNames==null || filterNames.length==0)
             {   //display error, since no plugins specified
                 System.err.println("\nERROR: -p (-plugin) option requires at least one plugin to be specified.\n" +
@@ -329,50 +234,26 @@
              }
         }
         else
-<<<<<<< HEAD
-        {
-=======
         { 
->>>>>>> a68d3779
             //retrieve list of all enabled media filter plugins!
             String enabledPlugins = ConfigurationManager.getProperty(MEDIA_FILTER_PLUGINS_KEY);
             filterNames = enabledPlugins.split(",\\s*");
         }
-<<<<<<< HEAD
-
-        //initialize an array of our enabled filters
-        List filterList = new ArrayList();
-
-=======
                 
         //initialize an array of our enabled filters
         List filterList = new ArrayList();
                 
->>>>>>> a68d3779
         //set up each filter
         for(int i=0; i< filterNames.length; i++)
         {
             //get filter of this name & add to list of filters
             FormatFilter filter = (FormatFilter) PluginManager.getNamedPlugin(FormatFilter.class, filterNames[i]);
             if(filter==null)
-<<<<<<< HEAD
-            {
-=======
             {   
->>>>>>> a68d3779
                 System.err.println("\nERROR: Unknown MediaFilter specified (either from command-line or in dspace.cfg): '" + filterNames[i] + "'");
                 System.exit(1);
             }
             else
-<<<<<<< HEAD
-            {
-                filterList.add(filter);
-
-                String filterClassName = filter.getClass().getName();
-
-                String pluginName = null;
-
-=======
             {   
                 filterList.add(filter);
                        
@@ -380,7 +261,6 @@
                            
                 String pluginName = null;
                            
->>>>>>> a68d3779
                 //If this filter is a SelfNamedPlugin,
                 //then the input formats it accepts may differ for
                 //each "named" plugin that it defines.
@@ -391,28 +271,6 @@
                     //Get the plugin instance name for this class
                     pluginName = ((SelfNamedPlugin) filter).getPluginInstanceName();
                 }
-<<<<<<< HEAD
-
-
-                //Retrieve our list of supported formats from dspace.cfg
-                //For SelfNamedPlugins, format of key is:
-                //  filter.<class-name>.<plugin-name>.inputFormats
-                //For other MediaFilters, format of key is:
-                //  filter.<class-name>.inputFormats
-                String formats = ConfigurationManager.getProperty(
-                    FILTER_PREFIX + "." + filterClassName +
-                    (pluginName!=null ? "." + pluginName : "") +
-                    "." + INPUT_FORMATS_SUFFIX);
-
-                //add to internal map of filters to supported formats
-                if (formats != null)
-                {
-                    //For SelfNamedPlugins, map key is:
-                    //  <class-name><separator><plugin-name>
-                    //For other MediaFilters, map key is just:
-                    //  <class-name>
-                    filterFormats.put(filterClassName +
-=======
             
                 
                 //Retrieve our list of supported formats from dspace.cfg
@@ -433,23 +291,15 @@
                     //For other MediaFilters, map key is just:
                     //  <class-name>
                     filterFormats.put(filterClassName + 
->>>>>>> a68d3779
         	            (pluginName!=null ? FILTER_PLUGIN_SEPARATOR + pluginName : ""),
         	            Arrays.asList(formats.split(",[\\s]*")));
                 }
             }//end if filter!=null
         }//end for
-<<<<<<< HEAD
-
-        //If verbose, print out loaded mediafilter info
-        if(isVerbose)
-        {
-=======
         
         //If verbose, print out loaded mediafilter info
         if(isVerbose)
         {   
->>>>>>> a68d3779
             System.out.println("The following MediaFilters are enabled: ");
             java.util.Iterator i = filterFormats.keySet().iterator();
             while(i.hasNext())
@@ -463,39 +313,23 @@
                     filterName=fields[0];
                     pluginName=fields[1];
                 }
-<<<<<<< HEAD
-
-=======
                  
->>>>>>> a68d3779
                 System.out.println(filterName +
                         (pluginName!=null? " (Plugin: " + pluginName + ")": ""));
              }
         }
-<<<<<<< HEAD
-
-        //store our filter list into an internal array
-        filterClasses = (FormatFilter[]) filterList.toArray(new FormatFilter[filterList.size()]);
-
-
-=======
               
         //store our filter list into an internal array
         filterClasses = (FormatFilter[]) filterList.toArray(new FormatFilter[filterList.size()]);
         
         
->>>>>>> a68d3779
         //Retrieve list of identifiers to skip (if any)
         String skipIds[] = null;
         if(line.hasOption('s'))
         {
             //specified which identifiers to skip when processing
             skipIds = line.getOptionValues('s');
-<<<<<<< HEAD
-
-=======
             
->>>>>>> a68d3779
             if(skipIds==null || skipIds.length==0)
             {   //display error, since no identifiers specified to skip
                 System.err.println("\nERROR: -s (-skip) option requires at least one identifier to SKIP.\n" +
@@ -505,22 +339,16 @@
                 myhelp.printHelp("MediaFilterManager\n", options);
                 System.exit(0);
             }
-<<<<<<< HEAD
-
-=======
             
->>>>>>> a68d3779
             //save to a global skip list
             skipList = Arrays.asList(skipIds);
         }
-
+        
         Context c = null;
 
         try
         {
             c = new Context();
-            ExternalIdentifierDAO identifierDAO =
-                ExternalIdentifierDAOFactory.getInstance(c);
 
             // have to be super-user to do the filtering
             c.setIgnoreAuthorization(true);
@@ -532,32 +360,27 @@
             }
             else  // restrict application scope to identifier
             {
-                ExternalIdentifier pid = ExternalIdentifierService.parseCanonicalForm(c, identifier);
-                // ExternalIdentifier pid = identifierDAO.retrieve(identifier);
-                // ObjectIdentifier oi = pid.getObjectIdentifier();
-                // DSpaceObject dso = oi.getObject(c);
-                DSpaceObject dso = (DSpaceObject) IdentifierService.getResource(c, pid);
-
-                if (dso == null)
+            	DSpaceObject dso = HandleManager.resolveToObject(c, identifier);
+            	if (dso == null)
             	{
             		throw new IllegalArgumentException("Cannot resolve "
                                 + identifier + " to a DSpace object");
             	}
-
+            	
             	switch (dso.getType())
             	{
             		case Constants.COMMUNITY:
             						applyFiltersCommunity(c, (Community)dso);
-            						break;
+            						break;					
             		case Constants.COLLECTION:
             						applyFiltersCollection(c, (Collection)dso);
-            						break;
+            						break;						
             		case Constants.ITEM:
             						applyFiltersItem(c, (Item)dso);
             						break;
             	}
             }
-
+          
             // update search index?
             if (updateIndex)
             {
@@ -584,30 +407,6 @@
 
     public static void applyFiltersAllItems(Context c) throws Exception
     {
-<<<<<<< HEAD
-        ItemDAO itemDAO = ItemDAOFactory.getInstance(c);
-        CommunityDAO communityDAO = CommunityDAOFactory.getInstance(c);
-
-        if(skipList!=null)
-        {
-            //if a skip-list exists, we need to filter community-by-community
-            //so we can respect what is in the skip-list
-            List<Community> topLevelCommunities =
-                    communityDAO.getTopLevelCommunities();
-
-            for (Community community : topLevelCommunities)
-            {
-                applyFiltersCommunity(c, community);
-            }
-        }
-        else
-        {
-            //otherwise, just find every item and process
-            List<Item> items = itemDAO.getItems();
-            for (int i = 0; i < items.size() && processed < max2Process; i++)
-            {
-            	applyFiltersItem(c, items.get(i));
-=======
         if(skipList!=null)
         {    
             //if a skip-list exists, we need to filter community-by-community
@@ -632,34 +431,11 @@
             {
                 if (i != null)
                     i.close();
->>>>>>> a68d3779
-            }
-        }
-    }
-
+            }
+        }
+    }
+    
     public static void applyFiltersCommunity(Context c, Community community)
-<<<<<<< HEAD
-        throws Exception
-    {
-        CollectionDAO collectionDAO = CollectionDAOFactory.getInstance(c);
-        CommunityDAO communityDAO = CommunityDAOFactory.getInstance(c);
-
-        // only apply filters if community not in skip-list
-        if(!inSkipList(community.getIdentifier().getCanonicalForm()))
-        {
-           	List<Community> children =
-                       communityDAO.getChildCommunities(community);
-           	for (Community child : children)
-           	{
-           		applyFiltersCommunity(c, child);
-           	}
-
-           	List<Collection> collections =
-                       collectionDAO.getChildCollections(community);
-           	for (Collection collection : collections)
-           	{
-           		applyFiltersCollection(c, collection);
-=======
                                              throws Exception
     {   //only apply filters if community not in skip-list
         if(!inSkipList(community.getHandle()))
@@ -674,25 +450,13 @@
            	for (int j = 0; j < collections.length; j++)
            	{
            		applyFiltersCollection(c, collections[j]);
->>>>>>> a68d3779
            	}
         }
     }
-
+        
     public static void applyFiltersCollection(Context c, Collection collection)
-          throws Exception
-    {
-<<<<<<< HEAD
-        ItemDAO itemDAO = ItemDAOFactory.getInstance(c);
-
-        //only apply filters if collection not in skip-list
-        if(!inSkipList(collection.getIdentifier().getCanonicalForm()))
-        {
-            List<Item> items = itemDAO.getItemsByCollection(collection);
-            for (int i = 0; i < items.size() && processed < max2Process; i++)
-            {
-                applyFiltersItem(c, items.get(i));
-=======
+                                              throws Exception
+    {
         //only apply filters if collection not in skip-list
         if(!inSkipList(collection.getHandle()))
         {
@@ -708,31 +472,19 @@
             {
                 if (i != null)
                     i.close();
->>>>>>> a68d3779
-            }
-        }
-    }
-
+            }
+        }
+    }
+       
     public static void applyFiltersItem(Context c, Item item) throws Exception
     {
-<<<<<<< HEAD
-        ItemDAO itemDAO = ItemDAOFactory.getInstance(c);
-
-        //only apply filters if item not in skip-list
-        if(!inSkipList(item.getIdentifier().getCanonicalForm()))
-=======
         //only apply filters if item not in skip-list
         if(!inSkipList(item.getHandle()))
->>>>>>> a68d3779
         {
     	  //cache this item in MediaFilterManager
     	  //so it can be accessed by MediaFilters as necessary
     	  currentItem = item;
-<<<<<<< HEAD
-
-=======
     	
->>>>>>> a68d3779
           if (filterItem(c, item))
           {
         	  // commit changes after each filtered item
@@ -741,22 +493,16 @@
               ++processed;
           }
           // clear item objects from context cache and internal cache
-<<<<<<< HEAD
-          itemDAO.decache(item);
-          currentItem = null;
-        }
-=======
           item.decache();
           currentItem = null;
         }  
->>>>>>> a68d3779
     }
 
     /**
      * iterate through the item's bitstreams in the ORIGINAL bundle, applying
      * filters if possible
-     *
-     * @return true if any bitstreams processed,
+     * 
+     * @return true if any bitstreams processed, 
      *         false if none
      */
     public static boolean filterItem(Context c, Item myItem) throws Exception
@@ -768,7 +514,7 @@
         {
         	// now look at all of the bitstreams
             Bitstream[] myBitstreams = myBundles[i].getBitstreams();
-
+            
             for (int k = 0; k < myBitstreams.length; k++)
             {
             	done |= filterBitstream(c, myItem, myBitstreams[k]);
@@ -779,32 +525,26 @@
 
     /**
      * Attempt to filter a bitstream
-     *
+     * 
      * An exception will be thrown if the media filter class cannot be
      * instantiated, exceptions from filtering will be logged to STDOUT and
      * swallowed.
-     *
-     * @return true if bitstream processed,
+     * 
+     * @return true if bitstream processed, 
      *         false if no applicable filter or already processed
      */
     public static boolean filterBitstream(Context c, Item myItem,
             Bitstream myBitstream) throws Exception
     {
-        ItemDAO itemDAO = ItemDAOFactory.getInstance(c);
-
     	boolean filtered = false;
-
+    	
     	// iterate through filter classes. A single format may be actioned
     	// by more than one filter
     	for (int i = 0; i < filterClasses.length; i++)
     	{
     		//List fmts = (List)filterFormats.get(filterClasses[i].getClass().getName());
     	    String pluginName = null;
-<<<<<<< HEAD
-
-=======
     	               
->>>>>>> a68d3779
     	    //if this filter class is a SelfNamedPlugin,
     	    //its list of supported formats is different for
     	    //differently named "plugin"
@@ -813,17 +553,6 @@
     	        //get plugin instance name for this media filter
     	        pluginName = ((SelfNamedPlugin)filterClasses[i]).getPluginInstanceName();
     	    }
-<<<<<<< HEAD
-
-    	    //Get list of supported formats for the filter (and possibly named plugin)
-    	    //For SelfNamedPlugins, map key is:
-    	    //  <class-name><separator><plugin-name>
-    	    //For other MediaFilters, map key is just:
-    	    //  <class-name>
-    	    List fmts = (List)filterFormats.get(filterClasses[i].getClass().getName() +
-    	                       (pluginName!=null ? FILTER_PLUGIN_SEPARATOR + pluginName : ""));
-
-=======
     	               
     	    //Get list of supported formats for the filter (and possibly named plugin)
     	    //For SelfNamedPlugins, map key is:  
@@ -833,7 +562,6 @@
     	    List fmts = (List)filterFormats.get(filterClasses[i].getClass().getName() + 
     	                       (pluginName!=null ? FILTER_PLUGIN_SEPARATOR + pluginName : ""));
     	   
->>>>>>> a68d3779
     	    if (fmts.contains(myBitstream.getFormat().getShortDescription()))
     		{
             	try
@@ -841,13 +569,8 @@
 		            // only update item if bitstream not skipped
 		            if (processBitstream(c, myItem, myBitstream, filterClasses[i]))
             	    {
-<<<<<<< HEAD
-		           		itemDAO.update(myItem); // Make sure new bitstream has a
-		                                 	    // sequence number
-=======
 		           		myItem.update(); // Make sure new bitstream has a sequence
 		                                 	// number
->>>>>>> a68d3779
 		           		filtered = true;
 		            }
             	}
@@ -877,16 +600,6 @@
     	}
         return filtered;
     }
-<<<<<<< HEAD
-
-    /**
-     * processBitstream is a utility class that calls the virtual methods
-     * from the current MediaFilter class.
-     * It scans the bitstreams in an item, and decides if a bitstream has
-     * already been filtered, and if not or if overWrite is set, invokes the
-     * filter.
-     *
-=======
     
     /**
      * processBitstream is a utility class that calls the virtual methods
@@ -895,7 +608,6 @@
      * already been filtered, and if not or if overWrite is set, invokes the 
      * filter.
      * 
->>>>>>> a68d3779
      * @param c
      *            context
      * @param item
@@ -904,11 +616,7 @@
      *            source bitstream to process
      * @param formatFilter
      *            FormatFilter to perform filtering
-<<<<<<< HEAD
-     *
-=======
      * 
->>>>>>> a68d3779
      * @return true if new rendition is created, false if rendition already
      *         exists and overWrite is not set
      */
@@ -918,15 +626,9 @@
         //do pre-processing of this bitstream, and if it fails, skip this bitstream!
     	if(!formatFilter.preProcessBitstream(c, item, source))
         	return false;
-<<<<<<< HEAD
-
-    	boolean overWrite = MediaFilterManager.isForce;
-
-=======
         	
     	boolean overWrite = MediaFilterManager.isForce;
         
->>>>>>> a68d3779
         // get bitstream filename, calculate destination filename
         String newName = formatFilter.getFilteredName(source.getName());
 
@@ -958,28 +660,16 @@
         if (!overWrite && (existingBitstream != null))
         {
             System.out.println("SKIPPED: bitstream " + source.getID()
-<<<<<<< HEAD
-                    + " because '" + newName + "' already exists");
+                    + " (item: " + item.getHandle() + ") because '" + newName + "' already exists");
 
             return false;
         }
-
-=======
-                    + " (item: " + item.getHandle() + ") because '" + newName + "' already exists");
-
-            return false;
-        }
-        
->>>>>>> a68d3779
+        
         InputStream destStream = formatFilter.getDestinationStream(source.retrieve());
         if (destStream == null)
         {
             System.out.println("SKIPPED: bitstream " + source.getID()
-<<<<<<< HEAD
-                    + " because of filtering error");
-=======
                     + " (item: " + item.getHandle() + ") because filtering was unsuccessful");
->>>>>>> a68d3779
 
             return false;
         }
@@ -1000,20 +690,6 @@
         // Now set the format and name of the bitstream
         b.setName(newName);
         b.setSource("Written by FormatFilter " + formatFilter.getClass().getName() +
-<<<<<<< HEAD
-        			" on " + DCDate.getCurrent() + " (GMT).");
-        b.setDescription(formatFilter.getDescription());
-
-        // Find the proper format
-        BitstreamFormatDAO bfDAO = BitstreamFormatDAOFactory.getInstance(c);
-        BitstreamFormat bf =
-                bfDAO.retrieveByShortDescription(formatFilter.getFormatString());
-        b.setFormat(bf);
-
-        BitstreamDAO bsDAO = BitstreamDAOFactory.getInstance(c);
-        bsDAO.update(b);
-
-=======
         			" on " + DCDate.getCurrent() + " (GMT)."); 
         b.setDescription(formatFilter.getDescription());
 
@@ -1023,7 +699,6 @@
         b.setFormat(bf);
         b.update();
         
->>>>>>> a68d3779
         //Inherit policies from the source bitstream
         //(first remove any existing policies)
         AuthorizeManager.removeAllPolicies(c, b);
@@ -1037,25 +712,14 @@
         }
 
         System.out.println("FILTERED: bitstream " + source.getID()
-<<<<<<< HEAD
-                + " and created '" + newName + "'");
+                + " (item: " + item.getHandle() + ") and created '" + newName + "'");
 
         //do post-processing of the generated bitstream
         formatFilter.postProcessBitstream(c, item, b);
-
+        
         return true;
     }
-
-=======
-                + " (item: " + item.getHandle() + ") and created '" + newName + "'");
-
-        //do post-processing of the generated bitstream
-        formatFilter.postProcessBitstream(c, item, b);
-        
-        return true;
-    }
-    
->>>>>>> a68d3779
+    
     /**
      * Return the item that is currently being processed/filtered
      * by the MediaFilterManager
@@ -1063,26 +727,13 @@
      * This allows FormatFilters to retrieve the Item object
      * in case they need access to item-level information for their format
      * transformations/conversions.
-<<<<<<< HEAD
-     *
-=======
      * 
->>>>>>> a68d3779
      * @return current Item being processed by MediaFilterManager
      */
     public static Item getCurrentItem()
     {
         return currentItem;
     }
-<<<<<<< HEAD
-
-    /**
-     * Check whether or not to skip processing the given identifier
-     *
-     * @param identifier
-     *            identifier (handle) of a community, collection or item
-     *
-=======
     
     /**
      * Check whether or not to skip processing the given identifier
@@ -1090,7 +741,6 @@
      * @param identifier
      *            identifier (handle) of a community, collection or item
      *            
->>>>>>> a68d3779
      * @return true if this community, collection or item should be skipped
      *          during processing.  Otherwise, return false.
      */
@@ -1100,16 +750,9 @@
         {
             System.out.println("SKIP-LIST: skipped bitstreams within identifier " + identifier);
             return true;
-<<<<<<< HEAD
-        }
-        else
-            return false;
-    }
-=======
         }    
         else
             return false;
     }
     
->>>>>>> a68d3779
 }