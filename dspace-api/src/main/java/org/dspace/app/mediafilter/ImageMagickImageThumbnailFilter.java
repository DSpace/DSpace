--- conflicted
+++ resolved
@@ -7,11 +7,8 @@
  */
 package org.dspace.app.mediafilter;
 
-<<<<<<< HEAD
-=======
 import org.dspace.content.Item;
 
->>>>>>> e5cb6299
 import java.io.ByteArrayInputStream;
 import java.io.File;
 import java.io.InputStream;
@@ -42,11 +39,7 @@
     	File f2 = null;
 	    try
 	    {
-<<<<<<< HEAD
-		    f2 = getThumbnailFile(f);
-=======
 		    f2 = getThumbnailFile(f, verbose);
->>>>>>> e5cb6299
 		    byte[] bytes = Files.readAllBytes(f2.toPath());
 		    return new ByteArrayInputStream(bytes);
 	    }
