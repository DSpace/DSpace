/**
 * The contents of this file are subject to the license and copyright
 * detailed in the LICENSE and NOTICE files at the root of the source
 * tree and available online at
 *
 * http://www.dspace.org/license/
 */
package org.dspace.app.harvest;

import static org.apache.commons.lang3.BooleanUtils.toBoolean;

import java.sql.SQLException;
import java.text.SimpleDateFormat;
import java.util.Date;
import java.util.Iterator;
import java.util.List;
import java.util.UUID;

import org.apache.commons.cli.CommandLine;
import org.apache.commons.cli.CommandLineParser;
import org.apache.commons.cli.DefaultParser;
import org.apache.commons.cli.HelpFormatter;
import org.apache.commons.cli.Options;
<<<<<<< HEAD
=======
import org.dspace.authorize.AuthorizeException;
>>>>>>> f5aac1ee
import org.dspace.content.Collection;
import org.dspace.content.Community;
import org.dspace.content.DSpaceObject;
import org.dspace.content.Item;
import org.dspace.content.factory.ContentServiceFactory;
import org.dspace.content.service.CollectionService;
import org.dspace.content.service.CommunityService;
import org.dspace.content.service.ItemService;
import org.dspace.core.Constants;
import org.dspace.core.Context;
import org.dspace.eperson.EPerson;
import org.dspace.eperson.factory.EPersonServiceFactory;
import org.dspace.eperson.service.EPersonService;
import org.dspace.handle.factory.HandleServiceFactory;
import org.dspace.harvest.HarvestedCollection;
import org.dspace.harvest.HarvestingException;
import org.dspace.harvest.OAIHarvester;
import org.dspace.harvest.factory.HarvestServiceFactory;
import org.dspace.harvest.model.OAIHarvesterOptions;
import org.dspace.harvest.service.HarvestedCollectionService;
import org.slf4j.Logger;
import org.slf4j.LoggerFactory;

/**
 * Test class for harvested collections.
 *
 * @author Alexey Maslov
 */
public class Harvest {

    private static final Logger LOGGER = LoggerFactory.getLogger(Harvest.class);

    public static final String LOG_PREFIX = "PROCESSINGDATA ";

    public static final String LOG_DELIMITER = "|";

    private static Context context;

    private static final HarvestedCollectionService harvestedCollectionService =
        HarvestServiceFactory.getInstance().getHarvestedCollectionService();
    private static final EPersonService ePersonService = EPersonServiceFactory.getInstance().getEPersonService();
    private static final CollectionService collectionService =
        ContentServiceFactory.getInstance().getCollectionService();
    private static final OAIHarvester harvester = HarvestServiceFactory.getInstance().getOAIHarvester();
    private static final CommunityService communityService = ContentServiceFactory.getInstance().getCommunityService();

    public static void main(String[] argv) throws Exception {
        // create an options object and populate it
        CommandLineParser parser = new DefaultParser();

        Options options = new Options();

        options.addOption("p", "purge", false, "delete all items in the collection");
        options.addOption("r", "run", false, "run the standard harvest procedure");
        options.addOption("g", "ping", false, "test the OAI server and set");
        options.addOption("o", "once", false, "run the harvest procedure with specified parameters");
        options.addOption("s", "setup", false, "Set the collection up for harvesting");
        options.addOption("S", "start", false, "start the harvest loop");
        options.addOption("R", "reset", false, "reset harvest status on all collections");
        options.addOption("P", "purge", false, "purge all harvestable collections");

        options.addOption("f", "force synchronization", false, "force the synchronization");
        options.addOption("iv", "item validation", false, "to enable the item validation");
        options.addOption("rv", "record validation", false, "to enable the record validation");
        options.addOption("w", "workflow", false, "to start the item workflow after its creation");


        options.addOption("e", "eperson", true,
                          "eperson");
        options.addOption("c", "collection", true,
                          "harvesting collection (handle or id)");
        options.addOption("t", "type", true,
                          "type of harvesting (0 for none)");
        options.addOption("a", "address", true,
                          "address of the OAI-PMH server");
        options.addOption("i", "oai_set_id", true,
                          "id of the PMH set representing the harvested collection");
        options.addOption("m", "metadata_format", true,
                          "the name of the desired metadata format for harvesting, resolved to namespace and " +
                              "crosswalk in dspace.cfg");

        options.addOption("h", "help", false, "help");

        CommandLine line = parser.parse(options, argv);

        String command = null;
        String eperson = null;
        String collection = null;
        String oaiSource = null;
        String oaiSetID = null;
        String metadataKey = null;
        int harvestType = 0;
        Boolean forceSynch = null;
        Boolean itemValidation = null;
        Boolean recordValidation = null;
        Boolean submitEnabled = true;

        if (line.hasOption('h')) {
            HelpFormatter myhelp = new HelpFormatter();
            myhelp.printHelp("Harvest\n", options);
            System.out.println("\nPING OAI server: Harvest -g -a oai_source -i oai_set_id");
            System.out.println(
                "RUNONCE harvest with arbitrary options: Harvest -o -e eperson -c collection -t harvest_type -a " +
                    "oai_source -i oai_set_id -m metadata_format");
            System.out.println(
                "SETUP a collection for harvesting: Harvest -s -c collection -t harvest_type -a oai_source -i " +
                    "oai_set_id -m metadata_format");
            System.out.println("RUN harvest once: Harvest -r -e eperson -c collection");
            System.out.println("START harvest scheduler: Harvest -S");
            System.out.println("RESET all harvest status: Harvest -R");
            System.out.println("PURGE a collection of items and settings: Harvest -p -e eperson -c collection");
            System.out.println("PURGE all harvestable collections: Harvest -P -e eperson");


            System.exit(0);
        }

        if (line.hasOption('s')) {
            command = "config";
        }
        if (line.hasOption('p')) {
            command = "purge";
        }
        if (line.hasOption('r')) {
            command = "run";
        }
        if (line.hasOption('g')) {
            command = "ping";
        }
        if (line.hasOption('o')) {
            command = "runOnce";
        }
        if (line.hasOption('S')) {
            command = "start";
        }
        if (line.hasOption('R')) {
            command = "reset";
        }
        if (line.hasOption('P')) {
            command = "purgeAll";
        }


        if (line.hasOption('e')) {
            eperson = line.getOptionValue('e');
        }
        if (line.hasOption('c')) {
            collection = line.getOptionValue('c');
        }
        if (line.hasOption('t')) {
            harvestType = Integer.parseInt(line.getOptionValue('t'));
        } else {
            harvestType = 0;
        }
        if (line.hasOption('a')) {
            oaiSource = line.getOptionValue('a');
        }
        if (line.hasOption('i')) {
            oaiSetID = line.getOptionValue('i');
        }
        if (line.hasOption('m')) {
            metadataKey = line.getOptionValue('m');
        }
        if (line.hasOption('f')) {
            forceSynch = toBoolean(line.getOptionValue("iv", "true"));
        }
        if (line.hasOption("iv")) {
            itemValidation = toBoolean(line.getOptionValue("iv", "true"));
        }
        if (line.hasOption("rv")) {
            recordValidation = toBoolean(line.getOptionValue("rv", "true"));
        }
        if (line.hasOption('w')) {
            submitEnabled = false;
        }


        // Instantiate our class
        Harvest harvester = new Harvest();
        Harvest.context = new Context(Context.Mode.BATCH_EDIT);


        // Check our options
        if (command == null) {
            System.out
                .println("Error - no parameters specified (run with -h flag for details)");
            System.exit(1);
        } else if ("run".equals(command)) {
            // Run a single harvest cycle on a collection using saved settings.
            if (collection == null || eperson == null) {
                System.out
                    .println("Error - a target collection and eperson must be provided");
                System.out.println(" (run with -h flag for details)");
                System.exit(1);
            }

            harvester.runHarvest(collection, eperson, new OAIHarvesterOptions(forceSynch, recordValidation,
                itemValidation, submitEnabled));

        } else if ("start".equals(command)) {
            // start the harvest loop
            startHarvester();
        } else if ("reset".equals(command)) {
            // reset harvesting status
            resetHarvesting();
        } else if ("purgeAll".equals(command)) {
            // purge all collections that are set up for harvesting (obviously for testing purposes only)
            if (eperson == null) {
                System.out
                    .println("Error - an eperson must be provided");
                System.out.println(" (run with -h flag for details)");
                System.exit(1);
            }

            List<HarvestedCollection> harvestedCollections = harvestedCollectionService.findAll(context);
            for (HarvestedCollection harvestedCollection : harvestedCollections) {
                System.out.println(
                    "Purging the following collections (deleting items and resetting harvest status): " +
                        harvestedCollection
                            .getCollection().getID().toString());
                harvester.purgeCollection(harvestedCollection.getCollection().getID().toString(), eperson);
            }
            context.complete();
        } else if ("purge".equals(command)) {
            // Delete all items in a collection. Useful for testing fresh harvests.
            if (collection == null || eperson == null) {
                System.out
                    .println("Error - a target collection and eperson must be provided");
                System.out.println(" (run with -h flag for details)");
                System.exit(1);
            }

            harvester.purgeCollection(collection, eperson);
            context.complete();

            //TODO: implement this... remove all items and remember to unset "last-harvested" settings
        } else if ("config".equals(command)) {
            // Configure a collection with the three main settings
            if (collection == null) {
                System.out.println("Error -  a target collection must be provided");
                System.out.println(" (run with -h flag for details)");
                System.exit(1);
            }
            if (oaiSource == null || oaiSetID == null) {
                System.out.println("Error - both the OAI server address and OAI set id must be specified");
                System.out.println(" (run with -h flag for details)");
                System.exit(1);
            }
            if (metadataKey == null) {
                System.out
                    .println("Error - a metadata key (commonly the prefix) must be specified for this collection");
                System.out.println(" (run with -h flag for details)");
                System.exit(1);
            }

            harvester.configureCollection(collection, harvestType, oaiSource, oaiSetID, metadataKey);
        } else if ("ping".equals(command)) {
            if (oaiSource == null || oaiSetID == null) {
                System.out.println("Error - both the OAI server address and OAI set id must be specified");
                System.out.println(" (run with -h flag for details)");
                System.exit(1);
            }

            pingResponder(oaiSource, oaiSetID, metadataKey);
        }
    }

    /*
     * Resolve the ID into a collection and check to see if its harvesting options are set. If so, return
     * the collection, if not, bail out.
     */
    private Collection resolveCollection(String collectionID) {

        DSpaceObject dso;
        Collection targetCollection = null;

        try {
            // is the ID a handle?
            if (collectionID != null) {
                if (collectionID.indexOf('/') != -1) {
                    // string has a / so it must be a handle - try and resolve it
                    dso = HandleServiceFactory.getInstance().getHandleService().resolveToObject(context, collectionID);

                    // resolved, now make sure it's a collection
                    if (dso == null || dso.getType() != Constants.COLLECTION) {
                        targetCollection = null;
                    } else {
                        targetCollection = (Collection) dso;
                    }
                } else {
                    // not a handle, try and treat it as an collection database UUID
                    System.out.println("Looking up by UUID: " + collectionID + ", " + "in context: " + context);
                    targetCollection = collectionService.find(context, UUID.fromString(collectionID));
                }
            }
            // was the collection valid?
            if (targetCollection == null) {
                System.out.println("Cannot resolve " + collectionID + " to collection");
                System.exit(1);
            }
        } catch (SQLException se) {
            se.printStackTrace();
        }

        return targetCollection;
    }


    private void configureCollection(String collectionID, int type, String oaiSource, String oaiSetId,
                                     String mdConfigId) {
        System.out.println("Running: configure collection");

        Collection collection = resolveCollection(collectionID);
        System.out.println(collection.getID());

        try {
            HarvestedCollection hc = harvestedCollectionService.find(context, collection);
            if (hc == null) {
                hc = harvestedCollectionService.create(context, collection);
            }

            context.turnOffAuthorisationSystem();
            hc.setHarvestParams(type, oaiSource, oaiSetId, mdConfigId);
            hc.setHarvestStatus(HarvestedCollection.STATUS_READY);
            harvestedCollectionService.update(context, hc);
            context.restoreAuthSystemState();
            context.complete();
        } catch (Exception e) {
            System.out.println("Changes could not be committed");
            e.printStackTrace();
            System.exit(1);
        } finally {
            if (context != null) {
                context.restoreAuthSystemState();
            }
        }
    }


    /**
     * Purges a collection of all harvest-related data and settings. All items in the collection will be deleted.
     *
     * @param collectionID
     * @param email
     */
    private void purgeCollection(String collectionID, String email) {
        System.out.println(
            "Purging collection of all items and resetting last_harvested and harvest_message: " + collectionID);
        Collection collection = resolveCollection(collectionID);

        try {
            EPerson eperson = ePersonService.findByEmail(context, email);
            context.setCurrentUser(eperson);
            context.turnOffAuthorisationSystem();

            ItemService itemService = ContentServiceFactory.getInstance().getItemService();
            Iterator<Item> it = itemService.findByCollection(context, collection);
            int i = 0;
            while (it.hasNext()) {
                i++;
                Item item = it.next();
                System.out.println("Deleting: " + item.getHandle());
                collectionService.removeItem(context, collection, item);
                context.uncacheEntity(item);// Dispatch events every 50 items
                if (i % 50 == 0) {
                    context.dispatchEvents();
                    i = 0;
                }
            }

            HarvestedCollection hc = harvestedCollectionService.find(context, collection);
            if (hc != null) {
                hc.setLastHarvested(null);
                hc.setHarvestMessage("");
                hc.setHarvestStatus(HarvestedCollection.STATUS_READY);
                hc.setHarvestStartTime(null);
                harvestedCollectionService.update(context, hc);
            }
            context.restoreAuthSystemState();
            context.dispatchEvents();
        } catch (Exception e) {
            System.out.println("Changes could not be committed");
            e.printStackTrace();
            System.exit(1);
        } finally {
            context.restoreAuthSystemState();
        }
    }


    /**
     * Run a single harvest cycle on the specified collection under the authorization of the supplied EPerson
     */
    private void runHarvest(String collectionID, String email, OAIHarvesterOptions options) {
        System.out.println("Running: a harvest cycle on " + collectionID);

        System.out.print("Initializing the harvester... ");
        try {

            Collection collection = resolveCollection(collectionID);
            HarvestedCollection hc = harvestedCollectionService.find(context, collection);

            if (hc == null) {
                throw new HarvestingException("Provided collection is not set up for harvesting");
            }

            // Harvest will not work for an anonymous user
            EPerson eperson = ePersonService.findByEmail(context, email);

            System.out.println("Harvest started... ");
            context.setCurrentUser(eperson);

            long startTimestamp = System.currentTimeMillis();

            logProcess(options.getProcessId(), hc, true, startTimestamp);

            harvester.runHarvest(context, hc, options);
            context.complete();
<<<<<<< HEAD

            logProcess(options.getProcessId(), hc, false, startTimestamp);

            System.out.println("success. ");

        } catch (SQLException se) {
            System.out.print("failed. ");
            System.out.println(se.getMessage());
            throw new IllegalStateException("Unable to access database", se);
=======
        } catch (SQLException | AuthorizeException | IOException e) {
            throw new IllegalStateException("Failed to run harvester", e);
>>>>>>> f5aac1ee
        }

        System.out.println("Harvest complete. ");
    }

    /**
     * Resets harvest_status and harvest_start_time flags for all collections that have a row in the
     * harvested_collections table
     */
    private static void resetHarvesting() {
        System.out.print("Resetting harvest status flag on all collections... ");

        try {
            List<HarvestedCollection> harvestedCollections = harvestedCollectionService.findAll(context);
            for (HarvestedCollection harvestedCollection : harvestedCollections) {
                //hc.setHarvestResult(null,"");
                harvestedCollection.setHarvestStartTime(null);
                harvestedCollection.setHarvestStatus(HarvestedCollection.STATUS_READY);
                harvestedCollectionService.update(context, harvestedCollection);
            }
            System.out.println("success. ");
        } catch (Exception ex) {
            System.out.println("failed. ");
            ex.printStackTrace();
        }
    }

    /**
     * Starts up the harvest scheduler. Terminating this process will stop the scheduler.
     */
    private static void startHarvester() {
        try {
            System.out.print("Starting harvest loop... ");
            HarvestServiceFactory.getInstance().getHarvestSchedulingService().startNewScheduler();
            System.out.println("running. ");
        } catch (Exception ex) {
            ex.printStackTrace();
        }
    }

    /**
     * See if the responder is alive and working.
     *
     * @param server         address of the responder's host.
     * @param set            name of an item set.
     * @param metadataFormat local prefix name, or null for "dc".
     */
    private static void pingResponder(String server, String set, String metadataFormat) {
        List<String> errors;

        System.out.print("Testing basic PMH access:  ");
        errors = harvestedCollectionService.verifyOAIharvester(server, set,
                                                 (null != metadataFormat) ? metadataFormat : "dc", false);
        if (errors.isEmpty()) {
            System.out.println("OK");
        } else {
            for (String error : errors) {
                System.err.println(error);
            }
        }

        System.out.print("Testing ORE support:  ");
        errors = harvestedCollectionService.verifyOAIharvester(server, set,
                                                 (null != metadataFormat) ? metadataFormat : "dc", true);
        if (errors.isEmpty()) {
            System.out.println("OK");
        } else {
            for (String error : errors) {
                System.err.println(error);
            }
        }
    }

    private static void logProcess(UUID processId, HarvestedCollection harvestRow, boolean start, long startTimestamp)
        throws SQLException {

        Collection collection = harvestRow.getCollection();
        Community parentCommunity = (Community) collectionService.getParentObject(context, collection);

        String logMessage = new StringBuilder(LOG_PREFIX)
            .append(processId).append(LOG_DELIMITER)
            .append(new SimpleDateFormat("yyyy-MM-dd'T'HH:mm:ss'Z'").format(new Date())).append(LOG_DELIMITER)
            .append(harvestRow.getOaiSource()).append(LOG_DELIMITER)
            .append(harvestRow.getOaiSetId() != null ? harvestRow.getOaiSetId() : "").append(LOG_DELIMITER)
            .append(communityService.getName(parentCommunity)).append(LOG_DELIMITER)
            .append(collection.getID()).append(LOG_DELIMITER)
            .append(collectionService.getName(collection)).append(LOG_DELIMITER)
            .append(start ? "START" : "FINISH").append(LOG_DELIMITER)
            .append(start ? 0 : System.currentTimeMillis() - startTimestamp)
            .toString();

        LOGGER.trace(logMessage);
    }
}<|MERGE_RESOLUTION|>--- conflicted
+++ resolved
@@ -21,10 +21,6 @@
 import org.apache.commons.cli.DefaultParser;
 import org.apache.commons.cli.HelpFormatter;
 import org.apache.commons.cli.Options;
-<<<<<<< HEAD
-=======
-import org.dspace.authorize.AuthorizeException;
->>>>>>> f5aac1ee
 import org.dspace.content.Collection;
 import org.dspace.content.Community;
 import org.dspace.content.DSpaceObject;
@@ -443,20 +439,11 @@
 
             harvester.runHarvest(context, hc, options);
             context.complete();
-<<<<<<< HEAD
 
             logProcess(options.getProcessId(), hc, false, startTimestamp);
 
-            System.out.println("success. ");
-
-        } catch (SQLException se) {
-            System.out.print("failed. ");
-            System.out.println(se.getMessage());
-            throw new IllegalStateException("Unable to access database", se);
-=======
-        } catch (SQLException | AuthorizeException | IOException e) {
+        } catch (SQLException e) {
             throw new IllegalStateException("Failed to run harvester", e);
->>>>>>> f5aac1ee
         }
 
         System.out.println("Harvest complete. ");
