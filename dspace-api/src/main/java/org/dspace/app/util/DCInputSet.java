--- conflicted
+++ resolved
@@ -10,11 +10,8 @@
 import java.util.List;
 import java.util.Map;
 
-<<<<<<< HEAD
+import org.apache.commons.lang3.StringUtils;
 import org.apache.logging.log4j.Logger;
-=======
-import org.apache.commons.lang3.StringUtils;
->>>>>>> 2e5efda2
 import org.dspace.core.Utils;
 
 /**
@@ -121,12 +118,8 @@
         for (int i = 0; i < inputs.length; i++) {
             for (int j = 0; j < inputs[i].length; j++) {
                 DCInput field = inputs[i][j];
-<<<<<<< HEAD
-                if (field.getInputType().equals("qualdrop_value")) {
-=======
                 // If this is a "qualdrop_value" field, then the full field name is the field + dropdown qualifier
                 if (StringUtils.equals(field.getInputType(), "qualdrop_value")) {
->>>>>>> 2e5efda2
                     List<String> pairs = field.getPairs();
                     for (int k = 0; k < pairs.size(); k += 2) {
                         String qualifier = pairs.get(k + 1);
@@ -135,7 +128,7 @@
                             return true;
                         }
                     }
-                } else if (field.getInputType().equals("group") || field.getInputType().equals("inline-group")) {
+                } else if (StringUtils.equalsAny(field.getInputType(), "group", "inline-group")) {
                     String formName = getFormName() + "-" + Utils.standardize(field.getSchema(),
                                                           field.getElement(), field.getQualifier(), "-");
                     try {
