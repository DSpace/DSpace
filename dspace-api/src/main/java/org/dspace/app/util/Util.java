/**
 * The contents of this file are subject to the license and copyright
 * detailed in the LICENSE and NOTICE files at the root of the source
 * tree and available online at
 *
 * http://www.dspace.org/license/
 */
package org.dspace.app.util;

import java.io.IOException;
import java.io.InputStream;
import java.sql.SQLException;
import java.text.DecimalFormat;
import java.text.NumberFormat;
import java.util.ArrayList;
import java.util.Enumeration;
import java.util.List;
import java.util.Locale;
import java.util.Map;
import java.util.Properties;

import javax.servlet.http.HttpServletRequest;

import org.apache.log4j.Logger;
import org.dspace.content.Collection;
<<<<<<< HEAD
import org.dspace.content.Community;
=======
import org.dspace.content.DCValue;
import org.dspace.content.Item;
>>>>>>> b05e67a5
import org.dspace.core.Constants;
import org.dspace.core.I18nUtil;


/**
 * Miscellaneous utility methods
 *
 * @author Robert Tansley
 * @author Mark Diggory
 * @version $Revision$
 */
public class Util {
        // cache for source version result
        private static String sourceVersion = null;

        private static Logger log = Logger.getLogger(Util.class);
        
        /**
         * Utility method to convert spaces in a string to HTML non-break space
         * elements.
         *
         * @param s
         *            string to change spaces in
         * @return the string passed in with spaces converted to HTML non-break
         *         spaces
         */
        public static String nonBreakSpace(String s) {
            StringBuffer newString = new StringBuffer();
        
            for (int i = 0; i < s.length(); i++)
            {
                char ch = s.charAt(i);
        
                if (ch == ' ')
                {
                    newString.append("&nbsp;");
                }
                else
                {
                    newString.append(ch);
                }
            }
        
            return newString.toString();
        }

        /**
         * Encode a bitstream name for inclusion in a URL in an HTML document. This
         * differs from the usual URL-encoding, since we want pathname separators to
         * be passed through verbatim; this is required so that relative paths in
         * bitstream names and HTML references work correctly.
         * <P>
         * If the link to a bitstream is generated with the pathname separators
         * escaped (e.g. "%2F" instead of "/") then the Web user agent perceives it
         * to be one pathname element, and relative URI paths within that document
         * containing ".." elements will be handled incorrectly.
         * <P>
         *
         * @param stringIn
         *            input string to encode
         * @param encoding
         *            character encoding, e.g. UTF-8
         * @return the encoded string
         */
        public static String encodeBitstreamName(String stringIn, String encoding) throws java.io.UnsupportedEncodingException {
            // FIXME: This should be moved elsewhere, as it is used outside the UI
            StringBuffer out = new StringBuffer();
        
            final String[] pctEncoding = { "%00", "%01", "%02", "%03", "%04",
                    "%05", "%06", "%07", "%08", "%09", "%0a", "%0b", "%0c", "%0d",
                    "%0e", "%0f", "%10", "%11", "%12", "%13", "%14", "%15", "%16",
                    "%17", "%18", "%19", "%1a", "%1b", "%1c", "%1d", "%1e", "%1f",
                    "%20", "%21", "%22", "%23", "%24", "%25", "%26", "%27", "%28",
                    "%29", "%2a", "%2b", "%2c", "%2d", "%2e", "%2f", "%30", "%31",
                    "%32", "%33", "%34", "%35", "%36", "%37", "%38", "%39", "%3a",
                    "%3b", "%3c", "%3d", "%3e", "%3f", "%40", "%41", "%42", "%43",
                    "%44", "%45", "%46", "%47", "%48", "%49", "%4a", "%4b", "%4c",
                    "%4d", "%4e", "%4f", "%50", "%51", "%52", "%53", "%54", "%55",
                    "%56", "%57", "%58", "%59", "%5a", "%5b", "%5c", "%5d", "%5e",
                    "%5f", "%60", "%61", "%62", "%63", "%64", "%65", "%66", "%67",
                    "%68", "%69", "%6a", "%6b", "%6c", "%6d", "%6e", "%6f", "%70",
                    "%71", "%72", "%73", "%74", "%75", "%76", "%77", "%78", "%79",
                    "%7a", "%7b", "%7c", "%7d", "%7e", "%7f", "%80", "%81", "%82",
                    "%83", "%84", "%85", "%86", "%87", "%88", "%89", "%8a", "%8b",
                    "%8c", "%8d", "%8e", "%8f", "%90", "%91", "%92", "%93", "%94",
                    "%95", "%96", "%97", "%98", "%99", "%9a", "%9b", "%9c", "%9d",
                    "%9e", "%9f", "%a0", "%a1", "%a2", "%a3", "%a4", "%a5", "%a6",
                    "%a7", "%a8", "%a9", "%aa", "%ab", "%ac", "%ad", "%ae", "%af",
                    "%b0", "%b1", "%b2", "%b3", "%b4", "%b5", "%b6", "%b7", "%b8",
                    "%b9", "%ba", "%bb", "%bc", "%bd", "%be", "%bf", "%c0", "%c1",
                    "%c2", "%c3", "%c4", "%c5", "%c6", "%c7", "%c8", "%c9", "%ca",
                    "%cb", "%cc", "%cd", "%ce", "%cf", "%d0", "%d1", "%d2", "%d3",
                    "%d4", "%d5", "%d6", "%d7", "%d8", "%d9", "%da", "%db", "%dc",
                    "%dd", "%de", "%df", "%e0", "%e1", "%e2", "%e3", "%e4", "%e5",
                    "%e6", "%e7", "%e8", "%e9", "%ea", "%eb", "%ec", "%ed", "%ee",
                    "%ef", "%f0", "%f1", "%f2", "%f3", "%f4", "%f5", "%f6", "%f7",
                    "%f8", "%f9", "%fa", "%fb", "%fc", "%fd", "%fe", "%ff" };
        
            byte[] bytes = stringIn.getBytes(encoding);
        
            for (int i = 0; i < bytes.length; i++)
            {
                // Any unreserved char or "/" goes through unencoded
                if ((bytes[i] >= 'A' && bytes[i] <= 'Z')
                        || (bytes[i] >= 'a' && bytes[i] <= 'z')
                        || (bytes[i] >= '0' && bytes[i] <= '9') || bytes[i] == '-'
                        || bytes[i] == '.' || bytes[i] == '_' || bytes[i] == '~'
                        || bytes[i] == '/')
                {
                    out.append((char) bytes[i]);
                }
                else if (bytes[i] >= 0)
                {
                    // encode other chars (byte code < 128)
                    out.append(pctEncoding[bytes[i]]);
                }
                else
                {
                    // encode other chars (byte code > 127, so it appears as
                    // negative in Java signed byte data type)
                    out.append(pctEncoding[256 + bytes[i]]);
                }
            }
            log.debug("encoded \"" + stringIn + "\" to \"" + out.toString() + "\"");
        
            return out.toString();
        }

        /** Version of encodeBitstreamName with one parameter, uses default encoding
         * <P>
         * @param stringIn
         *                input string to encode
         * @return the encoded string
         */
        public static String encodeBitstreamName(String stringIn) throws java.io.UnsupportedEncodingException {
                return encodeBitstreamName(stringIn, Constants.DEFAULT_ENCODING);
         }

        /**
          * Formats the file size. Examples:
          *
          *  - 50 = 50B
          *  - 1024 = 1KB
          *  - 1,024,000 = 1MB etc
          *
          *  The numbers are formatted using java Locales
          *
          * @param in The number to convert
          * @return the file size as a String
          */
        public static String formatFileSize(double in) {
             // Work out the size of the file, and format appropriatly
             // FIXME: When full i18n support is available, use the user's Locale
             // rather than the default Locale.
             NumberFormat nf = NumberFormat.getNumberInstance(Locale.getDefault());
             DecimalFormat df = (DecimalFormat)nf;
             df.applyPattern("###,###.##");
             if (in < 1024)
             {
                 df.applyPattern("0");
                 return df.format(in) +  " " + "B";
             }
             else if (in < 1024000)
             {
                 in = in / 1024;
                 return df.format(in) + " " + "kB";
             }
             else if (in < 1024000000)
             {
                 in = in / 1024000;
                 return df.format(in) + " " + "MB";
             }
             else
             {
                 in = in / 1024000000;
                 return df.format(in) + " " + "GB";
             }
         }

    /**
     * Obtain a parameter from the given request as an int. <code>-1</code> is
     * returned if the parameter is garbled or does not exist.
     *
     * @param request
     *            the HTTP request
     * @param param
     *            the name of the parameter
     *
     * @return the integer value of the parameter, or -1
     */
    public static int getIntParameter(HttpServletRequest request, String param)
    {
        String val = request.getParameter(param);

        try
        {
            return Integer.parseInt(val.trim());
        }
        catch (Exception e)
        {
            // Problem with parameter
            return -1;
        }
    }

    /**
     * Obtain an array of int parameters from the given request as an int. null
     * is returned if parameter doesn't exist. <code>-1</code> is returned in
     * array locations if that particular value is garbled.
     *
     * @param request
     *            the HTTP request
     * @param param
     *            the name of the parameter
     *
     * @return array of integers or null
     */
    public static int[] getIntParameters(HttpServletRequest request,
            String param)
    {
        String[] request_values = request.getParameterValues(param);

        if (request_values == null)
        {
            return null;
        }

        int[] return_values = new int[request_values.length];

        for (int x = 0; x < return_values.length; x++)
        {
            try
            {
                return_values[x] = Integer.parseInt(request_values[x]);
            }
            catch (Exception e)
            {
                // Problem with parameter, stuff -1 in this slot
                return_values[x] = -1;
            }
        }

        return return_values;
    }

    /**
     * Obtain a parameter from the given request as a boolean.
     * <code>false</code> is returned if the parameter is garbled or does not
     * exist.
     *
     * @param request
     *            the HTTP request
     * @param param
     *            the name of the parameter
     *
     * @return the integer value of the parameter, or -1
     */
    public static boolean getBoolParameter(HttpServletRequest request,
            String param)
    {
        return ((request.getParameter(param) != null) && request.getParameter(
                param).equals("true"));
    }

    /**
     * Get the button the user pressed on a submitted form. All buttons should
     * start with the text <code>submit</code> for this to work. A default
     * should be supplied, since often the browser will submit a form with no
     * submit button pressed if the user presses enter.
     *
     * @param request
     *            the HTTP request
     * @param def
     *            the default button
     *
     * @return the button pressed
     */
    public static String getSubmitButton(HttpServletRequest request, String def)
    {
        Enumeration e = request.getParameterNames();

        while (e.hasMoreElements())
        {
            String parameterName = (String) e.nextElement();

            if (parameterName.startsWith("submit"))
            {
                return parameterName;
            }
        }

        return def;
    }

    /**
     * Gets Maven version string of the source that built this instance.
     * @return string containing version, e.g. "1.5.2"; ends in "-SNAPSHOT" for development versions.
     */
    public static String getSourceVersion()
    {
        if (sourceVersion == null)
        {
            Properties constants = new Properties();

            InputStream cis = null;
            try
            {
                cis = Util.class.getResourceAsStream("/META-INF/maven/org.dspace/dspace-api/pom.properties");
                constants.load(cis);
            }
            catch(Exception e)
            {
                log.error(e.getMessage(),e);
            }
            finally
            {
                if (cis != null)
                {
                    try
                    {
                        cis.close();
                    }
                    catch (IOException e)
                    {
                        log.error("Unable to close input stream", e);
                    }
                }
            }

            sourceVersion = constants.getProperty("version", "none");
        }
        return sourceVersion;
    }
<<<<<<< HEAD
    
    /**
     * SEDICI-BEGIN
     *Tries to find a config definition according to a matching handle based on a collection's handle
     * or its parent communities's handle.
     * 
     * @param collection Collection to start the searching from
     * @return The config map's content associated to the matched handle 
     * @throws Exception when an SQLException occurs getting parent communities (couldn't find any more specific exception)
     */
    public static <T> T findDefinitionInMap(Collection collection, Map<String,T> configMap) throws Exception
    {
    	if(collection == null)
    		return null;
    	
    	// Tries the collection first
    	if(configMap.containsKey(collection.getHandle()))
    	{
    		return configMap.get(collection.getHandle());
    	}
    	else
    	{
			// Search through the community hierarchy in ascending order
    		Community[] communities;
    		try 
    		{
    			communities = collection.getCommunities();
			}
			catch (SQLException e)
			{
				throw new Exception("Error getting communities from collection "+collection.getID(), e);
			}

    		for(int i = 0 ; i < communities.length ; i++)
    		{
    	    	if(configMap.containsKey(communities[i].getHandle()))
    	    		return configMap.get(communities[i].getHandle());
    		}
    		
    		// Couldn't find any match
    		return null;
    	}
    }
    /* SEDICI-END */
=======

    /**
     * Get a list of all the respective "displayed-value(s)" from the given
     * "stored-value(s)" for a specific metadata field of a DSpace Item, by
     * reading input-forms.xml
     * 
     * @param item
     *            The Dspace Item
     * @param values
     *            A DCValue[] array of the specific "stored-value(s)"
     * @param schema
     *            A String with the schema name of the metadata field
     * @param element
     *            A String with the element name of the metadata field
     * @param qualifier
     *            A String with the qualifier name of the metadata field
     * @return A list of the respective "displayed-values"
     */

    public static List<String> getControlledVocabulariesDisplayValueLocalized(
            Item item, DCValue[] values, String schema, String element,
            String qualifier, Locale locale) throws SQLException,
            DCInputsReaderException
    {
        List<String> toReturn = new ArrayList<String>();
        DCInput myInputs = null;
        boolean myInputsFound = false;
        String formFileName = I18nUtil.getInputFormsFileName(locale);
        String col_handle = "";

        Collection collection = item.getOwningCollection();

        if (collection == null)
        {
            // set an empty handle so to get the default input set
            col_handle = "";
        }
        else
        {
            col_handle = collection.getHandle();
        }

        // Read the input form file for the specific collection
        DCInputsReader inputsReader = new DCInputsReader(formFileName);

        DCInputSet inputSet = inputsReader.getInputs(col_handle);

        // Replace the values of DCValue[] with the correct ones in case of
        // controlled vocabularies
        String currentField = schema + "." + element
                + (qualifier == null ? "" : "." + qualifier);

        if (inputSet != null)
        {

            int pageNums = inputSet.getNumberPages();

            for (int p = 0; p < pageNums; p++)
            {

                DCInput[] inputs = inputSet.getPageRows(p, false, false);

                if (inputs != null)
                {

                    for (int i = 0; i < inputs.length; i++)
                    {
                        String inputField = inputs[i].getSchema()
                                + "."
                                + inputs[i].getElement()
                                + (inputs[i].getQualifier() == null ? "" : "."
                                        + inputs[i].getQualifier());
                        if (currentField.equals(inputField))
                        {

                            myInputs = inputs[i];
                            myInputsFound = true;
                            break;

                        }
                    }
                }
                if (myInputsFound)
                    break;
            }
        }

        if (myInputsFound)
        {

            for (int j = 0; j < values.length; j++)
            {

                String pairsName = myInputs.getPairsType();
                String stored_value = values[j].value;
                String displayVal = myInputs.getDisplayString(pairsName,
                        stored_value);

                if (displayVal != null && !"".equals(displayVal))
                {

                    toReturn.add(displayVal);
                }

            }
        }

        return toReturn;
    }
>>>>>>> b05e67a5
}<|MERGE_RESOLUTION|>--- conflicted
+++ resolved
@@ -23,12 +23,9 @@
 
 import org.apache.log4j.Logger;
 import org.dspace.content.Collection;
-<<<<<<< HEAD
 import org.dspace.content.Community;
-=======
 import org.dspace.content.DCValue;
 import org.dspace.content.Item;
->>>>>>> b05e67a5
 import org.dspace.core.Constants;
 import org.dspace.core.I18nUtil;
 
@@ -362,7 +359,6 @@
         }
         return sourceVersion;
     }
-<<<<<<< HEAD
     
     /**
      * SEDICI-BEGIN
@@ -407,7 +403,6 @@
     	}
     }
     /* SEDICI-END */
-=======
 
     /**
      * Get a list of all the respective "displayed-value(s)" from the given
@@ -440,20 +435,10 @@
 
         Collection collection = item.getOwningCollection();
 
-        if (collection == null)
-        {
-            // set an empty handle so to get the default input set
-            col_handle = "";
-        }
-        else
-        {
-            col_handle = collection.getHandle();
-        }
-
         // Read the input form file for the specific collection
         DCInputsReader inputsReader = new DCInputsReader(formFileName);
 
-        DCInputSet inputSet = inputsReader.getInputs(col_handle);
+        DCInputSet inputSet = inputsReader.getInputs(collection);
 
         // Replace the values of DCValue[] with the correct ones in case of
         // controlled vocabularies
@@ -517,5 +502,4 @@
 
         return toReturn;
     }
->>>>>>> b05e67a5
 }