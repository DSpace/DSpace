--- conflicted
+++ resolved
@@ -7,19 +7,6 @@
  */
 package org.dspace.app.util;
 
-import java.io.IOException;
-import java.io.InputStream;
-import java.sql.SQLException;
-import java.text.DecimalFormat;
-import java.text.NumberFormat;
-import java.util.ArrayList;
-import java.util.Enumeration;
-import java.util.List;
-import java.util.Locale;
-import java.util.Properties;
-
-import javax.servlet.http.HttpServletRequest;
-
 import org.apache.log4j.Logger;
 import org.dspace.content.Collection;
 import org.dspace.content.DCValue;
@@ -27,6 +14,13 @@
 import org.dspace.core.Constants;
 import org.dspace.core.I18nUtil;
 
+import javax.servlet.http.HttpServletRequest;
+import java.io.IOException;
+import java.io.InputStream;
+import java.sql.SQLException;
+import java.text.DecimalFormat;
+import java.text.NumberFormat;
+import java.util.*;
 
 /**
  * Miscellaneous utility methods
@@ -358,7 +352,6 @@
         return sourceVersion;
     }
 
-<<<<<<< HEAD
     /**
      * Get a list of all the respective "displayed-value(s)" from the given
      * "stored-value(s)" for a specific metadata field of a DSpace Item, by
@@ -466,9 +459,9 @@
         }
 
         return toReturn;
-=======
+    }
+
     public static String toString(Object obj, String nullStr) {
         return (obj == null) ? nullStr : obj.toString();
->>>>>>> 443d0336
     }
 }