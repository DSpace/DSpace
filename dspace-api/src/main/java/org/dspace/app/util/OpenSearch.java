/**
 * The contents of this file are subject to the license and copyright
 * detailed in the LICENSE and NOTICE files at the root of the source
 * tree and available online at
 *
 * http://www.dspace.org/license/
 */
package org.dspace.app.util;

<<<<<<< HEAD
import com.sun.syndication.feed.module.opensearch.OpenSearchModule;
import com.sun.syndication.feed.module.opensearch.entity.OSQuery;
import com.sun.syndication.feed.module.opensearch.impl.OpenSearchModuleImpl;
import com.sun.syndication.io.FeedException;
import org.apache.log4j.Logger;
import org.dspace.content.DSpaceObject;
import org.dspace.core.ConfigurationManager;
import org.dspace.core.Constants;
import org.dspace.core.Context;
import org.dspace.handle.HandleManager;
=======
import org.dspace.core.Constants;
import org.dspace.core.Context;
import org.dspace.handle.HandleManager;

import java.io.IOException;
import java.util.ArrayList;
import java.util.List;
import java.util.Map;
import java.net.URLEncoder;
import java.io.UnsupportedEncodingException;
import java.sql.SQLException;

import org.w3c.dom.Document;

>>>>>>> b05e67a5
import org.jdom.Element;
import org.jdom.JDOMException;
import org.jdom.Namespace;
import org.jdom.output.DOMOutputter;
import org.jdom.output.XMLOutputter;

import org.apache.log4j.Logger;

import org.dspace.content.DSpaceObject;
import org.dspace.core.ConfigurationManager;

import com.sun.syndication.feed.module.opensearch.OpenSearchModule;
import com.sun.syndication.feed.module.opensearch.entity.OSQuery;
import com.sun.syndication.feed.module.opensearch.impl.OpenSearchModuleImpl;
import com.sun.syndication.io.FeedException;
import org.w3c.dom.Document;

import java.io.IOException;
import java.io.UnsupportedEncodingException;
import java.net.URLEncoder;
import java.sql.SQLException;
import java.util.ArrayList;
import java.util.List;
import java.util.Map;
/**
 * Utility Class with static methods for producing OpenSearch-compliant search results,
 * and the OpenSearch description document.
 * <p>
 * OpenSearch is a specification for describing and advertising search-engines
 * and their result formats. Commonly, RSS and Atom formats are used, which
 * the current implementation supports, as is HTML (used directly in browsers).
 * NB: this is baseline OpenSearch, no extensions currently supported.
 * </p>
 * <p>
 * The value of the "scope" parameter should either be absent (which means no
 * scope restriction), or the handle of a community or collection.
 * </p>
 * 
 * @author Richard Rodgers
 *
 */
public class OpenSearch
{
    private static final Logger log = Logger.getLogger(OpenSearch.class);

    // are open search queries enabled?
    private static boolean enabled = false;
    // supported results formats
    private static List<String> formats = null;
    // Namespaces used
    private static final String osNs = "http://a9.com/-/spec/opensearch/1.1/";

    // base search UI URL
    private static String uiUrl = null;
    // base search service URL
    private static String svcUrl = null;
    
    static
    {
    	enabled = ConfigurationManager.getBooleanProperty("websvc.opensearch.enable");
        svcUrl = ConfigurationManager.getProperty("dspace.url") + "/" +
                 ConfigurationManager.getProperty("websvc.opensearch.svccontext");
        uiUrl = ConfigurationManager.getProperty("dspace.url") + "/" +
                ConfigurationManager.getProperty("websvc.opensearch.uicontext");

    	// read rest of config info if enabled
    	formats = new ArrayList<String>();
    	if (enabled)
    	{
    		String fmtsStr = ConfigurationManager.getProperty("websvc.opensearch.formats");
    		if ( fmtsStr != null )
    		{
    			for (String fmt : fmtsStr.split(","))
    			{
    				formats.add(fmt);
    			}
    		}
    	}
        }
    
    /**
     * Returns list of supported formats
     * 
     * @return list of format names - 'rss', 'atom' or 'html'
     */
    public static List<String> getFormats()
    {
    	return formats;
    }
    
    /**
     * Returns a mime-type associated with passed format
     * 
     * @param format the results document format (rss, atom, html)
     * @return content-type mime-type
     */
    public static String getContentType(String format)
    {
    	return "html".equals(format) ? "text/html" : 
    									"application/" + format + "+xml; charset=UTF-8";
    }
    
    /**
     * Returns the OpenSearch service document appropriate for given scope
     * 
     * @param scope - null for entire repository, or handle or community or collection
     * @return document the service document
     * @throws IOException
     */
    public static Document getDescriptionDoc(String scope) throws IOException
    {
    	return jDomToW3(getServiceDocument(scope));
    }
    
    /**
     * Returns OpenSearch Servic Document as a string
     * 
     * @param scope - null for entire repository, or handle or community or collection
     * @return service document as a string
     */
    public static String getDescription(String scope)
    {
    	return new XMLOutputter().outputString(getServiceDocument(scope));
    }
    
    /**
     * Returns a formatted set of search results as a string
     * 
     * @param format results format - html, rss or atom
     * @param query - the search query
     * @param totalResults - the hit count
     * @param start - start result index
     * @param pageSize - page size
     * @param scope - search scope, null or community/collection handle
     * @param results the retreived DSpace objects satisfying search
     * @param labels labels to apply - format specific
     * @return formatted search results
     * @throws IOException
     */
    public static String getResultsString(String format, String query, int totalResults, int start, int pageSize,
    		                          	  DSpaceObject scope, DSpaceObject[] results,
    		                          	  Map<String, String> labels) throws IOException
    {
<<<<<<< HEAD
            try
            {
            return getResults(format, query, totalResults, start, pageSize, scope, results, labels).outputString();
            }
=======
        try
        {
            return getResults(format, query, totalResults, start, pageSize, scope, results, labels).outputString();
        }
>>>>>>> b05e67a5
        catch (FeedException e)
        {
            log.error(e.toString(), e);
            	throw new IOException("Unable to generate feed", e);
        }
    }
    
    /**
     * Returns a formatted set of search results as a document
     *
     * @param format results format - html, rss or atom
     * @param query - the search query
     * @param totalResults - the hit count
     * @param start - start result index
     * @param pageSize - page size
     * @param scope - search scope, null or community/collection handle
     * @param results the retreived DSpace objects satisfying search
     * @param labels labels to apply - format specific
     * @return formatted search results
     * @throws IOException
     */
    public static Document getResultsDoc(String format, String query, int totalResults, int start, int pageSize,
    		                          DSpaceObject scope, DSpaceObject[] results, Map<String, String> labels)
                                      throws IOException
    {
<<<<<<< HEAD
        	try
        	{
            return getResults(format, query, totalResults, start, pageSize, scope, results, labels).outputW3CDom();
        	}
=======
        try
        {
            return getResults(format, query, totalResults, start, pageSize, scope, results, labels).outputW3CDom();
        }
>>>>>>> b05e67a5
        catch (FeedException e)
        {
            log.error(e.toString(), e);
            throw new IOException("Unable to generate feed", e);
        }
<<<<<<< HEAD
    
=======
    }

>>>>>>> b05e67a5
    private static SyndicationFeed getResults(String format, String query, int totalResults, int start, int pageSize,
                                          DSpaceObject scope, DSpaceObject[] results, Map<String, String> labels)
    {
        // Encode results in requested format
        if ("rss".equals(format))
        {
            format = "rss_2.0";
        }
        else if ("atom".equals(format))
        {
            format = "atom_1.0";
        }
    	
        SyndicationFeed feed = new SyndicationFeed(labels.get(SyndicationFeed.MSG_UITYPE));
        feed.populate(null, scope, results, labels);
        feed.setType(format);
        feed.addModule(openSearchMarkup(query, totalResults, start, pageSize));
    	return feed;
	}
    
    /*
     * Generates the OpenSearch elements which are added to the RSS or Atom feeds as foreign markup
     * wrapped in a module
     * 
     * @param query the search query
     * @param qRes the search results
     * @return module
     */
    private static OpenSearchModule openSearchMarkup(String query, int totalResults, int start, int pageSize)
<<<<<<< HEAD
    { 
=======
    {
>>>>>>> b05e67a5
    	OpenSearchModule osMod = new OpenSearchModuleImpl();
    	osMod.setTotalResults(totalResults);
    	osMod.setStartIndex(start);
    	osMod.setItemsPerPage(pageSize);
    	OSQuery osq = new OSQuery();
    	osq.setRole("request");
        try
        {
            osq.setSearchTerms(URLEncoder.encode(query, "UTF-8"));
        }
        catch(UnsupportedEncodingException e)
        {
            log.error(e);
<<<<<<< HEAD
        	}
=======
        }
>>>>>>> b05e67a5
        osq.setStartPage(1 + (start / pageSize));
        osMod.addQuery(osq);
        return osMod;
    }
    
    /**
     * Returns as a document the OpenSearch service document
     * 
     * @param scope - null for the entire repository, or a collection/community handle
     * @return Service Document
     */
    private static org.jdom.Document getServiceDocument(String scope)
    {
    	Namespace ns = Namespace.getNamespace(osNs);
        Element root = new Element("OpenSearchDescription", ns);
        root.addContent(new Element("ShortName", ns).setText(ConfigurationManager.getProperty("websvc.opensearch.shortname")));
        root.addContent(new Element("LongName", ns).setText(ConfigurationManager.getProperty("websvc.opensearch.longname")));
        root.addContent(new Element("Description", ns).setText(ConfigurationManager.getProperty("websvc.opensearch.description")));
        root.addContent(new Element("InputEncoding", ns).setText("UTF-8"));
        root.addContent(new Element("OutputEncoding", ns).setText("UTF-8"));
        // optional elements
        String sample = ConfigurationManager.getProperty("websvc.opensearch.samplequery");
        if (sample != null && sample.length() > 0)
        {
        	Element sq = new Element("Query", ns).setAttribute("role", "example");
        	root.addContent(sq.setAttribute("searchTerms", sample));
        }
        String tags = ConfigurationManager.getProperty("websvc.opensearch.tags");
        if (tags != null && tags.length() > 0)
        {
        	root.addContent(new Element("Tags", ns).setText(tags));
        }
        String contact = ConfigurationManager.getProperty("mail.admin");
        if (contact != null && contact.length() > 0)
        {
        	root.addContent(new Element("Contact", ns).setText(contact));
        }
        String faviconUrl = ConfigurationManager.getProperty("websvc.opensearch.faviconurl");
        if (faviconUrl != null && faviconUrl.length() > 0)
        {
        	String dim = String.valueOf(16);
        	String type = faviconUrl.endsWith("ico") ? "image/vnd.microsoft.icon" : "image/png";
        	Element fav = new Element("Image", ns).setAttribute("height", dim).setAttribute("width", dim).
        	                setAttribute("type", type).setText(faviconUrl);
        	root.addContent(fav);
        }
        // service URLs
        for (String format : formats)
        {
        	Element url = new Element("Url", ns).setAttribute("type", getContentType(format));
        	StringBuffer template = new StringBuffer();
        	if ("html".equals(format))
        	{
        		template.append(uiUrl);
        	}
        	else
        	{
        		template.append(svcUrl);
        	}
            template.append("?query={searchTerms}");
        	if(! "html".equals(format))
        	{
               	template.append("&start={startIndex?}&rpp={count?}&format=");
               	template.append(format);
        	}
        	if (scope != null)
        	{
        		template.append("&scope=");
        		template.append(scope);
        	}
        	url.setAttribute("template", template.toString());
        	root.addContent(url);
        }
        return new org.jdom.Document(root);
    }
    
    /**
     * Converts a JDOM document to a W3C one
     * @param jdomDoc
     * @return W3C Document object
     * @throws IOException
     */
    private static Document jDomToW3(org.jdom.Document jdomDoc) throws IOException
    {
        DOMOutputter domOut = new DOMOutputter();
        try
        {
        	return domOut.output(jdomDoc);
        }
        catch(JDOMException jde)
        {
        	throw new IOException("JDOM output exception", jde);
        }
    }

    public static DSpaceObject resolveScope(Context context, String scope) throws SQLException
    {
        if(scope == null || "".equals(scope))
            return null;

        DSpaceObject dso = HandleManager.resolveToObject(context, scope);
        if(dso == null || dso.getType() == Constants.ITEM)
            throw new IllegalArgumentException("Scope handle "+scope+" should point to a valid Community or Collection");
        return dso;
    }

}<|MERGE_RESOLUTION|>--- conflicted
+++ resolved
@@ -7,18 +7,10 @@
  */
 package org.dspace.app.util;
 
-<<<<<<< HEAD
 import com.sun.syndication.feed.module.opensearch.OpenSearchModule;
 import com.sun.syndication.feed.module.opensearch.entity.OSQuery;
 import com.sun.syndication.feed.module.opensearch.impl.OpenSearchModuleImpl;
 import com.sun.syndication.io.FeedException;
-import org.apache.log4j.Logger;
-import org.dspace.content.DSpaceObject;
-import org.dspace.core.ConfigurationManager;
-import org.dspace.core.Constants;
-import org.dspace.core.Context;
-import org.dspace.handle.HandleManager;
-=======
 import org.dspace.core.Constants;
 import org.dspace.core.Context;
 import org.dspace.handle.HandleManager;
@@ -33,7 +25,6 @@
 
 import org.w3c.dom.Document;
 
->>>>>>> b05e67a5
 import org.jdom.Element;
 import org.jdom.JDOMException;
 import org.jdom.Namespace;
@@ -44,6 +35,7 @@
 
 import org.dspace.content.DSpaceObject;
 import org.dspace.core.ConfigurationManager;
+import org.dspace.search.QueryResults;
 
 import com.sun.syndication.feed.module.opensearch.OpenSearchModule;
 import com.sun.syndication.feed.module.opensearch.entity.OSQuery;
@@ -177,17 +169,10 @@
     		                          	  DSpaceObject scope, DSpaceObject[] results,
     		                          	  Map<String, String> labels) throws IOException
     {
-<<<<<<< HEAD
-            try
-            {
+        try
+        {
             return getResults(format, query, totalResults, start, pageSize, scope, results, labels).outputString();
-            }
-=======
-        try
-        {
-            return getResults(format, query, totalResults, start, pageSize, scope, results, labels).outputString();
-        }
->>>>>>> b05e67a5
+        }
         catch (FeedException e)
         {
             log.error(e.toString(), e);
@@ -197,7 +182,7 @@
     
     /**
      * Returns a formatted set of search results as a document
-     *
+     * 
      * @param format results format - html, rss or atom
      * @param query - the search query
      * @param totalResults - the hit count
@@ -213,28 +198,17 @@
     		                          DSpaceObject scope, DSpaceObject[] results, Map<String, String> labels)
                                       throws IOException
     {
-<<<<<<< HEAD
-        	try
-        	{
+        try
+        {
             return getResults(format, query, totalResults, start, pageSize, scope, results, labels).outputW3CDom();
-        	}
-=======
-        try
-        {
-            return getResults(format, query, totalResults, start, pageSize, scope, results, labels).outputW3CDom();
-        }
->>>>>>> b05e67a5
+        }
         catch (FeedException e)
         {
             log.error(e.toString(), e);
             throw new IOException("Unable to generate feed", e);
         }
-<<<<<<< HEAD
-    
-=======
-    }
-
->>>>>>> b05e67a5
+    }
+
     private static SyndicationFeed getResults(String format, String query, int totalResults, int start, int pageSize,
                                           DSpaceObject scope, DSpaceObject[] results, Map<String, String> labels)
     {
@@ -264,11 +238,7 @@
      * @return module
      */
     private static OpenSearchModule openSearchMarkup(String query, int totalResults, int start, int pageSize)
-<<<<<<< HEAD
-    { 
-=======
-    {
->>>>>>> b05e67a5
+    {
     	OpenSearchModule osMod = new OpenSearchModuleImpl();
     	osMod.setTotalResults(totalResults);
     	osMod.setStartIndex(start);
@@ -282,11 +252,7 @@
         catch(UnsupportedEncodingException e)
         {
             log.error(e);
-<<<<<<< HEAD
-        	}
-=======
-        }
->>>>>>> b05e67a5
+        }
         osq.setStartPage(1 + (start / pageSize));
         osMod.addQuery(osq);
         return osMod;
