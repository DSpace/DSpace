/**
 * The contents of this file are subject to the license and copyright
 * detailed in the LICENSE and NOTICE files at the root of the source
 * tree and available online at
 *
 * http://www.dspace.org/license/
 */
package org.dspace.app.util;

import java.io.File;
import java.util.*;

import org.xml.sax.SAXException;
import org.w3c.dom.*;
import javax.xml.parsers.*;

import org.dspace.content.Collection;
import org.dspace.content.MetadataSchema;
import org.dspace.core.ConfigurationManager;

/**
 * Submission form generator for DSpace. Reads and parses the installation
 * form definitions file, input-forms.xml, from the configuration directory.
 * A forms definition details the page and field layout of the metadata
 * collection pages used by the submission process. Each forms definition
 * starts with a unique name that gets associated with that form set.
 *
 * The file also specifies which collections use which form sets. At a
 * minimum, the definitions file must define a default mapping from the
 * placeholder collection #0 to the distinguished form 'default'. Any
 * collections that use a custom form set are listed paired with the name
 * of the form set they use.
 *
 * The definitions file also may contain sets of value pairs. Each value pair
 * will contain one string that the user reads, and a paired string that will
 * supply the value stored in the database if its sibling display value gets
 * selected from a choice list.
 *
 * @author  Brian S. Hughes
 * @version $Revision$
 */

public class DCInputsReader
{
    /**
     * The ID of the default collection. Will never be the ID of a named
     * collection
     */
    public static final String DEFAULT_COLLECTION = "default";

    /** Name of the form definition XML file  */
    static final String FORM_DEF_FILE = "input-forms.xml";

    /** Keyname for storing dropdown value-pair set name */
    static final String PAIR_TYPE_NAME = "value-pairs-name";

    /** The fully qualified pathname of the form definition XML file */
    private String defsFile = ConfigurationManager.getProperty("dspace.dir")
            + File.separator + "config" + File.separator + FORM_DEF_FILE;

    /**
     * Reference to the collections to forms map, computed from the forms
     * definition file
     */
    private Map<String, String> whichForms = null;

    /**
     * Reference to the forms definitions map, computed from the forms
     * definition file
     */
    private Map<String, List<List<Map<String, String>>>> formDefns  = null;

    /**
     * Reference to the value-pairs map, computed from the forms definition file
     */
    private Map<String, List<String>> valuePairs = null;    // Holds display/storage pairs
    
    /**
     * Mini-cache of last DCInputSet requested. If submissions are not typically
     * form-interleaved, there will be a modest win.
     */
    private DCInputSet lastInputSet = null;

    /**
     * Parse an XML encoded submission forms template file, and create a hashmap
     * containing all the form information. This hashmap will contain three top
     * level structures: a map between collections and forms, the definition for
     * each page of each form, and lists of pairs of values that populate
     * selection boxes.
     */

    public DCInputsReader()
         throws DCInputsReaderException
    {
        buildInputs(defsFile);
    }


    public DCInputsReader(String fileName)
         throws DCInputsReaderException
    {
        buildInputs(fileName);
    }


    private void buildInputs(String fileName)
         throws DCInputsReaderException
    {
        whichForms = new HashMap<String, String>();
        formDefns  = new HashMap<String, List<List<Map<String, String>>>>();
        valuePairs = new HashMap<String, List<String>>();

        String uri = "file:" + new File(fileName).getAbsolutePath();

        try
        {
                DocumentBuilderFactory factory = DocumentBuilderFactory.newInstance();
                factory.setValidating(false);
                factory.setIgnoringComments(true);
                factory.setIgnoringElementContentWhitespace(true);
                
                DocumentBuilder db = factory.newDocumentBuilder();
                Document doc = db.parse(uri);
                doNodes(doc);
                checkValues();
        }
        catch (FactoryConfigurationError fe)
        {
                throw new DCInputsReaderException("Cannot create Submission form parser",fe);
        }
        catch (Exception e)
        {
                throw new DCInputsReaderException("Error creating submission forms: "+e);
        }
    }
   
    public Iterator<String> getPairsNameIterator()
    {
        return valuePairs.keySet().iterator();
    }

    public List<String> getPairs(String name)
    {
        return valuePairs.get(name);
    }

    /**
     * Returns the set of DC inputs used for a particular collection, or the
     * default set if no inputs defined for the collection
     *
     * @param collectionHandle
     *            collection's unique Handle
     * @return DC input set
     * @throws DCInputsReaderException
     *             if no default set defined
     */
    public DCInputSet getInputs(Collection collection)
                throws DCInputsReaderException
    {
    	String formName;
    	try
    	{
    		formName = Util.findDefinitionInMap(collection, whichForms);
    	}
    	catch(Exception e)
    	{
    		throw new DCInputsReaderException("Couldn't get the form definition for collection "+collection.getID(), e);
    	}
    	
        if (formName == null)
        {
                formName = whichForms.get(DEFAULT_COLLECTION);
        }
        if (formName == null)
        {
                throw new DCInputsReaderException("No form designated as default");
        }
        // check mini-cache, and return if match
        if ( lastInputSet != null && lastInputSet.getFormName().equals( formName ) )
        {
                return lastInputSet;
        }
        // cache miss - construct new DCInputSet
        List<List<Map<String, String>>> pages = formDefns.get(formName);
        if ( pages == null )
        {
                throw new DCInputsReaderException("Missing the " + formName  + " form");
        }
        lastInputSet = new DCInputSet(formName, pages, valuePairs);
        return lastInputSet;
    }
    
    /**
     * Return the number of pages the inputs span for a desginated collection
     * @param  collectionHandle   collection's unique Handle
     * @return number of pages of input
     * @throws DCInputsReaderException if no default set defined
     */
    public int getNumberInputPages(Collection collection)
        throws DCInputsReaderException
    {
        return getInputs(collection).getNumberPages();
    }
    
    /**
     * Process the top level child nodes in the passed top-level node. These
     * should correspond to the collection-form maps, the form definitions, and
     * the display/storage word pairs.
     */
    private void doNodes(Node n)
                throws SAXException, DCInputsReaderException
    {
        if (n == null)
        {
                return;
        }
        Node e = getElement(n);
        NodeList nl = e.getChildNodes();
        int len = nl.getLength();
        boolean foundMap  = false;
        boolean foundDefs = false;
        for (int i = 0; i < len; i++)
        {
                Node nd = nl.item(i);
                if ((nd == null) || isEmptyTextNode(nd))
                {
                        continue;
                }
                String tagName = nd.getNodeName();
                if (tagName.equals("form-map"))
                {
                        processMap(nd);
                        foundMap = true;
                }
                else if (tagName.equals("form-definitions"))
                {
                        processDefinition(nd);
                        foundDefs = true;
                }
                else if (tagName.equals("form-value-pairs"))
                {
                        processValuePairs(nd);
                }
                // Ignore unknown nodes
        }
        if (!foundMap)
        {
                throw new DCInputsReaderException("No collection to form map found");
        }
        if (!foundDefs)
        {
                throw new DCInputsReaderException("No form definition found");
        }
    }

    /**
     * Process the form-map section of the XML file.
     * Each element looks like:
     *   <name-map collection-handle="hdl" form-name="name" />
     * Extract the collection handle and form name, put name in hashmap keyed
     * by the collection handle.
     */
    private void processMap(Node e)
        throws SAXException
    {
        NodeList nl = e.getChildNodes();
        int len = nl.getLength();
        for (int i = 0; i < len; i++)
        {
                Node nd = nl.item(i);
                if (nd.getNodeName().equals("name-map"))
                {
               		// preserves the collection-handle attribute for backward compatibility
                        String id = getAttribute(nd, "collection-handle");
                        String handle = getAttribute(nd, "handle");
                        String value = getAttribute(nd, "form-name");
                        String content = getValue(nd);
                        if (id == null && handle == null)
                        {
                                throw new SAXException("name-map element is missing handle attribute");
                        }
                        if (value == null)
                        {
                                throw new SAXException("name-map element is missing form-name attribute");
                        }
                        if (content != null && content.length() > 0)
                        {
                                throw new SAXException("name-map element has content, it should be empty.");
                        }
                        whichForms.put(handle != null ? handle : id, value);
                }  // ignore any child node that isn't a "name-map"
        }
    }

    /**
     * Process the form-definitions section of the XML file. Each element is
     * formed thusly: <form name="formname">...pages...</form> Each pages
     * subsection is formed: <page number="#"> ...fields... </page> Each field
     * is formed from: dc-element, dc-qualifier, label, hint, input-type name,
     * required text, and repeatable flag.
     */
    private void processDefinition(Node e)
        throws SAXException, DCInputsReaderException
    {
        int numForms = 0;
        NodeList nl = e.getChildNodes();
        int len = nl.getLength();
        for (int i = 0; i < len; i++)
        {
                Node nd = nl.item(i);
                // process each form definition
                if (nd.getNodeName().equals("form"))
                {
                        numForms++;
                        String formName = getAttribute(nd, "name");
                        if (formName == null)
                        {
                                throw new SAXException("form element has no name attribute");
                        }
                        List<List<Map<String, String>>> pages = new ArrayList<List<Map<String, String>>>(); // the form contains pages
                        formDefns.put(formName, pages);
                        NodeList pl = nd.getChildNodes();
                        int lenpg = pl.getLength();
                        for (int j = 0; j < lenpg; j++)
                        {
                                Node npg = pl.item(j);
                                // process each page definition
                                if (npg.getNodeName().equals("page"))
                                {
                                        String pgNum = getAttribute(npg, "number");
                                        if (pgNum == null)
                                        {
                                                throw new SAXException("Form " + formName + " has no identified pages");
                                        }
                                        List<Map<String, String>> page = new ArrayList<Map<String, String>>();
                                        pages.add(page);
                                        NodeList flds = npg.getChildNodes();
                                        int lenflds = flds.getLength();
                                        for (int k = 0; k < lenflds; k++)
                                        {
                                                Node nfld = flds.item(k);
                                                if ( nfld.getNodeName().equals("field") )
                                                {
                                                        // process each field definition
                                                        Map<String, String> field = new HashMap<String, String>();
                                                        page.add(field);
                                                        processPageParts(formName, pgNum, nfld, field);

<<<<<<< HEAD
                                                        /* SEDICI-BEGIN 
                                                        // we omit the duplicate validation, allowing multiple fields definition for 
                                                        // the same metadata and different visibility/type-bind
                                                        //String error = checkForDups(formName, field, pages);
                                                        //if (error != null)
                                                        //{
                                                        //        throw new SAXException(error);
                                                        //}
                                                        SEDICI-END */
=======
                                                        // we omit the duplicate validation, allowing multiple fields definition for 
                                                        // the same metadata and different visibility/type-bind

>>>>>>> b05e67a5
                                                }
                                        }
                                } // ignore any child that is not a 'page'
                        }
                        // sanity check number of pages
                        if (pages.size() < 1)
                        {
                                throw new DCInputsReaderException("Form " + formName + " has no pages");
                        }
                }
        }
        if (numForms == 0)
        {
                throw new DCInputsReaderException("No form definition found");
        }
    }

    /**
     * Process parts of a field
     * At the end, make sure that input-types 'qualdrop_value' and
     * 'twobox' are marked repeatable. Complain if dc-element, label,
     * or input-type are missing.
     */
    private void processPageParts(String formName, String page, Node n, Map<String, String> field)
        throws SAXException
    {
        NodeList nl = n.getChildNodes();
        int len = nl.getLength();
        for (int i = 0; i < len; i++)
        {
                Node nd = nl.item(i);
                if ( ! isEmptyTextNode(nd) )
                {
                        String tagName = nd.getNodeName();
                        String value   = getValue(nd);
                        field.put(tagName, value);
                        if (tagName.equals("input-type"))
                        {
                    if (value.equals("dropdown")
                            || value.equals("qualdrop_value")
                            || value.equals("list"))
                                {
                                        String pairTypeName = getAttribute(nd, PAIR_TYPE_NAME);
                                        if (pairTypeName == null)
                                        {
                                                throw new SAXException("Form " + formName + ", field " +
                                                                                                field.get("dc-element") +
                                                                                                        "." + field.get("dc-qualifier") +
                                                                                                " has no name attribute");
                                        }
                                        else
                                        {
                                                field.put(PAIR_TYPE_NAME, pairTypeName);
                                        }
                                }
                        }
                        else if (tagName.equals("vocabulary"))
                        {
                                String closedVocabularyString = getAttribute(nd, "closed");
                            field.put("closedVocabulary", closedVocabularyString);
                        }
                }
        }
        String missing = null;
        if (field.get("dc-element") == null)
        {
                missing = "dc-element";
        }
        if (field.get("label") == null)
        {
                missing = "label";
        }
        if (field.get("input-type") == null)
        {
                missing = "input-type";
        }
        if ( missing != null )
        {
                String msg = "Required field " + missing + " missing on page " + page + " of form " + formName;
                throw new SAXException(msg);
        }
        String type = field.get("input-type");
        if (type.equals("twobox") || type.equals("qualdrop_value"))
        {
                String rpt = field.get("repeatable");
                if ((rpt == null) ||
                                ((!rpt.equalsIgnoreCase("yes")) &&
                                                (!rpt.equalsIgnoreCase("true"))))
                {
                        String msg = "The field \'"+field.get("label")+"\' must be repeatable";
                        throw new SAXException(msg);
                }
        }
    }

    /**
     * Check that this is the only field with the name dc-element.dc-qualifier
     * If there is a duplicate, return an error message, else return null;
     */
    private String checkForDups(String formName, Map<String, String> field, List<List<Map<String, String>>> pages)
    {
        int matches = 0;
        String err = null;
        String schema = field.get("dc-schema");
        String elem = field.get("dc-element");
        String qual = field.get("dc-qualifier");
        if ((schema == null) || (schema.equals("")))
        {
            schema = MetadataSchema.DC_SCHEMA;
        }
        String schemaTest;
        
        for (int i = 0; i < pages.size(); i++)
        {
            List<Map<String, String>> pg = pages.get(i);
            for (int j = 0; j < pg.size(); j++)
            {
                Map<String, String> fld = pg.get(j);
                if ((fld.get("dc-schema") == null) ||
                    ((fld.get("dc-schema")).equals("")))
                {
                    schemaTest = MetadataSchema.DC_SCHEMA;
                }
                else
                {
                    schemaTest = fld.get("dc-schema");
                }
                
                // Are the schema and element the same? If so, check the qualifier
                if (((fld.get("dc-element")).equals(elem)) &&
                    (schemaTest.equals(schema)))
                {
                    String ql = fld.get("dc-qualifier");
                    if (qual != null)
                    {
                        if ((ql != null) && ql.equals(qual))
                        {
                            matches++;
                        }
                    }
                    else if (ql == null)
                    {
                        matches++;
                    }
                }
            }
        }
        if (matches > 1)
        {
            err = "Duplicate field " + schema + "." + elem + "." + qual + " detected in form " + formName;
        }
        
        return err;
    }


    /**
     * Process the form-value-pairs section of the XML file.
     *  Each element is formed thusly:
     *      <value-pairs name="..." dc-term="...">
     *          <pair>
     *            <display>displayed name-</display>
     *            <storage>stored name</storage>
     *          </pair>
     * For each value-pairs element, create a new vector, and extract all
     * the pairs contained within it. Put the display and storage values,
     * respectively, in the next slots in the vector. Store the vector
     * in the passed in hashmap.
     */
    private void processValuePairs(Node e)
                throws SAXException
    {
        NodeList nl = e.getChildNodes();
        int len = nl.getLength();
        for (int i = 0; i < len; i++)
        {
                Node nd = nl.item(i);
                    String tagName = nd.getNodeName();

                    // process each value-pairs set
                    if (tagName.equals("value-pairs"))
                    {
                        String pairsName = getAttribute(nd, PAIR_TYPE_NAME);
                        String dcTerm = getAttribute(nd, "dc-term");
                        if (pairsName == null)
                        {
                                String errString =
                                        "Missing name attribute for value-pairs for DC term " + dcTerm;
                                throw new SAXException(errString);

                        }
                        List<String> pairs = new ArrayList<String>();
                        valuePairs.put(pairsName, pairs);
                        NodeList cl = nd.getChildNodes();
                        int lench = cl.getLength();
                        for (int j = 0; j < lench; j++)
                        {
                                Node nch = cl.item(j);
                                String display = null;
                                String storage = null;

                                if (nch.getNodeName().equals("pair"))
                                {
                                        NodeList pl = nch.getChildNodes();
                                        int plen = pl.getLength();
                                        for (int k = 0; k < plen; k++)
                                        {
                                                Node vn= pl.item(k);
                                                String vName = vn.getNodeName();
                                                if (vName.equals("displayed-value"))
                                                {
                                                        display = getValue(vn);
                                                }
                                                else if (vName.equals("stored-value"))
                                                {
                                                        storage = getValue(vn);
                                                        if (storage == null)
                                                        {
                                                                storage = "";
                                                        }
                                                } // ignore any children that aren't 'display' or 'storage'
                                        }
                                        pairs.add(display);
                                        pairs.add(storage);
                                } // ignore any children that aren't a 'pair'
                        }
                    } // ignore any children that aren't a 'value-pair'
        }
    }


    /**
     * Check that all referenced value-pairs are present
     * and field is consistent
     *
     * Throws DCInputsReaderException if detects a missing value-pair.
     */

    private void checkValues()
                throws DCInputsReaderException
    {
        // Step through every field of every page of every form
        Iterator<String> ki = formDefns.keySet().iterator();
        while (ki.hasNext())
        {
                String idName = ki.next();
                List<List<Map<String, String>>> pages = formDefns.get(idName);
                for (int i = 0; i < pages.size(); i++)
                {
                        List<Map<String, String>> page = pages.get(i);
                        for (int j = 0; j < page.size(); j++)
                        {
                                Map<String, String> fld = page.get(j);
                                // verify reference in certain input types
                                String type = fld.get("input-type");
                    if (type.equals("dropdown")
                            || type.equals("qualdrop_value")
                            || type.equals("list"))
                                {
                                        String pairsName = fld.get(PAIR_TYPE_NAME);
                                        List<String> v = valuePairs.get(pairsName);
                                        if (v == null)
                                        {
                                                String errString = "Cannot find value pairs for " + pairsName;
                                                throw new DCInputsReaderException(errString);
                                        }
                                }
<<<<<<< HEAD
				/* SEDICI-BEGIN

               			// we omit the "required" and "visibility" validation, provided this must be checked in the processing class
               			// only when it makes sense (if the field isn't visible means that it is not applicable, therefore it can't be required)


                                //// if visibility restricted, make sure field is not required
                                //String visibility = fld.get("visibility");
                                //if (visibility != null && visibility.length() > 0 )
                                //{
                                //        String required = fld.get("required");
                                //        if (required != null && required.length() > 0)
                                //        {
                                //                String errString = "Field '" + fld.get("label") +
                                //                                        "' is required but invisible";
                                //                throw new DCInputsReaderException(errString);
                                //        }
                                //}
                    		SEDICI-END */
=======
                    
                    			// we omit the "required" and "visibility" validation, provided this must be checked in the processing class
                    			// only when it makes sense (if the field isn't visible means that it is not applicable, therefore it can't be required)

>>>>>>> b05e67a5
                        }
                }
        }
    }
    
    private Node getElement(Node nd)
    {
        NodeList nl = nd.getChildNodes();
        int len = nl.getLength();
        for (int i = 0; i < len; i++)
        {
            Node n = nl.item(i);
            if (n.getNodeType() == Node.ELEMENT_NODE)
            {
                return n;
            }
        }
        return null;
     }

    private boolean isEmptyTextNode(Node nd)
    {
        boolean isEmpty = false;
        if (nd.getNodeType() == Node.TEXT_NODE)
        {
                String text = nd.getNodeValue().trim();
                if (text.length() == 0)
                {
                        isEmpty = true;
                }
        }
        return isEmpty;
    }

    /**
     * Returns the value of the node's attribute named <name>
     */
    private String getAttribute(Node e, String name)
    {
        NamedNodeMap attrs = e.getAttributes();
        int len = attrs.getLength();
        if (len > 0)
        {
                int i;
                for (i = 0; i < len; i++)
                {
                        Node attr = attrs.item(i);
                        if (name.equals(attr.getNodeName()))
                        {
                                return attr.getNodeValue().trim();
                        }
                }
        }
        //no such attribute
        return null;
    }

    /**
     * Returns the value found in the Text node (if any) in the
     * node list that's passed in.
     */
    private String getValue(Node nd)
    {
        NodeList nl = nd.getChildNodes();
        int len = nl.getLength();
        for (int i = 0; i < len; i++)
        {
                Node n = nl.item(i);
                short type = n.getNodeType();
                if (type == Node.TEXT_NODE)
                {
                        return n.getNodeValue().trim();
                }
        }
        // Didn't find a text node
        return null;
    }
}<|MERGE_RESOLUTION|>--- conflicted
+++ resolved
@@ -346,21 +346,9 @@
                                                         page.add(field);
                                                         processPageParts(formName, pgNum, nfld, field);
 
-<<<<<<< HEAD
-                                                        /* SEDICI-BEGIN 
                                                         // we omit the duplicate validation, allowing multiple fields definition for 
                                                         // the same metadata and different visibility/type-bind
-                                                        //String error = checkForDups(formName, field, pages);
-                                                        //if (error != null)
-                                                        //{
-                                                        //        throw new SAXException(error);
-                                                        //}
-                                                        SEDICI-END */
-=======
-                                                        // we omit the duplicate validation, allowing multiple fields definition for 
-                                                        // the same metadata and different visibility/type-bind
-
->>>>>>> b05e67a5
+
                                                 }
                                         }
                                 } // ignore any child that is not a 'page'
@@ -628,32 +616,10 @@
                                                 throw new DCInputsReaderException(errString);
                                         }
                                 }
-<<<<<<< HEAD
-				/* SEDICI-BEGIN
-
-               			// we omit the "required" and "visibility" validation, provided this must be checked in the processing class
-               			// only when it makes sense (if the field isn't visible means that it is not applicable, therefore it can't be required)
-
-
-                                //// if visibility restricted, make sure field is not required
-                                //String visibility = fld.get("visibility");
-                                //if (visibility != null && visibility.length() > 0 )
-                                //{
-                                //        String required = fld.get("required");
-                                //        if (required != null && required.length() > 0)
-                                //        {
-                                //                String errString = "Field '" + fld.get("label") +
-                                //                                        "' is required but invisible";
-                                //                throw new DCInputsReaderException(errString);
-                                //        }
-                                //}
-                    		SEDICI-END */
-=======
                     
                     			// we omit the "required" and "visibility" validation, provided this must be checked in the processing class
                     			// only when it makes sense (if the field isn't visible means that it is not applicable, therefore it can't be required)
 
->>>>>>> b05e67a5
                         }
                 }
         }
