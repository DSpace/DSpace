/**
 * The contents of this file are subject to the license and copyright
 * detailed in the LICENSE and NOTICE files at the root of the source
 * tree and available online at
 *
 * http://www.dspace.org/license/
 */
package org.dspace.app.util;

import java.io.File;
import java.sql.SQLException;
import java.util.ArrayList;
import java.util.HashMap;
import java.util.LinkedHashMap;
import java.util.LinkedList;
import java.util.List;
import java.util.Map;
import javax.xml.parsers.DocumentBuilder;
import javax.xml.parsers.DocumentBuilderFactory;
import javax.xml.parsers.FactoryConfigurationError;

import org.apache.commons.lang3.StringUtils;
import org.apache.logging.log4j.Logger;
import org.dspace.content.Collection;
import org.dspace.content.Community;
import org.dspace.content.DSpaceObject;
import org.dspace.content.Item;
import org.dspace.content.factory.ContentServiceFactory;
import org.dspace.content.service.CollectionService;
import org.dspace.core.Context;
import org.dspace.handle.factory.HandleServiceFactory;
import org.dspace.services.factory.DSpaceServicesFactory;
import org.w3c.dom.Document;
import org.w3c.dom.NamedNodeMap;
import org.w3c.dom.Node;
import org.w3c.dom.NodeList;
import org.xml.sax.SAXException;

/**
 * Item Submission configuration generator for DSpace. Reads and parses the
 * installed submission process configuration file, item-submission.xml, from
 * the configuration directory. This submission process definition details the
 * ordering of the steps (and number of steps) that occur during the Item
 * Submission Process. There may be multiple Item Submission processes defined,
 * where each definition is assigned a unique name.
 *
 * The file also specifies which collections use which Item Submission process.
 * At a minimum, the definitions file must define a default mapping from the
 * placeholder collection # to the distinguished submission process 'default'.
 * Any collections that use a custom submission process are listed paired with
 * the name of the item submission process they use.
 *
 * @author Tim Donohue based on DCInputsReader by Brian S. Hughes
 * @version $Revision$
 * @see org.dspace.app.util.SubmissionConfig
 * @see org.dspace.app.util.SubmissionStepConfig
 */

public class SubmissionConfigReader {
    /**
     * The ID of the default collection. Will never be the ID of a named
     * collection
     */
    public static final String DEFAULT_COLLECTION = "default";

    /**
     * Prefix of the item submission definition XML file
     */
    static final String SUBMIT_DEF_FILE_PREFIX = "item-submission";

    /**
     * Suffix of the item submission definition XML file
     */
    static final String SUBMIT_DEF_FILE_SUFFIX = ".xml";

    /**
     * log4j logger
     */
    private static Logger log = org.apache.logging.log4j.LogManager.getLogger(SubmissionConfigReader.class);

    /**
     * The fully qualified pathname of the directory containing the Item Submission Configuration file
     */
    private String configDir = DSpaceServicesFactory.getInstance()
                                                    .getConfigurationService().getProperty("dspace.dir")
        + File.separator + "config" + File.separator;

    /**
     * Hashmap which stores which submission process configuration is used by
     * which collection, computed from the item submission config file
     * (specifically, the 'submission-map' tag)
     */
    private Map<String, String> collectionToSubmissionConfig = null;

    /**
     * Hashmap which stores which submission process configuration is used by
     * which community, computed from the item submission config file
     * (specifically, the 'submission-map' tag)
     */
    private Map<String, String> communityToSubmissionConfig = null;

    /**
     * Hashmap which stores which submission process configuration is used by
     * which entityType, computed from the item submission config file
     * (specifically, the 'submission-map' tag)
     */
    private Map<String, String> entityTypeToSubmissionConfig = null;

    /**
     * Reference to the global submission step definitions defined in the
     * "step-definitions" section
     */
    private Map<String, Map<String, String>> stepDefns = null;

    /**
     * Hashmap which stores which submission process configuration is used by
     * which entityType, computed from the item submission config file
     * (specifically, the 'submission-map' tag)
     */
    private Map<String, String> entityTypeToSubmissionConfig = null;

    /**
     * Reference to the item submission definitions defined in the
     * "submission-definitions" section
     */
    private Map<String, List<Map<String, String>>> submitDefns = null;

    /**
     * Mini-cache of last SubmissionConfig object requested (so that we don't
     * always reload from scratch)
     */
    private SubmissionConfig lastSubmissionConfig = null;

    /**
     * Collection Service instance, needed to interact with collection's
     * stored data
     */
    protected static final CollectionService collectionService
                = ContentServiceFactory.getInstance().getCollectionService();

    /**
     * Load Submission Configuration from the
     * item-submission.xml configuration file
     *
     * @throws SubmissionConfigReaderException if servlet error
     */
    public SubmissionConfigReader() throws SubmissionConfigReaderException {
        buildInputs(configDir + SUBMIT_DEF_FILE_PREFIX + SUBMIT_DEF_FILE_SUFFIX);
    }

    public void reload() throws SubmissionConfigReaderException {
        collectionToSubmissionConfig = null;
<<<<<<< HEAD
=======
        communityToSubmissionConfig = null;
>>>>>>> b2ae1d54
        entityTypeToSubmissionConfig = null;
        stepDefns = null;
        submitDefns = null;
        buildInputs(configDir + SUBMIT_DEF_FILE_PREFIX + SUBMIT_DEF_FILE_SUFFIX);
    }

    /**
     * Parse an XML encoded item submission configuration file.
     * <P>
     * Creates two main hashmaps:
     * <ul>
     * <li>Hashmap of Collection to Submission definition mappings -
     * defines which Submission process a particular collection uses
     * <li>Hashmap of all Submission definitions.  List of all valid
     * Submision Processes by name.
     * </ul>
     */
    private void buildInputs(String fileName) throws SubmissionConfigReaderException {
        collectionToSubmissionConfig = new HashMap<String, String>();
<<<<<<< HEAD
=======
        communityToSubmissionConfig = new HashMap<String, String>();
>>>>>>> b2ae1d54
        entityTypeToSubmissionConfig = new HashMap<String, String>();
        submitDefns = new LinkedHashMap<String, List<Map<String, String>>>();

        String uri = "file:" + new File(fileName).getAbsolutePath();

        try {
            DocumentBuilderFactory factory = DocumentBuilderFactory
                .newInstance();
            factory.setValidating(false);
            factory.setIgnoringComments(true);
            factory.setIgnoringElementContentWhitespace(true);

            DocumentBuilder db = factory.newDocumentBuilder();
            Document doc = db.parse(uri);
            doNodes(doc);
        } catch (FactoryConfigurationError fe) {
            throw new SubmissionConfigReaderException(
                "Cannot create Item Submission Configuration parser", fe);
        } catch (Exception e) {
            throw new SubmissionConfigReaderException(
                "Error creating Item Submission Configuration: " + e);
        }
    }

    /**
     * @return the name of the default submission configuration
     */
    public String getDefaultSubmissionConfigName() {
        return collectionToSubmissionConfig.get(DEFAULT_COLLECTION);
    }

    /**
     * Returns all the Item Submission process configs with pagination
     *
     * @param limit  max number of SubmissionConfig to return
     * @param offset number of SubmissionConfig to skip in the return
     * @return the list of SubmissionConfig
     */
    public List<SubmissionConfig> getAllSubmissionConfigs(Integer limit, Integer offset) {
        int idx = 0;
        int count = 0;
        List<SubmissionConfig> subConfigs = new LinkedList<SubmissionConfig>();
        for (String key : submitDefns.keySet()) {
            if (offset == null || idx >= offset) {
                count++;
                subConfigs.add(getSubmissionConfigByName(key));
            }
            idx++;
            if (count >= limit) {
                break;
            }
        }
        return subConfigs;
    }

    public int countSubmissionConfigs() {
        return submitDefns.size();
    }

    /**
     * Returns the Item Submission process config used for a particular
     * collection, or the default if none is defined for the collection
     *
     * @param col collection for which search Submission process config
     * @return the SubmissionConfig representing the item submission config
     * @throws IllegalStateException if no default submission process configuration defined
     */
    public SubmissionConfig getSubmissionConfigByCollection(Collection col) {

        String submitName;

        if (col != null) {

            // get the name of the submission process config for this collection
            submitName = collectionToSubmissionConfig
                .get(col.getHandle());
            if (submitName != null) {
                return getSubmissionConfigByName(submitName);
            }
<<<<<<< HEAD
        }

        // get the name of the submission process based on the entity type of this collections
        if (!entityTypeToSubmissionConfig.isEmpty()) {
            String entityType = collectionService.getMetadataFirstValue(col, "dspace", "entity", "type", Item.ANY);
            submitName = entityTypeToSubmissionConfig
                .get(entityType);
            if (submitName != null) {
                return getSubmissionConfigByName(submitName);
            }
        }

=======

            // get the name of the submission process based on the entity type of this collections
            if (!entityTypeToSubmissionConfig.isEmpty()) {
                String entityType = collectionService.getMetadataFirstValue(col, "dspace", "entity", "type", Item.ANY);
                submitName = entityTypeToSubmissionConfig
                    .get(entityType);
                if (submitName != null) {
                    return getSubmissionConfigByName(submitName);
                }
            }

            if (!communityToSubmissionConfig.isEmpty()) {
                try {
                    List<Community> communities = col.getCommunities();
                    for (Community com : communities) {
                        submitName = getSubmissionConfigByCommunity(com);
                        if (submitName != null) {
                            return getSubmissionConfigByName(submitName);
                        }
                    }
                } catch (SQLException sqle) {
                    throw new IllegalStateException("Error occurred while getting item submission configured " +
                                                    "by community", sqle);
                }
            }
        }

>>>>>>> b2ae1d54
        submitName = collectionToSubmissionConfig.get(DEFAULT_COLLECTION);

        if (submitName == null) {
            throw new IllegalStateException(
                "No item submission process configuration designated as 'default' in 'submission-map' section of " +
                    "'item-submission.xml'.");
        }
        return getSubmissionConfigByName(submitName);
    }

    /**
     * Recursive function to return the Item Submission process config
     * used for a community or the closest community parent, or null
     * if none is defined
     *
     * @param com community for which search Submission process config
     * @return the SubmissionConfig representing the item submission config
     */
    private String getSubmissionConfigByCommunity(Community com) {
        String submitName = communityToSubmissionConfig
                .get(com.getHandle());
        if (submitName != null) {
            return submitName;
        }
        List<Community> communities = com.getParentCommunities();
        for (Community parentCom : communities) {
            submitName = getSubmissionConfigByCommunity(parentCom);
            if (submitName != null) {
                return submitName;
            }
        }
        return null;
    }

    /**
     * Returns the Item Submission process config
     *
     * @param submitName submission process unique name
     * @return the SubmissionConfig representing the item submission config
     */
    public SubmissionConfig getSubmissionConfigByName(String submitName) {
        log.debug("Loading submission process config named '" + submitName
                      + "'");

        // check mini-cache, and return if match
        if (lastSubmissionConfig != null
            && lastSubmissionConfig.getSubmissionName().equals(submitName)) {
            log.debug("Found submission process config '" + submitName
                          + "' in cache.");

            return lastSubmissionConfig;
        }

        // cache miss - construct new SubmissionConfig
        List<Map<String, String>> steps = submitDefns.get(submitName);

        if (steps == null) {
            throw new IllegalStateException(
                "Missing the Item Submission process config '" + submitName
                    + "' (or unable to load) from 'item-submission.xml'.");
        }

        log.debug("Submission process config '" + submitName
                      + "' not in cache. Reloading from scratch.");

        lastSubmissionConfig = new SubmissionConfig(StringUtils.equals(getDefaultSubmissionConfigName(), submitName),
                                                    submitName, steps);

        log.debug("Submission process config has "
                      + lastSubmissionConfig.getNumberOfSteps() + " steps listed.");

        return lastSubmissionConfig;
    }

    /**
     * Returns a particular global step definition based on its ID.
     * <P>
     * Global step definitions are those defined in the {@code <step-definitions>}
     * section of the configuration file.
     *
     * @param stepID step's identifier
     * @return the SubmissionStepConfig representing the step
     * @throws SubmissionConfigReaderException if no default submission process configuration defined
     */
    public SubmissionStepConfig getStepConfig(String stepID)
        throws SubmissionConfigReaderException {
        // We should already have the step definitions loaded
        if (stepDefns != null) {
            // retreive step info
            Map<String, String> stepInfo = stepDefns.get(stepID);

            if (stepInfo != null) {
                return new SubmissionStepConfig(stepInfo);
            }
        }

        return null;
    }

    /**
     * Process the top level child nodes in the passed top-level node. These
     * should correspond to the collection-form maps, the form definitions, and
     * the display/storage word pairs.
     */
    private void doNodes(Node n) throws SAXException, SubmissionConfigReaderException {
        if (n == null) {
            return;
        }
        Node e = getElement(n);
        NodeList nl = e.getChildNodes();
        int len = nl.getLength();
        boolean foundMap = false;
        boolean foundStepDefs = false;
        boolean foundSubmitDefs = false;
        for (int i = 0; i < len; i++) {
            Node nd = nl.item(i);
            if ((nd == null) || isEmptyTextNode(nd)) {
                continue;
            }
            String tagName = nd.getNodeName();
            if (tagName.equals("submission-map")) {
                processMap(nd);
                foundMap = true;
            } else if (tagName.equals("step-definitions")) {
                processStepDefinition(nd);
                foundStepDefs = true;
            } else if (tagName.equals("submission-definitions")) {
                processSubmissionDefinition(nd);
                foundSubmitDefs = true;
            }
            // Ignore unknown nodes
        }
        if (!foundMap) {
            throw new SubmissionConfigReaderException(
                "No collection to item submission map ('submission-map') found in 'item-submission.xml'");
        }
        if (!foundStepDefs) {
            throw new SubmissionConfigReaderException("No 'step-definitions' section found in 'item-submission.xml'");
        }
        if (!foundSubmitDefs) {
            throw new SubmissionConfigReaderException(
                "No 'submission-definitions' section found in 'item-submission.xml'");
        }
    }

    /**
     * Process the submission-map section of the XML file. Each element looks
     * like: <name-map collection-handle="hdl" submission-name="name" /> Extract
     * the collection handle and item submission name, put name in hashmap keyed
     * by the collection handle.
     */
    private void processMap(Node e) throws SAXException {

        NodeList nl = e.getChildNodes();
        int len = nl.getLength();
        for (int i = 0; i < len; i++) {
            Node nd = nl.item(i);
            if (nd.getNodeName().equals("name-map")) {
                String id = getAttribute(nd, "collection-handle");
                String communityId = getAttribute(nd, "community-handle");
                String entityType = getAttribute(nd, "collection-entity-type");
                String value = getAttribute(nd, "submission-name");
                String content = getValue(nd);
                if (id == null && communityId == null && entityType == null) {
                    throw new SAXException(
                        "name-map element is missing collection-handle or community-handle or collection-entity-type " +
                            "attribute in 'item-submission.xml'");
                }
                if (value == null) {
                    throw new SAXException(
                        "name-map element is missing submission-name attribute in 'item-submission.xml'");
                }
                if (content != null && !content.isEmpty()) {
                    throw new SAXException(
                        "name-map element has content in 'item-submission.xml', it should be empty.");
                }
                if (id != null) {
                    collectionToSubmissionConfig.put(id, value);
                } else if (communityId != null) {
                    communityToSubmissionConfig.put(communityId, value);
                } else {
                    entityTypeToSubmissionConfig.put(entityType, value);
                }
            } // ignore any child node that isn't a "name-map"
        }
    }

    /**
     * Process the "step-definition" section of the XML file. Each element is
     * formed thusly: <step id="unique-id"> ...step_fields... </step> The valid
     * step_fields are: heading, processing-servlet.
     * <P>
     * Extract the step information (from the step_fields) and place in a
     * HashMap whose key is the step's unique id.
     */
    private void processStepDefinition(Node e) throws SAXException,
        SubmissionConfigReaderException {
        stepDefns = new HashMap<String, Map<String, String>>();

        NodeList nl = e.getChildNodes();
        int len = nl.getLength();
        for (int i = 0; i < len; i++) {
            Node nd = nl.item(i);
            // process each step definition
            if (StringUtils.equalsIgnoreCase(nd.getNodeName(), "step-definition")) {
                String stepID = getAttribute(nd, "id");
                if (stepID == null) {
                    throw new SAXException(
                        "step element has no 'id' attribute in 'item-submission.xml', which is required in the " +
                            "'step-definitions' section");
                } else if (stepDefns.containsKey(stepID)) {
                    throw new SAXException(
                        "There are two step elements with the id '" + stepID + "' in 'item-submission.xml'");
                }

                Map<String, String> stepInfo = processStepChildNodes("step-definition", nd);

                stepDefns.put(stepID, stepInfo);
            } // ignore any child that is not a 'step'
        }

        // Sanity check number of step definitions
        if (stepDefns.size() < 1) {
            throw new SubmissionConfigReaderException(
                "step-definition section has no steps! A step with id='collection' is required in 'item-submission" +
                    ".xml'!");
        }

    }

    /**
     * Process the "submission-definition" section of the XML file. Each element
     * is formed thusly: <submission-process name="submitName">...steps...</submit-process>
     * Each step subsection is formed: <step> ...step_fields... </step> (with
     * optional "id" attribute, to reference a step from the <step-definition>
     * section). The valid step_fields are: heading, class-name.
     * <P>
     * Extract the submission-process name and steps and place in a HashMap
     * whose key is the submission-process's unique name.
     */
    private void processSubmissionDefinition(Node e) throws SAXException,
        SubmissionConfigReaderException {
        int numSubmitProcesses = 0;
        List<String> submitNames = new ArrayList<String>();

        // find all child nodes of the 'submission-definition' node and loop
        // through
        NodeList nl = e.getChildNodes();
        int len = nl.getLength();
        for (int i = 0; i < len; i++) {
            Node nd = nl.item(i);

            // process each 'submission-process' node
            if (nd.getNodeName().equals("submission-process")) {
                numSubmitProcesses++;
                String submitName = getAttribute(nd, "name");
                if (submitName == null) {
                    throw new SAXException(
                        "'submission-process' element has no 'name' attribute in 'item-submission.xml'");
                } else if (submitNames.contains(submitName)) {
                    throw new SAXException(
                        "There are two 'submission-process' elements with the name '"
                            + submitName + "' in 'item-submission.xml'.");
                }
                submitNames.add(submitName);

                // the 'submission-process' definition contains steps
                List<Map<String, String>> steps = new ArrayList<Map<String, String>>();
                submitDefns.put(submitName, steps);

                // loop through all the 'step' nodes of the 'submission-process'
                NodeList pl = nd.getChildNodes();
                int lenStep = pl.getLength();
                for (int j = 0; j < lenStep; j++) {
                    Node nStep = pl.item(j);

                    // process each 'step' definition
                    if (nStep.getNodeName().equals("step")) {
                        // check for an 'id' attribute
                        String stepID = getAttribute(nStep, "id");

                        Map<String, String> stepInfo;

                        // if this step has an id, load its information from the
                        // step-definition section
                        if ((stepID != null) && (stepID.length() > 0)) {
                            if (stepDefns.containsKey(stepID)) {
                                // load the step information from the
                                // step-definition
                                stepInfo = stepDefns.get(stepID);
                            } else {
                                throw new SubmissionConfigReaderException(
                                    "The Submission process config named "
                                        + submitName
                                        + " contains a step with id="
                                        + stepID
                                        + ".  There is no step with this 'id' defined in the 'step-definition' " +
                                        "section of 'item-submission.xml'.");
                            }

                            // Ignore all children of a step element with an
                            // "id"
                        } else {
                            // get information about step from its children
                            // nodes
                            stepInfo = processStepChildNodes(
                                "submission-process", nStep);
                        }

                        steps.add(stepInfo);

                    } // ignore any child that is not a 'step'
                }

                // sanity check number of steps
                if (steps.size() < 1) {
                    throw new SubmissionConfigReaderException(
                        "Item Submission process config named "
                            + submitName + " has no steps defined in 'item-submission.xml'");
                }

            }
        }
        if (numSubmitProcesses == 0) {
            throw new SubmissionConfigReaderException(
                "No 'submission-process' elements/definitions found in 'item-submission.xml'");
        }
    }

    /**
     * Process the children of the "step" tag of the XML file. Returns a HashMap
     * of all the fields under that "step" tag, where the key is the field name,
     * and the value is the field value.
     */
    private Map<String, String> processStepChildNodes(String configSection, Node nStep)
        throws SubmissionConfigReaderException {
        // initialize the HashMap of step Info
        Map<String, String> stepInfo = new HashMap<String, String>();

        NodeList flds = nStep.getChildNodes();
        int lenflds = flds.getLength();
        for (int k = 0; k < lenflds; k++) {
            // process each child node of a <step> tag
            Node nfld = flds.item(k);

            String tagName = nfld.getNodeName();
            if (!isEmptyTextNode(nfld)) {
                String value = getValue(nfld);
                stepInfo.put(tagName, value);
            }

            for (int idx = 0; idx < nfld.getAttributes().getLength(); idx++) {
                Node nAttr = nfld.getAttributes().item(idx);
                String attrName = nAttr.getNodeName();
                String attrValue = nAttr.getNodeValue();
                stepInfo.put(tagName + "." + attrName, attrValue);
            }
        } // end for each field

        // check for ID attribute & save to step info
        String stepID = getAttribute(nStep, "id");
        if (StringUtils.isNotBlank(stepID)) {
            stepInfo.put("id", stepID);
        }

        String mandatory = getAttribute(nStep, "mandatory");
        if (StringUtils.isNotBlank(mandatory)) {
            stepInfo.put("mandatory", mandatory);
        }

        // look for REQUIRED 'step' information
        String missing = null;
        if (stepInfo.get("processing-class") == null) {
            missing = "'processing-class'";
        }
        if (missing != null) {
            String msg = "Required field " + missing
                + " missing in a 'step' in the " + configSection
                + " of the item submission configuration file ('item-submission.xml')";
            throw new SubmissionConfigReaderException(msg);
        }

        return stepInfo;
    }

    private Node getElement(Node nd) {
        NodeList nl = nd.getChildNodes();
        int len = nl.getLength();
        for (int i = 0; i < len; i++) {
            Node n = nl.item(i);
            if (n.getNodeType() == Node.ELEMENT_NODE) {
                return n;
            }
        }
        return null;
    }

    private boolean isEmptyTextNode(Node nd) {
        boolean isEmpty = false;
        if (nd.getNodeType() == Node.TEXT_NODE) {
            String text = nd.getNodeValue().trim();
            if (text.length() == 0) {
                isEmpty = true;
            }
        }
        return isEmpty;
    }

    /**
     * Returns the value of the node's attribute named <name>
     */
    private String getAttribute(Node e, String name) {
        NamedNodeMap attrs = e.getAttributes();
        int len = attrs.getLength();
        if (len > 0) {
            int i;
            for (i = 0; i < len; i++) {
                Node attr = attrs.item(i);
                if (name.equals(attr.getNodeName())) {
                    return attr.getNodeValue().trim();
                }
            }
        }
        // no such attribute
        return null;
    }

    /**
     * Returns the value found in the Text node (if any) in the node list that's
     * passed in.
     */
    private String getValue(Node nd) {
        NodeList nl = nd.getChildNodes();
        int len = nl.getLength();
        for (int i = 0; i < len; i++) {
            Node n = nl.item(i);
            short type = n.getNodeType();
            if (type == Node.TEXT_NODE) {
                return n.getNodeValue().trim();
            }
        }
        // Didn't find a text node
        return null;
    }

    public List<Collection> getCollectionsBySubmissionConfig(Context context, String submitName)
        throws IllegalStateException, SQLException {
        List<Collection> results = new ArrayList<>();
        // get the submission-map keys
        for (String handle : collectionToSubmissionConfig.keySet()) {
            if (!DEFAULT_COLLECTION.equals(handle)) {
                if (collectionToSubmissionConfig.get(handle).equals(submitName)) {
                    DSpaceObject result = HandleServiceFactory.getInstance().getHandleService()
                                                              .resolveToObject(context, handle);
                    if (result != null) {
                        results.add((Collection) result);
                    }
                }
            }
        }
        return results;
    }
}<|MERGE_RESOLUTION|>--- conflicted
+++ resolved
@@ -113,13 +113,6 @@
     private Map<String, Map<String, String>> stepDefns = null;
 
     /**
-     * Hashmap which stores which submission process configuration is used by
-     * which entityType, computed from the item submission config file
-     * (specifically, the 'submission-map' tag)
-     */
-    private Map<String, String> entityTypeToSubmissionConfig = null;
-
-    /**
      * Reference to the item submission definitions defined in the
      * "submission-definitions" section
      */
@@ -150,10 +143,7 @@
 
     public void reload() throws SubmissionConfigReaderException {
         collectionToSubmissionConfig = null;
-<<<<<<< HEAD
-=======
         communityToSubmissionConfig = null;
->>>>>>> b2ae1d54
         entityTypeToSubmissionConfig = null;
         stepDefns = null;
         submitDefns = null;
@@ -173,10 +163,7 @@
      */
     private void buildInputs(String fileName) throws SubmissionConfigReaderException {
         collectionToSubmissionConfig = new HashMap<String, String>();
-<<<<<<< HEAD
-=======
         communityToSubmissionConfig = new HashMap<String, String>();
->>>>>>> b2ae1d54
         entityTypeToSubmissionConfig = new HashMap<String, String>();
         submitDefns = new LinkedHashMap<String, List<Map<String, String>>>();
 
@@ -256,20 +243,6 @@
             if (submitName != null) {
                 return getSubmissionConfigByName(submitName);
             }
-<<<<<<< HEAD
-        }
-
-        // get the name of the submission process based on the entity type of this collections
-        if (!entityTypeToSubmissionConfig.isEmpty()) {
-            String entityType = collectionService.getMetadataFirstValue(col, "dspace", "entity", "type", Item.ANY);
-            submitName = entityTypeToSubmissionConfig
-                .get(entityType);
-            if (submitName != null) {
-                return getSubmissionConfigByName(submitName);
-            }
-        }
-
-=======
 
             // get the name of the submission process based on the entity type of this collections
             if (!entityTypeToSubmissionConfig.isEmpty()) {
@@ -297,7 +270,6 @@
             }
         }
 
->>>>>>> b2ae1d54
         submitName = collectionToSubmissionConfig.get(DEFAULT_COLLECTION);
 
         if (submitName == null) {
