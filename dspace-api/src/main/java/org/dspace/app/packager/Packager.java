--- conflicted
+++ resolved
@@ -780,7 +780,7 @@
                     dip.disseminate(context, dso, pkgParams, pkgFile);
                     alreadyDissed.add(dso.getID());
 
-                    if (pkgFile != null && pkgFile.exists()) {
+                    if (pkgFile.exists()) {
                         System.out.println("\nCREATED package file: " + pkgFile.getCanonicalPath());
                     }
                     //Diss all related items as well
@@ -797,16 +797,6 @@
                     }
                 }
             }
-<<<<<<< HEAD
-        } else {
-            //otherwise, just disseminate a single object to a single package file
-            dip.disseminate(context, dso, pkgParams, pkgFile);
-
-            if (pkgFile.exists()) {
-                System.out.println("\nCREATED package file: " + pkgFile.getCanonicalPath());
-            }
-=======
->>>>>>> d1e7dfdf
         }
     }
 
