--- conflicted
+++ resolved
@@ -49,13 +49,8 @@
 import org.dspace.app.bulkimport.utils.WorkbookUtils;
 import org.dspace.app.util.DCInputsReader;
 import org.dspace.app.util.DCInputsReaderException;
-<<<<<<< HEAD
-=======
-import org.dspace.app.util.SubmissionConfigReader;
-import org.dspace.app.util.SubmissionConfigReaderException;
 import org.dspace.authority.service.ItemSearchService;
 import org.dspace.authority.service.ItemSearcherMapper;
->>>>>>> f39f9440
 import org.dspace.authorize.AuthorizeException;
 import org.dspace.authorize.factory.AuthorizeServiceFactory;
 import org.dspace.authorize.service.AuthorizeService;
@@ -94,7 +89,7 @@
 
     private static final Logger LOGGER = LoggerFactory.getLogger(BulkImport.class);
 
-    public static final String AUTHORITY_SEPARATOR = "::";
+    public static final String AUTHORITY_SEPARATOR = "$$";
 
     public static final String METADATA_SEPARATOR = "||";
 
@@ -106,23 +101,16 @@
 
     public static final String PARENT_ID_CELL = "PARENT-ID";
 
-<<<<<<< HEAD
     public static final String ROW_ID = "ROW-ID";
 
     public static final String ID_SEPARATOR = "::";
 
+
     private static final int ID_CELL_INDEX = 0;
-=======
-    private static final String ID_SEPARATOR = "::";
-
-    private static final String AUTHORITY_SEPARATOR = "$$";
->>>>>>> f39f9440
 
     private static final int ACTION_CELL_INDEX = 1;
 
     private static final String ACTION_CELL = "ACTION";
-
-    private static final String UUID_PREFIX = "UUID";
 
 
     private CollectionService collectionService;
