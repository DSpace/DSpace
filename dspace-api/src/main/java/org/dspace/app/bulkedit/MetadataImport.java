/**
 * The contents of this file are subject to the license and copyright
 * detailed in the LICENSE and NOTICE files at the root of the source
 * tree and available online at
 *
 * http://www.dspace.org/license/
 */
package org.dspace.app.bulkedit;

import java.io.IOException;
import java.io.InputStream;
import java.sql.SQLException;
import java.util.ArrayList;
import java.util.Enumeration;
import java.util.HashMap;
import java.util.HashSet;
import java.util.Iterator;
import java.util.List;
import java.util.Map;
import java.util.Optional;
import java.util.Set;
import java.util.UUID;

import jakarta.annotation.Nullable;
import org.apache.commons.cli.ParseException;
import org.apache.commons.lang3.ArrayUtils;
import org.apache.commons.lang3.StringUtils;
import org.apache.logging.log4j.Logger;
import org.dspace.app.util.RelationshipUtils;
import org.dspace.authority.AuthorityValue;
import org.dspace.authority.factory.AuthorityServiceFactory;
import org.dspace.authority.service.AuthorityValueService;
import org.dspace.authorize.AuthorizeException;
import org.dspace.content.Collection;
import org.dspace.content.DSpaceObject;
import org.dspace.content.Entity;
import org.dspace.content.Item;
import org.dspace.content.MetadataField;
import org.dspace.content.MetadataSchemaEnum;
import org.dspace.content.MetadataValue;
import org.dspace.content.Relationship;
import org.dspace.content.RelationshipType;
import org.dspace.content.WorkspaceItem;
import org.dspace.content.authority.Choices;
import org.dspace.content.factory.ContentServiceFactory;
import org.dspace.content.service.CollectionService;
import org.dspace.content.service.EntityService;
import org.dspace.content.service.EntityTypeService;
import org.dspace.content.service.InstallItemService;
import org.dspace.content.service.ItemService;
import org.dspace.content.service.MetadataFieldService;
import org.dspace.content.service.MetadataValueService;
import org.dspace.content.service.RelationshipService;
import org.dspace.content.service.RelationshipTypeService;
import org.dspace.content.service.WorkspaceItemService;
import org.dspace.core.Constants;
import org.dspace.core.Context;
import org.dspace.core.LogHelper;
import org.dspace.eperson.EPerson;
import org.dspace.eperson.factory.EPersonServiceFactory;
import org.dspace.handle.factory.HandleServiceFactory;
import org.dspace.handle.service.HandleService;
import org.dspace.scripts.DSpaceRunnable;
import org.dspace.scripts.handler.DSpaceRunnableHandler;
import org.dspace.services.ConfigurationService;
import org.dspace.services.factory.DSpaceServicesFactory;
import org.dspace.utils.DSpace;
import org.dspace.workflow.WorkflowException;
import org.dspace.workflow.WorkflowItem;
import org.dspace.workflow.WorkflowService;
import org.dspace.workflow.factory.WorkflowServiceFactory;

/**
 * Metadata importer to allow the batch import of metadata from a file
 *
 * @author Stuart Lewis
 */
public class MetadataImport extends DSpaceRunnable<MetadataImportScriptConfiguration> {

    /**
     * The DSpaceCSV object we're processing
     */
    DSpaceCSV csv;

    /**
     * The lines to import
     */
    List<DSpaceCSVLine> toImport;

    /**
     * The authority controlled fields
     */
    protected Set<String> authorityControlled;

    /**
     * The prefix of the authority controlled field
     */
    protected static final String AC_PREFIX = "authority.controlled.";

    /**
     * Map of field:value to csv row number, used to resolve indirect entity target references.
     *
     * @see #populateRefAndRowMap(DSpaceCSVLine, UUID)
     */
    protected Map<String, Set<Integer>> csvRefMap = new HashMap<>();

    /**
     * Map of csv row number to UUID, used to resolve indirect entity target references.
     *
     * @see #populateRefAndRowMap(DSpaceCSVLine, UUID)
     */
    protected HashMap<Integer, UUID> csvRowMap = new HashMap<>();

    /**
     * Map of UUIDs to their entity types.
     *
     * @see #populateRefAndRowMap(DSpaceCSVLine, UUID)
     */
    protected HashMap<UUID, String> entityTypeMap = new HashMap<>();

    /**
     * Map of UUIDs to their relations that are referenced within any import with their referrers.
     *
     * @see #populateEntityRelationMap(String, String, String)
     */
    protected HashMap<String, HashMap<String, ArrayList<String>>> entityRelationMap = new HashMap<>();


    /**
     * Collection of errors generated during relation validation process.
     */
    protected ArrayList<String> relationValidationErrors = new ArrayList<>();

    /**
     * Counter of rows processed in a CSV.
     */
    protected Integer rowCount = 1;

    private boolean useTemplate = false;
    private String filename = null;
    private boolean useWorkflow = false;
    private boolean workflowNotify = false;
    private boolean change = false;
    private boolean help = false;
    protected boolean validateOnly;

    /**
     * Logger
     */
    protected static final Logger log = org.apache.logging.log4j.LogManager.getLogger(MetadataImport.class);

    protected ItemService itemService = ContentServiceFactory.getInstance().getItemService();
    protected InstallItemService installItemService = ContentServiceFactory.getInstance().getInstallItemService();
    protected CollectionService collectionService = ContentServiceFactory.getInstance().getCollectionService();
    protected HandleService handleService = HandleServiceFactory.getInstance().getHandleService();
    protected WorkspaceItemService workspaceItemService = ContentServiceFactory.getInstance().getWorkspaceItemService();
    protected RelationshipTypeService relationshipTypeService = ContentServiceFactory.getInstance()
                                                                                     .getRelationshipTypeService();
    protected RelationshipService relationshipService = ContentServiceFactory.getInstance().getRelationshipService();
    protected EntityTypeService entityTypeService = ContentServiceFactory.getInstance().getEntityTypeService();
    protected EntityService entityService = ContentServiceFactory.getInstance().getEntityService();
    protected AuthorityValueService authorityValueService = AuthorityServiceFactory.getInstance()
                                                                                   .getAuthorityValueService();
    protected ConfigurationService configurationService
            = DSpaceServicesFactory.getInstance().getConfigurationService();

    /**
     * Create an instance of the metadata importer. Requires a context and an array of CSV lines
     * to examine.
     *
     * @param toImport An array of CSV lines to examine
     */
    public void initMetadataImport(DSpaceCSV toImport) {
        // Store the import settings
        this.toImport = toImport.getCSVLines();
    }

    @Override
    public void internalRun() throws Exception {
        if (help) {
            printHelp();
            return;
        }
        // Create a context
        Context c = null;
        c = new Context();
        c.turnOffAuthorisationSystem();

        // Find the EPerson, assign to context
        assignCurrentUserInContext(c);

        if (authorityControlled == null) {
            setAuthorizedMetadataFields();
        }
        // Read commandLines from the CSV file
        try {

            Optional<InputStream> optionalFileStream = handler.getFileStream(c, filename);
            if (optionalFileStream.isPresent()) {
                csv = new DSpaceCSV(optionalFileStream.get(), c);
            } else {
                throw new IllegalArgumentException("Error reading file, the file couldn't be found for filename: " +
                                                       filename);
            }
        } catch (MetadataImportInvalidHeadingException miihe) {
            throw miihe;
        } catch (Exception e) {
            throw new Exception("Error reading file: " + e.getMessage(), e);
        }

        // Perform the first import - just highlight differences
        initMetadataImport(csv);
        List<BulkEditChange> changes;

        if (!commandLine.hasOption('s') || validateOnly) {
            // See what has changed
            try {
                changes = runImport(c, false, useWorkflow, workflowNotify, useTemplate);
            } catch (MetadataImportException mie) {
                throw mie;
            }

            // Display the changes
            int changeCounter = displayChanges(changes, false);

            // If there were changes, ask if we should execute them
            if (!validateOnly && changeCounter > 0) {
                try {
                    // Ask the user if they want to make the changes
                    handler.logInfo("\n" + changeCounter + " item(s) will be changed\n");
                    change = determineChange(handler);

                } catch (IOException ioe) {
                    throw new IOException("Error: " + ioe.getMessage() + ", No changes have been made", ioe);
                }
            } else {
                handler.logInfo("There were no changes detected");
            }
        } else {
            change = true;
        }

        try {
            // If required, make the change
            if (change && !validateOnly) {
                try {
                    // Make the changes
                    changes = runImport(c, true, useWorkflow, workflowNotify, useTemplate);
                } catch (MetadataImportException mie) {
                    throw mie;
                }

                // Display the changes
                displayChanges(changes, true);
            }

            // Finish off and tidy up
            c.restoreAuthSystemState();
            c.complete();
        } catch (Exception e) {
            c.abort();
            throw new Exception(
                "Error committing changes to database: " + e.getMessage() + ", aborting most recent changes", e);
        }

    }

    protected void assignCurrentUserInContext(Context context) throws ParseException {
        UUID uuid = getEpersonIdentifier();
        if (uuid != null) {
            try {
                EPerson ePerson = EPersonServiceFactory.getInstance().getEPersonService().find(context, uuid);
                context.setCurrentUser(ePerson);
            } catch (SQLException e) {
                log.error("Something went wrong trying to fetch the eperson for uuid: " + uuid, e);
            }
        }
    }

    /**
     * This method determines whether the changes should be applied or not. This is default set to true for the REST
     * script as we don't want to interact with the caller. This will be overwritten in the CLI script to ask for
     * confirmation
     * @param handler   Applicable DSpaceRunnableHandler
     * @return boolean indicating the value
     * @throws IOException  If something goes wrong
     */
    protected boolean determineChange(DSpaceRunnableHandler handler) throws IOException {
        return true;
    }

    @Override
    public MetadataImportScriptConfiguration getScriptConfiguration() {
        return new DSpace().getServiceManager().getServiceByName("metadata-import",
                                                                 MetadataImportScriptConfiguration.class);
    }


    public void setup() throws ParseException {
        useTemplate = false;
        filename = null;
        useWorkflow = false;
        workflowNotify = false;

        if (commandLine.hasOption('h')) {
            help = true;
            return;
        }

        // Check a filename is given
        if (!commandLine.hasOption('f')) {
            throw new ParseException("Required parameter -f missing!");
        }
        filename = commandLine.getOptionValue('f');

        // Option to apply template to new items
        if (commandLine.hasOption('t')) {
            useTemplate = true;
        }

        // Options for workflows, and workflow notifications for new items
        if (commandLine.hasOption('w')) {
            useWorkflow = true;
            if (commandLine.hasOption('n')) {
                workflowNotify = true;
            }
        } else if (commandLine.hasOption('n')) {
            throw new ParseException(
                "Invalid option 'n': (notify) can only be specified with the 'w' (workflow) option.");
        }
        validateOnly = commandLine.hasOption('v');

        // Is this a silent run?
        change = false;
    }

    /**
     * Run an import. The import can either be read-only to detect changes, or
     * can write changes as it goes.
     *
     * @param change         Whether or not to write the changes to the database
     * @param useWorkflow    Whether the workflows should be used when creating new items
     * @param workflowNotify If the workflows should be used, whether to send notifications or not
     * @param useTemplate    Use collection template if create new item
     * @return An array of BulkEditChange elements representing the items that have changed
     * @throws MetadataImportException  if something goes wrong
     */
    public List<BulkEditChange> runImport(Context c, boolean change,
                                          boolean useWorkflow,
                                          boolean workflowNotify,
                                          boolean useTemplate)
        throws MetadataImportException, SQLException, AuthorizeException, WorkflowException, IOException {
        // Store the changes
        ArrayList<BulkEditChange> changes = new ArrayList<BulkEditChange>();

        // Make the changes
        Context.Mode originalMode = c.getCurrentMode();
        c.setMode(Context.Mode.BATCH_EDIT);

        // Process each change
        rowCount = 1;
        for (DSpaceCSVLine line : toImport) {
            // Resolve target references to other items
            populateRefAndRowMap(line, line.getID());
            line = resolveEntityRefs(c, line);
            // Get the DSpace item to compare with
            UUID id = line.getID();

            // Is there an action column?
            if (csv.hasActions() && (!"".equals(line.getAction())) && (id == null)) {
                throw new MetadataImportException("'action' not allowed for new items!");
            }

            WorkspaceItem wsItem = null;
            WorkflowItem wfItem = null;
            Item item = null;

            // Is this an existing item?
            if (id != null) {
                // Get the item
                item = itemService.find(c, id);
                if (item == null) {
                    throw new MetadataImportException("Unknown item ID " + id);
                }

                // Record changes
                BulkEditChange whatHasChanged = new BulkEditChange(item);

                // Has it moved collection?
                List<String> collections = line.get("collection");
                if (collections != null) {
                    // Sanity check we're not orphaning it
                    if (collections.size() == 0) {
                        throw new MetadataImportException("Missing collection from item " + item.getHandle());
                    }
                    List<Collection> actualCollections = item.getCollections();
                    compare(c, item, collections, actualCollections, whatHasChanged, change);
                }

                // Iterate through each metadata element in the csv line
                for (String md : line.keys()) {
                    // Get the values we already have
                    if (!"id".equals(md)) {
                        // Get the values from the CSV
                        String[] fromCSV = line.get(md).toArray(new String[line.get(md).size()]);
                        // Remove authority unless the md is not authority controlled
                        if (!isAuthorityControlledField(md)) {
                            for (int i = 0; i < fromCSV.length; i++) {
                                int pos = fromCSV[i].indexOf(csv.getAuthoritySeparator());
                                if (pos > -1) {
                                    fromCSV[i] = fromCSV[i].substring(0, pos);
                                }
                            }
                        }
                        // Compare
                        compareAndUpdate(c, item, fromCSV, change, md, whatHasChanged, line);
                    }
                }

                if (csv.hasActions()) {
                    // Perform the action
                    String action = line.getAction();
                    if ("".equals(action)) {
                        // Do nothing
                    } else if ("expunge".equals(action)) {
                        // Does the configuration allow deletes?
                        if (!configurationService.getBooleanProperty("bulkedit.allowexpunge", false)) {
                            throw new MetadataImportException("'expunge' action denied by configuration");
                        }

                        // Remove the item

                        if (change) {
                            itemService.delete(c, item);
                        }

                        whatHasChanged.setDeleted();
                    } else if ("withdraw".equals(action)) {
                        // Withdraw the item
                        if (!item.isWithdrawn()) {
                            if (change) {
                                itemService.withdraw(c, item);
                            }
                            whatHasChanged.setWithdrawn();
                        }
                    } else if ("reinstate".equals(action)) {
                        // Reinstate the item
                        if (item.isWithdrawn()) {
                            if (change) {
                                itemService.reinstate(c, item);
                            }
                            whatHasChanged.setReinstated();
                        }
                    } else {
                        // Unknown action!
                        throw new MetadataImportException("Unknown action: " + action);
                    }
                }

                // Only record if changes have been made
                if (whatHasChanged.hasChanges()) {
                    changes.add(whatHasChanged);
                }
            } else {
                // This is marked as a new item, so no need to compare

                // First check a user is set, otherwise this can't happen
                if (c.getCurrentUser() == null) {
                    throw new MetadataImportException(
                        "When adding new items, a user must be specified with the -e option");
                }

                // Iterate through each metadata element in the csv line
                BulkEditChange whatHasChanged = new BulkEditChange();
                for (String md : line.keys()) {
                    // Get the values we already have
                    if (!"id".equals(md) && !"rowName".equals(md)) {
                        // Get the values from the CSV
                        String[] fromCSV = line.get(md).toArray(new String[line.get(md).size()]);

                        // Remove authority unless the md is not authority controlled
                        if (!isAuthorityControlledField(md)) {
                            for (int i = 0; i < fromCSV.length; i++) {
                                int pos = fromCSV[i].indexOf(csv.getAuthoritySeparator());
                                if (pos > -1) {
                                    fromCSV[i] = fromCSV[i].substring(0, pos);
                                }
                            }
                        }

                        // Add all the values from the CSV line
                        add(c, fromCSV, md, whatHasChanged);
                    }
                }

                // Check it has an owning collection
                List<String> collections = line.get("collection");
                if (collections == null) {
                    throw new MetadataImportException(
                        "New items must have a 'collection' assigned in the form of a handle");
                }

                // Check collections are really collections
                ArrayList<Collection> check = new ArrayList<Collection>();
                Collection collection;
                for (String handle : collections) {
                    try {
                        // Resolve the handle to the collection
                        collection = (Collection) handleService.resolveToObject(c, handle);

                        // Check it resolved OK
                        if (collection == null) {
                            throw new MetadataImportException(
                                "'" + handle + "' is not a Collection! You must specify a valid collection for " +
                                    "new items");
                        }

                        // Check for duplicate
                        if (check.contains(collection)) {
                            throw new MetadataImportException(
                                "Duplicate collection assignment detected in new item! " + handle);
                        } else {
                            check.add(collection);
                        }
                    } catch (Exception ex) {
                        throw new MetadataImportException(
                            "'" + handle + "' is not a Collection! You must specify a valid collection for new " +
                                "items",
                            ex);
                    }
                }

                // Record the addition to collections
                boolean first = true;
                for (String handle : collections) {
                    Collection extra = (Collection) handleService.resolveToObject(c, handle);
                    if (first) {
                        whatHasChanged.setOwningCollection(extra);
                    } else {
                        whatHasChanged.registerNewMappedCollection(extra);
                    }
                    first = false;
                }

                // Create the new item?
                if (change) {
                    // Create the item
                    String collectionHandle = line.get("collection").get(0);
                    collection = (Collection) handleService.resolveToObject(c, collectionHandle);
                    wsItem = workspaceItemService.create(c, collection, useTemplate);
                    item = wsItem.getItem();

                    // Add the metadata to the item
                    for (BulkEditMetadataValue dcv : whatHasChanged.getAdds()) {
                        if (!StringUtils.equals(dcv.getSchema(), MetadataSchemaEnum.RELATION.getName())) {
                            itemService.addMetadata(c, item, dcv.getSchema(),
                                                    dcv.getElement(),
                                                    dcv.getQualifier(),
                                                    dcv.getLanguage(),
                                                    dcv.getValue(),
                                                    dcv.getAuthority(),
                                                    dcv.getConfidence());
                        }
                    }
                    //Add relations after all metadata has been processed
                    for (BulkEditMetadataValue dcv : whatHasChanged.getAdds()) {
                        if (StringUtils.equals(dcv.getSchema(), MetadataSchemaEnum.RELATION.getName())) {
                            addRelationship(c, item, dcv.getElement(), dcv.getValue());
                        }
                    }


                    // Should the workflow be used?
                    if (useWorkflow) {
                        WorkflowService workflowService = WorkflowServiceFactory.getInstance().getWorkflowService();
                        if (workflowNotify) {
                            wfItem = workflowService.start(c, wsItem);
                        } else {
                            wfItem = workflowService.startWithoutNotify(c, wsItem);
                        }
                    } else {
                        // Add provenance info
                        String provenance = installItemService.getSubmittedByProvenanceMessage(c, wsItem.getItem());
                        itemService.addMetadata(c, item, MetadataSchemaEnum.DC.getName(),
                                "description", "provenance", "en", provenance);
                        // Install the item
                        installItemService.installItem(c, wsItem);
                    }

                    // Add to extra collections
                    if (line.get("collection").size() > 0) {
                        for (int i = 1; i < collections.size(); i++) {
                            String handle = collections.get(i);
                            Collection extra = (Collection) handleService.resolveToObject(c, handle);
                            collectionService.addItem(c, extra, item);
                        }
                    }

                    whatHasChanged.setItem(item);
                }

                // Record the changes
                changes.add(whatHasChanged);
            }

            if (change && (rowCount % configurationService.getIntProperty("bulkedit.change.commit.count", 100) == 0)) {
                c.commit();
                handler.logInfo(LogHelper.getHeader(c, "metadata_import_commit", "lineNumber=" + rowCount));
            }
            populateRefAndRowMap(line, item == null ? null : item.getID());
            // keep track of current rows processed
            rowCount++;
        }
        if (change) {
            c.commit();
        }

        c.setMode(Context.Mode.READ_ONLY);


        // Return the changes
        if (!change) {
            validateExpressedRelations(c);
        }
        return changes;
    }

    /**
     * Compare an item metadata with a line from CSV, and optionally update the item.
     *
     * @param item    The current item metadata
     * @param fromCSV The metadata from the CSV file
     * @param change  Whether or not to make the update
     * @param md      The element to compare
     * @param changes The changes object to populate
     * @param line    line in CSV file
     * @throws SQLException       if there is a problem accessing a Collection from the database, from its handle
     * @throws AuthorizeException if there is an authorization problem with permissions
     * @throws MetadataImportException custom exception for error handling within metadataimport
     */
    protected void compareAndUpdate(Context c, Item item, String[] fromCSV, boolean change,
                                    String md, BulkEditChange changes, DSpaceCSVLine line)
        throws SQLException, AuthorizeException, MetadataImportException {
        // Log what metadata element we're looking at
        String all = "";
        for (String part : fromCSV) {
            all += part + ",";
        }
        all = all.substring(0, all.length());
        log.debug(LogHelper.getHeader(c, "metadata_import",
                                       "item_id=" + item.getID() + ",fromCSV=" + all));

        // Don't compare collections or actions or rowNames
        if (("collection".equals(md)) || ("action".equals(md)) || ("rowName".equals(md))) {
            return;
        }

        // Make a String array of the current values stored in this element
        // First, strip of language if it is there
        String language = null;
        if (md.contains("[")) {
            String[] bits = md.split("\\[");
            language = bits[1].substring(0, bits[1].length() - 1);
        }

        AuthorityValue fromAuthority = authorityValueService.getAuthorityValueType(md);
        if (md.indexOf(':') > 0) {
            md = md.substring(md.indexOf(':') + 1);
        }

        String[] bits = md.split("\\.");
        String schema = bits[0];
        String element = bits[1];
        // If there is a language on the element, strip if off
        if (element.contains("[")) {
            element = element.substring(0, element.indexOf('['));
        }
        String qualifier = null;
        if (bits.length > 2) {
            qualifier = bits[2];

            // If there is a language, strip if off
            if (qualifier.contains("[")) {
                qualifier = qualifier.substring(0, qualifier.indexOf('['));
            }
        }
        log.debug(LogHelper.getHeader(c, "metadata_import",
                                       "item_id=" + item.getID() + ",fromCSV=" + all +
                                           ",looking_for_schema=" + schema +
                                           ",looking_for_element=" + element +
                                           ",looking_for_qualifier=" + qualifier +
                                           ",looking_for_language=" + language));
        String[] dcvalues;
        if (fromAuthority == null) {
            List<MetadataValue> current = itemService.getMetadata(item, schema, element, qualifier, language);
            dcvalues = new String[current.size()];
            int i = 0;
            for (MetadataValue dcv : current) {
                if (dcv.getAuthority() == null || !isAuthorityControlledField(md)) {
                    dcvalues[i] = dcv.getValue();
                } else {
                    dcvalues[i] = dcv.getValue() + csv.getAuthoritySeparator() + dcv.getAuthority();
                    dcvalues[i] += csv.getAuthoritySeparator() + (dcv.getConfidence() != -1 ? dcv
                        .getConfidence() : Choices.CF_ACCEPTED);
                }
                i++;
                log.debug(LogHelper.getHeader(c, "metadata_import",
                                               "item_id=" + item.getID() + ",fromCSV=" + all +
                                                   ",found=" + dcv.getValue()));
            }
        } else {
            dcvalues = line.get(md).toArray(new String[line.get(md).size()]);
        }


        // Compare from current->csv
        for (int v = 0; v < fromCSV.length; v++) {
            String value = fromCSV[v];
            BulkEditMetadataValue dcv = getBulkEditValueFromCSV(c, language, schema, element, qualifier, value,
                                                                fromAuthority);
            if (fromAuthority != null) {
                value = dcv.getValue() + csv.getAuthoritySeparator() + dcv.getAuthority() + csv
                    .getAuthoritySeparator() + dcv.getConfidence();
                fromCSV[v] = value;
            }

            if ((value != null) && (!"".equals(value)) && (!contains(value, dcvalues))) {
                changes.registerAdd(dcv);
            } else {
                // Keep it
                changes.registerConstant(dcv);
            }
        }

        // Compare from csv->current
        for (String value : dcvalues) {
            // Look to see if it should be removed
            BulkEditMetadataValue dcv = new BulkEditMetadataValue();
            dcv.setSchema(schema);
            dcv.setElement(element);
            dcv.setQualifier(qualifier);
            dcv.setLanguage(language);
            if (value == null || !value.contains(csv.getAuthoritySeparator())) {
                simplyCopyValue(value, dcv);
            } else {
                resolveValueAndAuthority(value, dcv);
            }

            // fromAuthority==null: with the current implementation metadata values from external authority sources
            // can only be used to add metadata, not to change or remove them
            // because e.g. an author that is not in the column "ORCID:dc.contributor.author" could still be in the
            // column "dc.contributor.author" so don't remove it
            if ((value != null) && (!"".equals(value)) && (!contains(value, fromCSV)) && fromAuthority == null) {
                // Remove it
                log.debug(LogHelper.getHeader(c, "metadata_import",
                                               "item_id=" + item.getID() + ",fromCSV=" + all +
                                                   ",removing_schema=" + schema +
                                                   ",removing_element=" + element +
                                                   ",removing_qualifier=" + qualifier +
                                                   ",removing_language=" + language));
                changes.registerRemove(dcv);
            }
        }

        // Update the item if it has changed
        if ((change) &&
            ((changes.getAdds().size() > 0) || (changes.getRemoves().size() > 0))) {
            // Get the complete list of what values should now be in that element
            List<BulkEditMetadataValue> list = changes.getComplete();
            List<String> values = new ArrayList<String>();
            List<String> authorities = new ArrayList<String>();
            List<Integer> confidences = new ArrayList<Integer>();
            for (BulkEditMetadataValue value : list) {
                if ((qualifier == null) && (language == null)) {
                    if ((schema.equals(value.getSchema())) &&
                        (element.equals(value.getElement())) &&
                        (value.getQualifier() == null) &&
                        (value.getLanguage() == null)) {
                        values.add(value.getValue());
                        authorities.add(value.getAuthority());
                        confidences.add(value.getConfidence());
                    }
                } else if (qualifier == null) {
                    if ((schema.equals(value.getSchema())) &&
                        (element.equals(value.getElement())) &&
                        (language.equals(value.getLanguage())) &&
                        (value.getQualifier() == null)) {
                        values.add(value.getValue());
                        authorities.add(value.getAuthority());
                        confidences.add(value.getConfidence());
                    }
                } else if (language == null) {
                    if ((schema.equals(value.getSchema())) &&
                        (element.equals(value.getElement())) &&
                        (qualifier.equals(value.getQualifier())) &&
                        (value.getLanguage() == null)) {
                        values.add(value.getValue());
                        authorities.add(value.getAuthority());
                        confidences.add(value.getConfidence());
                    }
                } else {
                    if ((schema.equals(value.getSchema())) &&
                        (element.equals(value.getElement())) &&
                        (qualifier.equals(value.getQualifier())) &&
                        (language.equals(value.getLanguage()))) {
                        values.add(value.getValue());
                        authorities.add(value.getAuthority());
                        confidences.add(value.getConfidence());
                    }
                }
            }

            if (StringUtils.equals(schema, MetadataSchemaEnum.RELATION.getName())) {
                List<RelationshipType> relationshipTypeList = relationshipTypeService
                    .findByLeftwardOrRightwardTypeName(c, element);
                for (RelationshipType relationshipType : relationshipTypeList) {
                    for (Relationship relationship : relationshipService
                        .findByItemAndRelationshipType(c, item, relationshipType)) {
                        relationshipService.delete(c, relationship);
                        relationshipService.update(c, relationship);
                    }
                }
                addRelationships(c, item, element, values);
            } else {
                itemService.clearMetadata(c, item, schema, element, qualifier, language);
                if (!values.isEmpty()) {
                    itemService.addMetadata(c, item, schema, element, qualifier,
                                            language, values, authorities, confidences);
                }
                itemService.update(c, item);
            }
        }
    }

    /**
     *
     * Adds multiple relationships with a matching typeName to an item.
     *
     * @param c             The relevant DSpace context
     * @param item          The item to which this metadatavalue belongs to
     * @param typeName       The element for the metadatavalue
     * @param values to iterate over
     * @throws SQLException If something goes wrong
     * @throws AuthorizeException   If something goes wrong
     */
    private void addRelationships(Context c, Item item, String typeName, List<String> values)
        throws SQLException, AuthorizeException,
        MetadataImportException {
        for (String value : values) {
            addRelationship(c, item, typeName, value);
        }
    }

    /**
     * Gets an existing entity from a target reference.
     *
     * @param context the context to use.
     * @param targetReference the target reference which may be a UUID, metadata reference, or rowName reference.
     * @return the entity, which is guaranteed to exist.
     * @throws MetadataImportException if the target reference is badly formed or refers to a non-existing item.
     */
    private Entity getEntity(Context context, String targetReference) throws MetadataImportException {
        Entity entity = null;
        UUID uuid = resolveEntityRef(context, targetReference);
        // At this point, we have a uuid, so we can get an entity
        try {
            entity = entityService.findByItemId(context, uuid);
            if (entity.getItem() == null) {
                throw new IllegalArgumentException("No item found in repository with uuid: " + uuid);
            }
            return entity;
        } catch (SQLException sqle) {
            throw new MetadataImportException("Unable to find entity using reference: " + targetReference, sqle);
        }
    }

    /**
     *
     * Creates a relationship for the given item
     *
     * @param c         The relevant DSpace context
     * @param item      The item that the relationships will be made for
     * @param typeName     The relationship typeName
     * @param value    The value for the relationship
     * @throws SQLException If something goes wrong
     * @throws AuthorizeException   If something goes wrong
     */
    private void addRelationship(Context c, Item item, String typeName, String value)
        throws SQLException, AuthorizeException, MetadataImportException {
        if (value.isEmpty()) {
            return;
        }
        boolean left = false;

        // Get entity from target reference
        Entity relationEntity = getEntity(c, value);
        // Get relationship type of entity and item
        String relationEntityRelationshipType = itemService.getMetadata(relationEntity.getItem(),
                                                                        "dspace", "entity",
                                                                        "type", Item.ANY).get(0).getValue();
        String itemRelationshipType = itemService.getMetadata(item, "dspace", "entity",
                                                              "type", Item.ANY).get(0).getValue();

        // Get the correct RelationshipType based on typeName
        List<RelationshipType> relType = relationshipTypeService.findByLeftwardOrRightwardTypeName(c, typeName);
        RelationshipType foundRelationshipType = matchRelationshipType(relType,
                                                                       relationEntityRelationshipType,
                                                                       itemRelationshipType, typeName);

        if (foundRelationshipType == null) {
            throw new MetadataImportException("Error on CSV row " + rowCount + ":" + "\n" +
                                                  "No Relationship type found for:\n" +
                                                  "Target type: " + relationEntityRelationshipType + "\n" +
                                                  "Origin referer type: " + itemRelationshipType + "\n" +
                                                  "with typeName: " + typeName);
        }

        if (foundRelationshipType.getLeftwardType().equalsIgnoreCase(typeName)) {
            left = true;
        }

        // Placeholder items for relation placing
        Item leftItem = null;
        Item rightItem = null;
        if (left) {
            leftItem = item;
            rightItem = relationEntity.getItem();
        } else {
            leftItem = relationEntity.getItem();
            rightItem = item;
        }

        // Create the relationship, appending to the end
        Relationship persistedRelationship = relationshipService.create(
            c, leftItem, rightItem, foundRelationshipType, -1, -1
        );
        relationshipService.update(c, persistedRelationship);
    }

    /**
     * Compare changes between an items owning collection and mapped collections
     * and what is in the CSV file
     *
     * @param item              The item in question
     * @param collections       The collection handles from the CSV file
     * @param actualCollections The Collections from the actual item
     * @param bechange          The bulkedit change object for this item
     * @param change            Whether or not to actuate a change
     * @throws SQLException            if there is a problem accessing a Collection from the database, from its handle
     * @throws AuthorizeException      if there is an authorization problem with permissions
     * @throws IOException             Can be thrown when moving items in communities
     * @throws MetadataImportException If something goes wrong to be reported back to the user
     */
    protected void compare(Context c, Item item,
                           List<String> collections,
                           List<Collection> actualCollections,
                           BulkEditChange bechange,
                           boolean change)
        throws SQLException, AuthorizeException, IOException, MetadataImportException {
        // First, check the owning collection (as opposed to mapped collections) is the same of changed
        String oldOwner = item.getOwningCollection().getHandle();
        String newOwner = collections.get(0);
        // Resolve the handle to the collection
        Collection newCollection = (Collection) handleService.resolveToObject(c, newOwner);

        // Check it resolved OK
        if (newCollection == null) {
            throw new MetadataImportException(
                "'" + newOwner + "' is not a Collection! You must specify a valid collection ID");
        }

        if (!oldOwner.equals(newOwner)) {
            // Register the old and new owning collections
            bechange.changeOwningCollection(item.getOwningCollection(),
                                            (Collection) handleService.resolveToObject(c, newOwner));
        }

        // Second, loop through the strings from the CSV of mapped collections
        boolean first = true;
        for (String csvcollection : collections) {
            // Ignore the first collection as this is the owning collection
            if (!first) {
                // Look for it in the actual list of Collections
                boolean found = false;
                for (Collection collection : actualCollections) {
                    if (collection.getID() != item.getOwningCollection().getID()) {
                        // Is it there?
                        if (csvcollection.equals(collection.getHandle())) {
                            found = true;
                        }
                    }
                }

                // Was it found?
                DSpaceObject dso = handleService.resolveToObject(c, csvcollection);
                if ((dso == null) || (dso.getType() != Constants.COLLECTION)) {
                    throw new MetadataImportException("Collection defined for item " + item.getID() +
                                                          " (" + item.getHandle() + ") is not a collection");
                }
                if (!found) {
                    // Register the new mapped collection
                    Collection col = (Collection) dso;
                    bechange.registerNewMappedCollection(col);
                }
            }
            first = false;
        }

        // Third, loop through the strings from the current item
        for (Collection collection : actualCollections) {
            // Look for it in the actual list of Collections
            boolean found = false;
            first = true;
            for (String csvcollection : collections) {
                // Don't check the owning collection
                if ((first) && (collection.getID().equals(item.getOwningCollection().getID()))) {
                    found = true;
                } else {
                    // Is it there?
                    if (!first && collection.getHandle().equals(csvcollection)) {
                        found = true;
                    }
                }
                first = false;
            }

            // Was it found?
            if (!found) {
                // Record that it isn't there any more
                bechange.registerOldMappedCollection(collection);
            }
        }

        // Process the changes
        if (change) {
            // Remove old mapped collections
            for (Collection collection : bechange.getOldMappedCollections()) {
                collectionService.removeItem(c, collection, item);
            }

            // Add to new owned collection
            if (bechange.getNewOwningCollection() != null) {
                collectionService.addItem(c, bechange.getNewOwningCollection(), item);
                item.setOwningCollection(bechange.getNewOwningCollection());
                itemService.update(c, item);
            }

            // Remove from old owned collection (if still a member)
            if (bechange.getOldOwningCollection() != null) {
                boolean found = false;
                for (Collection collection : item.getCollections()) {
                    if (collection.getID().equals(bechange.getOldOwningCollection().getID())) {
                        found = true;
                    }
                }

                if (found) {
                    collectionService.removeItem(c, bechange.getOldOwningCollection(), item);
                }
            }

            // Add to new mapped collections
            for (Collection collection : bechange.getNewMappedCollections()) {
                collectionService.addItem(c, collection, item);
            }

        }
    }

    /**
     * Add an item metadata with a line from CSV, and optionally update the item
     *
     * @param fromCSV The metadata from the CSV file
     * @param md      The element to compare
     * @param changes The changes object to populate
     * @throws SQLException       when an SQL error has occurred (querying DSpace)
     * @throws AuthorizeException If the user can't make the changes
     */
    protected void add(Context c, String[] fromCSV, String md, BulkEditChange changes)
        throws SQLException, AuthorizeException {
        // Don't add owning collection or action
        if (("collection".equals(md)) || ("action".equals(md))) {
            return;
        }

        // Make a String array of the values
        // First, strip of language if it is there
        String language = null;
        if (md.contains("[")) {
            String[] bits = md.split("\\[");
            language = bits[1].substring(0, bits[1].length() - 1);
        }
        AuthorityValue fromAuthority = authorityValueService.getAuthorityValueType(md);
        if (md.indexOf(':') > 0) {
            md = md.substring(md.indexOf(':') + 1);
        }

        String[] bits = md.split("\\.");
        String schema = bits[0];
        String element = bits[1];
        // If there is a language on the element, strip if off
        if (element.contains("[")) {
            element = element.substring(0, element.indexOf('['));
        }
        String qualifier = null;
        if (bits.length > 2) {
            qualifier = bits[2];

            // If there is a language, strip if off
            if (qualifier.contains("[")) {
                qualifier = qualifier.substring(0, qualifier.indexOf('['));
            }
        }

        // Add all the values
        for (String value : fromCSV) {
            BulkEditMetadataValue dcv = getBulkEditValueFromCSV(c, language, schema, element, qualifier, value,
                                                                fromAuthority);
            if (fromAuthority != null) {
                value = dcv.getValue() + csv.getAuthoritySeparator() + dcv.getAuthority() + csv
                    .getAuthoritySeparator() + dcv.getConfidence();
            }

            // Add it, if value is not blank
            if (value != null && StringUtils.isNotBlank(value)) {
                changes.registerAdd(dcv);
            }
        }
    }

    protected BulkEditMetadataValue getBulkEditValueFromCSV(Context c, String language, String schema, String element,
                                                            String qualifier, String value,
                                                            AuthorityValue fromAuthority) {
        // Look to see if it should be removed
        BulkEditMetadataValue dcv = new BulkEditMetadataValue();
        dcv.setSchema(schema);
        dcv.setElement(element);
        dcv.setQualifier(qualifier);
        dcv.setLanguage(language);
        if (fromAuthority != null) {
            if (value.indexOf(':') > 0) {
                value = value.substring(0, value.indexOf(':'));
            }

            // look up the value and authority in solr
            List<AuthorityValue> byValue = authorityValueService.findByValue(c, schema, element, qualifier, value);
            AuthorityValue authorityValue = null;
            if (byValue.isEmpty()) {
                String toGenerate = fromAuthority.generateString() + value;
                String field = schema + "_" + element + (StringUtils.isNotBlank(qualifier) ? "_" + qualifier : "");
                authorityValue = authorityValueService.generate(c, toGenerate, value, field);
                dcv.setAuthority(toGenerate);
            } else {
                authorityValue = byValue.get(0);
                dcv.setAuthority(authorityValue.getId());
            }

            dcv.setValue(authorityValue.getValue());
            dcv.setConfidence(Choices.CF_ACCEPTED);
        } else if (value == null || !value.contains(csv.getAuthoritySeparator())) {
            simplyCopyValue(value, dcv);
        } else {
            resolveValueAndAuthority(value, dcv);
        }
        return dcv;
    }

    protected void simplyCopyValue(String value, BulkEditMetadataValue dcv) {
        dcv.setValue(value);
        dcv.setAuthority(null);
        dcv.setConfidence(Choices.CF_UNSET);
    }

    private void resolveValueAndAuthority(String value, BulkEditMetadataValue dcv) {
        // Cells with valid authority are composed of three parts ~ <value>, <authority>, <confidence>
        // The value itself may also include the authority separator though
        String[] parts = value.split(csv.getEscapedAuthoritySeparator());

        // If we don't have enough parts, assume the whole string is the value
        if (parts.length < 3) {
            simplyCopyValue(value, dcv);
            return;
        }

        try {
            // The last part of the cell must be a confidence value (integer)
            int confidence = Integer.parseInt(parts[parts.length - 1]);
            String authority = parts[parts.length - 2];
            String plainValue = String.join(
                csv.getAuthoritySeparator(),
                ArrayUtils.subarray(parts, 0, parts.length - 2)
            );

            dcv.setValue(plainValue);
            dcv.setAuthority(authority);
            dcv.setConfidence(confidence);
        } catch (NumberFormatException e) {
            // Otherwise assume the whole string is the value
            simplyCopyValue(value, dcv);
        }
    }

    /**
     * Method to find if a String occurs in an array of Strings
     *
     * @param needle   The String to look for
     * @param haystack The array of Strings to search through
     * @return Whether or not it is contained
     */
    protected boolean contains(String needle, String[] haystack) {
        // Look for the needle in the haystack
        for (String examine : haystack) {
            if (clean(examine).equals(clean(needle))) {
                return true;
            }
        }
        return false;
    }

    /**
     * Clean elements before comparing
     *
     * @param in The element to clean
     * @return The cleaned up element
     */
    protected String clean(String in) {
        // Check for nulls
        if (in == null) {
            return null;
        }

        // Remove newlines as different operating systems sometimes use different formats
        return in.replaceAll("\r\n", "").replaceAll("\n", "").trim();
    }

    /**
     * Display the changes that have been detected, or that have been made
     *
     * @param changes The changes detected
     * @param changed Whether or not the changes have been made
     * @return The number of items that have changed
     */
    private int displayChanges(List<BulkEditChange> changes, boolean changed) {
        // Display the changes
        int changeCounter = 0;
        for (BulkEditChange change : changes) {
            // Get the changes
            List<BulkEditMetadataValue> adds = change.getAdds();
            List<BulkEditMetadataValue> removes = change.getRemoves();
            List<Collection> newCollections = change.getNewMappedCollections();
            List<Collection> oldCollections = change.getOldMappedCollections();
            if ((adds.size() > 0) || (removes.size() > 0) ||
                (newCollections.size() > 0) || (oldCollections.size() > 0) ||
                (change.getNewOwningCollection() != null) || (change.getOldOwningCollection() != null) ||
                (change.isDeleted()) || (change.isWithdrawn()) || (change.isReinstated())) {
                // Show the item
                Item i = change.getItem();
                handler.logInfo("-----------------------------------------------------------");
                if (!change.isNewItem()) {
                    handler.logInfo("Changes for item: " + i.getID() + " (" + i.getHandle() + ")");
                } else {
                    handler.logInfo("New item: ");
                    if (i != null) {
                        if (i.getHandle() != null) {
                            handler.logInfo(i.getID() + " (" + i.getHandle() + ")");
                        } else {
                            handler.logInfo(i.getID() + " (in workflow)");
                        }
                    }
                }
                changeCounter++;
            }

            // Show actions
            if (change.isDeleted()) {
                if (changed) {
                    handler.logInfo(" - EXPUNGED!");
                } else {
                    handler.logInfo(" - EXPUNGE!");
                }
            }
            if (change.isWithdrawn()) {
                if (changed) {
                    handler.logInfo(" - WITHDRAWN!");
                } else {
                    handler.logInfo(" - WITHDRAW!");
                }
            }
            if (change.isReinstated()) {
                if (changed) {
                    handler.logInfo(" - REINSTATED!");
                } else {
                    handler.logInfo(" - REINSTATE!");
                }
            }

            if (change.getNewOwningCollection() != null) {
                Collection c = change.getNewOwningCollection();
                if (c != null) {
                    String cHandle = c.getHandle();
                    String cName = c.getName();
                    if (!changed) {
                        handler.logInfo(" + New owning collection (" + cHandle + "): ");
                    } else {
                        handler.logInfo(" + New owning collection  (" + cHandle + "): ");
                    }
                    handler.logInfo(cName);
                }

                c = change.getOldOwningCollection();
                if (c != null) {
                    String cHandle = c.getHandle();
                    String cName = c.getName();
                    if (!changed) {
                        handler.logInfo(" + Old owning collection (" + cHandle + "): ");
                    } else {
                        handler.logInfo(" + Old owning collection  (" + cHandle + "): ");
                    }
                    handler.logInfo(cName);
                }
            }

            // Show new mapped collections
            for (Collection c : newCollections) {
                String cHandle = c.getHandle();
                String cName = c.getName();
                if (!changed) {
                    handler.logInfo(" + Map to collection (" + cHandle + "): ");
                } else {
                    handler.logInfo(" + Mapped to collection  (" + cHandle + "): ");
                }
                handler.logInfo(cName);
            }

            // Show old mapped collections
            for (Collection c : oldCollections) {
                String cHandle = c.getHandle();
                String cName = c.getName();
                if (!changed) {
                    handler.logInfo(" + Un-map from collection (" + cHandle + "): ");
                } else {
                    handler.logInfo(" + Un-mapped from collection  (" + cHandle + "): ");
                }
                handler.logInfo(cName);
            }

            // Show additions
            for (BulkEditMetadataValue metadataValue : adds) {
                String md = metadataValue.getSchema() + "." + metadataValue.getElement();
                if (metadataValue.getQualifier() != null) {
                    md += "." + metadataValue.getQualifier();
                }
                if (metadataValue.getLanguage() != null) {
                    md += "[" + metadataValue.getLanguage() + "]";
                }
                if (!changed) {
                    handler.logInfo(" + Add    (" + md + "): ");
                } else {
                    handler.logInfo(" + Added   (" + md + "): ");
                }
                handler.logInfo(metadataValue.getValue());
                if (isAuthorityControlledField(md)) {
                    handler.logInfo(", authority = " + metadataValue.getAuthority());
                    handler.logInfo(", confidence = " + metadataValue.getConfidence());
                }
            }

            // Show removals
            for (BulkEditMetadataValue metadataValue : removes) {
                String md = metadataValue.getSchema() + "." + metadataValue.getElement();
                if (metadataValue.getQualifier() != null) {
                    md += "." + metadataValue.getQualifier();
                }
                if (metadataValue.getLanguage() != null) {
                    md += "[" + metadataValue.getLanguage() + "]";
                }
                if (!changed) {
                    handler.logInfo(" - Remove (" + md + "): ");
                } else {
                    handler.logInfo(" - Removed (" + md + "): ");
                }
                handler.logInfo(metadataValue.getValue());
                if (isAuthorityControlledField(md)) {
                    handler.logInfo(", authority = " + metadataValue.getAuthority());
                    handler.logInfo(", confidence = " + metadataValue.getConfidence());
                }
            }
        }
        return changeCounter;
    }

    /**
     * is the field is defined as authority controlled
     */
<<<<<<< HEAD
    private boolean isAuthorityControlledField(String md) {
        String mdf = StringUtils.substringAfter(md, ":");
=======
    private static boolean isAuthorityControlledField(String md) {
        String mdf = md.contains(":") ? StringUtils.substringAfter(md, ":") : md;
>>>>>>> 08639b0e
        mdf = StringUtils.substringBefore(mdf, "[");
        return authorityControlled.contains(mdf) || authorityControlled.contains(md);
    }

    /**
     * Set authority controlled fields
     */
    private void setAuthorizedMetadataFields() {
        authorityControlled = new HashSet<>();
        Enumeration propertyNames = configurationService.getProperties().propertyNames();
        while (propertyNames.hasMoreElements()) {
            String key = ((String) propertyNames.nextElement()).trim();
            if (key.startsWith(AC_PREFIX)
                && configurationService.getBooleanProperty(key, false)) {
                authorityControlled.add(key.substring(AC_PREFIX.length()));
            }
        }
    }

    /**
     * Gets a copy of the given csv line with all entity target references resolved to UUID strings.
     * Keys being iterated over represent metadatafields or special columns to be processed.
     *
     * @param line the csv line to process.
     * @return a copy, with all references resolved.
     * @throws MetadataImportException if there is an error resolving any entity target reference.
     */
    public DSpaceCSVLine resolveEntityRefs(Context c, DSpaceCSVLine line) throws MetadataImportException {
        DSpaceCSVLine newLine = new DSpaceCSVLine(line.getID());
        UUID originId = evaluateOriginId(line.getID());
        for (String key : line.keys()) {
            // If a key represents a relation field attempt to resolve the target reference from the csvRefMap
            if (key.split("\\.")[0].equalsIgnoreCase("relation")) {
                if (line.get(key).size() > 0) {
                    for (String val : line.get(key)) {
                        // Attempt to resolve the relation target reference
                        // These can be a UUID, metadata target reference or rowName target reference
                        String uuid = resolveEntityRef(c, val).toString();
                        newLine.add(key, uuid);
                        //Entity refs have been resolved / placeholdered
                        //Populate the EntityRelationMap
                        populateEntityRelationMap(uuid, key, originId.toString());
                    }
                } else {
                    newLine.add(key, null);
                }
            } else {
                if (line.get(key).size() > 0) {
                    for (String value : line.get(key)) {
                        newLine.add(key, value);
                    }
                } else {
                    newLine.add(key, null);
                }
            }
        }

        return newLine;
    }

    /**
     * Populate the entityRelationMap with all target references and it's asscoiated typeNames
     * to their respective origins
     *
     * @param refUUID the target reference UUID for the relation
     * @param relationField the field of the typeNames to relate from
     */
    private void populateEntityRelationMap(String refUUID, String relationField, String originId) {
        HashMap<String, ArrayList<String>> typeNames = null;
        if (entityRelationMap.get(refUUID) == null) {
            typeNames = new HashMap<>();
            ArrayList<String> originIds = new ArrayList<>();
            originIds.add(originId);
            typeNames.put(relationField, originIds);
            entityRelationMap.put(refUUID, typeNames);
        } else {
            typeNames = entityRelationMap.get(refUUID);
            if (typeNames.get(relationField) == null) {
                ArrayList<String> originIds = new ArrayList<>();
                originIds.add(originId);
                typeNames.put(relationField, originIds);
            } else {
                ArrayList<String> originIds = typeNames.get(relationField);
                originIds.add(originId);
                typeNames.put(relationField, originIds);
            }
            entityRelationMap.put(refUUID, typeNames);
        }
    }

    /**
     * Populates the csvRefMap, csvRowMap, and entityTypeMap for the given csv line.
     *
     * The csvRefMap is an index that keeps track of which rows have a specific value for
     * a specific metadata field or the special "rowName" column. This is used to help resolve indirect
     * entity target references in the same CSV.
     *
     * The csvRowMap is a row number to UUID map, and contains an entry for every row that has
     * been processed so far which has a known (minted) UUID for its item. This is used to help complete
     * the resolution after the row number has been determined.
     *
     * @param line the csv line.
     * @param uuid the uuid of the item, which may be null if it has not been minted yet.
     */
    private void populateRefAndRowMap(DSpaceCSVLine line, @Nullable UUID uuid) {
        if (uuid != null) {
            csvRowMap.put(rowCount, uuid);
        } else {
            csvRowMap.put(rowCount, new UUID(0, rowCount));
        }
        for (String key : line.keys()) {
            if (key.contains(".") && !key.split("\\.")[0].equalsIgnoreCase("relation") ||
                key.equalsIgnoreCase("rowName")) {
                for (String value : line.get(key)) {
                    String valueKey = key + ":" + value;
                    Set<Integer> rowNums = csvRefMap.get(valueKey);
                    if (rowNums == null) {
                        rowNums = new HashSet<>();
                        csvRefMap.put(valueKey, rowNums);
                    }
                    rowNums.add(rowCount);
                }
            }
            //Populate entityTypeMap
            if (key.equalsIgnoreCase("dspace.entity.type") && line.get(key).size() > 0) {
                if (uuid == null) {
                    entityTypeMap.put(new UUID(0, rowCount), line.get(key).get(0));
                } else {
                    entityTypeMap.put(uuid, line.get(key).get(0));
                }
            }
        }
    }

    /**
     * Gets the UUID of the item indicated by the given target reference,
     * which may be a direct UUID string, a row reference
     * of the form rowName:VALUE, or a metadata value reference of the form schema.element[.qualifier]:VALUE.
     *
     * The reference may refer to a previously-processed item in the CSV or an item in the database.
     *
     * @param context the context to use.
     * @param reference the target reference which may be a UUID, metadata reference, or rowName reference.
     * @return the uuid.
     * @throws MetadataImportException if the target reference is malformed or ambiguous (refers to multiple items).
     */
    private UUID resolveEntityRef(Context context, String reference) throws MetadataImportException {
        // value reference
        UUID uuid = null;
        if (!reference.contains(":")) {
            // assume it's a UUID
            try {
                return UUID.fromString(reference);
            } catch (IllegalArgumentException e) {
                throw new MetadataImportException("Error in CSV row " + rowCount + ":\n" +
                                                      "Not a UUID or indirect entity reference: '" + reference + "'");
            }
        }
        if (reference.contains("::virtual::")) {
            return UUID.fromString(StringUtils.substringBefore(reference, "::virtual::"));
        } else if (!reference.startsWith("rowName:")) { // Not a rowName ref; so it's a metadata value reference
            MetadataValueService metadataValueService = ContentServiceFactory.getInstance().getMetadataValueService();
            MetadataFieldService metadataFieldService =
                ContentServiceFactory.getInstance().getMetadataFieldService();
            int i = reference.indexOf(":");
            String mfValue = reference.substring(i + 1);
            String mf[] = reference.substring(0, i).split("\\.");
            if (mf.length < 2) {
                throw new MetadataImportException("Error in CSV row " + rowCount + ":\n" +
                                                      "Bad metadata field in reference: '" + reference
                                                      + "' (expected syntax is schema.element[.qualifier])");
            }
            String schema = mf[0];
            String element = mf[1];
            String qualifier = mf.length == 2 ? null : mf[2];
            try {
                MetadataField mfo = metadataFieldService.findByElement(context, schema, element, qualifier);
                Iterator<MetadataValue> mdv = metadataValueService.findByFieldAndValue(context, mfo, mfValue);
                if (mdv.hasNext()) {
                    MetadataValue mdvVal = mdv.next();
                    uuid = mdvVal.getDSpaceObject().getID();
                    if (mdv.hasNext()) {
                        throw new MetadataImportException("Error in CSV row " + rowCount + ":\n" +
                                                          "Ambiguous reference; multiple matches in db: " + reference);
                    }
                }
            } catch (SQLException e) {
                throw new MetadataImportException("Error in CSV row " + rowCount + ":\n" +
                                                      "Error looking up item by metadata reference: " + reference, e);
            }
        }
        // Lookup UUIDs that may have already been processed into the csvRefMap
        // See populateRefAndRowMap() for how the csvRefMap is populated
        // See getMatchingCSVUUIDs() for how the reference param is sourced from the csvRefMap
        Set<UUID> csvUUIDs = getMatchingCSVUUIDs(reference);
        if (csvUUIDs.size() > 1) {
            throw new MetadataImportException("Error in CSV row " + rowCount + ":\n" +
                                                  "Ambiguous reference; multiple matches in csv: " + reference);
        } else if (csvUUIDs.size() == 1) {
            UUID csvUUID = csvUUIDs.iterator().next();
            if (csvUUID.equals(uuid)) {
                return uuid; // one match from csv and db (same item)
            } else if (uuid != null) {
                throw new MetadataImportException("Error in CSV row " + rowCount + ":\n" +
                                                  "Ambiguous reference; multiple matches in db and csv: " + reference);
            } else {
                return csvUUID; // one match from csv
            }
        } else { // size == 0; the reference does not exist throw an error
            if (uuid == null) {
                throw new MetadataImportException("Error in CSV row " + rowCount + ":\n" +
                                                      "No matches found for reference: " + reference
                                                      + "\nKeep in mind you can only reference entries that are " +
                                                      "listed before " +
                                                      "this one within the CSV.");
            } else {
                return uuid; // one match from db
            }
        }
    }

    /**
     * Gets the set of matching lines as UUIDs that have already been processed given a metadata value.
     *
     * @param mdValueRef the metadataValue reference to search for.
     * @return the set of matching lines as UUIDs.
     */
    private Set<UUID> getMatchingCSVUUIDs(String mdValueRef) {
        Set<UUID> set = new HashSet<>();
        if (csvRefMap.containsKey(mdValueRef)) {
            for (Integer rowNum : csvRefMap.get(mdValueRef)) {
                set.add(getUUIDForRow(rowNum));
            }
        }
        return set;
    }

    /**
     * Gets the UUID of the item of a given row in the CSV, if it has been minted.
     * If the UUID has not yet been minted, gets a UUID representation of the row
     * (a UUID whose numeric value equals the row number).
     *
     * @param rowNum the row number.
     * @return the UUID of the item
     */
    private UUID getUUIDForRow(int rowNum) {
        if (csvRowMap.containsKey(rowNum)) {
            return csvRowMap.get(rowNum);
        } else {
            return new UUID(0, rowNum);
        }
    }

    /**
     * Return a UUID of the origin in process or a placeholder for the origin to be evaluated later
     *
     * @param originId UUID of the origin
     * @return the UUID of the item or UUID placeholder
     */
    private UUID evaluateOriginId(@Nullable UUID originId) {
        if (originId != null) {
            return originId;
        } else {
            return new UUID(0, rowCount);
        }
    }

    /**
     * Validate every relation modification expressed in the CSV.
     *
     */
    private void validateExpressedRelations(Context c) throws MetadataImportException {
        for (String targetUUID : entityRelationMap.keySet()) {
            String targetType = null;
            try {
                // Get the type of reference. Attempt lookup in processed map first before looking in archive.
                if (entityTypeMap.get(UUID.fromString(targetUUID)) != null) {
                    targetType = entityTypeService.
                                                      findByEntityType(c,
                                                                       entityTypeMap.get(UUID.fromString(targetUUID)))
                                                  .getLabel();
                } else {
                    // Target item may be archived; check there.
                    // Add to errors if Relationship.type cannot be derived
                    Item targetItem = null;
                    if (itemService.find(c, UUID.fromString(targetUUID)) != null) {
                        targetItem = itemService.find(c, UUID.fromString(targetUUID));
                        List<MetadataValue> relTypes = itemService.
                                                                      getMetadata(targetItem, "dspace", "entity",
                                                                                  "type", Item.ANY);
                        String relTypeValue = null;
                        if (relTypes.size() > 0) {
                            relTypeValue = relTypes.get(0).getValue();
                            targetType = entityTypeService.findByEntityType(c, relTypeValue).getLabel();
                        } else {
                            relationValidationErrors.add("Cannot resolve Entity type for target UUID: " +
                                                             targetUUID);
                        }
                    } else {
                        relationValidationErrors.add("Cannot resolve Entity type for target UUID: " +
                                                         targetUUID);
                    }
                }
                if (targetType == null) {
                    continue;
                }
                // Get typeNames for each origin referer of this target.
                for (String typeName : entityRelationMap.get(targetUUID).keySet()) {
                    // Resolve Entity Type for each origin referer.
                    for (String originRefererUUID : entityRelationMap.get(targetUUID).get(typeName)) {
                        // Evaluate row number for origin referer.
                        String originRow = "N/A";
                        if (csvRowMap.containsValue(UUID.fromString(originRefererUUID))) {
                            for (int key : csvRowMap.keySet()) {
                                if (csvRowMap.get(key).toString().equalsIgnoreCase(originRefererUUID)) {
                                    originRow = key + "";
                                    break;
                                }
                            }
                        }
                        String originType = "";
                        // Validate target type and origin type pairing with typeName or add to errors.
                        // Attempt lookup in processed map first before looking in archive.
                        if (entityTypeMap.get(UUID.fromString(originRefererUUID)) != null) {
                            originType = entityTypeMap.get(UUID.fromString(originRefererUUID));
                            validateTypesByTypeByTypeName(c, targetType, originType, typeName, originRow);
                        } else {
                            // Origin item may be archived; check there.
                            // Add to errors if Relationship.type cannot be derived.
                            Item originItem = null;
                            if (itemService.find(c, UUID.fromString(targetUUID)) != null) {
                                DSpaceCSVLine dSpaceCSVLine = this.csv.getCSVLines()
                                                                      .get(Integer.valueOf(originRow) - 1);
                                List<String> relTypes = dSpaceCSVLine.get("dspace.entity.type");
                                if (relTypes == null || relTypes.isEmpty()) {
                                    dSpaceCSVLine.get("dspace.entity.type[]");
                                }

                                if (relTypes != null && relTypes.size() > 0) {
                                    String relTypeValue = relTypes.get(0);
                                    relTypeValue = StringUtils.remove(relTypeValue, "\"").trim();
                                    originType = entityTypeService.findByEntityType(c, relTypeValue).getLabel();
                                    validateTypesByTypeByTypeName(c, targetType, originType, typeName, originRow);
                                } else {
                                    originItem = itemService.find(c, UUID.fromString(originRefererUUID));
                                    if (originItem != null) {
                                        List<MetadataValue> mdv = itemService.getMetadata(originItem,
                                                                                          "dspace",
                                                                                          "entity", "type",
                                                                                          Item.ANY);
                                        if (!mdv.isEmpty()) {
                                            String relTypeValue = mdv.get(0).getValue();
                                            originType = entityTypeService.findByEntityType(c, relTypeValue).getLabel();
                                            validateTypesByTypeByTypeName(c, targetType, originType, typeName,
                                                                          originRow);
                                        } else {
                                            relationValidationErrors.add("Error on CSV row " + originRow + ":" + "\n" +
                                                     "Cannot resolve Entity type for reference: " + originRefererUUID);
                                        }
                                    } else {
                                        relationValidationErrors.add("Error on CSV row " + originRow + ":" + "\n" +
                                                                         "Cannot resolve Entity type for reference: "
                                                                         + originRefererUUID);
                                    }
                                }

                            } else {
                                relationValidationErrors.add("Error on CSV row " + originRow + ":" + "\n" +
                                                                 "Cannot resolve Entity type for reference: "
                                                                 + originRefererUUID + " in row: " + originRow);
                            }
                        }
                    }
                }

            } catch (SQLException sqle) {
                throw new MetadataImportException("Error interacting with database!", sqle);
            }

        } // If relationValidationErrors is empty all described relationships are valid.
        if (!relationValidationErrors.isEmpty()) {
            StringBuilder errors = new StringBuilder();
            for (String error : relationValidationErrors) {
                errors.append(error + "\n");
            }
            throw new MetadataImportException("Error validating relationships: \n" + errors);
        }
    }

    /**
     * Generates a list of potential Relationship Types given a typeName and attempts to match the given
     * targetType and originType to a Relationship Type in the list.
     *
     * @param targetType entity type of target.
     * @param originType entity type of origin referrer.
     * @param typeName left or right typeName of the respective Relationship.
     * @return the UUID of the item.
     */
    private void validateTypesByTypeByTypeName(Context c,
                                               String targetType, String originType, String typeName, String originRow)
        throws MetadataImportException {
        try {
            RelationshipType foundRelationshipType = null;
            List<RelationshipType> relationshipTypeList = relationshipTypeService.
                                                                                     findByLeftwardOrRightwardTypeName(
                                                                                         c, typeName.split("\\.")[1]);
            // Validate described relationship form the CSV.
            foundRelationshipType = matchRelationshipType(relationshipTypeList, targetType, originType, typeName);
            if (foundRelationshipType == null) {
                relationValidationErrors.add("Error on CSV row " + originRow + ":" + "\n" +
                                                 "No Relationship type found for:\n" +
                                                 "Target type: " + targetType + "\n" +
                                                 "Origin referer type: " + originType + "\n" +
                                                 "with typeName: " + typeName + " for type: " + originType);
            }
        } catch (SQLException sqle) {
            throw new MetadataImportException("Error interacting with database!", sqle);
        }
    }

    /**
     * Matches two Entity types to a Relationship Type from a set of Relationship Types.
     *
     * @param relTypes set of Relationship Types.
     * @param targetType entity type of target.
     * @param originType entity type of origin referer.
     * @return null or matched Relationship Type.
     */
    private RelationshipType matchRelationshipType(List<RelationshipType> relTypes,
                                                   String targetType, String originType, String originTypeName) {
        return RelationshipUtils.matchRelationshipType(relTypes, targetType, originType, originTypeName);
    }
}<|MERGE_RESOLUTION|>--- conflicted
+++ resolved
@@ -1392,13 +1392,8 @@
     /**
      * is the field is defined as authority controlled
      */
-<<<<<<< HEAD
     private boolean isAuthorityControlledField(String md) {
-        String mdf = StringUtils.substringAfter(md, ":");
-=======
-    private static boolean isAuthorityControlledField(String md) {
         String mdf = md.contains(":") ? StringUtils.substringAfter(md, ":") : md;
->>>>>>> 08639b0e
         mdf = StringUtils.substringBefore(mdf, "[");
         return authorityControlled.contains(mdf) || authorityControlled.contains(md);
     }
