/**
 * The contents of this file are subject to the license and copyright
 * detailed in the LICENSE and NOTICE files at the root of the source
 * tree and available online at
 *
 * http://www.dspace.org/license/
 */
package org.dspace.app.bulkedit;

import org.dspace.authority.AuthorityValue;
import org.dspace.authority.AuthorityValueFinder;
import org.dspace.authority.AuthorityValueGenerator;
import org.apache.commons.cli.*;
import org.apache.commons.lang.StringUtils;

import org.apache.log4j.Logger;
import org.dspace.content.*;
import org.dspace.content.authority.Choices;
import org.dspace.core.ConfigurationManager;
import org.dspace.core.Context;
import org.dspace.core.Constants;
import org.dspace.authorize.AuthorizeException;
import org.dspace.core.LogManager;
import org.dspace.handle.HandleManager;
import org.dspace.eperson.EPerson;
import org.dspace.workflow.WorkflowManager;
import org.dspace.xmlworkflow.XmlWorkflowManager;

import java.util.ArrayList;
import java.io.File;
import java.io.InputStreamReader;
import java.io.BufferedReader;
import java.io.IOException;
import java.sql.SQLException;
import java.util.Enumeration;
import java.util.HashSet;
import java.util.List;
import java.util.Set;

/**
 * Metadata importer to allow the batch import of metadata from a file
 *
 * @author Stuart Lewis
 */
public class MetadataImport
{
    /** The Context */
    Context c;

    /** The DSpaceCSV object we're processing */
    DSpaceCSV csv;

    /** The lines to import */
    List<DSpaceCSVLine> toImport;

    /** The authority controlled fields */
    private static Set<String> authorityControlled;
    static
    {
        setAuthorizedMetadataFields();
    }

    /** The prefix of the authority controlled field */
    private static final String AC_PREFIX = "authority.controlled.";

    /** Logger */
    private static final Logger log = Logger.getLogger(MetadataImport.class);

    private AuthorityValueFinder authorityValueFinder = new AuthorityValueFinder();

    /**
     * Create an instance of the metadata importer. Requires a context and an array of CSV lines
     * to examine.
     *
     * @param c The context
     * @param toImport An array of CSV lines to examine
     */
    public MetadataImport(Context c, DSpaceCSV toImport)
    {
        // Store the import settings
        this.c = c;
        csv = toImport;
        this.toImport = toImport.getCSVLines();
    }

    /**
     * Run an import. The import can either be read-only to detect changes, or
     * can write changes as it goes.
     *
     * @param change Whether or not to write the changes to the database
     * @param useWorkflow Whether the workflows should be used when creating new items
     * @param workflowNotify If the workflows should be used, whether to send notifications or not
     * @param useTemplate Use collection template if create new item
     * @return An array of BulkEditChange elements representing the items that have changed
     *
     * @throws MetadataImportException if something goes wrong
     */
    public List<BulkEditChange> runImport(boolean change,
                                          boolean useWorkflow,
                                          boolean workflowNotify,
                                          boolean useTemplate) throws MetadataImportException
    {
        // Store the changes
        ArrayList<BulkEditChange> changes = new ArrayList<BulkEditChange>();

        // Make the changes
        try
        {
            // Process each change
            for (DSpaceCSVLine line : toImport)
            {
                // Get the DSpace item to compare with
                int id = line.getID();

                // Is there an action column?
                if (csv.hasActions() && (!"".equals(line.getAction())) && (id == -1))
                {
                    throw new MetadataImportException("'action' not allowed for new items!");
                }

                // Is this a new item?
                if (id != -1)
                {
                    // Get the item
                    Item item = Item.find(c, id);
                    if (item == null)
                    {
                        throw new MetadataImportException("Unknown item ID " + id);
                    }

                    // Record changes
                    BulkEditChange whatHasChanged = new BulkEditChange(item);

                    // Has it moved collection?
                    List<String> collections = line.get("collection");
                    if (collections != null)
                    {
                        // Sanity check we're not orphaning it
                        if (collections.size() == 0)
                        {
                            throw new MetadataImportException("Missing collection from item " + item.getHandle());
                        }
                        Collection[] actualCollections = item.getCollections();
                        compare(item, collections, actualCollections, whatHasChanged, change);
                    }

                    // Iterate through each metadata element in the csv line
                    for (String md : line.keys())
                    {
                        // Get the values we already have
                        if (!"id".equals(md))
                        {
                            // Get the values from the CSV
                            String[] fromCSV = line.get(md).toArray(new String[line.get(md).size()]);
                            // Remove authority unless the md is not authority controlled
                            if (!isAuthorityControlledField(md))
                            { 
                                for (int i=0; i<fromCSV.length; i++)
                                {
                                    int pos = fromCSV[i].indexOf(DSpaceCSV.authoritySeparator);
                                    if (pos > -1)
                                    {
                                        fromCSV[i] = fromCSV[i].substring(0, pos);
                                    }
                                }
                            }

                            // Compare
                            compare(item, fromCSV, change, md, whatHasChanged, line);
                        }
                    }

                    if (csv.hasActions())
                    {
                        // Perform the action
                        String action = line.getAction();
                        if ("".equals(action))
                        {
                            // Do nothing
                        }
                        else if ("expunge".equals(action))
                        {
                            // Does the configuration allow deletes?
                            if (!ConfigurationManager.getBooleanProperty("bulkedit", "allowexpunge", false))
                            {
                                throw new MetadataImportException("'expunge' action denied by configuration");
                            }

                            // Remove the item
                            Collection[] owners = item.getCollections();
                            for (Collection owner : owners)
                            {
                                if (change)
                                {
                                    owner.removeItem(item);
                                }
                            }
                            whatHasChanged.setDeleted();
                        }
                        else if ("withdraw".equals(action))
                        {
                            // Withdraw the item
                            if (!item.isWithdrawn())
                            {
                                if (change)
                                {
                                    item.withdraw();
                                }
                                whatHasChanged.setWithdrawn();
                            }
                        }
                        else if ("reinstate".equals(action))
                        {
                            // Reinstate the item
                            if (item.isWithdrawn())
                            {
                                if (change)
                                {
                                    item.reinstate();
                                }
                                whatHasChanged.setReinstated();
                            }
                        }
                        else {
                            // Unknown action!
                            throw new MetadataImportException("Unknown action: " + action);
                        }
                    }

                    // Only record if changes have been made
                    if (whatHasChanged.hasChanges())
                    {
                        changes.add(whatHasChanged);
                    }
                }
                else
                {
                    // This is marked as a new item, so no need to compare

                    // First check a user is set, otherwise this can't happen
                    if (c.getCurrentUser() == null)
                    {
                        throw new MetadataImportException("When adding new items, a user must be specified with the -e option");
                    }

                    // Iterate through each metadata element in the csv line
                    BulkEditChange whatHasChanged = new BulkEditChange();
                    for (String md : line.keys())
                    {
                        // Get the values we already have
                        if (!"id".equals(md))
                        {
                            // Get the values from the CSV
                            String[] fromCSV = line.get(md).toArray(new String[line.get(md).size()]);

                            // Remove authority unless the md is not authority controlled
                            if (!isAuthorityControlledField(md))
                            { 
                                for (int i=0; i<fromCSV.length; i++)
                                {
                                    int pos = fromCSV[i].indexOf(DSpaceCSV.authoritySeparator);
                                    if (pos > -1)
                                    {
                                        fromCSV[i] = fromCSV[i].substring(0, pos);
                                    }
                                }
                            }

                            // Add all the values from the CSV line
                            add(fromCSV, md, whatHasChanged);
                        }
                    }

                    // Check it has an owning collection
                    List<String> collections = line.get("collection");
                    if (collections == null)
                    {
                        throw new MetadataImportException("New items must have a 'collection' assigned in the form of a handle");
                    }

                    // Check collections are really collections
                    ArrayList<Collection> check = new ArrayList<Collection>();
                    Collection collection;
                    for (String handle : collections)
                    {
                        try
                        {
                            // Resolve the handle to the collection
                            collection = (Collection)HandleManager.resolveToObject(c, handle);

                            // Check it resolved OK
                            if (collection == null)
                            {
                                throw new MetadataImportException("'" + handle + "' is not a Collection! You must specify a valid collection for new items");
                            }

                            // Check for duplicate
                            if (check.contains(collection))
                            {
                                throw new MetadataImportException("Duplicate collection assignment detected in new item! " + handle);
                            }
                            else
                            {
                                check.add(collection);
                            }
                        }
                        catch (Exception ex)
                        {
                            throw new MetadataImportException("'" + handle + "' is not a Collection! You must specify a valid collection for new items", ex);
                        }
                    }

                    // Record the addition to collections
                    boolean first = true;
                    for (String handle : collections)
                    {
                        Collection extra = (Collection)HandleManager.resolveToObject(c, handle);
                        if (first)
                        {
                            whatHasChanged.setOwningCollection(extra);
                        }
                        else
                        {
                            whatHasChanged.registerNewMappedCollection(extra);
                        }
                        first = false;
                    }

                    // Create the new item?
                    if (change)
                    {
                        // Create the item
                        String collectionHandle = line.get("collection").get(0);
                        collection = (Collection)HandleManager.resolveToObject(c, collectionHandle);
                        WorkspaceItem wsItem = WorkspaceItem.create(c, collection, useTemplate);
                        Item item = wsItem.getItem();

                        // Add the metadata to the item
                        for (Metadatum dcv : whatHasChanged.getAdds())
                        {
                            item.addMetadata(dcv.schema,
                                             dcv.element,
                                             dcv.qualifier,
                                             dcv.language,
                                             dcv.value,
                                             dcv.authority,
                                             dcv.confidence);
                        }

                        // Should the workflow be used?
                        if(useWorkflow){
                            if (ConfigurationManager.getProperty("workflow", "workflow.framework").equals("xmlworkflow")) {
                                if (workflowNotify) {
                                    XmlWorkflowManager.start(c, wsItem);
                                } else {
                                    XmlWorkflowManager.startWithoutNotify(c, wsItem);
                                }
                            } else {
                                if (workflowNotify) {
                                    WorkflowManager.start(c, wsItem);
                                } else {
                                    WorkflowManager.startWithoutNotify(c, wsItem);
                                }
                            }
                        }
                        else
                        {
                            // Install the item
                            InstallItem.installItem(c, wsItem);
                        }

                        // Add to extra collections
                        if (line.get("collection").size() > 0)
                        {
                            for (int i = 1; i < collections.size(); i++)
                            {
                                String handle = collections.get(i);
                                Collection extra = (Collection)HandleManager.resolveToObject(c, handle);
                                extra.addItem(item);
                            }
                        }

                        // Commit changes to the object
                        c.commit();
                        whatHasChanged.setItem(item);
                    }

                    // Record the changes
                    changes.add(whatHasChanged);
                }
            }
        }
        catch (MetadataImportException mie)
        {
            throw mie;
        }
        catch (Exception e)
        {
            e.printStackTrace();
        }

        // Return the changes
        return changes;
    }

    /**
     * Compare an item metadata with a line from CSV, and optionally update the item
     *
     * @param item The current item metadata
     * @param fromCSV The metadata from the CSV file
     * @param change Whether or not to make the update
     * @param md The element to compare
     * @param changes The changes object to populate
     *
     * @param line
     * @throws SQLException if there is a problem accessing a Collection from the database, from its handle
     * @throws AuthorizeException if there is an authorization problem with permissions
     */
    private void compare(Item item, String[] fromCSV, boolean change,
                         String md, BulkEditChange changes, DSpaceCSVLine line) throws SQLException, AuthorizeException
    {
        // Log what metadata element we're looking at
        String all = "";
        for (String part : fromCSV)
        {
            all += part + ",";
        }
        all = all.substring(0, all.length());
        log.debug(LogManager.getHeader(c, "metadata_import",
                                       "item_id=" + item.getID() + ",fromCSV=" + all));

        // Don't compare collections  or actions
        if (("collection".equals(md)) || ("action".equals(md)))
        {
            return;
        }

        // Make a String array of the current values stored in this element
        // First, strip of language if it is there
        String language = null;
        if (md.contains("["))
        {
            String[] bits = md.split("\\[");
            language = bits[1].substring(0, bits[1].length() - 1);
        }

        AuthorityValue fromAuthority = getAuthorityValueType(md);
        if (md.indexOf(':') > 0) {
            md = md.substring(md.indexOf(':') + 1);
        }

        String[] bits = md.split("\\.");
        String schema = bits[0];
        String element = bits[1];
        // If there is a language on the element, strip if off
        if (element.contains("["))
        {
            element = element.substring(0, element.indexOf('['));
        }
        String qualifier = null;
        if (bits.length > 2)
        {
            qualifier = bits[2];

            // If there is a language, strip if off
            if (qualifier.contains("["))
            {
                qualifier = qualifier.substring(0, qualifier.indexOf('['));
            }
        }
        log.debug(LogManager.getHeader(c, "metadata_import",
                                       "item_id=" + item.getID() + ",fromCSV=" + all +
                                       ",looking_for_schema=" + schema +
                                       ",looking_for_element=" + element +
                                       ",looking_for_qualifier=" + qualifier +
                                       ",looking_for_language=" + language));
        String[] dcvalues = new String[0];
        if(fromAuthority==null) {
            Metadatum[] current = item.getMetadata(schema, element, qualifier, language);
            dcvalues = new String[current.length];
            int i = 0;
            for (Metadatum dcv : current) {
                if (dcv.authority == null || !isAuthorityControlledField(md)) {
                    dcvalues[i] = dcv.value;
                } else {
                    dcvalues[i] = dcv.value + DSpaceCSV.authoritySeparator + dcv.authority;
                    dcvalues[i] += DSpaceCSV.authoritySeparator + (dcv.confidence != -1 ? dcv.confidence : Choices.CF_ACCEPTED);
                }
                i++;
                log.debug(LogManager.getHeader(c, "metadata_import",
                        "item_id=" + item.getID() + ",fromCSV=" + all +
                                ",found=" + dcv.value));
            }
        }else{
            dcvalues = line.get(md).toArray(new String[line.get(md).size()]);
        }

        // Compare from current->csv
        for (int v = 0; v < fromCSV.length; v++) {
            String value = fromCSV[v];
<<<<<<< HEAD
            DCValue dcv = getDcValueFromCSV(language, schema, element, qualifier, value, fromAuthority);
=======
            Metadatum dcv = getDcValueFromCSV(language, schema, element, qualifier, value, fromAuthority);
>>>>>>> b7a469d5
            if (fromAuthority!=null) {
                value = dcv.value + DSpaceCSV.authoritySeparator + dcv.authority + DSpaceCSV.authoritySeparator + dcv.confidence;
                fromCSV[v] = value;
            }

            if ((value != null) && (!"".equals(value)) && (!contains(value, dcvalues))) {
                changes.registerAdd(dcv);
            } else {
                // Keep it
                changes.registerConstant(dcv);
            }
        }

        // Compare from csv->current
        for (String value : dcvalues)
        {
            // Look to see if it should be removed
            Metadatum dcv = new Metadatum();
            dcv.schema = schema;
            dcv.element = element;
            dcv.qualifier = qualifier;
            dcv.language = language;
            if (value == null || value.indexOf(DSpaceCSV.authoritySeparator) < 0)
                simplyCopyValue(value, dcv);
            else
            {
                String[] parts = value.split(DSpaceCSV.escapedAuthoritySeparator);
                dcv.value = parts[0];
                dcv.authority = parts[1];
                dcv.confidence = (parts.length > 2 ? Integer.valueOf(parts[2]) : Choices.CF_ACCEPTED);
            }

            if ((value != null) && (!"".equals(value)) && (!contains(value, fromCSV)) && fromAuthority==null)
            // fromAuthority==null: with the current implementation metadata values from external authority sources can only be used to add metadata, not to change or remove them
            // because e.g. an author that is not in the column "ORCID:dc.contributor.author" could still be in the column "dc.contributor.author" so don't remove it
            {
                // Remove it
                log.debug(LogManager.getHeader(c, "metadata_import",
                                               "item_id=" + item.getID() + ",fromCSV=" + all +
                                               ",removing_schema=" + schema +
                                               ",removing_element=" + element +
                                               ",removing_qualifier=" + qualifier +
                                               ",removing_language=" + language));
                changes.registerRemove(dcv);
            }
        }

        // Update the item if it has changed
        if ((change) &&
            ((changes.getAdds().size() > 0) || (changes.getRemoves().size() > 0)))
        {
            // Get the complete list of what values should now be in that element
            List<Metadatum> list = changes.getComplete();
            List<String> values = new ArrayList<String>();
            List<String> authorities = new ArrayList<String>();
            List<Integer> confidences = new ArrayList<Integer>();
            for (Metadatum value : list)
            {
                if ((qualifier == null) && (language == null))
                {
                    if ((schema.equals(value.schema)) &&
                        (element.equals(value.element)) &&
                         (value.qualifier == null) &&
                         (value.language == null))
                    {
                        values.add(value.value);
                        authorities.add(value.authority);
                        confidences.add(value.confidence);
                    }
                }
                else if (qualifier == null)
                {
                    if ((schema.equals(value.schema)) &&
                        (element.equals(value.element)) &&
                        (language.equals(value.language)) &&
                        (value.qualifier == null))
                    {
                        values.add(value.value);
                        authorities.add(value.authority);
                        confidences.add(value.confidence);
                    }
                }
                else if (language == null)
                {
                    if ((schema.equals(value.schema)) &&
                        (element.equals(value.element)) &&
                        (qualifier.equals(value.qualifier)) &&
                        (value.language == null))
                    {
                        values.add(value.value);
                        authorities.add(value.authority);
                        confidences.add(value.confidence);
                    }
                }
                else
                {
                    if ((schema.equals(value.schema)) &&
                        (element.equals(value.element)) &&
                        (qualifier.equals(value.qualifier)) &&
                        (language.equals(value.language)))
                    {
                        values.add(value.value);
                        authorities.add(value.authority);
                        confidences.add(value.confidence);
                    }
                }
            }

            // Set those values
            item.clearMetadata(schema, element, qualifier, language);
            String[] theValues = values.toArray(new String[values.size()]);
            String[] theAuthorities = authorities.toArray(new String[authorities.size()]);
            int[] theConfidences = new int[confidences.size()];
            for (int k=0; k< confidences.size(); k++)
            {
                theConfidences[k] = confidences.get(k).intValue();
            }
            item.addMetadata(schema, element, qualifier, language, theValues, theAuthorities, theConfidences);
            item.update();
        }
    }

    /**
     * Compare changes between an items owning collection and mapped collections
     * and what is in the CSV file
     *
     * @param item The item in question
     * @param collections The collection handles from the CSV file
     * @param actualCollections The Collections from the actual item
     * @param bechange The bulkedit change object for this item
     * @param change Whether or not to actuate a change
     *
     * @throws SQLException if there is a problem accessing a Collection from the database, from its handle
     * @throws AuthorizeException if there is an authorization problem with permissions
     * @throws IOException Can be thrown when moving items in communities
     * @throws MetadataImportException If something goes wrong to be reported back to the user
     */
    private void compare(Item item,
                         List<String> collections,
                         Collection[] actualCollections,
                         BulkEditChange bechange,
                         boolean change) throws SQLException, AuthorizeException, IOException, MetadataImportException
    {
        // First, check the owning collection (as opposed to mapped collections) is the same of changed
        String oldOwner = item.getOwningCollection().getHandle();
        String newOwner = collections.get(0);
        // Resolve the handle to the collection
        Collection newCollection = (Collection)HandleManager.resolveToObject(c, newOwner);

        // Check it resolved OK
        if (newCollection == null)
        {
            throw new MetadataImportException("'" + newOwner + "' is not a Collection! You must specify a valid collection ID");
        }

        if (!oldOwner.equals(newOwner))
        {
            // Register the old and new owning collections
            bechange.changeOwningCollection(item.getOwningCollection(), (Collection)HandleManager.resolveToObject(c, newOwner));
        }

        // Second, loop through the strings from the CSV of mapped collections
        boolean first = true;
        for (String csvcollection : collections)
        {
            // Ignore the first collection as this is the owning collection
            if (!first)
            {
                // Look for it in the actual list of Collections
                boolean found = false;
                for (Collection collection : actualCollections)
                {
                    if (collection.getID() != item.getOwningCollection().getID()) {
                        // Is it there?
                        if (csvcollection.equals(collection.getHandle()))
                        {
                            found = true;
                        }
                    }
                }

                // Was it found?
                DSpaceObject dso = HandleManager.resolveToObject(c, csvcollection);
                if ((dso == null) || (dso.getType() != Constants.COLLECTION))
                {
                    throw new MetadataImportException("Collection defined for item " + item.getID() +
                                                      " (" + item.getHandle() + ") is not a collection");
                }
                if (!found)
                {
                    // Register the new mapped collection
                    Collection col = (Collection)dso;
                    bechange.registerNewMappedCollection(col);
                }
            }
            first = false;
        }

        // Third, loop through the strings from the current item
        for (Collection collection : actualCollections)
        {
            // Look for it in the actual list of Collections
            boolean found = false;
            first = true;
            for (String csvcollection : collections)
            {
                // Don't check the owning collection
                if ((first) && (collection.getID() == item.getOwningCollection().getID()))
                {
                    found = true;
                }
                else
                {
                    // Is it there?
                    if (!first && collection.getHandle().equals(csvcollection))
                    {
                        found = true;
                    }
                }
                first = false;
            }

            // Was it found?
            if (!found)
            {
                // Record that it isn't there any more
                bechange.registerOldMappedCollection(collection);
            }
        }

        // Process the changes
        if (change)
        {
            // Remove old mapped collections
            for (Collection c : bechange.getOldMappedCollections())
            {
                c.removeItem(item);
            }

            // Add to new owned collection
            if (bechange.getNewOwningCollection() != null)
            {
                bechange.getNewOwningCollection().addItem(item);
                item.setOwningCollection(bechange.getNewOwningCollection());
                item.update();
            }

            // Remove from old owned collection (if still a member)
            if (bechange.getOldOwningCollection() != null)
            {
                boolean found = false;
                for (Collection c : item.getCollections())
                {
                    if (c.getID() == bechange.getOldOwningCollection().getID())
                    {
                        found = true;
                    }
                }

                if (found)
                {
                    bechange.getOldOwningCollection().removeItem(item);
                }
            }

            // Add to new mapped collections
            for (Collection c : bechange.getNewMappedCollections())
            {
                c.addItem(item);
            }

        }
    }

    /**
     * Add an item metadata with a line from CSV, and optionally update the item
     *
     * @param fromCSV The metadata from the CSV file
     * @param md The element to compare
     * @param changes The changes object to populate
     *
     * @throws SQLException when an SQL error has occurred (querying DSpace)
     * @throws AuthorizeException If the user can't make the changes
     */
    private void add(String[] fromCSV, String md, BulkEditChange changes)
                                            throws SQLException, AuthorizeException
    {
        // Don't add owning collection or action
        if (("collection".equals(md)) || ("action".equals(md)))
        {
            return;
        }

        // Make a String array of the values
        // First, strip of language if it is there
        String language = null;
        if (md.contains("["))
        {
            String[] bits = md.split("\\[");
            language = bits[1].substring(0, bits[1].length() - 1);
        }
        AuthorityValue fromAuthority = getAuthorityValueType(md);
        if (md.indexOf(':') > 0) {
            md = md.substring(md.indexOf(':')+1);
        }

        String[] bits = md.split("\\.");
        String schema = bits[0];
        String element = bits[1];
        // If there is a language on the element, strip if off
        if (element.contains("["))
        {
            element = element.substring(0, element.indexOf('['));
        }
        String qualifier = null;
        if (bits.length > 2)
        {
            qualifier = bits[2];

            // If there is a language, strip if off
            if (qualifier.contains("["))
            {
                qualifier = qualifier.substring(0, qualifier.indexOf('['));
            }
        }

        // Add all the values
        for (String value : fromCSV)
        {
<<<<<<< HEAD
            DCValue dcv = getDcValueFromCSV(language, schema, element, qualifier, value, fromAuthority);
=======
            Metadatum dcv = getDcValueFromCSV(language, schema, element, qualifier, value, fromAuthority);
>>>>>>> b7a469d5
            if(fromAuthority!=null){
                value = dcv.value + DSpaceCSV.authoritySeparator + dcv.authority + DSpaceCSV.authoritySeparator + dcv.confidence;
            }

            // Add it
            if ((value != null) && (!"".equals(value)))
            {
                changes.registerAdd(dcv);
            }
        }
    }

    public static AuthorityValue getAuthorityValueType(String md) {
        AuthorityValue fromAuthority = null;
        List<AuthorityValue> types = AuthorityValue.getAuthorityTypes().getTypes();
        for (AuthorityValue type : types) {
            if (StringUtils.startsWithIgnoreCase(md,type.getAuthorityType())) {
                fromAuthority = type;
            }
        }
        return fromAuthority;
    }

<<<<<<< HEAD
    private DCValue getDcValueFromCSV(String language, String schema, String element, String qualifier, String value, AuthorityValue fromAuthority) {
        // Look to see if it should be removed
        DCValue dcv = new DCValue();
=======
    private Metadatum getDcValueFromCSV(String language, String schema, String element, String qualifier, String value, AuthorityValue fromAuthority) {
        // Look to see if it should be removed
        Metadatum dcv = new Metadatum();
>>>>>>> b7a469d5
        dcv.schema = schema;
        dcv.element = element;
        dcv.qualifier = qualifier;
        dcv.language = language;
        if (fromAuthority != null) {
            if (value.indexOf(':') > 0) {
                value = value.substring(0, value.indexOf(':'));
            }

            // look up the value and authority in solr
<<<<<<< HEAD
            List<AuthorityValue> byValue = authorityValueFinder.findByValue(c, schema, element, qualifier, value);
=======
            AuthorityValue example = fromAuthority.newInstance(value);
            List<AuthorityValue> byValue = authorityValueFinder.findByValue(c, schema, element, qualifier, example.getValue());
>>>>>>> b7a469d5
            AuthorityValue authorityValue = null;
            if (byValue.isEmpty()) {
                String toGenerate = fromAuthority.generateString() + value;
                String field = schema + "_" + element + (StringUtils.isNotBlank(qualifier) ? "_" + qualifier : "");
<<<<<<< HEAD
                authorityValue = AuthorityValueGenerator.generate(toGenerate, value, field);
=======
                authorityValue = AuthorityValueGenerator.generate(c, toGenerate, value, field);
>>>>>>> b7a469d5
                dcv.authority = toGenerate;
            } else {
                authorityValue = byValue.get(0);
                dcv.authority = authorityValue.getId();
            }

            dcv.value = authorityValue.getValue();
            dcv.confidence = Choices.CF_ACCEPTED;
        } else if (value == null || !value.contains(DSpaceCSV.authoritySeparator)) {
            simplyCopyValue(value, dcv);
        } else {
            String[] parts = value.split(DSpaceCSV.escapedAuthoritySeparator);
            dcv.value = parts[0];
            dcv.authority = parts[1];
            dcv.confidence = (parts.length > 2 ? Integer.valueOf(parts[2]) : Choices.CF_ACCEPTED);
        }
        return dcv;
    }

<<<<<<< HEAD
    private void simplyCopyValue(String value, DCValue dcv) {
=======
    private void simplyCopyValue(String value, Metadatum dcv) {
>>>>>>> b7a469d5
        dcv.value = value;
        dcv.authority = null;
        dcv.confidence = Choices.CF_UNSET;
    }

    /**
     * Method to find if a String occurs in an array of Strings
     *
     * @param needle The String to look for
     * @param haystack The array of Strings to search through
     * @return Whether or not it is contained
     */
    private boolean contains(String needle, String[] haystack)
    {
        // Look for the needle in the haystack
        for (String examine : haystack)
        {
            if (clean(examine).equals(clean(needle)))
            {
                return true;
            }
        }
        return false;
    }

    /**
     * Clean elements before comparing
     *
     * @param in The element to clean
     * @return The cleaned up element
     */
    private String clean(String in)
    {
        // Check for nulls
        if (in == null)
        {
            return null;
        }
        
        // Remove newlines as different operating systems sometimes use different formats
        return in.replaceAll("\r\n", "").replaceAll("\n", "").trim();
    }

    /**
     * Print the help message
     *
     * @param options The command line options the user gave
     * @param exitCode the system exit code to use
     */
    private static void printHelp(Options options, int exitCode)
    {
        // print the help message
        HelpFormatter myhelp = new HelpFormatter();
        myhelp.printHelp("MetatadataImport\n", options);
        System.out.println("\nmetadataimport: MetadataImport -f filename");
        System.exit(exitCode);
    }

    /**
     * Display the changes that have been detected, or that have been made
     *
     * @param changes The changes detected
     * @param changed Whether or not the changes have been made
     * @return The number of items that have changed
     */
    private static int displayChanges(List<BulkEditChange> changes, boolean changed)
    {
        // Display the changes
        int changeCounter = 0;
        for (BulkEditChange change : changes)
        {
            // Get the changes
            List<Metadatum> adds = change.getAdds();
            List<Metadatum> removes = change.getRemoves();
            List<Collection> newCollections = change.getNewMappedCollections();
            List<Collection> oldCollections = change.getOldMappedCollections();
            if ((adds.size() > 0) || (removes.size() > 0) ||
                (newCollections.size() > 0) || (oldCollections.size() > 0) ||
                (change.getNewOwningCollection() != null) || (change.getOldOwningCollection() != null) ||
                (change.isDeleted()) || (change.isWithdrawn()) || (change.isReinstated()))
            {
                // Show the item
                Item i = change.getItem();

                System.out.println("-----------------------------------------------------------");
                if (!change.isNewItem())
                {
                    System.out.println("Changes for item: " + i.getID() + " (" + i.getHandle() + ")");
                }
                else
                {
                    System.out.print("New item: ");
                    if (i != null)
                    {
                        if (i.getHandle() != null)
                        {
                            System.out.print(i.getID() + " (" + i.getHandle() + ")");
                        }
                        else
                        {
                            System.out.print(i.getID() + " (in workflow)");
                        }
                    }
                    System.out.println();
                }
                changeCounter++;
            }

            // Show actions
            if (change.isDeleted())
            {
                if (changed)
                {
                    System.out.println(" - EXPUNGED!");
                }
                else
                {
                    System.out.println(" - EXPUNGE!");
                }
            }
            if (change.isWithdrawn())
            {
                if (changed)
                {
                    System.out.println(" - WITHDRAWN!");
                }
                else
                {
                    System.out.println(" - WITHDRAW!");
                }
            }
            if (change.isReinstated())
            {
                if (changed)
                {
                    System.out.println(" - REINSTATED!");
                }
                else
                {
                    System.out.println(" - REINSTATE!");
                }
            }

            if (change.getNewOwningCollection() != null)
            {
                Collection c = change.getNewOwningCollection();
                if (c != null)
                {
                    String cHandle = c.getHandle();
                    String cName = c.getName();
                    if (!changed)
                    {
                        System.out.print(" + New owning collection (" + cHandle + "): ");
                    }
                    else
                    {
                        System.out.print(" + New owning collection  (" + cHandle + "): ");
                    }
                    System.out.println(cName);
                }

                c = change.getOldOwningCollection();
                if (c != null)
                {
                    String cHandle = c.getHandle();
                    String cName = c.getName();
                    if (!changed)
                    {
                        System.out.print(" + Old owning collection (" + cHandle + "): ");
                    }
                    else
                    {
                        System.out.print(" + Old owning collection  (" + cHandle + "): ");
                    }
                    System.out.println(cName);
                }
            }

            // Show new mapped collections
            for (Collection c : newCollections)
            {
                String cHandle = c.getHandle();
                String cName = c.getName();
                if (!changed)
                {
                    System.out.print(" + Map to collection (" + cHandle + "): ");
                }
                else
                {
                    System.out.print(" + Mapped to collection  (" + cHandle + "): ");
                }
                System.out.println(cName);
            }

            // Show old mapped collections
            for (Collection c : oldCollections)
            {
                String cHandle = c.getHandle();
                String cName = c.getName();
                if (!changed)
                {
                    System.out.print(" + Un-map from collection (" + cHandle + "): ");
                }
                else
                {
                    System.out.print(" + Un-mapped from collection  (" + cHandle + "): ");
                }
                System.out.println(cName);
            }

            // Show additions
            for (Metadatum dcv : adds)
            {
                String md = dcv.schema + "." + dcv.element;
                if (dcv.qualifier != null)
                {
                    md += "." + dcv.qualifier;
                }
                if (dcv.language != null)
                {
                    md += "[" + dcv.language + "]";
                }
                if (!changed)
                {
                    System.out.print(" + Add    (" + md + "): ");
                }
                else
                {
                    System.out.print(" + Added   (" + md + "): ");
                }
                System.out.print(dcv.value);
                if (isAuthorityControlledField(md))
                {
                    System.out.print(", authority = " + dcv.authority);
                    System.out.print(", confidence = " + dcv.confidence);
                }
                System.out.println("");
            }

            // Show removals
            for (Metadatum dcv : removes)
            {
                String md = dcv.schema + "." + dcv.element;
                if (dcv.qualifier != null)
                {
                    md += "." + dcv.qualifier;
                }
                if (dcv.language != null)
                {
                    md += "[" + dcv.language + "]";
                }
                if (!changed)
                {
                    System.out.print(" - Remove (" + md + "): ");
                }
                else
                {
                    System.out.print(" - Removed (" + md + "): ");
                }
                System.out.print(dcv.value);
                if (isAuthorityControlledField(md))
                {
                    System.out.print(", authority = " + dcv.authority);
                    System.out.print(", confidence = " + dcv.confidence);
                }
                System.out.println("");
            }
        }
        return changeCounter;
    }

    /**
     * is the field is defined as authority controlled
     *
     */
    private static boolean isAuthorityControlledField(String md)
    {
        int pos = md.indexOf("[");
        String mdf = (pos > -1 ? md.substring(0, pos) : md);
        pos = md.indexOf(":");
        mdf = (pos > -1 ? md.substring(pos+1) : md);
        return authorityControlled.contains(mdf);
    }

    /**
     * Set authority controlled fields
     *
     */
    private static void setAuthorizedMetadataFields()
    {
        authorityControlled = new HashSet<String>();
        Enumeration propertyNames = ConfigurationManager.getProperties().propertyNames();
        while(propertyNames.hasMoreElements())
        {
            String key = ((String) propertyNames.nextElement()).trim();
            if (key.startsWith(AC_PREFIX)
            && ConfigurationManager.getBooleanProperty(key, false))
            {
                authorityControlled.add(key.substring(AC_PREFIX.length())); 
            }
        }
    }

    /**
	 * main method to run the metadata exporter
	 *
	 * @param argv the command line arguments given
	 */
    public static void main(String[] argv)
    {
        // Create an options object and populate it
        CommandLineParser parser = new PosixParser();

        Options options = new Options();

        options.addOption("f", "file", true, "source file");
        options.addOption("e", "email", true, "email address or user id of user (required if adding new items)");
        options.addOption("s", "silent", false, "silent operation - doesn't request confirmation of changes USE WITH CAUTION");
        options.addOption("w", "workflow", false, "workflow - when adding new items, use collection workflow");
        options.addOption("n", "notify", false, "notify - when adding new items using a workflow, send notification emails");
        options.addOption("t", "template", false, "template - when adding new items, use the collection template (if it exists)");        
        options.addOption("h", "help", false, "help");

        // Parse the command line arguments
        CommandLine line;
        try
        {
            line = parser.parse(options, argv);
        }
        catch (ParseException pe)
        {
            System.err.println("Error parsing command line arguments: " + pe.getMessage());
            System.exit(1);
            return;
        }

        if (line.hasOption('h'))
        {
            printHelp(options, 0);
        }

        // Check a filename is given
        if (!line.hasOption('f'))
        {
            System.err.println("Required parameter -f missing!");
            printHelp(options, 1);
        }
        String filename = line.getOptionValue('f');

        // Option to apply template to new items
        boolean useTemplate = false;
        if (line.hasOption('t'))
        {
            useTemplate = true;
        }

        // Options for workflows, and workflow notifications for new items
        boolean useWorkflow = false;
        boolean workflowNotify = false; 
        if (line.hasOption('w'))
        {
            useWorkflow = true;
            if (line.hasOption('n'))
            {
                workflowNotify = true;
            }
        }
        else if (line.hasOption('n'))
        {
            System.err.println("Invalid option 'n': (notify) can only be specified with the 'w' (workflow) option.");
            System.exit(1);
        }

        // Create a context
        Context c;
        try
        {
            c = new Context();
            c.turnOffAuthorisationSystem();
        }
        catch (Exception e)
        {
            System.err.println("Unable to create a new DSpace Context: " + e.getMessage());
            System.exit(1);
            return;
        }

        // Find the EPerson, assign to context
        try
        {
            if (line.hasOption('e'))
            {
                EPerson eperson;
                String e = line.getOptionValue('e');
                if (e.indexOf('@') != -1)
                {
                    eperson = EPerson.findByEmail(c, e);
                }
                else
                {
                    eperson = EPerson.find(c, Integer.parseInt(e));
                }

                if (eperson == null)
                {
                    System.out.println("Error, eperson cannot be found: " + e);
                    System.exit(1);
                }
                c.setCurrentUser(eperson);
            }
        } catch (Exception e)
        {
            System.err.println("Unable to find DSpace user: " + e.getMessage());
            System.exit(1);
            return;
        }

        // Is this a silent run?
        boolean change = false;

        // Read lines from the CSV file
        DSpaceCSV csv;
        try
        {
            csv = new DSpaceCSV(new File(filename), c);
        }
        catch (MetadataImportInvalidHeadingException miihe)
        {
            System.err.println(miihe.getMessage());
            System.exit(1);
            return;
        }
        catch (Exception e)
        {
            System.err.println("Error reading file: " + e.getMessage());
            System.exit(1);
            return;
        }

        // Perform the first import - just highlight differences
        MetadataImport importer = new MetadataImport(c, csv);
        List<BulkEditChange> changes;

        if (!line.hasOption('s'))
        {
            // See what has changed
            try
            {
                changes = importer.runImport(false, useWorkflow, workflowNotify, useTemplate);
            }
            catch (MetadataImportException mie)
            {
                System.err.println("Error: " + mie.getMessage());
                System.exit(1);
                return;
            }

            // Display the changes
            int changeCounter = displayChanges(changes, false);

            // If there were changes, ask if we should execute them
            if (changeCounter > 0)
            {
                try
                {
                    // Ask the user if they want to make the changes
                    System.out.println("\n" + changeCounter + " item(s) will be changed\n");
                    System.out.print("Do you want to make these changes? [y/n] ");
                    String yn = (new BufferedReader(new InputStreamReader(System.in))).readLine();
                    if ("y".equalsIgnoreCase(yn))
                    {
                        change = true;
                    }
                    else
                    {
                        System.out.println("No data has been changed.");
                    }
                }
                catch (IOException ioe)
                {
                    System.err.println("Error: " + ioe.getMessage());
                    System.err.println("No changes have been made");
                    System.exit(1);
                }
            }
            else
            {
                System.out.println("There were no changes detected");
            }
        }
        else
        {
            change = true;
        }

        try
        {
            // If required, make the change
            if (change)
            {
                try
                {
                    // Make the changes
                    changes = importer.runImport(true, useWorkflow, workflowNotify, useTemplate);
                }
                catch (MetadataImportException mie)
                {
                    System.err.println("Error: " + mie.getMessage());
                    System.exit(1);
                    return;
                }

                // Display the changes
                displayChanges(changes, true);

                // Commit the change to the DB
                c.commit();
            }

            // Finsh off and tidy up
            c.restoreAuthSystemState();
            c.complete();
        }
        catch (Exception e)
        {
            c.abort();
            System.err.println("Error committing changes to database: " + e.getMessage());
            System.err.println("Aborting most recent changes.");
            System.exit(1);
        }
    }
}<|MERGE_RESOLUTION|>--- conflicted
+++ resolved
@@ -498,11 +498,7 @@
         // Compare from current->csv
         for (int v = 0; v < fromCSV.length; v++) {
             String value = fromCSV[v];
-<<<<<<< HEAD
-            DCValue dcv = getDcValueFromCSV(language, schema, element, qualifier, value, fromAuthority);
-=======
             Metadatum dcv = getDcValueFromCSV(language, schema, element, qualifier, value, fromAuthority);
->>>>>>> b7a469d5
             if (fromAuthority!=null) {
                 value = dcv.value + DSpaceCSV.authoritySeparator + dcv.authority + DSpaceCSV.authoritySeparator + dcv.confidence;
                 fromCSV[v] = value;
@@ -832,11 +828,7 @@
         // Add all the values
         for (String value : fromCSV)
         {
-<<<<<<< HEAD
-            DCValue dcv = getDcValueFromCSV(language, schema, element, qualifier, value, fromAuthority);
-=======
             Metadatum dcv = getDcValueFromCSV(language, schema, element, qualifier, value, fromAuthority);
->>>>>>> b7a469d5
             if(fromAuthority!=null){
                 value = dcv.value + DSpaceCSV.authoritySeparator + dcv.authority + DSpaceCSV.authoritySeparator + dcv.confidence;
             }
@@ -860,15 +852,9 @@
         return fromAuthority;
     }
 
-<<<<<<< HEAD
-    private DCValue getDcValueFromCSV(String language, String schema, String element, String qualifier, String value, AuthorityValue fromAuthority) {
-        // Look to see if it should be removed
-        DCValue dcv = new DCValue();
-=======
     private Metadatum getDcValueFromCSV(String language, String schema, String element, String qualifier, String value, AuthorityValue fromAuthority) {
         // Look to see if it should be removed
         Metadatum dcv = new Metadatum();
->>>>>>> b7a469d5
         dcv.schema = schema;
         dcv.element = element;
         dcv.qualifier = qualifier;
@@ -879,21 +865,13 @@
             }
 
             // look up the value and authority in solr
-<<<<<<< HEAD
-            List<AuthorityValue> byValue = authorityValueFinder.findByValue(c, schema, element, qualifier, value);
-=======
             AuthorityValue example = fromAuthority.newInstance(value);
             List<AuthorityValue> byValue = authorityValueFinder.findByValue(c, schema, element, qualifier, example.getValue());
->>>>>>> b7a469d5
             AuthorityValue authorityValue = null;
             if (byValue.isEmpty()) {
                 String toGenerate = fromAuthority.generateString() + value;
                 String field = schema + "_" + element + (StringUtils.isNotBlank(qualifier) ? "_" + qualifier : "");
-<<<<<<< HEAD
-                authorityValue = AuthorityValueGenerator.generate(toGenerate, value, field);
-=======
                 authorityValue = AuthorityValueGenerator.generate(c, toGenerate, value, field);
->>>>>>> b7a469d5
                 dcv.authority = toGenerate;
             } else {
                 authorityValue = byValue.get(0);
@@ -913,11 +891,7 @@
         return dcv;
     }
 
-<<<<<<< HEAD
-    private void simplyCopyValue(String value, DCValue dcv) {
-=======
     private void simplyCopyValue(String value, Metadatum dcv) {
->>>>>>> b7a469d5
         dcv.value = value;
         dcv.authority = null;
         dcv.confidence = Choices.CF_UNSET;
