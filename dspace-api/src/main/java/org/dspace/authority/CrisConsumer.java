/**
 * The contents of this file are subject to the license and copyright
 * detailed in the LICENSE and NOTICE files at the root of the source
 * tree and available online at
 *
 * http://www.dspace.org/license/
 */

package org.dspace.authority;

import static org.apache.commons.lang3.StringUtils.isNotBlank;
import static org.dspace.content.MetadataSchemaEnum.CRIS;

import java.util.HashSet;
import java.util.List;
import java.util.Set;
import java.util.UUID;

import org.apache.commons.codec.digest.DigestUtils;
import org.apache.commons.lang3.StringUtils;
import org.apache.logging.log4j.LogManager;
import org.apache.logging.log4j.Logger;
import org.dspace.authority.factory.AuthorityServiceFactory;
import org.dspace.authority.filler.AuthorityImportFiller;
import org.dspace.authority.filler.AuthorityImportFillerHolder;
import org.dspace.authority.service.AuthorityValueService;
import org.dspace.authority.service.ItemSearchService;
import org.dspace.content.Collection;
import org.dspace.content.Item;
import org.dspace.content.MetadataValue;
import org.dspace.content.WorkspaceItem;
import org.dspace.content.authority.Choices;
import org.dspace.content.authority.factory.ContentAuthorityServiceFactory;
import org.dspace.content.authority.service.ChoiceAuthorityService;
import org.dspace.content.factory.ContentServiceFactory;
import org.dspace.content.service.CollectionService;
import org.dspace.content.service.InstallItemService;
import org.dspace.content.service.ItemService;
import org.dspace.content.service.RelationshipService;
import org.dspace.content.service.WorkspaceItemService;
import org.dspace.core.Context;
import org.dspace.core.CrisConstants;
import org.dspace.event.Consumer;
import org.dspace.event.Event;
import org.dspace.services.ConfigurationService;
import org.dspace.services.factory.DSpaceServicesFactory;
import org.dspace.utils.DSpace;
import org.dspace.workflow.WorkflowService;
import org.dspace.workflow.factory.WorkflowServiceFactory;
import org.dspace.xmlworkflow.storedcomponents.XmlWorkflowItem;

/**
 * Consumer to store item related entities when an item submission/modification
 * occurs.
 *
 * @author Luca Giamminonni (luca.giamminonni at 4science.it)
 *
 */
public class CrisConsumer implements Consumer {

    public static final String CONSUMER_NAME = "crisconsumer";

    public static final String SOURCE_INTERNAL = "INTERNAL-SUBMISSION";

    private final static String NO_RELATIONSHIP_TYPE_FOUND_MSG = "No relationship.type found for field {}";

    private final static String ITEM_CREATION_MSG = "Creation of item with relationship.type = {} related to item {}";

    private final static String NO_COLLECTION_FOUND_MSG = "No collection found with relationship.type = {} "
            + "for item = {}. No related item will be created.";

    private final static String NO_ITEM_FOUND_BY_AUTHORITY_MSG = "No related item found by authority {}";

    private static Logger log = LogManager.getLogger(CrisConsumer.class);

    private Set<Item> itemsAlreadyProcessed = new HashSet<Item>();

    private ChoiceAuthorityService choiceAuthorityService;

    private ItemService itemService;

    private WorkspaceItemService workspaceItemService;

    private WorkflowService<XmlWorkflowItem> workflowService;

    private InstallItemService installItemService;

    private CollectionService collectionService;

    private RelationshipService relationshipService;

    private ConfigurationService configurationService;

    private AuthorityImportFillerHolder authorityImportFillerHolder;

    private ItemSearchService itemSearchService;

    @Override
    @SuppressWarnings("unchecked")
    public void initialize() throws Exception {
        choiceAuthorityService = ContentAuthorityServiceFactory.getInstance().getChoiceAuthorityService();
        itemService = ContentServiceFactory.getInstance().getItemService();
        workspaceItemService = ContentServiceFactory.getInstance().getWorkspaceItemService();
        installItemService = ContentServiceFactory.getInstance().getInstallItemService();
        collectionService = ContentServiceFactory.getInstance().getCollectionService();
        configurationService = DSpaceServicesFactory.getInstance().getConfigurationService();
        workflowService = WorkflowServiceFactory.getInstance().getWorkflowService();
        authorityImportFillerHolder = AuthorityServiceFactory.getInstance().getAuthorityImportFillerHolder();
<<<<<<< HEAD
        relationshipService = ContentServiceFactory.getInstance().getRelationshipService();
=======
        itemSearchService = new DSpace().getSingletonService(ItemSearchService.class);
>>>>>>> 16866e57
    }

    @Override
    public void finish(Context context) throws Exception {

    }

    @Override
    public void consume(Context context, Event event) throws Exception {

        Item item = (Item) event.getSubject(context);
        if (item == null || itemsAlreadyProcessed.contains(item) || !item.isArchived()) {
            return;
        }

        itemsAlreadyProcessed.add(item);

        context.turnOffAuthorisationSystem();
        try {
            consumeItem(context, item);
        } finally {
            context.restoreAuthSystemState();
        }

    }

    private void consumeItem(Context context, Item item) throws Exception {

        List<MetadataValue> metadataValues = item.getMetadata();

        for (MetadataValue metadata : metadataValues) {

            String authority = metadata.getAuthority();

            if (isNestedMetadataPlaceholder(metadata) || isAuthorityAlreadySet(authority)) {
                continue;
            }

            boolean skipEmptyAuthority = configurationService.getBooleanProperty("cris-consumer.skip-empty-authority");
            if (skipEmptyAuthority && StringUtils.isBlank(authority)) {
                continue;
            }

            String fieldKey = getFieldKey(metadata);

            if (!choiceAuthorityService.isChoicesConfigured(fieldKey, null)) {
                continue;
            }

            String relationshipType = choiceAuthorityService.getRelationshipType(fieldKey);
            if (relationshipType == null) {
                log.warn(NO_RELATIONSHIP_TYPE_FOUND_MSG, fieldKey);
                continue;
            }

            String crisSourceId = generateCrisSourceId(metadata);

            Item relatedItem = itemSearchService.search(context, crisSourceId, relationshipType);
            boolean relatedItemAlreadyPresent = relatedItem != null;

            if (!relatedItemAlreadyPresent && isNotBlank(authority) && isReferenceAuthority(authority)) {
                log.warn(NO_ITEM_FOUND_BY_AUTHORITY_MSG, metadata.getAuthority());
                metadata.setConfidence(Choices.CF_UNSET);
                continue;
            }

            if (!relatedItemAlreadyPresent) {

                Collection collection = collectionService.retrieveCollectionByRelationshipType(item, relationshipType);
                if (collection == null) {
                    log.warn(NO_COLLECTION_FOUND_MSG, relationshipType, item.getID());
                    continue;
                }
                collection = context.reloadEntity(collection);

                log.debug(ITEM_CREATION_MSG, relationshipType, item.getID());
                relatedItem = buildRelatedItem(context, item, collection, metadata, relationshipType, crisSourceId);

            }

            fillRelatedItem(context, metadata, relatedItem, relatedItemAlreadyPresent);

            metadata.setAuthority(relatedItem.getID().toString());
            metadata.setConfidence(Choices.CF_ACCEPTED);
        }

    }

    private boolean isAuthorityAlreadySet(String authority) {
        return isNotBlank(authority) && !isGenerateAuthority(authority) && !isReferenceAuthority(authority);
    }

    private boolean isNestedMetadataPlaceholder(MetadataValue metadata) {
        return StringUtils.equals(metadata.getValue(), CrisConstants.PLACEHOLDER_PARENT_METADATA_VALUE);
    }

<<<<<<< HEAD
        while (items.hasNext()) {
            Item item = items.next();
            if (relationshipService.hasRelationshipType(item, relationshipType)) {
                return item;
            }
        }
=======
    private boolean isGenerateAuthority(String authority) {
        return StringUtils.startsWith(authority, AuthorityValueService.GENERATE);
    }
>>>>>>> 16866e57

    private boolean isReferenceAuthority(String authority) {
        return StringUtils.startsWith(authority, AuthorityValueService.REFERENCE);
    }

    @Override
    public void end(Context context) throws Exception {
        itemsAlreadyProcessed.clear();
    }

    private String getFieldKey(MetadataValue metadata) {
        return metadata.getMetadataField().toString('_');
    }



    private Item buildRelatedItem(Context context, Item item, Collection collection, MetadataValue metadata,
            String relationshipType, String crisSourceId) throws Exception {

        WorkspaceItem workspaceItem = workspaceItemService.create(context, collection, false);
        Item relatedItem = workspaceItem.getItem();
        itemService.addMetadata(context, relatedItem, CRIS.getName(), "sourceId", null, null, crisSourceId);
        itemService.addMetadata(context, relatedItem, "dc", "title", null, null, metadata.getValue());
        if (!relationshipService.hasRelationshipType(relatedItem, relationshipType)) {
            log.error("Inconstent configuration the related item " + relatedItem.getID().toString() + ", created from "
                    + item.getID().toString() + " (" + metadata.getMetadataField().toString('.') + ")"
                    + " hasn't the expected [" + relationshipType + "] relationshipType");
        }

        if (isSubmissionEnabled(metadata)) {
            installItemService.installItem(context, workspaceItem);
        } else {
            workflowService.start(context, workspaceItem).getItem();
        }
        return relatedItem;
    }

    private String generateCrisSourceId(MetadataValue metadata) {
        if (isGenerateAuthority(metadata.getAuthority())) {
            return metadata.getAuthority().substring(AuthorityValueService.GENERATE.length());
        } else if (isReferenceAuthority(metadata.getAuthority())) {
            return metadata.getAuthority().substring(AuthorityValueService.REFERENCE.length());
        } else if (isUuidStrategyEnabled(metadata)) {
            return UUID.randomUUID().toString();
        } else {
            return DigestUtils.md5Hex(metadata.getValue().toUpperCase());
        }
    }

    private boolean isUuidStrategyEnabled(MetadataValue value) {
        String property = "cris.import.submission.strategy.uuid." + getFieldKey(value);
        return configurationService.getBooleanProperty(property, false);
    }

    private boolean isSubmissionEnabled(MetadataValue value) {
        String property = "cris.import.submission.enabled.entity";
        String propertyWithMetadataField = property + "." + getFieldKey(value);
        if (configurationService.hasProperty(propertyWithMetadataField)) {
            return configurationService.getBooleanProperty(propertyWithMetadataField);
        } else {
            return configurationService.getBooleanProperty(property, true);
        }
    }

    private void fillRelatedItem(Context context, MetadataValue metadata, Item relatedItem, boolean alreadyPresent)
        throws SQLException {

        String authorityType = calculateAuthorityType(metadata);
        AuthorityImportFiller filler = authorityImportFillerHolder.getFiller(authorityType);
        if (filler != null && (!alreadyPresent || filler.allowsUpdate(context, metadata, relatedItem))) {
            filler.fillItem(context, metadata, relatedItem);
        }

    }

    private String calculateAuthorityType(MetadataValue metadata) {
        String authority = metadata.getAuthority();
        if (StringUtils.isNotBlank(authority) && authority.startsWith(AuthorityValueService.GENERATE)) {
            String[] split = StringUtils.split(authority, AuthorityValueService.SPLIT);
            if (split.length > 1) {
                return split[1];
            }
        }
        return SOURCE_INTERNAL;
    }

}<|MERGE_RESOLUTION|>--- conflicted
+++ resolved
@@ -11,6 +11,7 @@
 import static org.apache.commons.lang3.StringUtils.isNotBlank;
 import static org.dspace.content.MetadataSchemaEnum.CRIS;
 
+import java.sql.SQLException;
 import java.util.HashSet;
 import java.util.List;
 import java.util.Set;
@@ -106,11 +107,8 @@
         configurationService = DSpaceServicesFactory.getInstance().getConfigurationService();
         workflowService = WorkflowServiceFactory.getInstance().getWorkflowService();
         authorityImportFillerHolder = AuthorityServiceFactory.getInstance().getAuthorityImportFillerHolder();
-<<<<<<< HEAD
+        itemSearchService = new DSpace().getSingletonService(ItemSearchService.class);
         relationshipService = ContentServiceFactory.getInstance().getRelationshipService();
-=======
-        itemSearchService = new DSpace().getSingletonService(ItemSearchService.class);
->>>>>>> 16866e57
     }
 
     @Override
@@ -207,18 +205,9 @@
         return StringUtils.equals(metadata.getValue(), CrisConstants.PLACEHOLDER_PARENT_METADATA_VALUE);
     }
 
-<<<<<<< HEAD
-        while (items.hasNext()) {
-            Item item = items.next();
-            if (relationshipService.hasRelationshipType(item, relationshipType)) {
-                return item;
-            }
-        }
-=======
     private boolean isGenerateAuthority(String authority) {
         return StringUtils.startsWith(authority, AuthorityValueService.GENERATE);
     }
->>>>>>> 16866e57
 
     private boolean isReferenceAuthority(String authority) {
         return StringUtils.startsWith(authority, AuthorityValueService.REFERENCE);
@@ -232,8 +221,6 @@
     private String getFieldKey(MetadataValue metadata) {
         return metadata.getMetadataField().toString('_');
     }
-
-
 
     private Item buildRelatedItem(Context context, Item item, Collection collection, MetadataValue metadata,
             String relationshipType, String crisSourceId) throws Exception {
