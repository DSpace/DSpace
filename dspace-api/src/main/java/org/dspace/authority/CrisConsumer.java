/**
 * The contents of this file are subject to the license and copyright
 * detailed in the LICENSE and NOTICE files at the root of the source
 * tree and available online at
 *
 * http://www.dspace.org/license/
 */

package org.dspace.authority;

import static org.apache.commons.lang3.StringUtils.isNotBlank;
import static org.dspace.content.MetadataSchemaEnum.CRIS;

import java.sql.SQLException;
import java.util.HashSet;
import java.util.List;
import java.util.Set;
import java.util.UUID;

import org.apache.commons.codec.digest.DigestUtils;
import org.apache.commons.lang3.StringUtils;
import org.apache.logging.log4j.LogManager;
import org.apache.logging.log4j.Logger;
import org.dspace.authority.factory.AuthorityServiceFactory;
import org.dspace.authority.filler.AuthorityImportFiller;
import org.dspace.authority.filler.AuthorityImportFillerService;
import org.dspace.authority.service.AuthorityValueService;
import org.dspace.authority.service.ItemSearchService;
import org.dspace.content.Collection;
import org.dspace.content.Item;
import org.dspace.content.MetadataValue;
import org.dspace.content.WorkspaceItem;
import org.dspace.content.authority.Choices;
import org.dspace.content.authority.factory.ContentAuthorityServiceFactory;
import org.dspace.content.authority.service.ChoiceAuthorityService;
import org.dspace.content.factory.ContentServiceFactory;
import org.dspace.content.service.CollectionService;
import org.dspace.content.service.InstallItemService;
import org.dspace.content.service.ItemService;
import org.dspace.content.service.RelationshipService;
import org.dspace.content.service.WorkspaceItemService;
import org.dspace.core.Context;
import org.dspace.core.CrisConstants;
import org.dspace.event.Consumer;
import org.dspace.event.Event;
import org.dspace.services.ConfigurationService;
import org.dspace.services.factory.DSpaceServicesFactory;
import org.dspace.utils.DSpace;
import org.dspace.workflow.WorkflowService;
import org.dspace.workflow.factory.WorkflowServiceFactory;
import org.dspace.xmlworkflow.storedcomponents.XmlWorkflowItem;

/**
 * Consumer to store item related entities when an item submission/modification
 * occurs.
 *
 * @author Luca Giamminonni (luca.giamminonni at 4science.it)
 *
 */
public class CrisConsumer implements Consumer {

    public static final String CONSUMER_NAME = "crisconsumer";

    private final static String NO_RELATIONSHIP_TYPE_FOUND_MSG = "No relationship.type found for field {}";

    private final static String ITEM_CREATION_MSG = "Creation of item with relationship.type = {} related to item {}";

    private final static String NO_COLLECTION_FOUND_MSG = "No collection found with relationship.type = {} "
            + "for item = {}. No related item will be created.";

    private final static String NO_ITEM_FOUND_BY_AUTHORITY_MSG = "No related item found by authority {}";

    private static Logger log = LogManager.getLogger(CrisConsumer.class);

    private Set<Item> itemsAlreadyProcessed = new HashSet<Item>();

    private ChoiceAuthorityService choiceAuthorityService;

    private ItemService itemService;

    private WorkspaceItemService workspaceItemService;

    private WorkflowService<XmlWorkflowItem> workflowService;

    private InstallItemService installItemService;

    private CollectionService collectionService;

    private RelationshipService relationshipService;

    private ConfigurationService configurationService;

    private AuthorityImportFillerService authorityImportFillerService;

    private ItemSearchService itemSearchService;

    @Override
    @SuppressWarnings("unchecked")
    public void initialize() throws Exception {
        choiceAuthorityService = ContentAuthorityServiceFactory.getInstance().getChoiceAuthorityService();
        itemService = ContentServiceFactory.getInstance().getItemService();
        workspaceItemService = ContentServiceFactory.getInstance().getWorkspaceItemService();
        installItemService = ContentServiceFactory.getInstance().getInstallItemService();
        collectionService = ContentServiceFactory.getInstance().getCollectionService();
        configurationService = DSpaceServicesFactory.getInstance().getConfigurationService();
        workflowService = WorkflowServiceFactory.getInstance().getWorkflowService();
        authorityImportFillerService = AuthorityServiceFactory.getInstance().getAuthorityImportFillerService();
        itemSearchService = new DSpace().getSingletonService(ItemSearchService.class);
        relationshipService = ContentServiceFactory.getInstance().getRelationshipService();
    }

    @Override
    public void finish(Context context) throws Exception {

    }

    @Override
    public void consume(Context context, Event event) throws Exception {

        Item item = (Item) event.getSubject(context);
        if (item == null || itemsAlreadyProcessed.contains(item) || !item.isArchived()) {
            return;
        }

        itemsAlreadyProcessed.add(item);

        context.turnOffAuthorisationSystem();
        try {
            consumeItem(context, item);
        } finally {
            context.restoreAuthSystemState();
        }

    }

    private void consumeItem(Context context, Item item) throws Exception {

        List<MetadataValue> metadataValues = item.getMetadata();

        for (MetadataValue metadata : metadataValues) {

            String authority = metadata.getAuthority();

            if (isNestedMetadataPlaceholder(metadata) || isAuthorityAlreadySet(authority)) {
                continue;
            }

            boolean skipEmptyAuthority = configurationService.getBooleanProperty("cris-consumer.skip-empty-authority");
            if (skipEmptyAuthority && StringUtils.isBlank(authority)) {
                continue;
            }

            String fieldKey = getFieldKey(metadata);

            if (!choiceAuthorityService.isChoicesConfigured(fieldKey, null)) {
                continue;
            }

            String relationshipType = choiceAuthorityService.getRelationshipType(fieldKey);
            if (relationshipType == null) {
                log.warn(NO_RELATIONSHIP_TYPE_FOUND_MSG, fieldKey);
                continue;
            }

            String crisSourceId = generateCrisSourceId(metadata);

            Item relatedItem = itemSearchService.search(context, crisSourceId, relationshipType);
            boolean relatedItemAlreadyPresent = relatedItem != null;

            if (!relatedItemAlreadyPresent && isNotBlank(authority) && isReferenceAuthority(authority)) {
                log.warn(NO_ITEM_FOUND_BY_AUTHORITY_MSG, metadata.getAuthority());
                metadata.setConfidence(Choices.CF_UNSET);
                continue;
            }

            if (!relatedItemAlreadyPresent) {
                Collection collection = collectionService.retrieveCollectionByRelationshipType(context, item,
                        relationshipType);
                if (collection == null) {
                    log.warn(NO_COLLECTION_FOUND_MSG, relationshipType, item.getID());
                    continue;
                }
                collection = context.reloadEntity(collection);

                log.debug(ITEM_CREATION_MSG, relationshipType, item.getID());
                relatedItem = buildRelatedItem(context, item, collection, metadata, relationshipType, crisSourceId);

            }

            fillRelatedItem(context, metadata, relatedItem, relatedItemAlreadyPresent);

            metadata.setAuthority(relatedItem.getID().toString());
            metadata.setConfidence(Choices.CF_ACCEPTED);
        }

    }

    private boolean isAuthorityAlreadySet(String authority) {
        return isNotBlank(authority) && !isGenerateAuthority(authority) && !isReferenceAuthority(authority);
    }

    private boolean isNestedMetadataPlaceholder(MetadataValue metadata) {
        return StringUtils.equals(metadata.getValue(), CrisConstants.PLACEHOLDER_PARENT_METADATA_VALUE);
    }

    private boolean isGenerateAuthority(String authority) {
        return StringUtils.startsWith(authority, AuthorityValueService.GENERATE);
    }

    private boolean isReferenceAuthority(String authority) {
        return StringUtils.startsWith(authority, AuthorityValueService.REFERENCE);
    }

    @Override
    public void end(Context context) throws Exception {
        itemsAlreadyProcessed.clear();
    }

    private String getFieldKey(MetadataValue metadata) {
        return metadata.getMetadataField().toString('_');
    }

    private Item buildRelatedItem(Context context, Item item, Collection collection, MetadataValue metadata,
            String relationshipType, String crisSourceId) throws Exception {

        WorkspaceItem workspaceItem = workspaceItemService.create(context, collection, false);
        Item relatedItem = workspaceItem.getItem();
        itemService.addMetadata(context, relatedItem, CRIS.getName(), "sourceId", null, null, crisSourceId);
<<<<<<< HEAD
        if (!hasRelationshipTypeMetadataEqualsTo(relatedItem, relationshipType)) {
=======
        itemService.addMetadata(context, relatedItem, "dc", "title", null, null, metadata.getValue());
        if (!relationshipService.hasRelationshipType(relatedItem, relationshipType)) {
>>>>>>> e373d7b6
            log.error("Inconstent configuration the related item " + relatedItem.getID().toString() + ", created from "
                    + item.getID().toString() + " (" + metadata.getMetadataField().toString('.') + ")"
                    + " hasn't the expected [" + relationshipType + "] relationshipType");
        }

        if (isSubmissionEnabled(metadata)) {
            installItemService.installItem(context, workspaceItem);
        } else {
            workflowService.start(context, workspaceItem).getItem();
        }
        return relatedItem;
    }

    private String generateCrisSourceId(MetadataValue metadata) {
        if (isGenerateAuthority(metadata.getAuthority())) {
            return metadata.getAuthority().substring(AuthorityValueService.GENERATE.length());
        } else if (isReferenceAuthority(metadata.getAuthority())) {
            return metadata.getAuthority().substring(AuthorityValueService.REFERENCE.length());
        } else if (isUuidStrategyEnabled(metadata)) {
            return UUID.randomUUID().toString();
        } else {
            return DigestUtils.md5Hex(metadata.getValue().toUpperCase());
        }
    }

    private boolean isUuidStrategyEnabled(MetadataValue value) {
        String property = "cris.import.submission.strategy.uuid." + getFieldKey(value);
        return configurationService.getBooleanProperty(property, false);
    }

    private boolean isSubmissionEnabled(MetadataValue value) {
        String property = "cris.import.submission.enabled.entity";
        String propertyWithMetadataField = property + "." + getFieldKey(value);
        if (configurationService.hasProperty(propertyWithMetadataField)) {
            return configurationService.getBooleanProperty(propertyWithMetadataField);
        } else {
            return configurationService.getBooleanProperty(property, true);
        }
    }

    private void fillRelatedItem(Context context, MetadataValue metadata, Item relatedItem, boolean alreadyPresent)
        throws SQLException {

        AuthorityImportFiller filler = authorityImportFillerService.getAuthorityImportFillerByMetadata(metadata);
        if (filler != null && (!alreadyPresent || filler.allowsUpdate(context, metadata, relatedItem))) {
            filler.fillItem(context, metadata, relatedItem);
        } else if (filler == null || (filler != null && !alreadyPresent)) {
            itemService.addMetadata(context, relatedItem, "dc", "title", null, null, metadata.getValue());
        }

    }

}<|MERGE_RESOLUTION|>--- conflicted
+++ resolved
@@ -226,12 +226,7 @@
         WorkspaceItem workspaceItem = workspaceItemService.create(context, collection, false);
         Item relatedItem = workspaceItem.getItem();
         itemService.addMetadata(context, relatedItem, CRIS.getName(), "sourceId", null, null, crisSourceId);
-<<<<<<< HEAD
-        if (!hasRelationshipTypeMetadataEqualsTo(relatedItem, relationshipType)) {
-=======
-        itemService.addMetadata(context, relatedItem, "dc", "title", null, null, metadata.getValue());
         if (!relationshipService.hasRelationshipType(relatedItem, relationshipType)) {
->>>>>>> e373d7b6
             log.error("Inconstent configuration the related item " + relatedItem.getID().toString() + ", created from "
                     + item.getID().toString() + " (" + metadata.getMetadataField().toString('.') + ")"
                     + " hasn't the expected [" + relationshipType + "] relationshipType");
