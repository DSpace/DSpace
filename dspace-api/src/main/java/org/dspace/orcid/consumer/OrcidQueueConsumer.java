--- conflicted
+++ resolved
@@ -83,11 +83,7 @@
 
     private RelationshipService relationshipService;
 
-<<<<<<< HEAD
-    private final List<UUID> alreadyConsumedItems = new ArrayList<>();
-=======
     private final Set<UUID> itemsToConsume = new HashSet<>();
->>>>>>> 708826c5
 
     @Override
     public void initialize() throws Exception {
