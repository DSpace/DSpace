/**
 * The contents of this file are subject to the license and copyright
 * detailed in the LICENSE and NOTICE files at the root of the source
 * tree and available online at
 *
 * http://www.dspace.org/license/
 */
package org.dspace.orcid.service.impl;

import static java.time.LocalDateTime.now;
import static java.time.format.DateTimeFormatter.ISO_DATE_TIME;
import static java.util.List.of;
import static java.util.Optional.ofNullable;
import static org.apache.commons.collections.CollectionUtils.isEmpty;
import static org.apache.commons.lang3.EnumUtils.isValidEnum;
import static org.apache.commons.lang3.StringUtils.isBlank;
import static org.dspace.content.Item.ANY;
import static org.dspace.profile.OrcidEntitySyncPreference.DISABLED;

import java.sql.SQLException;
import java.util.HashSet;
import java.util.List;
import java.util.Optional;
import java.util.stream.Collectors;
import java.util.stream.Stream;

import org.apache.commons.codec.binary.StringUtils;
import org.dspace.authorize.AuthorizeException;
import org.dspace.content.Item;
import org.dspace.content.MetadataValue;
import org.dspace.content.service.ItemService;
import org.dspace.core.Context;
import org.dspace.discovery.DiscoverQuery;
import org.dspace.discovery.SearchService;
import org.dspace.discovery.SearchServiceException;
import org.dspace.discovery.indexobject.IndexableItem;
import org.dspace.eperson.EPerson;
import org.dspace.eperson.service.EPersonService;
import org.dspace.orcid.OrcidToken;
import org.dspace.orcid.client.OrcidClient;
import org.dspace.orcid.model.OrcidEntityType;
import org.dspace.orcid.model.OrcidTokenResponseDTO;
import org.dspace.orcid.service.OrcidSynchronizationService;
import org.dspace.orcid.service.OrcidTokenService;
import org.dspace.profile.OrcidEntitySyncPreference;
import org.dspace.profile.OrcidProfileDisconnectionMode;
import org.dspace.profile.OrcidProfileSyncPreference;
import org.dspace.profile.OrcidSynchronizationMode;
import org.dspace.profile.service.ResearcherProfileService;
import org.dspace.services.ConfigurationService;
import org.slf4j.Logger;
import org.slf4j.LoggerFactory;
import org.springframework.beans.factory.annotation.Autowired;

/**
 * Implementation of {@link OrcidSynchronizationService}.
 *
 * @author Luca Giamminonni (luca.giamminonni at 4science.it)
 *
 */
public class OrcidSynchronizationServiceImpl implements OrcidSynchronizationService {

    private static final Logger log = LoggerFactory.getLogger(OrcidSynchronizationServiceImpl.class);
    @Autowired
    private ItemService itemService;

    @Autowired
    private ConfigurationService configurationService;

    @Autowired
    private EPersonService ePersonService;

    @Autowired
    private SearchService searchService;

    @Autowired
    private OrcidTokenService orcidTokenService;

    @Autowired
    private ResearcherProfileService researcherProfileService;

    @Autowired
    private OrcidClient orcidClient;

    @Override
    public void linkProfile(Context context, Item profile, OrcidTokenResponseDTO token) throws SQLException {

        EPerson ePerson = ePersonService.findByProfileItem(context, profile);
        if (ePerson == null) {
            throw new IllegalArgumentException(
                "The given profile item is not related to any eperson. Item id: " + profile.getID());
        }

        String orcid = token.getOrcid();
        String accessToken = token.getAccessToken();
        String[] scopes = token.getScopeAsArray();

        itemService.setMetadataSingleValue(context, profile, "person", "identifier", "orcid", null, orcid);
        itemService.clearMetadata(context, profile, "dspace", "orcid", "scope", Item.ANY);
        for (String scope : scopes) {
            itemService.addMetadata(context, profile, "dspace", "orcid", "scope", null, scope);
        }

        if (isBlank(itemService.getMetadataFirstValue(profile, "dspace", "orcid", "authenticated", Item.ANY))) {
            String currentDate = ISO_DATE_TIME.format(now());
            itemService.setMetadataSingleValue(context, profile, "dspace", "orcid", "authenticated", null, currentDate);
        }

        setAccessToken(context, profile, ePerson, accessToken);

        EPerson ePersonByOrcid = ePersonService.findByNetid(context, orcid);
        if (ePersonByOrcid == null && isBlank(ePerson.getNetid())) {
            ePerson.setNetid(orcid);
            updateEPerson(context, ePerson);
        }

        updateItem(context, profile);

    }

    @Override
    public void unlinkProfile(Context context, Item profile) throws SQLException {

        clearOrcidProfileMetadata(context, profile);

<<<<<<< HEAD
        if (!configurationService.getBooleanProperty("orcid.disconnection.remain-sync", false)) {
            clearSynchronizationSettings(context, profile);
        }

        orcidTokenService.deleteByProfileItem(context, profile);
=======
        clearSynchronizationSettings(context, profile);

        clearOrcidToken(context, profile);
>>>>>>> 708826c5

        updateItem(context, profile);

    }

    private void clearOrcidToken(Context context, Item profile) {
        OrcidToken profileToken = orcidTokenService.findByProfileItem(context, profile);
        if (profileToken == null) {
            log.warn("Cannot find any token related to the user profile: {}", profile.getID());
            return;
        }

        orcidTokenService.deleteByProfileItem(context, profile);
        orcidClient.revokeToken(profileToken);
    }

    private void clearOrcidProfileMetadata(Context context, Item profile) throws SQLException {
        itemService.clearMetadata(context, profile, "person", "identifier", "orcid", Item.ANY);
        itemService.clearMetadata(context, profile, "dspace", "orcid", "scope", Item.ANY);
        itemService.clearMetadata(context, profile, "dspace", "orcid", "authenticated", Item.ANY);
    }

    @Override
    public boolean setEntityPreference(Context context, Item profile, OrcidEntityType type,
                                       OrcidEntitySyncPreference value) throws SQLException {
        String metadataQualifier = "sync-" + type.name().toLowerCase() + "s";
        return updatePreferenceForSynchronizingWithOrcid(context, profile, metadataQualifier, of(value.name()));
    }

    @Override
    public boolean setProfilePreference(Context context, Item profile, List<OrcidProfileSyncPreference> values)
        throws SQLException {

        List<String> valuesAsString = values.stream()
                                            .map(OrcidProfileSyncPreference::name)
                                            .collect(Collectors.toList());

        return updatePreferenceForSynchronizingWithOrcid(context, profile, "sync-profile", valuesAsString);

    }

    @Override
    public boolean setSynchronizationMode(Context context, Item profile, OrcidSynchronizationMode value)
        throws SQLException {

        if (!isLinkedToOrcid(context, profile)) {
            throw new IllegalArgumentException("The given profile cannot be configured for the ORCID "
                                                   + "synchronization because it is not linked to any ORCID account: "
                                                   + profile.getID());
        }

        String newValue = value.name();
        String oldValue = itemService.getMetadataFirstValue(profile, "dspace", "orcid", "sync-mode", Item.ANY);

        if (StringUtils.equals(oldValue, newValue)) {
            return false;
        } else {
            itemService.setMetadataSingleValue(context, profile, "dspace", "orcid", "sync-mode", null, value.name());
            return true;
        }

    }

    @Override
    public boolean isSynchronizationAllowed(Item profile, Item item) {

        if (isOrcidSynchronizationDisabled()) {
            return false;
        }

        String entityType = itemService.getEntityTypeLabel(item);
        if (entityType == null) {
            return false;
        }

        if (OrcidEntityType.isValidEntityType(entityType)) {
            return getEntityPreference(profile, OrcidEntityType.fromEntityType(entityType))
                .filter(pref -> pref != DISABLED)
                .isPresent();
        }

        if (entityType.equals(researcherProfileService.getProfileType())) {
            return profile.equals(item) && !isEmpty(getProfilePreferences(profile));
        }

        return false;

    }

    @Override
    public Optional<OrcidSynchronizationMode> getSynchronizationMode(Item item) {
        return getMetadataValue(item, "dspace.orcid.sync-mode")
            .map(metadataValue -> metadataValue.getValue())
            .filter(value -> isValidEnum(OrcidSynchronizationMode.class, value))
            .map(value -> OrcidSynchronizationMode.valueOf(value));
    }

    @Override
    public Optional<OrcidEntitySyncPreference> getEntityPreference(Item item, OrcidEntityType entityType) {
        return getMetadataValue(item, "dspace.orcid.sync-" + entityType.name().toLowerCase() + "s")
            .map(metadataValue -> metadataValue.getValue())
            .filter(value -> isValidEnum(OrcidEntitySyncPreference.class, value))
            .map(value -> OrcidEntitySyncPreference.valueOf(value));
    }

    @Override
    public List<OrcidProfileSyncPreference> getProfilePreferences(Item item) {
        return getMetadataValues(item, "dspace.orcid.sync-profile")
            .map(MetadataValue::getValue)
            .filter(value -> isValidEnum(OrcidProfileSyncPreference.class, value))
            .map(value -> OrcidProfileSyncPreference.valueOf(value))
            .collect(Collectors.toList());
    }

    @Override
    public boolean isLinkedToOrcid(Context context, Item item) {
        return getOrcidAccessToken(context, item).isPresent() && getOrcid(item).isPresent();
    }

    @Override
    public OrcidProfileDisconnectionMode getDisconnectionMode() {
        String value = configurationService.getProperty("orcid.disconnection.allowed-users");
        if (!OrcidProfileDisconnectionMode.isValid(value)) {
            return OrcidProfileDisconnectionMode.DISABLED;
        }
        return OrcidProfileDisconnectionMode.fromString(value);
    }

    private void setAccessToken(Context context, Item profile, EPerson ePerson, String accessToken) {
        OrcidToken orcidToken = orcidTokenService.findByEPerson(context, ePerson);
        if (orcidToken == null) {
            orcidTokenService.create(context, ePerson, profile, accessToken);
        } else {
            orcidToken.setProfileItem(profile);
            orcidToken.setAccessToken(accessToken);
        }
    }

    private boolean updatePreferenceForSynchronizingWithOrcid(Context context, Item profile,
                                                              String metadataQualifier,
                                                              List<String> values) throws SQLException {

        if (!isLinkedToOrcid(context, profile)) {
            throw new IllegalArgumentException("The given profile cannot be configured for the ORCID "
                                                   + "synchronization because it is not linked to any ORCID account: "
                                                   + profile.getID());
        }

        List<String> oldValues = itemService.getMetadata(profile, "dspace", "orcid", metadataQualifier, ANY).stream()
                                            .map(metadataValue -> metadataValue.getValue())
                                            .collect(Collectors.toList());

        if (containsSameValues(oldValues, values)) {
            return false;
        }

        itemService.clearMetadata(context, profile, "dspace", "orcid", metadataQualifier, ANY);
        for (String value : values) {
            itemService.addMetadata(context, profile, "dspace", "orcid", metadataQualifier, null, value);
        }

        return true;

    }

    private void clearSynchronizationSettings(Context context, Item profile)
        throws SQLException {
<<<<<<< HEAD
=======

        if (configurationService.getBooleanProperty("orcid.disconnection.remain-sync", false)) {
            return;
        }

>>>>>>> 708826c5
        itemService.clearMetadata(context, profile, "dspace", "orcid", "sync-mode", Item.ANY);
        itemService.clearMetadata(context, profile, "dspace", "orcid", "sync-profile", Item.ANY);

        for (OrcidEntityType entityType : OrcidEntityType.values()) {
            itemService.clearMetadata(context, profile, "dspace", "orcid",
                "sync-" + entityType.name().toLowerCase() + "s", Item.ANY);
        }
    }

    private boolean containsSameValues(List<String> firstList, List<String> secondList) {
        return new HashSet<>(firstList).equals(new HashSet<>(secondList));
    }

    private Optional<String> getOrcidAccessToken(Context context, Item item) {
        return ofNullable(orcidTokenService.findByProfileItem(context, item))
            .map(orcidToken -> orcidToken.getAccessToken());
    }

    public Optional<String> getOrcid(Item item) {
        return getMetadataValue(item, "person.identifier.orcid")
            .map(metadataValue -> metadataValue.getValue());
    }

    private Optional<MetadataValue> getMetadataValue(Item item, String metadataField) {
        return getMetadataValues(item, metadataField).findFirst();
    }

    private Stream<MetadataValue> getMetadataValues(Item item, String metadataField) {
        return item.getMetadata().stream()
                   .filter(metadata -> metadataField.equals(metadata.getMetadataField().toString('.')));
    }


    private boolean isOrcidSynchronizationDisabled() {
        return !configurationService.getBooleanProperty("orcid.synchronization-enabled", true);
    }

    private void updateItem(Context context, Item item) throws SQLException {
        try {
            context.turnOffAuthorisationSystem();
            itemService.update(context, item);
        } catch (AuthorizeException e) {
            throw new RuntimeException(e);
        } finally {
            context.restoreAuthSystemState();
        }
    }

    private void updateEPerson(Context context, EPerson ePerson) throws SQLException {
        try {
            ePersonService.update(context, ePerson);
        } catch (AuthorizeException e) {
            throw new RuntimeException(e);
        }
    }

    @Override
    public List<Item> findProfilesByOrcid(Context context, String orcid) {
        DiscoverQuery discoverQuery = new DiscoverQuery();
        discoverQuery.setDSpaceObjectFilter(IndexableItem.TYPE);
        discoverQuery.addFilterQueries("search.entitytype:" + researcherProfileService.getProfileType());
        discoverQuery.addFilterQueries("person.identifier.orcid:" + orcid);
        try {
            return searchService.search(context, discoverQuery).getIndexableObjects().stream()
                .map(object -> ((IndexableItem) object).getIndexedObject())
                .collect(Collectors.toList());
        } catch (SearchServiceException ex) {
            throw new RuntimeException(ex);
        }
    }
}<|MERGE_RESOLUTION|>--- conflicted
+++ resolved
@@ -123,17 +123,9 @@
 
         clearOrcidProfileMetadata(context, profile);
 
-<<<<<<< HEAD
-        if (!configurationService.getBooleanProperty("orcid.disconnection.remain-sync", false)) {
-            clearSynchronizationSettings(context, profile);
-        }
-
-        orcidTokenService.deleteByProfileItem(context, profile);
-=======
         clearSynchronizationSettings(context, profile);
 
         clearOrcidToken(context, profile);
->>>>>>> 708826c5
 
         updateItem(context, profile);
 
@@ -301,14 +293,11 @@
 
     private void clearSynchronizationSettings(Context context, Item profile)
         throws SQLException {
-<<<<<<< HEAD
-=======
 
         if (configurationService.getBooleanProperty("orcid.disconnection.remain-sync", false)) {
             return;
         }
 
->>>>>>> 708826c5
         itemService.clearMetadata(context, profile, "dspace", "orcid", "sync-mode", Item.ANY);
         itemService.clearMetadata(context, profile, "dspace", "orcid", "sync-profile", Item.ANY);
 
