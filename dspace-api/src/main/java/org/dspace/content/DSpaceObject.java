/**
 * The contents of this file are subject to the license and copyright
 * detailed in the LICENSE and NOTICE files at the root of the source
 * tree and available online at
 *
 * http://www.dspace.org/license/
 */
package org.dspace.content;

import java.sql.SQLException;
<<<<<<< HEAD
import java.util.*;
=======
import org.apache.log4j.Logger;
>>>>>>> 1c0bce9c

import org.apache.commons.lang.StringUtils;
import org.apache.log4j.Logger;
import org.dspace.authorize.AuthorizeException;
import org.dspace.content.authority.ChoiceAuthorityManager;
import org.dspace.content.authority.Choices;
import org.dspace.content.authority.MetadataAuthorityManager;
import org.dspace.core.Constants;
import org.dspace.core.Context;
import org.dspace.core.LogManager;
import org.dspace.eperson.EPerson;
import org.dspace.eperson.Group;
<<<<<<< HEAD
import org.dspace.event.Event;
import org.dspace.storage.rdbms.DatabaseManager;
import org.dspace.storage.rdbms.TableRow;
import org.dspace.storage.rdbms.TableRowIterator;
=======
import org.dspace.handle.HandleManager;
import org.dspace.identifier.IdentifierService;
import org.dspace.utils.DSpace;
>>>>>>> 1c0bce9c

/**
 * Abstract base class for DSpace objects
 */
public abstract class DSpaceObject
{
<<<<<<< HEAD
    /** Our context */
    protected Context ourContext;

    /** log4j category */
    private static final Logger log = Logger.getLogger(DSpaceObject.class);

    /**
     * True if anything else was changed since last update()
     * (to drive event mechanism)
     */
    protected boolean modifiedMetadata;


=======
    private static final Logger log = Logger.getLogger(DSpaceObject.class);
    
>>>>>>> 1c0bce9c
    // accumulate information to add to "detail" element of content Event,
    // e.g. to document metadata fields touched, etc.
    private StringBuffer eventDetails = null;
    
    private String[] identifiers = null;

    /** The Dublin Core metadata - inner class for lazy loading */
    protected MetadataCache metadataCache = new MetadataCache();


    /**
     * Construct a DSpaceOBject with the given table row
     *
     * @throws SQLException
     */
    protected DSpaceObject()
    {
        modifiedMetadata = false;
    }

    protected DSpaceObject(Context context)
    {
        ourContext = context;
        modifiedMetadata = false;
    }


    public void updateMetadata() throws SQLException, AuthorizeException {
        // Map counting number of values for each element/qualifier.
        // Keys are Strings: "element" or "element.qualifier"
        // Values are Integers indicating number of values written for a
        // element/qualifier
        Map<String,Integer> elementCount = new HashMap<String,Integer>();

        modifiedMetadata = false;

        // Arrays to store the working information required
        int[]     placeNum = new int[getMetadata().size()];
        boolean[] storedDC = new boolean[getMetadata().size()];
        MetadataField[] dcFields = new MetadataField[getMetadata().size()];

        // Work out the place numbers for the in memory DC
        for (int dcIdx = 0; dcIdx < getMetadata().size(); dcIdx++)
        {
            DCValue dcv = getMetadata().get(dcIdx);

            // Work out the place number for ordering
            int current = 0;

            // Key into map is "element" or "element.qualifier"
            String key = dcv.element + ((dcv.qualifier == null) ? "" : ("." + dcv.qualifier));

            Integer currentInteger = elementCount.get(key);
            if (currentInteger != null)
            {
                current = currentInteger.intValue();
            }

            current++;
            elementCount.put(key, Integer.valueOf(current));

            // Store the calculated place number, reset the stored flag, and cache the metadatafield
            placeNum[dcIdx] = current;
            storedDC[dcIdx] = false;
            dcFields[dcIdx] = getMetadataField(dcv);
            if (dcFields[dcIdx] == null)
            {
                // Bad DC field, log and throw exception
                log.warn(LogManager
                        .getHeader(ourContext, "bad_dc",
                                "Bad DC field. schema=" + dcv.schema
                                        + ", element: \""
                                        + ((dcv.element == null) ? "null"
                                        : dcv.element)
                                        + "\" qualifier: \""
                                        + ((dcv.qualifier == null) ? "null"
                                        : dcv.qualifier)
                                        + "\" value: \""
                                        + ((dcv.value == null) ? "null"
                                        : dcv.value) + "\""
                        ));

                throw new SQLException("bad_dublin_core "
                        + "schema="+dcv.schema+", "
                        + dcv.element
                        + " " + dcv.qualifier);
            }
        }

        // Now the precalculations are done, iterate through the existing metadata
        // looking for matches
        TableRowIterator tri = retrieveMetadata();
        if (tri != null)
        {
            try
            {
                while (tri.hasNext())
                {
                    TableRow tr = tri.next();
                    // Assume that we will remove this row, unless we get a match
                    boolean removeRow = true;

                    // Go through the in-memory metadata, unless we've already decided to keep this row
                    for (int dcIdx = 0; dcIdx < getMetadata().size() && removeRow; dcIdx++)
                    {
                        // Only process if this metadata has not already been matched to something in the DB
                        if (!storedDC[dcIdx])
                        {
                            boolean matched = true;
                            DCValue dcv   = getMetadata().get(dcIdx);

                            // Check the metadata field is the same
                            if (matched && dcFields[dcIdx].getFieldID() != tr.getIntColumn("metadata_field_id"))
                            {
                                matched = false;
                            }

                            // Check the place is the same
                            if (matched && placeNum[dcIdx] != tr.getIntColumn("place"))
                            {
                                matched = false;
                            }

                            // Check the text is the same
                            if (matched)
                            {
                                String text = tr.getStringColumn("text_value");
                                if (dcv.value == null && text == null)
                                {
                                    matched = true;
                                }
                                else if (dcv.value != null && dcv.value.equals(text))
                                {
                                    matched = true;
                                }
                                else
                                {
                                    matched = false;
                                }
                            }

                            // Check the language is the same
                            if (matched)
                            {
                                String lang = tr.getStringColumn("text_lang");
                                if (dcv.language == null && lang == null)
                                {
                                    matched = true;
                                }
                                else if (dcv.language != null && dcv.language.equals(lang))
                                {
                                    matched = true;
                                }
                                else
                                {
                                    matched = false;
                                }
                            }

                            // check that authority and confidence match
                            if (matched)
                            {
                                String auth = tr.getStringColumn("authority");
                                int conf = tr.getIntColumn("confidence");
                                if (!((dcv.authority == null && auth == null) ||
                                        (dcv.authority != null && auth != null && dcv.authority.equals(auth))
                                                && dcv.confidence == conf))
                                {
                                    matched = false;
                                }
                            }

                            // If the db record is identical to the in memory values
                            if (matched)
                            {
                                // Flag that the metadata is already in the DB
                                storedDC[dcIdx] = true;

                                // Flag that we are not going to remove the row
                                removeRow = false;
                            }
                        }
                    }

                    // If after processing all the metadata values, we didn't find a match
                    // delete this row from the DB
                    if (removeRow)
                    {
                        DatabaseManager.delete(ourContext, tr);
                        modifiedMetadata = true;
                    }
                }
            }
            finally
            {
                tri.close();
            }


        }

        // Add missing in-memory DC
        for (int dcIdx = 0; dcIdx < getMetadata().size(); dcIdx++)
        {
            // Only write values that are not already in the db
            if (!storedDC[dcIdx])
            {
                DCValue dcv = getMetadata().get(dcIdx);

                // Write DCValue
                MetadataValue metadata = new MetadataValue();
                metadata.setResourceId(getID());
                metadata.setResourceTypeId(getType());
                metadata.setFieldId(dcFields[dcIdx].getFieldID());
                metadata.setValue(dcv.value);
                metadata.setLanguage(dcv.language);
                metadata.setPlace(placeNum[dcIdx]);
                metadata.setAuthority(dcv.authority);
                metadata.setConfidence(dcv.confidence);
                metadata.create(ourContext);
                modifiedMetadata = true;
            }
        }

        if(modifiedMetadata) {
            ourContext.addEvent(new Event(Event.MODIFY_METADATA, getType(), getID(), getDetails()));
            modifiedMetadata = false;
        }
    }

    /**
     * Reset the cache of event details.
     */
    protected void clearDetails()
    {
        eventDetails = null;
    }

    /**
     * Add a string to the cache of event details.  Automatically
     * separates entries with a comma.
     * Subclass can just start calling addDetails, since it creates
     * the cache if it needs to.
     * @param d detail string to add.
     */
    protected void addDetails(String d)
    {
        if (eventDetails == null)
        {
            eventDetails = new StringBuffer(d);
        }
        else
        {
            eventDetails.append(", ").append(d);
        }
    }

    /**
     * @return summary of event details, or null if there are none.
     */
    protected String getDetails()
    {
        return (eventDetails == null ? null : eventDetails.toString());
    }

    /**
     * Get the type of this object, found in Constants
     * 
     * @return type of the object
     */
    public abstract int getType();

    /**
     * Provide the text name of the type of this DSpaceObject. It is most likely all uppercase.
     * @return Object type as text
     */
    public String getTypeText()
    {
        return Constants.typeText[this.getType()];
    }

    /**
     * Get the internal ID (database primary key) of this object
     * 
     * @return internal ID of object
     */
    public abstract int getID();

    /**
     * Get the Handle of the object. This may return <code>null</code>
     * 
     * @return Handle of the object, or <code>null</code> if it doesn't have
     *         one
     */
    public abstract String getHandle();

    /**
     * Get a proper name for the object. This may return <code>null</code>.
     * Name should be suitable for display in a user interface.
     *
     * @return Name for the object, or <code>null</code> if it doesn't have
     *         one
     */
    public abstract String getName();
    
    /**
     * Tries to lookup all Identifiers of this DSpaceObject.
     * @return An array containing all found identifiers or an array with a length of 0.
     */
    public String[] getIdentifiers(Context context)
    {
        if (identifiers == null)
        {
            log.debug("This DSO's identifiers cache is empty, looking for identifiers...");
            identifiers = new String[0];

            IdentifierService identifierService = 
                    new DSpace().getSingletonService(IdentifierService.class);

            if (identifierService != null)
            {
                identifiers = identifierService.lookup(context, this);
            } else {
                log.warn("No IdentifierService found, will return an array containing "
                        + "the Handle only.");
                if (getHandle() != null)
                {
                    identifiers = new String[] { HandleManager.getCanonicalForm(getHandle()) };
                }
            }
        }

        // it the DSO has no identifiers at all including handle, we should return an empty array.
        // G.e. items during submission (workspace items) have no handle and no other identifier.
        if (identifiers == null)
        {
            identifiers = new String[] {};
        }

        if (log.isDebugEnabled())
        {
            StringBuilder dbgMsg = new StringBuilder();
            for (String id : identifiers)
            {
                if (dbgMsg.capacity() == 0)
                {
                    dbgMsg.append("This DSO's Identifiers are: ");
                } else {
                    dbgMsg.append(", ");
                }
                dbgMsg.append(id);
            }
            dbgMsg.append(".");
            log.debug(dbgMsg.toString());
        }

        return identifiers;
    }
    
    public void resetIdentifiersCache()
    {
        identifiers = null;
    }

    /**
     * Generic find for when the precise type of a DSO is not known, just the
     * a pair of type number and database ID.
     *
     * @param context - the context
     * @param type - type number
     * @param id - id within table of type'd objects
     * @return the object found, or null if it does not exist.
     * @throws SQLException only upon failure accessing the database.
     */
    public static DSpaceObject find(Context context, int type, int id)
        throws SQLException
    {
        switch (type)
        {
            case Constants.BITSTREAM : return Bitstream.find(context, id);
            case Constants.BUNDLE    : return Bundle.find(context, id);
            case Constants.ITEM      : return Item.find(context, id);
            case Constants.COLLECTION: return Collection.find(context, id);
            case Constants.COMMUNITY : return Community.find(context, id);
            case Constants.GROUP     : return Group.find(context, id);
            case Constants.EPERSON   : return EPerson.find(context, id);
            case Constants.SITE      : return Site.find(context, id);
        }
        return null;
    }

    /**
     * Return the dspace object where an ADMIN action right is sufficient to
     * grant the initial authorize check.
     * <p>
     * Default behaviour is ADMIN right on the object grant right on all other
     * action on the object itself. Subclass should override this method as
     * needed.
     * 
     * @param action
     *            ID of action being attempted, from
     *            <code>org.dspace.core.Constants</code>. The ADMIN action is
     *            not a valid parameter for this method, an
     *            IllegalArgumentException should be thrown
     * @return the dspace object, if any, where an ADMIN action is sufficient to
     *         grant the original action
     * @throws SQLException
     * @throws IllegalArgumentException
     *             if the ADMIN action is supplied as parameter of the method
     *             call
     */
    public DSpaceObject getAdminObject(int action) throws SQLException
    {
        if (action == Constants.ADMIN)
        {
            throw new IllegalArgumentException("Illegal call to the DSpaceObject.getAdminObject method");
        }
        return this;
    }

    /**
     * Return the dspace object that "own" the current object in the hierarchy.
     * Note that this method has a meaning slightly different from the
     * getAdminObject because it is independent of the action but it is in a way
     * related to it. It defines the "first" dspace object <b>OTHER</b> then the
     * current one, where allowed ADMIN actions imply allowed ADMIN actions on
     * the object self.
     * 
     * @return the dspace object that "own" the current object in
     *         the hierarchy
     * @throws SQLException
     */
    public DSpaceObject getParentObject() throws SQLException
    {
        return null;
    }

    public abstract void update() throws SQLException, AuthorizeException;

    public abstract void updateLastModified();

    private TableRowIterator retrieveMetadata() throws SQLException
    {
        return DatabaseManager.queryTable(ourContext, "MetadataValue",
                "SELECT * FROM MetadataValue WHERE resource_id= ? and resource_type_id = ? ORDER BY metadata_field_id, place",
                getID(),
                getType());
    }

    /**
     * Get Dublin Core metadata for the DSpace Object.
     * Passing in a <code>null</code> value for <code>qualifier</code>
     * or <code>lang</code> only matches Dublin Core fields where that
     * qualifier or languages is actually <code>null</code>.
     * Passing in <code>DSpaceObject.ANY</code>
     * retrieves all metadata fields with any value for the qualifier or
     * language, including <code>null</code>
     * <P>
     * Examples:
     * <P>
     * Return values of the unqualified "title" field, in any language.
     * Qualified title fields (e.g. "title.uniform") are NOT returned:
     * <P>
     * <code>dspaceobject.getDC( "title", null, DSpaceObject.ANY );</code>
     * <P>
     * Return all US English values of the "title" element, with any qualifier
     * (including unqualified):
     * <P>
     * <code>dspaceobject.getDC( "title", DSpaceObject.ANY, "en_US" );</code>
     * <P>
     * The ordering of values of a particular element/qualifier/language
     * combination is significant. When retrieving with wildcards, values of a
     * particular element/qualifier/language combinations will be adjacent, but
     * the overall ordering of the combinations is indeterminate.
     *
     * @param element
     *            the Dublin Core element. <code>DSpaceObject.ANY</code> matches any
     *            element. <code>null</code> doesn't really make sense as all
     *            DC must have an element.
     * @param qualifier
     *            the qualifier. <code>null</code> means unqualified, and
     *            <code>DSpaceObject.ANY</code> means any qualifier (including
     *            unqualified.)
     * @param lang
     *            the ISO639 language code, optionally followed by an underscore
     *            and the ISO3166 country code. <code>null</code> means only
     *            values with no language are returned, and
     *            <code>DSpaceObject.ANY</code> means values with any country code or
     *            no country code are returned.
     * @return Dublin Core fields that match the parameters
     */
    @Deprecated
    public DCValue[] getDC(String element, String qualifier, String lang)
    {
        return getMetadata(MetadataSchema.DC_SCHEMA, element, qualifier, lang);
    }

    /**
     * Get metadata for the DSpace Object in a chosen schema.
     * See <code>MetadataSchema</code> for more information about schemas.
     * Passing in a <code>null</code> value for <code>qualifier</code>
     * or <code>lang</code> only matches metadata fields where that
     * qualifier or languages is actually <code>null</code>.
     * Passing in <code>DSpaceObject.ANY</code>
     * retrieves all metadata fields with any value for the qualifier or
     * language, including <code>null</code>
     * <P>
     * Examples:
     * <P>
     * Return values of the unqualified "title" field, in any language.
     * Qualified title fields (e.g. "title.uniform") are NOT returned:
     * <P>
     * <code>dspaceobject.getMetadataByMetadataString("dc", "title", null, DSpaceObject.ANY );</code>
     * <P>
     * Return all US English values of the "title" element, with any qualifier
     * (including unqualified):
     * <P>
     * <code>dspaceobject.getMetadataByMetadataString("dc, "title", DSpaceObject.ANY, "en_US" );</code>
     * <P>
     * The ordering of values of a particular element/qualifier/language
     * combination is significant. When retrieving with wildcards, values of a
     * particular element/qualifier/language combinations will be adjacent, but
     * the overall ordering of the combinations is indeterminate.
     *
     * @param schema
     *            the schema for the metadata field. <em>Must</em> match
     *            the <code>name</code> of an existing metadata schema.
     * @param element
     *            the element name. <code>DSpaceObject.ANY</code> matches any
     *            element. <code>null</code> doesn't really make sense as all
     *            metadata must have an element.
     * @param qualifier
     *            the qualifier. <code>null</code> means unqualified, and
     *            <code>DSpaceObject.ANY</code> means any qualifier (including
     *            unqualified.)
     * @param lang
     *            the ISO639 language code, optionally followed by an underscore
     *            and the ISO3166 country code. <code>null</code> means only
     *            values with no language are returned, and
     *            <code>DSpaceObject.ANY</code> means values with any country code or
     *            no country code are returned.
     * @return metadata fields that match the parameters
     */
    public DCValue[] getMetadata(String schema, String element, String qualifier,
                                 String lang)
    {
        // Build up list of matching values
        List<DCValue> values = new ArrayList<DCValue>();
        for (DCValue dcv : getMetadata())
        {
            if (match(schema, element, qualifier, lang, dcv))
            {
                // We will return a copy of the object in case it is altered
                DCValue copy = new DCValue();
                copy.element = dcv.element;
                copy.qualifier = dcv.qualifier;
                copy.value = dcv.value;
                copy.language = dcv.language;
                copy.schema = dcv.schema;
                copy.authority = dcv.authority;
                copy.confidence = dcv.confidence;
                values.add(copy);
            }
        }

        // Create an array of matching values
        DCValue[] valueArray = new DCValue[values.size()];
        valueArray = (DCValue[]) values.toArray(valueArray);

        return valueArray;
    }

    /**
     * Retrieve metadata field values from a given metadata string
     * of the form <schema prefix>.<element>[.<qualifier>|.*]
     *
     * @param mdString
     *            The metadata string of the form
     *            <schema prefix>.<element>[.<qualifier>|.*]
     */
    public DCValue[] getMetadataByMetadataString(String mdString)
    {
        StringTokenizer dcf = new StringTokenizer(mdString, ".");

        String[] tokens = { "", "", "" };
        int i = 0;
        while(dcf.hasMoreTokens())
        {
            tokens[i] = dcf.nextToken().trim();
            i++;
        }
        String schema = tokens[0];
        String element = tokens[1];
        String qualifier = tokens[2];

        DCValue[] values;
        if ("*".equals(qualifier))
        {
            values = getMetadata(schema, element, Item.ANY, Item.ANY);
        }
        else if ("".equals(qualifier))
        {
            values = getMetadata(schema, element, null, Item.ANY);
        }
        else
        {
            values = getMetadata(schema, element, qualifier, Item.ANY);
        }

        return values;
    }

    /**
     * Retrieve first metadata field value
     */
    protected String getMetadataFirstValue(String schema, String element, String qualifier, String language){
        DCValue[] dcvalues = getMetadata(schema, element, qualifier, Item.ANY);
        if(dcvalues.length>0){
            return dcvalues[0].value;
        }
        return null;
    }

    /**
     * Set first metadata field value
     */
    protected void setMetadataSingleValue(String schema, String element, String qualifier, String language, String value) {
        if(value != null)
        {
            clearMetadata(schema, element, qualifier, language);
            addMetadata(schema, element, qualifier, language, value);
            modifiedMetadata = true;
        }
    }

    protected List<DCValue> getMetadata()
    {
        try
        {
            return metadataCache.get(ourContext, getID(), getType(), log);
        }
        catch (SQLException e)
        {
            log.error("Loading item - cannot load metadata");
        }

        return new ArrayList<DCValue>();
    }

    /**
     * Get the value of a metadata field
     *
     * @param value
     *            the name of the metadata field to get
     *
     * @return the value of the metadata field (or null if the column is an SQL NULL)
     *
     * @exception IllegalArgumentException
     *                if the requested metadata field doesn't exist
     */
    public String getMetadata(String value){
        DCValue[] dcvalues = getMetadataByMetadataString(value);

        if(dcvalues.length>0) {
            return dcvalues[0].toString();
        }
        return null;
    }

    /**
     * Add Dublin Core metadata fields. These are appended to existing values.
     * Use <code>clearDC</code> to remove values. The ordering of values
     * passed in is maintained.
     *
     * @param element
     *            the Dublin Core element
     * @param qualifier
     *            the Dublin Core qualifier, or <code>null</code> for
     *            unqualified
     * @param lang
     *            the ISO639 language code, optionally followed by an underscore
     *            and the ISO3166 country code. <code>null</code> means the
     *            value has no language (for example, a date).
     * @param values
     *            the values to add.
     */
    @Deprecated
    public void addDC(String element, String qualifier, String lang,
                      String[] values)
    {
        addMetadata(MetadataSchema.DC_SCHEMA, element, qualifier, lang, values);
    }

    /**
     * Add a single Dublin Core metadata field. This is appended to existing
     * values. Use <code>clearDC</code> to remove values.
     *
     * @param element
     *            the Dublin Core element
     * @param qualifier
     *            the Dublin Core qualifier, or <code>null</code> for
     *            unqualified
     * @param lang
     *            the ISO639 language code, optionally followed by an underscore
     *            and the ISO3166 country code. <code>null</code> means the
     *            value has no language (for example, a date).
     * @param value
     *            the value to add.
     */
    @Deprecated
    public void addDC(String element, String qualifier, String lang,
                      String value)
    {
        addMetadata(MetadataSchema.DC_SCHEMA, element, qualifier, lang, value);
    }

    /**
     * Add metadata fields. These are appended to existing values.
     * Use <code>clearDC</code> to remove values. The ordering of values
     * passed in is maintained.
     * <p>
     * If metadata authority control is available, try to get authority
     * values.  The authority confidence depends on whether authority is
     * <em>required</em> or not.
     * @param schema
     *            the schema for the metadata field. <em>Must</em> match
     *            the <code>name</code> of an existing metadata schema.
     * @param element
     *            the metadata element name
     * @param qualifier
     *            the metadata qualifier name, or <code>null</code> for
     *            unqualified
     * @param lang
     *            the ISO639 language code, optionally followed by an underscore
     *            and the ISO3166 country code. <code>null</code> means the
     *            value has no language (for example, a date).
     * @param values
     *            the values to add.
     */
    public void addMetadata(String schema, String element, String qualifier, String lang,
                            String[] values)
    {
        MetadataAuthorityManager mam = MetadataAuthorityManager.getManager();
        String fieldKey = MetadataAuthorityManager.makeFieldKey(schema, element, qualifier);
        if (mam.isAuthorityControlled(fieldKey))
        {
            String authorities[] = new String[values.length];
            int confidences[] = new int[values.length];
            for (int i = 0; i < values.length; ++i)
            {
                getAuthoritiesAndConfidences(fieldKey, values, authorities, confidences, i);
            }
            addMetadata(schema, element, qualifier, lang, values, authorities, confidences);
        }
        else
        {
            addMetadata(schema, element, qualifier, lang, values, null, null);
        }
    }

    protected void getAuthoritiesAndConfidences(String fieldKey, String[] values, String[] authorities, int[] confidences, int i) {
        Choices c = ChoiceAuthorityManager.getManager().getBestMatch(fieldKey, values[i], -1, null);
        authorities[i] = c.values.length > 0 ? c.values[0].authority : null;
        confidences[i] = c.confidence;
    }

    /**
     * Add metadata fields. These are appended to existing values.
     * Use <code>clearDC</code> to remove values. The ordering of values
     * passed in is maintained.
     * @param schema
     *            the schema for the metadata field. <em>Must</em> match
     *            the <code>name</code> of an existing metadata schema.
     * @param element
     *            the metadata element name
     * @param qualifier
     *            the metadata qualifier name, or <code>null</code> for
     *            unqualified
     * @param lang
     *            the ISO639 language code, optionally followed by an underscore
     *            and the ISO3166 country code. <code>null</code> means the
     *            value has no language (for example, a date).
     * @param values
     *            the values to add.
     * @param authorities
     *            the external authority key for this value (or null)
     * @param confidences
     *            the authority confidence (default 0)
     */
    public void addMetadata(String schema, String element, String qualifier, String lang,
                            String[] values, String authorities[], int confidences[])
    {
        List<DCValue> dublinCore = getMetadata();
        MetadataAuthorityManager mam = MetadataAuthorityManager.getManager();
        boolean authorityControlled = mam.isAuthorityControlled(schema, element, qualifier);
        boolean authorityRequired = mam.isAuthorityRequired(schema, element, qualifier);
        String fieldName = schema+"."+element+((qualifier==null)? "": "."+qualifier);

        // We will not verify that they are valid entries in the registry
        // until update() is called.
        for (int i = 0; i < values.length; i++)
        {
            DCValue dcv = new DCValue();
            dcv.schema = schema;
            dcv.element = element;
            dcv.qualifier = qualifier;
            dcv.language = (lang == null ? null : lang.trim());

            // Logic to set Authority and Confidence:
            //  - normalize an empty string for authority to NULL.
            //  - if authority key is present, use given confidence or NOVALUE if not given
            //  - otherwise, preserve confidence if meaningful value was given since it may document a failed authority lookup
            //  - CF_UNSET signifies no authority nor meaningful confidence.
            //  - it's possible to have empty authority & CF_ACCEPTED if e.g. user deletes authority key
            if (authorityControlled)
            {
                if (authorities != null && authorities[i] != null && authorities[i].length() > 0)
                {
                    dcv.authority = authorities[i];
                    dcv.confidence = confidences == null ? Choices.CF_NOVALUE : confidences[i];
                }
                else
                {
                    dcv.authority = null;
                    dcv.confidence = confidences == null ? Choices.CF_UNSET : confidences[i];
                }
                // authority sanity check: if authority is required, was it supplied?
                // XXX FIXME? can't throw a "real" exception here without changing all the callers to expect it, so use a runtime exception
                if (authorityRequired && (dcv.authority == null || dcv.authority.length() == 0))
                {
                    throw new IllegalArgumentException("The metadata field \"" + fieldName + "\" requires an authority key but none was provided. Vaue=\"" + dcv.value + "\"");
                }
            }
            if (values[i] != null)
            {
                // remove control unicode char
                String temp = values[i].trim();
                char[] dcvalue = temp.toCharArray();
                for (int charPos = 0; charPos < dcvalue.length; charPos++)
                {
                    if (Character.isISOControl(dcvalue[charPos]) &&
                            !String.valueOf(dcvalue[charPos]).equals("\u0009") &&
                            !String.valueOf(dcvalue[charPos]).equals("\n") &&
                            !String.valueOf(dcvalue[charPos]).equals("\r"))
                    {
                        dcvalue[charPos] = ' ';
                    }
                }
                dcv.value = String.valueOf(dcvalue);
            }
            else
            {
                dcv.value = null;
            }
            dublinCore.add(dcv);
            addDetails(fieldName);
        }

        if (values.length > 0)
        {
            modifiedMetadata = true;
        }
    }

    /**
     * Add a single metadata field. This is appended to existing
     * values. Use <code>clearDC</code> to remove values.
     *
     * @param schema
     *            the schema for the metadata field. <em>Must</em> match
     *            the <code>name</code> of an existing metadata schema.
     * @param element
     *            the metadata element name
     * @param qualifier
     *            the metadata qualifier, or <code>null</code> for
     *            unqualified
     * @param lang
     *            the ISO639 language code, optionally followed by an underscore
     *            and the ISO3166 country code. <code>null</code> means the
     *            value has no language (for example, a date).
     * @param value
     *            the value to add.
     */
    public void addMetadata(String schema, String element, String qualifier,
                            String lang, String value)
    {
        String[] valArray = new String[1];
        valArray[0] = value;

        addMetadata(schema, element, qualifier, lang, valArray);
    }

    /**
     * Add a single metadata field. This is appended to existing
     * values. Use <code>clearDC</code> to remove values.
     *
     * @param schema
     *            the schema for the metadata field. <em>Must</em> match
     *            the <code>name</code> of an existing metadata schema.
     * @param element
     *            the metadata element name
     * @param qualifier
     *            the metadata qualifier, or <code>null</code> for
     *            unqualified
     * @param lang
     *            the ISO639 language code, optionally followed by an underscore
     *            and the ISO3166 country code. <code>null</code> means the
     *            value has no language (for example, a date).
     * @param value
     *            the value to add.
     * @param authority
     *            the external authority key for this value (or null)
     * @param confidence
     *            the authority confidence (default 0)
     */
    public void addMetadata(String schema, String element, String qualifier,
                            String lang, String value, String authority, int confidence)
    {
        String[] valArray = new String[1];
        String[] authArray = new String[1];
        int[] confArray = new int[1];
        valArray[0] = value;
        authArray[0] = authority;
        confArray[0] = confidence;

        addMetadata(schema, element, qualifier, lang, valArray, authArray, confArray);
    }

    /**
     * Clear Dublin Core metadata values. As with <code>getDC</code> above,
     * passing in <code>null</code> only matches fields where the qualifier or
     * language is actually <code>null</code>.<code>Item.ANY</code> will
     * match any element, qualifier or language, including <code>null</code>.
     * Thus, <code>idspaceobject.clearDC(DSpaceObject.ANY, DSpaceObject.ANY, DSpaceObject.ANY)</code> will
     * remove all Dublin Core metadata associated with an DSpaceObject.
     *
     * @param element
     *            the Dublin Core element to remove, or <code>Item.ANY</code>
     * @param qualifier
     *            the qualifier. <code>null</code> means unqualified, and
     *            <code>Item.ANY</code> means any qualifier (including
     *            unqualified.)
     * @param lang
     *            the ISO639 language code, optionally followed by an underscore
     *            and the ISO3166 country code. <code>null</code> means only
     *            values with no language are removed, and <code>Item.ANY</code>
     *            means values with any country code or no country code are
     *            removed.
     */
    @Deprecated
    public void clearDC(String element, String qualifier, String lang)
    {
        clearMetadata(MetadataSchema.DC_SCHEMA, element, qualifier, lang);
    }

    /**
     * Clear metadata values. As with <code>getDC</code> above,
     * passing in <code>null</code> only matches fields where the qualifier or
     * language is actually <code>null</code>.<code>Item.ANY</code> will
     * match any element, qualifier or language, including <code>null</code>.
     * Thus, <code>dspaceobject.clearDC(Item.ANY, Item.ANY, Item.ANY)</code> will
     * remove all Dublin Core metadata associated with an DSpaceObject.
     *
     * @param schema
     *            the schema for the metadata field. <em>Must</em> match
     *            the <code>name</code> of an existing metadata schema.
     * @param element
     *            the Dublin Core element to remove, or <code>Item.ANY</code>
     * @param qualifier
     *            the qualifier. <code>null</code> means unqualified, and
     *            <code>Item.ANY</code> means any qualifier (including
     *            unqualified.)
     * @param lang
     *            the ISO639 language code, optionally followed by an underscore
     *            and the ISO3166 country code. <code>null</code> means only
     *            values with no language are removed, and <code>Item.ANY</code>
     *            means values with any country code or no country code are
     *            removed.
     */
    public void clearMetadata(String schema, String element, String qualifier,
                              String lang)
    {
        // We will build a list of values NOT matching the values to clear
        List<DCValue> values = new ArrayList<DCValue>();
        for (DCValue dcv : getMetadata())
        {
            if (!match(schema, element, qualifier, lang, dcv))
            {
                values.add(dcv);
            }
        }

        // Now swap the old list of values for the new, unremoved values
        setMetadata(values);
        modifiedMetadata = true;
    }

    /**
     * Utility method for pattern-matching metadata elements.  This
     * method will return <code>true</code> if the given schema,
     * element, qualifier and language match the schema, element,
     * qualifier and language of the <code>DCValue</code> object passed
     * in.  Any or all of the element, qualifier and language passed
     * in can be the <code>Item.ANY</code> wildcard.
     *
     * @param schema
     *            the schema for the metadata field. <em>Must</em> match
     *            the <code>name</code> of an existing metadata schema.
     * @param element
     *            the element to match, or <code>Item.ANY</code>
     * @param qualifier
     *            the qualifier to match, or <code>Item.ANY</code>
     * @param language
     *            the language to match, or <code>Item.ANY</code>
     * @param dcv
     *            the Dublin Core value
     * @return <code>true</code> if there is a match
     */
    private boolean match(String schema, String element, String qualifier,
                          String language, DCValue dcv)
    {
        // We will attempt to disprove a match - if we can't we have a match
        if (!element.equals(Item.ANY) && !element.equals(dcv.element))
        {
            // Elements do not match, no wildcard
            return false;
        }

        if (qualifier == null)
        {
            // Value must be unqualified
            if (dcv.qualifier != null)
            {
                // Value is qualified, so no match
                return false;
            }
        }
        else if (!qualifier.equals(Item.ANY))
        {
            // Not a wildcard, so qualifier must match exactly
            if (!qualifier.equals(dcv.qualifier))
            {
                return false;
            }
        }

        if (language == null)
        {
            // Value must be null language to match
            if (dcv.language != null)
            {
                // Value is qualified, so no match
                return false;
            }
        }
        else if (!language.equals(Item.ANY))
        {
            // Not a wildcard, so language must match exactly
            if (!language.equals(dcv.language))
            {
                return false;
            }
        }

        if (!schema.equals(Item.ANY))
        {
            if (dcv.schema != null && !dcv.schema.equals(schema))
            {
                // The namespace doesn't match
                return false;
            }
        }

        // If we get this far, we have a match
        return true;
    }

    protected transient MetadataField[] allMetadataFields = null;
    protected MetadataField getMetadataField(DCValue dcv) throws SQLException, AuthorizeException
    {
        if (allMetadataFields == null)
        {
            allMetadataFields = MetadataField.findAll(ourContext);
        }

        if (allMetadataFields != null)
        {
            int schemaID = getMetadataSchemaID(dcv);
            for (MetadataField field : allMetadataFields)
            {
                if (field.getSchemaID() == schemaID &&
                        StringUtils.equals(field.getElement(), dcv.element) &&
                        StringUtils.equals(field.getQualifier(), dcv.qualifier))
                {
                    return field;
                }
            }
        }

        return null;
    }

    private int getMetadataSchemaID(DCValue dcv) throws SQLException
    {
        int schemaID;
        MetadataSchema schema = MetadataSchema.find(ourContext,dcv.schema);
        if (schema == null)
        {
            schemaID = MetadataSchema.DC_SCHEMA_ID;
        }
        else
        {
            schemaID = schema.getSchemaID();
        }
        return schemaID;
    }

    /**
     * Utility method to remove all descriptive metadata associated with the DSpaceObject from
     * the database (regardless of in-memory version)
     *
     * @throws SQLException
     */
    protected void removeMetadataFromDatabase() throws SQLException
    {
        DatabaseManager.updateQuery(ourContext,
                "DELETE FROM MetadataValue WHERE resource_id= ? and resource_type_id=?",
                getID(),
                getType());
    }

    private void setMetadata(List<DCValue> metadata)
    {
        metadataCache.set(metadata);
        modifiedMetadata = true;
    }

    class MetadataCache
    {
        List<DCValue> metadata = null;

        List<DCValue> get(Context c, int resourceId, int resourceTypeId, Logger log) throws SQLException
        {
            if (metadata == null)
            {
                metadata = new ArrayList<DCValue>();

                // Get Dublin Core metadata
                TableRowIterator tri = retrieveMetadata(resourceId, resourceTypeId);

                if (tri != null)
                {
                    try
                    {
                        while (tri.hasNext())
                        {
                            TableRow resultRow = tri.next();

                            // Get the associated metadata field and schema information
                            int fieldID = resultRow.getIntColumn("metadata_field_id");
                            MetadataField field = MetadataField.find(c, fieldID);

                            if (field == null)
                            {
                                log.error("Loading item - cannot find metadata field " + fieldID);
                            }
                            else
                            {
                                MetadataSchema schema = MetadataSchema.find(c, field.getSchemaID());
                                if (schema == null)
                                {
                                    log.error("Loading item - cannot find metadata schema " + field.getSchemaID() + ", field " + fieldID);
                                }
                                else
                                {
                                    // Make a DCValue object
                                    DCValue dcv = new DCValue();
                                    dcv.element = field.getElement();
                                    dcv.qualifier = field.getQualifier();
                                    dcv.value = resultRow.getStringColumn("text_value");
                                    dcv.language = resultRow.getStringColumn("text_lang");
                                    //dcv.namespace = schema.getNamespace();
                                    dcv.schema = schema.getName();
                                    dcv.authority = resultRow.getStringColumn("authority");
                                    dcv.confidence = resultRow.getIntColumn("confidence");

                                    // Add it to the list
                                    metadata.add(dcv);
                                }
                            }
                        }
                    }
                    finally
                    {
                        // close the TableRowIterator to free up resources
                        if (tri != null)
                        {
                            tri.close();
                        }
                    }
                }
            }

            return metadata;
        }

        void set(List<DCValue> m)
        {
            metadata = m;
        }

        TableRowIterator retrieveMetadata(int resourceId, int resourceTypeId) throws SQLException
        {
            return DatabaseManager.queryTable(ourContext, "MetadataValue",
                    "SELECT * FROM MetadataValue WHERE resource_id= ? and resource_type_id = ? ORDER BY metadata_field_id, place",
                    resourceId,
                    resourceTypeId);
        }
    }

    protected String[] getMDValueByField(String field){
        StringTokenizer dcf = new StringTokenizer(field, ".");

        String[] tokens = { "", "", "" };
        int i = 0;
        while(dcf.hasMoreTokens()){
            tokens[i] = dcf.nextToken().trim();
            i++;
        }

        if(i!=0){
            return tokens;
        }else{
            return getMDValueByLegacyField(field);
        }
    }

    protected String[] getMDValueByLegacyField(String field){
        switch (field) {
            case "introductory_text":
                return new String[]{MetadataSchema.DC_SCHEMA, "description", null};
            case "short_description":
                return new String[]{MetadataSchema.DC_SCHEMA, "description", "abstract"};
            case "side_bar_text":
                return new String[]{MetadataSchema.DC_SCHEMA, "description", "tableofcontents"};
            case "copyright_text":
                return new String[]{MetadataSchema.DC_SCHEMA, "rights", null};
            case "name":
                return new String[]{MetadataSchema.DC_SCHEMA, "title", null};
            case "provenance_description":
                return new String[]{MetadataSchema.DC_SCHEMA,"provenance", null};
            case "license":
                return new String[]{MetadataSchema.DC_SCHEMA, "rights", "license"};
            case "user_format_description":
                return new String[]{MetadataSchema.DC_SCHEMA,"format",null};
            case "source":
                return new String[]{MetadataSchema.DC_SCHEMA,"source",null};
            case "firstname":
                return new String[]{"eperson","firstname",null};
            case "lastname":
                return new String[]{"eperson","lastname",null};
            case "phone":
                return new String[]{"eperson","phone",null};
            case "netid":
                return new String[]{"eperson","netid",null};
            case "language":
                return new String[]{"eperson","language",null};
            default:
                return new String[]{null, null, null};
        }
    }
    
}<|MERGE_RESOLUTION|>--- conflicted
+++ resolved
@@ -8,11 +8,8 @@
 package org.dspace.content;
 
 import java.sql.SQLException;
-<<<<<<< HEAD
 import java.util.*;
-=======
 import org.apache.log4j.Logger;
->>>>>>> 1c0bce9c
 
 import org.apache.commons.lang.StringUtils;
 import org.apache.log4j.Logger;
@@ -25,23 +22,19 @@
 import org.dspace.core.LogManager;
 import org.dspace.eperson.EPerson;
 import org.dspace.eperson.Group;
-<<<<<<< HEAD
 import org.dspace.event.Event;
 import org.dspace.storage.rdbms.DatabaseManager;
 import org.dspace.storage.rdbms.TableRow;
 import org.dspace.storage.rdbms.TableRowIterator;
-=======
 import org.dspace.handle.HandleManager;
 import org.dspace.identifier.IdentifierService;
 import org.dspace.utils.DSpace;
->>>>>>> 1c0bce9c
 
 /**
  * Abstract base class for DSpace objects
  */
 public abstract class DSpaceObject
 {
-<<<<<<< HEAD
     /** Our context */
     protected Context ourContext;
 
@@ -55,10 +48,6 @@
     protected boolean modifiedMetadata;
 
 
-=======
-    private static final Logger log = Logger.getLogger(DSpaceObject.class);
-    
->>>>>>> 1c0bce9c
     // accumulate information to add to "detail" element of content Event,
     // e.g. to document metadata fields touched, etc.
     private StringBuffer eventDetails = null;
