/**
 * The contents of this file are subject to the license and copyright
 * detailed in the LICENSE and NOTICE files at the root of the source
 * tree and available online at
 *
 * http://www.dspace.org/license/
 */
package org.dspace.content;

import java.io.IOException;
import java.sql.SQLException;
import java.util.List;
import java.util.Map;

import org.apache.logging.log4j.LogManager;
import org.apache.logging.log4j.Logger;
import org.dspace.authorize.AuthorizeException;
import org.dspace.content.factory.ContentServiceFactory;
import org.dspace.content.logic.Filter;
import org.dspace.content.logic.FilterUtils;
import org.dspace.content.service.CollectionService;
import org.dspace.content.service.InstallItemService;
import org.dspace.content.service.ItemService;
import org.dspace.core.Constants;
import org.dspace.core.Context;
import org.dspace.embargo.service.EmbargoService;
import org.dspace.event.Event;
import org.dspace.identifier.Identifier;
import org.dspace.identifier.IdentifierException;
import org.dspace.identifier.service.IdentifierService;
import org.dspace.services.ConfigurationService;
import org.dspace.supervision.SupervisionOrder;
import org.dspace.supervision.service.SupervisionOrderService;
import org.springframework.beans.factory.annotation.Autowired;

/**
 * Support to install an Item in the archive.
 *
 * @author dstuve
 * @version $Revision$
 */
public class InstallItemServiceImpl implements InstallItemService {

    @Autowired(required = true)
    protected ContentServiceFactory contentServiceFactory;
    @Autowired(required = true)
    protected CollectionService collectionService;
    @Autowired(required = true)
    protected EmbargoService embargoService;
    @Autowired(required = true)
    protected IdentifierService identifierService;
    @Autowired(required = true)
    protected ItemService itemService;
    @Autowired(required = true)
    protected SupervisionOrderService supervisionOrderService;
    @Autowired(required = false)

    Logger log = LogManager.getLogger(InstallItemServiceImpl.class);

    @Autowired
    protected ConfigurationService configurationService;

    protected InstallItemServiceImpl() {
    }

    @Override
    public Item installItem(Context c, InProgressSubmission is)
        throws SQLException, AuthorizeException {
        return installItem(c, is, null);
    }

    @Override
    public Item installItem(Context c, InProgressSubmission is,
                            String suppliedHandle) throws SQLException,
        AuthorizeException {
        Item item = is.getItem();
        Collection collection = is.getCollection();
        // Get map of filters to use for identifier types.
        Map<Class<? extends Identifier>, Filter> filters = FilterUtils.getIdentifierFilters(false);
        try {
            if (suppliedHandle == null) {
                // Register with the filters we've set up
                identifierService.register(c, item, filters);
            } else {
                // This will register the handle but a pending DOI won't be compatible and so won't be registered
                identifierService.register(c, item, suppliedHandle);
            }
        } catch (IdentifierException e) {
            throw new RuntimeException("Can't create an Identifier!", e);
        }

        populateMetadata(c, item);

        // Finish up / archive the item
        item = finishItem(c, item, is);

        // As this is a BRAND NEW item, as a final step we need to remove the
        // submitter item policies created during deposit and replace them with
        // the default policies from the collection.
        itemService.inheritCollectionDefaultPolicies(c, item, collection, false);

        return item;
    }

    @Override
    public Item restoreItem(Context c, InProgressSubmission is,
                            String suppliedHandle)
        throws SQLException, IOException, AuthorizeException {
        Item item = is.getItem();

        try {
            if (suppliedHandle == null) {
                identifierService.register(c, item);
            } else {
                identifierService.register(c, item, suppliedHandle);
            }
        } catch (IdentifierException e) {
            throw new RuntimeException("Can't create an Identifier!");
        }

        // Even though we are restoring an item it may not have the proper dates. So let's
        // double check its associated date(s)
        DCDate now = DCDate.getCurrent();

        // If the item doesn't have a date.accessioned, set it to today
        List<MetadataValue> dateAccessioned = itemService
            .getMetadata(item, MetadataSchemaEnum.DC.getName(), "date", "accessioned", Item.ANY);
        if (dateAccessioned.isEmpty()) {
            itemService.addMetadata(c, item, MetadataSchemaEnum.DC.getName(),
                                    "date", "accessioned", null, now.toString());
        }

        // If issue date is set as "today" (literal string), then set it to current date
        // In the below loop, we temporarily clear all issued dates and re-add, one-by-one,
        // replacing "today" with today's date.
        // NOTE: As of DSpace 4.0, DSpace no longer sets an issue date by default
        List<MetadataValue> currentDateIssued = itemService
            .getMetadata(item, MetadataSchemaEnum.DC.getName(), "date", "issued", Item.ANY);
        itemService.clearMetadata(c, item, MetadataSchemaEnum.DC.getName(), "date", "issued", Item.ANY);
        for (MetadataValue dcv : currentDateIssued) {
            if (dcv.getValue() != null && dcv.getValue().equalsIgnoreCase("today")) {
                DCDate issued = new DCDate(now.getYear(), now.getMonth(), now.getDay(), -1, -1, -1);
                itemService.addMetadata(c, item, dcv.getMetadataField(), dcv.getLanguage(), issued.toString());
            } else if (dcv.getValue() != null) {
                itemService.addMetadata(c, item, dcv.getMetadataField(), dcv.getLanguage(), dcv.getValue());
            }
        }

        // Record that the item was restored
        String provDescription = "Restored into DSpace on " + now + " (GMT).";
        itemService.addMetadata(c, item, MetadataSchemaEnum.DC.getName(),
                                "description", "provenance", "en", provDescription);

        return finishItem(c, item, is);
    }

    protected void populateMetadata(Context c, Item item)
        throws SQLException, AuthorizeException {
        // create accession date
        DCDate now = DCDate.getCurrent();
        itemService.addMetadata(c, item, MetadataSchemaEnum.DC.getName(),
                                "date", "accessioned", null, now.toString());

        // If issue date is set as "today" (literal string), then set it to current date
        // In the below loop, we temporarily clear all issued dates and re-add, one-by-one,
        // replacing "today" with today's date.
        // NOTE: As of DSpace 4.0, DSpace no longer sets an issue date by default
        List<MetadataValue> currentDateIssued = itemService
            .getMetadata(item, MetadataSchemaEnum.DC.getName(), "date", "issued", Item.ANY);
        itemService.clearMetadata(c, item, MetadataSchemaEnum.DC.getName(), "date", "issued", Item.ANY);
        for (MetadataValue dcv : currentDateIssued) {
            if (dcv.getValue() != null && dcv.getValue().equalsIgnoreCase("today")) {
                DCDate issued = new DCDate(now.getYear(), now.getMonth(), now.getDay(), -1, -1, -1);
                itemService.addMetadata(c, item, dcv.getMetadataField(), dcv.getLanguage(), issued.toString());
            } else if (dcv.getValue() != null) {
                itemService.addMetadata(c, item, dcv.getMetadataField(), dcv.getLanguage(), dcv.getValue());
            }
        }

        String provDescription = "Made available in DSpace on " + now
            + " (GMT). " + getBitstreamProvenanceMessage(c, item);

        // If an issue date was passed in and it wasn't set to "today" (literal string)
        // then note this previous issue date in provenance message
        if (!currentDateIssued.isEmpty()) {
            String previousDateIssued = currentDateIssued.get(0).getValue();
            if (previousDateIssued != null && !previousDateIssued.equalsIgnoreCase("today")) {
                DCDate d = new DCDate(previousDateIssued);
                provDescription = provDescription + "  Previous issue date: "
                    + d.toString();
            }
        }

        // Add provenance description
        itemService.addMetadata(c, item, MetadataSchemaEnum.DC.getName(),
                                "description", "provenance", "en", provDescription);
    }

    /**
     * Final housekeeping when adding a new Item into the archive.
     * This method is used by *both* installItem() and restoreItem(),
     * so all actions here will be run for a newly added item or a restored item.
     *
     * @param c    DSpace Context
     * @param item Item in question
     * @param is   InProgressSubmission object
     * @return final "archived" Item
     * @throws SQLException       if database error
     * @throws AuthorizeException if authorization error
     */
    protected Item finishItem(Context c, Item item, InProgressSubmission is)
        throws SQLException, AuthorizeException {
        // create collection2item mapping
        collectionService.addItem(c, is.getCollection(), item);

        // set owning collection
        item.setOwningCollection(is.getCollection());

        // set in_archive=true
        item.setArchived(true);

        // save changes ;-)
        itemService.update(c, item);

        // Notify interested parties of newly archived Item
        c.addEvent(new Event(Event.INSTALL, Constants.ITEM, item.getID(),
                             item.getHandle(), itemService.getIdentifiers(c, item)));

        // remove in-progress submission
        contentServiceFactory.getInProgressSubmissionService(is).deleteWrapper(c, is);

        // set embargo lift date and take away read access if indicated.
        embargoService.setEmbargo(c, item);

        // delete all related supervision orders
        deleteSupervisionOrders(c, item);

        return item;
    }

    private void deleteSupervisionOrders(Context c, Item item) throws SQLException, AuthorizeException {
        List<SupervisionOrder> supervisionOrders = supervisionOrderService.findByItem(c, item);
        for (SupervisionOrder supervisionOrder : supervisionOrders) {
            supervisionOrderService.delete(c, supervisionOrder);
        }
    }

    @Override
    public String getBitstreamProvenanceMessage(Context context, Item myitem)
        throws SQLException {
        // Get non-internal format bitstreams
        List<Bitstream> bitstreams = itemService.getNonInternalBitstreams(context, myitem);

        // Create provenance description
        StringBuilder myMessage = new StringBuilder();
        myMessage.append("No. of bitstreams: ").append(bitstreams.size()).append("\n");

        // Add sizes and checksums of bitstreams
        for (Bitstream bitstream : bitstreams) {
            myMessage.append(bitstream.getName()).append(": ")
                     .append(bitstream.getSizeBytes()).append(" bytes, checksum: ")
                     .append(bitstream.getChecksum()).append(" (")
                     .append(bitstream.getChecksumAlgorithm()).append(")\n");
        }

        return myMessage.toString();
    }

    @Override
    public String getSubmittedByProvenanceMessage(Context context, Item item) throws SQLException {
        // get date
        DCDate now = DCDate.getCurrent();

        // Create provenance description
        StringBuffer provmessage = new StringBuffer();

<<<<<<< HEAD
        if (item.getSubmitter() != null) {
            provmessage.append("Submitted by ").append(item.getSubmitter().getFullName())
                .append(" (").append(item.getSubmitter().getEmail()).append(") on ")
                .append(now.toString());
        } else {
            // else, null submitter
            provmessage.append("Submitted by unknown (probably automated) on")
                .append(now.toString());
=======
        //behavior to generate provenance message, if set true, personal data (e.g. email) of submitter will be hidden
        //default value false, personal data of submitter will be shown in provenance message
        String isProvenancePrivacyActiveProperty =
                configurationService.getProperty("metadata.privacy.dc.description.provenance", "false");
        boolean isProvenancePrivacyActive = Boolean.parseBoolean(isProvenancePrivacyActiveProperty);

        if (item.getSubmitter() != null && !isProvenancePrivacyActive) {
            provmessage.append("Submitted by ").append(item.getSubmitter().getFullName())
                    .append(" (").append(item.getSubmitter().getEmail()).append(") on ")
                    .append(now.toString());
        } else {
            // else, null submitter
            provmessage.append("Submitted by unknown (probably automated or submitter hidden) on ")
                    .append(now.toString());
>>>>>>> b2ae1d54
        }
        provmessage.append("\n");

        // add sizes and checksums of bitstreams
        provmessage.append(getBitstreamProvenanceMessage(context, item));
        return provmessage.toString();
    }
}<|MERGE_RESOLUTION|>--- conflicted
+++ resolved
@@ -274,16 +274,6 @@
         // Create provenance description
         StringBuffer provmessage = new StringBuffer();
 
-<<<<<<< HEAD
-        if (item.getSubmitter() != null) {
-            provmessage.append("Submitted by ").append(item.getSubmitter().getFullName())
-                .append(" (").append(item.getSubmitter().getEmail()).append(") on ")
-                .append(now.toString());
-        } else {
-            // else, null submitter
-            provmessage.append("Submitted by unknown (probably automated) on")
-                .append(now.toString());
-=======
         //behavior to generate provenance message, if set true, personal data (e.g. email) of submitter will be hidden
         //default value false, personal data of submitter will be shown in provenance message
         String isProvenancePrivacyActiveProperty =
@@ -298,7 +288,6 @@
             // else, null submitter
             provmessage.append("Submitted by unknown (probably automated or submitter hidden) on ")
                     .append(now.toString());
->>>>>>> b2ae1d54
         }
         provmessage.append("\n");
 
