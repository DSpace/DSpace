--- conflicted
+++ resolved
@@ -116,7 +116,7 @@
         // identifiers to it.
         context.addEvent(new Event(Event.CREATE, Constants.BUNDLE,
             bundle.getID(), Constants.ITEM, item.getID(),
-            new EventDetail(DetailType.DSO_SUMMARY, bundle.getMetadataEventDetails()),
+            bundle.getMetadataEventDetails(), DetailType.DSO_SUMMARY,
             getIdentifiers(context, bundle)));
 
         return bundle;
@@ -163,7 +163,7 @@
             itemService.update(context, owningItem);
             context.addEvent(new Event(Event.ADD, Constants.BUNDLE, bundle.getID(),
                 Constants.ITEM, owningItem.getID(),
-                new EventDetail(DetailType.BITSTREAM_SEQUENCE_ID, String.valueOf(bitstream.getSequenceID())),
+                String.valueOf(bitstream.getSequenceID()), DetailType.BITSTREAM_SEQUENCE_ID,
                 getIdentifiers(context, bundle)));
 
         }
@@ -242,7 +242,7 @@
             itemService.update(context, owningItem);
             context.addEvent(new Event(Event.REMOVE, Constants.BUNDLE, bundle.getID(),
                 Constants.ITEM, owningItem.getID(),
-                new EventDetail(DetailType.BITSTREAM_SEQUENCE_ID, String.valueOf(bitstream.getSequenceID())),
+                String.valueOf(bitstream.getSequenceID()), DetailType.BITSTREAM_SEQUENCE_ID,
                 getIdentifiers(context, bundle)));
         }
 
@@ -534,11 +534,7 @@
         if (bundle.isModified() || bundle.isMetadataModified()) {
             if (bundle.isMetadataModified()) {
                 context.addEvent(new Event(Event.MODIFY_METADATA, bundle.getType(), bundle.getID(),
-<<<<<<< HEAD
-                    new EventDetail(DetailType.DSO_SUMMARY, bundle.getMetadataEventDetails()),
-=======
                         bundle.getDetails(), DetailType.DSO_SUMMARY,
->>>>>>> 3873496c
                         getIdentifiers(context, bundle)));
             }
             context.addEvent(new Event(Event.MODIFY, Constants.BUNDLE, bundle.getID(),
