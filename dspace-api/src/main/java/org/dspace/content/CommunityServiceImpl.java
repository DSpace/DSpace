--- conflicted
+++ resolved
@@ -279,15 +279,9 @@
         }
         if (community.isMetadataModified()) {
             context.addEvent(
-<<<<<<< HEAD
-                new Event(Event.MODIFY_METADATA, Constants.COMMUNITY, community.getID(),
-                    new EventDetail(DetailType.DSO_SUMMARY, community.getMetadataEventDetails()),
-                          getIdentifiers(context, community)));
-=======
                     new Event(Event.MODIFY_METADATA, Constants.COMMUNITY, community.getID(),
                             community.getDetails(), DetailType.DSO_SUMMARY,
                             getIdentifiers(context, community)));
->>>>>>> 3873496c
             community.clearModified();
         }
         community.clearDetails();
