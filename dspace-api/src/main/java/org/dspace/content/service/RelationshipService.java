--- conflicted
+++ resolved
@@ -369,19 +369,20 @@
      */
     void delete(Context context, Relationship relationship, boolean copyToLeftItem, boolean copyToRightItem)
         throws SQLException, AuthorizeException;
-<<<<<<< HEAD
 
     /**
      * This method is used to delete a Relationship whilst given the possibility to copy the Virtual Metadata created
-     * by this relationship to the left and/or right item
-     * @param context               The relevant DSpace context
-     * @param relationship          The relationship to be deleted
-     * @param copyToLeftItem        A boolean indicating whether we should copy metadata to the left item or not
-     * @param copyToRightItem       A boolean indicating whether we should copy metadata to the right item or not
-     * @param forceBypassValidation A boolean indicating whether we should force by-pass validation
-     */
-    void delete(Context context, Relationship relationship, boolean copyToLeftItem, boolean copyToRightItem,
-            boolean bypassValidation) throws SQLException, AuthorizeException;
+     * by this relationship to the left and/or right item.
+     * This method will bypass the cardinality checks on the {@link RelationshipType} for the given {@link Relationship}
+     * This should only be used during the deletion of items so that the min cardinality check can't disallow items
+     * to be deleted
+     * @param context           The relevant DSpace context
+     * @param relationship      The relationship to be deleted
+     * @param copyToLeftItem    A boolean indicating whether we should copy metadata to the left item or not
+     * @param copyToRightItem   A boolean indicating whether we should copy metadata to the right item or not
+     */
+    void forceDelete(Context context, Relationship relationship, boolean copyToLeftItem, boolean copyToRightItem)
+        throws SQLException, AuthorizeException;
 
     /**
      * Check if the specified dspaceObject has the requested entity type (or support
@@ -394,19 +395,4 @@
      */
     boolean hasRelationshipType(DSpaceObject dsObject, String relationshipType);
 
-=======
-    /**
-     * This method is used to delete a Relationship whilst given the possibility to copy the Virtual Metadata created
-     * by this relationship to the left and/or right item.
-     * This method will bypass the cardinality checks on the {@link RelationshipType} for the given {@link Relationship}
-     * This should only be used during the deletion of items so that the min cardinality check can't disallow items
-     * to be deleted
-     * @param context           The relevant DSpace context
-     * @param relationship      The relationship to be deleted
-     * @param copyToLeftItem    A boolean indicating whether we should copy metadata to the left item or not
-     * @param copyToRightItem   A boolean indicating whether we should copy metadata to the right item or not
-     */
-    void forceDelete(Context context, Relationship relationship, boolean copyToLeftItem, boolean copyToRightItem)
-        throws SQLException, AuthorizeException;
->>>>>>> 2292d89a
 }