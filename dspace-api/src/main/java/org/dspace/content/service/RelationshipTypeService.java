--- conflicted
+++ resolved
@@ -114,20 +114,12 @@
             throws SQLException;
 
     /**
-<<<<<<< HEAD
-     * Count all relationship types that matches provided EntityType object on any side of relationship
-     * 
-     * @param context        The relevant DSpace context
-     * @param entityType     The EntityType object that will be used to check on
-     * @return
-=======
      * Count all RelationshipType objects for which the given EntityType
      * is equal to either the leftType or the rightType
      * 
      * @param context        DSpace context object
      * @param entityType     The EntityType object used to check the leftType and rightType properties
      * @return               Total RelationshipType objects
->>>>>>> d9d24427
      * @throws SQLException  If database error
      */
     public int countByEntityType(Context context, EntityType entityType) throws SQLException;
