/**
 * The contents of this file are subject to the license and copyright
 * detailed in the LICENSE and NOTICE files at the root of the source
 * tree and available online at
 *
 * http://www.dspace.org/license/
 */
package org.dspace.content.service;

import java.io.IOException;
import java.io.InputStream;
import java.sql.SQLException;
import java.util.List;
import java.util.Map;
import java.util.MissingResourceException;

import org.dspace.authorize.AuthorizeException;
import org.dspace.content.Bitstream;
import org.dspace.content.Collection;
import org.dspace.content.Community;
import org.dspace.content.Item;
import org.dspace.core.Context;
import org.dspace.discovery.SearchServiceException;
import org.dspace.eperson.Group;


/**
 * Service interface class for the Collection object.
 * The implementation of this class is responsible for all business logic calls for the Collection object and is
 * autowired by spring
 *
 * @author kevinvandevelde at atmire.com
 */
public interface CollectionService
        extends DSpaceObjectService<Collection>, DSpaceObjectLegacySupportService<Collection> {

    /**
     * Create a new collection with a new ID.
     * Once created the collection is added to the given community
     *
     * @param context   DSpace context object
     * @param community DSpace Community (parent)
     * @return the newly created collection
     * @throws SQLException       if database error
     * @throws AuthorizeException if authorization error
     */
    public Collection create(Context context, Community community) throws SQLException,
        AuthorizeException;


    /**
     * Create a new collection with the supplied handle and with a new ID.
     * Once created the collection is added to the given community
     *
     * @param context   DSpace context object
     * @param community DSpace Community (parent)
     * @param handle    the pre-determined Handle to assign to the new community
     * @return the newly created collection
     * @throws SQLException       if database error
     * @throws AuthorizeException if authorization error
     */
    public Collection create(Context context, Community community, String handle) throws SQLException,
        AuthorizeException;

    /**
     * Get all collections in the system. These are alphabetically sorted by
     * collection name.
     *
     * @param context DSpace context object
     * @return the collections in the system
     * @throws SQLException if database error
     */
    public List<Collection> findAll(Context context) throws SQLException;

    /**
     * Get all collections in the system. Adds support for limit and offset.
     *
     * @param context The relevant DSpace Context.
     * @param limit   paging limit
     * @param offset  paging offset
     * @return List of Collections
     * @throws SQLException if database error
     */
    public List<Collection> findAll(Context context, Integer limit, Integer offset) throws SQLException;

    public List<Collection> findAuthorizedOptimized(Context context, int actionID) throws java.sql.SQLException;

    public List<Collection> findDirectMapped(Context context, int actionID) throws java.sql.SQLException;

    public List<Collection> findGroup2CommunityMapped(Context context) throws SQLException;

    public List<Collection> findGroup2GroupMapped(Context context, int actionID) throws SQLException;

    public List<Collection> findGroupMapped(Context context, int actionID) throws java.sql.SQLException;

    /**
     * Set a metadata value
     *
     * @param context    DSpace Context
     * @param collection Collection
     * @param field      the name of the metadata field to get
     * @param value      value to set the field to
     * @throws MissingResourceException if resource missing
     * @throws SQLException             if database error
     */
    @Deprecated
    public void setMetadata(Context context, Collection collection, String field, String value)
        throws MissingResourceException, SQLException;

    /**
     * Give the collection a logo. Passing in <code>null</code> removes any
     * existing logo. You will need to set the format of the new logo bitstream
     * before it will work, for example to "JPEG". Note that
     * <code>update</code> will need to be called for the change to take
     * effect.  Setting a logo and not calling <code>update</code> later may
     * result in a previous logo lying around as an "orphaned" bitstream.
     *
     * @param context    DSpace Context
     * @param collection Collection
     * @param is         the stream to use as the new logo
     * @return the new logo bitstream, or <code>null</code> if there is no
     * logo (<code>null</code> was passed in)
     * @throws AuthorizeException if authorization error
     * @throws IOException        if IO error
     * @throws SQLException       if database error
     */
    public Bitstream setLogo(Context context, Collection collection, InputStream is) throws AuthorizeException,
        IOException, SQLException;

    /**
     * Create a workflow group for the given step if one does not already exist.
     * Returns either the newly created group or the previously existing one.
     * Note that while the new group is created in the database, the association
     * between the group and the collection is not written until
     * <code>update</code> is called.
     *
     * @param context    DSpace Context
     * @param collection Collection
     * @param step       the step (1-3) of the workflow to create or get the group for
     * @return the workflow group associated with this collection
     * @throws SQLException       if database error
     * @throws AuthorizeException if authorization error
     */
    public Group createWorkflowGroup(Context context, Collection collection, int step) throws SQLException,
        AuthorizeException;

    /**
     * Set the workflow group corresponding to a particular workflow step.
     * <code>null</code> can be passed in if there should be no associated
     * group for that workflow step; any existing group is NOT deleted.
     *
     * @param collection Collection
     * @param step       the workflow step (1-3)
     * @param group      the new workflow group, or <code>null</code>
     */
    public void setWorkflowGroup(Context context, Collection collection, int step, Group group)
        throws SQLException, AuthorizeException;

    /**
     * Get the the workflow group corresponding to a particular workflow step.
     * This returns <code>null</code> if there is no group associated with
     * this collection for the given step.
     *
     * @param context    DSpace Context
     * @param collection Collection
     * @param step       the workflow step (1-3)
     * @return the group of reviewers or <code>null</code>
     */
    public Group getWorkflowGroup(Context context, Collection collection, int step);

    /**
     * Create a default submitters group if one does not already exist. Returns
     * either the newly created group or the previously existing one. Note that
     * other groups may also be allowed to submit to this collection by the
     * authorization system.
     *
     * @param context    DSpace Context
     * @param collection Collection
     * @return the default group of submitters associated with this collection
     * @throws SQLException       if database error
     * @throws AuthorizeException if authorization error
     */
    public Group createSubmitters(Context context, Collection collection) throws SQLException, AuthorizeException;

    /**
     * Remove the submitters group, if no group has already been created
     * then return without error. This will merely dereference the current
     * submitters group from the collection so that it may be deleted
     * without violating database constraints.
     *
     * @param context    DSpace Context
     * @param collection Collection
     * @throws SQLException       if database error
     * @throws AuthorizeException if authorization error
     */
    public void removeSubmitters(Context context, Collection collection) throws SQLException, AuthorizeException;


    /**
     * Create a default administrators group if one does not already exist.
     * Returns either the newly created group or the previously existing one.
     * Note that other groups may also be administrators.
     *
     * @param context    DSpace Context
     * @param collection Collection
     * @return the default group of editors associated with this collection
     * @throws SQLException       if database error
     * @throws AuthorizeException if authorization error
     */
    public Group createAdministrators(Context context, Collection collection) throws SQLException, AuthorizeException;

    /**
     * Remove the administrators group, if no group has already been created
     * then return without error. This will merely dereference the current
     * administrators group from the collection so that it may be deleted
     * without violating database constraints.
     *
     * @param context    DSpace Context
     * @param collection Collection
     * @throws SQLException       if database error
     * @throws AuthorizeException if authorization error
     */
    public void removeAdministrators(Context context, Collection collection) throws SQLException, AuthorizeException;

    /**
     * Get the license that users must grant before submitting to this
     * collection. If the collection does not have a specific license, the
     * site-wide default is returned.
     *
     * @param collection Collection
     * @return the license for this collection
     */
    public String getLicense(Collection collection);

    /**
     * Find out if the collection has a custom license
     *
     * @param collection Collection
     * @return <code>true</code> if the collection has a custom license
     */
    public boolean hasCustomLicense(Collection collection);

    /**
     * Create an empty template item for this collection. If one already exists,
     * no action is taken. Caution: Make sure you call <code>update</code> on
     * the collection after doing this, or the item will have been created but
     * the collection record will not refer to it.
     *
     * @param context    DSpace Context
     * @param collection Collection
     * @throws SQLException       if database error
     * @throws AuthorizeException if authorization error
     */
    public void createTemplateItem(Context context, Collection collection) throws SQLException, AuthorizeException;

    /**
     * Remove the template item for this collection, if there is one. Note that
     * since this has to remove the old template item ID from the collection
     * record in the database, the collection record will be changed, including
     * any other changes made; in other words, this method does an
     * <code>update</code>.
     *
     * @param context    DSpace Context
     * @param collection Collection
     * @throws SQLException       if database error
     * @throws AuthorizeException if authorization error
     * @throws IOException        if IO error
     */
    public void removeTemplateItem(Context context, Collection collection)
        throws SQLException, AuthorizeException, IOException;

    /**
     * Add an item to the collection. This simply adds a relationship between
     * the item and the collection - it does nothing like set an issue date,
     * remove a personal workspace item etc. This has instant effect;
     * <code>update</code> need not be called.
     *
     * @param context    DSpace Context
     * @param collection Collection
     * @param item       item to add
     * @throws SQLException       if database error
     * @throws AuthorizeException if authorization error
     */
    public void addItem(Context context, Collection collection, Item item) throws SQLException, AuthorizeException;

    /**
     * Remove an item. If the item is then orphaned, it is deleted.
     *
     * @param context    DSpace Context
     * @param collection Collection
     * @param item       item to remove
     * @throws SQLException       if database error
     * @throws AuthorizeException if authorization error
     * @throws IOException        if IO error
     */
    public void removeItem(Context context, Collection collection, Item item) throws SQLException, AuthorizeException,
        IOException;

    public boolean canEditBoolean(Context context, Collection collection) throws SQLException;

    public boolean canEditBoolean(Context context, Collection collection, boolean useInheritance)
        throws java.sql.SQLException;

    public void canEdit(Context context, Collection collection) throws SQLException, AuthorizeException;

    public void canEdit(Context context, Collection collection, boolean useInheritance)
        throws SQLException, AuthorizeException;

    /**
     * return an array of collections that user has a given permission on
     * (useful for trimming 'select to collection' list) or figuring out which
     * collections a person is an editor for.
     *
     * @param context   DSpace Context
     * @param community (optional) restrict search to a community, else null
     * @param actionID  of the action
     * @return Collection [] of collections with matching permissions
     * @throws SQLException if database error
     */
    public List<Collection> findAuthorized(Context context, Community community, int actionID)
        throws java.sql.SQLException;

    /**
     * 
     * @param context DSpace Context
     * @param group EPerson Group
     * @return the collection, if any, that has the specified group as administrators or submitters
     * @throws SQLException
     */
    public Collection findByGroup(Context context, Group group) throws SQLException;

    List<Collection> findCollectionsWithSubscribers(Context context) throws SQLException;

    int countTotal(Context context) throws SQLException;

    /**
     * The map entry returned contains a collection as a key and sum of bitstream sizes in bytes as a value
     *
     * @param context DSpace Context
     * @return List of Collections and bitstream sizes map
     * @throws SQLException if database error
     */
    List<Map.Entry<Collection, Long>> getCollectionsWithBitstreamSizesTotal(Context context) throws SQLException;

    /**
     * This method will create a default read group for the given Collection. It'll create either a defaultItemRead or
     * a defaultBitstreamRead group depending on the given parameters
     *
     * @param context           The relevant DSpace context
     * @param collection        The collection for which it'll be created
     * @param typeOfGroupString The type of group to be made, item or bitstream
     * @param defaultRead       The defaultRead int, item or bitstream
     * @return                  The created Group
     * @throws SQLException     If something goes wrong
     * @throws AuthorizeException   If something goes wrong
     */
    Group createDefaultReadGroup(Context context, Collection collection, String typeOfGroupString, int defaultRead)
        throws SQLException, AuthorizeException;

    /**
     * Returns Collections for which the current user has 'submit' privileges.
     * NOTE: for better performance, this method retrieves its results from an
     *       index (cache) and does not query the database directly.
     *       This means that results may be stale or outdated until DS-4524 is resolved"
     * 
     * @param q                limit the returned collection to those with metadata values matching the query terms.
     *                         The terms are used to make also a prefix query on SOLR so it can be used to implement
     *                         an autosuggest feature over the collection name
     * @param context          DSpace Context
     * @param community        parent community
     * @param entityType       limit the returned collection to those related to given entity type
     * @param offset           the position of the first result to return
     * @param limit            paging limit
     * @return                 discovery search result objects
     * @throws SQLException              if something goes wrong
     * @throws SearchServiceException    if search error
     */
    public List<Collection> findCollectionsWithSubmit(String q, Context context, Community community,
            String entityType, int offset, int limit) throws SQLException, SearchServiceException;

    /**
     * Counts the number of Collection for which the current user has 'submit' privileges.
     * NOTE: for better performance, this method retrieves its results from an index (cache)
     *       and does not query the database directly.
     *       This means that results may be stale or outdated until DS-4524 is resolved."
     * 
     * @param q                limit the returned collection to those with metadata values matching the query terms.
     *                         The terms are used to make also a prefix query on SOLR so it can be used to implement
     *                         an autosuggest feature over the collection name
     * @param context          DSpace Context
     * @param community        parent community
     * @param entityType       limit the returned collection to those related to given entity type
     * @return                 total collections found
     * @throws SQLException              if something goes wrong
     * @throws SearchServiceException    if search error
     */
    public int countCollectionsWithSubmit(String q, Context context, Community community, String entityType)
        throws SQLException, SearchServiceException;

    /**
<<<<<<< HEAD
     * Retrieve the first collection in the community or its descending that support
     * the provided relationshipType
     * 
     * @param community        the root from where the search start
     * @param relationshipType the requested entity type
     * @return the first collection in the community or its descending that support
     *         the provided relationshipType
     */
    public Collection retriveCollectionByRelationshipType(Community community, String relationshipType);

    /**
     * Retrieve the close collection to the item that support the provided
     * relationshipType. Close mean the collection that can be reach with the
     * minimum steps starting from the item (owningCollection, brothers collections,
     * etc)
     * 
     * @param item        the item from where the search start
     * @param relationshipType the requested entity type
     * @return the first collection in the community or its descending that support
     *         the provided relationshipType
     */
    public Collection retrieveCollectionByRelationshipType(Item item, String relationshipType) throws SQLException;
=======
     * Returns true if the given collection is configured so that all items are
     * shared among all submitters of the collection itself.
     *
     * @param  context    the DSpace context
     * @param  collection the collection to test
     * @return            true if the given collection's workspace is shared, false
     *                    otherwise
     */
    boolean isSharedWorkspace(Context context, Collection collection);
>>>>>>> f9cf01dd
}<|MERGE_RESOLUTION|>--- conflicted
+++ resolved
@@ -398,7 +398,18 @@
         throws SQLException, SearchServiceException;
 
     /**
-<<<<<<< HEAD
+     * Returns true if the given collection is configured so that all items are
+     * shared among all submitters of the collection itself.
+     *
+     * @param  context    the DSpace context
+     * @param  collection the collection to test
+     * @return            true if the given collection's workspace is shared, false
+     *                    otherwise
+     */
+    boolean isSharedWorkspace(Context context, Collection collection);
+
+
+    /**
      * Retrieve the first collection in the community or its descending that support
      * the provided relationshipType
      * 
@@ -421,15 +432,4 @@
      *         the provided relationshipType
      */
     public Collection retrieveCollectionByRelationshipType(Item item, String relationshipType) throws SQLException;
-=======
-     * Returns true if the given collection is configured so that all items are
-     * shared among all submitters of the collection itself.
-     *
-     * @param  context    the DSpace context
-     * @param  collection the collection to test
-     * @return            true if the given collection's workspace is shared, false
-     *                    otherwise
-     */
-    boolean isSharedWorkspace(Context context, Collection collection);
->>>>>>> f9cf01dd
 }