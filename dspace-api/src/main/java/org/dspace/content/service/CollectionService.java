/**
 * The contents of this file are subject to the license and copyright
 * detailed in the LICENSE and NOTICE files at the root of the source
 * tree and available online at
 *
 * http://www.dspace.org/license/
 */
package org.dspace.content.service;

import java.io.IOException;
import java.io.InputStream;
import java.sql.SQLException;
import java.util.List;
import java.util.Map;
import java.util.UUID;

import org.dspace.authorize.AuthorizeException;
import org.dspace.content.Bitstream;
import org.dspace.content.Collection;
import org.dspace.content.Community;
import org.dspace.content.Item;
import org.dspace.core.Context;
import org.dspace.discovery.SearchServiceException;
import org.dspace.eperson.Group;

/**
 * Service interface class for the Collection object.
 * The implementation of this class is responsible for all business logic calls
 * for the Collection object and is autowired by Spring.
 *
 * @author kevinvandevelde at atmire.com
 */
public interface CollectionService
        extends DSpaceObjectService<Collection>, DSpaceObjectLegacySupportService<Collection> {

    /*
     * Field used to sort community and collection lists at solr
     */
    public static final String SOLR_SORT_FIELD = "dc.title_sort";

    /**
     * Create a new collection with a new ID.
     * Once created the collection is added to the given community
     *
     * @param context   DSpace context object
     * @param community DSpace Community (parent)
     * @return the newly created collection
     * @throws SQLException       if database error
     * @throws AuthorizeException if authorization error
     */
    public Collection create(Context context, Community community) throws SQLException,
        AuthorizeException;

    /**
     * Create a new collection with the supplied handle and with a new ID.
     * Once created the collection is added to the given community
     *
     * @param context   DSpace context object
     * @param community DSpace Community (parent)
     * @param handle    the pre-determined Handle to assign to the new community
     * @return the newly created collection
     * @throws SQLException       if database error
     * @throws AuthorizeException if authorization error
     */
    public Collection create(Context context, Community community, String handle) throws SQLException,
        AuthorizeException;

    /**
     * Create a new collection with the supplied handle and ID.
     * Once created the collection is added to the given community
     *
     * @param context DSpace context object
     * @param community DSpace Community (parent)
     * @param handle the pre-determined Handle to assign to the new collection
     * @param uuid the pre-determined UUID to assign to the new collection
     * @return the newly created collection
     * @throws SQLException if database error
     * @throws AuthorizeException if authorization error
     */
    public Collection create(Context context, Community community, String handle, UUID uuid) throws SQLException,
            AuthorizeException;

    /**
     * Get all collections in the system. These are alphabetically sorted by
     * collection name.
     *
     * @param context DSpace context object
     * @return the collections in the system
     * @throws SQLException if database error
     */
    public List<Collection> findAll(Context context) throws SQLException;

    /**
     * Get all collections in the system. Adds support for limit and offset.
     *
     * @param context The relevant DSpace Context.
     * @param limit   paging limit
     * @param offset  paging offset
     * @return List of Collections
     * @throws SQLException if database error
     */
    public List<Collection> findAll(Context context, Integer limit, Integer offset) throws SQLException;

    public List<Collection> findAuthorizedOptimized(Context context, int actionID) throws java.sql.SQLException;

    public List<Collection> findDirectMapped(Context context, int actionID) throws java.sql.SQLException;

    public List<Collection> findGroup2CommunityMapped(Context context) throws SQLException;

    public List<Collection> findGroup2GroupMapped(Context context, int actionID) throws SQLException;

    public List<Collection> findGroupMapped(Context context, int actionID) throws java.sql.SQLException;

    /**
     * Give the collection a logo. Passing in <code>null</code> removes any
     * existing logo. You will need to set the format of the new logo bitstream
     * before it will work, for example to "JPEG". Note that
     * <code>update</code> will need to be called for the change to take
     * effect.  Setting a logo and not calling <code>update</code> later may
     * result in a previous logo lying around as an "orphaned" bitstream.
     *
     * @param context    DSpace Context
     * @param collection Collection
     * @param is         the stream to use as the new logo
     * @return the new logo bitstream, or <code>null</code> if there is no
     * logo (<code>null</code> was passed in)
     * @throws AuthorizeException if authorization error
     * @throws IOException        if IO error
     * @throws SQLException       if database error
     */
    public Bitstream setLogo(Context context, Collection collection, InputStream is) throws AuthorizeException,
        IOException, SQLException;

    /**
     * Create a workflow group for the given step if one does not already exist.
     * Returns either the newly created group or the previously existing one.
     * Note that while the new group is created in the database, the association
     * between the group and the collection is not written until
     * <code>update</code> is called.
     *
     * @param context    DSpace Context
     * @param collection Collection
     * @param step       the step (1-3) of the workflow to create or get the group for
     * @return the workflow group associated with this collection
     * @throws SQLException       if database error
     * @throws AuthorizeException if authorization error
     */
    public Group createWorkflowGroup(Context context, Collection collection, int step) throws SQLException,
        AuthorizeException;

    /**
     * Set the workflow group corresponding to a particular workflow step.
     * <code>null</code> can be passed in if there should be no associated
     * group for that workflow step; any existing group is NOT deleted.
     *
     * @param context    current DSpace session.
     * @param collection Collection
     * @param step       the workflow step (1-3)
     * @param group      the new workflow group, or <code>null</code>
     * @throws SQLException passed through.
     * @throws AuthorizeException passed through.
     */
    public void setWorkflowGroup(Context context, Collection collection, int step, Group group)
        throws SQLException, AuthorizeException;

    /**
     * Get the the workflow group corresponding to a particular workflow step.
     * This returns <code>null</code> if there is no group associated with
     * this collection for the given step.
     *
     * @param context    DSpace Context
     * @param collection Collection
     * @param step       the workflow step (1-3)
     * @return the group of reviewers or <code>null</code>
     */
    public Group getWorkflowGroup(Context context, Collection collection, int step);

    /**
     * Create a default submitters group if one does not already exist. Returns
     * either the newly created group or the previously existing one. Note that
     * other groups may also be allowed to submit to this collection by the
     * authorization system.
     *
     * @param context    DSpace Context
     * @param collection Collection
     * @return the default group of submitters associated with this collection
     * @throws SQLException       if database error
     * @throws AuthorizeException if authorization error
     */
    public Group createSubmitters(Context context, Collection collection) throws SQLException, AuthorizeException;

    /**
     * Remove the submitters group, if no group has already been created
     * then return without error. This will merely dereference the current
     * submitters group from the collection so that it may be deleted
     * without violating database constraints.
     *
     * @param context    DSpace Context
     * @param collection Collection
     * @throws SQLException       if database error
     * @throws AuthorizeException if authorization error
     */
    public void removeSubmitters(Context context, Collection collection) throws SQLException, AuthorizeException;


    /**
     * Create a default administrators group if one does not already exist.
     * Returns either the newly created group or the previously existing one.
     * Note that other groups may also be administrators.
     *
     * @param context    DSpace Context
     * @param collection Collection
     * @return the default group of editors associated with this collection
     * @throws SQLException       if database error
     * @throws AuthorizeException if authorization error
     */
    public Group createAdministrators(Context context, Collection collection) throws SQLException, AuthorizeException;

    /**
     * Remove the administrators group, if no group has already been created
     * then return without error. This will merely dereference the current
     * administrators group from the collection so that it may be deleted
     * without violating database constraints.
     *
     * @param context    DSpace Context
     * @param collection Collection
     * @throws SQLException       if database error
     * @throws AuthorizeException if authorization error
     */
    public void removeAdministrators(Context context, Collection collection) throws SQLException, AuthorizeException;

    /**
     * Get the license that users must grant before submitting to this
     * collection. If the collection does not have a specific license, the
     * site-wide default is returned.
     *
     * @param collection Collection
     * @return the license for this collection
     */
    public String getLicense(Collection collection);

    /**
     * Find out if the collection has a custom license
     *
     * @param collection Collection
     * @return <code>true</code> if the collection has a custom license
     */
    public boolean hasCustomLicense(Collection collection);

    /**
     * Create an empty template item for this collection. If one already exists,
     * no action is taken. Caution: Make sure you call <code>update</code> on
     * the collection after doing this, or the item will have been created but
     * the collection record will not refer to it.
     *
     * @param context    DSpace Context
     * @param collection Collection
     * @throws SQLException       if database error
     * @throws AuthorizeException if authorization error
     */
    public void createTemplateItem(Context context, Collection collection) throws SQLException, AuthorizeException;

    /**
     * Remove the template item for this collection, if there is one. Note that
     * since this has to remove the old template item ID from the collection
     * record in the database, the collection record will be changed, including
     * any other changes made; in other words, this method does an
     * <code>update</code>.
     *
     * @param context    DSpace Context
     * @param collection Collection
     * @throws SQLException       if database error
     * @throws AuthorizeException if authorization error
     * @throws IOException        if IO error
     */
    public void removeTemplateItem(Context context, Collection collection)
        throws SQLException, AuthorizeException, IOException;

    /**
     * Add an item to the collection. This simply adds a relationship between
     * the item and the collection - it does nothing like set an issue date,
     * remove a personal workspace item etc. This has instant effect;
     * <code>update</code> need not be called.
     *
     * @param context    DSpace Context
     * @param collection Collection
     * @param item       item to add
     * @throws SQLException       if database error
     * @throws AuthorizeException if authorization error
     */
    public void addItem(Context context, Collection collection, Item item) throws SQLException, AuthorizeException;

    /**
     * Remove an item. If the item is then orphaned, it is deleted.
     *
     * @param context    DSpace Context
     * @param collection Collection
     * @param item       item to remove
     * @throws SQLException       if database error
     * @throws AuthorizeException if authorization error
     * @throws IOException        if IO error
     */
    public void removeItem(Context context, Collection collection, Item item) throws SQLException, AuthorizeException,
        IOException;

    public boolean canEditBoolean(Context context, Collection collection) throws SQLException;

    public boolean canEditBoolean(Context context, Collection collection, boolean useInheritance)
        throws java.sql.SQLException;

    public void canEdit(Context context, Collection collection) throws SQLException, AuthorizeException;

    public void canEdit(Context context, Collection collection, boolean useInheritance)
        throws SQLException, AuthorizeException;

    /**
     * return an array of collections that user has a given permission on
     * (useful for trimming 'select to collection' list) or figuring out which
     * collections a person is an editor for.
     *
     * @param context   DSpace Context
     * @param community (optional) restrict search to a community, else null
     * @param actionID  of the action
     * @return Collection [] of collections with matching permissions
     * @throws SQLException if database error
     */
    public List<Collection> findAuthorized(Context context, Community community, int actionID)
        throws java.sql.SQLException;

    /**
     *
     * @param context DSpace Context
     * @param group EPerson Group
     * @return the collection, if any, that has the specified group as administrators or submitters
     * @throws SQLException
     */
    public Collection findByGroup(Context context, Group group) throws SQLException;

    List<Collection> findCollectionsWithSubscribers(Context context) throws SQLException;

    int countTotal(Context context) throws SQLException;

    /**
     * The map entry returned contains a collection as a key and sum of bitstream sizes in bytes as a value
     *
     * @param context DSpace Context
     * @return List of Collections and bitstream sizes map
     * @throws SQLException if database error
     */
    List<Map.Entry<Collection, Long>> getCollectionsWithBitstreamSizesTotal(Context context) throws SQLException;

    /**
     * This method will create a default read group for the given Collection. It'll create either a defaultItemRead or
     * a defaultBitstreamRead group depending on the given parameters
     *
     * @param context           The relevant DSpace context
     * @param collection        The collection for which it'll be created
     * @param typeOfGroupString The type of group to be made, item or bitstream
     * @param defaultRead       The defaultRead int, item or bitstream
     * @return                  The created Group
     * @throws SQLException     If something goes wrong
     * @throws AuthorizeException   If something goes wrong
     */
    Group createDefaultReadGroup(Context context, Collection collection, String typeOfGroupString, int defaultRead)
        throws SQLException, AuthorizeException;

    /**
     * This method will return the name to give to the group created by the
     * {@link #createDefaultReadGroup(Context, Collection, String, int)} method
     *
     * @param collection        The DSpace collection to use in the name generation
     * @param typeOfGroupString The type of group to use in the name generation
     * @return the name to give to the group that hold default read for the collection
     */
    String getDefaultReadGroupName(Collection collection, String typeOfGroupString);

    /**
     * Returns Collections for which the current user has 'submit' privileges.
     * NOTE: for better performance, this method retrieves its results from an
     *       index (cache) and does not query the database directly.
<<<<<<< HEAD
     *       This means that results may be stale or outdated until https://github.com/DSpace/DSpace/issues/2853 is resolved"
     * 
     * @param q                limit the returned collection to those with metadata values matching the query terms.
     *                         The terms are used to make also a prefix query on SOLR so it can be used to implement
     *                         an autosuggest feature over the collection name
     * @param context          DSpace Context
     * @param community        parent community
     * @param entityType       limit the returned collection to those related to given entity type
     * @param offset           the position of the first result to return
     * @param limit            paging limit
     * @return                 discovery search result objects
     * @throws SQLException              if something goes wrong
     * @throws SearchServiceException    if search error
     */
    public List<Collection> findCollectionsWithSubmit(String q, Context context, Community community,
            String entityType, int offset, int limit) throws SQLException, SearchServiceException;

    /**
     * Returns Collections for which the current user has 'submit' privileges.
     * NOTE: for better performance, this method retrieves its results from an
     *       index (cache) and does not query the database directly.
     *       This means that results may be stale or outdated until
     *       https://github.com/DSpace/DSpace/issues/2853 is resolved"
     * 
=======
     *       This means that results may be stale or outdated until DS-4524 is resolved"
     *
>>>>>>> d1e7dfdf
     * @param q                limit the returned collection to those with metadata values matching the query terms.
     *                         The terms are used to make also a prefix query on SOLR so it can be used to implement
     *                         an autosuggest feature over the collection name
     * @param context          DSpace Context
     * @param community        parent community
     * @param offset           the position of the first result to return
     * @param limit            paging limit
     * @return                 discovery search result objects
     * @throws SQLException              if something goes wrong
     * @throws SearchServiceException    if search error
     */
    public List<Collection> findCollectionsWithSubmit(String q, Context context, Community community,
        int offset, int limit) throws SQLException, SearchServiceException;

    /**
     * Retrieve the first collection in the community or its descending that support
     * the provided entityType
     *
     * @param  context    the DSpace context
     * @param  community  the root from where the search start
     * @param  entityType the requested entity type
     * @return            the first collection in the community or its descending
     *                    that support the provided entityType
     */
    public Collection retrieveCollectionWithSubmitByCommunityAndEntityType(Context context, Community community,
        String entityType);

    /**
     * Retrieve the close collection to the item for which the current user has
     * 'submit' privileges that support the provided entityType. Close mean the
     * collection that can be reach with the minimum steps starting from the item
     * (owningCollection, brothers collections, etc)
     *
     * @param  context    the DSpace context
     * @param  item       the item from where the search start
     * @param  entityType the requested entity type
     * @return            the first collection in the community or its descending
     *                    that support the provided entityType
     */
    public Collection retrieveCollectionWithSubmitByEntityType(Context context, Item item, String entityType)
        throws SQLException;

    /**
     * Counts the number of Collection for which the current user has 'submit' privileges.
     * NOTE: for better performance, this method retrieves its results from an index (cache)
     *       and does not query the database directly.
<<<<<<< HEAD
     *       This means that results may be stale or outdated until
     *       https://github.com/DSpace/DSpace/issues/2853 is resolved."
     * 
=======
     *       This means that results may be stale or outdated until DS-4524 is resolved."
     *
>>>>>>> d1e7dfdf
     * @param q                limit the returned collection to those with metadata values matching the query terms.
     *                         The terms are used to make also a prefix query on SOLR so it can be used to implement
     *                         an autosuggest feature over the collection name
     * @param context          DSpace Context
     * @param community        parent community
     * @return                 total collections found
     * @throws SQLException              if something goes wrong
     * @throws SearchServiceException    if search error
     */
    public int countCollectionsWithSubmit(String q, Context context, Community community)
        throws SQLException, SearchServiceException;

    /**
     * Counts the number of Collection for which the current user has 'submit' privileges.
     * NOTE: for better performance, this method retrieves its results from an index (cache)
     *       and does not query the database directly.
     *       This means that results may be stale or outdated until
     *       https://github.com/DSpace/DSpace/issues/2853 is resolved."
     * 
     * @param q                limit the returned collection to those with metadata values matching the query terms.
     *                         The terms are used to make also a prefix query on SOLR so it can be used to implement
     *                         an autosuggest feature over the collection name
     * @param context          DSpace Context
     * @param community        parent community
     * @param entityType       limit the returned collection to those related to given entity type
     * @return                 total collections found
     * @throws SQLException              if something goes wrong
     * @throws SearchServiceException    if search error
     */
    public int countCollectionsWithSubmit(String q, Context context, Community community, String entityType)
        throws SQLException, SearchServiceException;

    /**
     * Returns total collection archived items
     *
     * @param context          DSpace context
     * @param collection       Collection
     * @return                 total collection archived items
     */
    int countArchivedItems(Context context, Collection collection);
}<|MERGE_RESOLUTION|>--- conflicted
+++ resolved
@@ -378,9 +378,8 @@
      * Returns Collections for which the current user has 'submit' privileges.
      * NOTE: for better performance, this method retrieves its results from an
      *       index (cache) and does not query the database directly.
-<<<<<<< HEAD
      *       This means that results may be stale or outdated until https://github.com/DSpace/DSpace/issues/2853 is resolved"
-     * 
+     *
      * @param q                limit the returned collection to those with metadata values matching the query terms.
      *                         The terms are used to make also a prefix query on SOLR so it can be used to implement
      *                         an autosuggest feature over the collection name
@@ -402,11 +401,7 @@
      *       index (cache) and does not query the database directly.
      *       This means that results may be stale or outdated until
      *       https://github.com/DSpace/DSpace/issues/2853 is resolved"
-     * 
-=======
-     *       This means that results may be stale or outdated until DS-4524 is resolved"
-     *
->>>>>>> d1e7dfdf
+     *
      * @param q                limit the returned collection to those with metadata values matching the query terms.
      *                         The terms are used to make also a prefix query on SOLR so it can be used to implement
      *                         an autosuggest feature over the collection name
@@ -453,14 +448,9 @@
      * Counts the number of Collection for which the current user has 'submit' privileges.
      * NOTE: for better performance, this method retrieves its results from an index (cache)
      *       and does not query the database directly.
-<<<<<<< HEAD
      *       This means that results may be stale or outdated until
      *       https://github.com/DSpace/DSpace/issues/2853 is resolved."
-     * 
-=======
-     *       This means that results may be stale or outdated until DS-4524 is resolved."
-     *
->>>>>>> d1e7dfdf
+     *
      * @param q                limit the returned collection to those with metadata values matching the query terms.
      *                         The terms are used to make also a prefix query on SOLR so it can be used to implement
      *                         an autosuggest feature over the collection name
@@ -479,7 +469,7 @@
      *       and does not query the database directly.
      *       This means that results may be stale or outdated until
      *       https://github.com/DSpace/DSpace/issues/2853 is resolved."
-     * 
+     *
      * @param q                limit the returned collection to those with metadata values matching the query terms.
      *                         The terms are used to make also a prefix query on SOLR so it can be used to implement
      *                         an autosuggest feature over the collection name
