/**
 * The contents of this file are subject to the license and copyright
 * detailed in the LICENSE and NOTICE files at the root of the source
 * tree and available online at
 *
 * http://www.dspace.org/license/
 */
package org.dspace.content.service;

import java.io.IOException;
import java.io.InputStream;
import java.sql.SQLException;
import java.util.List;
import java.util.Map;

import org.dspace.authorize.AuthorizeException;
import org.dspace.content.Bitstream;
import org.dspace.content.Collection;
import org.dspace.content.Community;
import org.dspace.content.Item;
import org.dspace.core.Context;
import org.dspace.discovery.SearchServiceException;
import org.dspace.eperson.Group;

/**
 * Service interface class for the Collection object.
 * The implementation of this class is responsible for all business logic calls
 * for the Collection object and is autowired by Spring.
 *
 * @author kevinvandevelde at atmire.com
 */
public interface CollectionService
        extends DSpaceObjectService<Collection>, DSpaceObjectLegacySupportService<Collection> {

    /**
     * Create a new collection with a new ID.
     * Once created the collection is added to the given community
     *
     * @param context   DSpace context object
     * @param community DSpace Community (parent)
     * @return the newly created collection
     * @throws SQLException       if database error
     * @throws AuthorizeException if authorization error
     */
    public Collection create(Context context, Community community) throws SQLException,
        AuthorizeException;


    /**
     * Create a new collection with the supplied handle and with a new ID.
     * Once created the collection is added to the given community
     *
     * @param context   DSpace context object
     * @param community DSpace Community (parent)
     * @param handle    the pre-determined Handle to assign to the new community
     * @return the newly created collection
     * @throws SQLException       if database error
     * @throws AuthorizeException if authorization error
     */
    public Collection create(Context context, Community community, String handle) throws SQLException,
        AuthorizeException;

    /**
     * Get all collections in the system. These are alphabetically sorted by
     * collection name.
     *
     * @param context DSpace context object
     * @return the collections in the system
     * @throws SQLException if database error
     */
    public List<Collection> findAll(Context context) throws SQLException;

    /**
     * Get all collections in the system. Adds support for limit and offset.
     *
     * @param context The relevant DSpace Context.
     * @param limit   paging limit
     * @param offset  paging offset
     * @return List of Collections
     * @throws SQLException if database error
     */
    public List<Collection> findAll(Context context, Integer limit, Integer offset) throws SQLException;

    public List<Collection> findAuthorizedOptimized(Context context, int actionID) throws java.sql.SQLException;

    public List<Collection> findDirectMapped(Context context, int actionID) throws java.sql.SQLException;

    public List<Collection> findGroup2CommunityMapped(Context context) throws SQLException;

    public List<Collection> findGroup2GroupMapped(Context context, int actionID) throws SQLException;

    public List<Collection> findGroupMapped(Context context, int actionID) throws java.sql.SQLException;

    /**
     * Give the collection a logo. Passing in <code>null</code> removes any
     * existing logo. You will need to set the format of the new logo bitstream
     * before it will work, for example to "JPEG". Note that
     * <code>update</code> will need to be called for the change to take
     * effect.  Setting a logo and not calling <code>update</code> later may
     * result in a previous logo lying around as an "orphaned" bitstream.
     *
     * @param context    DSpace Context
     * @param collection Collection
     * @param is         the stream to use as the new logo
     * @return the new logo bitstream, or <code>null</code> if there is no
     * logo (<code>null</code> was passed in)
     * @throws AuthorizeException if authorization error
     * @throws IOException        if IO error
     * @throws SQLException       if database error
     */
    public Bitstream setLogo(Context context, Collection collection, InputStream is) throws AuthorizeException,
        IOException, SQLException;

    /**
     * Create a workflow group for the given step if one does not already exist.
     * Returns either the newly created group or the previously existing one.
     * Note that while the new group is created in the database, the association
     * between the group and the collection is not written until
     * <code>update</code> is called.
     *
     * @param context    DSpace Context
     * @param collection Collection
     * @param step       the step (1-3) of the workflow to create or get the group for
     * @return the workflow group associated with this collection
     * @throws SQLException       if database error
     * @throws AuthorizeException if authorization error
     */
    public Group createWorkflowGroup(Context context, Collection collection, int step) throws SQLException,
        AuthorizeException;

    /**
     * Set the workflow group corresponding to a particular workflow step.
     * <code>null</code> can be passed in if there should be no associated
     * group for that workflow step; any existing group is NOT deleted.
     *
     * @param context    current DSpace session.
     * @param collection Collection
     * @param step       the workflow step (1-3)
     * @param group      the new workflow group, or <code>null</code>
     * @throws SQLException passed through.
     * @throws AuthorizeException passed through.
     */
    public void setWorkflowGroup(Context context, Collection collection, int step, Group group)
        throws SQLException, AuthorizeException;

    /**
     * Get the the workflow group corresponding to a particular workflow step.
     * This returns <code>null</code> if there is no group associated with
     * this collection for the given step.
     *
     * @param context    DSpace Context
     * @param collection Collection
     * @param step       the workflow step (1-3)
     * @return the group of reviewers or <code>null</code>
     */
    public Group getWorkflowGroup(Context context, Collection collection, int step);

    /**
     * Create a default submitters group if one does not already exist. Returns
     * either the newly created group or the previously existing one. Note that
     * other groups may also be allowed to submit to this collection by the
     * authorization system.
     *
     * @param context    DSpace Context
     * @param collection Collection
     * @return the default group of submitters associated with this collection
     * @throws SQLException       if database error
     * @throws AuthorizeException if authorization error
     */
    public Group createSubmitters(Context context, Collection collection) throws SQLException, AuthorizeException;

    /**
     * Remove the submitters group, if no group has already been created
     * then return without error. This will merely dereference the current
     * submitters group from the collection so that it may be deleted
     * without violating database constraints.
     *
     * @param context    DSpace Context
     * @param collection Collection
     * @throws SQLException       if database error
     * @throws AuthorizeException if authorization error
     */
    public void removeSubmitters(Context context, Collection collection) throws SQLException, AuthorizeException;


    /**
     * Create a default administrators group if one does not already exist.
     * Returns either the newly created group or the previously existing one.
     * Note that other groups may also be administrators.
     *
     * @param context    DSpace Context
     * @param collection Collection
     * @return the default group of editors associated with this collection
     * @throws SQLException       if database error
     * @throws AuthorizeException if authorization error
     */
    public Group createAdministrators(Context context, Collection collection) throws SQLException, AuthorizeException;

    /**
     * Remove the administrators group, if no group has already been created
     * then return without error. This will merely dereference the current
     * administrators group from the collection so that it may be deleted
     * without violating database constraints.
     *
     * @param context    DSpace Context
     * @param collection Collection
     * @throws SQLException       if database error
     * @throws AuthorizeException if authorization error
     */
    public void removeAdministrators(Context context, Collection collection) throws SQLException, AuthorizeException;

    /**
     * Get the license that users must grant before submitting to this
     * collection. If the collection does not have a specific license, the
     * site-wide default is returned.
     *
     * @param collection Collection
     * @return the license for this collection
     */
    public String getLicense(Collection collection);

    /**
     * Find out if the collection has a custom license
     *
     * @param collection Collection
     * @return <code>true</code> if the collection has a custom license
     */
    public boolean hasCustomLicense(Collection collection);

    /**
     * Create an empty template item for this collection. If one already exists,
     * no action is taken. Caution: Make sure you call <code>update</code> on
     * the collection after doing this, or the item will have been created but
     * the collection record will not refer to it.
     *
     * @param context    DSpace Context
     * @param collection Collection
     * @throws SQLException       if database error
     * @throws AuthorizeException if authorization error
     */
    public void createTemplateItem(Context context, Collection collection) throws SQLException, AuthorizeException;

    /**
     * Remove the template item for this collection, if there is one. Note that
     * since this has to remove the old template item ID from the collection
     * record in the database, the collection record will be changed, including
     * any other changes made; in other words, this method does an
     * <code>update</code>.
     *
     * @param context    DSpace Context
     * @param collection Collection
     * @throws SQLException       if database error
     * @throws AuthorizeException if authorization error
     * @throws IOException        if IO error
     */
    public void removeTemplateItem(Context context, Collection collection)
        throws SQLException, AuthorizeException, IOException;

    /**
     * Add an item to the collection. This simply adds a relationship between
     * the item and the collection - it does nothing like set an issue date,
     * remove a personal workspace item etc. This has instant effect;
     * <code>update</code> need not be called.
     *
     * @param context    DSpace Context
     * @param collection Collection
     * @param item       item to add
     * @throws SQLException       if database error
     * @throws AuthorizeException if authorization error
     */
    public void addItem(Context context, Collection collection, Item item) throws SQLException, AuthorizeException;

    /**
     * Remove an item. If the item is then orphaned, it is deleted.
     *
     * @param context    DSpace Context
     * @param collection Collection
     * @param item       item to remove
     * @throws SQLException       if database error
     * @throws AuthorizeException if authorization error
     * @throws IOException        if IO error
     */
    public void removeItem(Context context, Collection collection, Item item) throws SQLException, AuthorizeException,
        IOException;

    public boolean canEditBoolean(Context context, Collection collection) throws SQLException;

    public boolean canEditBoolean(Context context, Collection collection, boolean useInheritance)
        throws java.sql.SQLException;

    public void canEdit(Context context, Collection collection) throws SQLException, AuthorizeException;

    public void canEdit(Context context, Collection collection, boolean useInheritance)
        throws SQLException, AuthorizeException;

    /**
     * return an array of collections that user has a given permission on
     * (useful for trimming 'select to collection' list) or figuring out which
     * collections a person is an editor for.
     *
     * @param context   DSpace Context
     * @param community (optional) restrict search to a community, else null
     * @param actionID  of the action
     * @return Collection [] of collections with matching permissions
     * @throws SQLException if database error
     */
    public List<Collection> findAuthorized(Context context, Community community, int actionID)
        throws java.sql.SQLException;

    /**
     * 
     * @param context DSpace Context
     * @param group EPerson Group
     * @return the collection, if any, that has the specified group as administrators or submitters
     * @throws SQLException
     */
    public Collection findByGroup(Context context, Group group) throws SQLException;

    List<Collection> findCollectionsWithSubscribers(Context context) throws SQLException;

    int countTotal(Context context) throws SQLException;

    /**
     * The map entry returned contains a collection as a key and sum of bitstream sizes in bytes as a value
     *
     * @param context DSpace Context
     * @return List of Collections and bitstream sizes map
     * @throws SQLException if database error
     */
    List<Map.Entry<Collection, Long>> getCollectionsWithBitstreamSizesTotal(Context context) throws SQLException;

    /**
     * This method will create a default read group for the given Collection. It'll create either a defaultItemRead or
     * a defaultBitstreamRead group depending on the given parameters
     *
     * @param context           The relevant DSpace context
     * @param collection        The collection for which it'll be created
     * @param typeOfGroupString The type of group to be made, item or bitstream
     * @param defaultRead       The defaultRead int, item or bitstream
     * @return                  The created Group
     * @throws SQLException     If something goes wrong
     * @throws AuthorizeException   If something goes wrong
     */
    Group createDefaultReadGroup(Context context, Collection collection, String typeOfGroupString, int defaultRead)
        throws SQLException, AuthorizeException;

    /**
     * Returns Collections for which the current user has 'submit' privileges.
     * NOTE: for better performance, this method retrieves its results from an
     *       index (cache) and does not query the database directly.
     *       This means that results may be stale or outdated until DS-4524 is resolved"
     * 
     * @param q                limit the returned collection to those with metadata values matching the query terms.
     *                         The terms are used to make also a prefix query on SOLR so it can be used to implement
     *                         an autosuggest feature over the collection name
     * @param context          DSpace Context
     * @param community        parent community
     * @param entityType       limit the returned collection to those related to given entity type
     * @param offset           the position of the first result to return
     * @param limit            paging limit
     * @return                 discovery search result objects
     * @throws SQLException              if something goes wrong
     * @throws SearchServiceException    if search error
     */
    public List<Collection> findCollectionsWithSubmit(String q, Context context, Community community,
            String entityType, int offset, int limit) throws SQLException, SearchServiceException;

    /**
     * Counts the number of Collection for which the current user has 'submit' privileges.
     * NOTE: for better performance, this method retrieves its results from an index (cache)
     *       and does not query the database directly.
     *       This means that results may be stale or outdated until DS-4524 is resolved."
     * 
     * @param q                limit the returned collection to those with metadata values matching the query terms.
     *                         The terms are used to make also a prefix query on SOLR so it can be used to implement
     *                         an autosuggest feature over the collection name
     * @param context          DSpace Context
     * @param community        parent community
     * @param entityType       limit the returned collection to those related to given entity type
     * @return                 total collections found
     * @throws SQLException              if something goes wrong
     * @throws SearchServiceException    if search error
     */
    public int countCollectionsWithSubmit(String q, Context context, Community community, String entityType)
        throws SQLException, SearchServiceException;

    /**
     * Returns true if the given collection is configured so that all items are
     * shared among all submitters of the collection itself.
     *
     * @param  context    the DSpace context
     * @param  collection the collection to test
     * @return            true if the given collection's workspace is shared, false
     *                    otherwise
     */
    boolean isSharedWorkspace(Context context, Collection collection);


    /**
     * Retrieve the first collection in the community or its descending that support
     * the provided relationshipType
     *
     * @param context    the DSpace context
     * @param community        the root from where the search start
     * @param relationshipType the requested entity type
     * @return the first collection in the community or its descending that support
     *         the provided relationshipType
     */
    public Collection retriveCollectionByRelationshipType(Context context, Community community,
            String relationshipType);

    /**
     * Retrieve the close collection to the item that support the provided
     * relationshipType. Close mean the collection that can be reach with the
     * minimum steps starting from the item (owningCollection, brothers collections,
     * etc)
     * 
     * @param context    the DSpace context
     * @param item        the item from where the search start
     * @param relationshipType the requested entity type
     * @return the first collection in the community or its descending that support
     *         the provided relationshipType
     */
    public Collection retrieveCollectionByRelationshipType(Context context, Item item, String relationshipType)
            throws SQLException;

    /**
<<<<<<< HEAD
     * Returns the collections that are administered by the current user.
     *
     * @param  query                  limit the returned collection to those with
     *                                metadata values matching the query terms. The
     *                                terms are used to make also a prefix query on
     *                                SOLR so it can be used to implement an
     *                                autosuggest feature over the collection name
     * @param  context                DSpace Context
     * @param  offset                 the position of the first result to return
     * @param  limit                  paging limit
     * @return                        discovery search result objects
     * @throws SQLException           if something goes wrong
     * @throws SearchServiceException if search error
     */
    List<Collection> findCollectionsAdministered(String query, Context context, int offset, int limit)
        throws SQLException, SearchServiceException;

    /**
     * Counts the collections that are administered by the current user.
     *
     * @param  query                  limit the returned collection to those with
     *                                metadata values matching the query terms. The
     *                                terms are used to make also a prefix query on
     *                                SOLR so it can be used to implement an
     *                                autosuggest feature over the collection name
     * @param  context                DSpace Context
     * @return                        discovery search result objects
     * @throws SQLException           if something goes wrong
     * @throws SearchServiceException if search error
     */
    int countCollectionsAdministered(String query, Context context) throws SQLException, SearchServiceException;
=======
     * Returns the collection related to the given item. If the item is archived,
     * this method returns the own collection of that item, otherwise returns the
     * collection related to the current InProgressSubmission related to that item.
     *
     * @param  context      the DSpace context
     * @param  item         the item from where the search start
     * @return              the collection related to the given item
     * @throws SQLException if an SQL error occurs
     */
    public Collection findByItem(Context context, Item item) throws SQLException;
>>>>>>> 34601aef
}<|MERGE_RESOLUTION|>--- conflicted
+++ resolved
@@ -425,7 +425,6 @@
             throws SQLException;
 
     /**
-<<<<<<< HEAD
      * Returns the collections that are administered by the current user.
      *
      * @param  query                  limit the returned collection to those with
@@ -457,7 +456,8 @@
      * @throws SearchServiceException if search error
      */
     int countCollectionsAdministered(String query, Context context) throws SQLException, SearchServiceException;
-=======
+
+    /**
      * Returns the collection related to the given item. If the item is archived,
      * this method returns the own collection of that item, otherwise returns the
      * collection related to the current InProgressSubmission related to that item.
@@ -468,5 +468,4 @@
      * @throws SQLException if an SQL error occurs
      */
     public Collection findByItem(Context context, Item item) throws SQLException;
->>>>>>> 34601aef
 }