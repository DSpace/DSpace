--- conflicted
+++ resolved
@@ -749,15 +749,12 @@
                                               String schema, String element, String qualifier, String value)
         throws SQLException, AuthorizeException, IOException;
 
-<<<<<<< HEAD
     @Deprecated(forRemoval = true) Iterator<Item> findByMetadataQuery(Context context,
             List<List<MetadataField>> listFieldList,
             List<String> query_op, List<String> query_val, List<UUID> collectionUuids,
             String regexClause, int offset, int limit)
         throws SQLException, AuthorizeException, IOException;
 
-=======
->>>>>>> adef5528
     /**
      * Returns a list of items that match the given predicates, within the
      * specified collections, if any. This querying method is used by the
