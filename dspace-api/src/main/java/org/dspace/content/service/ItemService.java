/**
 * The contents of this file are subject to the license and copyright
 * detailed in the LICENSE and NOTICE files at the root of the source
 * tree and available online at
 *
 * http://www.dspace.org/license/
 */
package org.dspace.content.service;

import java.io.IOException;
import java.io.InputStream;
import java.sql.SQLException;
import java.util.Date;
import java.util.Iterator;
import java.util.List;
import java.util.UUID;

import org.dspace.authorize.AuthorizeException;
import org.dspace.authorize.ResourcePolicy;
import org.dspace.content.Bitstream;
import org.dspace.content.Bundle;
import org.dspace.content.Collection;
import org.dspace.content.Community;
import org.dspace.content.EntityType;
import org.dspace.content.Item;
import org.dspace.content.MetadataValue;
import org.dspace.content.Thumbnail;
import org.dspace.content.WorkspaceItem;
import org.dspace.contentreport.QueryPredicate;
import org.dspace.core.Context;
import org.dspace.discovery.SearchServiceException;
import org.dspace.eperson.EPerson;
import org.dspace.eperson.Group;

/**
 * Service interface class for the Item object.
 * The implementation of this class is responsible for all business logic calls for the Item object and is autowired
 * by spring
 *
 * @author kevinvandevelde at atmire.com
 */
public interface ItemService
        extends DSpaceObjectService<Item>, DSpaceObjectLegacySupportService<Item> {

    Thumbnail getThumbnail(Context context, Item item, boolean requireOriginal) throws SQLException;

    /**
     * Create a new item, with a new internal ID. Authorization is done
     * inside of this method.
     *
     * @param context       DSpace context object
     * @param workspaceItem in progress workspace item
     * @return the newly created item
     * @throws SQLException       if database error
     * @throws AuthorizeException if authorization error
     */
    Item create(Context context, WorkspaceItem workspaceItem) throws SQLException, AuthorizeException;

    /**
     * Create a new item, with a provided ID. Authorisation is done
     * inside of this method.
     *
     * @param context DSpace context object
     * @param workspaceItem in progress workspace item
     * @param uuid the pre-determined UUID to assign to the new item
     * @return the newly created item
     * @throws SQLException if database error
     * @throws AuthorizeException if authorization error
     */
    Item create(Context context, WorkspaceItem workspaceItem, UUID uuid) throws SQLException, AuthorizeException;

    /**
     * Create an empty template item for this collection. If one already exists,
     * no action is taken. Caution: Make sure you call <code>update</code> on
     * the collection after doing this, or the item will have been created but
     * the collection record will not refer to it.
     *
     * @param context    DSpace context object
     * @param collection Collection (parent)
     * @return empty template item for this collection
     * @throws SQLException       if database error
     * @throws AuthorizeException if authorization error
     */
    Item createTemplateItem(Context context, Collection collection) throws SQLException, AuthorizeException;

    /**
     * Populate the given item with all template item specified metadata.
     *
     * @param context    DSpace context object
     * @param collection Collection (parent)
     * @param template   if <code>true</code>, the item inherits all collection's template item metadata
     * @param item    item to populate with template item specified metadata
     * @throws SQLException       if database error
     */
    public void populateWithTemplateItemMetadata (Context context, Collection collection, boolean template, Item item)
        throws SQLException;

    /**
     * Populate the given item with all template item specified metadata.
     *
     * @param context    DSpace context object
     * @param collection Collection (parent)
     * @param template   if <code>true</code>, the item inherits all collection's template item metadata
     * @param item    item to populate with template item specified metadata
     * @throws SQLException       if database error
     */
    public void populateWithTemplateItemMetadata (Context context, Collection collection, boolean template, Item item)
        throws SQLException;

    /**
     * Get all the items in the archive. Only items with the "in archive" flag
     * set are included. The order of the list is indeterminate.
     *
     * @param context DSpace context object
     * @return an iterator over the items in the archive.
     * @throws SQLException if database error
     */
    Iterator<Item> findAll(Context context) throws SQLException;

    /**
     * Get all the items in the archive. Only items with the "in archive" flag
     * set are included. The order of the list is indeterminate.
     *
     * @param context DSpace context object
     * @param limit   limit
     * @param offset  offset
     * @return an iterator over the items in the archive.
     * @throws SQLException if database error
     */
    Iterator<Item> findAll(Context context, Integer limit, Integer offset) throws SQLException;

    /**
     * Get all "final" items in the archive, both archived ("in archive" flag) or
     * withdrawn items are included. The order of the list is indeterminate.
     *
     * @param context DSpace context object
     * @return an iterator over the items in the archive.
     * @throws SQLException if database error
     */
    @Deprecated Iterator<Item> findAllUnfiltered(Context context) throws SQLException;

    /**
     * Find all items that are:
     * - NOT in the workspace
     * - NOT in the workflow
     * - NOT a template item for e.g. a collection
     *
     * This implies that the result also contains older versions of items and withdrawn items.
     * @param context the DSpace context.
     * @return iterator over all regular items.
     * @throws SQLException if database error.
     */
    Iterator<Item> findAllRegularItems(Context context) throws SQLException;

    /**
     * Find all the items in the archive by a given submitter. The order is
     * indeterminate. Only items with the "in archive" flag set are included.
     *
     * @param context DSpace context object
     * @param eperson the submitter
     * @return an iterator over the items submitted by eperson
     * @throws SQLException if database error
     */
    Iterator<Item> findBySubmitter(Context context, EPerson eperson)
        throws SQLException;

    /**
     * Find all the items by a given submitter. The order is
     * indeterminate. All items are included.
     *
     * @param context DSpace context object
     * @param eperson the submitter
     * @param retrieveAllItems flag to determine if all items should be returned or only archived items.
     *                         If true, all items (regardless of status) are returned.
     *                         If false, only archived items will be returned.
     * @return an iterator over the items submitted by eperson
     * @throws SQLException if database error
     */
    Iterator<Item> findBySubmitter(Context context, EPerson eperson, boolean retrieveAllItems)
            throws SQLException;

    /**
     * Retrieve the list of items submitted by eperson, ordered by recently submitted, optionally limitable
     *
     * @param context DSpace context object
     * @param eperson the submitter
     * @param limit   a positive integer to limit, -1 or null for unlimited
     * @return an iterator over the items submitted by eperson
     * @throws SQLException if database error
     */
    Iterator<Item> findBySubmitterDateSorted(Context context, EPerson eperson, Integer limit)
        throws SQLException;

    /**
     * Get all the archived items in this collection. The order is indeterminate.
     *
     * @param context    DSpace context object
     * @param collection Collection (parent)
     * @return an iterator over the items in the collection.
     * @throws SQLException if database error
     */
    Iterator<Item> findByCollection(Context context, Collection collection) throws SQLException;

    /**
     * Get all the archived items in this collection. The order is indeterminate.
     *
     * @param context    DSpace context object
     * @param collection Collection (parent)
     * @param limit      limited number of items
     * @param offset     offset value
     * @return an iterator over the items in the collection.
     * @throws SQLException if database error
     */
    Iterator<Item> findByCollection(Context context, Collection collection, Integer limit, Integer offset)
        throws SQLException;

    /**
     * Get all the archived items mapped to this collection (excludes owning collection). The order is indeterminate.
     *
     * @param context    DSpace context object
     * @param collection Collection (parent)
     * @param limit      limited number of items
     * @param offset     offset value
     * @return an iterator over the items in the collection.
     * @throws SQLException if database error
     */
    Iterator<Item> findByCollectionMapping(Context context, Collection collection, Integer limit, Integer offset)
            throws SQLException;

    /**
     * Count all the archived items mapped to this collection (excludes owning collection). The order is indeterminate.
     *
     * @param context    DSpace context object
     * @param collection Collection (parent)
     * @return an iterator over the items in the collection.
     * @throws SQLException if database error
     */
    int countByCollectionMapping(Context context, Collection collection) throws SQLException;

    /**
     * Get all the items (including private and withdrawn) in this collection. The order is indeterminate.
     *
     * @param context DSpace context object
     * @param collection Collection (parent)
     * @return an iterator over the items in the collection.
     * @param limit limited number of items
     * @param offset offset value
     * @throws SQLException if database error
     */
    Iterator<Item> findAllByCollection(Context context, Collection collection, Integer limit, Integer offset)
        throws SQLException;

    /**
     * Get all Items installed or withdrawn, discoverable, and modified since a Date.
     *
     * @param context DSpace context object
     * @param since   earliest interesting last-modified date, or null for no date test.
     * @return an iterator over the items in the collection.
     * @throws SQLException if database error
     */
    Iterator<Item> findInArchiveOrWithdrawnDiscoverableModifiedSince(Context context, Date since)
        throws SQLException;

    /**
     * Get all Items installed or withdrawn, NON-discoverable, and modified since a Date.
     * @param context context
     * @param since earliest interesting last-modified date, or null for no date test.
     * @return an iterator over the items in the collection.
     * @throws SQLException if database error
     */
    Iterator<Item> findInArchiveOrWithdrawnNonDiscoverableModifiedSince(Context context, Date since)
        throws SQLException;

    /**
     * Get all the items (including private and withdrawn) in this collection. The order is indeterminate.
     *
     * @param context    DSpace context object
     * @param collection Collection (parent)
     * @return an iterator over the items in the collection.
     * @throws SQLException if database error
     */
    Iterator<Item> findAllByCollection(Context context, Collection collection) throws SQLException;

    /**
     * See whether this Item is contained by a given Collection.
     *
     * @param item       item to check
     * @param collection Collection (parent
     * @return true if {@code collection} contains this Item.
     * @throws SQLException if database error
     */
    boolean isIn(Item item, Collection collection) throws SQLException;

    /**
     * Get the communities this item is in. Returns an unordered array of the
     * communities that house the collections this item is in, including parent
     * communities of the owning collections.
     *
     * @param context DSpace context object
     * @param item    item to check
     * @return the communities this item is in.
     * @throws SQLException if database error
     */
    List<Community> getCommunities(Context context, Item item) throws SQLException;


    /**
     * Get the bundles matching a bundle name (name corresponds roughly to type)
     *
     * @param item item to check
     * @param name name of bundle (ORIGINAL/TEXT/THUMBNAIL)
     * @return the bundles in an unordered array
     * @throws SQLException if database error
     */
    List<Bundle> getBundles(Item item, String name) throws SQLException;

    /**
     * Add an existing bundle to this item. This has immediate effect.
     *
     * @param context DSpace context object
     * @param item    item to add the bundle to
     * @param bundle  the bundle to add
     * @throws SQLException       if database error
     * @throws AuthorizeException if authorization error
     */
    void addBundle(Context context, Item item, Bundle bundle) throws SQLException, AuthorizeException;

    /**
     * Remove a bundle. This may result in the bundle being deleted, if the
     * bundle is orphaned.
     *
     * @param context DSpace context object
     * @param item    Item
     * @param bundle  the bundle to remove
     * @throws SQLException       if database error
     * @throws AuthorizeException if authorization error
     * @throws IOException        if IO error
     */
    void removeBundle(Context context, Item item, Bundle bundle) throws SQLException, AuthorizeException,
        IOException;

    /**
     * Remove all bundles linked to this item. This may result in the bundle being deleted, if the
     * bundle is orphaned.
     *
     * @param context DSpace context object
     * @param item    the item from which to remove all bundles
     * @throws SQLException       if database error
     * @throws AuthorizeException if authorization error
     * @throws IOException        if IO error
     */
    void removeAllBundles(Context context, Item item) throws AuthorizeException, SQLException, IOException;

    /**
     * Create a single bitstream in a new bundle. Provided as a convenience
     * method for the most common use.
     *
     * @param context DSpace context object
     * @param item    item to create bitstream on
     * @param is      the stream to create the new bitstream from
     * @param name    is the name of the bundle (ORIGINAL, TEXT, THUMBNAIL)
     * @return Bitstream that is created
     * @throws AuthorizeException if authorization error
     * @throws IOException        if IO error
     * @throws SQLException       if database error
     */
    Bitstream createSingleBitstream(Context context, InputStream is, Item item, String name)
        throws AuthorizeException, IOException, SQLException;

    /**
     * Convenience method, calls createSingleBitstream() with name "ORIGINAL"
     *
     * @param context DSpace context object
     * @param item    item to create bitstream on
     * @param is      InputStream
     * @return created bitstream
     * @throws AuthorizeException if authorization error
     * @throws IOException        if IO error
     * @throws SQLException       if database error
     */
    Bitstream createSingleBitstream(Context context, InputStream is, Item item)
        throws AuthorizeException, IOException, SQLException;

    /**
     * Get all non-internal bitstreams in the item. This is mainly used for
     * auditing for provenance messages and adding format.* DC values. The order
     * is indeterminate.
     *
     * @param context DSpace context object
     * @param item    item to check
     * @return non-internal bitstreams.
     * @throws SQLException if database error
     */
    List<Bitstream> getNonInternalBitstreams(Context context, Item item) throws SQLException;

    /**
     * Remove just the DSpace license from an item This is useful to update the
     * current DSpace license, in case the user must accept the DSpace license
     * again (either the item was rejected, or resumed after saving)
     * <p>
     * This method is used by the org.dspace.submit.step.LicenseStep class
     *
     * @param context DSpace context object
     * @param item    item to remove DSpace license from
     * @throws SQLException       if database error
     * @throws AuthorizeException if authorization error
     * @throws IOException        if IO error
     */
    void removeDSpaceLicense(Context context, Item item) throws SQLException, AuthorizeException,
        IOException;

    /**
     * Remove all licenses from an item - it was rejected
     *
     * @param context DSpace context object
     * @param item    item to remove all licenses from
     * @throws SQLException       if database error
     * @throws AuthorizeException if authorization error
     * @throws IOException        if IO error
     */
    void removeLicenses(Context context, Item item) throws SQLException, AuthorizeException, IOException;

    /**
     * Withdraw the item from the archive. It is kept in place, and the content
     * and metadata are not deleted, but it is not publicly accessible.
     *
     * @param context DSpace context object
     * @param item    item to withdraw
     * @throws SQLException       if database error
     * @throws AuthorizeException if authorization error
     */
    void withdraw(Context context, Item item) throws SQLException, AuthorizeException;


    /**
     * Reinstate a withdrawn item
     *
     * @param context DSpace context object
     * @param item    withdrawn item to reinstate
     * @throws SQLException       if database error
     * @throws AuthorizeException if authorization error
     */
    void reinstate(Context context, Item item) throws SQLException, AuthorizeException;

    /**
     * Return true if this Collection 'owns' this item
     *
     * @param item       item to check
     * @param collection Collection
     * @return true if this Collection owns this item
     */
    boolean isOwningCollection(Item item, Collection collection);

    /**
     * remove all of the policies for item and replace them with a new list of
     * policies
     *
     * @param context     DSpace context object
     * @param item        item to replace policies on
     * @param newpolicies -
     *                    this will be all of the new policies for the item and its
     *                    contents
     * @throws SQLException       if database error
     * @throws AuthorizeException if authorization error
     */
    void replaceAllItemPolicies(Context context, Item item, List<ResourcePolicy> newpolicies)
        throws SQLException,
        AuthorizeException;

    /**
     * remove all of the policies for item's bitstreams and bundles and replace
     * them with a new list of policies
     *
     * @param context     DSpace context object
     * @param item        item to replace policies on
     * @param newpolicies -
     *                    this will be all of the new policies for the bundle and
     *                    bitstream contents
     * @throws SQLException       if database error
     * @throws AuthorizeException if authorization error
     */
    void replaceAllBitstreamPolicies(Context context, Item item, List<ResourcePolicy> newpolicies)
        throws SQLException, AuthorizeException;


    /**
     * remove all of the policies for item's bitstreams and bundles that belong
     * to a given Group
     *
     * @param context DSpace context object
     * @param item    item to remove group policies from
     * @param group   Group referenced by policies that needs to be removed
     * @throws SQLException       if database error
     * @throws AuthorizeException if authorization error
     */
    void removeGroupPolicies(Context context, Item item, Group group) throws SQLException, AuthorizeException;

    /**
     * Remove all policies on an item and its contents, and replace them with
     * the DEFAULT_ITEM_READ and DEFAULT_BITSTREAM_READ policies belonging to
     * the collection.
     *
     * @param context    DSpace context object
     * @param item       item to reset policies on
     * @param collection Collection
     * @throws SQLException       if database error
     *                            if an SQL error or if no default policies found. It's a bit
     *                            draconian, but default policies must be enforced.
     * @throws AuthorizeException if authorization error
     */
    void inheritCollectionDefaultPolicies(Context context, Item item, Collection collection)
        throws java.sql.SQLException, AuthorizeException;

    /**
     * Remove all submission and workflow policies on an item and its contents, and add
     * default collection policies which are not yet already in place.
     * If overrideItemReadPolicies is true, then all read policies on the item are replaced (but only if the
     * collection has a default read policy).
     *
     * @param context                   DSpace context object
     * @param item                      item to reset policies on
     * @param collection                Collection
     * @param overrideItemReadPolicies  if true, all read policies on the item are replaced (but only if the
     *                                  collection has a default read policy)
     * @throws SQLException       if database error
     *                            if an SQL error or if no default policies found. It's a bit
     *                            draconian, but default policies must be enforced.
     * @throws AuthorizeException if authorization error
     */
    void inheritCollectionDefaultPolicies(Context context, Item item, Collection collection,
                                                 boolean overrideItemReadPolicies)
        throws java.sql.SQLException, AuthorizeException;

    /**
     * Remove all submission and workflow policies on an item and its contents, and add
     * default collection policies which are not yet already in place.
     * If overrideItemReadPolicies is true, then all read policies on the item are replaced (but only if the
     * collection has a default read policy).
     *
     * @param context                   DSpace context object
     * @param item                      item to reset policies on
     * @param collection                Collection
     * @param overrideItemReadPolicies  if true, all read policies on the item are replaced (but only if the
     *                                  collection has a default read policy)
     * @throws SQLException       if database error
     *                            if an SQL error or if no default policies found. It's a bit
     *                            draconian, but default policies must be enforced.
     * @throws AuthorizeException if authorization error
     */
    public void inheritCollectionDefaultPolicies(Context context, Item item, Collection collection,
                                                 boolean overrideItemReadPolicies)
        throws java.sql.SQLException, AuthorizeException;

    /**
     * Adjust the Bundle and Bitstream policies to reflect what have been defined
     * during the submission/workflow. The temporary SUBMISSION and WORKFLOW
     * policies are removed and the policies defined at the item and collection
     * level are copied and inherited as appropriate. Custom selected Item policies
     * are copied to the bundle/bitstream only if no explicit custom policies were
     * already applied to the bundle/bitstream. Collection's policies are inherited
     * if there are no other policies defined or if the append mode is defined by
     * the configuration via the core.authorization.installitem.inheritance-read.append-mode property
     *
     * @param context             DSpace context object
     * @param item                Item to adjust policies on
     * @param collection          Collection
     * @throws SQLException       If database error
     * @throws AuthorizeException If authorization error
     */
    void adjustBundleBitstreamPolicies(Context context, Item item, Collection collection)
        throws SQLException, AuthorizeException;

    /**
     * Adjust the Bundle and Bitstream policies to reflect what have been defined
     * during the submission/workflow. The temporary SUBMISSION and WORKFLOW
     * policies are removed and the policies defined at the item and collection
     * level are copied and inherited as appropriate. Custom selected Item policies
     * are copied to the bundle/bitstream only if no explicit custom policies were
     * already applied to the bundle/bitstream. Collection's policies are inherited
     * if there are no other policies defined or if the append mode is defined by
     * the configuration via the core.authorization.installitem.inheritance-read.append-mode property
     *
     * @param context                        DSpace context object
     * @param item                           Item to adjust policies on
     * @param collection                     Collection
     * @param replaceReadRPWithCollectionRP  if true, all read policies on the item are replaced (but only if the
     *                                       collection has a default read policy)
     * @throws SQLException       If database error
     * @throws AuthorizeException If authorization error
     */
    void adjustBundleBitstreamPolicies(Context context, Item item, Collection collection,
                                              boolean replaceReadRPWithCollectionRP)
        throws SQLException, AuthorizeException;

    /**
     * Adjust the Bitstream policies to reflect what have been defined
     * during the submission/workflow. The temporary SUBMISSION and WORKFLOW
     * policies are removed and the policies defined at the item and collection
     * level are copied and inherited as appropriate. Custom selected Item policies
     * are copied to the bitstream only if no explicit custom policies were
     * already applied to the bitstream. Collection's policies are inherited
     * if there are no other policies defined or if the append mode is defined by
     * the configuration via the core.authorization.installitem.inheritance-read.append-mode property
     *
     * @param context             DSpace context object
     * @param item                Item to adjust policies on
     * @param collection          Collection
     * @param bitstream           Bitstream to adjust policies on
     * @throws SQLException       If database error
     * @throws AuthorizeException If authorization error
     */
    void adjustBitstreamPolicies(Context context, Item item, Collection collection, Bitstream bitstream)
        throws SQLException, AuthorizeException;

    /**
     * Adjust the Bundle and Bitstream policies to reflect what have been defined
     * during the submission/workflow. The temporary SUBMISSION and WORKFLOW
     * policies are removed and the policies defined at the item and collection
     * level are copied and inherited as appropriate. Custom selected Item policies
     * are copied to the bundle/bitstream only if no explicit custom policies were
     * already applied to the bundle/bitstream. Collection's policies are inherited
     * if there are no other policies defined or if the append mode is defined by
     * the configuration via the core.authorization.installitem.inheritance-read.append-mode property
     *
     * @param context                        DSpace context object
     * @param item                           Item to adjust policies on
     * @param collection                     Collection
     * @param replaceReadRPWithCollectionRP  if true, all read policies on the item are replaced (but only if the
     *                                       collection has a default read policy)
     * @throws SQLException       If database error
     * @throws AuthorizeException If authorization error
     */
    public void adjustBundleBitstreamPolicies(Context context, Item item, Collection collection,
                                              boolean replaceReadRPWithCollectionRP)
        throws SQLException, AuthorizeException;

    /**
     * Adjust the Bitstream policies to reflect what have been defined
     * during the submission/workflow. The temporary SUBMISSION and WORKFLOW
     * policies are removed and the policies defined at the item and collection
     * level are copied and inherited as appropriate. Custom selected Item policies
     * are copied to the bitstream only if no explicit custom policies were
     * already applied to the bitstream. Collection's policies are inherited
     * if there are no other policies defined or if the append mode is defined by
     * the configuration via the core.authorization.installitem.inheritance-read.append-mode property
     *
     * @param context             DSpace context object
     * @param item                Item to adjust policies on
     * @param collection          Collection
     * @param bitstream           Bitstream to adjust policies on
     * @param replaceReadRPWithCollectionRP  If true, all read policies on the bitstream are replaced (but only if the
     *                                       collection has a default read policy)
     * @throws SQLException       If database error
     * @throws AuthorizeException If authorization error
     */
    void adjustBitstreamPolicies(Context context, Item item, Collection collection, Bitstream bitstream,
                                        boolean replaceReadRPWithCollectionRP)
        throws SQLException, AuthorizeException;

    /**
     * Adjust the Bitstream policies to reflect what have been defined
     * during the submission/workflow. The temporary SUBMISSION and WORKFLOW
     * policies are removed and the policies defined at the item and collection
     * level are copied and inherited as appropriate. Custom selected Item policies
     * are copied to the bitstream only if no explicit custom policies were
     * already applied to the bitstream. Collection's policies are inherited
     * if there are no other policies defined or if the append mode is defined by
     * the configuration via the core.authorization.installitem.inheritance-read.append-mode property
     *
     * @param context             DSpace context object
     * @param item                Item to adjust policies on
     * @param collection          Collection
     * @param bitstream           Bitstream to adjust policies on
     * @param replaceReadRPWithCollectionRP  If true, all read policies on the bitstream are replaced (but only if the
     *                                       collection has a default read policy)
     * @throws SQLException       If database error
     * @throws AuthorizeException If authorization error
     */
    public void adjustBitstreamPolicies(Context context, Item item, Collection collection, Bitstream bitstream,
                                        boolean replaceReadRPWithCollectionRP)
        throws SQLException, AuthorizeException;


    /**
     * Adjust the Item's policies to reflect what have been defined during the
     * submission/workflow. The temporary SUBMISSION and WORKFLOW policies are
     * removed and the default policies defined at the collection level are
     * inherited as appropriate. Collection's policies are inherited if there are no
     * other policies defined or if the append mode is defined by the configuration
     * via the core.authorization.installitem.inheritance-read.append-mode property
     *
     * @param context              DSpace context object
     * @param item                 Item to adjust policies on
     * @param collection           Collection
     * @throws SQLException        If database error
     * @throws AuthorizeException  If authorization error
     */
    void adjustItemPolicies(Context context, Item item, Collection collection)
        throws SQLException, AuthorizeException;

    /**
     * Adjust the Item's policies to reflect what have been defined during the
     * submission/workflow. The temporary SUBMISSION and WORKFLOW policies are
     * removed and the default policies defined at the collection level are
     * inherited as appropriate. Collection's policies are inherited if there are no
     * other policies defined or if the append mode is defined by the configuration
     * via the core.authorization.installitem.inheritance-read.append-mode property
     *
     * @param context                        DSpace context object
     * @param item                           Item to adjust policies on
     * @param collection                     Collection
     * @param replaceReadRPWithCollectionRP  If true, all read policies on the item are replaced (but only if the
     *                                       collection has a default read policy)
     * @throws SQLException        If database error
     * @throws AuthorizeException  If authorization error
     */
    void adjustItemPolicies(Context context, Item item, Collection collection,
                                   boolean replaceReadRPWithCollectionRP)
        throws SQLException, AuthorizeException;

    /**
     * Adjust the Item's policies to reflect what have been defined during the
     * submission/workflow. The temporary SUBMISSION and WORKFLOW policies are
     * removed and the default policies defined at the collection level are
     * inherited as appropriate. Collection's policies are inherited if there are no
     * other policies defined or if the append mode is defined by the configuration
     * via the core.authorization.installitem.inheritance-read.append-mode property
     *
     * @param context                        DSpace context object
     * @param item                           Item to adjust policies on
     * @param collection                     Collection
     * @param replaceReadRPWithCollectionRP  If true, all read policies on the item are replaced (but only if the
     *                                       collection has a default read policy)
     * @throws SQLException        If database error
     * @throws AuthorizeException  If authorization error
     */
    public void adjustItemPolicies(Context context, Item item, Collection collection,
                                   boolean replaceReadRPWithCollectionRP)
        throws SQLException, AuthorizeException;

    /**
     * Moves the item from one collection to another one
     *
     * @param context DSpace context object
     * @param item    item to move
     * @param from    Collection to move from
     * @param to      Collection to move to
     * @throws SQLException       if database error
     * @throws AuthorizeException if authorization error
     * @throws IOException        if IO error
     */
    void move(Context context, Item item, Collection from, Collection to)
        throws SQLException, AuthorizeException, IOException;

    /**
     * Moves the item from one collection to another one
     *
     * @param context                DSpace context object
     * @param item                   item to move
     * @param from                   Collection to move from
     * @param to                     Collection to move to
     * @param inheritDefaultPolicies whether to inherit policies from new collection
     * @throws SQLException       if database error
     * @throws AuthorizeException if authorization error
     * @throws IOException        if IO error
     */
    void move(Context context, Item item, Collection from, Collection to, boolean inheritDefaultPolicies)
        throws SQLException, AuthorizeException, IOException;

    /**
     * Check the bundle ORIGINAL to see if there are any uploaded files
     *
     * @param item item to check
     * @return true if there is a bundle named ORIGINAL with one or more
     * bitstreams inside
     * @throws SQLException if database error
     */
    boolean hasUploadedFiles(Item item) throws SQLException;

    /**
     * Get the collections this item is not in.
     *
     * @param context DSpace context object
     * @param item    item to check
     * @return the collections this item is not in, if any.
     * @throws SQLException if database error
     */
    List<Collection> getCollectionsNotLinked(Context context, Item item) throws SQLException;

    /**
     * return TRUE if context's user can edit item, false otherwise
     *
     * @param context DSpace context object
     * @param item    item to check
     * @return boolean true = current user can edit item
     * @throws SQLException if database error
     */
    boolean canEdit(Context context, Item item) throws java.sql.SQLException;

    /**
     * return TRUE if context's user can create new version of the item, false
     * otherwise.
     *
     * @param context DSpace context object
     * @param item    item to check
     * @return boolean true = current user can create new version of the item
     * @throws SQLException if database error
     */
    boolean canCreateNewVersion(Context context, Item item) throws SQLException;

    /**
     * Returns an iterator of in archive items possessing the passed metadata field, or only
     * those matching the passed value, if value is not Item.ANY
     *
     * @param context   DSpace context object
     * @param schema    metadata field schema
     * @param element   metadata field element
     * @param qualifier metadata field qualifier
     * @param value     field value or Item.ANY to match any value
     * @return an iterator over the items matching that authority value
     * @throws SQLException       if database error
     * @throws AuthorizeException if authorization error
     */
    Iterator<Item> findArchivedByMetadataField(Context context, String schema,
                                                      String element, String qualifier,
                                                      String value) throws SQLException, AuthorizeException;

    /**
     * Returns an iterator of in archive items possessing the passed metadata field, or only
     * those matching the passed value, if value is not Item.ANY
     *
     * @param context   DSpace context object
     * @param metadataField    metadata
     * @param value     field value or Item.ANY to match any value
     * @return an iterator over the items matching that authority value
     * @throws SQLException       if database error
     * @throws AuthorizeException if authorization error
     */
    Iterator<Item> findArchivedByMetadataField(Context context, String metadataField, String value)
            throws SQLException, AuthorizeException;

    /**
     * Returns an iterator of Items possessing the passed metadata field, or only
     * those matching the passed value, if value is not Item.ANY
     *
     * @param context   DSpace context object
     * @param schema    metadata field schema
     * @param element   metadata field element
     * @param qualifier metadata field qualifier
     * @param value     field value or Item.ANY to match any value
     * @return an iterator over the items matching that authority value
     * @throws SQLException       if database error
     * @throws AuthorizeException if authorization error
     * @throws IOException        if IO error
     */
    Iterator<Item> findByMetadataField(Context context,
                                              String schema, String element, String qualifier, String value)
        throws SQLException, AuthorizeException, IOException;

    /**
     * Returns a list of items that match the given predicates, within the
     * specified collections, if any. This querying method is used by the
     * Filtered Items report functionality.
     * @param context DSpace context object
     * @param queryPredicates metadata field predicates
     * @param collectionUuids UUIDs of the collections to search
     * @param offset position in the list to start returning items
     * @param limit maximum number of items to return
     * @return a list of matching items in the specified collections,
     * or in any collection if no collection UUIDs are provided
     * @throws SQLException if a database error occurs
     */
    List<Item> findByMetadataQuery(Context context, List<QueryPredicate> queryPredicates,
            List<UUID> collectionUuids, long offset, int limit)
            throws SQLException;

    /**
     * Returns the total number of items that match the given predicates, within the
     * specified collections, if any. This querying method is used for pagination by the
     * Filtered Items report functionality.
     * @param context DSpace context object
     * @param queryPredicates metadata field predicates
     * @param collectionUuids UUIDs of the collections to search
     * @return the total number of matching items in the specified collections,
     * or in any collection if no collection UUIDs are provided
     * @throws SQLException if a database error occurs
     */
    long countForMetadataQuery(Context context, List<QueryPredicate> queryPredicates,
            List<UUID> collectionUuids)
            throws SQLException;

    /**
     * Find all the items in the archive with a given authority key value
     * in the indicated metadata field.
     *
     * @param context   DSpace context object
     * @param schema    metadata field schema
     * @param element   metadata field element
     * @param qualifier metadata field qualifier
     * @param value     the value of authority key to look for
     * @return an iterator over the items matching that authority value
     * @throws SQLException       if database error
     * @throws AuthorizeException if authorization error
     * @throws IOException        if IO error
     */
    Iterator<Item> findByAuthorityValue(Context context,
                                               String schema, String element, String qualifier, String value)
        throws SQLException, AuthorizeException;


    Iterator<Item> findByMetadataFieldAuthority(Context context, String mdString, String authority)
        throws SQLException, AuthorizeException;

    /**
     * Service method for knowing if this Item should be visible in the item list.
     * Items only show up in the "item list" if the user has READ permission
     * and if the Item isn't flagged as unlisted.
     *
     * @param context DSpace context object
     * @param item    item
     * @return true or false
     */
    boolean isItemListedForUser(Context context, Item item);

    /**
     * counts items in the given collection
     *
     * @param context    DSpace context object
     * @param collection Collection
     * @return total items
     * @throws SQLException if database error
     */
    int countItems(Context context, Collection collection) throws SQLException;

    /**
     * counts all items in the given collection including withdrawn items
     *
     * @param context DSpace context object
     * @param collection Collection
     * @return total items
     * @throws SQLException if database error
     */
    int countAllItems(Context context, Collection collection) throws SQLException;

    /**
     * Find all Items modified since a Date.
     *
     * @param context DSpace context object
     * @param last    Earliest interesting last-modified date.
     * @return iterator over items
     * @throws SQLException if database error
     */
    Iterator<Item> findByLastModifiedSince(Context context, Date last)
        throws SQLException;

    /**
     * counts items in the given community
     *
     * @param context   DSpace context object
     * @param community Community
     * @return total items
     * @throws SQLException if database error
     */
    int countItems(Context context, Community community) throws SQLException;

    /**
     * counts all items in the given community including withdrawn
     *
     * @param context DSpace context object
     * @param community Community
     * @return total items
     * @throws SQLException if database error
     */
    int countAllItems(Context context, Community community) throws SQLException;

    /**
     * counts all items
     *
     * @param context DSpace context object
     * @return total items
     * @throws SQLException if database error
     */
    int countTotal(Context context) throws SQLException;

    /**
     * counts all items not in archive
     *
     * @param context DSpace context object
     * @return total items NOT in archive
     * @throws SQLException if database error
     */
    int countNotArchivedItems(Context context) throws SQLException;

    /**
     * counts all items in archive
     *
     * @param context DSpace context object
     * @return total items in archive
     * @throws SQLException if database error
     */
    int countArchivedItems(Context context) throws SQLException;

    /**
     * counts all withdrawn items
     *
     * @param context DSpace context object
     * @return total items withdrawn
     * @throws SQLException if database error
     */
    int countWithdrawnItems(Context context) throws SQLException;

    /**
      * finds all items for which the current user has editing rights
      * @param context DSpace context object
      * @param offset page offset
      * @param limit  page size limit
      * @return list of items for which the current user has editing rights
      * @throws SQLException
      * @throws SearchServiceException
      */
<<<<<<< HEAD
    public List<Item> findItemsWithEdit(Context context, int offset, int limit)
=======
    List<Item> findItemsWithEdit(Context context, int offset, int limit)
>>>>>>> b2ae1d54
        throws SQLException, SearchServiceException;

    /**
    * counts all items for which the current user has editing rights
    * @param context DSpace context object
    * @return list of items for which the current user has editing rights
    * @throws SQLException
    * @throws SearchServiceException
    */
<<<<<<< HEAD
    public int countItemsWithEdit(Context context) throws SQLException, SearchServiceException;
=======
    int countItemsWithEdit(Context context) throws SQLException, SearchServiceException;
>>>>>>> b2ae1d54

    /**
     * Check if the supplied item is an inprogress submission
     *
     * @param context DSpace context object
     * @param item    item to check
     * @return <code>true</code> if the item is linked to a workspaceitem or workflowitem
     * @throws SQLException if database error
     */
    boolean isInProgressSubmission(Context context, Item item) throws SQLException;

    /**
     * Get metadata for the DSpace Object in a chosen schema.
     * See <code>MetadataSchema</code> for more information about schemas.
     * Passing in a <code>null</code> value for <code>qualifier</code>
     * or <code>lang</code> only matches metadata fields where that
     * qualifier or languages is actually <code>null</code>.
     * Passing in <code>DSpaceObject.ANY</code>
     * retrieves all metadata fields with any value for the qualifier or
     * language, including <code>null</code>
     * <P>
     * Examples:
     * <P>
     * Return values of the unqualified "title" field, in any language.
     * Qualified title fields (e.g. "title.uniform") are NOT returned:
     * <P>
     * <code>dspaceobject.getMetadataByMetadataString("dc", "title", null, DSpaceObject.ANY );</code>
     * <P>
     * Return all US English values of the "title" element, with any qualifier
     * (including unqualified):
     * <P>
     * <code>dspaceobject.getMetadataByMetadataString("dc, "title", DSpaceObject.ANY, "en_US" );</code>
     * <P>
     * The ordering of values of a particular element/qualifier/language
     * combination is significant. When retrieving with wildcards, values of a
     * particular element/qualifier/language combinations will be adjacent, but
     * the overall ordering of the combinations is indeterminate.
     *
     * If enableVirtualMetadata is set to false, the virtual metadata will not be included
     *
     * @param item         Item
     * @param schema       the schema for the metadata field. <em>Must</em> match
     *                     the <code>name</code> of an existing metadata schema.
     * @param element      the element name. <code>DSpaceObject.ANY</code> matches any
     *                     element. <code>null</code> doesn't really make sense as all
     *                     metadata must have an element.
     * @param qualifier    the qualifier. <code>null</code> means unqualified, and
     *                     <code>DSpaceObject.ANY</code> means any qualifier (including
     *                     unqualified.)
     * @param lang         the ISO639 language code, optionally followed by an underscore
     *                     and the ISO3166 country code. <code>null</code> means only
     *                     values with no language are returned, and
     *                     <code>DSpaceObject.ANY</code> means values with any country code or
     *                     no country code are returned.
     * @param enableVirtualMetadata
     *                     Enables virtual metadata calculation and inclusion from the
     *                     relationships.
     * @return metadata fields that match the parameters
     */
    List<MetadataValue> getMetadata(Item item, String schema, String element, String qualifier,
                                           String lang, boolean enableVirtualMetadata);

    /**
     * Retrieve the label of the entity type of the given item.
     * @param item the item.
     * @return the label of the entity type, taken from the item metadata, or null if not found.
     */
    String getEntityTypeLabel(Item item);

    /**
     * Retrieve the entity type of the given item.
     * @param context the DSpace context.
     * @param item the item.
     * @return the entity type of the given item, or null if not found.
     */
    EntityType getEntityType(Context context, Item item) throws SQLException;

}<|MERGE_RESOLUTION|>--- conflicted
+++ resolved
@@ -96,18 +96,6 @@
         throws SQLException;
 
     /**
-     * Populate the given item with all template item specified metadata.
-     *
-     * @param context    DSpace context object
-     * @param collection Collection (parent)
-     * @param template   if <code>true</code>, the item inherits all collection's template item metadata
-     * @param item    item to populate with template item specified metadata
-     * @throws SQLException       if database error
-     */
-    public void populateWithTemplateItemMetadata (Context context, Collection collection, boolean template, Item item)
-        throws SQLException;
-
-    /**
      * Get all the items in the archive. Only items with the "in archive" flag
      * set are included. The order of the list is indeterminate.
      *
@@ -528,26 +516,6 @@
      * @throws AuthorizeException if authorization error
      */
     void inheritCollectionDefaultPolicies(Context context, Item item, Collection collection,
-                                                 boolean overrideItemReadPolicies)
-        throws java.sql.SQLException, AuthorizeException;
-
-    /**
-     * Remove all submission and workflow policies on an item and its contents, and add
-     * default collection policies which are not yet already in place.
-     * If overrideItemReadPolicies is true, then all read policies on the item are replaced (but only if the
-     * collection has a default read policy).
-     *
-     * @param context                   DSpace context object
-     * @param item                      item to reset policies on
-     * @param collection                Collection
-     * @param overrideItemReadPolicies  if true, all read policies on the item are replaced (but only if the
-     *                                  collection has a default read policy)
-     * @throws SQLException       if database error
-     *                            if an SQL error or if no default policies found. It's a bit
-     *                            draconian, but default policies must be enforced.
-     * @throws AuthorizeException if authorization error
-     */
-    public void inheritCollectionDefaultPolicies(Context context, Item item, Collection collection,
                                                  boolean overrideItemReadPolicies)
         throws java.sql.SQLException, AuthorizeException;
 
@@ -613,28 +581,6 @@
         throws SQLException, AuthorizeException;
 
     /**
-     * Adjust the Bundle and Bitstream policies to reflect what have been defined
-     * during the submission/workflow. The temporary SUBMISSION and WORKFLOW
-     * policies are removed and the policies defined at the item and collection
-     * level are copied and inherited as appropriate. Custom selected Item policies
-     * are copied to the bundle/bitstream only if no explicit custom policies were
-     * already applied to the bundle/bitstream. Collection's policies are inherited
-     * if there are no other policies defined or if the append mode is defined by
-     * the configuration via the core.authorization.installitem.inheritance-read.append-mode property
-     *
-     * @param context                        DSpace context object
-     * @param item                           Item to adjust policies on
-     * @param collection                     Collection
-     * @param replaceReadRPWithCollectionRP  if true, all read policies on the item are replaced (but only if the
-     *                                       collection has a default read policy)
-     * @throws SQLException       If database error
-     * @throws AuthorizeException If authorization error
-     */
-    public void adjustBundleBitstreamPolicies(Context context, Item item, Collection collection,
-                                              boolean replaceReadRPWithCollectionRP)
-        throws SQLException, AuthorizeException;
-
-    /**
      * Adjust the Bitstream policies to reflect what have been defined
      * during the submission/workflow. The temporary SUBMISSION and WORKFLOW
      * policies are removed and the policies defined at the item and collection
@@ -657,29 +603,6 @@
                                         boolean replaceReadRPWithCollectionRP)
         throws SQLException, AuthorizeException;
 
-    /**
-     * Adjust the Bitstream policies to reflect what have been defined
-     * during the submission/workflow. The temporary SUBMISSION and WORKFLOW
-     * policies are removed and the policies defined at the item and collection
-     * level are copied and inherited as appropriate. Custom selected Item policies
-     * are copied to the bitstream only if no explicit custom policies were
-     * already applied to the bitstream. Collection's policies are inherited
-     * if there are no other policies defined or if the append mode is defined by
-     * the configuration via the core.authorization.installitem.inheritance-read.append-mode property
-     *
-     * @param context             DSpace context object
-     * @param item                Item to adjust policies on
-     * @param collection          Collection
-     * @param bitstream           Bitstream to adjust policies on
-     * @param replaceReadRPWithCollectionRP  If true, all read policies on the bitstream are replaced (but only if the
-     *                                       collection has a default read policy)
-     * @throws SQLException       If database error
-     * @throws AuthorizeException If authorization error
-     */
-    public void adjustBitstreamPolicies(Context context, Item item, Collection collection, Bitstream bitstream,
-                                        boolean replaceReadRPWithCollectionRP)
-        throws SQLException, AuthorizeException;
-
 
     /**
      * Adjust the Item's policies to reflect what have been defined during the
@@ -715,26 +638,6 @@
      * @throws AuthorizeException  If authorization error
      */
     void adjustItemPolicies(Context context, Item item, Collection collection,
-                                   boolean replaceReadRPWithCollectionRP)
-        throws SQLException, AuthorizeException;
-
-    /**
-     * Adjust the Item's policies to reflect what have been defined during the
-     * submission/workflow. The temporary SUBMISSION and WORKFLOW policies are
-     * removed and the default policies defined at the collection level are
-     * inherited as appropriate. Collection's policies are inherited if there are no
-     * other policies defined or if the append mode is defined by the configuration
-     * via the core.authorization.installitem.inheritance-read.append-mode property
-     *
-     * @param context                        DSpace context object
-     * @param item                           Item to adjust policies on
-     * @param collection                     Collection
-     * @param replaceReadRPWithCollectionRP  If true, all read policies on the item are replaced (but only if the
-     *                                       collection has a default read policy)
-     * @throws SQLException        If database error
-     * @throws AuthorizeException  If authorization error
-     */
-    public void adjustItemPolicies(Context context, Item item, Collection collection,
                                    boolean replaceReadRPWithCollectionRP)
         throws SQLException, AuthorizeException;
 
@@ -1018,11 +921,7 @@
       * @throws SQLException
       * @throws SearchServiceException
       */
-<<<<<<< HEAD
-    public List<Item> findItemsWithEdit(Context context, int offset, int limit)
-=======
     List<Item> findItemsWithEdit(Context context, int offset, int limit)
->>>>>>> b2ae1d54
         throws SQLException, SearchServiceException;
 
     /**
@@ -1032,11 +931,7 @@
     * @throws SQLException
     * @throws SearchServiceException
     */
-<<<<<<< HEAD
-    public int countItemsWithEdit(Context context) throws SQLException, SearchServiceException;
-=======
     int countItemsWithEdit(Context context) throws SQLException, SearchServiceException;
->>>>>>> b2ae1d54
 
     /**
      * Check if the supplied item is an inprogress submission
