--- conflicted
+++ resolved
@@ -80,20 +80,12 @@
 
         if (site.isMetadataModified()) {
             context.addEvent(new Event(Event.MODIFY_METADATA, site.getType(), site.getID(),
-<<<<<<< HEAD
-                new EventDetail(DetailType.DSO_SUMMARY, site.getMetadataEventDetails()),
-=======
                 site.getDetails(), DetailType.DSO_SUMMARY,
->>>>>>> 3873496c
                 getIdentifiers(context, site)));
         }
         if (site.isModified()) {
             context.addEvent(new Event(Event.MODIFY, site.getType(), site.getID(),
-<<<<<<< HEAD
-                new EventDetail(DetailType.DSO_SUMMARY, site.getMetadataEventDetails()),
-=======
                 site.getDetails(), DetailType.DSO_SUMMARY,
->>>>>>> 3873496c
                 getIdentifiers(context, site)));
         }
         site.clearModified();
