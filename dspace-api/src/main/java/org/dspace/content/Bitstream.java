--- conflicted
+++ resolved
@@ -733,11 +733,8 @@
      */
     public void updateLastModified()
     {
-<<<<<<< HEAD
-        modified = true;
-=======
         //Also fire a modified event since the bitstream HAS been modified
         ourContext.addEvent(new Event(Event.MODIFY, Constants.BITSTREAM, getID(), null, getIdentifiers(ourContext)));
->>>>>>> b7a469d5
+        modified = true;
     }
 }