/**
 * The contents of this file are subject to the license and copyright
 * detailed in the LICENSE and NOTICE files at the root of the source
 * tree and available online at
 *
 * http://www.dspace.org/license/
 */
package org.dspace.content;

import java.io.IOException;
import java.io.InputStream;
import java.sql.SQLException;
import java.util.ArrayList;
import java.util.List;

import org.apache.log4j.Logger;
import org.dspace.authorize.AuthorizeException;
import org.dspace.authorize.AuthorizeManager;
import org.dspace.core.ConfigurationManager;
import org.dspace.core.Constants;
import org.dspace.core.Context;
import org.dspace.core.LogManager;
import org.dspace.event.Event;
import org.dspace.storage.bitstore.BitstreamStorageManager;
import org.dspace.storage.rdbms.DatabaseManager;
import org.dspace.storage.rdbms.TableRow;
import org.dspace.storage.rdbms.TableRowIterator;

/**
 * Class representing bitstreams stored in the DSpace system.
 * <P>
 * When modifying the bitstream metadata, changes are not reflected in the
 * database until <code>update</code> is called. Note that you cannot alter
 * the contents of a bitstream; you need to create a new bitstream.
 * 
 * @author Robert Tansley
 * @version $Revision$
 */
public class Bitstream extends DSpaceObject
{
    /** log4j logger */
    private static Logger log = Logger.getLogger(Bitstream.class);


    /** The row in the table representing this bitstream */
    private TableRow bRow;

    /** The bitstream format corresponding to this bitstream */
    private BitstreamFormat bitstreamFormat;

    /** Flag set when data is modified, for events */
    private boolean modified;

    /**
     * Private constructor for creating a Bitstream object based on the contents
     * of a DB table row.
     * 
     * @param context
     *            the context this object exists in
     * @param row
     *            the corresponding row in the table
     * @throws SQLException
     */
    Bitstream(Context context, TableRow row) throws SQLException
    {
        super(context);
        bRow = row;

        // Get the bitstream format
        bitstreamFormat = BitstreamFormat.find(context, row
                .getIntColumn("bitstream_format_id"));

        if (bitstreamFormat == null)
        {
            // No format: use "Unknown"
            bitstreamFormat = BitstreamFormat.findUnknown(context);

            // Panic if we can't find it
            if (bitstreamFormat == null)
            {
                throw new IllegalStateException("No Unknown bitstream format");
            }
        }

        // Cache ourselves
        context.cache(this, row.getIntColumn("bitstream_id"));

        modified = false;
        clearDetails();
    }

    /**
     * Get a bitstream from the database. The bitstream metadata is loaded into
     * memory.
     * 
     * @param context
     *            DSpace context object
     * @param id
     *            ID of the bitstream
     * 
     * @return the bitstream, or null if the ID is invalid.
     * @throws SQLException
     */
    public static Bitstream find(Context context, int id) throws SQLException
    {
        // First check the cache
        Bitstream fromCache = (Bitstream) context
                .fromCache(Bitstream.class, id);

        if (fromCache != null)
        {
            return fromCache;
        }

        TableRow row = DatabaseManager.find(context, "bitstream", id);

        if (row == null)
        {
            if (log.isDebugEnabled())
            {
                log.debug(LogManager.getHeader(context, "find_bitstream",
                        "not_found,bitstream_id=" + id));
            }

            return null;
        }

        // not null, return Bitstream
        if (log.isDebugEnabled())
        {
            log.debug(LogManager.getHeader(context, "find_bitstream",
                    "bitstream_id=" + id));
        }

        return new Bitstream(context, row);
    }

    public static Bitstream[] findAll(Context context) throws SQLException
    {
        TableRowIterator tri = DatabaseManager.queryTable(context, "bitstream",
                "SELECT * FROM bitstream");

        List<Bitstream> bitstreams = new ArrayList<Bitstream>();

        try
        {
            while (tri.hasNext())
            {
                TableRow row = tri.next();

                // First check the cache
                Bitstream fromCache = (Bitstream) context.fromCache(
                        Bitstream.class, row.getIntColumn("bitstream_id"));

                if (fromCache != null)
                {
                    bitstreams.add(fromCache);
                }
                else
                {
                    bitstreams.add(new Bitstream(context, row));
                }
            }
        }
        finally
        {
            // close the TableRowIterator to free up resources
            if (tri != null)
            {
                tri.close();
            }
        }

        Bitstream[] bitstreamArray = new Bitstream[bitstreams.size()];
        bitstreamArray = bitstreams.toArray(bitstreamArray);

        return bitstreamArray;
    }

    /**
     * Create a new bitstream, with a new ID. The checksum and file size are
     * calculated. This method is not public, and does not check authorisation;
     * other methods such as Bundle.createBitstream() will check authorisation.
     * The newly created bitstream has the "unknown" format.
     * 
     * @param context
     *            DSpace context object
     * @param is
     *            the bits to put in the bitstream
     * 
     * @return the newly created bitstream
     * @throws IOException
     * @throws SQLException
     */
    static Bitstream create(Context context, InputStream is)
            throws IOException, SQLException
    {
        // Store the bits
        int bitstreamID = BitstreamStorageManager.store(context, is);

        log.info(LogManager.getHeader(context, "create_bitstream",
                "bitstream_id=" + bitstreamID));

        // Set the format to "unknown"
        Bitstream bitstream = find(context, bitstreamID);
        bitstream.setFormat(null);

        context.addEvent(new Event(Event.CREATE, Constants.BITSTREAM, 
                bitstreamID, null, bitstream.getIdentifiers(context)));

        return bitstream;
    }

    /**
     * Register a new bitstream, with a new ID.  The checksum and file size
     * are calculated.  This method is not public, and does not check
     * authorisation; other methods such as Bundle.createBitstream() will
     * check authorisation.  The newly created bitstream has the "unknown"
     * format.
     *
     * @param  context DSpace context object
     * @param assetstore corresponds to an assetstore in dspace.cfg
     * @param bitstreamPath the path and filename relative to the assetstore 
     * @return  the newly registered bitstream
     * @throws IOException
     * @throws SQLException
     */
    static Bitstream register(Context context, 
    		int assetstore, String bitstreamPath)
        	throws IOException, SQLException
    {
        // Store the bits
        int bitstreamID = BitstreamStorageManager.register(
        		context, assetstore, bitstreamPath);

        log.info(LogManager.getHeader(context,
            "create_bitstream",
            "bitstream_id=" + bitstreamID));

        // Set the format to "unknown"
        Bitstream bitstream = find(context, bitstreamID);
        bitstream.setFormat(null);

        context.addEvent(new Event(Event.CREATE, Constants.BITSTREAM, 
                bitstreamID, "REGISTER", bitstream.getIdentifiers(context)));

        return bitstream;
    }

    /**
     * Get the internal identifier of this bitstream
     * 
     * @return the internal identifier
     */
    public int getID()
    {
        return bRow.getIntColumn("bitstream_id");
    }

    public String getHandle()
    {
        // No Handles for bitstreams
        return null;
    }

    /**
     * Get the sequence ID of this bitstream
     * 
     * @return the sequence ID
     */
    public int getSequenceID()
    {
        return bRow.getIntColumn("sequence_id");
    }

    /**
     * Set the sequence ID of this bitstream
     * 
     * @param sid
     *            the ID
     */
    public void setSequenceID(int sid)
    {
        bRow.setColumn("sequence_id", sid);
        modifiedMetadata = true;
        addDetails("SequenceID");
    }

    /**
     * Get the name of this bitstream - typically the filename, without any path
     * information
     * 
     * @return the name of the bitstream
     */
    public String getName(){
        return getMetadataFirstValue(MetadataSchema.DC_SCHEMA, "title", null, Item.ANY);
    }

    /**
     * Set the name of the bitstream
     * 
     * @param n
     *            the new name of the bitstream
     */
    public void setName(String n) {
        setMetadataSingleValue(MetadataSchema.DC_SCHEMA, "title", null, null, n);
    }

    /**
     * Get the source of this bitstream - typically the filename with path
     * information (if originally provided) or the name of the tool that
     * generated this bitstream
     * 
     * @return the source of the bitstream
     */
    public String getSource()
    {
        return getMetadataFirstValue(MetadataSchema.DC_SCHEMA, "source", null, Item.ANY);
    }

    /**
     * Set the source of the bitstream
     * 
     * @param n
     *            the new source of the bitstream
     */
    public void setSource(String n) {
        setMetadataSingleValue(MetadataSchema.DC_SCHEMA, "source", null, null, n);
    }

    /**
     * Get the description of this bitstream - optional free text, typically
     * provided by a user at submission time
     * 
     * @return the description of the bitstream
     */
    public String getDescription()
    {
        return getMetadataFirstValue(MetadataSchema.DC_SCHEMA, "description", null, Item.ANY);
    }

    /**
     * Set the description of the bitstream
     * 
     * @param n
     *            the new description of the bitstream
     */
    public void setDescription(String n) {
        setMetadataSingleValue(MetadataSchema.DC_SCHEMA, "description", null, null, n);
    }

    /**
     * Get the checksum of the content of the bitstream, for integrity checking
     * 
     * @return the checksum
     */
    public String getChecksum()
    {
        return bRow.getStringColumn("checksum");
    }

    /**
     * Get the algorithm used to calculate the checksum
     * 
     * @return the algorithm, e.g. "MD5"
     */
    public String getChecksumAlgorithm()
    {
        return bRow.getStringColumn("checksum_algorithm");
    }

    /**
     * Get the size of the bitstream
     * 
     * @return the size in bytes
     */
    public long getSize()
    {
        return bRow.getLongColumn("size_bytes");
    }

    /**
     * Set the user's format description. This implies that the format of the
     * bitstream is uncertain, and the format is set to "unknown."
     * 
     * @param desc
     *            the user's description of the format
     * @throws SQLException
     */
    public void setUserFormatDescription(String desc) throws SQLException {
        setFormat(null);
        setMetadataSingleValue(MetadataSchema.DC_SCHEMA, "format", null, null, desc);
    }

    /**
     * Get the user's format description. Returns null if the format is known by
     * the system.
     * 
     * @return the user's format description.
     */
    public String getUserFormatDescription()
    {
        return getMetadataFirstValue(MetadataSchema.DC_SCHEMA, "format", null, Item.ANY);
    }

    /**
     * Get the description of the format - either the user's or the description
     * of the format defined by the system.
     * 
     * @return a description of the format.
     */
    public String getFormatDescription()
    {
        if (bitstreamFormat.getShortDescription().equals("Unknown"))
        {
            // Get user description if there is one
            String desc = getUserFormatDescription();

            if (desc == null)
            {
                return "Unknown";
            }

            return desc;
        }

        // not null or Unknown
        return bitstreamFormat.getShortDescription();
    }

    /**
     * Get the format of the bitstream
     * 
     * @return the format of this bitstream
     */
    public BitstreamFormat getFormat()
    {
        return bitstreamFormat;
    }

    /**
     * Set the format of the bitstream. If the user has supplied a type
     * description, it is cleared. Passing in <code>null</code> sets the type
     * of this bitstream to "unknown".
     * 
     * @param f
     *            the format of this bitstream, or <code>null</code> for
     *            unknown
     * @throws SQLException
     */
    public void setFormat(BitstreamFormat f) throws SQLException
    {
        // FIXME: Would be better if this didn't throw an SQLException,
        // but we need to find the unknown format!
        if (f == null)
        {
            // Use "Unknown" format
            bitstreamFormat = BitstreamFormat.findUnknown(ourContext);
        }
        else
        {
            bitstreamFormat = f;
        }

        // Remove user type description
        clearMetadata(MetadataSchema.DC_SCHEMA,"format",null, Item.ANY);

        // Update the ID in the table row
        bRow.setColumn("bitstream_format_id", bitstreamFormat.getID());
        modified = true;
    }

    /**
     * Update the bitstream metadata. Note that the content of the bitstream
     * cannot be changed - for that you need to create a new bitstream.
     * 
     * @throws SQLException
     * @throws AuthorizeException
     */
    public void update() throws SQLException, AuthorizeException
    {
        // Check authorisation
        AuthorizeManager.authorizeAction(ourContext, this, Constants.WRITE);

        log.info(LogManager.getHeader(ourContext, "update_bitstream",
                "bitstream_id=" + getID()));

        DatabaseManager.update(ourContext, bRow);

        if (modified)
        {
<<<<<<< HEAD
            ourContext.addEvent(new Event(Event.MODIFY, Constants.BITSTREAM, getID(), null));
=======
            bContext.addEvent(new Event(Event.MODIFY, Constants.BITSTREAM, 
                    getID(), null, getIdentifiers(bContext)));
>>>>>>> 1c0bce9c
            modified = false;
        }
        if (modifiedMetadata)
        {
<<<<<<< HEAD
            updateMetadata();
=======
            bContext.addEvent(new Event(Event.MODIFY_METADATA, 
                    Constants.BITSTREAM, getID(), getDetails(),
                    getIdentifiers(bContext)));
            modifiedMetadata = false;
>>>>>>> 1c0bce9c
            clearDetails();
        }

    }

    /**
     * Delete the bitstream, including any mappings to bundles
     * 
     * @throws SQLException
     */
    void delete() throws SQLException
    {
        boolean oracle = false;
        if ("oracle".equals(ConfigurationManager.getProperty("db.name")))
        {
            oracle = true;
        }

        // changed to a check on remove
        // Check authorisation
        //AuthorizeManager.authorizeAction(ourContext, this, Constants.DELETE);
        log.info(LogManager.getHeader(ourContext, "delete_bitstream",
                "bitstream_id=" + getID()));

<<<<<<< HEAD
        ourContext.addEvent(new Event(Event.DELETE, Constants.BITSTREAM, getID(), String.valueOf(getSequenceID())));
=======
        bContext.addEvent(new Event(Event.DELETE, Constants.BITSTREAM, getID(), 
                String.valueOf(getSequenceID()), getIdentifiers(bContext)));
>>>>>>> 1c0bce9c

        // Remove from cache
        ourContext.removeCached(this, getID());

        // Remove policies
        AuthorizeManager.removeAllPolicies(ourContext, this);

        // Remove references to primary bitstreams in bundle
        String query = "update bundle set primary_bitstream_id = ";
        query += (oracle ? "''" : "Null") + " where primary_bitstream_id = ? ";
        DatabaseManager.updateQuery(ourContext,
                query, bRow.getIntColumn("bitstream_id"));

        // Remove bitstream itself
        BitstreamStorageManager.delete(ourContext, bRow
                .getIntColumn("bitstream_id"));

        removeMetadataFromDatabase();
    }

    /**
     * Bitstreams are only logically deleted (via a flag in the database).
     * This method allows us to verify is the bitstream is still valid
     *
     * @return true if the bitstream has been deleted
     */
    boolean isDeleted() throws SQLException
    {
        String query = "select count(*) as mycount from Bitstream where deleted = '1' and bitstream_id = ? ";
        TableRowIterator tri = DatabaseManager.query(ourContext, query, bRow.getIntColumn("bitstream_id"));
        long count = 0;

        try
        {
            TableRow r = tri.next();
            count = r.getLongColumn("mycount");
        }
        finally
        {
            // close the TableRowIterator to free up resources
            if (tri != null)
            {
                tri.close();
            }
        }
        
        return count == 1;
    }

    /**
     * Retrieve the contents of the bitstream
     * 
     * @return a stream from which the bitstream can be read.
     * @throws IOException
     * @throws SQLException
     * @throws AuthorizeException
     */
    public InputStream retrieve() throws IOException, SQLException,
            AuthorizeException
    {
        // Maybe should return AuthorizeException??
        AuthorizeManager.authorizeAction(ourContext, this, Constants.READ);

        return BitstreamStorageManager.retrieve(ourContext, bRow
                .getIntColumn("bitstream_id"));
    }

    /**
     * Get the bundles this bitstream appears in
     * 
     * @return array of <code>Bundle</code> s this bitstream appears in
     * @throws SQLException
     */
    public Bundle[] getBundles() throws SQLException
    {
        // Get the bundle table rows
        TableRowIterator tri = DatabaseManager.queryTable(ourContext, "bundle",
                "SELECT bundle.* FROM bundle, bundle2bitstream WHERE " +
                        "bundle.bundle_id=bundle2bitstream.bundle_id AND " +
                        "bundle2bitstream.bitstream_id= ? ",
                bRow.getIntColumn("bitstream_id"));

        // Build a list of Bundle objects
        List<Bundle> bundles = new ArrayList<Bundle>();
        try
        {
            while (tri.hasNext())
            {
                TableRow r = tri.next();

                // First check the cache
                Bundle fromCache = (Bundle) ourContext.fromCache(Bundle.class, r
                        .getIntColumn("bundle_id"));

                if (fromCache != null)
                {
                    bundles.add(fromCache);
                }
                else
                {
                    bundles.add(new Bundle(ourContext, r));
                }
            }
        }
        finally
        {
            // close the TableRowIterator to free up resources
            if (tri != null)
            {
                tri.close();
            }
        }

        Bundle[] bundleArray = new Bundle[bundles.size()];
        bundleArray = (Bundle[]) bundles.toArray(bundleArray);

        return bundleArray;
    }

    /**
     * return type found in Constants
     * 
     * @return int Constants.BITSTREAM
     */
    public int getType()
    {
        return Constants.BITSTREAM;
    }
    
    /**
     * Determine if this bitstream is registered (available elsewhere on
     * filesystem than in assetstore). More about registered items:
     * https://wiki.duraspace.org/display/DSDOC3x/Registering+(not+Importing)+Bitstreams+via+Simple+Archive+Format
     * 
     * @return true if the bitstream is registered, false otherwise
     */
    public boolean isRegisteredBitstream() {
        return BitstreamStorageManager
				.isRegisteredBitstream(bRow.getStringColumn("internal_id"));
    }
    
    /**
     * Get the asset store number where this bitstream is stored
     * 
     * @return the asset store number of the bitstream
     */
    public int getStoreNumber() {
        return bRow.getIntColumn("store_number");
    }

    /**
     * Get the parent object of a bitstream. The parent can be an item if this
     * is a normal bitstream, or it could be a collection or a community if the
     * bitstream is a logo.
     *
     * @return this bitstream's parent.
     * @throws SQLException
     */    
    public DSpaceObject getParentObject() throws SQLException
    {
        Bundle[] bundles = getBundles();
        if (bundles != null && (bundles.length > 0 && bundles[0] != null))
        {
            // the ADMIN action is not allowed on Bundle object so skip to the item
            Item[] items = bundles[0].getItems();
            if (items != null && items.length > 0)
            {
                return items[0];
            }
            else
            {
                return null;
            }
        }
        else
        {
            // is the bitstream a logo for a community or a collection?
            TableRow qResult = DatabaseManager.querySingle(ourContext,
                       "SELECT collection_id FROM collection " +
                       "WHERE logo_bitstream_id = ?",getID());
            if (qResult != null) 
            {
                return Collection.find(ourContext,qResult.getIntColumn("collection_id"));
            }
            else
            {   
                // is the bitstream related to a community?
                qResult = DatabaseManager.querySingle(ourContext,
                        "SELECT community_id FROM community " +
                        "WHERE logo_bitstream_id = ?",getID());
    
                if (qResult != null)
                {
                    return Community.find(ourContext,qResult.getIntColumn("community_id"));
                }
                else
                {
                    return null;
                }
            }                                   
        }
    }

    @Override
    public void updateLastModified()
    {
        //Also fire a modified event since the bitstream HAS been modified
<<<<<<< HEAD
        ourContext.addEvent(new Event(Event.MODIFY, Constants.BITSTREAM, getID(), null));
=======
        bContext.addEvent(new Event(Event.MODIFY, Constants.BITSTREAM, getID(), 
                null, getIdentifiers(bContext)));
>>>>>>> 1c0bce9c
    }
}<|MERGE_RESOLUTION|>--- conflicted
+++ resolved
@@ -489,24 +489,12 @@
 
         if (modified)
         {
-<<<<<<< HEAD
-            ourContext.addEvent(new Event(Event.MODIFY, Constants.BITSTREAM, getID(), null));
-=======
-            bContext.addEvent(new Event(Event.MODIFY, Constants.BITSTREAM, 
-                    getID(), null, getIdentifiers(bContext)));
->>>>>>> 1c0bce9c
+            ourContext.addEvent(new Event(Event.MODIFY, Constants.BITSTREAM, getID(), null, getIdentifiers(ourContext)));
             modified = false;
         }
         if (modifiedMetadata)
         {
-<<<<<<< HEAD
             updateMetadata();
-=======
-            bContext.addEvent(new Event(Event.MODIFY_METADATA, 
-                    Constants.BITSTREAM, getID(), getDetails(),
-                    getIdentifiers(bContext)));
-            modifiedMetadata = false;
->>>>>>> 1c0bce9c
             clearDetails();
         }
 
@@ -531,12 +519,8 @@
         log.info(LogManager.getHeader(ourContext, "delete_bitstream",
                 "bitstream_id=" + getID()));
 
-<<<<<<< HEAD
-        ourContext.addEvent(new Event(Event.DELETE, Constants.BITSTREAM, getID(), String.valueOf(getSequenceID())));
-=======
-        bContext.addEvent(new Event(Event.DELETE, Constants.BITSTREAM, getID(), 
-                String.valueOf(getSequenceID()), getIdentifiers(bContext)));
->>>>>>> 1c0bce9c
+        ourContext.addEvent(new Event(Event.DELETE, Constants.BITSTREAM, getID(), 
+                String.valueOf(getSequenceID()), getIdentifiers(ourContext)));
 
         // Remove from cache
         ourContext.removeCached(this, getID());
@@ -744,11 +728,6 @@
     public void updateLastModified()
     {
         //Also fire a modified event since the bitstream HAS been modified
-<<<<<<< HEAD
-        ourContext.addEvent(new Event(Event.MODIFY, Constants.BITSTREAM, getID(), null));
-=======
-        bContext.addEvent(new Event(Event.MODIFY, Constants.BITSTREAM, getID(), 
-                null, getIdentifiers(bContext)));
->>>>>>> 1c0bce9c
+        ourContext.addEvent(new Event(Event.MODIFY, Constants.BITSTREAM, getID(), null, getIdentifiers(ourContext)));
     }
 }