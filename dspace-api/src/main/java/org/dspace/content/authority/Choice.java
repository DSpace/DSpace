--- conflicted
+++ resolved
@@ -75,8 +75,6 @@
         this.extras = extras;
     }
 
-<<<<<<< HEAD
-=======
     /**
      * Constructor for common need of Hierarchical authorities that want to
      * explicitely set the selectable flag
@@ -87,7 +85,6 @@
      * @param selectable true if the choice can be selected, false if the a more
      *                   accurate choice should be preferred
      */
->>>>>>> 2e5efda2
     public Choice(String authority, String label, String value, boolean selectable) {
         this.authority = authority;
         this.label = label;
