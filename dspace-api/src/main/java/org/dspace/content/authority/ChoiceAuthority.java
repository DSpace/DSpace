/**
 * The contents of this file are subject to the license and copyright
 * detailed in the LICENSE and NOTICE files at the root of the source
 * tree and available online at
 *
 * http://www.dspace.org/license/
 */
package org.dspace.content.authority;

import java.util.HashMap;
import java.util.Map;

<<<<<<< HEAD
import org.dspace.content.Collection;
=======
import org.dspace.core.NameAwarePlugin;
>>>>>>> e0f19912

/**
 * Plugin interface that supplies an authority control mechanism for
 * one metadata field.
 *
 * @author Larry Stone
 * @see ChoiceAuthorityServiceImpl
 * @see MetadataAuthorityServiceImpl
 */
public interface ChoiceAuthority extends NameAwarePlugin {
    /**
     * Get all values from the authority that match the preferred value.
     * Note that the offering was entered by the user and may contain
     * mixed/incorrect case, whitespace, etc so the plugin should be careful
     * to clean up user data before making comparisons.
     *
     * Value of a "Name" field will be in canonical DSpace person name format,
     * which is "Lastname, Firstname(s)", e.g. "Smith, John Q.".
     *
     * Some authorities with a small set of values may simply return the whole
     * set for any sample value, although it's a good idea to set the
     * defaultSelected index in the Choices instance to the choice, if any,
     * that matches the value.
     *
     * @param text       user's value to match
     * @param start      choice at which to start, 0 is first.
     * @param limit      maximum number of choices to return, 0 for no limit.
     * @param locale     explicit localization key if available, or null
     * @return a Choices object (never null).
     */
    public Choices getMatches(String text, int start, int limit, String locale);

    /**
     * Get the single "best" match (if any) of a value in the authority
     * to the given user value.  The "confidence" element of Choices is
     * expected to be set to a meaningful value about the circumstances of
     * this match.
     *
     * This call is typically used in non-interactive metadata ingest
     * where there is no interactive agent to choose from among options.
     *
     * @param text       user's value to match
     * @param locale     explicit localization key if available, or null
     * @return a Choices object (never null) with 1 or 0 values.
     */
    public Choices getBestMatch(String field, String locale);

    /**
     * Get the canonical user-visible "label" (i.e. short descriptive text)
     * for a key in the authority.  Can be localized given the implicit
     * or explicit locale specification.
     *
     * This may get called many times while populating a Web page so it should
     * be implemented as efficiently as possible.
     *
     * @param key    authority key known to this authority.
     * @param locale explicit localization key if available, or null
     * @return descriptive label - should always return something, never null.
     */
    public String getLabel(String key, String locale);

    /**
     * Get the canonical value to store for a key in the authority. Can be localized
     * given the implicit or explicit locale specification.
     *
     * @param key    authority key known to this authority.
     * @param locale explicit localization key if available, or null
     * @return value to store - should always return something, never null.
     */
    default String getValue(String key, String locale) {
        return getLabel(key, locale);
    }

<<<<<<< HEAD
=======
    /**
     * Get a map of additional information related to the specified key in the
     * authority.
     * 
     * @param key    the key of the entry
     * @param locale explicit localization key if available, or null
     * @return a map of additional information related to the key
     */
>>>>>>> e0f19912
    default Map<String, String> getExtra(String key, String locale) {
        return new HashMap<String, String>();
    }

    /**
     * Return true for hierarchical authorities
     * 
     * @return <code>true</code> if hierarchical, default <code>false</code>
     */
    default boolean isHierarchical() {
        return false;
    }

    /**
     * Scrollable authorities allows the scroll of the entries without applying
     * filter/query to the
     * {@link #getMatches(String, String, Collection, int, int, String)}
     * 
     * @return <code>true</code> if scrollable, default <code>false</code>
     */
    default boolean isScrollable() {
        return false;
    }

<<<<<<< HEAD
=======
    /**
     * Hierarchical authority can provide an hint for the UI about how many levels
     * preload to improve the UX. It provides a valid default for hierarchical
     * authorities
     * 
     * @return <code>0</code> if hierarchical, null otherwise
     */
>>>>>>> e0f19912
    default Integer getPreloadLevel() {
        return isHierarchical() ? 0 : null;
    }

<<<<<<< HEAD
=======
    /**
     * Build the preferred choice associated with the authKey. The default
     * implementation delegate the creato to the {@link #getLabel(String, String)}
     * {@link #getValue(String, String)} and {@link #getExtra(String, String)}
     * methods but can be directly overriden for better efficiency or special
     * scenario
     * 
     * @param authKey authority key known to this authority.
     * @param locale  explicit localization key if available, or null
     * @return the preferred choice for this authKey and locale
     */
>>>>>>> e0f19912
    default public Choice getChoice(String authKey, String locale) {
        Choice result = new Choice();
        result.authority = authKey;
        result.label = getLabel(authKey, locale);
        result.value = getValue(authKey, locale);
        result.extras.putAll(getExtra(authKey, locale));
        return result;
    }
<<<<<<< HEAD
=======

    /**
     * Provide a recommendation to store the authority in the metadata value if
     * available in the in the provided choice(s). Usually ChoiceAuthority should
     * recommend that so the default is true and it only need to be implemented in
     * the unusual scenario
     * 
     * @return <code>true</code> if the authority provided in any choice of this
     *         authority should be stored in the metadata value
     */
    default public boolean storeAuthorityInMetadata() {
        return true;
    }
>>>>>>> e0f19912
}<|MERGE_RESOLUTION|>--- conflicted
+++ resolved
@@ -10,11 +10,7 @@
 import java.util.HashMap;
 import java.util.Map;
 
-<<<<<<< HEAD
-import org.dspace.content.Collection;
-=======
 import org.dspace.core.NameAwarePlugin;
->>>>>>> e0f19912
 
 /**
  * Plugin interface that supplies an authority control mechanism for
@@ -88,8 +84,6 @@
         return getLabel(key, locale);
     }
 
-<<<<<<< HEAD
-=======
     /**
      * Get a map of additional information related to the specified key in the
      * authority.
@@ -98,7 +92,6 @@
      * @param locale explicit localization key if available, or null
      * @return a map of additional information related to the key
      */
->>>>>>> e0f19912
     default Map<String, String> getExtra(String key, String locale) {
         return new HashMap<String, String>();
     }
@@ -123,8 +116,6 @@
         return false;
     }
 
-<<<<<<< HEAD
-=======
     /**
      * Hierarchical authority can provide an hint for the UI about how many levels
      * preload to improve the UX. It provides a valid default for hierarchical
@@ -132,13 +123,10 @@
      * 
      * @return <code>0</code> if hierarchical, null otherwise
      */
->>>>>>> e0f19912
     default Integer getPreloadLevel() {
         return isHierarchical() ? 0 : null;
     }
 
-<<<<<<< HEAD
-=======
     /**
      * Build the preferred choice associated with the authKey. The default
      * implementation delegate the creato to the {@link #getLabel(String, String)}
@@ -150,7 +138,6 @@
      * @param locale  explicit localization key if available, or null
      * @return the preferred choice for this authKey and locale
      */
->>>>>>> e0f19912
     default public Choice getChoice(String authKey, String locale) {
         Choice result = new Choice();
         result.authority = authKey;
@@ -159,8 +146,6 @@
         result.extras.putAll(getExtra(authKey, locale));
         return result;
     }
-<<<<<<< HEAD
-=======
 
     /**
      * Provide a recommendation to store the authority in the metadata value if
@@ -174,5 +159,4 @@
     default public boolean storeAuthorityInMetadata() {
         return true;
     }
->>>>>>> e0f19912
 }