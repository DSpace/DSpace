--- conflicted
+++ resolved
@@ -104,15 +104,7 @@
         return isHierarchical() ? 0 : null;
     }
 
-<<<<<<< HEAD
-    default Integer getPreloadLevel() {
-        return 0;
-    }
-
-    default public Choice getChoice(String fieldKey, String authKey, String locale) {
-=======
     default public Choice getChoice(String authKey, String locale) {
->>>>>>> 322b56b4
         Choice result = new Choice();
         result.authority = authKey;
         result.label = getLabel(authKey, locale);
@@ -120,36 +112,4 @@
         result.extras.putAll(getExtra(authKey, locale));
         return result;
     }
-<<<<<<< HEAD
-
-    /**
-     * Get all values from the authority that match the preferred value.
-     * Note that the offering was entered by the user and may contain
-     * mixed/incorrect case, whitespace, etc so the plugin should be careful
-     * to clean up user data before making comparisons.
-     *
-     * Value of a "Name" field will be in canonical DSpace person name format,
-     * which is "Lastname, Firstname(s)", e.g. "Smith, John Q.".
-     *
-     * Some authorities with a small set of values may simply return the whole
-     * set for any sample value, although it's a good idea to set the
-     * defaultSelected index in the Choices instance to the choice, if any,
-     * that matches the value.
-     *
-     * @param authorityName authority name
-     * @param field         being matched for
-     * @param text          user's value to match
-     * @param collection    database ID of Collection for context (owner of Item)
-     * @param start         choice at which to start, 0 is first.
-     * @param limit         maximum number of choices to return, 0 for no limit.
-     * @param locale        explicit localization key if available, or null
-     * @return a Choices object (never null).
-     */
-    default public Choices getMatches(String authorityName, String field, String text, Collection collection,
-            int start, int limit, String locale) {
-        return getMatches(field, text, collection, start, limit, locale);
-    }
-
-=======
->>>>>>> 322b56b4
 }