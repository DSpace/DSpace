--- conflicted
+++ resolved
@@ -198,11 +198,7 @@
         String xpathExpression = "";
         String[] textHierarchy = text.split(hierarchyDelimiter, -1);
         for (int i = 0; i < textHierarchy.length; i++) {
-<<<<<<< HEAD
-            xpathExpression += String.format(labelTemplate, textHierarchy[i].replaceAll("'", "&apos;").toLowerCase());
-=======
             xpathExpression += String.format(labelTemplate, textHierarchy[i].replaceAll("'", "&apos;"));
->>>>>>> e0f19912
         }
         XPath xpath = XPathFactory.newInstance().newXPath();
         List<Choice> choices = new ArrayList<Choice>();
@@ -251,7 +247,6 @@
 
     @Override
     public Choices getChoicesByParent(String authorityName, String parentId, int start, int limit, String locale) {
-<<<<<<< HEAD
         init();
         String xpathExpression = String.format(idTemplate, parentId);
         return getChoicesByXpath(xpathExpression, start, limit);
@@ -272,28 +267,6 @@
 
     private Node getNode(String key) throws XPathExpressionException {
         init();
-=======
-        init();
-        String xpathExpression = String.format(idTemplate, parentId);
-        return getChoicesByXpath(xpathExpression, start, limit);
-    }
-
-    @Override
-    public Choice getParentChoice(String authorityName, String parentId, String locale) {
-        init();
-        String xpathExpression = String.format(idTemplate, parentId);
-        Choice choice = getParent(xpathExpression);
-        return choice;
-    }
-
-    @Override
-    public Integer getPreloadLevel() {
-        return preloadLevel;
-    }
-
-    private Node getNode(String key) throws XPathExpressionException {
-        init();
->>>>>>> e0f19912
         String xpathExpression = String.format(idTemplate, key);
         XPath xpath = XPathFactory.newInstance().newXPath();
         Node node = (Node) xpath.evaluate(xpathExpression, vocabulary, XPathConstants.NODE);
@@ -375,8 +348,6 @@
                 String nodeValue = firstChild.getTextContent();
                 if (StringUtils.isNotBlank(nodeValue)) {
                     return nodeValue;
-<<<<<<< HEAD
-=======
                 }
             }
         }
@@ -421,60 +392,12 @@
                 Node parentIdAttr = parentN.getAttributes().getNamedItem("id");
                 if (null != parentIdAttr && !parentIdAttr.getNodeValue().equals(rootNodeId)) {
                     return buildString(parentN);
->>>>>>> e0f19912
                 }
             }
         }
         return null;
     }
 
-<<<<<<< HEAD
-    private List<String> getChildren(Node node) {
-        List<String> children = new ArrayList<String>();
-        NodeList childNodes = node.getChildNodes();
-        for (int ci = 0; ci < childNodes.getLength(); ci++) {
-            Node firstChild = childNodes.item(ci);
-            if (firstChild != null && "isComposedBy".equals(firstChild.getNodeName())) {
-                for (int cii = 0; cii < firstChild.getChildNodes().getLength(); cii++) {
-                    Node childN = firstChild.getChildNodes().item(cii);
-                    if (childN != null && "node".equals(childN.getNodeName())) {
-                        Node childIdAttr = childN.getAttributes().getNamedItem("id");
-                        if (null != childIdAttr) {
-                            children.add(childIdAttr.getNodeValue());
-                        }
-                    }
-                }
-                break;
-            }
-        }
-        return children;
-    }
-
-    private boolean isSelectable(Node node) {
-        Node selectableAttr = node.getAttributes().getNamedItem("selectable");
-        if (null != selectableAttr) {
-            return Boolean.valueOf(selectableAttr.getNodeValue());
-        } else { // Default is true
-            return true;
-        }
-    }
-
-    private String getParent(Node node) {
-        Node parentN = node.getParentNode();
-        if (parentN != null) {
-            parentN = parentN.getParentNode();
-            if (parentN != null) {
-                Node parentIdAttr = parentN.getAttributes().getNamedItem("id");
-                if (null != parentIdAttr && !parentIdAttr.getNodeValue().equals(rootNodeId)) {
-                    return buildString(parentN);
-                }
-            }
-        }
-        return null;
-    }
-
-=======
->>>>>>> e0f19912
     private String getAuthority(Node node) {
         Node idAttr = node.getAttributes().getNamedItem("id");
         if (null != idAttr) { // 'id' is optional
