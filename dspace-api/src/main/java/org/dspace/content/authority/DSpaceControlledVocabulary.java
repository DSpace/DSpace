/**
 * The contents of this file are subject to the license and copyright
 * detailed in the LICENSE and NOTICE files at the root of the source
 * tree and available online at
 *
 * http://www.dspace.org/license/
 */
package org.dspace.content.authority;

import java.io.File;
import java.util.ArrayList;
import java.util.Arrays;
import java.util.List;
import javax.xml.xpath.XPath;
import javax.xml.xpath.XPathConstants;
import javax.xml.xpath.XPathExpressionException;
import javax.xml.xpath.XPathFactory;

import org.apache.commons.lang3.ArrayUtils;
import org.apache.commons.lang3.StringUtils;
import org.apache.logging.log4j.Logger;
import org.dspace.content.Collection;
import org.dspace.core.SelfNamedPlugin;
import org.dspace.services.ConfigurationService;
import org.dspace.services.factory.DSpaceServicesFactory;
import org.w3c.dom.Node;
import org.w3c.dom.NodeList;
import org.xml.sax.InputSource;

/**
 * ChoiceAuthority source that reads the JSPUI-style hierarchical vocabularies
 * from {@code ${dspace.dir}/config/controlled-vocabularies/*.xml} and turns
 * them into autocompleting authorities.
 *
 * Configuration: This MUST be configured as a self-named plugin, e.g.: {@code
 * plugin.selfnamed.org.dspace.content.authority.ChoiceAuthority = \
 * org.dspace.content.authority.DSpaceControlledVocabulary
 * }
 *
 * It AUTOMATICALLY configures a plugin instance for each XML file in the
 * controlled vocabularies directory. The name of the plugin is the basename of
 * the file; e.g., {@code ${dspace.dir}/config/controlled-vocabularies/nsi.xml}
 * would generate a plugin called "nsi".
 *
 * Each configured plugin comes with three configuration options: {@code
 * vocabulary.plugin._plugin_.hierarchy.store = <true|false>
 * # Store entire hierarchy along with selected value. Default: TRUE
 * vocabulary.plugin._plugin_.hierarchy.suggest =
 * <true|false>  # Display entire hierarchy in the suggestion list.  Default: TRUE
 * vocabulary.plugin._plugin_.delimiter = "<string>"
 * # Delimiter to use when building hierarchy strings. Default: "::"
 * }
 *
 * @author Michael B. Klein
 */

public class DSpaceControlledVocabulary extends SelfNamedPlugin implements HierarchicalAuthority {

    private static Logger log = org.apache.logging.log4j.LogManager.getLogger(DSpaceControlledVocabulary.class);
    protected static String xpathTemplate = "//node[contains(translate(@label,'ABCDEFGHIJKLMNOPQRSTUVWXYZ'," +
        "'abcdefghijklmnopqrstuvwxyz'),'%s')]";
    protected static String idTemplate = "//node[@id = '%s']";
    protected static String idParentTemplate = "//node[@id = '%s']/parent::isComposedBy";
    protected static String rootTemplate = "/node";
    protected static String pluginNames[] = null;

    protected String vocabularyName = null;
    protected InputSource vocabulary = null;
    protected Boolean suggestHierarchy = false;
<<<<<<< HEAD
    protected Boolean storeHierarchy = false;
    protected Integer preloadLevel = 1;
=======
    protected Integer preloadLevel = 1;
    protected Boolean storeHierarchy = false;
>>>>>>> a20360ea
    protected String hierarchyDelimiter = "::";
    protected String rootNodeId = "";

    public DSpaceControlledVocabulary() {
        super();
    }

    public static String[] getPluginNames() {
        if (pluginNames == null) {
            initPluginNames();
        }

        return (String[]) ArrayUtils.clone(pluginNames);
    }

    private static synchronized void initPluginNames() {
        if (pluginNames == null) {
            class xmlFilter implements java.io.FilenameFilter {
                @Override
                public boolean accept(File dir, String name) {
                    return name.endsWith(".xml");
                }
            }
            String vocabulariesPath = DSpaceServicesFactory.getInstance().getConfigurationService()
                                                           .getProperty(
                                                               "dspace.dir") + "/config/controlled-vocabularies/";
            String[] xmlFiles = (new File(vocabulariesPath)).list(new xmlFilter());
            List<String> names = new ArrayList<String>();
            for (String filename : xmlFiles) {
                names.add((new File(filename)).getName().replace(".xml", ""));
            }
            pluginNames = names.toArray(new String[names.size()]);
            log.info("Got plugin names = " + Arrays.deepToString(pluginNames));
        }
    }

    protected void init() {
        if (vocabulary == null) {
            ConfigurationService config = DSpaceServicesFactory.getInstance().getConfigurationService();

            log.info("Initializing " + this.getClass().getName());
            vocabularyName = this.getPluginInstanceName();
            String vocabulariesPath = config.getProperty("dspace.dir") + "/config/controlled-vocabularies/";
            String configurationPrefix = "vocabulary.plugin." + vocabularyName;
            storeHierarchy = config.getBooleanProperty(configurationPrefix + ".hierarchy.store", storeHierarchy);
            suggestHierarchy = config.getBooleanProperty(configurationPrefix + ".hierarchy.suggest", suggestHierarchy);
            preloadLevel = config.getIntProperty(configurationPrefix + ".hierarchy.preloadLevel", preloadLevel);
            String configuredDelimiter = config.getProperty(configurationPrefix + ".delimiter");
            if (configuredDelimiter != null) {
                hierarchyDelimiter = configuredDelimiter.replaceAll("(^\"|\"$)", "");
            }
            String filename = vocabulariesPath + vocabularyName + ".xml";
            log.info("Loading " + filename);
            vocabulary = new InputSource(filename);

            XPath xpath = XPathFactory.newInstance().newXPath();
            try {
                Node rootNode = (Node) xpath.evaluate(rootTemplate, vocabulary, XPathConstants.NODE);
                Node idAttr = rootNode.getAttributes().getNamedItem("id");
                if (null != idAttr) { // 'id' is optional
                    rootNodeId = idAttr.getNodeValue();
                }
            } catch (XPathExpressionException e) {
                log.warn(e.getMessage(), e);
            }
        }
    }

    protected String buildString(Node node) {
        if (node.getNodeType() == Node.DOCUMENT_NODE) {
            return ("");
        } else {
            String parentValue = buildString(node.getParentNode());
            Node currentLabel = node.getAttributes().getNamedItem("label");
            if (currentLabel != null) {
                String currentValue = currentLabel.getNodeValue();
                if (parentValue.equals("")) {
                    return currentValue;
                } else {
                    return (parentValue + this.hierarchyDelimiter + currentValue);
                }
            } else {
                return (parentValue);
            }
        }
    }

    @Override
    public Choices getMatches(String field, String text, Collection collection, int start, int limit, String locale) {
        init();
        log.debug("Getting matches for '" + text + "'");
        String xpathExpression = "";
        String[] textHierarchy = text.split(hierarchyDelimiter, -1);
        for (int i = 0; i < textHierarchy.length; i++) {
            xpathExpression += String.format(xpathTemplate, textHierarchy[i].replaceAll("'", "&apos;").toLowerCase());
        }
        XPath xpath = XPathFactory.newInstance().newXPath();
        List<Choice> choices = new ArrayList<Choice>();
        try {
            NodeList results = (NodeList) xpath.evaluate(xpathExpression, vocabulary, XPathConstants.NODESET);
            String[] authorities = new String[results.getLength()];
            String[] values = new String[results.getLength()];
            String[] labels = new String[results.getLength()];
            String[] parent = new String[results.getLength()];
<<<<<<< HEAD
            Boolean[] selectable = new Boolean[results.getLength()];
=======
            boolean[] selectable = new boolean[results.getLength()];
>>>>>>> a20360ea
            ArrayList<String>[] children = new ArrayList[results.getLength()];
            String[] notes = new String[results.getLength()];
            for (int i = 0; i < results.getLength(); i++) {
                Node node = results.item(i);
                children[i] = new ArrayList<String>();
                readNode(authorities, values, labels, parent, children[i], notes, selectable, i, node);
            }
            int resultCount = labels.length - start;
            // limit = 0 means no limit
            if ((collection == null) && (limit > 0) && (resultCount > limit)) {
                resultCount = limit;
            }
<<<<<<< HEAD

            if (resultCount > 0) {
                for (int i = 0; i < resultCount; i++) {
                    Choice choice = new Choice(authorities[start + i], values[start + i], labels[start + i],
                            selectable[start + i]);
=======
            if (resultCount > 0) {
                for (int i = 0; i < resultCount; i++) {
                    Choice choice = new Choice(authorities[start + i], values[start + i], labels[start + i],
                                               selectable[start + i]);
>>>>>>> a20360ea
                    if (StringUtils.isNotBlank(parent[i])) {
                        choice.extras.put("parent", parent[i]);
                    }
                    if (StringUtils.isNotBlank(notes[i])) {
                        choice.extras.put("note", notes[i]);
<<<<<<< HEAD
                    }
                    if (children[i].size() > 0) {
                        choice.extras.put("children", String.join("::", children[i]));
                    }
=======
                    }
                    if (children[i].size() > 0) {
                        choice.extras.put("children", String.join("::", children[i]));
                    }
>>>>>>> a20360ea
                    choices.add(choice);
                }
            }
        } catch (XPathExpressionException e) {
            log.warn(e.getMessage(), e);
        }
        return new Choices(choices.toArray(new Choice[choices.size()]), 0, choices.size(), Choices.CF_AMBIGUOUS, false);
    }

    @Override
    public Choices getBestMatch(String field, String text, Collection collection, String locale) {
        init();
        log.debug("Getting best match for '" + text + "'");
        return getMatches(field, text, collection, 0, 2, locale);
    }

    @Override
    public String getLabel(String field, String key, String locale) {
        init();
        String xpathExpression = String.format(idTemplate, key);
        XPath xpath = XPathFactory.newInstance().newXPath();
        try {
            Node node = (Node) xpath.evaluate(xpathExpression, vocabulary, XPathConstants.NODE);
            return node.getAttributes().getNamedItem("label").getNodeValue();
        } catch (XPathExpressionException e) {
            return ("");
        }
    }

    @Override
    public Choice getChoice(String fieldKey, String authKey, String locale) {
        init();
        log.debug("Getting matches for '" + authKey + "'");
        String xpathExpression = String.format(idTemplate, authKey);
        XPath xpath = XPathFactory.newInstance().newXPath();
        try {
            Node node = (Node) xpath.evaluate(xpathExpression, vocabulary, XPathConstants.NODE);
            if (node != null) {
                return createChoiceFromNode(node);
            }
        } catch (XPathExpressionException e) {
            log.warn(e.getMessage(), e);
        }
        return null;
    }

    private void readNode(String[] authorities, String[] values, String[] labels, String[] parent,
<<<<<<< HEAD
            List<String> children, String[] notes, Boolean[] selectable, int i, Node node) {
=======
            List<String> children, String[] notes, boolean[] selectable, int i, Node node) {
>>>>>>> a20360ea
        String hierarchy = this.buildString(node);
        if (this.suggestHierarchy) {
            labels[i] = hierarchy;
        } else {
            labels[i] = node.getAttributes().getNamedItem("label").getNodeValue();
        }
        if (this.storeHierarchy) {
            values[i] = hierarchy;
        } else {
            values[i] = node.getAttributes().getNamedItem("label").getNodeValue();
        }

        NodeList childNodes = node.getChildNodes();
        for (int ci = 0; ci < childNodes.getLength(); ci++) {
            Node firstChild = childNodes.item(ci);
            if (firstChild != null && "hasNote".equals(firstChild.getNodeName())) {
                String nodeValue = firstChild.getTextContent();
                if (StringUtils.isNotBlank(nodeValue)) {
                    notes[i] = nodeValue;
                }
            }
        }

        Node selectableAttr = node.getAttributes().getNamedItem("selectable");
        if (null != selectableAttr) {
            selectable[i] = Boolean.valueOf(selectableAttr.getNodeValue());
        } else { // Default is true
            selectable[i] = true;
        }

        Node idAttr = node.getAttributes().getNamedItem("id");
        if (null != idAttr) { // 'id' is optional
            authorities[i] = idAttr.getNodeValue();
            if (isHierarchical()) {
                Node parentN = node.getParentNode();
                if (parentN != null) {
                    parentN = parentN.getParentNode();
                    if (parentN != null) {
                        Node parentIdAttr = parentN.getAttributes().getNamedItem("id");
                        if (null != parentIdAttr && !parentIdAttr.getNodeValue().equals(rootNodeId)) {
                            parent[i] = parentIdAttr.getNodeValue();
                        }
                    }
                }

                for (int ci = 0; ci < childNodes.getLength(); ci++) {
                    Node firstChild = childNodes.item(ci);
                    if (firstChild != null && "isComposedBy".equals(firstChild.getNodeName())) {
                        for (int cii = 0; cii < firstChild.getChildNodes().getLength(); cii++) {
                            Node childN = firstChild.getChildNodes().item(cii);
                            if (childN != null && "node".equals(childN.getNodeName())) {
                                Node childIdAttr = childN.getAttributes().getNamedItem("id");
                                if (null != childIdAttr) {
                                    children.add(childIdAttr.getNodeValue());
                                }
                            }
                        }
                        break;
                    }
                }
            }
        } else {
            authorities[i] = null;
            parent[i] = null;
        }
    }

    private Choice createChoiceFromNode(Node node) {
        if (node != null) {
            String[] authorities = new String[1];
            String[] values = new String[1];
            String[] labels = new String[1];
            String[] parent = new String[1];
            List<String> children = new ArrayList<String>();
            String[] note = new String[1];
<<<<<<< HEAD
            Boolean[] selectable = new Boolean[1];
=======
            boolean[] selectable = new boolean[1];
>>>>>>> a20360ea
            readNode(authorities, values, labels, parent, children, note, selectable, 0, node);

            if (values.length > 0) {
                Choice choice = new Choice(authorities[0], values[0], labels[0], selectable[0]);
                if (StringUtils.isNotBlank(parent[0])) {
                    choice.extras.put("parent", parent[0]);
                }
                if (StringUtils.isNotBlank(note[0])) {
                    choice.extras.put("note", note[0]);
                }
                if (children.size() > 0) {
                    choice.extras.put("children", String.join("::", children));
                }
                return choice;
            }
        }
<<<<<<< HEAD
        return new Choice("", "", "");
=======
        return null;
>>>>>>> a20360ea
    }

    @Override
    public Choices getTopChoices(String authorityName, int start, int limit, String locale) {
        init();
        String xpathExpression = rootTemplate;
        List<Choice> choices = getChoicesByXpath(xpathExpression);
<<<<<<< HEAD

=======
>>>>>>> a20360ea
        return new Choices(choices.toArray(new Choice[choices.size()]), 0, choices.size(), Choices.CF_AMBIGUOUS, false);
    }

    @Override
    public Choices getChoicesByParent(String authorityName, String parentId, int start, int limit, String locale) {
        init();
        String xpathExpression = String.format(idTemplate, parentId);
        List<Choice> choices = getChoicesByXpath(xpathExpression);
<<<<<<< HEAD

=======
>>>>>>> a20360ea
        return new Choices(choices.toArray(new Choice[choices.size()]), 0, choices.size(), Choices.CF_AMBIGUOUS, false);
    }

    private List<Choice> getChoicesByXpath(String xpathExpression) {
        List<Choice> choices = new ArrayList<Choice>();
        XPath xpath = XPathFactory.newInstance().newXPath();
        try {
            Node parentNode = (Node) xpath.evaluate(xpathExpression, vocabulary, XPathConstants.NODE);
            if (parentNode != null) {
                NodeList childNodes = (NodeList) xpath.evaluate(".//isComposedBy", parentNode, XPathConstants.NODE);
                if (null != childNodes) {
                    for (int i = 0; i < childNodes.getLength(); i++) {
                        Node childNode = childNodes.item(i);
                        if (childNode != null && "node".equals(childNode.getNodeName())) {
                            choices.add(createChoiceFromNode(childNode));
                        }
                    }
                }
            }
        } catch (XPathExpressionException e) {
            log.warn(e.getMessage(), e);
        }
        return choices;
    }

    @Override
    public Integer getPreloadLevel() {
        return preloadLevel;
    }
}<|MERGE_RESOLUTION|>--- conflicted
+++ resolved
@@ -67,13 +67,8 @@
     protected String vocabularyName = null;
     protected InputSource vocabulary = null;
     protected Boolean suggestHierarchy = false;
-<<<<<<< HEAD
     protected Boolean storeHierarchy = false;
     protected Integer preloadLevel = 1;
-=======
-    protected Integer preloadLevel = 1;
-    protected Boolean storeHierarchy = false;
->>>>>>> a20360ea
     protected String hierarchyDelimiter = "::";
     protected String rootNodeId = "";
 
@@ -178,11 +173,7 @@
             String[] values = new String[results.getLength()];
             String[] labels = new String[results.getLength()];
             String[] parent = new String[results.getLength()];
-<<<<<<< HEAD
-            Boolean[] selectable = new Boolean[results.getLength()];
-=======
             boolean[] selectable = new boolean[results.getLength()];
->>>>>>> a20360ea
             ArrayList<String>[] children = new ArrayList[results.getLength()];
             String[] notes = new String[results.getLength()];
             for (int i = 0; i < results.getLength(); i++) {
@@ -195,34 +186,20 @@
             if ((collection == null) && (limit > 0) && (resultCount > limit)) {
                 resultCount = limit;
             }
-<<<<<<< HEAD
 
             if (resultCount > 0) {
                 for (int i = 0; i < resultCount; i++) {
                     Choice choice = new Choice(authorities[start + i], values[start + i], labels[start + i],
                             selectable[start + i]);
-=======
-            if (resultCount > 0) {
-                for (int i = 0; i < resultCount; i++) {
-                    Choice choice = new Choice(authorities[start + i], values[start + i], labels[start + i],
-                                               selectable[start + i]);
->>>>>>> a20360ea
                     if (StringUtils.isNotBlank(parent[i])) {
                         choice.extras.put("parent", parent[i]);
                     }
                     if (StringUtils.isNotBlank(notes[i])) {
                         choice.extras.put("note", notes[i]);
-<<<<<<< HEAD
                     }
                     if (children[i].size() > 0) {
                         choice.extras.put("children", String.join("::", children[i]));
                     }
-=======
-                    }
-                    if (children[i].size() > 0) {
-                        choice.extras.put("children", String.join("::", children[i]));
-                    }
->>>>>>> a20360ea
                     choices.add(choice);
                 }
             }
@@ -270,11 +247,7 @@
     }
 
     private void readNode(String[] authorities, String[] values, String[] labels, String[] parent,
-<<<<<<< HEAD
-            List<String> children, String[] notes, Boolean[] selectable, int i, Node node) {
-=======
             List<String> children, String[] notes, boolean[] selectable, int i, Node node) {
->>>>>>> a20360ea
         String hierarchy = this.buildString(node);
         if (this.suggestHierarchy) {
             labels[i] = hierarchy;
@@ -350,11 +323,7 @@
             String[] parent = new String[1];
             List<String> children = new ArrayList<String>();
             String[] note = new String[1];
-<<<<<<< HEAD
-            Boolean[] selectable = new Boolean[1];
-=======
             boolean[] selectable = new boolean[1];
->>>>>>> a20360ea
             readNode(authorities, values, labels, parent, children, note, selectable, 0, node);
 
             if (values.length > 0) {
@@ -371,11 +340,7 @@
                 return choice;
             }
         }
-<<<<<<< HEAD
-        return new Choice("", "", "");
-=======
         return null;
->>>>>>> a20360ea
     }
 
     @Override
@@ -383,10 +348,6 @@
         init();
         String xpathExpression = rootTemplate;
         List<Choice> choices = getChoicesByXpath(xpathExpression);
-<<<<<<< HEAD
-
-=======
->>>>>>> a20360ea
         return new Choices(choices.toArray(new Choice[choices.size()]), 0, choices.size(), Choices.CF_AMBIGUOUS, false);
     }
 
@@ -395,10 +356,6 @@
         init();
         String xpathExpression = String.format(idTemplate, parentId);
         List<Choice> choices = getChoicesByXpath(xpathExpression);
-<<<<<<< HEAD
-
-=======
->>>>>>> a20360ea
         return new Choices(choices.toArray(new Choice[choices.size()]), 0, choices.size(), Choices.CF_AMBIGUOUS, false);
     }
 
