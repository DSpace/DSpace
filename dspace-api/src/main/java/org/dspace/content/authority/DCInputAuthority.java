/**
 * The contents of this file are subject to the license and copyright
 * detailed in the LICENSE and NOTICE files at the root of the source
 * tree and available online at
 *
 * http://www.dspace.org/license/
 */
package org.dspace.content.authority;

import java.util.ArrayList;
import java.util.Arrays;
import java.util.HashMap;
import java.util.Iterator;
import java.util.List;
import java.util.Locale;
import java.util.Map;

import org.apache.commons.lang3.ArrayUtils;
import org.apache.commons.lang3.StringUtils;
import org.apache.logging.log4j.Logger;
import org.dspace.app.util.DCInputsReader;
import org.dspace.app.util.DCInputsReaderException;
import org.dspace.content.Collection;
import org.dspace.core.Context;
import org.dspace.core.I18nUtil;
import org.dspace.core.SelfNamedPlugin;

/**
 * ChoiceAuthority source that reads the same submission-forms which drive
 * configurable submission.
 *
 * Configuration:
 * This MUST be configured aas a self-named plugin, e.g.:
 * {@code
 * plugin.selfnamed.org.dspace.content.authority.ChoiceAuthority = \
 * org.dspace.content.authority.DCInputAuthority
 * }
 *
 * It AUTOMATICALLY configures a plugin instance for each {@code <value-pairs>}
 * element (within {@code <form-value-pairs>}) of the submission-forms.xml.  The name
 * of the instance is the "value-pairs-name" attribute, e.g.
 * the element: {@code <value-pairs value-pairs-name="common_types" dc-term="type">}
 * defines a plugin instance "common_types".
 *
 * IMPORTANT NOTE: Since these value-pairs do NOT include authority keys,
 * the choice lists derived from them do not include authority values.
 * So you should not use them as the choice source for authority-controlled
 * fields.
 */
public class DCInputAuthority extends SelfNamedPlugin implements ChoiceAuthority {
    private static Logger log = org.apache.logging.log4j.LogManager.getLogger(DCInputAuthority.class);

    private Map<String, String[]> values = null;
    private Map<String, String[]> labels = null;

    private static Map<Locale, DCInputsReader> dcis = null;
    private static String pluginNames[] = null;

    public DCInputAuthority() {
        super();
    }

    public static void reset() {
        pluginNames = null;
    }

    public static String[] getPluginNames() {
        if (pluginNames == null) {
            initPluginNames();
        }

        return (String[]) ArrayUtils.clone(pluginNames);
    }

    private static synchronized void initPluginNames() {
        Locale[] locales = I18nUtil.getSupportedLocales();
        if (pluginNames == null) {
            try {
                dcis = new HashMap<Locale, DCInputsReader>();
                for (Locale locale : locales) {
                    dcis.put(locale, new DCInputsReader(I18nUtil.getInputFormsFileName(locale)));
                }
            } catch (DCInputsReaderException e) {
                log.error("Failed reading DCInputs initialization: ", e);
            }
            List<String> names = new ArrayList<String>();
            Iterator pi = dcis.get(locales[0]).getPairsNameIterator();
            while (pi.hasNext()) {
                names.add((String) pi.next());
            }

            pluginNames = names.toArray(new String[names.size()]);
            log.debug("Got plugin names = " + Arrays.deepToString(pluginNames));
        }
    }

    // once-only load of values and labels
    private void init() {
        if (values == null) {
            values = new HashMap<String, String[]>();
            labels = new HashMap<String, String[]>();
            String pname = this.getPluginInstanceName();
            for (Locale l : dcis.keySet()) {
                DCInputsReader dci = dcis.get(l);
                List<String> pairs = dci.getPairs(pname);
                if (pairs != null) {
                    String[] valuesLocale = new String[pairs.size() / 2];
                    String[]labelsLocale = new String[pairs.size() / 2];
                    for (int i = 0; i < pairs.size(); i += 2) {
                        labelsLocale[i / 2] = pairs.get(i);
                        valuesLocale[i / 2] = pairs.get(i + 1);
                    }
                    values.put(l.getLanguage(), valuesLocale);
                    labels.put(l.getLanguage(), labelsLocale);
                    log.debug("Found pairs for name=" + pname + ",locale=" + l);
                } else {
                    log.error("Failed to find any pairs for name=" + pname, new IllegalStateException());
                }
            }

        }
    }


    @Override
    public Choices getMatches(String field, String query, Collection collection, int start, int limit, String locale) {
        init();
<<<<<<< HEAD

        // Get default if locale is empty
        if (StringUtils.isBlank(locale)) {
            locale = getDefaultLocale();
        }

        String[] valuesLocale = values.get(locale);
        String[] labelsLocale = labels.get(locale);
=======
        Locale currentLocale = I18nUtil.getSupportedLocale(locale);
        String[] valuesLocale = values.get(currentLocale.getLanguage());
        String[] labelsLocale = labels.get(currentLocale.getLanguage());
>>>>>>> 70ce4b0e
        int dflt = -1;
        Choice v[] = new Choice[valuesLocale.length];
        for (int i = 0; i < valuesLocale.length; ++i) {
            v[i] = new Choice(valuesLocale[i], valuesLocale[i], labelsLocale[i]);
            if (valuesLocale[i].equalsIgnoreCase(query)) {
                dflt = i;
            }
        }
        return new Choices(v, 0, v.length, Choices.CF_AMBIGUOUS, false, dflt);
    }

    @Override
    public Choices getBestMatch(String field, String text, Collection collection, String locale) {
        init();

        // Get default if locale is empty
        if (StringUtils.isBlank(locale)) {
            locale = getDefaultLocale();
        }

        String[] valuesLocale = values.get(locale);
        String[] labelsLocale = labels.get(locale);
        for (int i = 0; i < valuesLocale.length; ++i) {
            if (text.equalsIgnoreCase(valuesLocale[i])) {
                Choice v[] = new Choice[1];
                v[0] = new Choice(String.valueOf(i), valuesLocale[i], labelsLocale[i]);
                return new Choices(v, 0, v.length, Choices.CF_UNCERTAIN, false, 0);
            }
        }
        return new Choices(Choices.CF_NOTFOUND);
    }

    @Override
    public String getLabel(String field, String key, String locale) {
        init();

        // Get default if locale is empty
        if (StringUtils.isBlank(locale)) {
            locale = getDefaultLocale();
        }

        String[] valuesLocale = values.get(locale);
        String[] labelsLocale = labels.get(locale);
        int pos = -1;
        for (int i = 0; i < valuesLocale.length; i++) {
            if (valuesLocale[i].equals(key)) {
                pos = i;
                break;
            }
        }
        if (pos != -1) {
            return labelsLocale[pos];
        } else {
            return "UNKNOWN KEY " + key;
        }
    }

    protected String getDefaultLocale() {
        Context context = new Context();
        return context.getCurrentLocale().getLanguage();
    }
}<|MERGE_RESOLUTION|>--- conflicted
+++ resolved
@@ -125,20 +125,9 @@
     @Override
     public Choices getMatches(String field, String query, Collection collection, int start, int limit, String locale) {
         init();
-<<<<<<< HEAD
-
-        // Get default if locale is empty
-        if (StringUtils.isBlank(locale)) {
-            locale = getDefaultLocale();
-        }
-
-        String[] valuesLocale = values.get(locale);
-        String[] labelsLocale = labels.get(locale);
-=======
         Locale currentLocale = I18nUtil.getSupportedLocale(locale);
         String[] valuesLocale = values.get(currentLocale.getLanguage());
         String[] labelsLocale = labels.get(currentLocale.getLanguage());
->>>>>>> 70ce4b0e
         int dflt = -1;
         Choice v[] = new Choice[valuesLocale.length];
         for (int i = 0; i < valuesLocale.length; ++i) {
