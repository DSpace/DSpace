/**
 * The contents of this file are subject to the license and copyright
 * detailed in the LICENSE and NOTICE files at the root of the source
 * tree and available online at
 *
 * http://www.dspace.org/license/
 */
package org.dspace.content.authority;

import java.util.ArrayList;
import java.util.Arrays;
import java.util.HashMap;
import java.util.HashSet;
import java.util.Iterator;
import java.util.List;
import java.util.Locale;
import java.util.Map;
import java.util.Set;

import org.apache.commons.lang3.ArrayUtils;
import org.apache.commons.lang3.StringUtils;
import org.apache.logging.log4j.Logger;
import org.dspace.app.util.DCInputsReader;
import org.dspace.app.util.DCInputsReaderException;
<<<<<<< HEAD
import org.dspace.core.Context;
=======
>>>>>>> 2e5efda2
import org.dspace.core.I18nUtil;
import org.dspace.core.SelfNamedPlugin;

/**
 * ChoiceAuthority source that reads the same submission-forms which drive
 * configurable submission.
 *
 * Configuration:
 * This MUST be configured aas a self-named plugin, e.g.:
 * {@code
 * plugin.selfnamed.org.dspace.content.authority.ChoiceAuthority = \
 * org.dspace.content.authority.DCInputAuthority
 * }
 *
 * It AUTOMATICALLY configures a plugin instance for each {@code <value-pairs>}
 * element (within {@code <form-value-pairs>}) of the submission-forms.xml.  The name
 * of the instance is the "value-pairs-name" attribute, e.g.
 * the element: {@code <value-pairs value-pairs-name="common_types" dc-term="type">}
 * defines a plugin instance "common_types".
 *
 * IMPORTANT NOTE: Since these value-pairs do NOT include authority keys,
 * the choice lists derived from them do not include authority values.
 * So you should not use them as the choice source for authority-controlled
 * fields.
 */
public class DCInputAuthority extends SelfNamedPlugin implements ChoiceAuthority {
    private static Logger log = org.apache.logging.log4j.LogManager.getLogger(DCInputAuthority.class);

<<<<<<< HEAD
    private Map<String, String[]> values = null;
    private Map<String, String[]> labels = null;

=======
    /**
     * The map of the values available for a specific language. Examples of keys are
     * "en", "it", "uk"
     */
    private Map<String, String[]> values = null;

    /**
     * The map of the labels available for a specific language. Examples of keys are
     * "en", "it", "uk"
     */
    private Map<String, String[]> labels = null;

    /**
     * The map of the input form reader associated to use for a specific java locale
     */
>>>>>>> 2e5efda2
    private static Map<Locale, DCInputsReader> dcis = null;
    private static String pluginNames[] = null;

    public DCInputAuthority() {
        super();
    }

    @Override
    public boolean storeAuthorityInMetadata() {
        // For backward compatibility value pairs don't store authority in
        // the metadatavalue
        return false;
    }
    public static void reset() {
        pluginNames = null;
    }

    public static String[] getPluginNames() {
        if (pluginNames == null) {
            initPluginNames();
        }

        return (String[]) ArrayUtils.clone(pluginNames);
    }

    private static synchronized void initPluginNames() {
        Locale[] locales = I18nUtil.getSupportedLocales();
        Set<String> names = new HashSet<String>();
        if (pluginNames == null) {
            try {
                dcis = new HashMap<Locale, DCInputsReader>();
                for (Locale locale : locales) {
                    dcis.put(locale, new DCInputsReader(I18nUtil.getInputFormsFileName(locale)));
                }
                for (Locale l : locales) {
                    Iterator pi = dcis.get(l).getPairsNameIterator();
                    while (pi.hasNext()) {
                        names.add((String) pi.next());
                    }
                }
                DCInputsReader dcirDefault = new DCInputsReader();
                Iterator pi = dcirDefault.getPairsNameIterator();
                while (pi.hasNext()) {
                    names.add((String) pi.next());
                }
            } catch (DCInputsReaderException e) {
                log.error("Failed reading DCInputs initialization: ", e);
            }
            pluginNames = names.toArray(new String[names.size()]);
            log.debug("Got plugin names = " + Arrays.deepToString(pluginNames));
        }
    }

    // once-only load of values and labels
    private void init() {
        if (values == null) {
            values = new HashMap<String, String[]>();
            labels = new HashMap<String, String[]>();
            String pname = this.getPluginInstanceName();
            for (Locale l : dcis.keySet()) {
                DCInputsReader dci = dcis.get(l);
                List<String> pairs = dci.getPairs(pname);
                if (pairs != null) {
                    String[] valuesLocale = new String[pairs.size() / 2];
                    String[]labelsLocale = new String[pairs.size() / 2];
                    for (int i = 0; i < pairs.size(); i += 2) {
                        labelsLocale[i / 2] = pairs.get(i);
                        valuesLocale[i / 2] = pairs.get(i + 1);
                    }
                    values.put(l.getLanguage(), valuesLocale);
                    labels.put(l.getLanguage(), labelsLocale);
                    log.debug("Found pairs for name=" + pname + ",locale=" + l);
                } else {
                    log.error("Failed to find any pairs for name=" + pname, new IllegalStateException());
                }
            }

        }
    }


    @Override
    public Choices getMatches(String query, int start, int limit, String locale) {
        init();
        Locale currentLocale = I18nUtil.getSupportedLocale(locale);
        String[] valuesLocale = values.get(currentLocale.getLanguage());
        String[] labelsLocale = labels.get(currentLocale.getLanguage());
        int dflt = -1;
        int found = 0;
        List<Choice> v = new ArrayList<Choice>();
        for (int i = 0; i < valuesLocale.length; ++i) {
            if (query == null || StringUtils.containsIgnoreCase(valuesLocale[i], query)) {
                if (found >= start && v.size() < limit) {
                    v.add(new Choice(null, valuesLocale[i], labelsLocale[i]));
                    if (valuesLocale[i].equalsIgnoreCase(query)) {
                        dflt = i;
                    }
                }
                found++;
            }
        }
        Choice[] vArray = new Choice[v.size()];
        return new Choices(v.toArray(vArray), start, found, Choices.CF_AMBIGUOUS, false, dflt);
    }

    @Override
    public Choices getBestMatch(String text, String locale) {
        init();
        Locale currentLocale = I18nUtil.getSupportedLocale(locale);
        String[] valuesLocale = values.get(currentLocale.getLanguage());
        String[] labelsLocale = labels.get(currentLocale.getLanguage());
        for (int i = 0; i < valuesLocale.length; ++i) {
            if (text.equalsIgnoreCase(valuesLocale[i])) {
                Choice v[] = new Choice[1];
                v[0] = new Choice(String.valueOf(i), valuesLocale[i], labelsLocale[i]);
                return new Choices(v, 0, v.length, Choices.CF_UNCERTAIN, false, 0);
            }
        }
        return new Choices(Choices.CF_NOTFOUND);
    }

    @Override
    public String getLabel(String key, String locale) {
        init();

        // Get default if locale is empty
        if (StringUtils.isBlank(locale)) {
<<<<<<< HEAD
            locale = getDefaultLocale();
=======
            locale = I18nUtil.getDefaultLocale().getLanguage();
>>>>>>> 2e5efda2
        }

        String[] labelsLocale = labels.get(locale);
        int pos = -1;
        for (int i = 0; i < labelsLocale.length; i++) {
            if (labelsLocale[i].equals(key)) {
                pos = i;
                break;
            }
        }
        if (pos != -1) {
            return labelsLocale[pos];
        } else {
            return "UNKNOWN KEY " + key;
        }
    }

<<<<<<< HEAD
    protected String getDefaultLocale() {
        Context context = new Context();
        return context.getCurrentLocale().getLanguage();
    }

=======
>>>>>>> 2e5efda2
    @Override
    public boolean isScrollable() {
        return true;
    }
}<|MERGE_RESOLUTION|>--- conflicted
+++ resolved
@@ -22,10 +22,6 @@
 import org.apache.logging.log4j.Logger;
 import org.dspace.app.util.DCInputsReader;
 import org.dspace.app.util.DCInputsReaderException;
-<<<<<<< HEAD
-import org.dspace.core.Context;
-=======
->>>>>>> 2e5efda2
 import org.dspace.core.I18nUtil;
 import org.dspace.core.SelfNamedPlugin;
 
@@ -54,11 +50,6 @@
 public class DCInputAuthority extends SelfNamedPlugin implements ChoiceAuthority {
     private static Logger log = org.apache.logging.log4j.LogManager.getLogger(DCInputAuthority.class);
 
-<<<<<<< HEAD
-    private Map<String, String[]> values = null;
-    private Map<String, String[]> labels = null;
-
-=======
     /**
      * The map of the values available for a specific language. Examples of keys are
      * "en", "it", "uk"
@@ -74,7 +65,6 @@
     /**
      * The map of the input form reader associated to use for a specific java locale
      */
->>>>>>> 2e5efda2
     private static Map<Locale, DCInputsReader> dcis = null;
     private static String pluginNames[] = null;
 
@@ -202,11 +192,7 @@
 
         // Get default if locale is empty
         if (StringUtils.isBlank(locale)) {
-<<<<<<< HEAD
-            locale = getDefaultLocale();
-=======
             locale = I18nUtil.getDefaultLocale().getLanguage();
->>>>>>> 2e5efda2
         }
 
         String[] labelsLocale = labels.get(locale);
@@ -224,14 +210,6 @@
         }
     }
 
-<<<<<<< HEAD
-    protected String getDefaultLocale() {
-        Context context = new Context();
-        return context.getCurrentLocale().getLanguage();
-    }
-
-=======
->>>>>>> 2e5efda2
     @Override
     public boolean isScrollable() {
         return true;
