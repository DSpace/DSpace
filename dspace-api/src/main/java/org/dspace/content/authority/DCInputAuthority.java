--- conflicted
+++ resolved
@@ -22,12 +22,9 @@
 import org.apache.logging.log4j.Logger;
 import org.dspace.app.util.DCInputsReader;
 import org.dspace.app.util.DCInputsReaderException;
-<<<<<<< HEAD
 import org.dspace.content.Collection;
 import org.dspace.core.Context;
 import org.dspace.core.I18nUtil;
-=======
->>>>>>> e0f19912
 import org.dspace.core.SelfNamedPlugin;
 
 /**
@@ -65,19 +62,16 @@
         super();
     }
 
-<<<<<<< HEAD
-    public static void reset() {
-        pluginNames = null;
-    }
-
-=======
     @Override
     public boolean storeAuthorityInMetadata() {
         // For backward compatibility value pairs don't store authority in
         // the metadatavalue
         return false;
     }
->>>>>>> e0f19912
+    public static void reset() {
+        pluginNames = null;
+    }
+
     public static String[] getPluginNames() {
         if (pluginNames == null) {
             initPluginNames();
@@ -151,19 +145,11 @@
         int dflt = -1;
         int found = 0;
         List<Choice> v = new ArrayList<Choice>();
-<<<<<<< HEAD
         for (int i = 0; i < valuesLocale.length; ++i) {
             if (query == null || StringUtils.containsIgnoreCase(valuesLocale[i], query)) {
                 if (found >= start && v.size() < limit) {
                     v.add(new Choice(null, valuesLocale[i], labelsLocale[i]));
                     if (valuesLocale[i].equalsIgnoreCase(query)) {
-=======
-        for (int i = 0; i < values.length; ++i) {
-            if (query == null || StringUtils.containsIgnoreCase(values[i], query)) {
-                if (found >= start && v.size() < limit) {
-                    v.add(new Choice(null, values[i], labels[i]));
-                    if (values[i].equalsIgnoreCase(query)) {
->>>>>>> e0f19912
                         dflt = i;
                     }
                 }
@@ -214,14 +200,11 @@
         }
     }
 
-<<<<<<< HEAD
     protected String getDefaultLocale() {
         Context context = new Context();
         return context.getCurrentLocale().getLanguage();
     }
 
-=======
->>>>>>> e0f19912
     @Override
     public boolean isScrollable() {
         return true;
