--- conflicted
+++ resolved
@@ -438,57 +438,33 @@
 
 
     /**
-<<<<<<< HEAD
      * Find concepts by a metadata value in the concept metadata.
      *
      * @return the matching Concepts, or null if not found
-=======
-     * Find concepts by journalID
-     *
-     * @param context
-     * @param journalID
-     *
-     * @return List of concepts matching the journalID
->>>>>>> 12593e76
      */
     public static ArrayList<Concept> findByConceptMetadata(Context context, String searchString, String metadataSchema, String metadataElement)
             throws SQLException, AuthorizeException
     {
         ArrayList<Concept> concepts = new ArrayList<Concept>();
-<<<<<<< HEAD
-	try {
-	    MetadataSchema mds = MetadataSchema.find(context, metadataSchema);
-	    MetadataField mdf = MetadataField.findByElement(context, mds.getSchemaID(), metadataElement, null);
-	    int target_field_id = mdf.getFieldID();
-	    log.info ("looking up concept metadata for " + searchString + " in field number " + target_field_id);
-	    TableRowIterator row = DatabaseManager.query(context, "select c.* from concept as c, conceptmetadatavalue as cmv where upper(cmv.text_value) = ? and cmv.parent_id = c.id and cmv.field_id = ?;", searchString, target_field_id);
-
-
-	    if (row == null) {
-		    return null;
-	    } else {
-		while(row.hasNext()) {
-		    concepts.add(new Concept(context,row.next()));
-		}
-	    }
-	} catch (NullPointerException e) {
-	    log.error("Unable to find concept by metadata: search=" + searchString + ", schema=" + metadataSchema + ", element=" + metadataElement, e);
-	}
-
-	return concepts;
-=======
-        String schema = "journal";
-        String element = "journalID";
-        MetadataSchema mds = MetadataSchema.find(context, schema);
-        MetadataField mdf = MetadataField.findByElement(context, mds.getSchemaID(), element, null);
-        journal_field_id = mdf.getFieldID();
-        TableRowIterator row = DatabaseManager.query(context, "select c.* from concept as c, conceptmetadatavalue as cmv where upper(cmv.text_value) = ? and cmv.parent_id = c.id and cmv.field_id = ?;", journalID.toUpperCase(), journal_field_id);
-
-        if (row != null) {
+        try {
+            MetadataSchema mds = MetadataSchema.find(context, metadataSchema);
+            MetadataField mdf = MetadataField.findByElement(context, mds.getSchemaID(), metadataElement, null);
+            int target_field_id = mdf.getFieldID();
+            log.info ("looking up concept metadata for " + searchString + " in field number " + target_field_id);
+            TableRowIterator row = DatabaseManager.query(context, "select c.* from concept as c, conceptmetadatavalue as cmv where upper(cmv.text_value) = ? and cmv.parent_id = c.id and cmv.field_id = ?;", searchString, target_field_id);
+
+
+            if (row == null) {
+                return null;
+            } else {
             while(row.hasNext()) {
                 concepts.add(new Concept(context,row.next()));
             }
-        }
+            }
+        } catch (NullPointerException e) {
+            log.error("Unable to find concept by metadata: search=" + searchString + ", schema=" + metadataSchema + ", element=" + metadataElement, e);
+        }
+
         return concepts;
     }
 
@@ -502,35 +478,6 @@
             result = row.next().getStringColumn("text_value");
         }
         return result;
-    }
-
-    /**
-     * Find concepts by full journal name
-     *
-     * @param context
-     * @param journalName
-     *
-     * @return a list of concepts matching the journal name
-     */
-
-    public static ArrayList<Concept> findByJournalName(Context context, String journalName)
-            throws SQLException, AuthorizeException
-    {
-        ArrayList<Concept> concepts = new ArrayList<Concept>();
-        String schema = "journal";
-        String element = "fullName";
-        MetadataSchema mds = MetadataSchema.find(context, schema);
-        MetadataField mdf = MetadataField.findByElement(context, mds.getSchemaID(), element, null);
-        journal_field_id = mdf.getFieldID();
-        TableRowIterator row = DatabaseManager.query(context, "select c.* from concept as c, conceptmetadatavalue as cmv where upper(cmv.text_value) = ? and cmv.parent_id = c.id and cmv.field_id = ?;", journalName.toUpperCase(), journal_field_id);
-
-        if (row != null) {
-            while(row.hasNext()) {
-                concepts.add(new Concept(context,row.next()));
-            }
-        }
-        return concepts;
->>>>>>> 12593e76
     }
 
     /**
