--- conflicted
+++ resolved
@@ -513,9 +513,8 @@
     }
 
     @Override
-<<<<<<< HEAD
     public String getRelationshipType(String fieldKey) {
-        ChoiceAuthority ma = getChoiceAuthorityMap().get(fieldKey);
+        ChoiceAuthority ma = getAuthorityByFieldKeyCollection(fieldKey, null);
         if (ma == null) {
             throw new IllegalArgumentException("No choices plugin was configured for  field \"" + fieldKey + "\".");
         }
@@ -525,10 +524,8 @@
         return null;
     }
 
-=======
     public Choice getParentChoice(String authorityName, String vocabularyId, String locale) {
         HierarchicalAuthority ma = (HierarchicalAuthority) getChoiceAuthorityByAuthorityName(authorityName);
         return ma.getParentChoice(authorityName, vocabularyId, locale);
     }
->>>>>>> bcbd54c9
 }