--- conflicted
+++ resolved
@@ -146,23 +146,13 @@
     @Override
     public Choices getMatches(String fieldKey, String query, Collection collection,
                               int start, int limit, String locale) {
-<<<<<<< HEAD
-        return getMatches(null, fieldKey, query, collection, start, limit, locale);
-    }
-
-    @Override
-    public Choices getMatches(String authorityName, String fieldKey, String query, Collection collection,
-                              int start, int limit, String locale) {
-        ChoiceAuthority ma = getChoiceAuthorityMap().get(fieldKey);
-=======
         ChoiceAuthority ma = getAuthorityByFieldKeyCollection(fieldKey, collection);
->>>>>>> 322b56b4
         if (ma == null) {
             throw new IllegalArgumentException(
                 "No choices plugin was configured for  field \"" + fieldKey
                     + "\", collection=" + collection.getID().toString() + ".");
         }
-        return ma.getMatches(authorityName, fieldKey, query, collection, start, limit, locale);
+        return ma.getMatches(fieldKey, query, collection, start, limit, locale);
     }
 
 
@@ -465,8 +455,6 @@
         return ma;
     }
 
-<<<<<<< HEAD
-=======
     private ChoiceAuthority getAuthorityByFieldKeyCollection(String fieldKey, Collection collection) {
         init();
         ChoiceAuthority ma = controller.get(fieldKey);
@@ -502,15 +490,12 @@
      * @see org.dspace.content.authority.ChoiceAuthority#getChoicesByParent(java.lang.String, java.lang.String,
      *  int, int, java.lang.String)
      */
->>>>>>> 322b56b4
     @Override
     public Choices getChoicesByParent(String authorityName, String parentId, int start, int limit, String locale) {
         HierarchicalAuthority ma = (HierarchicalAuthority) getChoiceAuthorityByAuthorityName(authorityName);
         return ma.getChoicesByParent(authorityName, parentId, start, limit, locale);
     }
 
-<<<<<<< HEAD
-=======
     /**
      * Wrapper that calls getTopChoices method of the plugin.
      *
@@ -521,19 +506,15 @@
      * @return a Choices object (never null).
      * @see org.dspace.content.authority.ChoiceAuthority#getTopChoices(java.lang.String, int, int, java.lang.String)
      */
->>>>>>> 322b56b4
     @Override
     public Choices getTopChoices(String authorityName, int start, int limit, String locale) {
         HierarchicalAuthority ma = (HierarchicalAuthority) getChoiceAuthorityByAuthorityName(authorityName);
         return ma.getTopChoices(authorityName, start, limit, locale);
     }
 
-<<<<<<< HEAD
-=======
     @Override
     public Choice getParentChoice(String authorityName, String vocabularyId, String locale) {
         HierarchicalAuthority ma = (HierarchicalAuthority) getChoiceAuthorityByAuthorityName(authorityName);
         return ma.getParentChoice(authorityName, vocabularyId, locale);
     }
->>>>>>> 322b56b4
 }