/**
 * The contents of this file are subject to the license and copyright
 * detailed in the LICENSE and NOTICE files at the root of the source
 * tree and available online at
 *
 * http://www.dspace.org/license/
 */
package org.dspace.content.authority.service;

import java.util.List;
import java.util.Set;

import org.dspace.content.Collection;
import org.dspace.content.MetadataValue;
import org.dspace.content.authority.Choice;
import org.dspace.content.authority.ChoiceAuthority;
import org.dspace.content.authority.Choices;

/**
 * Broker for ChoiceAuthority plugins, and for other information configured
 * about the choice aspect of authority control for a metadata field.
 *
 * Configuration keys, per metadata field (e.g. "dc.contributer.author")
 * {@code
 * # names the ChoiceAuthority plugin called for this field
 * choices.plugin.<FIELD> = name-of-plugin
 *
 * # mode of UI presentation desired in submission UI:
 * #  "select" is dropdown menu, "lookup" is popup with selector, "suggest" is autocomplete/suggest
 * choices.presentation.<FIELD> = "select" | "suggest"
 *
 * # is value "closed" to the set of these choices or are non-authority values permitted?
 * choices.closed.<FIELD> = true | false
 * }
 *
 * @author Larry Stone
 * @see ChoiceAuthority
 */
public interface ChoiceAuthorityService {

    /**
     * @return the names of all the defined choice authorities
     */
    public Set<String> getChoiceAuthoritiesNames();

    /**
     * @param schema    schema of metadata field
     * @param element   element of metadata field
     * @param qualifier qualifier of metadata field
     * @return the name of the choice authority associated with the specified
     * metadata. Throw IllegalArgumentException if the supplied metadata
     * is not associated with an authority choice
     */
    public String getChoiceAuthorityName(String schema, String element, String qualifier, Collection collection);

    /**
     * Wrapper that calls getMatches method of the plugin corresponding to
     * the metadata field defined by schema,element,qualifier.
     *
     * @param schema     schema of metadata field
     * @param element    element of metadata field
     * @param qualifier  qualifier of metadata field
     * @param query      user's value to match
     * @param collection database ID of Collection for context (owner of Item)
     * @param start      choice at which to start, 0 is first.
     * @param limit      maximum number of choices to return, 0 for no limit.
     * @param locale     explicit localization key if available, or null
     * @return a Choices object (never null).
     * @see org.dspace.content.authority.ChoiceAuthority#getMatches(java.lang.String, java.lang.String, org.dspace
     * .content.Collection, int, int, java.lang.String)
     */
    public Choices getMatches(String schema, String element, String qualifier,
                              String query, Collection collection, int start, int limit, String locale);

    /**
     * Wrapper calls getMatches method of the plugin corresponding to
     * the metadata field defined by single field key.
     *
     * @param fieldKey   single string identifying metadata field
     * @param query      user's value to match
     * @param collection database ID of Collection for context (owner of Item)
     * @param start      choice at which to start, 0 is first.
     * @param limit      maximum number of choices to return, 0 for no limit.
     * @param locale     explicit localization key if available, or null
     * @return a Choices object (never null).
     * @see org.dspace.content.authority.ChoiceAuthority#getMatches(java.lang.String, java.lang.String, org.dspace
     * .content.Collection, int, int, java.lang.String)
     */
    public Choices getMatches(String fieldKey, String query, Collection collection,
                              int start, int limit, String locale);

    public Choices getMatches(String fieldKey, String query, Collection collection, int start, int limit, String locale,
                              boolean externalInput);

    /**
     * Wrapper that calls getBestMatch method of the plugin corresponding to
     * the metadata field defined by single field key.
     *
     * @param fieldKey   single string identifying metadata field
     * @param query      user's value to match
     * @param collection database ID of Collection for context (owner of Item)
     * @param locale     explicit localization key if available, or null
     * @return a Choices object (never null) with 1 or 0 values.
     * @see org.dspace.content.authority.ChoiceAuthority#getBestMatch(java.lang.String, java.lang.String, org.dspace
     * .content.Collection, java.lang.String)
     */
    public Choices getBestMatch(String fieldKey, String query, Collection collection,
                                String locale);

    /**
     * Wrapper that calls getChoicesByParent method of the plugin.
     *
     * @param authorityName authority name
     * @param parentId      parent Id
     * @param start         choice at which to start, 0 is first.
     * @param limit         maximum number of choices to return, 0 for no limit.
     * @param locale        explicit localization key if available, or null
     * @return a Choices object (never null).
     * @see org.dspace.content.authority.ChoiceAuthority#getChoicesByParent(java.lang.String, java.lang.String,
     *  int, int, java.lang.String)
     */
    public Choices getChoicesByParent(String authorityName, String parentId, int start, int limit, String locale);

    /**
     * Wrapper that calls getLabel method of the plugin corresponding to
     * the metadata field defined by schema,element,qualifier.
     *
     * @param metadataValue metadata value
     * @param collection Collection owner of Item
     * @param locale        explicit localization key if available
     * @return label
     */
    public String getLabel(MetadataValue metadataValue, Collection collection, String locale);

    /**
     * Wrapper that calls getLabel method of the plugin corresponding to
     * the metadata field defined by single field key.
     *
     * @param fieldKey single string identifying metadata field
     * @param collection Collection owner of Item
     * @param locale   explicit localization key if available
     * @param authKey  authority key
     * @return label
     */
    public String getLabel(String fieldKey, Collection collection, String authKey, String locale);

    /**
     * Predicate, is there a Choices configuration of any kind for the
     * given metadata field?
     *
     * @param fieldKey single string identifying metadata field
     * @param collection Collection owner of Item
     * @return true if choices are configured for this field.
     */
    public boolean isChoicesConfigured(String fieldKey, Collection collection);

    /**
     * Get the presentation keyword (should be "lookup", "select" or "suggest", but this
     * is an informal convention so it can be easily extended) for this field.
     *
     * @param fieldKey field key
     * @return configured presentation type for this field, or null if none found
     */
    public String getPresentation(String fieldKey);

    /**
     * Get the configured "closed" value for this field.
     *
     * @param fieldKey single string identifying metadata field
     * @return true if choices are closed for this field.
     */
    public boolean isClosed(String fieldKey);

    /**
     * Wrapper to call plugin's getVariants().
     *
     * @param metadataValue metadata value
     * @return List of variants
     */
    public List<String> getVariants(MetadataValue metadataValue, Collection collection);

    public ChoiceAuthority getChoiceAuthorityByAuthorityName(String authorityName);

    /**
     * This method has been created to have a way of clearing the cache kept inside the service
     */
    public void clearCache();

    /**
     * Should we store the authority key (if any) for such field key and collection?
     * 
     * @param fieldKey   single string identifying metadata field
     * @param collection Collection owner of Item or where the item is submitted to
     * @return true if the configuration allows to store the authority value
     */
    public boolean storeAuthority(String fieldKey, Collection collection);

    /**
<<<<<<< HEAD
=======
     * Wrapper that calls getChoicesByParent method of the plugin.
     *
     * @param authorityName authority name
     * @param parentId      parent Id
     * @param start         choice at which to start, 0 is first.
     * @param limit         maximum number of choices to return, 0 for no limit.
     * @param locale        explicit localization key if available, or null
     * @return a Choices object (never null).
     * @see org.dspace.content.authority.ChoiceAuthority#getChoicesByParent(java.lang.String, java.lang.String,
     *  int, int, java.lang.String)
     */
    public Choices getChoicesByParent(String authorityName, String parentId, int start, int limit, String locale);

    /**
>>>>>>> e0f19912
     * Wrapper that calls getTopChoices method of the plugin.
     *
     * @param authorityName authority name
     * @param start         choice at which to start, 0 is first.
     * @param limit         maximum number of choices to return, 0 for no limit.
     * @param locale        explicit localization key if available, or null
     * @return a Choices object (never null).
     * @see org.dspace.content.authority.ChoiceAuthority#getTopChoices(java.lang.String, int, int, java.lang.String)
     */
    public Choices getTopChoices(String authorityName, int start, int limit, String locale);

    /**
<<<<<<< HEAD
     *
=======
     * Return the direct parent of an entry identified by its id in an hierarchical
     * authority.
     * 
>>>>>>> e0f19912
     * @param authorityName authority name
     * @param vocabularyId  child id
     * @param locale        explicit localization key if available, or null
     * @return the parent Choice object if any
     */
    public Choice getParentChoice(String authorityName, String vocabularyId, String locale);
}<|MERGE_RESOLUTION|>--- conflicted
+++ resolved
@@ -196,23 +196,6 @@
     public boolean storeAuthority(String fieldKey, Collection collection);
 
     /**
-<<<<<<< HEAD
-=======
-     * Wrapper that calls getChoicesByParent method of the plugin.
-     *
-     * @param authorityName authority name
-     * @param parentId      parent Id
-     * @param start         choice at which to start, 0 is first.
-     * @param limit         maximum number of choices to return, 0 for no limit.
-     * @param locale        explicit localization key if available, or null
-     * @return a Choices object (never null).
-     * @see org.dspace.content.authority.ChoiceAuthority#getChoicesByParent(java.lang.String, java.lang.String,
-     *  int, int, java.lang.String)
-     */
-    public Choices getChoicesByParent(String authorityName, String parentId, int start, int limit, String locale);
-
-    /**
->>>>>>> e0f19912
      * Wrapper that calls getTopChoices method of the plugin.
      *
      * @param authorityName authority name
@@ -225,13 +208,9 @@
     public Choices getTopChoices(String authorityName, int start, int limit, String locale);
 
     /**
-<<<<<<< HEAD
-     *
-=======
      * Return the direct parent of an entry identified by its id in an hierarchical
      * authority.
      * 
->>>>>>> e0f19912
      * @param authorityName authority name
      * @param vocabularyId  child id
      * @param locale        explicit localization key if available, or null
