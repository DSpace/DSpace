--- conflicted
+++ resolved
@@ -193,7 +193,6 @@
     public void clearCache();
 
     /**
-<<<<<<< HEAD
      * Get the relationship type starting from the metadata field.
      *
      * @param field single string identifying metadata field
@@ -204,10 +203,6 @@
     /**
      * Should we store the authority key (if any) for such field key and collection?
      *
-=======
-     * Should we store the authority key (if any) for such field key and collection?
-     * 
->>>>>>> 2e5efda2
      * @param fieldKey   single string identifying metadata field
      * @param collection Collection owner of Item or where the item is submitted to
      * @return true if the configuration allows to store the authority value
@@ -215,23 +210,6 @@
     public boolean storeAuthority(String fieldKey, Collection collection);
 
     /**
-<<<<<<< HEAD
-=======
-     * Wrapper that calls getChoicesByParent method of the plugin.
-     *
-     * @param authorityName authority name
-     * @param parentId      parent Id
-     * @param start         choice at which to start, 0 is first.
-     * @param limit         maximum number of choices to return, 0 for no limit.
-     * @param locale        explicit localization key if available, or null
-     * @return a Choices object (never null).
-     * @see org.dspace.content.authority.ChoiceAuthority#getChoicesByParent(java.lang.String, java.lang.String,
-     *  int, int, java.lang.String)
-     */
-    public Choices getChoicesByParent(String authorityName, String parentId, int start, int limit, String locale);
-
-    /**
->>>>>>> 2e5efda2
      * Wrapper that calls getTopChoices method of the plugin.
      *
      * @param authorityName authority name
