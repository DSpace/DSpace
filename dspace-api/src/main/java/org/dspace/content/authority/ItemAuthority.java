/**
 * The contents of this file are subject to the license and copyright
 * detailed in the LICENSE and NOTICE files at the root of the source
 * tree and available online at
 *
 * http://www.dspace.org/license/
 */

package org.dspace.content.authority;

import java.sql.SQLException;
import java.util.ArrayList;
import java.util.HashMap;
import java.util.Iterator;
import java.util.List;
import java.util.Map;
import java.util.Objects;
import java.util.stream.Collectors;

import org.apache.commons.lang3.ArrayUtils;
import org.apache.commons.lang3.StringUtils;
import org.apache.log4j.Logger;
import org.apache.solr.client.solrj.SolrClient;
import org.apache.solr.client.solrj.SolrQuery;
import org.apache.solr.client.solrj.response.QueryResponse;
import org.apache.solr.common.SolrDocumentList;
import org.dspace.content.DSpaceObject;
import org.dspace.content.Item;
import org.dspace.content.authority.factory.ItemAuthorityServiceFactory;
import org.dspace.content.authority.service.ItemAuthorityService;
import org.dspace.content.factory.ContentServiceFactory;
import org.dspace.content.service.ItemService;
import org.dspace.core.Context;
import org.dspace.discovery.SearchService;
import org.dspace.external.factory.ExternalServiceFactory;
import org.dspace.external.provider.ExternalDataProvider;
import org.dspace.external.service.ExternalDataService;
import org.dspace.services.ConfigurationService;
import org.dspace.services.factory.DSpaceServicesFactory;
import org.dspace.util.ItemAuthorityUtils;
import org.dspace.util.UUIDUtils;
import org.dspace.utils.DSpace;

/**
 * Sample authority to link a dspace item with another (i.e a publication with
 * the corresponding dataset or viceversa)
 *
 * @author Andrea Bollini
 * @author Giusdeppe Digilio
 * @version $Revision $
 */
public class ItemAuthority implements ChoiceAuthority, LinkableEntityAuthority {
    private static final Logger log = Logger.getLogger(ItemAuthority.class);
    final static String CHOICES_EXTERNALSOURCE_PREFIX = "choises.externalsource.";

    /** the name assigned to the specific instance by the PluginService, @see {@link NameAwarePlugin} **/
    private String authorityName;

    private DSpace dspace = new DSpace();

    protected ItemService itemService = ContentServiceFactory.getInstance().getItemService();

    private SearchService searchService = dspace.getServiceManager().getServiceByName(
        "org.dspace.discovery.SearchService", SearchService.class);

    private ItemAuthorityServiceFactory itemAuthorityServiceFactory = dspace.getServiceManager().getServiceByName(
            "itemAuthorityServiceFactory", ItemAuthorityServiceFactory.class);

    private ConfigurationService configurationService = DSpaceServicesFactory.getInstance().getConfigurationService();

    private List<CustomAuthorityFilter> customAuthorityFilters = dspace.getServiceManager()
        .getServicesByType(CustomAuthorityFilter.class);

    private ExternalDataService externalDataService = ExternalServiceFactory.getInstance().getExternalDataService();

    // map of field key to presentation type
    protected Map<String, String> externalSource = new HashMap<String, String>();

    // punt!  this is a poor implementation..
    @Override
    public Choices getBestMatch(String text, String locale) {
        return getMatches(text, 0, 2, locale);
    }

    /**
     * Match a proposed value against existent DSpace item applying an optional
     * filter query to limit the scope only to specific item types
     */
    @Override
    public Choices getMatches(String text, int start, int limit, String locale) {
        if (limit <= 0) {
            limit = 20;
        }

        SolrClient solr = searchService.getSolrSearchCore().getSolr();
        if (Objects.isNull(solr)) {
            log.error("unable to find solr instance");
            return new Choices(Choices.CF_UNSET);
        }

        String entityType = getLinkedEntityType();
        ItemAuthorityService itemAuthorityService = itemAuthorityServiceFactory.getInstance(entityType);
        String luceneQuery = itemAuthorityService.getSolrQuery(text);


        SolrQuery solrQuery = new SolrQuery();
        solrQuery.setQuery(luceneQuery);
        solrQuery.setStart(start);
        solrQuery.setRows(limit);
        solrQuery.addFilterQuery("search.resourcetype:" + Item.class.getSimpleName());

        if (StringUtils.isNotBlank(entityType)) {
            solrQuery.addFilterQuery("dspace.entity.type:" + entityType);
        }

        customAuthorityFilters.stream()
            .flatMap(caf -> caf.getFilterQueries(entityType).stream())
            .forEach(solrQuery::addFilterQuery);

        try {
            QueryResponse queryResponse = solr.query(solrQuery);
            List<Choice> choiceList = getChoiceListFromQueryResults(queryResponse.getResults());
            Choice[] results = new Choice[choiceList.size()];
            results = choiceList.toArray(results);
            long numFound = queryResponse.getResults().getNumFound();

            return new Choices(results, start, (int) numFound, calculateConfidence(results),
                               numFound > (start + limit), 0);

        } catch (Exception e) {
            log.error(e.getMessage(), e);
            return new Choices(Choices.CF_UNSET);
        }
    }

    private List<Choice> getChoiceListFromQueryResults(SolrDocumentList results) {
        return results
        .stream()
        .map(doc ->  {
            String title = ((ArrayList<String>) doc.getFieldValue("dc.title")).get(0);
            Map<String, String> extras = ItemAuthorityUtils.buildExtra(getPluginInstanceName(), doc);
            return new Choice((String) doc.getFieldValue("search.resourceid"),
                title,
                title, extras);
        }).collect(Collectors.toList());
    }

    @Override
    public String getLabel(String key, String locale) {
        String title = key;
        if (key != null) {
            Context context = null;
            try {
                context = new Context();
                DSpaceObject dso = itemService.find(context, UUIDUtils.fromString(key));
                if (dso != null) {
                    title = dso.getName();
                }
            } catch (SQLException e) {
                log.error(e.getMessage(), e);
                return key;
            }
        }
        return title;
    }

    @Override
    public String getLinkedEntityType() {
        return configurationService.getProperty("cris.ItemAuthority." + authorityName + ".entityType");
    }

    public void setPluginInstanceName(String name) {
        authorityName = name;
    }

    @Override
    public String getPluginInstanceName() {
        return authorityName;
    }

    /**
     * Return map of key to presentation
     *
     * @return
     */
    @Override
    public Map<String, String> getExternalSource() {
        // If empty, load from configuration
        if (externalSource.isEmpty()) {
            // Get all configuration keys starting with a given prefix
            List<String> propKeys = configurationService.getPropertyKeys(CHOICES_EXTERNALSOURCE_PREFIX);
            Iterator<String> keyIterator = propKeys.iterator();
            while (keyIterator.hasNext()) {
                String key = keyIterator.next();

                String metadata = key.substring(CHOICES_EXTERNALSOURCE_PREFIX.length());
                if (metadata == null) {
                    log.warn("Skipping invalid external source authority configuration property: " + key +
                        ": does not have schema.element.qualifier");
                    continue;
                }
                String sourceIdentifier = configurationService.getProperty(key);
                if (hasValidExternalSource(sourceIdentifier)) {
                    externalSource.put(metadata, sourceIdentifier);
                } else {
                    log.warn("Skipping invalid external source authority configuration property: " + sourceIdentifier +
                            " does not exist");
                    continue;
                }
            }
        }

        return externalSource;
    }

<<<<<<< HEAD
    protected int calculateConfidence(Choice[] choices) {
        return ArrayUtils.isNotEmpty(choices) ? Choices.CF_AMBIGUOUS : Choices.CF_UNSET;
=======
    @Override
    public Map<String, String> getExtra(String key, String locale) {

        SolrClient solr = searchService.getSolrSearchCore().getSolr();
        if (Objects.isNull(solr)) {
            log.error("unable to find solr instance");
            return new HashMap<String, String>();
        }

        String entityType = getLinkedEntityType();

        SolrQuery solrQuery = new SolrQuery();
        solrQuery.setQuery("*:*");
        solrQuery.addFilterQuery("search.resourceid:" + key);

        customAuthorityFilters.stream()
            .flatMap(caf -> caf.getFilterQueries(entityType).stream())
            .forEach(solrQuery::addFilterQuery);

        try {
            QueryResponse queryResponse = solr.query(solrQuery);
            List<Choice> choiceList = getChoiceListFromQueryResults(queryResponse.getResults());
            if (choiceList.isEmpty()) {
                log.warn("No documents found for key=" + key);
                return new HashMap<String, String>();
            }

            return choiceList.iterator().next().extras;

        } catch (Exception e) {
            log.error(e.getMessage(), e);
        }

        return new HashMap<String, String>();
>>>>>>> 3718b161
    }

    private boolean hasValidExternalSource(String sourceIdentifier) {
        if (StringUtils.isNotBlank(sourceIdentifier)) {
            ExternalDataProvider externalsource = externalDataService.getExternalDataProvider(sourceIdentifier);
            return (externalsource != null);
        }
        return false;
    }
}<|MERGE_RESOLUTION|>--- conflicted
+++ resolved
@@ -124,7 +124,7 @@
             results = choiceList.toArray(results);
             long numFound = queryResponse.getResults().getNumFound();
 
-            return new Choices(results, start, (int) numFound, calculateConfidence(results),
+            return new Choices(results, start, (int) numFound, Choices.CF_AMBIGUOUS,
                                numFound > (start + limit), 0);
 
         } catch (Exception e) {
@@ -213,10 +213,6 @@
         return externalSource;
     }
 
-<<<<<<< HEAD
-    protected int calculateConfidence(Choice[] choices) {
-        return ArrayUtils.isNotEmpty(choices) ? Choices.CF_AMBIGUOUS : Choices.CF_UNSET;
-=======
     @Override
     public Map<String, String> getExtra(String key, String locale) {
 
@@ -251,7 +247,10 @@
         }
 
         return new HashMap<String, String>();
->>>>>>> 3718b161
+    }
+
+    protected int calculateConfidence(Choice[] choices) {
+        return ArrayUtils.isNotEmpty(choices) ? Choices.CF_AMBIGUOUS : Choices.CF_UNSET;
     }
 
     private boolean hasValidExternalSource(String sourceIdentifier) {
