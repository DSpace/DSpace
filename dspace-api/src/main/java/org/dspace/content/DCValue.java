/**
 * The contents of this file are subject to the license and copyright
 * detailed in the LICENSE and NOTICE files at the root of the source
 * tree and available online at
 *
 * http://www.dspace.org/license/
 */
package org.dspace.content;

import org.dspace.content.authority.Choices;

/**
 * Simple data structure-like class representing a Dublin Core value. It has an
 * element, qualifier, value and language.
 *
 * @author Robert Tansley
 * @author Martin Hald
 * @version $Revision$
 */
@Deprecated
public class DCValue
{
    /** The DC element */
    public String element;

    /** The DC qualifier, or <code>null</code> if unqualified */
    public String qualifier;

    /** The value of the field */
    public String value;

    /** The language of the field, may be <code>null</code> */
    public String language;

    /** The schema name of the metadata element */
    public String schema;

    /** Authority control key */
    public String authority = null;

    /** Authority control confidence  */
    public int confidence = Choices.CF_UNSET;

<<<<<<< HEAD
    /**
     * Get the field in dot notation. i.e. schema.element.qualifier, as in dc.date.issued
     * @return
     */
    public String getField() {
        return schema + "." + element + (qualifier==null?"":("." + qualifier));
=======
    public String toString() {
        String str = schema + "." + element;
        if (qualifier != null)
            str = str + "." + qualifier;
        if (language != null && language != "")
            str = str + "[" + language + "]";
        return str + "=" + value;
    }

    public static Object valuesFor(DCValue[] values) {
        if (values.length == 0) {
            return null;
        }
        if (values.length ==1 ) {
            return values[0].value;
        }
        String vals[] = new String[values.length];
        for (int i = 0; i < values.length; i++) {
            vals[i] = values[i].value;
        }
        return vals;
>>>>>>> 443d0336
    }
}<|MERGE_RESOLUTION|>--- conflicted
+++ resolved
@@ -41,14 +41,14 @@
     /** Authority control confidence  */
     public int confidence = Choices.CF_UNSET;
 
-<<<<<<< HEAD
     /**
      * Get the field in dot notation. i.e. schema.element.qualifier, as in dc.date.issued
      * @return
      */
     public String getField() {
-        return schema + "." + element + (qualifier==null?"":("." + qualifier));
-=======
+        return schema + "." + element + (qualifier == null ? "" : ("." + qualifier));
+    }
+
     public String toString() {
         String str = schema + "." + element;
         if (qualifier != null)
@@ -70,6 +70,5 @@
             vals[i] = values[i].value;
         }
         return vals;
->>>>>>> 443d0336
     }
 }