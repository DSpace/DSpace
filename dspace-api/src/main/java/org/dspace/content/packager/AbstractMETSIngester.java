/**
 * The contents of this file are subject to the license and copyright
 * detailed in the LICENSE and NOTICE files at the root of the source
 * tree and available online at
 *
 * http://www.dspace.org/license/
 */
package org.dspace.content.packager;

import java.io.File;
import java.io.FileInputStream;
import java.io.IOException;
import java.io.InputStream;
import java.net.URL;
import java.net.URLConnection;
import java.sql.SQLException;
import java.util.Iterator;
import java.util.List;
import java.util.zip.ZipEntry;
import java.util.zip.ZipFile;

import org.apache.log4j.Logger;
import org.dspace.authorize.AuthorizeException;
import org.dspace.content.Bitstream;
import org.dspace.content.BitstreamFormat;
import org.dspace.content.Bundle;
import org.dspace.content.Collection;
import org.dspace.content.Community;
import org.dspace.content.DSpaceObject;
import org.dspace.content.FormatIdentifier;
import org.dspace.content.Item;
import org.dspace.content.WorkspaceItem;
import org.dspace.content.crosswalk.CrosswalkException;
import org.dspace.content.crosswalk.MetadataValidationException;
import org.dspace.core.ConfigurationManager;
import org.dspace.core.Constants;
import org.dspace.core.Context;
import org.dspace.core.LogManager;
import org.dspace.handle.HandleManager;
import org.jdom.Element;

/**
 * Base class for package ingester of METS (Metadata Encoding & Transmission
 * Standard) Packages.<br>
 * See <a href="http://www.loc.gov/standards/mets/">
 * http://www.loc.gov/standards/mets/</a>.
 * <p>
 * This is a generic packager framework intended to be subclassed to create
 * ingesters for more specific METS "profiles". METS is an abstract and flexible
 * framework that can encompass many different kinds of metadata and inner
 * package structures.
 * 
 * <p>
 * <b>Package Parameters:</b>
 * <ul>
 *   <li><code>validate</code> -- true/false attempt to schema-validate the METS
 * manifest.</li>
 *   <li><code>manifestOnly</code> -- package consists only of a manifest
 * document.</li>
 *   <li><code>ignoreHandle</code> -- true/false, ignore AIP's idea of handle
 * when ingesting.</li>
 *   <li><code>ignoreParent</code> -- true/false, ignore AIP's idea of parent
 * when ingesting.</li>
 * </ul>
 * <p>
 * <b>Configuration Properties:</b>
 * <ul>
 *   <li><code>mets.CONFIGNAME.ingest.preserveManifest</code> - if <em>true</em>,
 * the METS manifest itself is preserved in a bitstream named
 * <code>mets.xml</code> in the <code>METADATA</code> bundle. If it is
 * <em>false</em> (the default), the manifest is discarded after ingestion.</li>
 * 
 *   <li><code>mets.CONFIGNAME.ingest.manifestBitstreamFormat</code> - short name
 * of the bitstream format to apply to the manifest; MUST be specified when
 * preserveManifest is true.</li>
 * 
 *   <li><code>mets.default.ingest.crosswalk.MD_SEC_NAME</code> = PLUGIN_NAME
 * Establishes a default crosswalk plugin for the given type of metadata in a
 * METS mdSec (e.g. "DC", "MODS"). The plugin may be either a stream or
 * XML-oriented ingestion crosswalk. Subclasses can override the default mapping
 * with their own, substituting their configurationName for "default" in the
 * configuration property key above.</li>
 * 
 *   <li><code>mets.CONFIGNAME.ingest.useCollectionTemplate</code> - if
 * <em>true</em>, when an item is created, use the collection template. If it is
 * <em>false</em> (the default), any existing collection template is ignored.</li>
 * </ul>
 * 
 * @author Larry Stone
 * @author Tim Donohue
 * @version $Revision$
 * @see org.dspace.content.packager.METSManifest
 * @see AbstractPackageIngester
 * @see PackageIngester
 */
public abstract class AbstractMETSIngester extends AbstractPackageIngester
{
    /** log4j category */
    private static Logger log = Logger.getLogger(AbstractMETSIngester.class);

    /**
     * An instance of ZipMdrefManager holds the state needed to retrieve the
     * contents of an external metadata stream referenced by an
     * <code>mdRef</code> element in a Zipped up METS manifest.
     * <p>
     * Initialize it with the Content (ORIGINAL) Bundle containing all of the
     * metadata bitstreams. Match an mdRef by finding the bitstream with the
     * same name.
     */
    protected static final class MdrefManager implements METSManifest.Mdref
    {
        private File packageFile = null;

        private PackageParameters params;

        // constructor initializes from package file
        private MdrefManager(File packageFile, PackageParameters params)
        {
            super();
            this.packageFile = packageFile;
            this.params = params;
        }

        /**
         * Make the contents of an external resource mentioned in an
         * <code>mdRef</code> element available as an <code>InputStream</code>.
         * See the <code>METSManifest.MdRef</code> interface for details.
         * 
         * @param mdref
         *            the METS mdRef element to locate the input for.
         * @return the input stream of its content.
         * @see METSManifest
         */
        @Override
        public InputStream getInputStream(Element mdref)
                throws MetadataValidationException, IOException
        {
            String path = METSManifest.getFileName(mdref);
            if (packageFile == null)
            {
                throw new MetadataValidationException(
                        "Failed referencing mdRef element, because there is no package specified.");
            }

            // Use the 'getFileInputStream()' method from the
            // AbstractMETSIngester to retrieve the inputstream for the
            // referenced external metadata file.
            return AbstractMETSIngester.getFileInputStream(packageFile, params,
                    path);
        }
    }// end MdrefManager class

    /**
     * Create a new DSpace object out of a METS content package. All contents
     * are dictated by the METS manifest. Package is a ZIP archive (or
     * optionally bare manifest XML document). In a Zip, all files relative to
     * top level and the manifest (as per spec) in mets.xml.
     * 
     * @param context
     *            DSpace context.
     * @param parent
     *            parent under which to create new object (may be null -- in
     *            which case ingester must determine parent from package or
     *            throw an error).
     * @param pkgFile
     *            The package file to ingest
     * @param params
     *            Properties-style list of options (interpreted by each
     *            packager).
     * @param license
     *            may be null, which takes default license.
     * @return DSpaceObject created by ingest.
     * 
     * @throws PackageValidationException
     *             if package is unacceptable or there is a fatal error turning
     *             it into a DSpaceObject.
     * @throws CrosswalkException
     * @throws AuthorizeException
     * @throws SQLException
     * @throws IOException
     */
    @Override
    public DSpaceObject ingest(Context context, DSpaceObject parent,
            File pkgFile, PackageParameters params, String license)
            throws PackageValidationException, CrosswalkException,
            AuthorizeException, SQLException, IOException
    {
        // parsed out METS Manifest from the file.
        METSManifest manifest = null;

        // new DSpace object created
        DSpaceObject dso = null;

        try
        {
            log.info(LogManager.getHeader(context, "package_parse",
                    "Parsing package for ingest, file=" + pkgFile.getName()));

            // Parse our ingest package, extracting out the METS manifest in the
            // package
            manifest = parsePackage(context, pkgFile, params);

            // must have a METS Manifest to ingest anything
            if (manifest == null)
            {
                throw new PackageValidationException(
                        "No METS Manifest found (filename="
                                + METSManifest.MANIFEST_FILE
                                + ").  Package is unacceptable!");
            }

            // validate our manifest
            checkManifest(manifest);

            // if we are not restoring an object (i.e. we are submitting a new
            // object) then, default the 'ignoreHandle' option to true (as a new
            // object should get a new handle by default)
            if (!params.restoreModeEnabled()
                    && !params.containsKey("ignoreHandle"))
            { // ignore the handle in the manifest, and instead create a new
              // handle
                params.addProperty("ignoreHandle", "true");
            }

            // if we have a Parent Object, default 'ignoreParent' option to True
            // (this will ignore the Parent specified in manifest)
            if (parent != null && !params.containsKey("ignoreParent"))
            { // ignore the parent in the manifest, and instead use the
              // specified parent object
                params.addProperty("ignoreParent", "true");
            }

            // Actually ingest the object described by the METS Manifest
            dso = ingestObject(context, parent, manifest, pkgFile, params,
                    license);

            //if ingestion was successful
            if(dso!=null)
            {
                // Log whether we finished an ingest (create new obj) or a restore
                // (restore previously existing obj)
                String action = "package_ingest";
                if (params.restoreModeEnabled())
                {
                    action = "package_restore";
                }
                log.info(LogManager.getHeader(context, action,
                        "Created new Object, type="
                                + Constants.typeText[dso.getType()] + ", handle="
                                + dso.getHandle() + ", dbID="
                                + String.valueOf(dso.getID())));

                // Check if the Packager is currently running recursively.
                // If so, this means the Packager will attempt to recursively
                // ingest all referenced child packages.
                if (params.recursiveModeEnabled())
                {
                    // Retrieve list of all Child object METS file paths from the
                    // current METS manifest.
                    // This is our list of known child packages
                    String[] childFilePaths = manifest.getChildMetsFilePaths();

                    // Save this list to our AbstractPackageIngester (and note which
                    // DSpaceObject the pkgs relate to).
                    // NOTE: The AbstractPackageIngester itself will perform the
                    // recursive ingest call, based on these child pkg references
                    for (int i = 0; i < childFilePaths.length; i++)
                    {
                        addPackageReference(dso, childFilePaths[i]);
                    }
                }
            }//end if dso not null
            
            return dso;
        }
        catch (SQLException se)
        {
            // no need to really clean anything up,
            // transaction rollback will get rid of it anyway.
            dso = null;

            // Pass this exception on to the next handler.
            throw se;
        }
    }

    /**
     * Parse a given input package, ultimately returning the METS manifest out
     * of the package. METS manifest is assumed to be a file named 'mets.xml'
     * 
     * @param context
     *            DSpace Context
     * @param pkgFile
     *            package to parse
     * @param params
     *            Ingestion parameters
     * @return parsed out METSManifest
     * @throws IOException
     * @throws SQLException
     * @throws AuthorizeException
     * @throws MetadataValidationException
     */
    protected METSManifest parsePackage(Context context, File pkgFile,
            PackageParameters params) throws IOException, SQLException,
            AuthorizeException, MetadataValidationException
    {
        // whether or not to validate the METSManifest before processing
        // (default=false)
        // (Even though it's preferable to validate -- it's costly and takes a
        // lot of time, unless you cache schemas locally)
        boolean validate = params.getBooleanProperty("validate", false);

        // parsed out METS Manifest from the file.
        METSManifest manifest = null;

        // try to locate the METS Manifest in package
        // 1. read "package" stream: it will be either bare Manifest
        // or Package contents into bitstreams, depending on params:
        if (params.getBooleanProperty("manifestOnly", false))
        {
            // parse the bare METS manifest and sanity-check it.
            manifest = METSManifest.create(new FileInputStream(pkgFile),
                    validate, getConfigurationName());
        }
        else
        {
            ZipFile zip = new ZipFile(pkgFile);

            // Retrieve the manifest file entry (named mets.xml)
            ZipEntry manifestEntry = zip.getEntry(METSManifest.MANIFEST_FILE);

            // parse the manifest and sanity-check it.
            manifest = METSManifest.create(zip.getInputStream(manifestEntry),
                    validate, getConfigurationName());

            // close the Zip file for now
            // (we'll extract the other files from zip when we need them)
            zip.close();
        }

        // return our parsed out METS manifest
        return manifest;
    }

    /**
     * Ingest/import a single DSpace Object, based on the associated METS
     * Manifest and the parameters passed to the METSIngester
     * 
     * @param context
     *            DSpace Context
     * @param parent
     *            Parent DSpace Object
     * @param manifest
     *            the parsed METS Manifest
     * @param pkgFile
     *            the full package file (which may include content files if a
     *            zip)
     * @param params
     *            Parameters passed to METSIngester
     * @param license
     *            DSpace license agreement
     * @return completed result as a DSpace object
     * @throws IOException
     * @throws SQLException
     * @throws AuthorizeException
     * @throws CrosswalkException
     * @throws MetadataValidationException
     * @throws PackageValidationException
     */
    protected DSpaceObject ingestObject(Context context, DSpaceObject parent,
            METSManifest manifest, File pkgFile, PackageParameters params,
            String license) throws IOException, SQLException,
            AuthorizeException, CrosswalkException,
            MetadataValidationException, PackageValidationException
    {
        // type of DSpace Object (one of the type constants)
        int type;

        // -- Step 1 --
        // Extract basic information (type, parent, handle) about DSpace object
        // represented by manifest
        type = getObjectType(manifest);

        // if no parent passed in (or ignoreParent is false),
        // attempt to determine parent DSpace object from manifest
        if (type != Constants.SITE
                && (parent == null || !params.getBooleanProperty(
                        "ignoreParent", false)))
        {
            try
            {
                // get parent object from manifest
                parent = getParentObject(context, manifest);
            }
            catch(UnsupportedOperationException e)
            {
                //If user specified to skip item ingest if any "missing parent" error message occur
                if(params.getBooleanProperty("skipIfParentMissing", false))
                {
                    //log a warning instead of throwing an error
                    log.warn(LogManager.getHeader(context, "package_ingest",
                            "SKIPPING ingest of object '" + manifest.getObjID()
                            + "' as parent DSpace Object could not be found. "
                            + "If you are running a recursive ingest, it is likely this object will be created as soon as its parent is created."));
                    //return a null object (nothing ingested as parent was missing)
                    return null;
                }
                else //else, throw exception upward to display to user
                    throw e;
            }

        }

        String handle = null;
        // if we are *not* ignoring the handle in manifest (i.e. ignoreHandle is
        // false)
        if (!params.getBooleanProperty("ignoreHandle", false))
        {
            // get handle from manifest
            handle = getObjectHandle(manifest);
        }

        // -- Step 2 --
        // Create our DSpace Object based on info parsed from manifest, and
        // packager params
        DSpaceObject dso;
        try
        {
            dso = PackageUtils.createDSpaceObject(context, parent,
                    type, handle, params);
        }
        catch (SQLException sqle)
        {
            throw new PackageValidationException("Exception while ingesting "
                    + pkgFile.getPath(), sqle);
        }

        // if we are uninitialized, throw an error -- something's wrong!
        if (dso == null)
        {
            throw new PackageValidationException(
                    "Unable to initialize object specified by package (type='"
                            + type + "', handle='" + handle + "' and parent='"
                            + parent.getHandle() + "').");
        }

        // -- Step 3 --
        // Run our Administrative metadata crosswalks!

        // initialize callback object which will retrieve external inputstreams
        // for any <mdRef>'s found in METS
        MdrefManager callback = new MdrefManager(pkgFile, params);

        // Crosswalk the sourceMD first, so that we make sure to fill in
        // submitter info (and any other initial applicable info)
        manifest.crosswalkObjectSourceMD(context, params, dso, callback);

        // Next, crosswalk techMD, digiprovMD, rightsMD
        manifest.crosswalkObjectOtherAdminMD(context, params, dso, callback);

        // -- Step 4 --
        // Run our Descriptive metadata (dublin core, etc) crosswalks!
        crosswalkObjectDmd(context, dso, manifest, callback, manifest
                .getItemDmds(), params);

        // For Items, also sanity-check the metadata for minimum requirements.
        if (type == Constants.ITEM)
        {
            PackageUtils.checkItemMetadata((Item) dso);
        }

        // -- Step 5 --
        // Add all content files as bitstreams on new DSpace Object
        if (type == Constants.ITEM)
        {
            Item item = (Item) dso;

            //Check if this item is still in a user's workspace.
            //It should be, as we haven't completed its install yet.
            WorkspaceItem wsi = WorkspaceItem.findByItem(context, item);

            // Get collection this item is being submitted to
            Collection collection = item.getOwningCollection();
            if (collection == null)
            {
                // Get the collection this workspace item belongs to
                if (wsi != null)
                {
                    collection = wsi.getCollection();
                }
            }

            // save manifest as a bitstream in Item if desired
            if (preserveManifest())
            {
                addManifestBitstream(context, item, manifest);
            }

            // save all other bitstreams in Item
            addBitstreams(context, item, manifest, pkgFile, params, callback);

            // have subclass manage license since it may be extra package file.
            addLicense(context, item, license, collection, params);

            // Subclass hook for final checks and rearrangements
            // (this allows subclasses to do some final validation / changes as
            // necessary)
            finishObject(context, dso, params);
            
            // Finally, if item is still in the workspace, then we actually need
            // to install it into the archive & assign its handle.
            if(wsi!=null)
            {
                // Finish creating the item. This actually assigns the handle,
                // and will either install item immediately or start a workflow, based on params
                PackageUtils.finishCreateItem(context, wsi, handle, params);
            }

        } // end if ITEM
        else if (type == Constants.COLLECTION || type == Constants.COMMUNITY)
        {
            // Add logo if one is referenced from manifest
            addContainerLogo(context, dso, manifest, pkgFile, params);

            if(type==Constants.COLLECTION)
            {
                //Add template item if one is referenced from manifest (only for Collections)
                addTemplateItem(context, dso, manifest, pkgFile, params, callback);
            }
            
            // Subclass hook for final checks and rearrangements
            // (this allows subclasses to do some final validation / changes as
            // necessary)
            finishObject(context, dso, params);
        }// end if Community/Collection
        else if (type == Constants.SITE)
        {
            // Do nothing by default -- Crosswalks will handle anything necessary to ingest at Site-level
            
            // Subclass hook for final checks and rearrangements
            // (this allows subclasses to do some final validation / changes as
            // necessary)
            finishObject(context, dso, params);
        }
        else
        {
            throw new PackageValidationException(
                    "Unknown DSpace Object type in package, type="
                            + String.valueOf(type));
        }

        // -- Step 6 --
        // Finish things up!

        // Update the object to make sure all changes are committed
        PackageUtils.updateDSpaceObject(dso);

        return dso;
    }

    /**
     * Replace the contents of a single DSpace Object, based on the associated
     * METS Manifest and the parameters passed to the METSIngester.
     * 
     * @param context
     *            DSpace Context
     * @param dso
     *            DSpace Object to replace
     * @param manifest
     *            the parsed METS Manifest
     * @param pkgFile
     *            the full package file (which may include content files if a
     *            zip)
     * @param params
     *            Parameters passed to METSIngester
     * @param license
     *            DSpace license agreement
     * @return completed result as a DSpace object
     * @throws IOException
     * @throws SQLException
     * @throws AuthorizeException
     * @throws CrosswalkException
     * @throws MetadataValidationException
     * @throws PackageValidationException
     */
    protected DSpaceObject replaceObject(Context context, DSpaceObject dso,
            METSManifest manifest, File pkgFile, PackageParameters params,
            String license) throws IOException, SQLException,
            AuthorizeException, CrosswalkException,
            MetadataValidationException, PackageValidationException
    {
        // -- Step 1 --
        // Before going forward with the replace, let's verify these objects are
        // of the same TYPE! (We don't want to go around trying to replace a
        // COMMUNITY with an ITEM -- that's dangerous.)
        int manifestType = getObjectType(manifest);
        if (manifestType != dso.getType())
        {
            throw new PackageValidationException(
                    "The object type of the METS manifest ("
                            + Constants.typeText[manifestType]
                            + ") does not match up with the object type ("
                            + Constants.typeText[dso.getType()]
                            + ") of the DSpaceObject to be replaced!");
        }

        if (log.isDebugEnabled())
        {
            log.debug("Object to be replaced (handle=" + dso.getHandle()
                    + ") is " + Constants.typeText[dso.getType()] + " id="
                    + dso.getID());
        }

        // -- Step 2 --
        // Clear out current object (as we are replacing all its contents &
        // metadata)

        // remove all files attached to this object
        // (For communities/collections this just removes the logo bitstream)
        PackageUtils.removeAllBitstreams(dso);

        // clear out all metadata values associated with this object
        PackageUtils.clearAllMetadata(dso);

        // @TODO -- We are currently NOT clearing out the following during a
        // replace.  So, even after a replace, the following information may be
        // retained in the system:
        // o  Rights/Permissions in system or on objects
        // o  Collection item templates or Content Source info (e.g. OAI
        //    Harvesting collections)
        // o  Item status (embargo, withdrawn) or mappings to other collections

        // -- Step 3 --
        // Run our Administrative metadata crosswalks!

        // initialize callback object which will retrieve external inputstreams
        // for any <mdRef>s found in METS
        MdrefManager callback = new MdrefManager(pkgFile, params);

        // Crosswalk the sourceMD first, so that we make sure to fill in
        // submitter info (and any other initial applicable info)
        manifest.crosswalkObjectSourceMD(context, params, dso, callback);

        // Next, crosswalk techMD, digiprovMD, rightsMD
        manifest.crosswalkObjectOtherAdminMD(context, params, dso, callback);

        // -- Step 4 --
        // Add all content files as bitstreams on new DSpace Object
        if (dso.getType() == Constants.ITEM)
        {
            Item item = (Item) dso;

            // save manifest as a bitstream in Item if desired
            if (preserveManifest())
            {
                addManifestBitstream(context, item, manifest);
            }

            // save all other bitstreams in Item
            addBitstreams(context, item, manifest, pkgFile, params, callback);

            // have subclass manage license since it may be extra package file.
            addLicense(context, item, license, (Collection) dso
                    .getParentObject(), params);

            // FIXME ?
            // should set lastModifiedTime e.g. when ingesting AIP.
            // maybe only do it in the finishObject() callback for AIP.

        } // end if ITEM
        else if (dso.getType() == Constants.COLLECTION
                || dso.getType() == Constants.COMMUNITY)
        {
            // Add logo if one is referenced from manifest
            addContainerLogo(context, dso, manifest, pkgFile, params);
        } // end if Community/Collection
        else if (dso.getType() == Constants.SITE)
        {
            // Do nothing -- Crosswalks will handle anything necessary to replace at Site-level
        }

        // -- Step 5 --
        // Run our Descriptive metadata (dublin core, etc) crosswalks!
        crosswalkObjectDmd(context, dso, manifest, callback, manifest
                .getItemDmds(), params);

        // For Items, also sanity-check the metadata for minimum requirements.
        if (dso.getType() == Constants.ITEM)
        {
            PackageUtils.checkItemMetadata((Item) dso);
        }

        // -- Step 6 --
        // Finish things up!

        // Subclass hook for final checks and rearrangements
        // (this allows subclasses to do some final validation / changes as
        // necessary)
        finishObject(context, dso, params);

        // Update the object to make sure all changes are committed
        PackageUtils.updateDSpaceObject(dso);

        return dso;
    }

    /**
     * Add Bitstreams to an Item, based on the files listed in the METS Manifest
     * 
     * @param context
     *            DSpace Context
     * @param item
     *            DSpace Item
     * @param manifest
     *            METS Manifest
     * @param pkgFile
     *            the full package file (which may include content files if a
     *            zip)
     * @param params
     *            Ingestion Parameters
     * @param mdRefCallback
     *            MdrefManager storing info about mdRefs in manifest
     * @throws SQLException
     * @throws IOException
     * @throws AuthorizeException
     * @throws MetadataValidationException
     * @throws CrosswalkException
     * @throws PackageValidationException
     */
    protected void addBitstreams(Context context, Item item,
            METSManifest manifest, File pkgFile, PackageParameters params,
            MdrefManager mdRefCallback) throws SQLException, IOException,
            AuthorizeException, MetadataValidationException,
            CrosswalkException, PackageValidationException
    {
        // Step 1 -- find the ID of the primary or Logo bitstream in manifest
        String primaryID = null;
        Element primaryFile = manifest.getPrimaryOrLogoBitstream();
        if (primaryFile != null)
        {
            primaryID = primaryFile.getAttributeValue("ID");
            if (log.isDebugEnabled())
            {
                log.debug("Got primary bitstream file ID=\"" + primaryID + "\"");
            }
        }

        // Step 2 -- find list of all content files from manifest
        // Loop through these files, and add them one by one to Item
        List<Element> manifestContentFiles = manifest
                .getContentFiles();
        List<Element> manifestBundleFiles = manifest
                .getBundleFiles();

        boolean setPrimaryBitstream = false;
        BitstreamFormat unknownFormat = BitstreamFormat.findUnknown(context);

        for (Iterator<Element> mi = manifestContentFiles.iterator(); mi
                .hasNext();)
        {
            Element mfile = mi.next();

            // basic validation -- check that it has an ID attribute
            String mfileID = mfile.getAttributeValue("ID");
            if (mfileID == null)
            {
                throw new PackageValidationException(
                        "Invalid METS Manifest: file element without ID attribute.");
            }

            // retrieve path/name of file in manifest
            String path = METSManifest.getFileName(mfile);

            // extract the file input stream from package (or retrieve
            // externally, if it is an externally referenced file)
            InputStream fileStream = getFileInputStream(pkgFile, params, path);

            // retrieve bundle name from manifest
            String bundleName = METSManifest.getBundleName(mfile);

            // Find or create the bundle where bitstream should be attached
            Bundle bundle;
            Bundle bns[] = item.getBundles(bundleName);
            if (bns != null && bns.length > 0)
            {
                bundle = bns[0];
            }
            else
            {
                bundle = item.createBundle(bundleName);
            }

            // Create the bitstream in the bundle & initialize its name
            Bitstream bitstream = bundle.createBitstream(fileStream);
            bitstream.setName(path);

             // Set bitstream sequence id, if known
            String seqID = mfile.getAttributeValue("SEQ");
            if(seqID!=null && !seqID.isEmpty())
                bitstream.setSequenceID(Integer.parseInt(seqID));
            
            // crosswalk this bitstream's administrative metadata located in
            // METS manifest (or referenced externally)
            manifest.crosswalkBitstream(context, params, bitstream, mfileID,
                    mdRefCallback);

            // is this the primary bitstream?
            if (primaryID != null && mfileID.equals(primaryID))
            {
                bundle.setPrimaryBitstreamID(bitstream.getID());
                bundle.update();
                setPrimaryBitstream = true;
            }

            // Run any finishing activities -- this allows subclasses to
            // change default bitstream information
            finishBitstream(context, bitstream, mfile, manifest, params);

            // Last-ditch attempt to divine the format, if crosswalk failed to
            // set it:
            // 1. attempt to guess from MIME type
            // 2. if that fails, guess from "name" extension.
            if (bitstream.getFormat().equals(unknownFormat))
            {
                if (log.isDebugEnabled())
                {
                    log.debug("Guessing format of Bitstream left un-set: "
                            + bitstream.toString());
                }
                String mimeType = mfile.getAttributeValue("MIMETYPE");
                BitstreamFormat bf = (mimeType == null) ? null
                        : BitstreamFormat.findByMIMEType(context, mimeType);
                if (bf == null)
                {
                    bf = FormatIdentifier.guessFormat(context, bitstream);
                }
                bitstream.setFormat(bf);
            }
            bitstream.update();
        }// end for each manifest file

        for (Iterator<Element> mi = manifestBundleFiles.iterator(); mi
                .hasNext();)
        {
            Element mfile = mi.next();

<<<<<<< HEAD
            String mfileGrp = mfile.getAttributeValue("ADMID");
            if (mfileGrp == null)
            {
                throw new PackageValidationException(
                        "Invalid METS Manifest: file element without ID attribute.");
            }

=======
>>>>>>> e9800cb4
            String bundleName = METSManifest.getBundleName(mfile, false);

            Bundle bundle;
            Bundle bns[] = item.getBundles(bundleName);
            if (bns != null && bns.length > 0)
            {
                bundle = bns[0];
            }
            else
            {
                bundle = item.createBundle(bundleName);
            }

<<<<<<< HEAD
            manifest.crosswalkBundle(context, params, bundle, mfileGrp,mdRefCallback);
=======
	        String mfileGrp = mfile.getAttributeValue("ADMID");
	        if (mfileGrp != null)
	        {
		        manifest.crosswalkBundle(context, params, bundle, mfileGrp,mdRefCallback);
	        }
	        else
	        {
		        if (log.isDebugEnabled())
		        {
		            log.debug("Ingesting bundle with no ADMID, not crosswalking bundle metadata");
		        }
	        }
>>>>>>> e9800cb4

            bundle.update();
        }// end for each manifest file

        // Step 3 -- Sanity checks
        // sanity check for primary bitstream
        if (primaryID != null && !setPrimaryBitstream)
        {
            log.warn("Could not find primary bitstream file ID=\"" + primaryID
                    + "\" in manifest file \"" + pkgFile.getAbsolutePath()
                    + "\"");
        }
    }

    /**
     * Save/Preserve the METS Manifest as a Bitstream attached to the given
     * DSpace item.
     * 
     * @param context
     *            DSpace Context
     * @param item
     *            DSpace Item
     * @param manifest
     *            The METS Manifest
     * @throws SQLException
     * @throws AuthorizeException
     * @throws PackageValidationException
     */
    protected void addManifestBitstream(Context context, Item item,
            METSManifest manifest) throws IOException, SQLException,
            AuthorizeException, PackageValidationException
    {
        // We'll save the METS Manifest as part of the METADATA bundle.
        Bundle mdBundle = item.createBundle(Constants.METADATA_BUNDLE_NAME);

        // Create a Bitstream from the METS Manifest's content
        Bitstream manifestBitstream = mdBundle.createBitstream(manifest
                .getMetsAsStream());
        manifestBitstream.setName(METSManifest.MANIFEST_FILE);
        manifestBitstream.setSource(METSManifest.MANIFEST_FILE);
        manifestBitstream.update();

        // Get magic bitstream format to identify manifest.
        String fmtName = getManifestBitstreamFormat();
        if (fmtName == null)
        {
            throw new PackageValidationException(
                    "Configuration Error: No Manifest BitstreamFormat configured for METS ingester type="
                            + getConfigurationName());
        }
        BitstreamFormat manifestFormat = PackageUtils
                .findOrCreateBitstreamFormat(context, fmtName,
                        "application/xml", fmtName + " package manifest");
        manifestBitstream.setFormat(manifestFormat);
        manifestBitstream.update();
    }

    /**
     * Add a Logo to a Community or Collection container object based on a METS
     * Manifest.
     * 
     * @param context
     *            DSpace Context
     * @param dso
     *            DSpace Container Object
     * @param manifest
     *            METS Manifest
     * @param pkgFile
     *            the full package file (which may include content files if a
     *            zip)
     * @param params
     *            Ingestion Parameters
     * @throws SQLException
     * @throws IOException
     * @throws AuthorizeException
     * @throws MetadataValidationException
     * @throws PackageValidationException
     */
    protected void addContainerLogo(Context context, DSpaceObject dso,
            METSManifest manifest, File pkgFile, PackageParameters params)
            throws SQLException, IOException, AuthorizeException,
            MetadataValidationException, PackageValidationException
    {

        Element logoRef = manifest.getPrimaryOrLogoBitstream();

        // only continue if a logo specified in manifest
        if (logoRef != null)
        {
            // Find ID of logo file
            String logoID = logoRef.getAttributeValue("ID");

            // Loop through manifest content files to find actual logo file
            for (Iterator<Element> mi = manifest
                    .getContentFiles().iterator(); mi.hasNext();)
            {
                Element mfile = mi.next();
                if (logoID.equals(mfile.getAttributeValue("ID")))
                {
                    String path = METSManifest.getFileName(mfile);

                    // extract the file input stream from package (or retrieve
                    // externally, if it is an externally referenced file)
                    InputStream fileStream = getFileInputStream(pkgFile,
                            params, path);

                    // Add this logo to the Community/Collection
                    if (dso.getType() == Constants.COLLECTION)
                    {
                        ((Collection) dso).setLogo(fileStream);
                    }
                    else
                    {
                        ((Community) dso).setLogo(fileStream);
                    }

                    break;
                }
            }// end for each file in manifest
        }// end if logo reference found
    }

    /**
     * Add a Template Item to a Collection container object based on a METS
     * Manifest.
     *
     * @param context
     *            DSpace Context
     * @param dso
     *            DSpace Container Object
     * @param manifest
     *            METS Manifest
     * @param pkgFile
     *            the full package file (which may include content files if a
     *            zip)
     * @param params
     *            Ingestion Parameters
     * @param callback
     *            the MdrefManager (manages all external metadata files
     *            referenced by METS <code>mdref</code> elements)
     * @throws SQLException
     * @throws IOException
     * @throws AuthorizeException
     * @throws MetadataValidationException
     * @throws PackageValidationException
     */
    protected void addTemplateItem(Context context, DSpaceObject dso,
            METSManifest manifest, File pkgFile, PackageParameters params,
            MdrefManager callback)
            throws SQLException, IOException, AuthorizeException,
            CrosswalkException, PackageValidationException
    {
        //Template items only valid for collections
        if(dso.getType()!=Constants.COLLECTION)
            return;
        
        Collection collection = (Collection) dso;

        //retrieve list of all <div>s representing child objects from manifest
        List childObjList = manifest.getChildObjDivs();

        if(childObjList!=null && !childObjList.isEmpty())
        {
            Element templateItemDiv = null;

            Iterator childIterator = childObjList.iterator();
            //Search for the child with a type of "DSpace ITEM Template"
            while(childIterator.hasNext())
            {
                Element childDiv = (Element) childIterator.next();
                String childType = childDiv.getAttributeValue("TYPE");
                //should be the only child of type "ITEM" with "Template" for a suffix
                if(childType.contains(Constants.typeText[Constants.ITEM]) &&
                   childType.endsWith(AbstractMETSDisseminator.TEMPLATE_TYPE_SUFFIX))
                {
                    templateItemDiv = childDiv;
                    break;
                }
            }

            //If an Template Item was found, create it with the specified metadata
            if(templateItemDiv!=null)
            {
                //make sure this templateItemDiv is associated with one or more dmdSecs
                String templateDmdIds = templateItemDiv.getAttributeValue("DMDID");
                if(templateDmdIds!=null)
                {
                    //create our template item & get a reference to it
                    collection.createTemplateItem();
                    Item templateItem = collection.getTemplateItem();

                    //get a reference to the dmdSecs which describe the metadata for this template item
                    Element[] templateDmds = manifest.getDmdElements(templateDmdIds);

                    // Run our Descriptive metadata (dublin core, etc) crosswalks to add metadata to template item
                    crosswalkObjectDmd(context, templateItem, manifest, callback, templateDmds, params);

                    // update the template item to save metadata changes
                    PackageUtils.updateDSpaceObject(templateItem);
                }
            }
        }
    }

    /**
     * Replace an existing DSpace object with the contents of a METS-based
     * package. All contents are dictated by the METS manifest. Package is a ZIP
     * archive (or optionally bare manifest XML document). In a Zip, all files
     * relative to top level and the manifest (as per spec) in mets.xml.
     * <P>
     * This method is similar to ingest(), except that if the object already
     * exists in DSpace, it is emptied of files and metadata. The METS-based
     * package is then used to ingest new values for these.
     * 
     * @param context
     *            DSpace Context
     * @param dsoToReplace
     *            DSpace Object to be replaced (may be null if it will be
     *            specified in the METS manifest itself)
     * @param pkgFile
     *            The package file to ingest
     * @param params
     *            Parameters passed from the packager script
     * @return DSpaceObject created by ingest.
     * @throws PackageValidationException
     *             if package is unacceptable or there is a fatal error turning
     *             it into a DSpace Object.
     * @throws IOException
     * @throws SQLException
     * @throws AuthorizeException
     * @throws CrosswalkException
     */
    @Override
    public DSpaceObject replace(Context context, DSpaceObject dsoToReplace,
            File pkgFile, PackageParameters params)
            throws PackageValidationException, CrosswalkException,
            AuthorizeException, SQLException, IOException
    {
        // parsed out METS Manifest from the file.
        METSManifest manifest = null;

        // resulting DSpace Object
        DSpaceObject dso = null;

        try
        {
            log.info(LogManager.getHeader(context, "package_parse",
                    "Parsing package for replace, file=" + pkgFile.getName()));

            // Parse our ingest package, extracting out the METS manifest in the
            // package
            manifest = parsePackage(context, pkgFile, params);

            // must have a METS Manifest to replace anything
            if (manifest == null)
            {
                throw new PackageValidationException(
                        "No METS Manifest found (filename="
                                + METSManifest.MANIFEST_FILE
                                + ").  Package is unacceptable!");
            }

            // It's possible that the object to replace will be passed in as
            // null.  Let's determine the handle of the object to replace.
            if (dsoToReplace == null)
            {
                // since we don't know what we are replacing, we'll have to
                // try to determine it from the parsed manifest

                // Handle of object described by METS should be in OBJID
                String handleURI = manifest.getObjID();
                String handle = decodeHandleURN(handleURI);
                try
                {
                    // Attempt to resolve this handle to an existing object
                    dsoToReplace = HandleManager.resolveToObject(context,
                            handle);
                }
                catch (IllegalStateException ie)
                {
                    // We don't care if this errors out -- we can continue
                    // whether or not an object exists with this handle.
                }
            }
            // NOTE: At this point, it's still possible we don't have an object
            // to replace. This could happen when there is actually no existing
            // object in DSpace using that handle. (In which case, we're
            // actually just doing a "restore" -- so we aren't going to throw an
            // error or complain.)

            // If we were unable to find the object to replace, then assume we
            // are restoring it
            if (dsoToReplace == null)
            {
                // As this object doesn't already exist, we will perform an
                // ingest of a new object in order to restore it
                // NOTE: passing 'null' as parent object in order to force
                // ingestObject() method to determine parent using manifest.
                dso = ingestObject(context, null, manifest, pkgFile, params,
                        null);

                //if ingestion was successful
                if(dso!=null)
                {
                    // Log that we created an object
                    log.info(LogManager.getHeader(context, "package_replace",
                            "Created new Object, type="
                                    + Constants.typeText[dso.getType()]
                                    + ", handle=" + dso.getHandle() + ", dbID="
                                    + String.valueOf(dso.getID())));
                }
            }
            else
            // otherwise, we found the DSpaceObject to replace -- so, replace
            // it!
            {
                // Actually replace the object described by the METS Manifest.
                // NOTE: This will perform an in-place replace of all metadata
                // and files currently associated with the object.
                dso = replaceObject(context, dsoToReplace, manifest, pkgFile,
                        params, null);

                // Log that we replaced an object
                log.info(LogManager.getHeader(context, "package_replace",
                        "Replaced Object, type="
                                + Constants.typeText[dso.getType()]
                                + ", handle=" + dso.getHandle() + ", dbID="
                                + String.valueOf(dso.getID())));
            }

            //if ingest/restore/replace successful
            if(dso!=null)
            {
                // Check if the Packager is currently running recursively.
                // If so, this means the Packager will attempt to recursively
                // replace all referenced child packages.
                if (params.recursiveModeEnabled())
                {
                    // Retrieve list of all Child object METS file paths from the
                    // current METS manifest.
                    // This is our list of known child packages.
                    String[] childFilePaths = manifest.getChildMetsFilePaths();

                    // Save this list to our AbstractPackageIngester (and note which
                    // DSpaceObject the pkgs relate to)
                    // NOTE: The AbstractPackageIngester itself will perform the
                    // recursive ingest call, based on these child pkg references.
                    for (int i = 0; i < childFilePaths.length; i++)
                    {
                        addPackageReference(dso, childFilePaths[i]);
                    }
                }
            }

            return dso;
        }
        catch (SQLException se)
        {
            // no need to really clean anything up,
            // transaction rollback will get rid of it anyway, and will also
            // restore everything to previous state.
            dso = null;

            // Pass this exception on to the next handler.
            throw se;
        }
    }

    // whether or not to save manifest as a bitstream in METADATA bundle.
    protected boolean preserveManifest()
    {
        return ConfigurationManager.getBooleanProperty("mets."
                + getConfigurationName() + ".ingest.preserveManifest", false);
    }

    // return short name of manifest bitstream format
    protected String getManifestBitstreamFormat()
    {
        return ConfigurationManager.getProperty("mets."
                + getConfigurationName() + ".ingest.manifestBitstreamFormat");
    }

    // whether or not to use Collection Templates when creating a new item
    protected boolean useCollectionTemplate()
    {
        return ConfigurationManager.getBooleanProperty("mets."
                + getConfigurationName() + ".ingest.useCollectionTemplate",
                false);
    }

    /**
     * Parse the hdl: URI/URN format into a raw Handle.
     * 
     * @param value
     *            handle URI string
     * @return raw handle (with 'hdl:' prefix removed)
     */
    protected String decodeHandleURN(String value)
    {
        if (value != null && value.startsWith("hdl:"))
        {
            return value.substring(4);
        }
        else
        {
            return null;
        }
    }

    /**
     * Remove an existing DSpace Object (called during a replace)
     * 
     * @param dso
     *            DSpace Object
     */
    protected void removeObject(Context context, DSpaceObject dso)
            throws AuthorizeException, SQLException, IOException
    {
        if (log.isDebugEnabled())
        {
            log.debug("Removing object " + Constants.typeText[dso.getType()]
                    + " id=" + dso.getID());
        }

        switch (dso.getType())
        {
        case Constants.ITEM:
            Item item = (Item) dso;
            Collection[] collections = item.getCollections();

            // Remove item from all the collections it is in
            for (Collection collection : collections)
            {
                collection.removeItem(item);
            }
            // Note: when removing an item from the last collection it will
            // be removed from the system. So there is no need to also call
            // an item.delete() method.

            // Remove item from cache immediately
            context.removeCached(item, item.getID());

            // clear object
            item = null;
            break;

        case Constants.COLLECTION:
            Collection collection = (Collection) dso;
            Community[] communities = collection.getCommunities();

            // Remove collection from all the communities it is in
            for (Community community : communities)
            {
                community.removeCollection(collection);
            }
            // Note: when removing a collection from the last community it will
            // be removed from the system. So there is no need to also call
            // an collection.delete() method.

            // Remove collection from cache immediately
            context.removeCached(collection, collection.getID());

            // clear object
            collection = null;
            break;

        case Constants.COMMUNITY:
            // Just remove the Community entirely
            Community community = (Community) dso;
            community.delete();

            // Remove community from cache immediately
            context.removeCached(community, community.getID());

            // clear object
            community = null;
            break;
        }

    }

    /**
     * Determines what parent DSpace object is referenced in this METS doc.
     * <p>
     * This is a default implementation which assumes the parent will be
     * specified in a &lt;structMap LABEL="Parent"&gt;. You should override this
     * method if your METS manifest specifies the parent object in another
     * location.
     * 
     * @param context
     *            DSpace Context
     * @param manifest
     *            METS manifest
     * @return a DSpace Object which is the parent (or null, if not found)
     * @throws PackageValidationException
     *             if parent reference cannot be found in manifest
     * @throws MetadataValidationException
     * @throws SQLException
     */
    public DSpaceObject getParentObject(Context context, METSManifest manifest)
            throws PackageValidationException, MetadataValidationException,
            SQLException
    {
        DSpaceObject parent = null;
        // look for a Parent Object link in manifest <structmap>
        String parentLink = manifest.getParentOwnerLink();

        // verify we have a valid Parent Object
        if (parentLink != null && parentLink.length() > 0)
        {
            parent = HandleManager.resolveToObject(context, parentLink);
            if (parent == null)
            {
                throw new UnsupportedOperationException(
                        "Could not find a parent DSpaceObject referenced as '"
                                + parentLink
                                + "' in the METS Manifest for object "
                                + manifest.getObjID()
                                + ". A parent DSpaceObject must be specified from either the 'packager' command or noted in the METS Manifest itself.");
            }
        }
        else
        {
            throw new UnsupportedOperationException(
                    "Could not find a parent DSpaceObject where we can ingest the packaged object "
                    + manifest.getObjID()
                    + ".  A parent DSpaceObject must be specified from either the 'packager' command or noted in the METS Manifest itself.");
        }

        return parent;
    }

    /**
     * Determines the handle of the DSpace object represented in this METS doc.
     * <p>
     * This is a default implementation which assumes the handle of the DSpace
     * Object can be found in the &lt;mets&gt; @OBJID attribute. You should
     * override this method if your METS manifest specifies the handle in
     * another location.
     * 
     * If no handle was found then null is returned.
     * 
     * @param manifest
     *            METS manifest
     * @return handle as a string (or null, if not found)
     * @throws PackageValidationException
     *             if handle cannot be found in manifest
     */
    public String getObjectHandle(METSManifest manifest)
            throws PackageValidationException, MetadataValidationException,
            SQLException
    {
        // retrieve handle URI from manifest
        String handleURI = manifest.getObjID();

        // decode this URI (by removing the 'hdl:' prefix)
        String handle = decodeHandleURN(handleURI);


        return handle;
    }

    /**
     * Retrieve the inputStream for a File referenced from a specific path
     * within a METS package.
     * <p>
     * If the packager is set to 'manifest-only' (i.e. pkgFile is just a
     * manifest), we assume the file is available for download via a URL.
     * <p>
     * Otherwise, the pkgFile is a Zip, so the file should be retrieved from
     * within that Zip package.
     * 
     * @param pkgFile
     *            the full package file (which may include content files if a
     *            zip)
     * @param params
     *            Parameters passed to METSIngester
     * @param path
     *            the File path (either path in Zip package or a URL)
     * @return the InputStream for the file
     */
    protected static InputStream getFileInputStream(File pkgFile,
            PackageParameters params, String path)
            throws MetadataValidationException, IOException
    {
        // If this is a manifest only package (i.e. not a zip file)
        if (params.getBooleanProperty("manifestOnly", false))
        {
            // NOTE: since we are only dealing with a METS manifest,
            // we will assume all external files are available via URLs.
            try
            {
                // attempt to open a connection to given URL
                URL fileURL = new URL(path);
                URLConnection connection = fileURL.openConnection();

                // open stream to access file contents
                return connection.getInputStream();
            }
            catch (IOException io)
            {
                log
                        .error("Unable to retrieve external file from URL '"
                                + path
                                + "' for manifest-only METS package.  All externally referenced files must be retrievable via URLs.");
                // pass exception upwards
                throw io;
            }
        }
        else
        {
            // open the Zip package
            ZipFile zipPackage = new ZipFile(pkgFile);

            // Retrieve the manifest file entry by name
            ZipEntry manifestEntry = zipPackage.getEntry(path);

            // Get inputStream associated with this file
            return zipPackage.getInputStream(manifestEntry);
        }
    }


    /**
     * Returns a user help string which should describe the
     * additional valid command-line options that this packager
     * implementation will accept when using the <code>-o</code> or
     * <code>--option</code> flags with the Packager script.
     *
     * @return a string describing additional command-line options available
     * with this packager
     */
    @Override
    public String getParameterHelp()
    {
        return "* ignoreHandle=[boolean]      " +
                   "If true, the ingester will ignore any Handle specified in the METS manifest itself, and instead create a new Handle during the ingest process (this is the default when running in Submit mode, using the -s flag). " +
                   "If false, the ingester attempts to restore the Handles specified in the METS manifest (this is the default when running in Restore/replace mode, using the -r flag). " +
               "\n\n" +
               "* ignoreParent=[boolean]      " +
                   "If true, the ingester will ignore any Parent object specified in the METS manifest itself, and instead ingest under a new Parent object (this is the default when running in Submit mode, using the -s flag). The new Parent object must be specified via the -p flag. " +
                   "If false, the ingester attempts to restore the object directly under its old Parent (this is the default when running in Restore/replace mode, using the -r flag). " +
               "\n\n" +
               "* manifestOnly=[boolean]      " +
                   "Specify true if the ingest package consists of just a METS manifest (mets.xml), without any content files (defaults to false)." +
               "\n\n" +
               "* validate=[boolean]      " +
                   "If true, enable XML validation of METS file using schemas in document (default is true).";
    }

    /**
     * Profile-specific tests to validate manifest. The implementation can
     * access the METS document through the <code>manifest</code> variable, an
     * instance of <code>METSManifest</code>.
     * 
     * @throws MetadataValidationException
     *             if there is a fatal problem with the METS document's
     *             conformance to the expected profile.
     */
    abstract void checkManifest(METSManifest manifest)
            throws MetadataValidationException;

    /**
     * Select the <code>dmdSec</code> element(s) to apply to the Item. The
     * implementation is responsible for choosing which (if any) of the metadata
     * sections to crosswalk to get the descriptive metadata for the item being
     * ingested. It is responsible for calling the crosswalk, using the
     * manifest's helper i.e.
     * <code>manifest.crosswalkItemDmd(context,item,dmdElement,callback);</code>
     * (The <code>callback</code> argument is a reference to itself since the
     * class also implements the <code>METSManifest.MdRef</code> interface to
     * fetch package files referenced by mdRef elements.)
     * <p>
     * Note that <code>item</code> and <code>manifest</code> are available as
     * protected fields from the superclass.
     * 
     * @param context
     *            the DSpace context
     * @param manifest
 *            the METSManifest
     * @param callback
*            the MdrefManager (manages all external metadata files
*            referenced by METS <code>mdref</code> elements)
     * @param dmds
*            array of Elements, each a METS <code>dmdSec</code> that
*            applies to the Item as a whole.
     * @param params
     */
    public abstract void crosswalkObjectDmd(Context context, DSpaceObject dso,
            METSManifest manifest, MdrefManager callback, Element dmds[],
            PackageParameters params) throws CrosswalkException,
            PackageValidationException, AuthorizeException, SQLException,
            IOException;

    /**
     * Add license(s) to Item based on contents of METS and other policies. The
     * implementation of this method controls exactly what licenses are added to
     * the new item, including the DSpace deposit license. It is given the
     * collection (which is the source of a default deposit license), an
     * optional user-supplied deposit license (in the form of a String), and the
     * METS manifest. It should invoke <code>manifest.getItemRightsMD()</code>
     * to get an array of <code>rightsMd</code> elements which might contain
     * other license information of interest, e.g. a Creative Commons license.
     * <p>
     * This framework does not add any licenses by default.
     * <p>
     * Note that crosswalking rightsMD sections can also add a deposit or CC
     * license to the object.
     * 
     * @param context
     *            the DSpace context
     * @param collection
     *            DSpace Collection to which the item is being submitted.
     * @param license
     *            optional user-supplied Deposit License text (may be null)
     */
    public abstract void addLicense(Context context, Item item, String license,
            Collection collection, PackageParameters params)
            throws PackageValidationException, AuthorizeException,
            SQLException, IOException;

    /**
     * Hook for final "finishing" operations on the new Object. This method is
     * called when the new Object is otherwise complete and ready to be
     * returned. The implementation should use this opportunity to make whatever
     * final checks and modifications are necessary.
     * 
     * @param context
     *            the DSpace context
     * @param dso
     *            the DSpace Object
     * @param params
     *            the Packager Parameters
     */
    public abstract void finishObject(Context context, DSpaceObject dso,
            PackageParameters params) throws PackageValidationException,
            CrosswalkException, AuthorizeException, SQLException, IOException;

    /**
     * Determines what type of DSpace object is represented in this METS doc.
     * 
     * @return one of the object types in Constants.
     */
    public abstract int getObjectType(METSManifest manifest)
            throws PackageValidationException;

    /**
     * Subclass-dependent final processing on a Bitstream; could include fixing
     * up the name, bundle, other attributes.
     */
    public abstract void finishBitstream(Context context, Bitstream bs,
            Element mfile, METSManifest manifest, PackageParameters params)
            throws MetadataValidationException, SQLException,
            AuthorizeException, IOException;

    /**
     * Returns keyword that makes the configuration keys of this subclass
     * unique, e.g. if it returns NAME, the key would be:
     * "mets.NAME.ingest.preserveManifest = true"
     */
    public abstract String getConfigurationName();

}<|MERGE_RESOLUTION|>--- conflicted
+++ resolved
@@ -844,16 +844,6 @@
         {
             Element mfile = mi.next();
 
-<<<<<<< HEAD
-            String mfileGrp = mfile.getAttributeValue("ADMID");
-            if (mfileGrp == null)
-            {
-                throw new PackageValidationException(
-                        "Invalid METS Manifest: file element without ID attribute.");
-            }
-
-=======
->>>>>>> e9800cb4
             String bundleName = METSManifest.getBundleName(mfile, false);
 
             Bundle bundle;
@@ -867,9 +857,6 @@
                 bundle = item.createBundle(bundleName);
             }
 
-<<<<<<< HEAD
-            manifest.crosswalkBundle(context, params, bundle, mfileGrp,mdRefCallback);
-=======
 	        String mfileGrp = mfile.getAttributeValue("ADMID");
 	        if (mfileGrp != null)
 	        {
@@ -882,7 +869,6 @@
 		            log.debug("Ingesting bundle with no ADMID, not crosswalking bundle metadata");
 		        }
 	        }
->>>>>>> e9800cb4
 
             bundle.update();
         }// end for each manifest file
