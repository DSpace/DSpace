/**
 * The contents of this file are subject to the license and copyright
 * detailed in the LICENSE and NOTICE files at the root of the source
 * tree and available online at
 *
 * http://www.dspace.org/license/
 */
package org.dspace.content.dao.impl;

import java.sql.SQLException;
import java.util.Collections;
import java.util.Date;
import java.util.Iterator;
import java.util.List;
import java.util.UUID;
import javax.persistence.Query;
import javax.persistence.TemporalType;
import javax.persistence.criteria.CriteriaBuilder;
import javax.persistence.criteria.CriteriaQuery;
import javax.persistence.criteria.Root;

import org.apache.logging.log4j.Logger;
import org.dspace.content.Collection;
import org.dspace.content.Item;
import org.dspace.content.Item_;
import org.dspace.content.MetadataField;
import org.dspace.content.MetadataValue;
import org.dspace.content.dao.ItemDAO;
import org.dspace.core.AbstractHibernateDSODAO;
import org.dspace.core.Context;
import org.dspace.eperson.EPerson;
import org.hibernate.Criteria;
import org.hibernate.criterion.Criterion;
import org.hibernate.criterion.DetachedCriteria;
import org.hibernate.criterion.Order;
import org.hibernate.criterion.Projections;
import org.hibernate.criterion.Property;
import org.hibernate.criterion.Restrictions;
import org.hibernate.criterion.Subqueries;
import org.hibernate.type.StandardBasicTypes;

/**
 * Hibernate implementation of the Database Access Object interface class for the Item object.
 * This class is responsible for all database calls for the Item object and is autowired by spring
 * This class should never be accessed directly.
 *
 * @author kevinvandevelde at atmire.com
 */
public class ItemDAOImpl extends AbstractHibernateDSODAO<Item> implements ItemDAO {
    private static final Logger log = org.apache.logging.log4j.LogManager.getLogger(ItemDAOImpl.class);

    protected ItemDAOImpl() {
        super();
    }

    @Override
    public Iterator<Item> findAll(Context context, boolean archived) throws SQLException {
        Query query = createQuery(context, "FROM Item WHERE inArchive=:in_archive ORDER BY sorting_number");
        query.setParameter("in_archive", archived);
        return iterate(query);
    }

    @Override
    public Iterator<Item> findAll(Context context, boolean archived, int limit, int offset) throws SQLException {
        Query query = createQuery(context, "FROM Item WHERE inArchive=:in_archive ORDER BY sorting_number");
        query.setParameter("in_archive", archived);
        query.setFirstResult(offset);
        query.setMaxResults(limit);
        return iterate(query);
    }


    @Override
    public Iterator<Item> findAll(Context context, boolean archived, boolean withdrawn) throws SQLException {
        Query query = createQuery(context,
                "FROM Item WHERE inArchive=:in_archive or withdrawn=:withdrawn ORDER BY sorting_number");
        query.setParameter("in_archive", archived);
        query.setParameter("withdrawn", withdrawn);
        return iterate(query);
    }

    @Override
    public Iterator<Item> findAllRegularItems(Context context) throws SQLException {
        // NOTE: This query includes archived items, withdrawn items and older versions of items.
        //       It does not include workspace, workflow or template items.
        Query query = createQuery(
            context,
            "SELECT i FROM Item as i " +
            "LEFT JOIN Version as v ON i = v.item " +
            "WHERE i.inArchive=true or i.withdrawn=true or (i.inArchive=false and v.id IS NOT NULL) " +
            "ORDER BY i.id"
        );
        return iterate(query);
    }

    @Override
    public Iterator<Item> findAll(Context context, boolean archived,
                                  boolean withdrawn, boolean discoverable, Date lastModified)
        throws SQLException {
        StringBuilder queryStr = new StringBuilder();
        queryStr.append("SELECT i FROM Item i");
        queryStr.append(" WHERE (inArchive = :in_archive OR withdrawn = :withdrawn)");
        queryStr.append(" AND discoverable = :discoverable");

        if (lastModified != null) {
            queryStr.append(" AND last_modified > :last_modified");
        }
        queryStr.append(" ORDER BY sorting_number");

        Query query = createQuery(context, queryStr.toString());
        query.setParameter("in_archive", archived);
        query.setParameter("withdrawn", withdrawn);
        query.setParameter("discoverable", discoverable);
        if (lastModified != null) {
            query.setParameter("last_modified", lastModified, TemporalType.TIMESTAMP);
        }
        return iterate(query);
    }

    @Override
    public Iterator<Item> findBySubmitter(Context context, EPerson eperson) throws SQLException {
        Query query = createQuery(context,
                "FROM Item WHERE inArchive=:in_archive and submitter=:submitter ORDER BY sorting_number");
        query.setParameter("in_archive", true);
        query.setParameter("submitter", eperson);
        return iterate(query);
    }

    @Override
    public Iterator<Item> findBySubmitter(Context context, EPerson eperson, boolean retrieveAllItems)
        throws SQLException {
        if (!retrieveAllItems) {
            return findBySubmitter(context, eperson);
        }
        Query query = createQuery(context, "FROM Item WHERE submitter=:submitter ORDER BY sorting_number");
        query.setParameter("submitter", eperson);
        return iterate(query);
    }

    @Override
    public Iterator<Item> findBySubmitter(Context context, EPerson eperson, MetadataField metadataField, int limit)
        throws SQLException {
        StringBuilder query = new StringBuilder();
        query.append("SELECT item FROM Item as item ");
        addMetadataLeftJoin(query, Item.class.getSimpleName().toLowerCase(), Collections.singletonList(metadataField));
        query.append(" WHERE item.inArchive = :in_archive");
        query.append(" AND item.submitter =:submitter");
        //submissions should sort in reverse by date by default
        addMetadataSortQuery(query, Collections.singletonList(metadataField), null, Collections.singletonList("desc"));

        Query hibernateQuery = createQuery(context, query.toString());
        hibernateQuery.setParameter(metadataField.toString(), metadataField.getID());
        hibernateQuery.setParameter("in_archive", true);
        hibernateQuery.setParameter("submitter", eperson);
        hibernateQuery.setMaxResults(limit);
        return iterate(hibernateQuery);
    }

    @Override
    public Iterator<Item> findByMetadataField(Context context, MetadataField metadataField, String value,
                                              boolean inArchive) throws SQLException {
        String hqlQueryString = "SELECT item FROM Item as item join item.metadata metadatavalue " +
                "WHERE item.inArchive=:in_archive AND metadatavalue.metadataField = :metadata_field";
        if (value != null) {
            hqlQueryString += " AND STR(metadatavalue.value) = :text_value";
        }
        Query query = createQuery(context, hqlQueryString + " ORDER BY sorting_number");

        query.setParameter("in_archive", inArchive);
        query.setParameter("metadata_field", metadataField);
        if (value != null) {
            query.setParameter("text_value", value);
        }
        return iterate(query);
    }

    enum OP {
        equals {
            public Criterion buildPredicate(String val, String regexClause) {
                return Property.forName("mv.value").eq(val);
            }
        },
        not_equals {
            public Criterion buildPredicate(String val, String regexClause) {
                return OP.equals.buildPredicate(val, regexClause);
            }
        },
        like {
            public Criterion buildPredicate(String val, String regexClause) {
                return Property.forName("mv.value").like(val);
            }
        },
        not_like {
            public Criterion buildPredicate(String val, String regexClause) {
                return OP.like.buildPredicate(val, regexClause);
            }
        },
        contains {
            public Criterion buildPredicate(String val, String regexClause) {
                return Property.forName("mv.value").like("%" + val + "%");
            }
        },
        doesnt_contain {
            public Criterion buildPredicate(String val, String regexClause) {
                return OP.contains.buildPredicate(val, regexClause);
            }
        },
        exists {
            public Criterion buildPredicate(String val, String regexClause) {
                return Property.forName("mv.value").isNotNull();
            }
        },
        doesnt_exist {
            public Criterion buildPredicate(String val, String regexClause) {
                return OP.exists.buildPredicate(val, regexClause);
            }
        },
        matches {
            public Criterion buildPredicate(String val, String regexClause) {
                return Restrictions.sqlRestriction(regexClause, val, StandardBasicTypes.STRING);
            }
        },
        doesnt_match {
            public Criterion buildPredicate(String val, String regexClause) {
                return OP.matches.buildPredicate(val, regexClause);
            }

        };
        public abstract Criterion buildPredicate(String val, String regexClause);
    }

    @Override
    @Deprecated
    public Iterator<Item> findByMetadataQuery(Context context, List<List<MetadataField>> listFieldList,
                                              List<String> query_op, List<String> query_val, List<UUID> collectionUuids,
                                              String regexClause, int offset, int limit) throws SQLException {

        Criteria criteria = getHibernateSession(context).createCriteria(Item.class, "item");
        criteria.setFirstResult(offset);
        criteria.setMaxResults(limit);

        if (!collectionUuids.isEmpty()) {
            DetachedCriteria dcollCriteria = DetachedCriteria.forClass(Collection.class, "coll");
            dcollCriteria.setProjection(Projections.property("coll.id"));
            dcollCriteria.add(Restrictions.eqProperty("coll.id", "item.owningCollection"));
            dcollCriteria.add(Restrictions.in("coll.id", collectionUuids));
            criteria.add(Subqueries.exists(dcollCriteria));
        }

        int index = Math.min(listFieldList.size(), Math.min(query_op.size(), query_val.size()));
        StringBuilder sb = new StringBuilder();

        for (int i = 0; i < index; i++) {
            OP op = OP.valueOf(query_op.get(i));
            if (op == null) {
                log.warn("Skipping Invalid Operator: " + query_op.get(i));
                continue;
            }

            if (op == OP.matches || op == OP.doesnt_match) {
                if (regexClause.isEmpty()) {
                    log.warn("Skipping Unsupported Regex Operator: " + query_op.get(i));
                    continue;
                }
            }

            DetachedCriteria subcriteria = DetachedCriteria.forClass(MetadataValue.class, "mv");
            subcriteria.add(Property.forName("mv.dSpaceObject").eqProperty("item.id"));
            subcriteria.setProjection(Projections.property("mv.dSpaceObject"));

            if (!listFieldList.get(i).isEmpty()) {
                subcriteria.add(Restrictions.in("metadataField", listFieldList.get(i)));
            }

            subcriteria.add(op.buildPredicate(query_val.get(i), regexClause));

            if (op == OP.exists || op == OP.equals || op == OP.like || op == OP.contains || op == OP.matches) {
                criteria.add(Subqueries.exists(subcriteria));
            } else {
                criteria.add(Subqueries.notExists(subcriteria));
            }
        }
        criteria.addOrder(Order.asc("item.sorting_number"));

        log.debug(String.format("Running custom query with %d filters", index));

        return ((List<Item>) criteria.list()).iterator();

    }

    @Override
    public Iterator<Item> findByAuthorityValue(Context context, MetadataField metadataField, String authority,
                                               boolean inArchive) throws SQLException {
        Query query = createQuery(context,
                  "SELECT item FROM Item as item join item.metadata metadatavalue " +
                  "WHERE item.inArchive=:in_archive AND metadatavalue.metadataField = :metadata_field AND " +
                      "metadatavalue.authority = :authority ORDER BY sorting_number");
        query.setParameter("in_archive", inArchive);
        query.setParameter("metadata_field", metadataField);
        query.setParameter("authority", authority);
        return iterate(query);
    }

    @Override
    public Iterator<Item> findArchivedByCollection(Context context, Collection collection, Integer limit,
                                                   Integer offset) throws SQLException {
        Query query = createQuery(context,
              "select i from Item i join i.collections c " +
              "WHERE :collection IN c AND i.inArchive=:in_archive ORDER BY sorting_number");
        query.setParameter("collection", collection);
        query.setParameter("in_archive", true);
        if (offset != null) {
            query.setFirstResult(offset);
        }
        if (limit != null) {
            query.setMaxResults(limit);
        }
        return iterate(query);
    }

    @Override
    public Iterator<Item> findArchivedByCollectionExcludingOwning(Context context, Collection collection, Integer limit,
                                                                  Integer offset) throws SQLException {
        CriteriaBuilder criteriaBuilder = getCriteriaBuilder(context);
        CriteriaQuery criteriaQuery = getCriteriaQuery(criteriaBuilder, Item.class);
        Root<Item> itemRoot = criteriaQuery.from(Item.class);
        criteriaQuery.select(itemRoot);
        criteriaQuery.where(criteriaBuilder.and(
                criteriaBuilder.notEqual(itemRoot.get(Item_.owningCollection), collection),
                criteriaBuilder.isMember(collection, itemRoot.get(Item_.collections)),
                criteriaBuilder.isTrue(itemRoot.get(Item_.inArchive))));
        criteriaQuery.orderBy(criteriaBuilder.asc(itemRoot.get(Item_.sortingNumber)));
        criteriaQuery.groupBy(itemRoot.get(Item_.sortingNumber));
        return list(context, criteriaQuery, false, Item.class, limit, offset).iterator();
    }

    @Override
    public int countArchivedByCollectionExcludingOwning(Context context, Collection collection) throws SQLException {
        CriteriaBuilder criteriaBuilder = getCriteriaBuilder(context);
        CriteriaQuery criteriaQuery = getCriteriaQuery(criteriaBuilder, Item.class);
        Root<Item> itemRoot = criteriaQuery.from(Item.class);
        criteriaQuery.select(itemRoot);
        criteriaQuery.where(criteriaBuilder.and(
                criteriaBuilder.notEqual(itemRoot.get(Item_.owningCollection), collection),
                criteriaBuilder.isMember(collection, itemRoot.get(Item_.collections)),
                criteriaBuilder.isTrue(itemRoot.get(Item_.inArchive))));
        return count(context, criteriaQuery, criteriaBuilder, itemRoot);
    }

    @Override
    public Iterator<Item> findAllByCollection(Context context, Collection collection) throws SQLException {
        Query query = createQuery(context,
                "select i from Item i join i.collections c WHERE :collection IN c ORDER BY sorting_number");
        query.setParameter("collection", collection);

        return iterate(query);
    }

    @Override
    public Iterator<Item> findAllByCollection(Context context, Collection collection, Integer limit, Integer offset)
        throws SQLException {
        Query query = createQuery(context,
                "select i from Item i join i.collections c WHERE :collection IN c ORDER BY sorting_number");
        query.setParameter("collection", collection);

        if (offset != null) {
            query.setFirstResult(offset);
        }
        if (limit != null) {
            query.setMaxResults(limit);
        }

        return iterate(query);
    }

    @Override
    public int countItems(Context context, Collection collection, boolean includeArchived, boolean includeWithdrawn)
        throws SQLException {
        Query query = createQuery(context,
              "select count(i) from Item i join i.collections c " +
              "WHERE :collection IN c AND i.inArchive=:in_archive AND i.withdrawn=:withdrawn");
        query.setParameter("collection", collection);
        query.setParameter("in_archive", includeArchived);
        query.setParameter("withdrawn", includeWithdrawn);

        return count(query);
    }

    @Override
    public int countItems(Context context, List<Collection> collections, boolean includeArchived,
                          boolean includeWithdrawn) throws SQLException {
        if (collections.size() == 0) {
            return 0;
        }
        Query query = createQuery(context, "select count(distinct i) from Item i " +
            "join i.collections collection " +
            "WHERE collection IN (:collections) AND i.inArchive=:in_archive AND i.withdrawn=:withdrawn");
        query.setParameter("collections", collections);
        query.setParameter("in_archive", includeArchived);
        query.setParameter("withdrawn", includeWithdrawn);

        return count(query);
    }

    @Override
    public Iterator<Item> findByLastModifiedSince(Context context, Date since)
        throws SQLException {
        Query query = createQuery(context,
<<<<<<< HEAD
                "SELECT i FROM item i WHERE last_modified > :last_modified ORDER BY sorting_number");
=======
                "SELECT i FROM Item i WHERE last_modified > :last_modified ORDER BY id");
>>>>>>> 8613b278
        query.setParameter("last_modified", since, TemporalType.TIMESTAMP);
        return iterate(query);
    }

    @Override
    public int countRows(Context context) throws SQLException {
        return count(createQuery(context, "SELECT count(*) FROM Item"));
    }

    @Override
    public int countItems(Context context, boolean includeArchived, boolean includeWithdrawn) throws SQLException {
        Query query = createQuery(context,
                "SELECT count(*) FROM Item i " +
                "WHERE i.inArchive=:in_archive AND i.withdrawn=:withdrawn");
        query.setParameter("in_archive", includeArchived);
        query.setParameter("withdrawn", includeWithdrawn);
        return count(query);
    }

    @Override
    public int countItems(Context context, EPerson submitter, boolean includeArchived, boolean includeWithdrawn)
        throws SQLException {
        Query query = createQuery(context,
                "SELECT count(*) FROM Item i join i.submitter submitter " +
                "WHERE i.inArchive=:in_archive AND i.withdrawn=:withdrawn AND submitter = :submitter");
        query.setParameter("submitter", submitter);
        query.setParameter("in_archive", includeArchived);
        query.setParameter("withdrawn", includeWithdrawn);
        return count(query);

    }
}<|MERGE_RESOLUTION|>--- conflicted
+++ resolved
@@ -88,7 +88,7 @@
             "SELECT i FROM Item as i " +
             "LEFT JOIN Version as v ON i = v.item " +
             "WHERE i.inArchive=true or i.withdrawn=true or (i.inArchive=false and v.id IS NOT NULL) " +
-            "ORDER BY i.id"
+            "ORDER BY i.sorting_number"
         );
         return iterate(query);
     }
@@ -406,11 +406,7 @@
     public Iterator<Item> findByLastModifiedSince(Context context, Date since)
         throws SQLException {
         Query query = createQuery(context,
-<<<<<<< HEAD
-                "SELECT i FROM item i WHERE last_modified > :last_modified ORDER BY sorting_number");
-=======
-                "SELECT i FROM Item i WHERE last_modified > :last_modified ORDER BY id");
->>>>>>> 8613b278
+                "SELECT i FROM Item i WHERE last_modified > :last_modified ORDER BY sorting_number");
         query.setParameter("last_modified", since, TemporalType.TIMESTAMP);
         return iterate(query);
     }
