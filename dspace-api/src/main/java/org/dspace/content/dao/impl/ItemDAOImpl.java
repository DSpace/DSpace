/**
 * The contents of this file are subject to the license and copyright
 * detailed in the LICENSE and NOTICE files at the root of the source
 * tree and available online at
 *
 * http://www.dspace.org/license/
 */
package org.dspace.content.dao.impl;

import java.sql.SQLException;
import java.util.Collections;
import java.util.Date;
import java.util.Iterator;
import java.util.List;
import java.util.UUID;
import javax.persistence.Query;
import javax.persistence.TemporalType;
import javax.persistence.criteria.CriteriaBuilder;
import javax.persistence.criteria.CriteriaQuery;
import javax.persistence.criteria.Root;

import org.apache.logging.log4j.Logger;
import org.dspace.content.Collection;
import org.dspace.content.Item;
import org.dspace.content.Item_;
import org.dspace.content.MetadataField;
import org.dspace.content.MetadataValue;
import org.dspace.content.dao.ItemDAO;
import org.dspace.core.AbstractHibernateDSODAO;
import org.dspace.core.Context;
import org.dspace.eperson.EPerson;
import org.hibernate.Criteria;
import org.hibernate.ScrollMode;
import org.hibernate.ScrollableResults;
import org.hibernate.criterion.Criterion;
import org.hibernate.criterion.DetachedCriteria;
import org.hibernate.criterion.Order;
import org.hibernate.criterion.Projections;
import org.hibernate.criterion.Property;
import org.hibernate.criterion.Restrictions;
import org.hibernate.criterion.Subqueries;
import org.hibernate.type.StandardBasicTypes;

/**
 * Hibernate implementation of the Database Access Object interface class for the Item object.
 * This class is responsible for all database calls for the Item object and is autowired by spring
 * This class should never be accessed directly.
 *
 * @author kevinvandevelde at atmire.com
 */
public class ItemDAOImpl extends AbstractHibernateDSODAO<Item> implements ItemDAO {
    private static final Logger log = org.apache.logging.log4j.LogManager.getLogger(ItemDAOImpl.class);

    protected ItemDAOImpl() {
        super();
    }

    @Override
    public Iterator<Item> findAll(Context context, boolean archived) throws SQLException {
        Query query = createQuery(context, "FROM Item WHERE inArchive=:in_archive ORDER BY id");
        query.setParameter("in_archive", archived);
        return iterate(query);
    }

    @Override
    public ScrollableResults findAllReadOnly(Context context, boolean archived) throws SQLException {
        org.hibernate.query.Query query = (org.hibernate.query.Query) createQuery(context,
                "FROM Item WHERE inArchive= :in_archive");
        query.setParameter("in_archive", archived);
        query.setReadOnly(true);
        return query.scroll(ScrollMode.FORWARD_ONLY);
    }

    @Override
    public Iterator<Item> findAll(Context context, boolean archived, int limit, int offset) throws SQLException {
        Query query = createQuery(context, "FROM Item WHERE inArchive=:in_archive ORDER BY id");
        query.setParameter("in_archive", archived);
        query.setFirstResult(offset);
        query.setMaxResults(limit);
        return iterate(query);
    }


    @Override
    public Iterator<Item> findAll(Context context, boolean archived, boolean withdrawn) throws SQLException {
        Query query = createQuery(context,
                "FROM Item WHERE inArchive=:in_archive or withdrawn=:withdrawn ORDER BY id");
        query.setParameter("in_archive", archived);
        query.setParameter("withdrawn", withdrawn);
        return iterate(query);
    }

    @Override
    public ScrollableResults findAllReadOnly(Context context, boolean archived, boolean withdrawn) throws SQLException {
        org.hibernate.query.Query query = (org.hibernate.query.Query) createQuery(context,
                "FROM Item WHERE inArchive= :in_archive or withdrawn = :withdrawn");
        query.setParameter("in_archive", archived);
        query.setParameter("withdrawn", withdrawn);
        query.setReadOnly(true);
        return query.scroll(ScrollMode.FORWARD_ONLY);
    }

    @Override
    public Iterator<Item> findAll(Context context, boolean archived,
                                  boolean withdrawn, boolean discoverable, Date lastModified)
        throws SQLException {
        StringBuilder queryStr = new StringBuilder();
        queryStr.append("SELECT i FROM Item i");
        queryStr.append(" WHERE (inArchive = :in_archive OR withdrawn = :withdrawn)");
        queryStr.append(" AND discoverable = :discoverable");

        if (lastModified != null) {
            queryStr.append(" AND last_modified > :last_modified");
        }
        queryStr.append(" ORDER BY i.id");

        Query query = createQuery(context, queryStr.toString());
        query.setParameter("in_archive", archived);
        query.setParameter("withdrawn", withdrawn);
        query.setParameter("discoverable", discoverable);
        if (lastModified != null) {
            query.setParameter("last_modified", lastModified, TemporalType.TIMESTAMP);
        }
        return iterate(query);
    }

    @Override
    public ScrollableResults findAllReadOnly(Context context, boolean archived,
                                             boolean withdrawn, boolean discoverable, Date lastModified)
            throws SQLException {
        StringBuilder queryStr = new StringBuilder();
        queryStr.append("SELECT i FROM Item i");
        queryStr.append(" WHERE (inArchive = :in_archive OR withdrawn = :withdrawn)");
        queryStr.append(" AND discoverable = :discoverable");

        if (lastModified != null) {
            queryStr.append(" AND last_modified > :last_modified");
        }

        org.hibernate.query.Query query = (org.hibernate.query.Query) createQuery(context, queryStr.toString());
        query.setParameter("in_archive", archived);
        query.setParameter("withdrawn", withdrawn);
        query.setParameter("discoverable", discoverable);
        if (lastModified != null) {
            query.setParameter("last_modified", lastModified, TemporalType.TIMESTAMP);
        }
        query.setReadOnly(true);
        return query.scroll(ScrollMode.FORWARD_ONLY);
    }

    @Override
    public Iterator<Item> findBySubmitter(Context context, EPerson eperson) throws SQLException {
        Query query = createQuery(context,
                "FROM Item WHERE inArchive=:in_archive and submitter=:submitter ORDER BY id");
        query.setParameter("in_archive", true);
        query.setParameter("submitter", eperson);
        return iterate(query);
    }

    @Override
    public Iterator<Item> findBySubmitter(Context context, EPerson eperson, boolean retrieveAllItems)
        throws SQLException {
        if (!retrieveAllItems) {
            return findBySubmitter(context, eperson);
        }
        Query query = createQuery(context, "FROM Item WHERE submitter=:submitter ORDER BY id");
        query.setParameter("submitter", eperson);
        return iterate(query);
    }

    @Override
    public Iterator<Item> findBySubmitter(Context context, EPerson eperson, MetadataField metadataField, int limit)
        throws SQLException {
        StringBuilder query = new StringBuilder();
        query.append("SELECT item FROM Item as item ");
        addMetadataLeftJoin(query, Item.class.getSimpleName().toLowerCase(), Collections.singletonList(metadataField));
        query.append(" WHERE item.inArchive = :in_archive");
        query.append(" AND item.submitter =:submitter");
        //submissions should sort in reverse by date by default
        addMetadataSortQuery(query, Collections.singletonList(metadataField), null, Collections.singletonList("desc"));

        Query hibernateQuery = createQuery(context, query.toString());
        hibernateQuery.setParameter(metadataField.toString(), metadataField.getID());
        hibernateQuery.setParameter("in_archive", true);
        hibernateQuery.setParameter("submitter", eperson);
        hibernateQuery.setMaxResults(limit);
        return iterate(hibernateQuery);
    }

    @Override
    public Iterator<Item> findByMetadataField(Context context, MetadataField metadataField, String value,
                                              boolean inArchive) throws SQLException {
        String hqlQueryString = "SELECT item FROM Item as item join item.metadata metadatavalue " +
                "WHERE item.inArchive=:in_archive AND metadatavalue.metadataField = :metadata_field";
        if (value != null) {
            hqlQueryString += " AND STR(metadatavalue.value) = :text_value";
        }
        Query query = createQuery(context, hqlQueryString + " ORDER BY item.id");

        query.setParameter("in_archive", inArchive);
        query.setParameter("metadata_field", metadataField);
        if (value != null) {
            query.setParameter("text_value", value);
        }
        return iterate(query);
    }

    enum OP {
        equals {
            public Criterion buildPredicate(String val, String regexClause) {
                return Property.forName("mv.value").eq(val);
            }
        },
        not_equals {
            public Criterion buildPredicate(String val, String regexClause) {
                return OP.equals.buildPredicate(val, regexClause);
            }
        },
        like {
            public Criterion buildPredicate(String val, String regexClause) {
                return Property.forName("mv.value").like(val);
            }
        },
        not_like {
            public Criterion buildPredicate(String val, String regexClause) {
                return OP.like.buildPredicate(val, regexClause);
            }
        },
        contains {
            public Criterion buildPredicate(String val, String regexClause) {
                return Property.forName("mv.value").like("%" + val + "%");
            }
        },
        doesnt_contain {
            public Criterion buildPredicate(String val, String regexClause) {
                return OP.contains.buildPredicate(val, regexClause);
            }
        },
        exists {
            public Criterion buildPredicate(String val, String regexClause) {
                return Property.forName("mv.value").isNotNull();
            }
        },
        doesnt_exist {
            public Criterion buildPredicate(String val, String regexClause) {
                return OP.exists.buildPredicate(val, regexClause);
            }
        },
        matches {
            public Criterion buildPredicate(String val, String regexClause) {
                return Restrictions.sqlRestriction(regexClause, val, StandardBasicTypes.STRING);
            }
        },
        doesnt_match {
            public Criterion buildPredicate(String val, String regexClause) {
                return OP.matches.buildPredicate(val, regexClause);
            }

        };
        public abstract Criterion buildPredicate(String val, String regexClause);
    }

    @Override
    @Deprecated
    public Iterator<Item> findByMetadataQuery(Context context, List<List<MetadataField>> listFieldList,
                                              List<String> query_op, List<String> query_val, List<UUID> collectionUuids,
                                              String regexClause, int offset, int limit) throws SQLException {

        Criteria criteria = getHibernateSession(context).createCriteria(Item.class, "item");
        criteria.setFirstResult(offset);
        criteria.setMaxResults(limit);

        if (!collectionUuids.isEmpty()) {
            DetachedCriteria dcollCriteria = DetachedCriteria.forClass(Collection.class, "coll");
            dcollCriteria.setProjection(Projections.property("coll.id"));
            dcollCriteria.add(Restrictions.eqProperty("coll.id", "item.owningCollection"));
            dcollCriteria.add(Restrictions.in("coll.id", collectionUuids));
            criteria.add(Subqueries.exists(dcollCriteria));
        }

        int index = Math.min(listFieldList.size(), Math.min(query_op.size(), query_val.size()));
        StringBuilder sb = new StringBuilder();

        for (int i = 0; i < index; i++) {
            OP op = OP.valueOf(query_op.get(i));
            if (op == null) {
                log.warn("Skipping Invalid Operator: " + query_op.get(i));
                continue;
            }

            if (op == OP.matches || op == OP.doesnt_match) {
                if (regexClause.isEmpty()) {
                    log.warn("Skipping Unsupported Regex Operator: " + query_op.get(i));
                    continue;
                }
            }

            DetachedCriteria subcriteria = DetachedCriteria.forClass(MetadataValue.class, "mv");
            subcriteria.add(Property.forName("mv.dSpaceObject").eqProperty("item.id"));
            subcriteria.setProjection(Projections.property("mv.dSpaceObject"));

            if (!listFieldList.get(i).isEmpty()) {
                subcriteria.add(Restrictions.in("metadataField", listFieldList.get(i)));
            }

            subcriteria.add(op.buildPredicate(query_val.get(i), regexClause));

            if (op == OP.exists || op == OP.equals || op == OP.like || op == OP.contains || op == OP.matches) {
                criteria.add(Subqueries.exists(subcriteria));
            } else {
                criteria.add(Subqueries.notExists(subcriteria));
            }
        }
        criteria.addOrder(Order.asc("item.id"));

        log.debug(String.format("Running custom query with %d filters", index));

        return ((List<Item>) criteria.list()).iterator();

    }

    @Override
    public Iterator<Item> findByAuthorityValue(Context context, MetadataField metadataField, String authority,
                                               boolean inArchive) throws SQLException {
        Query query = createQuery(context,
                  "SELECT item FROM Item as item join item.metadata metadatavalue " +
                  "WHERE item.inArchive=:in_archive AND metadatavalue.metadataField = :metadata_field AND " +
                      "metadatavalue.authority = :authority ORDER BY item.id");
        query.setParameter("in_archive", inArchive);
        query.setParameter("metadata_field", metadataField);
        query.setParameter("authority", authority);
        return iterate(query);
    }

    @Override
    public Iterator<Item> findArchivedByCollection(Context context, Collection collection, Integer limit,
                                                   Integer offset) throws SQLException {
        Query query = createQuery(context,
              "select i from Item i join i.collections c " +
              "WHERE :collection IN c AND i.inArchive=:in_archive ORDER BY i.id");
        query.setParameter("collection", collection);
        query.setParameter("in_archive", true);
        if (offset != null) {
            query.setFirstResult(offset);
        }
        if (limit != null) {
            query.setMaxResults(limit);
        }
        return iterate(query);
    }

    @Override
    public Iterator<Item> findArchivedByCollectionExcludingOwning(Context context, Collection collection, Integer limit,
                                                                  Integer offset) throws SQLException {
        CriteriaBuilder criteriaBuilder = getCriteriaBuilder(context);
        CriteriaQuery criteriaQuery = getCriteriaQuery(criteriaBuilder, Item.class);
        Root<Item> itemRoot = criteriaQuery.from(Item.class);
        criteriaQuery.select(itemRoot);
        criteriaQuery.where(criteriaBuilder.and(
                criteriaBuilder.notEqual(itemRoot.get(Item_.owningCollection), collection),
                criteriaBuilder.isMember(collection, itemRoot.get(Item_.collections)),
                criteriaBuilder.isTrue(itemRoot.get(Item_.inArchive))));
        criteriaQuery.orderBy(criteriaBuilder.asc(itemRoot.get(Item_.id)));
        criteriaQuery.groupBy(itemRoot.get(Item_.id));
        return list(context, criteriaQuery, false, Item.class, limit, offset).iterator();
    }

    @Override
    public int countArchivedByCollectionExcludingOwning(Context context, Collection collection) throws SQLException {
        CriteriaBuilder criteriaBuilder = getCriteriaBuilder(context);
        CriteriaQuery criteriaQuery = getCriteriaQuery(criteriaBuilder, Item.class);
        Root<Item> itemRoot = criteriaQuery.from(Item.class);
        criteriaQuery.select(itemRoot);
        criteriaQuery.where(criteriaBuilder.and(
                criteriaBuilder.notEqual(itemRoot.get(Item_.owningCollection), collection),
                criteriaBuilder.isMember(collection, itemRoot.get(Item_.collections)),
                criteriaBuilder.isTrue(itemRoot.get(Item_.inArchive))));
        return count(context, criteriaQuery, criteriaBuilder, itemRoot);
    }

    @Override
    public Iterator<Item> findAllByCollection(Context context, Collection collection) throws SQLException {
        Query query = createQuery(context,
                "select i from Item i join i.collections c WHERE :collection IN c ORDER BY i.id");
        query.setParameter("collection", collection);

        return iterate(query);
    }

    @Override
    public Iterator<Item> findAllByCollection(Context context, Collection collection, Integer limit, Integer offset)
        throws SQLException {
        Query query = createQuery(context,
                "select i from Item i join i.collections c WHERE :collection IN c ORDER BY i.id");
        query.setParameter("collection", collection);

        if (offset != null) {
            query.setFirstResult(offset);
        }
        if (limit != null) {
            query.setMaxResults(limit);
        }

        return iterate(query);
    }

    @Override
    public int countItems(Context context, Collection collection, boolean includeArchived, boolean includeWithdrawn)
        throws SQLException {
        Query query = createQuery(context,
              "select count(i) from Item i join i.collections c " +
              "WHERE :collection IN c AND i.inArchive=:in_archive AND i.withdrawn=:withdrawn");
        query.setParameter("collection", collection);
        query.setParameter("in_archive", includeArchived);
        query.setParameter("withdrawn", includeWithdrawn);

        return count(query);
    }

    @Override
    public int countItems(Context context, List<Collection> collections, boolean includeArchived,
                          boolean includeWithdrawn) throws SQLException {
        if (collections.size() == 0) {
            return 0;
        }
        Query query = createQuery(context, "select count(distinct i) from Item i " +
            "join i.collections collection " +
            "WHERE collection IN (:collections) AND i.inArchive=:in_archive AND i.withdrawn=:withdrawn");
        query.setParameter("collections", collections);
        query.setParameter("in_archive", includeArchived);
        query.setParameter("withdrawn", includeWithdrawn);

        return count(query);
    }

    @Override
    public ScrollableResults findByLastModifiedSinceReadOnly(Context context, Date since)
        throws SQLException {
<<<<<<< HEAD
        org.hibernate.query.Query query = (org.hibernate.query.Query) createQuery(context,
                "SELECT i FROM item i WHERE last_modified > :last_modified");
=======
        Query query = createQuery(context,
                "SELECT i FROM item i WHERE last_modified > :last_modified ORDER BY id");
>>>>>>> 4e98a91c
        query.setParameter("last_modified", since, TemporalType.TIMESTAMP);
        query.setReadOnly(true);
        return query.scroll(ScrollMode.FORWARD_ONLY);
    }

    @Override
    public int countRows(Context context) throws SQLException {
        return count(createQuery(context, "SELECT count(*) FROM Item"));
    }

    @Override
    public int countItems(Context context, boolean includeArchived, boolean includeWithdrawn) throws SQLException {
        Query query = createQuery(context,
                "SELECT count(*) FROM Item i " +
                "WHERE i.inArchive=:in_archive AND i.withdrawn=:withdrawn");
        query.setParameter("in_archive", includeArchived);
        query.setParameter("withdrawn", includeWithdrawn);
        return count(query);
    }

    @Override
    public int countItems(Context context, EPerson submitter, boolean includeArchived, boolean includeWithdrawn)
        throws SQLException {
        Query query = createQuery(context,
                "SELECT count(*) FROM Item i join i.submitter submitter " +
                "WHERE i.inArchive=:in_archive AND i.withdrawn=:withdrawn AND submitter = :submitter");
        query.setParameter("submitter", submitter);
        query.setParameter("in_archive", includeArchived);
        query.setParameter("withdrawn", includeWithdrawn);
        return count(query);

    }
}<|MERGE_RESOLUTION|>--- conflicted
+++ resolved
@@ -436,13 +436,8 @@
     @Override
     public ScrollableResults findByLastModifiedSinceReadOnly(Context context, Date since)
         throws SQLException {
-<<<<<<< HEAD
         org.hibernate.query.Query query = (org.hibernate.query.Query) createQuery(context,
-                "SELECT i FROM item i WHERE last_modified > :last_modified");
-=======
-        Query query = createQuery(context,
                 "SELECT i FROM item i WHERE last_modified > :last_modified ORDER BY id");
->>>>>>> 4e98a91c
         query.setParameter("last_modified", since, TemporalType.TIMESTAMP);
         query.setReadOnly(true);
         return query.scroll(ScrollMode.FORWARD_ONLY);
