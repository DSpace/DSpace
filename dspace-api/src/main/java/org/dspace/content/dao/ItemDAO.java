--- conflicted
+++ resolved
@@ -80,7 +80,6 @@
     public Iterator<Item> findByMetadataField(Context context, MetadataField metadataField, String value,
                                               boolean inArchive) throws SQLException;
 
-<<<<<<< HEAD
     @Deprecated(forRemoval = true) Iterator<Item> findByMetadataQuery(Context context,
             List<List<MetadataField>> listFieldList,
             List<String> query_op, List<String> query_val, List<UUID> collectionUuids,
@@ -107,8 +106,6 @@
     long countForMetadataQuery(Context context, List<QueryPredicate> queryPredicates,
             List<UUID> collectionUuids, String regexClause) throws SQLException;
 
-=======
->>>>>>> adef5528
     public Iterator<Item> findByAuthorityValue(Context context, MetadataField metadataField, String authority,
                                                boolean inArchive) throws SQLException;
 
