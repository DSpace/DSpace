--- conflicted
+++ resolved
@@ -683,11 +683,7 @@
         }
         if (collection.isMetadataModified()) {
             context.addEvent(new Event(Event.MODIFY_METADATA, Constants.COLLECTION, collection.getID(),
-<<<<<<< HEAD
-                new EventDetail(DetailType.DSO_SUMMARY, collection.getMetadataEventDetails()),
-=======
                 collection.getDetails(), DetailType.DSO_SUMMARY,
->>>>>>> 3873496c
                 getIdentifiers(context, collection)));
             collection.clearModified();
         }
