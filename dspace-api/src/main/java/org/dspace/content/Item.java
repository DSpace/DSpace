/**
 * The contents of this file are subject to the license and copyright
 * detailed in the LICENSE and NOTICE files at the root of the source
 * tree and available online at
 *
 * http://www.dspace.org/license/
 */
package org.dspace.content;

import java.time.Instant;
import java.util.ArrayList;
import java.util.Arrays;
import java.util.HashSet;
import java.util.List;
import java.util.Set;
import java.util.UUID;
<<<<<<< HEAD

import jakarta.persistence.CascadeType;
import jakarta.persistence.Column;
import jakarta.persistence.Entity;
import jakarta.persistence.FetchType;
import jakarta.persistence.JoinColumn;
import jakarta.persistence.JoinTable;
import jakarta.persistence.ManyToMany;
import jakarta.persistence.ManyToOne;
import jakarta.persistence.OneToOne;
import jakarta.persistence.Table;
import jakarta.persistence.Transient;
=======
import javax.persistence.CascadeType;
import javax.persistence.Column;
import javax.persistence.Entity;
import javax.persistence.FetchType;
import javax.persistence.JoinColumn;
import javax.persistence.JoinTable;
import javax.persistence.ManyToMany;
import javax.persistence.ManyToOne;
import javax.persistence.OneToOne;
import javax.persistence.Table;
import javax.persistence.Temporal;
import javax.persistence.TemporalType;
import javax.persistence.Transient;

import org.apache.logging.log4j.LogManager;
import org.apache.logging.log4j.Logger;
>>>>>>> d1e7dfdf
import org.dspace.content.comparator.NameAscendingComparator;
import org.dspace.content.factory.ContentServiceFactory;
import org.dspace.content.service.ItemService;
import org.dspace.core.Constants;
import org.dspace.core.Context;
import org.dspace.core.HibernateProxyHelper;
import org.dspace.eperson.EPerson;


/**
 * Class representing an item in DSpace.
 * <P>
 * This class holds in memory the item Dublin Core metadata, the bundles in the
 * item, and the bitstreams in those bundles. When modifying the item, if you
 * modify the Dublin Core or the "in archive" flag, you must call
 * <code>update</code> for the changes to be written to the database.
 * Creating, adding or removing bundles or bitstreams has immediate effect in
 * the database.
 *
 * @author Robert Tansley
 * @author Martin Hald
 */
@Entity
@Table(name = "item")
public class Item extends DSpaceObject implements DSpaceObjectLegacySupport {
    /**
     * Wild card for Dublin Core metadata qualifiers/languages
     */
    public static final String ANY = "*";

    @Column(name = "item_id", insertable = false, updatable = false)
    private Integer legacyId;

    @Column(name = "in_archive")
    private boolean inArchive = false;

    @Column(name = "discoverable")
    private boolean discoverable = false;

    @Column(name = "withdrawn")
    private boolean withdrawn = false;

    @Column(name = "last_modified", columnDefinition = "timestamp with time zone")
    private Instant lastModified = Instant.now();

    @ManyToOne(fetch = FetchType.LAZY, cascade = {CascadeType.PERSIST})
    @JoinColumn(name = "owning_collection")
    private Collection owningCollection;

    @OneToOne(fetch = FetchType.LAZY, mappedBy = "template")
    private Collection templateItemOf;

    /**
     * The e-person who submitted this item
     */
    @ManyToOne(fetch = FetchType.LAZY)
    @JoinColumn(name = "submitter_id")
    private EPerson submitter = null;


    /**
     * The bundles in this item - kept in sync with DB
     */
    @ManyToMany(fetch = FetchType.LAZY, cascade = {CascadeType.PERSIST})
    @JoinTable(
        name = "collection2item",
        joinColumns = {@JoinColumn(name = "item_id")},
        inverseJoinColumns = {@JoinColumn(name = "collection_id")}
    )
    private final Set<Collection> collections = new HashSet<>();

    @ManyToMany(fetch = FetchType.LAZY, mappedBy = "items")
    private final List<Bundle> bundles = new ArrayList<>();

    @Transient
    private transient ItemService itemService;

    /**
     * True if anything else was changed since last metadata retrieval()
     * (to drive metadata cache)
     */
    @Transient
    private boolean modifiedMetadataCache = true;

    @Transient
    private List<MetadataValue> cachedMetadata = new ArrayList<>();

    /**
     * Protected constructor, create object using:
     * {@link org.dspace.content.service.ItemService#create(Context, WorkspaceItem)}
     */
    protected Item() {

    }

    protected Item(UUID uuid) {
        this.predefinedUUID = uuid;
    }

    /**
     * Takes a pre-determined UUID to be passed to the object to allow for the
     * restoration of previously defined UUID's.
     *
     * @param uuid Takes a uuid to be passed to the Pre-Defined UUID Generator
     */
    protected Item(UUID uuid) {
        this.predefinedUUID = uuid;
    }

    /**
     * Find out if the item is part of the main archive
     *
     * @return true if the item is in the main archive
     */
    public boolean isArchived() {
        return inArchive;
    }

    /**
     * Find out if the item has been withdrawn
     *
     * @return true if the item has been withdrawn
     */
    public boolean isWithdrawn() {
        return withdrawn;
    }


    /**
     * Set an item to be withdrawn, do NOT make this method public, use itemService().withdraw() to withdraw an item
     *
     * @param withdrawn
     */
    void setWithdrawn(boolean withdrawn) {
        this.withdrawn = withdrawn;
    }

    /**
     * Find out if the item is discoverable
     *
     * @return true if the item is discoverable
     */
    public boolean isDiscoverable() {
        return discoverable;
    }

    /**
     * Get the date the item was last modified, or the current date if
     * last_modified is null
     *
     * @return the date the item was last modified, or the current date if the
     * column is null.
     */
    public Instant getLastModified() {
        return lastModified;
    }

    public void setLastModified(Instant lastModified) {
        this.lastModified = lastModified;
    }

    /**
     * Set the "is_archived" flag. This is public and only
     * <code>WorkflowItem.archive()</code> should set this.
     *
     * @param isArchived new value for the flag
     */
    public void setArchived(boolean isArchived) {
        this.inArchive = isArchived;
        setModified();
    }

    /**
     * Set the "discoverable" flag. This is public and only
     *
     * @param discoverable new value for the flag
     */
    public void setDiscoverable(boolean discoverable) {
        this.discoverable = discoverable;
        setModified();
    }

    /**
     * Set the owning Collection for the item
     *
     * @param c Collection
     */
    public void setOwningCollection(Collection c) {
        this.owningCollection = c;
        setModified();
    }

    /**
     * Get the owning Collection for the item
     *
     * @return Collection that is the owner of the item
     */
    public Collection getOwningCollection() {
        return owningCollection;
    }

    /**
     * Get the e-person that originally submitted this item
     *
     * @return the submitter
     */
    public EPerson getSubmitter() {
        return submitter;
    }

    /**
     * Set the e-person that originally submitted this item. This is a public
     * method since it is handled by the WorkspaceItem class in the ingest
     * package. <code>update</code> must be called to write the change to the
     * database.
     *
     * @param sub the submitter
     */
    public void setSubmitter(EPerson sub) {
        this.submitter = sub;
        setModified();
    }

    /**
     * Get the collections this item is in. The order is sorted ascending by collection name.
     *
     * @return the collections this item is in, if any.
     */
    public List<Collection> getCollections() {
        // We return a copy because we do not want people to add elements to this collection directly.
        // We return a list to maintain backwards compatibility
        Collection[] output = collections.toArray(new Collection[] {});
        Arrays.sort(output, new NameAscendingComparator());
        return Arrays.asList(output);
    }

    void addCollection(Collection collection) {
        collections.add(collection);
    }

    void removeCollection(Collection collection) {
        collections.remove(collection);
    }

    public void clearCollections() {
        collections.clear();
    }

    public Collection getTemplateItemOf() {
        return templateItemOf;
    }


    void setTemplateItemOf(Collection templateItemOf) {
        this.templateItemOf = templateItemOf;
    }

    /**
     * Get the bundles in this item.
     *
     * @return the bundles in an unordered array
     */
    public List<Bundle> getBundles() {
        return bundles;
    }

    /**
     * Get the bundles matching a bundle name (name corresponds roughly to type)
     *
     * @param name
     *            name of bundle (ORIGINAL/TEXT/THUMBNAIL)
     *
     * @return the bundles in an unordered array
     */
    public List<Bundle> getBundles(String name) {
        List<Bundle> matchingBundles = new ArrayList<>();
         // now only keep bundles with matching names
        List<Bundle> bunds = getBundles();
        for (Bundle bundle : bunds) {
            if (name.equals(bundle.getName())) {
                matchingBundles.add(bundle);
            }
        }
        return matchingBundles;
    }

    /**
     * Add a bundle to the item, should not be made public since we don't want to skip business logic
     *
     * @param bundle the bundle to be added
     */
    void addBundle(Bundle bundle) {
        bundles.add(bundle);
    }

    /**
     * Remove a bundle from item, should not be made public since we don't want to skip business logic
     *
     * @param bundle the bundle to be removed
     */
    void removeBundle(Bundle bundle) {
        bundles.remove(bundle);
    }

    /**
     * Return <code>true</code> if <code>other</code> is the same Item as
     * this object, <code>false</code> otherwise.
     *
     * @param obj object to compare to
     * @return <code>true</code> if object passed in represents the same item
     * as this object
     */
    @Override
    public boolean equals(Object obj) {
        if (!(obj instanceof Item)) {
            return false;
        }
        Class<?> objClass = HibernateProxyHelper.getClassWithoutInitializingProxy(obj);
        if (this.getClass() != objClass) {
            return false;
        }
        final Item otherItem = (Item) obj;
        return this.getID().equals(otherItem.getID());
    }

    @Override
    public int hashCode() {
        int hash = 5;
        hash += 71 * hash + getType();
        hash += 71 * hash + getID().hashCode();
        return hash;
    }

    /**
     * return type found in Constants
     *
     * @return int Constants.ITEM
     */
    @Override
    public int getType() {
        return Constants.ITEM;
    }

    @Override
    public String getName() {
        return getItemService().getMetadataFirstValue(this, MetadataSchemaEnum.DC.getName(), "title", null, Item.ANY);
    }

    @Override
    public Integer getLegacyId() {
        return legacyId;
    }

    public ItemService getItemService() {
        if (itemService == null) {
            itemService = ContentServiceFactory.getInstance().getItemService();
        }
        return itemService;
    }

    @Override
    protected void setMetadataModified() {
        super.setMetadataModified();
        modifiedMetadataCache = true;
    }

    public boolean isModifiedMetadataCache() {
        return modifiedMetadataCache;
    }

    protected List<MetadataValue> getCachedMetadata() {
        return cachedMetadata;
    }

    protected void setCachedMetadata(List<MetadataValue> cachedMetadata) {
        this.cachedMetadata = cachedMetadata;
        modifiedMetadataCache = false;
    }
}<|MERGE_RESOLUTION|>--- conflicted
+++ resolved
@@ -14,7 +14,7 @@
 import java.util.List;
 import java.util.Set;
 import java.util.UUID;
-<<<<<<< HEAD
+import java.util.UUID;
 
 import jakarta.persistence.CascadeType;
 import jakarta.persistence.Column;
@@ -27,24 +27,6 @@
 import jakarta.persistence.OneToOne;
 import jakarta.persistence.Table;
 import jakarta.persistence.Transient;
-=======
-import javax.persistence.CascadeType;
-import javax.persistence.Column;
-import javax.persistence.Entity;
-import javax.persistence.FetchType;
-import javax.persistence.JoinColumn;
-import javax.persistence.JoinTable;
-import javax.persistence.ManyToMany;
-import javax.persistence.ManyToOne;
-import javax.persistence.OneToOne;
-import javax.persistence.Table;
-import javax.persistence.Temporal;
-import javax.persistence.TemporalType;
-import javax.persistence.Transient;
-
-import org.apache.logging.log4j.LogManager;
-import org.apache.logging.log4j.Logger;
->>>>>>> d1e7dfdf
 import org.dspace.content.comparator.NameAscendingComparator;
 import org.dspace.content.factory.ContentServiceFactory;
 import org.dspace.content.service.ItemService;
@@ -140,10 +122,6 @@
 
     }
 
-    protected Item(UUID uuid) {
-        this.predefinedUUID = uuid;
-    }
-
     /**
      * Takes a pre-determined UUID to be passed to the object to allow for the
      * restoration of previously defined UUID's.
