--- conflicted
+++ resolved
@@ -1019,15 +1019,8 @@
 
             DatabaseManager.update(ourContext, itemRow);
 
-<<<<<<< HEAD
             if (modifiedMetadata) {
                 updateMetadata();
-=======
-            if (dublinCoreChanged)
-            {
-                ourContext.addEvent(new Event(Event.MODIFY_METADATA, Constants.ITEM, getID(), 
-                        getDetails(), getIdentifiers(ourContext)));
->>>>>>> 1c0bce9c
                 clearDetails();
             }
 
