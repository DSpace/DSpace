--- conflicted
+++ resolved
@@ -171,16 +171,9 @@
         }
         bundleService.addBitstream(context, firstBundle, newBitstream);
         String newBitstreamName = newBitstream.getName();
-<<<<<<< HEAD
         bitstreamLinkingService.replaceMetadata(context, oldBitstream, newBitstream);
-        // If extensions differ, keep the new bitstream name
-        if (!Objects.equals(FileNameUtils.getExtension(newBitstreamName),
-            FileNameUtils.getExtension(oldBitstream.getName()))) {
-=======
-        copyMetadataBetweenBitstreams(context, oldBitstream, newBitstream);
         if (replaceName) {
             // Undo title change of copy function
->>>>>>> 9a20da61
             newBitstream.setName(context, newBitstreamName);
         } else {
             if (!Objects.equals(FileNameUtils.getExtension(newBitstreamName),
