--- conflicted
+++ resolved
@@ -74,11 +74,9 @@
     @Autowired(required = true)
     protected BitstreamStorageService bitstreamStorageService;
     @Autowired(required = true)
-<<<<<<< HEAD
     protected BitstreamLinkingService bitstreamLinkingService;
-=======
+    @Autowired(required = true)
     protected RequestItemService requestItemService;
->>>>>>> e28228e8
 
     protected BitstreamServiceImpl() {
         super();
