/**
 * The contents of this file are subject to the license and copyright
 * detailed in the LICENSE and NOTICE files at the root of the source
 * tree and available online at
 *
 * http://www.dspace.org/license/
 */
package org.dspace.content;

import java.io.IOException;
import java.io.InputStream;
import java.sql.SQLException;
import java.util.Iterator;
import java.util.List;
import java.util.Optional;
import java.util.Set;
import java.util.UUID;
import java.util.regex.Pattern;
import java.util.stream.Collectors;

import jakarta.annotation.Nullable;
import org.apache.commons.collections4.CollectionUtils;
import org.apache.commons.lang3.StringUtils;
import org.apache.logging.log4j.Logger;
import org.dspace.authorize.AuthorizeException;
import org.dspace.authorize.service.AuthorizeService;
import org.dspace.content.dao.BitstreamDAO;
import org.dspace.content.service.BitstreamFormatService;
import org.dspace.content.service.BitstreamService;
import org.dspace.content.service.BundleService;
import org.dspace.content.service.ItemService;
import org.dspace.core.Constants;
import org.dspace.core.Context;
import org.dspace.core.LogHelper;
import org.dspace.event.DetailType;
import org.dspace.event.Event;
import org.dspace.storage.bitstore.service.BitstreamStorageService;
import org.springframework.beans.factory.annotation.Autowired;

/**
 * Service implementation for the Bitstream object.
 * This class is responsible for all business logic calls for the Bitstream object and is autowired by spring.
 * This class should never be accessed directly.
 *
 * @author kevinvandevelde at atmire.com
 */
public class BitstreamServiceImpl extends DSpaceObjectServiceImpl<Bitstream> implements BitstreamService {

    /**
     * log4j logger
     */
    private static final Logger log
            = org.apache.logging.log4j.LogManager.getLogger();


    @Autowired(required = true)
    protected BitstreamDAO bitstreamDAO;
    @Autowired(required = true)
    protected ItemService itemService;


    @Autowired(required = true)
    protected AuthorizeService authorizeService;
    @Autowired(required = true)
    protected BitstreamFormatService bitstreamFormatService;
    @Autowired(required = true)
    protected BundleService bundleService;
    @Autowired(required = true)
    protected BitstreamStorageService bitstreamStorageService;

    protected BitstreamServiceImpl() {
        super();
    }

    @Override
    public Bitstream find(Context context, UUID id) throws SQLException {
        Bitstream bitstream = bitstreamDAO.findByID(context, Bitstream.class, id);

        if (bitstream == null) {
            if (log.isDebugEnabled()) {
                log.debug(LogHelper.getHeader(context, "find_bitstream",
                                               "not_found,bitstream_id=" + id));
            }

            return null;
        }

        // not null, return Bitstream
        if (log.isDebugEnabled()) {
            log.debug(LogHelper.getHeader(context, "find_bitstream",
                                           "bitstream_id=" + id));
        }

        return bitstream;
    }

    @Override
    public List<Bitstream> findAll(Context context) throws SQLException {
        return bitstreamDAO.findAll(context, Bitstream.class);
    }

    @Override
    public Bitstream clone(Context context, Bitstream bitstream)
            throws SQLException, AuthorizeException {
        // Create a new bitstream with a new ID.
        Bitstream clonedBitstream = bitstreamDAO.create(context, new Bitstream());
        // Set the internal identifier, file size, checksum, and
        // checksum algorithm as same as the given bitstream.
        clonedBitstream.setInternalId(bitstream.getInternalId());
        clonedBitstream.setSizeBytes(bitstream.getSizeBytes());
        clonedBitstream.setChecksum(bitstream.getChecksum());
        clonedBitstream.setChecksumAlgorithm(bitstream.getChecksumAlgorithm());
        clonedBitstream.setFormat(bitstream.getBitstreamFormat());
        update(context, clonedBitstream);
        return clonedBitstream;
    }

    @Override
    public Iterator<Bitstream> findAll(Context context, int limit, int offset) throws SQLException {
        return bitstreamDAO.findAll(context, limit, offset);
    }

    @Override
    public Bitstream create(Context context, InputStream is) throws IOException, SQLException {
        // Store the bits
        UUID bitstreamID = bitstreamStorageService.store(context, bitstreamDAO.create(context, new Bitstream()), is);

        log.info(LogHelper.getHeader(context, "create_bitstream",
                                      "bitstream_id=" + bitstreamID));

        // Set the format to "unknown"
        Bitstream bitstream = find(context, bitstreamID);
        setFormat(context, bitstream, null);

        context.addEvent(
            new Event(Event.CREATE, Constants.BITSTREAM, bitstreamID,
                new EventDetail(DetailType.BITSTREAM_CHECKSUM, bitstream.getChecksum()),
                getIdentifiers(context, bitstream)));

        return bitstream;
    }

    @Override
    public Bitstream create(Context context, Bundle bundle, InputStream is)
        throws IOException, SQLException, AuthorizeException {
        // Check authorisation
        authorizeService.authorizeAction(context, bundle, Constants.ADD);

        Bitstream b = create(context, is);
        bundleService.addBitstream(context, bundle, b);
        UUID itemUUID = getItem(b).stream().findFirst().map(Item::getID).orElse(null);
        context.addEvent(
            new Event(Event.CREATE, Constants.BITSTREAM, b.getID(), Constants.ITEM, itemUUID,
                new EventDetail(DetailType.BITSTREAM_CHECKSUM, b.getChecksum()), getIdentifiers(context, b)));
        return b;
    }

    @Override
    public Bitstream register(Context context, Bundle bundle, int assetstore, String bitstreamPath)
        throws IOException, SQLException, AuthorizeException {
        // check authorisation
        authorizeService.authorizeAction(context, bundle, Constants.ADD);

        Bitstream bitstream = register(context, assetstore, bitstreamPath);

        bundleService.addBitstream(context, bundle, bitstream);
        return bitstream;
    }

    /**
     * Register a new bitstream, with a new ID.  The checksum and file size
     * are calculated.  This method is not public, and does not check
     * authorisation; other methods such as Bundle.createBitstream() will
     * check authorisation.  The newly created bitstream has the "unknown"
     * format.
     *
     * @param context       DSpace context object
     * @param assetstore    corresponds to an assetstore in dspace.cfg
     * @param bitstreamPath the path and filename relative to the assetstore
     * @return the newly registered bitstream
     * @throws IOException        if IO error
     * @throws SQLException       if database error
     * @throws AuthorizeException if authorization error
     */
    @Override
    public Bitstream register(Context context,
                              int assetstore, String bitstreamPath)
        throws IOException, SQLException, AuthorizeException {
        // Store the bits
        Bitstream bitstream = bitstreamDAO.create(context, new Bitstream());
        bitstreamStorageService.register(
            context, bitstream, assetstore, bitstreamPath);

        log.info(LogHelper.getHeader(context,
                                      "create_bitstream",
                                      "bitstream_id=" + bitstream.getID()));

        // Set the format to "unknown"
        setFormat(context, bitstream, null);

        context.addEvent(new Event(Event.CREATE, Constants.BITSTREAM,
<<<<<<< HEAD
                                   bitstream.getID(), new EventDetail(
            DetailType.BITSTREAM_CHECKSUM, bitstream.getChecksum()),
            getIdentifiers(context, bitstream)));
=======
                bitstream.getID(), "REGISTER",
                DetailType.INFO, getIdentifiers(context, bitstream)));
>>>>>>> 3873496c

        return bitstream;
    }

    @Override
    public void setUserFormatDescription(Context context, Bitstream bitstream, String desc) throws SQLException {
        setFormat(context, bitstream, null);
        setMetadataSingleValue(context, bitstream, MetadataSchemaEnum.DC.getName(), "format", null, null, desc);
    }

    @Override
    public String getFormatDescription(Context context, Bitstream bitstream) throws SQLException {
        if (bitstream.getFormat(context).getShortDescription().equals("Unknown")) {
            // Get user description if there is one
            String desc = bitstream.getUserFormatDescription();

            if (desc == null) {
                return "Unknown";
            }

            return desc;
        }

        // not null or Unknown
        return bitstream.getFormat(context).getShortDescription();
    }

    @Override
    public void setFormat(Context context, Bitstream bitstream, BitstreamFormat bitstreamFormat) throws SQLException {
        // FIXME: Would be better if this didn't throw an SQLException,
        // but we need to find the unknown format!
        if (bitstreamFormat == null) {
            // Use "Unknown" format
            bitstreamFormat = bitstreamFormatService.findUnknown(context);
        }

        // Remove user type description
        clearMetadata(context, bitstream, MetadataSchemaEnum.DC.getName(), "format", null, Item.ANY);

        // Update the ID in the table row
        bitstream.setFormat(bitstreamFormat);
    }

    @Override
    public void update(Context context, Bitstream bitstream) throws SQLException, AuthorizeException {
        // Check authorisation
        authorizeService.authorizeAction(context, bitstream, Constants.WRITE);

        log.info(LogHelper.getHeader(context, "update_bitstream",
                                      "bitstream_id=" + bitstream.getID()));
        super.update(context, bitstream);
        if (bitstream.isModified()) {
            context.addEvent(new Event(Event.MODIFY, Constants.BITSTREAM, bitstream.getID(), null,
                                       getIdentifiers(context, bitstream)));
            bitstream.setModified();
        }
        if (bitstream.isMetadataModified()) {
            UUID itemUUID = getItem(bitstream).stream().findFirst().map(Item::getID).orElse(null);
            context.addEvent(
<<<<<<< HEAD
                new Event(Event.MODIFY_METADATA, Constants.BITSTREAM, bitstream.getID(),
                    Constants.ITEM, itemUUID,
                    new EventDetail(DetailType.DSO_SUMMARY, bitstream.getMetadataEventDetails()),
                          getIdentifiers(context, bitstream)));
=======
                    new Event(Event.MODIFY_METADATA, Constants.BITSTREAM, bitstream.getID(),
                            bitstream.getDetails(), DetailType.DSO_SUMMARY,
                            getIdentifiers(context, bitstream)));
>>>>>>> 3873496c
            bitstream.clearModified();
            bitstream.clearDetails();
        }

        bitstreamDAO.save(context, bitstream);
    }

    @Override
    public void delete(Context context, Bitstream bitstream) throws SQLException, AuthorizeException {

        // changed to a check on delete
        // Check authorisation
        authorizeService.authorizeAction(context, bitstream, Constants.DELETE);
        log.info(LogHelper.getHeader(context, "delete_bitstream",
                                      "bitstream_id=" + bitstream.getID()));

        context.addEvent(new Event(Event.DELETE, Constants.BITSTREAM, bitstream.getID(),
            String.valueOf(bitstream.getSequenceID()), DetailType.BITSTREAM_SEQUENCE_ID,
            getIdentifiers(context, bitstream)));
        // add a new event details with the checksum value of the deleted bitstream
        UUID itemUUID = getItem(bitstream).stream().findFirst().map(Item::getID).orElse(null);
        context.addEvent(new Event(Event.DELETE, Constants.BITSTREAM, bitstream.getID(), Constants.ITEM, itemUUID,
            new EventDetail(DetailType.BITSTREAM_CHECKSUM, bitstream.getChecksum()),
            getIdentifiers(context, bitstream)));

        // Remove bitstream itself
        bitstream.setDeleted(true);
        update(context, bitstream);

        //Remove our bitstream from all our bundles
        final List<Bundle> bundles = bitstream.getBundles();
        for (Bundle bundle : bundles) {
            authorizeService.authorizeAction(context, bundle, Constants.REMOVE);
            //We also need to remove the bitstream id when it's set as bundle's primary bitstream
            if (bitstream.equals(bundle.getPrimaryBitstream())) {
                bundle.unsetPrimaryBitstreamID();
            }
            bundle.removeBitstream(bitstream);
        }

        //Remove all bundles from the bitstream object, clearing the connection in 2 ways
        bundles.clear();

        // Remove policies only after the bitstream has been updated (otherwise the current user has not WRITE rights)
        authorizeService.removeAllPolicies(context, bitstream);
    }

    @Override
    public int getSupportsTypeConstant() {
        return Constants.BITSTREAM;
    }

    @Override
    public InputStream retrieve(Context context, Bitstream bitstream)
        throws IOException, SQLException, AuthorizeException {
        // Maybe should return AuthorizeException??
        authorizeService.authorizeAction(context, bitstream, Constants.READ);

        return bitstreamStorageService.retrieve(context, bitstream);
    }

    @Override
    public boolean isRegisteredBitstream(Bitstream bitstream) {
        return bitstreamStorageService.isRegisteredBitstream(bitstream.getInternalId());
    }

    @Override
    public DSpaceObject getParentObject(Context context, Bitstream bitstream) throws SQLException {
        List<Bundle> bundles = bitstream.getBundles();
        if (CollectionUtils.isNotEmpty(bundles)) {
            // the ADMIN action is not allowed on Bundle object so skip to the item
            Item item = (Item) bundleService.getParentObject(context, bundles.iterator().next());
            if (item != null) {
                return item;
            } else {
                return null;
            }
        } else if (bitstream.getCommunity() != null) {
            return bitstream.getCommunity();
        } else if (bitstream.getCollection() != null) {
            return bitstream.getCollection();
        }
        return null;
    }

    @Override
    public void updateLastModified(Context context, Bitstream bitstream) {
        //Also fire a modified event since the bitstream HAS been modified
        context.addEvent(
            new Event(Event.MODIFY, Constants.BITSTREAM, bitstream.getID(), null, getIdentifiers(context, bitstream)));
    }

    @Override
    public List<Bitstream> findDeletedBitstreams(Context context, int limit, int offset) throws SQLException {
        return bitstreamDAO.findDeletedBitstreams(context, limit, offset);
    }

    @Override
    public void expunge(Context context, Bitstream bitstream) throws SQLException, AuthorizeException {
        authorizeService.authorizeAction(context, bitstream, Constants.DELETE);
        if (!bitstream.isDeleted()) {
            throw new IllegalStateException("Bitstream " + bitstream.getID().toString()
                    + " must be deleted before it can be removed from the database.");
        }
        bitstreamDAO.delete(context, bitstream);
    }

    @Override
    public List<Bitstream> findDuplicateInternalIdentifier(Context context, Bitstream bitstream) throws SQLException {
        return bitstreamDAO.findDuplicateInternalIdentifier(context, bitstream);
    }

    @Override
    public Iterator<Bitstream> getItemBitstreams(Context context, Item item) throws SQLException {
        return bitstreamDAO.findByItem(context, item);
    }


    @Override
    public Iterator<Bitstream> getCollectionBitstreams(Context context, Collection collection) throws SQLException {
        return bitstreamDAO.findByCollection(context, collection);

    }

    @Override
    public Iterator<Bitstream> getCommunityBitstreams(Context context, Community community) throws SQLException {
        return bitstreamDAO.findByCommunity(context, community);
    }

    @Override
    public List<Bitstream> findBitstreamsWithNoRecentChecksum(Context context) throws SQLException {
        return bitstreamDAO.findBitstreamsWithNoRecentChecksum(context);
    }

    @Override
    public Bitstream getBitstreamByName(Item item, String bundleName, String bitstreamName) throws SQLException {
        List<Bundle> bundles = itemService.getBundles(item, bundleName);
        for (int i = 0; i < bundles.size(); i++) {
            Bundle bundle = bundles.get(i);
            List<Bitstream> bitstreams = bundle.getBitstreams();
            for (int j = 0; j < bitstreams.size(); j++) {
                Bitstream bitstream = bitstreams.get(j);
                if (StringUtils.equals(bitstream.getName(), bitstreamName)) {
                    return bitstream;
                }
            }
        }
        return null;
    }

    @Override
    public Bitstream getFirstBitstream(Item item, String bundleName) throws SQLException {
        List<Bundle> bundles = itemService.getBundles(item, bundleName);
        if (CollectionUtils.isNotEmpty(bundles)) {
            List<Bitstream> bitstreams = bundles.get(0).getBitstreams();
            if (CollectionUtils.isNotEmpty(bitstreams)) {
                return bitstreams.get(0);
            }
        }
        return null;
    }

    @Override
    public Bitstream getThumbnail(Context context, Bitstream bitstream) throws SQLException {
        Pattern pattern = getBitstreamNamePattern(bitstream);

        for (Bundle bundle : bitstream.getBundles()) {
            for (Item item : bundle.getItems()) {
                for (Bundle thumbnails : itemService.getBundles(item, "THUMBNAIL")) {
                    for (Bitstream thumbnail : thumbnails.getBitstreams()) {
                        if (pattern.matcher(thumbnail.getName()).matches()) {
                            return thumbnail;
                        }
                    }
                }
            }
        }

        return null;
    }

    protected Pattern getBitstreamNamePattern(Bitstream bitstream) {
        if (bitstream.getName() != null) {
            return Pattern.compile("^" + Pattern.quote(bitstream.getName()) + ".([^.]+)$");
        }
        return Pattern.compile("^" + bitstream.getName() + ".([^.]+)$");
    }

    @Override
    public BitstreamFormat getFormat(Context context, Bitstream bitstream) throws SQLException {
        if (bitstream.getBitstreamFormat() == null) {
            return bitstreamFormatService.findUnknown(context);
        } else {
            return bitstream.getBitstreamFormat();
        }
    }

    @Override
    public Iterator<Bitstream> findByStoreNumber(Context context, Integer storeNumber) throws SQLException {
        return bitstreamDAO.findByStoreNumber(context, storeNumber);
    }

    @Override
    public Long countByStoreNumber(Context context, Integer storeNumber) throws SQLException {
        return bitstreamDAO.countByStoreNumber(context, storeNumber);
    }

    @Override
    public int countTotal(Context context) throws SQLException {
        return bitstreamDAO.countRows(context);
    }

    @Override
    public Bitstream findByIdOrLegacyId(Context context, String id) throws SQLException {
        try {
            if (StringUtils.isNumeric(id)) {
                return findByLegacyId(context, Integer.parseInt(id));
            } else {
                return find(context, UUID.fromString(id));
            }
        } catch (IllegalArgumentException e) {
            // Not a valid legacy ID or valid UUID
            return null;
        }
    }

    @Override
    public Bitstream findByLegacyId(Context context, int id) throws SQLException {
        return bitstreamDAO.findByLegacyId(context, id, Bitstream.class);

    }

    @Override
    public int countDeletedBitstreams(Context context) throws SQLException {
        return bitstreamDAO.countDeleted(context);
    }

    @Override
    public int countBitstreamsWithoutPolicy(Context context) throws SQLException {
        return bitstreamDAO.countWithNoPolicy(context);
    }

    @Override
    public List<Bitstream> getNotReferencedBitstreams(Context context) throws SQLException {
        return bitstreamDAO.getNotReferencedBitstreams(context);
    }

    @Nullable
    @Override
    public Long getLastModified(Bitstream bitstream) throws IOException {
        return bitstreamStorageService.getLastModified(bitstream);
    }

    @Override
    public boolean isInBundle(Bitstream bitstream, java.util.Collection<String> bundleNames) throws SQLException {
        Set<String> bundles =
            bitstream.getBundles()
                     .stream()
                     .map(Bundle::getName)
                     .collect(Collectors.toSet());
        return bundleNames.stream().anyMatch(bundles::contains);
    }

    private Optional<Item> getItem(Bitstream bitstream) throws SQLException {
        return bitstream.getBundles().stream()
            .flatMap(bundle -> bundle.getItems().stream())
            .findFirst();
    }
}<|MERGE_RESOLUTION|>--- conflicted
+++ resolved
@@ -34,6 +34,7 @@
 import org.dspace.core.LogHelper;
 import org.dspace.event.DetailType;
 import org.dspace.event.Event;
+import org.dspace.event.EventDetail;
 import org.dspace.storage.bitstore.service.BitstreamStorageService;
 import org.springframework.beans.factory.annotation.Autowired;
 
@@ -134,7 +135,7 @@
 
         context.addEvent(
             new Event(Event.CREATE, Constants.BITSTREAM, bitstreamID,
-                new EventDetail(DetailType.BITSTREAM_CHECKSUM, bitstream.getChecksum()),
+                bitstream.getChecksum(), DetailType.BITSTREAM_CHECKSUM,
                 getIdentifiers(context, bitstream)));
 
         return bitstream;
@@ -151,7 +152,7 @@
         UUID itemUUID = getItem(b).stream().findFirst().map(Item::getID).orElse(null);
         context.addEvent(
             new Event(Event.CREATE, Constants.BITSTREAM, b.getID(), Constants.ITEM, itemUUID,
-                new EventDetail(DetailType.BITSTREAM_CHECKSUM, b.getChecksum()), getIdentifiers(context, b)));
+                b.getChecksum(), DetailType.BITSTREAM_CHECKSUM, getIdentifiers(context, b)));
         return b;
     }
 
@@ -199,14 +200,8 @@
         setFormat(context, bitstream, null);
 
         context.addEvent(new Event(Event.CREATE, Constants.BITSTREAM,
-<<<<<<< HEAD
-                                   bitstream.getID(), new EventDetail(
-            DetailType.BITSTREAM_CHECKSUM, bitstream.getChecksum()),
-            getIdentifiers(context, bitstream)));
-=======
-                bitstream.getID(), "REGISTER",
-                DetailType.INFO, getIdentifiers(context, bitstream)));
->>>>>>> 3873496c
+                bitstream.getID(), bitstream.getChecksum(), DetailType.BITSTREAM_CHECKSUM,
+                getIdentifiers(context, bitstream)));
 
         return bitstream;
     }
@@ -266,16 +261,10 @@
         if (bitstream.isMetadataModified()) {
             UUID itemUUID = getItem(bitstream).stream().findFirst().map(Item::getID).orElse(null);
             context.addEvent(
-<<<<<<< HEAD
-                new Event(Event.MODIFY_METADATA, Constants.BITSTREAM, bitstream.getID(),
-                    Constants.ITEM, itemUUID,
-                    new EventDetail(DetailType.DSO_SUMMARY, bitstream.getMetadataEventDetails()),
-                          getIdentifiers(context, bitstream)));
-=======
                     new Event(Event.MODIFY_METADATA, Constants.BITSTREAM, bitstream.getID(),
-                            bitstream.getDetails(), DetailType.DSO_SUMMARY,
+                            Constants.ITEM, itemUUID,
+                            bitstream.getMetadataEventDetails(), DetailType.DSO_SUMMARY,
                             getIdentifiers(context, bitstream)));
->>>>>>> 3873496c
             bitstream.clearModified();
             bitstream.clearDetails();
         }
@@ -298,7 +287,7 @@
         // add a new event details with the checksum value of the deleted bitstream
         UUID itemUUID = getItem(bitstream).stream().findFirst().map(Item::getID).orElse(null);
         context.addEvent(new Event(Event.DELETE, Constants.BITSTREAM, bitstream.getID(), Constants.ITEM, itemUUID,
-            new EventDetail(DetailType.BITSTREAM_CHECKSUM, bitstream.getChecksum()),
+            bitstream.getChecksum(), DetailType.BITSTREAM_CHECKSUM,
             getIdentifiers(context, bitstream)));
 
         // Remove bitstream itself
