/**
 * The contents of this file are subject to the license and copyright
 * detailed in the LICENSE and NOTICE files at the root of the source
 * tree and available online at
 *
 * http://www.dspace.org/license/
 */
package org.dspace.content;

import org.apache.commons.lang.builder.HashCodeBuilder;
import org.dspace.core.Context;
import org.dspace.core.ReloadableEntity;
import org.dspace.eperson.EPerson;
import org.dspace.eperson.Group;
import org.dspace.workflow.WorkflowItem;
import org.hibernate.proxy.HibernateProxyHelper;

import javax.persistence.*;
import java.io.Serializable;
import java.sql.SQLException;
import java.util.ArrayList;
import java.util.List;

/**
 * Class representing an item in the process of being submitted by a user
 * 
 * @author Robert Tansley
 * @version $Revision$
 */
@Entity
@Table(name = "workspaceitem")
public class WorkspaceItem implements InProgressSubmission, Serializable, ReloadableEntity<Integer>
{

    @Id
    @Column(name = "workspace_item_id", unique = true, nullable = false)
    @GeneratedValue(strategy = GenerationType.SEQUENCE ,generator="workspaceitem_seq")
    @SequenceGenerator(name="workspaceitem_seq", sequenceName="workspaceitem_seq", allocationSize = 1)
    private Integer workspaceItemId;

    /** The item this workspace object pertains to */
    @OneToOne(fetch = FetchType.LAZY)
    @JoinColumn(name = "item_id")
    private Item item;


    /** The collection the item is being submitted to */
    @ManyToOne(fetch = FetchType.LAZY)
    @JoinColumn(name = "collection_id")
    private Collection collection;

<<<<<<< HEAD
    /**
     * Construct a workspace item corresponding to the given database row
     * 
     * @param context
     *            the context this object exists in
     * @param row
     *            the database row
     */
    WorkspaceItem(Context context, TableRow row) throws SQLException
    {
        ourContext = context;
        wiRow = row;

        item = Item.find(context, wiRow.getIntColumn("item_id"));
        collection = Collection.find(context, wiRow
                .getIntColumn("collection_id"));

        // Cache ourselves
        context.cache(this, row.getIntColumn("workspace_item_id"));
    }

    /**
     * Get a workspace item from the database. The item, collection and
     * submitter are loaded into memory.
     * 
     * @param context
     *            DSpace context object
     * @param id
     *            ID of the workspace item
     * 
     * @return the workspace item, or null if the ID is invalid.
     * @throws java.sql.SQLException passed through.
     */
    public static WorkspaceItem find(Context context, int id)
            throws SQLException
    {
        // First check the cache
        WorkspaceItem fromCache = (WorkspaceItem) context.fromCache(
                WorkspaceItem.class, id);

        if (fromCache != null)
        {
            return fromCache;
        }

        TableRow row = DatabaseManager.find(context, "workspaceitem", id);

        if (row == null)
        {
            if (log.isDebugEnabled())
            {
                log.debug(LogManager.getHeader(context, "find_workspace_item",
                        "not_found,workspace_item_id=" + id));
            }

            return null;
        }
        else
        {
            if (log.isDebugEnabled())
            {
                log.debug(LogManager.getHeader(context, "find_workspace_item",
                        "workspace_item_id=" + id));
            }

            return new WorkspaceItem(context, row);
        }
    }

    /**
     * Create a new workspace item, with a new ID. An Item is also created. The
     * submitter is the current user in the context.
     * 
     * @param c
     *            DSpace context object
     * @param coll
     *            Collection being submitted to
     * @param template
     *            if <code>true</code>, the workspace item starts as a copy
     *            of the collection's template item
     * 
     * @return the newly created workspace item
     * @throws org.dspace.authorize.AuthorizeException passed through.
     * @throws java.sql.SQLException passed through.
     * @throws java.io.IOException passed through.
     */
    public static WorkspaceItem create(Context c, Collection coll,
            boolean template) throws AuthorizeException, SQLException,
            IOException
    {
        // Check the user has permission to ADD to the collection
        AuthorizeManager.authorizeAction(c, coll, Constants.ADD);

        // Create an item
        Item item = Item.create(c);
        item.setSubmitter(c.getCurrentUser());

        // Now create the policies for the submitter to modify item and contents.
        // contents = bitstreams, bundles
        // FIXME: icky hardcoded workflow steps
        Group step1group = coll.getWorkflowGroup(1);
        Group step2group = coll.getWorkflowGroup(2);
        Group step3group = coll.getWorkflowGroup(3);

        EPerson submitter = c.getCurrentUser();

        // Add policies for the submitter
        AuthorizeManager.addPolicy(c, item, Constants.READ, submitter, ResourcePolicy.TYPE_SUBMISSION);
        AuthorizeManager.addPolicy(c, item, Constants.WRITE, submitter, ResourcePolicy.TYPE_SUBMISSION);
        AuthorizeManager.addPolicy(c, item, Constants.ADD, submitter, ResourcePolicy.TYPE_SUBMISSION);
        AuthorizeManager.addPolicy(c, item, Constants.REMOVE, submitter, ResourcePolicy.TYPE_SUBMISSION);

        if (ConfigurationManager.getProperty("workflow", "workflow.framework").equals("originalworkflow"))
        {
            // Add policies for the workflow step administrative groups
            if (step1group != null)
            {
                AuthorizeManager.addPolicy(c, item, Constants.READ, step1group, ResourcePolicy.TYPE_WORKFLOW);
                AuthorizeManager.addPolicy(c, item, Constants.WRITE, step1group, ResourcePolicy.TYPE_WORKFLOW);
                AuthorizeManager.addPolicy(c, item, Constants.ADD, step1group, ResourcePolicy.TYPE_WORKFLOW);
                AuthorizeManager.addPolicy(c, item, Constants.REMOVE, step1group, ResourcePolicy.TYPE_WORKFLOW);
            }

            if (step2group != null)
            {
                AuthorizeManager.addPolicy(c, item, Constants.READ, step2group, ResourcePolicy.TYPE_WORKFLOW);
                AuthorizeManager.addPolicy(c, item, Constants.WRITE, step2group, ResourcePolicy.TYPE_WORKFLOW);
                AuthorizeManager.addPolicy(c, item, Constants.ADD, step2group, ResourcePolicy.TYPE_WORKFLOW);
                AuthorizeManager.addPolicy(c, item, Constants.REMOVE, step2group, ResourcePolicy.TYPE_WORKFLOW);
            }

            if (step3group != null)
            {
                AuthorizeManager.addPolicy(c, item, Constants.READ, step3group, ResourcePolicy.TYPE_WORKFLOW);
                AuthorizeManager.addPolicy(c, item, Constants.WRITE, step3group, ResourcePolicy.TYPE_WORKFLOW);
                AuthorizeManager.addPolicy(c, item, Constants.ADD, step3group, ResourcePolicy.TYPE_WORKFLOW);
                AuthorizeManager.addPolicy(c, item, Constants.REMOVE, step3group, ResourcePolicy.TYPE_WORKFLOW);
            }
        }

        // Copy template if appropriate
        Item templateItem = coll.getTemplateItem();

        if (template && (templateItem != null))
        {
            Metadatum[] md = templateItem.getMetadata(Item.ANY, Item.ANY, Item.ANY, Item.ANY);

            for (int n = 0; n < md.length; n++)
            {
                item.addMetadata(md[n].schema, md[n].element, md[n].qualifier, md[n].language,
                        md[n].value);
            }
        }

        item.update();

        // Create the workspace item row
        TableRow row = DatabaseManager.row("workspaceitem");

        row.setColumn("item_id", item.getID());
        row.setColumn("collection_id", coll.getID());

        log.info(LogManager.getHeader(c, "create_workspace_item",
                "workspace_item_id=" + row.getIntColumn("workspace_item_id")
                        + "item_id=" + item.getID() + "collection_id="
                        + coll.getID()));

        DatabaseManager.insert(c, row);

        WorkspaceItem wi = new WorkspaceItem(c, row);

        return wi;
    }

    /**
     * Get all workspace items for a particular e-person. These are ordered by
     * workspace item ID, since this should likely keep them in the order in
     * which they were created.
     * 
     * @param context
     *            the context object
     * @param ep
     *            the eperson
     * 
     * @return the corresponding workspace items
     * @throws java.sql.SQLException passed through.
     */
    public static WorkspaceItem[] findByEPerson(Context context, EPerson ep)
            throws SQLException
    {
        List<WorkspaceItem> wsItems = new ArrayList<WorkspaceItem>();

        TableRowIterator tri = DatabaseManager.queryTable(context, "workspaceitem",
                "SELECT workspaceitem.* FROM workspaceitem, item WHERE " +
                "workspaceitem.item_id=item.item_id AND " +
                "item.submitter_id= ? " +
                "ORDER BY workspaceitem.workspace_item_id", 
                ep.getID());
=======
    @Column(name = "multiple_titles")
    private boolean multipleTitles = false;
>>>>>>> e5cb6299

    @Column(name = "published_before")
    private boolean publishedBefore = false;

<<<<<<< HEAD
        return wsItems.toArray(new WorkspaceItem[wsItems.size()]);
    }

    /**
     * Get all workspace items for a particular collection.
     * 
     * @param context
     *            the context object
     * @param c
     *            the collection
     * 
     * @return the corresponding workspace items
     * @throws java.sql.SQLException passed through.
     */
    public static WorkspaceItem[] findByCollection(Context context, Collection c)
            throws SQLException
    {
        List<WorkspaceItem> wsItems = new ArrayList<WorkspaceItem>();
=======
    @Column(name = "multiple_files")
    private boolean multipleFiles = false;
>>>>>>> e5cb6299

    @Column(name = "stage_reached")
    private Integer stageReached = -1;

    @Column(name = "page_reached")
    private Integer pageReached = -1;

    @ManyToMany(fetch = FetchType.LAZY)
    @JoinTable(
            name = "epersongroup2workspaceitem",
            joinColumns = {@JoinColumn(name = "workspace_item_id") },
            inverseJoinColumns = {@JoinColumn(name = "eperson_group_id") }
    )
    private final List<Group> supervisorGroups = new ArrayList<>();

    /**
     * Protected constructor, create object using:
     * {@link org.dspace.content.service.WorkspaceItemService#create(Context, Collection, boolean)}
     * or
     * {@link org.dspace.content.service.WorkspaceItemService#create(Context, WorkflowItem)}
     *
<<<<<<< HEAD
     * @return workflow item corresponding to the item, or null
     * @throws java.sql.SQLException passed through.
=======
>>>>>>> e5cb6299
     */
    protected WorkspaceItem()
    {

    }

<<<<<<< HEAD

    /**
     * Get all workspace items in the whole system
     *
     * @param   context     the context object
     *
     * @return      all workspace items
     * @throws java.sql.SQLException passed through.
     */
    public static WorkspaceItem[] findAll(Context context)
        throws SQLException
    {
        List<WorkspaceItem> wsItems = new ArrayList<WorkspaceItem>();
        String query = "SELECT * FROM workspaceitem ORDER BY item_id";
        TableRowIterator tri = DatabaseManager.queryTable(context,
                                    "workspaceitem",
                                    query);

        try
        {
            while (tri.hasNext())
            {
                TableRow row = tri.next();

                // Check the cache
                WorkspaceItem wi = (WorkspaceItem) context.fromCache(
                        WorkspaceItem.class, row.getIntColumn("workspace_item_id"));

                // not in cache? turn row into workspaceitem
                if (wi == null)
                {
                    wi = new WorkspaceItem(context, row);
                }

                wsItems.add(wi);
            }
        }
        finally
        {
            // close the TableRowIterator to free up resources
            if (tri != null)
            {
                tri.close();
            }
        }
        
        return wsItems.toArray(new WorkspaceItem[wsItems.size()]);
    }
    
=======
>>>>>>> e5cb6299
    /**
     * Get the internal ID of this workspace item
     * 
     * @return the internal identifier
     */
    @Override
    public Integer getID()
    {
        return workspaceItemId;
    }

    /**
     * Get the value of the stage reached column
     * 
     * @return the value of the stage reached column
     */
    public int getStageReached()
    {
        return stageReached;
    }

    /**
     * Set the value of the stage reached column
     * 
     * @param v
     *            the value of the stage reached column
     */
    public void setStageReached(int v)
    {
        stageReached = v;
    }

    /**
     * Get the value of the page reached column (which represents the page
     * reached within a stage/step)
     * 
     * @return the value of the page reached column
     */
    public int getPageReached()
    {
        return pageReached;
    }

    /**
     * Set the value of the page reached column (which represents the page
     * reached within a stage/step)
     * 
     * @param v
     *            the value of the page reached column
     */
    public void setPageReached(int v)
    {
<<<<<<< HEAD
        wiRow.setColumn("page_reached", v);
    }

    /**
     * Update the workspace item, including the unarchived item.
     * @throws java.sql.SQLException passed through.
     * @throws org.dspace.authorize.AuthorizeException passed through.
     */
    public void update() throws SQLException, AuthorizeException
    {
        // Authorisation is checked by the item.update() method below

        log.info(LogManager.getHeader(ourContext, "update_workspace_item",
                "workspace_item_id=" + getID()));

        // Update the item
        item.update();

        // Update ourselves
        DatabaseManager.update(ourContext, wiRow);
=======
        pageReached = v;
>>>>>>> e5cb6299
    }

    /**
     * Decide if this WorkspaceItem is equal to another
     *
     * @param o The other workspace item to compare to
     * @return If they are equal or not
     */
    @Override
    public boolean equals(Object o) {
        if (this == o)
        {
            return true;
        }
        Class<?> objClass = HibernateProxyHelper.getClassWithoutInitializingProxy(o);
        if (getClass() != objClass)
        {
            return false;
        }
        final WorkspaceItem that = (WorkspaceItem)o;
        if (this.getID() != that.getID())
        {
            return false;
        }

        return true;
    }

    @Override
    public int hashCode()
    {
        return new HashCodeBuilder().append(getID()).toHashCode();
    }

<<<<<<< HEAD
    /**
     * Delete the workspace item. The entry in workspaceitem, the unarchived
     * item and its contents are all removed (multiple inclusion
     * notwithstanding.)
     * @throws java.sql.SQLException passed through.
     * @throws org.dspace.authorize.AuthorizeException
     *          if not original submitter or an administrator.
     * @throws java.io.IOException passed through.
     */
    public void deleteAll() throws SQLException, AuthorizeException,
            IOException
    {
        /*
         * Authorisation is a special case. The submitter won't have REMOVE
         * permission on the collection, so our policy is this: Only the
         * original submitter or an administrator can delete a workspace item.

         */
        if (!AuthorizeManager.isAdmin(ourContext)
                && ((ourContext.getCurrentUser() == null) || (ourContext
                        .getCurrentUser().getID() != item.getSubmitter()
                        .getID())))
        {
            // Not an admit, not the submitter
            throw new AuthorizeException("Must be an administrator or the "
                    + "original submitter to delete a workspace item");
        }

        log.info(LogManager.getHeader(ourContext, "delete_workspace_item",
                "workspace_item_id=" + getID() + "item_id=" + item.getID()
                        + "collection_id=" + collection.getID()));

        //deleteSubmitPermissions();
        // Remove from cache
        ourContext.removeCached(this, getID());

        // Need to delete the epersongroup2workspaceitem row first since it refers
        // to workspaceitem ID
        deleteEpersonGroup2WorkspaceItem();

        // Need to delete the workspaceitem row first since it refers
        // to item ID
        DatabaseManager.delete(ourContext, wiRow);

        // Delete item
        item.delete();
    }

    private void deleteEpersonGroup2WorkspaceItem() throws SQLException
    {
        
        String removeSQL="DELETE FROM epersongroup2workspaceitem WHERE workspace_item_id = ?";
        DatabaseManager.updateQuery(ourContext, removeSQL,getID());
        
    }

    public void deleteWrapper() throws SQLException, AuthorizeException,
            IOException
    {
        // Check authorisation. We check permissions on the enclosed item.
        AuthorizeManager.authorizeAction(ourContext, item, Constants.WRITE);

        log.info(LogManager.getHeader(ourContext, "delete_workspace_item",
                "workspace_item_id=" + getID() + "item_id=" + item.getID()
                        + "collection_id=" + collection.getID()));

        //        deleteSubmitPermissions();
        // Remove from cache
        ourContext.removeCached(this, getID());

        // Need to delete the workspaceitem row first since it refers
        // to item ID
        DatabaseManager.delete(ourContext, wiRow);
    }

=======
>>>>>>> e5cb6299
    // InProgressSubmission methods
    @Override
    public Item getItem()
    {
        return item;
    }

    void setItem(Item item) {
        this.item = item;
    }

    @Override
    public Collection getCollection()
    {
        return collection;
    }

    void setCollection(Collection collection) {
        this.collection = collection;
    }

    @Override
    public EPerson getSubmitter() throws SQLException
    {
        return item.getSubmitter();
    }

    @Override
    public boolean hasMultipleFiles()
    {
        return multipleFiles;
    }

    @Override
    public void setMultipleFiles(boolean b)
    {
        multipleFiles = b;
    }

    @Override
    public boolean hasMultipleTitles()
    {
        return multipleTitles;
    }

    @Override
    public void setMultipleTitles(boolean b)
    {
        multipleTitles = b;
    }

    @Override
    public boolean isPublishedBefore()
    {
        return publishedBefore;
    }

    @Override
    public void setPublishedBefore(boolean b)
    {
        publishedBefore = b;
    }

    public List<Group> getSupervisorGroups() {
        return supervisorGroups;
    }

    void removeSupervisorGroup(Group group)
    {
        supervisorGroups.remove(group);
    }

    void addSupervisorGroup(Group group)
    {
        supervisorGroups.add(group);
    }
}<|MERGE_RESOLUTION|>--- conflicted
+++ resolved
@@ -49,236 +49,14 @@
     @JoinColumn(name = "collection_id")
     private Collection collection;
 
-<<<<<<< HEAD
-    /**
-     * Construct a workspace item corresponding to the given database row
-     * 
-     * @param context
-     *            the context this object exists in
-     * @param row
-     *            the database row
-     */
-    WorkspaceItem(Context context, TableRow row) throws SQLException
-    {
-        ourContext = context;
-        wiRow = row;
-
-        item = Item.find(context, wiRow.getIntColumn("item_id"));
-        collection = Collection.find(context, wiRow
-                .getIntColumn("collection_id"));
-
-        // Cache ourselves
-        context.cache(this, row.getIntColumn("workspace_item_id"));
-    }
-
-    /**
-     * Get a workspace item from the database. The item, collection and
-     * submitter are loaded into memory.
-     * 
-     * @param context
-     *            DSpace context object
-     * @param id
-     *            ID of the workspace item
-     * 
-     * @return the workspace item, or null if the ID is invalid.
-     * @throws java.sql.SQLException passed through.
-     */
-    public static WorkspaceItem find(Context context, int id)
-            throws SQLException
-    {
-        // First check the cache
-        WorkspaceItem fromCache = (WorkspaceItem) context.fromCache(
-                WorkspaceItem.class, id);
-
-        if (fromCache != null)
-        {
-            return fromCache;
-        }
-
-        TableRow row = DatabaseManager.find(context, "workspaceitem", id);
-
-        if (row == null)
-        {
-            if (log.isDebugEnabled())
-            {
-                log.debug(LogManager.getHeader(context, "find_workspace_item",
-                        "not_found,workspace_item_id=" + id));
-            }
-
-            return null;
-        }
-        else
-        {
-            if (log.isDebugEnabled())
-            {
-                log.debug(LogManager.getHeader(context, "find_workspace_item",
-                        "workspace_item_id=" + id));
-            }
-
-            return new WorkspaceItem(context, row);
-        }
-    }
-
-    /**
-     * Create a new workspace item, with a new ID. An Item is also created. The
-     * submitter is the current user in the context.
-     * 
-     * @param c
-     *            DSpace context object
-     * @param coll
-     *            Collection being submitted to
-     * @param template
-     *            if <code>true</code>, the workspace item starts as a copy
-     *            of the collection's template item
-     * 
-     * @return the newly created workspace item
-     * @throws org.dspace.authorize.AuthorizeException passed through.
-     * @throws java.sql.SQLException passed through.
-     * @throws java.io.IOException passed through.
-     */
-    public static WorkspaceItem create(Context c, Collection coll,
-            boolean template) throws AuthorizeException, SQLException,
-            IOException
-    {
-        // Check the user has permission to ADD to the collection
-        AuthorizeManager.authorizeAction(c, coll, Constants.ADD);
-
-        // Create an item
-        Item item = Item.create(c);
-        item.setSubmitter(c.getCurrentUser());
-
-        // Now create the policies for the submitter to modify item and contents.
-        // contents = bitstreams, bundles
-        // FIXME: icky hardcoded workflow steps
-        Group step1group = coll.getWorkflowGroup(1);
-        Group step2group = coll.getWorkflowGroup(2);
-        Group step3group = coll.getWorkflowGroup(3);
-
-        EPerson submitter = c.getCurrentUser();
-
-        // Add policies for the submitter
-        AuthorizeManager.addPolicy(c, item, Constants.READ, submitter, ResourcePolicy.TYPE_SUBMISSION);
-        AuthorizeManager.addPolicy(c, item, Constants.WRITE, submitter, ResourcePolicy.TYPE_SUBMISSION);
-        AuthorizeManager.addPolicy(c, item, Constants.ADD, submitter, ResourcePolicy.TYPE_SUBMISSION);
-        AuthorizeManager.addPolicy(c, item, Constants.REMOVE, submitter, ResourcePolicy.TYPE_SUBMISSION);
-
-        if (ConfigurationManager.getProperty("workflow", "workflow.framework").equals("originalworkflow"))
-        {
-            // Add policies for the workflow step administrative groups
-            if (step1group != null)
-            {
-                AuthorizeManager.addPolicy(c, item, Constants.READ, step1group, ResourcePolicy.TYPE_WORKFLOW);
-                AuthorizeManager.addPolicy(c, item, Constants.WRITE, step1group, ResourcePolicy.TYPE_WORKFLOW);
-                AuthorizeManager.addPolicy(c, item, Constants.ADD, step1group, ResourcePolicy.TYPE_WORKFLOW);
-                AuthorizeManager.addPolicy(c, item, Constants.REMOVE, step1group, ResourcePolicy.TYPE_WORKFLOW);
-            }
-
-            if (step2group != null)
-            {
-                AuthorizeManager.addPolicy(c, item, Constants.READ, step2group, ResourcePolicy.TYPE_WORKFLOW);
-                AuthorizeManager.addPolicy(c, item, Constants.WRITE, step2group, ResourcePolicy.TYPE_WORKFLOW);
-                AuthorizeManager.addPolicy(c, item, Constants.ADD, step2group, ResourcePolicy.TYPE_WORKFLOW);
-                AuthorizeManager.addPolicy(c, item, Constants.REMOVE, step2group, ResourcePolicy.TYPE_WORKFLOW);
-            }
-
-            if (step3group != null)
-            {
-                AuthorizeManager.addPolicy(c, item, Constants.READ, step3group, ResourcePolicy.TYPE_WORKFLOW);
-                AuthorizeManager.addPolicy(c, item, Constants.WRITE, step3group, ResourcePolicy.TYPE_WORKFLOW);
-                AuthorizeManager.addPolicy(c, item, Constants.ADD, step3group, ResourcePolicy.TYPE_WORKFLOW);
-                AuthorizeManager.addPolicy(c, item, Constants.REMOVE, step3group, ResourcePolicy.TYPE_WORKFLOW);
-            }
-        }
-
-        // Copy template if appropriate
-        Item templateItem = coll.getTemplateItem();
-
-        if (template && (templateItem != null))
-        {
-            Metadatum[] md = templateItem.getMetadata(Item.ANY, Item.ANY, Item.ANY, Item.ANY);
-
-            for (int n = 0; n < md.length; n++)
-            {
-                item.addMetadata(md[n].schema, md[n].element, md[n].qualifier, md[n].language,
-                        md[n].value);
-            }
-        }
-
-        item.update();
-
-        // Create the workspace item row
-        TableRow row = DatabaseManager.row("workspaceitem");
-
-        row.setColumn("item_id", item.getID());
-        row.setColumn("collection_id", coll.getID());
-
-        log.info(LogManager.getHeader(c, "create_workspace_item",
-                "workspace_item_id=" + row.getIntColumn("workspace_item_id")
-                        + "item_id=" + item.getID() + "collection_id="
-                        + coll.getID()));
-
-        DatabaseManager.insert(c, row);
-
-        WorkspaceItem wi = new WorkspaceItem(c, row);
-
-        return wi;
-    }
-
-    /**
-     * Get all workspace items for a particular e-person. These are ordered by
-     * workspace item ID, since this should likely keep them in the order in
-     * which they were created.
-     * 
-     * @param context
-     *            the context object
-     * @param ep
-     *            the eperson
-     * 
-     * @return the corresponding workspace items
-     * @throws java.sql.SQLException passed through.
-     */
-    public static WorkspaceItem[] findByEPerson(Context context, EPerson ep)
-            throws SQLException
-    {
-        List<WorkspaceItem> wsItems = new ArrayList<WorkspaceItem>();
-
-        TableRowIterator tri = DatabaseManager.queryTable(context, "workspaceitem",
-                "SELECT workspaceitem.* FROM workspaceitem, item WHERE " +
-                "workspaceitem.item_id=item.item_id AND " +
-                "item.submitter_id= ? " +
-                "ORDER BY workspaceitem.workspace_item_id", 
-                ep.getID());
-=======
     @Column(name = "multiple_titles")
     private boolean multipleTitles = false;
->>>>>>> e5cb6299
 
     @Column(name = "published_before")
     private boolean publishedBefore = false;
 
-<<<<<<< HEAD
-        return wsItems.toArray(new WorkspaceItem[wsItems.size()]);
-    }
-
-    /**
-     * Get all workspace items for a particular collection.
-     * 
-     * @param context
-     *            the context object
-     * @param c
-     *            the collection
-     * 
-     * @return the corresponding workspace items
-     * @throws java.sql.SQLException passed through.
-     */
-    public static WorkspaceItem[] findByCollection(Context context, Collection c)
-            throws SQLException
-    {
-        List<WorkspaceItem> wsItems = new ArrayList<WorkspaceItem>();
-=======
     @Column(name = "multiple_files")
     private boolean multipleFiles = false;
->>>>>>> e5cb6299
 
     @Column(name = "stage_reached")
     private Integer stageReached = -1;
@@ -300,69 +78,12 @@
      * or
      * {@link org.dspace.content.service.WorkspaceItemService#create(Context, WorkflowItem)}
      *
-<<<<<<< HEAD
-     * @return workflow item corresponding to the item, or null
-     * @throws java.sql.SQLException passed through.
-=======
->>>>>>> e5cb6299
      */
     protected WorkspaceItem()
     {
 
     }
 
-<<<<<<< HEAD
-
-    /**
-     * Get all workspace items in the whole system
-     *
-     * @param   context     the context object
-     *
-     * @return      all workspace items
-     * @throws java.sql.SQLException passed through.
-     */
-    public static WorkspaceItem[] findAll(Context context)
-        throws SQLException
-    {
-        List<WorkspaceItem> wsItems = new ArrayList<WorkspaceItem>();
-        String query = "SELECT * FROM workspaceitem ORDER BY item_id";
-        TableRowIterator tri = DatabaseManager.queryTable(context,
-                                    "workspaceitem",
-                                    query);
-
-        try
-        {
-            while (tri.hasNext())
-            {
-                TableRow row = tri.next();
-
-                // Check the cache
-                WorkspaceItem wi = (WorkspaceItem) context.fromCache(
-                        WorkspaceItem.class, row.getIntColumn("workspace_item_id"));
-
-                // not in cache? turn row into workspaceitem
-                if (wi == null)
-                {
-                    wi = new WorkspaceItem(context, row);
-                }
-
-                wsItems.add(wi);
-            }
-        }
-        finally
-        {
-            // close the TableRowIterator to free up resources
-            if (tri != null)
-            {
-                tri.close();
-            }
-        }
-        
-        return wsItems.toArray(new WorkspaceItem[wsItems.size()]);
-    }
-    
-=======
->>>>>>> e5cb6299
     /**
      * Get the internal ID of this workspace item
      * 
@@ -415,30 +136,7 @@
      */
     public void setPageReached(int v)
     {
-<<<<<<< HEAD
-        wiRow.setColumn("page_reached", v);
-    }
-
-    /**
-     * Update the workspace item, including the unarchived item.
-     * @throws java.sql.SQLException passed through.
-     * @throws org.dspace.authorize.AuthorizeException passed through.
-     */
-    public void update() throws SQLException, AuthorizeException
-    {
-        // Authorisation is checked by the item.update() method below
-
-        log.info(LogManager.getHeader(ourContext, "update_workspace_item",
-                "workspace_item_id=" + getID()));
-
-        // Update the item
-        item.update();
-
-        // Update ourselves
-        DatabaseManager.update(ourContext, wiRow);
-=======
         pageReached = v;
->>>>>>> e5cb6299
     }
 
     /**
@@ -473,84 +171,6 @@
         return new HashCodeBuilder().append(getID()).toHashCode();
     }
 
-<<<<<<< HEAD
-    /**
-     * Delete the workspace item. The entry in workspaceitem, the unarchived
-     * item and its contents are all removed (multiple inclusion
-     * notwithstanding.)
-     * @throws java.sql.SQLException passed through.
-     * @throws org.dspace.authorize.AuthorizeException
-     *          if not original submitter or an administrator.
-     * @throws java.io.IOException passed through.
-     */
-    public void deleteAll() throws SQLException, AuthorizeException,
-            IOException
-    {
-        /*
-         * Authorisation is a special case. The submitter won't have REMOVE
-         * permission on the collection, so our policy is this: Only the
-         * original submitter or an administrator can delete a workspace item.
-
-         */
-        if (!AuthorizeManager.isAdmin(ourContext)
-                && ((ourContext.getCurrentUser() == null) || (ourContext
-                        .getCurrentUser().getID() != item.getSubmitter()
-                        .getID())))
-        {
-            // Not an admit, not the submitter
-            throw new AuthorizeException("Must be an administrator or the "
-                    + "original submitter to delete a workspace item");
-        }
-
-        log.info(LogManager.getHeader(ourContext, "delete_workspace_item",
-                "workspace_item_id=" + getID() + "item_id=" + item.getID()
-                        + "collection_id=" + collection.getID()));
-
-        //deleteSubmitPermissions();
-        // Remove from cache
-        ourContext.removeCached(this, getID());
-
-        // Need to delete the epersongroup2workspaceitem row first since it refers
-        // to workspaceitem ID
-        deleteEpersonGroup2WorkspaceItem();
-
-        // Need to delete the workspaceitem row first since it refers
-        // to item ID
-        DatabaseManager.delete(ourContext, wiRow);
-
-        // Delete item
-        item.delete();
-    }
-
-    private void deleteEpersonGroup2WorkspaceItem() throws SQLException
-    {
-        
-        String removeSQL="DELETE FROM epersongroup2workspaceitem WHERE workspace_item_id = ?";
-        DatabaseManager.updateQuery(ourContext, removeSQL,getID());
-        
-    }
-
-    public void deleteWrapper() throws SQLException, AuthorizeException,
-            IOException
-    {
-        // Check authorisation. We check permissions on the enclosed item.
-        AuthorizeManager.authorizeAction(ourContext, item, Constants.WRITE);
-
-        log.info(LogManager.getHeader(ourContext, "delete_workspace_item",
-                "workspace_item_id=" + getID() + "item_id=" + item.getID()
-                        + "collection_id=" + collection.getID()));
-
-        //        deleteSubmitPermissions();
-        // Remove from cache
-        ourContext.removeCached(this, getID());
-
-        // Need to delete the workspaceitem row first since it refers
-        // to item ID
-        DatabaseManager.delete(ourContext, wiRow);
-    }
-
-=======
->>>>>>> e5cb6299
     // InProgressSubmission methods
     @Override
     public Item getItem()
