/**
 * The contents of this file are subject to the license and copyright
 * detailed in the LICENSE and NOTICE files at the root of the source
 * tree and available online at
 *
 * http://www.dspace.org/license/
 */
package org.dspace.content;

import org.apache.commons.lang.builder.HashCodeBuilder;
import org.apache.log4j.Logger;
import org.dspace.app.util.AuthorizeUtil;
import org.dspace.authorize.AuthorizeConfiguration;
import org.dspace.authorize.AuthorizeException;
import org.dspace.authorize.AuthorizeManager;
import org.dspace.authorize.ResourcePolicy;
import org.dspace.browse.ItemCountException;
import org.dspace.browse.ItemCounter;
import org.dspace.core.*;
import org.dspace.eperson.Group;
import org.dspace.event.Event;
import org.dspace.handle.HandleManager;
import org.dspace.storage.rdbms.DatabaseManager;
import org.dspace.storage.rdbms.TableRow;
import org.dspace.storage.rdbms.TableRowIterator;

import java.io.IOException;
import java.io.InputStream;
import java.sql.SQLException;
import java.util.*;

/**
 * Class representing a community
 * <P>
 * The community's metadata (name, introductory text etc.) is loaded into'
 * memory. Changes to this metadata are only reflected in the database after
 * <code>update</code> is called.
 * 
 * @author Robert Tansley
 * @version $Revision$
 */
public class Community extends DSpaceObject
{
    /** log4j category */
    private static Logger log = Logger.getLogger(Community.class);

    /** The table row corresponding to this item */
    private TableRow communityRow;

    /** The logo bitstream */
    private Bitstream logo;

    /** Handle, if any */
    private String handle;

    /** Flag set when data is modified, for events */
    private boolean modified;

    /** The default group of administrators */
    private Group admins;

    // Keys for accessing Community metadata
    public static final String COPYRIGHT_TEXT = "copyright_text";
    public static final String INTRODUCTORY_TEXT = "introductory_text";
    public static final String SHORT_DESCRIPTION = "short_description";
    public static final String SIDEBAR_TEXT = "side_bar_text";

    /**
     * Construct a community object from a database row.
     * 
     * @param context
     *            the context this object exists in
     * @param row
     *            the corresponding row in the table
     */
    Community(Context context, TableRow row) throws SQLException
    {
        super(context);
        communityRow = row;

        // Get the logo bitstream
        if (communityRow.isColumnNull("logo_bitstream_id"))
        {
            logo = null;
        }
        else
        {
            logo = Bitstream.find(ourContext, communityRow
                    .getIntColumn("logo_bitstream_id"));
        }

        // Get our Handle if any
        handle = HandleManager.findHandle(context, this);

        // Cache ourselves
        context.cache(this, row.getIntColumn("community_id"));

        modified = false;

        admins = groupFromColumn("admin");

        clearDetails();
    }

    /**
     * Get a community from the database. Loads in the metadata
     * 
     * @param context
     *            DSpace context object
     * @param id
     *            ID of the community
     * 
     * @return the community, or null if the ID is invalid.
     */
    public static Community find(Context context, int id) throws SQLException
    {
        // First check the cache
        Community fromCache = (Community) context
                .fromCache(Community.class, id);

        if (fromCache != null)
        {
            return fromCache;
        }

        TableRow row = DatabaseManager.find(context, "community", id);

        if (row == null)
        {
            if (log.isDebugEnabled())
            {
                log.debug(LogManager.getHeader(context, "find_community",
                        "not_found,community_id=" + id));
            }

            return null;
        }
        else
        {
            if (log.isDebugEnabled())
            {
                log.debug(LogManager.getHeader(context, "find_community",
                        "community_id=" + id));
            }

            return new Community(context, row);
        }
    }

    /**
     * Create a new top-level community, with a new ID.
     * 
     * @param context
     *            DSpace context object
     * 
     * @return the newly created community
     */
    public static Community create(Community parent, Context context)
            throws SQLException, AuthorizeException
    {
        return create(parent, context, null);
    }

    /**
     * Create a new top-level community, with a new ID.
     *
     * @param context
     *            DSpace context object
     * @param handle the pre-determined Handle to assign to the new community
     *
     * @return the newly created community
     */
    public static Community create(Community parent, Context context, String handle)
            throws SQLException, AuthorizeException
    {
        if (!(AuthorizeManager.isAdmin(context) ||
              (parent != null && AuthorizeManager.authorizeActionBoolean(context, parent, Constants.ADD))))
        {
            throw new AuthorizeException(
                    "Only administrators can create communities");
        }

        TableRow row = DatabaseManager.create(context, "community");
        Community c = new Community(context, row);
        
        try
        {
            c.handle = (handle == null) ?
                       HandleManager.createHandle(context, c) :
                       HandleManager.createHandle(context, c, handle);
        }
        catch(IllegalStateException ie)
        {
            //If an IllegalStateException is thrown, then an existing object is already using this handle
            //Remove the community we just created -- as it is incomplete
            try
            {
                if(c!=null)
                {
                    c.delete();
                }
            } catch(Exception e) { }

            //pass exception on up the chain
            throw ie;
        }

        if(parent != null)
        {
            parent.addSubcommunity(c);
        }

        // create the default authorization policy for communities
        // of 'anonymous' READ
        Group anonymousGroup = Group.find(context, 0);

        ResourcePolicy myPolicy = ResourcePolicy.create(context);
        myPolicy.setResource(c);
        myPolicy.setAction(Constants.READ);
        myPolicy.setGroup(anonymousGroup);
        myPolicy.update();

        context.addEvent(new Event(Event.CREATE, Constants.COMMUNITY, c.getID(), 
                c.handle, c.getIdentifiers(context)));

        // if creating a top-level Community, simulate an ADD event at the Site.
        if (parent == null)
        {
            context.addEvent(new Event(Event.ADD, Constants.SITE, Site.SITE_ID, 
                    Constants.COMMUNITY, c.getID(), c.handle, 
                    c.getIdentifiers(context)));
        }

        log.info(LogManager.getHeader(context, "create_community",
                "community_id=" + row.getIntColumn("community_id"))
                + ",handle=" + c.handle);

        return c;
    }

    /**
     * Get a list of all communities in the system. These are alphabetically
     * sorted by community name.
     * 
     * @param context
     *            DSpace context object
     * 
     * @return the communities in the system
     */
    public static Community[] findAll(Context context) throws SQLException
    {
        TableRowIterator tri = null;
        try {
            String query = "SELECT c.* FROM community c " +
                    "LEFT JOIN metadatavalue m on (m.resource_id = c.community_id and m.resource_type_id = ? and m.metadata_field_id = ?) ";
            if(DatabaseManager.isOracle()){
                query += " ORDER BY cast(m.text_value as varchar2(128))";
            }else{
                query += " ORDER BY m.text_value";
            }

            tri = DatabaseManager.query(context,
                    query,
                    Constants.COMMUNITY,
                    MetadataField.findByElement(context, MetadataSchema.find(context, MetadataSchema.DC_SCHEMA).getSchemaID(), "title", null).getFieldID()
            );
        } catch (SQLException e) {
            log.error("Find all Communities - ",e);
            throw e;
        }

        List<Community> communities = new ArrayList<Community>();

        try
        {
            while (tri.hasNext())
            {
                TableRow row = tri.next();

                // First check the cache
                Community fromCache = (Community) context.fromCache(
                        Community.class, row.getIntColumn("community_id"));

                if (fromCache != null)
                {
                    communities.add(fromCache);
                }
                else
                {
                    communities.add(new Community(context, row));
                }
            }
        }
        finally
        {
            // close the TableRowIterator to free up resources
            if (tri != null)
            {
                tri.close();
            }
        }

        Community[] communityArray = new Community[communities.size()];
        communityArray = (Community[]) communities.toArray(communityArray);

        return communityArray;
    }

    /**
     * Get a list of all top-level communities in the system. These are
     * alphabetically sorted by community name. A top-level community is one
     * without a parent community.
     * 
     * @param context
     *            DSpace context object
     * 
     * @return the top-level communities in the system
     */
    public static Community[] findAllTop(Context context) throws SQLException
    {
        // get all communities that are not children
        TableRowIterator tri = null;
        try {
            String query = "SELECT c.* FROM community c  "
                    + "LEFT JOIN metadatavalue m on (m.resource_id = c.community_id and m.resource_type_id = ? and m.metadata_field_id = ?) "
                    + "WHERE NOT c.community_id IN (SELECT child_comm_id FROM community2community) ";
            if(DatabaseManager.isOracle()){
                query += " ORDER BY cast(m.text_value as varchar2(128))";
            }else{
                query += " ORDER BY m.text_value";
            }
            tri = DatabaseManager.query(context,
                    query,
                    Constants.COMMUNITY,
                    MetadataField.findByElement(context, MetadataSchema.find(context, MetadataSchema.DC_SCHEMA).getSchemaID(), "title", null).getFieldID()
            );
        } catch (SQLException e) {
            log.error("Find all Top Communities - ",e);
            throw e;
        }

        List<Community> topCommunities = new ArrayList<Community>();

        try
        {
            while (tri.hasNext())
            {
                TableRow row = tri.next();

                // First check the cache
                Community fromCache = (Community) context.fromCache(
                        Community.class, row.getIntColumn("community_id"));

                if (fromCache != null)
                {
                    topCommunities.add(fromCache);
                }
                else
                {
                    topCommunities.add(new Community(context, row));
                }
            }
        }
        finally
        {
            // close the TableRowIterator to free up resources
            if (tri != null)
            {
                tri.close();
            }
        }

        Community[] communityArray = new Community[topCommunities.size()];
        communityArray = (Community[]) topCommunities.toArray(communityArray);

        return communityArray;
    }

    /**
     * Get the internal ID of this collection
     * 
     * @return the internal identifier
     */
    public int getID()
    {
        return communityRow.getIntColumn("community_id");
    }

    /**
     * @see org.dspace.content.DSpaceObject#getHandle()
     */
    public String getHandle()
    {
        if(handle == null) {
        	try {
				handle = HandleManager.findHandle(this.ourContext, this);
			} catch (SQLException e) {
				// TODO Auto-generated catch block
				//e.printStackTrace();
			}
        }
    	return handle;
    }

    /**
     * Get the value of a metadata field
     * 
     * @param field
     *            the name of the metadata field to get
     * 
     * @return the value of the metadata field
     * 
     * @exception IllegalArgumentException
     *                if the requested metadata field doesn't exist
     */
    @Deprecated
    public String getMetadata(String field)
    {
        String[] MDValue = getMDValueByLegacyField(field);
        String value = getMetadataFirstValue(MDValue[0], MDValue[1], MDValue[2], Item.ANY);
        return value == null ? "" : value;
    }

    /**
     * Set a metadata value
     * 
     * @param field
     *            the name of the metadata field to get
     * @param value
     *            value to set the field to
     * 
     * @exception IllegalArgumentException
     *                if the requested metadata field doesn't exist
     * @exception MissingResourceException
     */
    @Deprecated
    public void setMetadata(String field, String value) throws MissingResourceException {
        if ((field.trim()).equals("name")
                && (value == null || value.trim().equals("")))
        {
            try
            {
                value = I18nUtil.getMessage("org.dspace.workflow.WorkflowManager.untitled");
            }
            catch (MissingResourceException e)
            {
                value = "Untitled";
            }
        }

        String[] MDValue = getMDValueByLegacyField(field);

        /*
         * Set metadata field to null if null
         * and trim strings to eliminate excess
         * whitespace.
         */
        if(value == null)
        {
            clearMetadata(MDValue[0], MDValue[1], MDValue[2], Item.ANY);
            modifiedMetadata = true;
        }
        else
        {
            setMetadataSingleValue(MDValue[0], MDValue[1], MDValue[2], null, value);
        }

        addDetails(field);
    }

    public String getName()
    {
        String value = getMetadataFirstValue(MetadataSchema.DC_SCHEMA, "title", null, Item.ANY);
        return value == null ? "" : value;
    }

    /**
     * Get the logo for the community. <code>null</code> is return if the
     * community does not have a logo.
     * 
     * @return the logo of the community, or <code>null</code>
     */
    public Bitstream getLogo()
    {
        return logo;
    }

    /**
     * Give the community a logo. Passing in <code>null</code> removes any
     * existing logo. You will need to set the format of the new logo bitstream
     * before it will work, for example to "JPEG". Note that
     * <code>update(/code> will need to be called for the change to take
     * effect.  Setting a logo and not calling <code>update</code> later may
     * result in a previous logo lying around as an "orphaned" bitstream.
     *
     * @param  is   the stream to use as the new logo
     *
     * @return   the new logo bitstream, or <code>null</code> if there is no
     *           logo (<code>null</code> was passed in)
     */
    public Bitstream setLogo(InputStream is) throws AuthorizeException,
            IOException, SQLException
    {
        // Check authorisation
        // authorized to remove the logo when DELETE rights
        // authorized when canEdit
        if (!((is == null) && AuthorizeManager.authorizeActionBoolean(
                ourContext, this, Constants.DELETE)))
        {
            canEdit();
        }

        // First, delete any existing logo
        if (logo != null)
        {
            log.info(LogManager.getHeader(ourContext, "remove_logo",
                    "community_id=" + getID()));
            communityRow.setColumnNull("logo_bitstream_id");
            logo.delete();
            logo = null;
        }

        if (is != null)
        {
            Bitstream newLogo = Bitstream.create(ourContext, is);
            communityRow.setColumn("logo_bitstream_id", newLogo.getID());
            logo = newLogo;

            // now create policy for logo bitstream
            // to match our READ policy
            List<ResourcePolicy> policies = AuthorizeManager.getPoliciesActionFilter(ourContext, this, Constants.READ);
            AuthorizeManager.addPolicies(ourContext, policies, newLogo);

            log.info(LogManager.getHeader(ourContext, "set_logo",
                    "community_id=" + getID() + "logo_bitstream_id="
                            + newLogo.getID()));
        }

        modified = true;
        return logo;
    }

    /**
     * Update the community metadata (including logo) to the database.
     */
    public void update() throws SQLException, AuthorizeException
    {
        // Check authorisation
        canEdit();

        log.info(LogManager.getHeader(ourContext, "update_community",
                "community_id=" + getID()));

        DatabaseManager.update(ourContext, communityRow);

        if (modified)
        {
            ourContext.addEvent(new Event(Event.MODIFY, Constants.COMMUNITY, 
                    getID(), null, getIdentifiers(ourContext)));
            modified = false;
        }
        if (modifiedMetadata)
        {
<<<<<<< HEAD
            updateMetadata();
=======
            ourContext.addEvent(new Event(Event.MODIFY_METADATA, 
                    Constants.COMMUNITY, getID(), getDetails(), 
                    getIdentifiers(ourContext)));
            modifiedMetadata = false;
>>>>>>> 1c0bce9c
            clearDetails();
        }
    }

    /**
     * Create a default administrators group if one does not already exist.
     * Returns either the newly created group or the previously existing one.
     * Note that other groups may also be administrators.
     * 
     * @return the default group of editors associated with this community
     * @throws SQLException
     * @throws AuthorizeException
     */
    public Group createAdministrators() throws SQLException, AuthorizeException
    {
        // Check authorisation - Must be an Admin to create more Admins
        AuthorizeUtil.authorizeManageAdminGroup(ourContext, this);

        if (admins == null)
        {
            //turn off authorization so that Community Admins can create Sub-Community Admins
            ourContext.turnOffAuthorisationSystem();
            admins = Group.create(ourContext);
            ourContext.restoreAuthSystemState();
            
            admins.setName("COMMUNITY_" + getID() + "_ADMIN");
            admins.update();
        }

        AuthorizeManager.addPolicy(ourContext, this, Constants.ADMIN, admins);
        
        // register this as the admin group
        communityRow.setColumn("admin", admins.getID());
        
        modified = true;
        return admins;
    }
    
    /**
     * Remove the administrators group, if no group has already been created 
     * then return without error. This will merely dereference the current 
     * administrators group from the community so that it may be deleted 
     * without violating database constraints.
     */
    public void removeAdministrators() throws SQLException, AuthorizeException
    {
        // Check authorisation - Must be an Admin of the parent community (or system admin) to delete Admin group
        AuthorizeUtil.authorizeRemoveAdminGroup(ourContext, this);

        // just return if there is no administrative group.
        if (admins == null)
        {
            return;
        }

        // Remove the link to the community table.
        communityRow.setColumnNull("admin");
        admins = null;
       
        modified = true;
    }

    /**
     * Get the default group of administrators, if there is one. Note that the
     * authorization system may allow others to be administrators for the
     * community.
     * <P>
     * The default group of administrators for community 100 is the one called
     * <code>community_100_admin</code>.
     * 
     * @return group of administrators, or <code>null</code> if there is no
     *         default group.
     */
    public Group getAdministrators()
    {
        return admins;
    }

    /**
     * Get the collections in this community. Throws an SQLException because
     * creating a community object won't load in all collections.
     * 
     * @return array of Collection objects
     */
    public Collection[] getCollections() throws SQLException
    {
        List<Collection> collections = new ArrayList<Collection>();

        // Get the table rows
        TableRowIterator tri = null;
        try {
            String query = "SELECT c.* FROM community2collection c2c, collection c "
                    + "LEFT JOIN metadatavalue m on (m.resource_id = c.collection_id and m.resource_type_id = ? and m.metadata_field_id = ?) "
                    + "WHERE c2c.collection_id=c.collection_id AND c2c.community_id=? ";
            if(DatabaseManager.isOracle()){
                query += " ORDER BY cast(m.text_value as varchar2(128))";
            }else{
                query += " ORDER BY m.text_value";
            }
            tri = DatabaseManager.query(
                    ourContext,
                    query,
                    Constants.COLLECTION,
                    MetadataField.findByElement(ourContext, MetadataSchema.find(ourContext, MetadataSchema.DC_SCHEMA).getSchemaID(), "title", null).getFieldID(),
                    getID()
            );
        } catch (SQLException e) {
            log.error("Find all Collections for this community - ",e);
            throw e;
        }

        // Make Collection objects
        try
        {
            while (tri.hasNext())
            {
                TableRow row = tri.next();

                // First check the cache
                Collection fromCache = (Collection) ourContext.fromCache(
                        Collection.class, row.getIntColumn("collection_id"));

                if (fromCache != null)
                {
                    collections.add(fromCache);
                }
                else
                {
                    collections.add(new Collection(ourContext, row));
                }
            }
        }
        finally
        {
            // close the TableRowIterator to free up resources
            if (tri != null)
            {
                tri.close();
            }
        }

        // Put them in an array
        Collection[] collectionArray = new Collection[collections.size()];
        collectionArray = (Collection[]) collections.toArray(collectionArray);

        return collectionArray;
    }

    /**
     * Get the immediate sub-communities of this community. Throws an
     * SQLException because creating a community object won't load in all
     * collections.
     * 
     * @return array of Community objects
     */
    public Community[] getSubcommunities() throws SQLException
    {
        List<Community> subcommunities = new ArrayList<Community>();

        // Get the table rows
        TableRowIterator tri = null;
        try {
            String query = "SELECT c.* FROM community2community c2c, community c " +
                    "LEFT JOIN metadatavalue m on (m.resource_id = c.community_id and m.resource_type_id = ? and m.metadata_field_id = ?) " +
                    "WHERE c2c.child_comm_id=c.community_id " +
                    "AND c2c.parent_comm_id= ? ";
            if(DatabaseManager.isOracle()){
                query += " ORDER BY cast(m.text_value as varchar2(128))";
            }else{
                query += " ORDER BY m.text_value";
            }

            tri = DatabaseManager.query(
                    ourContext,
                    query,
                    Constants.COMMUNITY,
                    MetadataField.findByElement(ourContext, MetadataSchema.find(ourContext, MetadataSchema.DC_SCHEMA).getSchemaID(), "title", null).getFieldID(),
                    getID()
            );
        } catch (SQLException e) {
            log.error("Find all Sub Communities - ",e);
            throw e;
        }


        // Make Community objects
        try
        {
            while (tri.hasNext())
            {
                TableRow row = tri.next();

                // First check the cache
                Community fromCache = (Community) ourContext.fromCache(
                        Community.class, row.getIntColumn("community_id"));

                if (fromCache != null)
                {
                    subcommunities.add(fromCache);
                }
                else
                {
                    subcommunities.add(new Community(ourContext, row));
                }
            }
        }
        finally
        {
            // close the TableRowIterator to free up resources
            if (tri != null)
            {
                tri.close();
            }
        }

        // Put them in an array
        Community[] communityArray = new Community[subcommunities.size()];
        communityArray = (Community[]) subcommunities.toArray(communityArray);

        return communityArray;
    }

    /**
     * Return the parent community of this community, or null if the community
     * is top-level
     * 
     * @return the immediate parent community, or null if top-level
     */
    public Community getParentCommunity() throws SQLException
    {
        Community parentCommunity = null;

        // Get the table rows
        TableRowIterator tri = DatabaseManager.queryTable(
                ourContext,"community",
                "SELECT community.* FROM community, community2community WHERE " +
                "community2community.parent_comm_id=community.community_id " +
                "AND community2community.child_comm_id= ? ",
                getID());
        
        // Make Community object
        try
        {
            if (tri.hasNext())
            {
                TableRow row = tri.next();

                // First check the cache
                Community fromCache = (Community) ourContext.fromCache(
                        Community.class, row.getIntColumn("community_id"));

                if (fromCache != null)
                {
                    parentCommunity = fromCache;
                }
                else
                {
                    parentCommunity = new Community(ourContext, row);
                }
            }
        }
        finally
        {
            // close the TableRowIterator to free up resources
            if (tri != null)
            {
                tri.close();
            }
        }

        return parentCommunity;
    }

    /**
     * Return an array of parent communities of this community, in ascending
     * order. If community is top-level, return an empty array.
     * 
     * @return an array of parent communities, empty if top-level
     */
    public Community[] getAllParents() throws SQLException
    {
        List<Community> parentList = new ArrayList<Community>();
        Community parent = getParentCommunity();

        while (parent != null)
        {
            parentList.add(parent);
            parent = parent.getParentCommunity();
        }

        // Put them in an array
        Community[] communityArray = new Community[parentList.size()];
        communityArray = (Community[]) parentList.toArray(communityArray);

        return communityArray;
    }

    /**
     * Return an array of collections of this community and its subcommunities
     * 
     * @return an array of collections
     */

    public Collection[] getAllCollections() throws SQLException
    {
        List<Collection> collectionList = new ArrayList<Collection>();
        for (Community subcommunity : getSubcommunities())
        {
            addCollectionList(subcommunity, collectionList);
        }

        for (Collection collection : getCollections())
        {
            collectionList.add(collection);
        }

        // Put them in an array
        Collection[] collectionArray = new Collection[collectionList.size()];
        collectionArray = (Collection[]) collectionList.toArray(collectionArray);

        return collectionArray;

    }
    /**
     * Internal method to process subcommunities recursively
     */
    private void addCollectionList(Community community, List<Collection> collectionList) throws SQLException
    {
        for (Community subcommunity : community.getSubcommunities())
        {
            addCollectionList(subcommunity, collectionList);
        }

        for (Collection collection : community.getCollections())
        {
            collectionList.add(collection);
        }
    }

    /**
     * Create a new collection within this community. The collection is created
     * without any workflow groups or default submitter group.
     * 
     * @return the new collection
     */
    public Collection createCollection() throws SQLException,
            AuthorizeException
    {
        return createCollection(null);
    }

    /**
     * Create a new collection within this community. The collection is created
     * without any workflow groups or default submitter group.
     *
     * @param handle the pre-determined Handle to assign to the new community
     * @return the new collection
     */
    public Collection createCollection(String handle) throws SQLException,
            AuthorizeException
    {
        // Check authorisation
        AuthorizeManager.authorizeAction(ourContext, this, Constants.ADD);

        Collection c = Collection.create(ourContext, handle);
        addCollection(c);

        return c;
    }

    /**
     * Add an exisiting collection to the community
     * 
     * @param c
     *            collection to add
     */
    public void addCollection(Collection c) throws SQLException,
            AuthorizeException
    {
        // Check authorisation
        AuthorizeManager.authorizeAction(ourContext, this, Constants.ADD);

        log.info(LogManager.getHeader(ourContext, "add_collection",
                "community_id=" + getID() + ",collection_id=" + c.getID()));

        // Find out if mapping exists
        TableRowIterator tri = DatabaseManager.queryTable(ourContext,
                "community2collection",
                "SELECT * FROM community2collection WHERE " +
                "community_id= ? AND collection_id= ? ",getID(),c.getID());

        try
        {
            if (!tri.hasNext())
            {
                // No existing mapping, so add one
                TableRow mappingRow = DatabaseManager.row("community2collection");

                mappingRow.setColumn("community_id", getID());
                mappingRow.setColumn("collection_id", c.getID());

                ourContext.addEvent(new Event(Event.ADD, Constants.COMMUNITY, 
                        getID(), Constants.COLLECTION, c.getID(), c.getHandle(),
                        getIdentifiers(ourContext)));

                DatabaseManager.insert(ourContext, mappingRow);
            }
        }
        finally
        {
            // close the TableRowIterator to free up resources
            if (tri != null)
            {
                tri.close();
            }
        }
    }

    /**
     * Create a new sub-community within this community.
     * 
     * @return the new community
     */
    public Community createSubcommunity() throws SQLException,
            AuthorizeException
    {
        return createSubcommunity(null);
    }

    /**
     * Create a new sub-community within this community.
     *
     * @param handle the pre-determined Handle to assign to the new community
     * @return the new community
     */
    public Community createSubcommunity(String handle) throws SQLException,
            AuthorizeException
    {
        // Check authorisation
        AuthorizeManager.authorizeAction(ourContext, this, Constants.ADD);

        Community c = create(this, ourContext, handle);
        addSubcommunity(c);

        return c;
    }

    /**
     * Add an exisiting community as a subcommunity to the community
     * 
     * @param c
     *            subcommunity to add
     */
    public void addSubcommunity(Community c) throws SQLException,
            AuthorizeException
    {
        // Check authorisation
        AuthorizeManager.authorizeAction(ourContext, this, Constants.ADD);

        log.info(LogManager.getHeader(ourContext, "add_subcommunity",
                "parent_comm_id=" + getID() + ",child_comm_id=" + c.getID()));

        // Find out if mapping exists
        TableRowIterator tri = DatabaseManager.queryTable(ourContext,
                "community2community",
                "SELECT * FROM community2community WHERE parent_comm_id= ? "+
                "AND child_comm_id= ? ",getID(), c.getID());

        try
        {
            if (!tri.hasNext())
            {
                // No existing mapping, so add one
                TableRow mappingRow = DatabaseManager.row("community2community");

                mappingRow.setColumn("parent_comm_id", getID());
                mappingRow.setColumn("child_comm_id", c.getID());

                ourContext.addEvent(new Event(Event.ADD, Constants.COMMUNITY, 
                        getID(), Constants.COMMUNITY, c.getID(), c.getHandle(),
                        getIdentifiers(ourContext)));

                DatabaseManager.insert(ourContext, mappingRow);
            }
        }
        finally
        {
            // close the TableRowIterator to free up resources
            if (tri != null)
            {
                tri.close();
            }
        }
    }

    /**
     * Remove a collection. If it only belongs to one parent community,
     * then it is permanently deleted. If it has more than one parent community,
     * it is simply unmapped from the current community.
     * 
     * @param c
     *            collection to remove
     * @throws SQLException
     * @throws AuthorizeException
     * @throws IOException
     */
    public void removeCollection(Collection c) throws SQLException,
            AuthorizeException, IOException
    {
        // Check authorisation
        AuthorizeManager.authorizeAction(ourContext, this, Constants.REMOVE);

        // Do the removal in a try/catch, so that we can rollback on error
        try
        {
            // Capture ID & Handle of Collection we are removing, so we can trigger events later
            int removedId = c.getID();
            String removedHandle = c.getHandle();
            String[] removedIdentifiers = c.getIdentifiers(ourContext);

            // How many parent(s) does this collection have?
            TableRow trow = DatabaseManager.querySingle(ourContext,
                    "SELECT COUNT(DISTINCT community_id) AS num FROM community2collection WHERE collection_id= ? ",
                    c.getID());
            long numParents = trow.getLongColumn("num");

            // Remove the parent/child mapping with this collection
            // We do this before deletion, so that the deletion doesn't throw database integrity violations
            DatabaseManager.updateQuery(ourContext,
                    "DELETE FROM community2collection WHERE community_id= ? "+
                    "AND collection_id= ? ", getID(), c.getID());

            // As long as this Collection only had one parent, delete it
            // NOTE: if it had multiple parents, we will keep it around,
            // and just remove that single parent/child mapping
            if (numParents == 1)
            {
                c.delete();
            }
        
            // log the removal & trigger any associated event(s)
            log.info(LogManager.getHeader(ourContext, "remove_collection",
                    "community_id=" + getID() + ",collection_id=" + removedId));
        
            ourContext.addEvent(new Event(Event.REMOVE, Constants.COMMUNITY, getID(), 
                    Constants.COLLECTION, removedId, removedHandle, removedIdentifiers));
        }
        catch(SQLException|IOException e)
        {
            // Immediately abort the deletion, rolling back the transaction
            ourContext.abort();
            // Pass exception upwards for additional reporting/handling as needed
            throw e;
        }
    }

    /**
     * Remove a subcommunity. If it only belongs to one parent community,
     * then it is permanently deleted. If it has more than one parent community,
     * it is simply unmapped from the current community.
     * 
     * @param c
     *            subcommunity to remove
     * @throws SQLException
     * @throws AuthorizeException
     * @throws IOException
     */
    public void removeSubcommunity(Community c) throws SQLException,
            AuthorizeException, IOException
    {
        // Check authorisation.
        AuthorizeManager.authorizeAction(ourContext, this, Constants.REMOVE);

        // Do the removal in a try/catch, so that we can rollback on error
        try
        {
            // Capture ID & Handle of Community we are removing, so we can trigger events later
            int removedId = c.getID();
            String removedHandle = c.getHandle();
            String[] removedIdentifiers = c.getIdentifiers(ourContext);
        
            // How many parent(s) does this subcommunity have?
            TableRow trow = DatabaseManager.querySingle(ourContext,
                    "SELECT COUNT(DISTINCT parent_comm_id) AS num FROM community2community WHERE child_comm_id= ? ",
                    c.getID());
            long numParents = trow.getLongColumn("num");

            // Remove the parent/child mapping with this subcommunity
            // We do this before deletion, so that the deletion doesn't throw database integrity violations
            DatabaseManager.updateQuery(ourContext,
                    "DELETE FROM community2community WHERE parent_comm_id= ? " +
                    " AND child_comm_id= ? ", getID(),c.getID());

            // As long as this Community only had one parent, delete it
            // NOTE: if it had multiple parents, we will keep it around,
            // and just remove that single parent/child mapping
            if (numParents == 1)
            {
                c.rawDelete();
            }

            // log the removal & trigger any related event(s)
            log.info(LogManager.getHeader(ourContext, "remove_subcommunity",
                    "parent_comm_id=" + getID() + ",child_comm_id=" + removedId));

            ourContext.addEvent(new Event(Event.REMOVE, Constants.COMMUNITY, getID(), Constants.COMMUNITY, removedId, removedHandle, removedIdentifiers));
        }
        catch(SQLException|IOException e)
        {
            // Immediately abort the deletion, rolling back the transaction
            ourContext.abort();
            // Pass exception upwards for additional reporting/handling as needed
            throw e;
        }
    }

    /**
     * Delete the community, including the metadata and logo. Any children
     * (subcommunities or collections) are also deleted.
     * 
     * @throws SQLException
     * @throws AuthorizeException
     * @throws IOException
     */
    public void delete() throws SQLException, AuthorizeException, IOException
    {
        // Check for a parent Community
        Community parent = getParentCommunity();

        // Check authorisation.
        // MUST have either REMOVE permissions on parent community (if exists)
        // OR have DELETE permissions on current community
        if (parent!= null && !AuthorizeManager.authorizeActionBoolean(ourContext,
                parent, Constants.REMOVE))
        {
            // If we don't have Parent Community REMOVE permissions, then
            // we MUST at least have current Community DELETE permissions
            AuthorizeManager
                    .authorizeAction(ourContext, this, Constants.DELETE);
        }

        // Check if this is a top-level Community or not
        if (parent == null)
        {
            // Call rawDelete to clean up all sub-communities & collections
            // under this Community, then delete the Community itself
            rawDelete();

            // Since this is a top level Community, simulate a REMOVE event at the Site.
            ourContext.addEvent(new Event(Event.REMOVE, Constants.SITE, Site.SITE_ID,
                    Constants.COMMUNITY, getID(), getHandle(), getIdentifiers(ourContext)));
        } else {
            // This is a subcommunity, so let the parent remove it
            // NOTE: this essentially just logs event and calls "rawDelete()"
            parent.removeSubcommunity(this);
        }
    }
    
    /**
     * Internal method to remove the community and all its children from the
     * database, and perform any pre/post-cleanup
     *
     * @throws SQLException
     * @throws AuthorizeException
     * @throws IOException
     */
    private void rawDelete() throws SQLException, AuthorizeException, IOException
    {
        log.info(LogManager.getHeader(ourContext, "delete_community",
                "community_id=" + getID()));

        // Capture ID & Handle of object we are removing, so we can trigger events later
        int deletedId = getID();
        String deletedHandle = getHandle();
        String[] deletedIdentifiers = getIdentifiers(ourContext);

        // Remove Community object from cache
        ourContext.removeCached(this, getID());

        // Remove any collections directly under this Community
        for (Collection collection : getCollections())
        {
            removeCollection(collection);
        }

        // Remove any SubCommunities under this Community
        for (Community community : getSubcommunities())
        {
            removeSubcommunity(community);
        }

        // Remove the Community logo
        setLogo(null);

        // Remove all associated authorization policies
        AuthorizeManager.removeAllPolicies(ourContext, this);

        // Delete the Dublin Core
        removeMetadataFromDatabase();

        // get rid of the content count cache if it exists
        try
        {
            ItemCounter ic = new ItemCounter(ourContext);
            ic.remove(this);
        }
        catch (ItemCountException e)
        {
            // FIXME: upside down exception handling due to lack of good
            // exception framework
            throw new IllegalStateException(e.getMessage(),e);
        }

        // Unbind any handle associated with this Community
        HandleManager.unbindHandle(ourContext, this);

        // Delete community row (which actually removes the Community)
        DatabaseManager.delete(ourContext, communityRow);

        // Remove Community administrators group (if exists)
        // NOTE: this must happen AFTER deleting community
        Group g = getAdministrators();
        if (g != null)
        {
            g.delete();
        }

        // If everything above worked, then trigger any associated events
        ourContext.addEvent(new Event(Event.DELETE, Constants.COMMUNITY, deletedId, deletedHandle, deletedIdentifiers));
    }

    /**
     * Return <code>true</code> if <code>other</code> is the same Community
     * as this object, <code>false</code> otherwise
     * 
     * @param other
     *            object to compare to
     * 
     * @return <code>true</code> if object passed in represents the same
     *         community as this object
     */
    public boolean equals(Object other)
    {
        if (!(other instanceof Community))
        {
            return false;
        }

        return (getID() == ((Community) other).getID());
    }

    public int hashCode()
    {
        return new HashCodeBuilder().append(getID()).toHashCode();
    }

    /**
     * Utility method for reading in a group from a group ID in a column. If the
     * column is null, null is returned.
     * 
     * @param col
     *            the column name to read
     * @return the group referred to by that column, or null
     * @throws SQLException
     */
    private Group groupFromColumn(String col) throws SQLException
    {
        if (communityRow.isColumnNull(col))
        {
            return null;
        }

        return Group.find(ourContext, communityRow.getIntColumn(col));
    }

    /**
     * return type found in Constants
     */
    public int getType()
    {
        return Constants.COMMUNITY;
    }

    /**
     * return TRUE if context's user can edit community, false otherwise
     * 
     * @return boolean true = current user can edit community
     */
    public boolean canEditBoolean() throws java.sql.SQLException
    {
        try
        {
            canEdit();

            return true;
        }
        catch (AuthorizeException e)
        {
            return false;
        }
    }

    public void canEdit() throws AuthorizeException, SQLException
    {
        Community[] parents = getAllParents();

        for (int i = 0; i < parents.length; i++)
        {
            if (AuthorizeManager.authorizeActionBoolean(ourContext, parents[i],
                    Constants.WRITE))
            {
                return;
            }

            if (AuthorizeManager.authorizeActionBoolean(ourContext, parents[i],
                    Constants.ADD))
            {
                return;
            }
        }

        AuthorizeManager.authorizeAction(ourContext, this, Constants.WRITE);
    }

	/**
     * counts items in this community
     *
     * @return  total items
     */
    public int countItems() throws SQLException
    {       
    	int total = 0;
    	// add collection counts
        Collection[] cols = getCollections();
        for ( int i = 0; i < cols.length; i++)
        {
        	total += cols[i].countItems();
        }
        // add sub-community counts
        Community[] comms = getSubcommunities();
        for ( int j = 0; j < comms.length; j++ )
        {
        	total += comms[j].countItems();
        }
        return total;
    }
    
    public DSpaceObject getAdminObject(int action) throws SQLException
    {
        DSpaceObject adminObject = null;
        switch (action)
        {
        case Constants.REMOVE:
            if (AuthorizeConfiguration.canCommunityAdminPerformSubelementDeletion())
            {
                adminObject = this;
            }
            break;

        case Constants.DELETE:
            if (AuthorizeConfiguration.canCommunityAdminPerformSubelementDeletion())
            {
                adminObject = getParentCommunity();
            }
            break;
        case Constants.ADD:
            if (AuthorizeConfiguration.canCommunityAdminPerformSubelementCreation())
            {
                adminObject = this;
            }
            break;
        default:
            adminObject = this;
            break;
        }
        return adminObject;
    }
    
    public DSpaceObject getParentObject() throws SQLException
    {
        Community pCommunity = getParentCommunity();
        if (pCommunity != null)
        {
            return pCommunity;
        }
        else
        {
            return null;
        }       
    }

    @Override
    public void updateLastModified()
    {
        //Also fire a modified event since the community HAS been modified
        ourContext.addEvent(new Event(Event.MODIFY, Constants.COMMUNITY, 
                getID(), null, getIdentifiers(ourContext)));
    }
}<|MERGE_RESOLUTION|>--- conflicted
+++ resolved
@@ -561,14 +561,7 @@
         }
         if (modifiedMetadata)
         {
-<<<<<<< HEAD
             updateMetadata();
-=======
-            ourContext.addEvent(new Event(Event.MODIFY_METADATA, 
-                    Constants.COMMUNITY, getID(), getDetails(), 
-                    getIdentifiers(ourContext)));
-            modifiedMetadata = false;
->>>>>>> 1c0bce9c
             clearDetails();
         }
     }
