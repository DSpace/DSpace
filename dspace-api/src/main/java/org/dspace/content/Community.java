/**
 * The contents of this file are subject to the license and copyright
 * detailed in the LICENSE and NOTICE files at the root of the source
 * tree and available online at
 *
 * http://www.dspace.org/license/
 */
package org.dspace.content;

import org.apache.commons.lang.builder.HashCodeBuilder;
import org.apache.log4j.Logger;
import org.dspace.content.comparator.NameAscendingComparator;
import org.dspace.content.factory.ContentServiceFactory;
import org.dspace.content.service.CommunityService;
import org.dspace.core.*;
import org.dspace.eperson.Group;
import org.hibernate.annotations.CacheConcurrencyStrategy;
import org.hibernate.proxy.HibernateProxyHelper;

import javax.persistence.*;
import java.util.*;

/**
 * Class representing a community
 * <P>
 * The community's metadata (name, introductory text etc.) is loaded into'
 * memory. Changes to this metadata are only reflected in the database after
 * <code>update</code> is called.
 * 
 * @author Robert Tansley
 * @version $Revision$
 */
@Entity
@Table(name="community")
@Cacheable
@org.hibernate.annotations.Cache(usage = CacheConcurrencyStrategy.NONSTRICT_READ_WRITE, include = "non-lazy")
public class Community extends DSpaceObject implements DSpaceObjectLegacySupport
{
    /** log4j category */
    private static final Logger log = Logger.getLogger(Community.class);

    @Column(name="community_id", insertable = false, updatable = false)
    private Integer legacyId;

    @ManyToMany(fetch = FetchType.LAZY)
    @JoinTable(
            name = "community2community",
            joinColumns = {@JoinColumn(name = "parent_comm_id") },
            inverseJoinColumns = {@JoinColumn(name = "child_comm_id") }
    )
    private Set<Community> subCommunities = new HashSet<>();

    @ManyToMany(fetch = FetchType.LAZY, mappedBy = "subCommunities")
    private Set<Community> parentCommunities = new HashSet<>();

    @ManyToMany(fetch = FetchType.LAZY, mappedBy = "communities", cascade = {CascadeType.PERSIST})
    private Set<Collection> collections = new HashSet<>();

    @OneToOne
    @JoinColumn(name = "admin")
    /** The default group of administrators */
    private Group admins;

    /** The logo bitstream */
    @OneToOne
    @JoinColumn(name = "logo_bitstream_id")
    private Bitstream logo = null;

    // Keys for accessing Community metadata
    public static final String COPYRIGHT_TEXT = "copyright_text";
    public static final String INTRODUCTORY_TEXT = "introductory_text";
    public static final String SHORT_DESCRIPTION = "short_description";
    public static final String SIDEBAR_TEXT = "side_bar_text";

    @Transient
    protected transient CommunityService communityService;

    /**
     * Protected constructor, create object using:
     * {@link org.dspace.content.service.CommunityService#create(Community, Context)}
     * or
     * {@link org.dspace.content.service.CommunityService#create(Community, Context, String)}
     *
<<<<<<< HEAD
     * @param context
     *            DSpace context object
     * @param handle the pre-determined Handle to assign to the new community
     *
     * @return the newly created community
     */
    public static Community create(Community parent, Context context, String handle)
            throws SQLException, AuthorizeException
    {
        if (!(AuthorizeManager.isAdmin(context) ||
              (parent != null && AuthorizeManager.authorizeActionBoolean(context, parent, Constants.ADD))))
        {
            throw new AuthorizeException(
                    "Only administrators can create communities");
        }

        TableRow row = DatabaseManager.create(context, "community");
        Community c = new Community(context, row);
        
        try
        {
            c.handle = (handle == null) ?
                       HandleManager.createHandle(context, c) :
                       HandleManager.createHandle(context, c, handle);
        }
        catch(IllegalStateException ie)
        {
            //If an IllegalStateException is thrown, then an existing object is already using this handle
            //Remove the community we just created -- as it is incomplete
            try
            {
                if(c!=null)
                {
                    c.delete();
                }
            } catch(Exception e) { }

            //pass exception on up the chain
            throw ie;
        }

        if(parent != null)
        {
            parent.addSubcommunity(c);
        }

        // create the default authorization policy for communities
        // of 'anonymous' READ
        Group anonymousGroup = Group.find(context, 0);

        ResourcePolicy myPolicy = ResourcePolicy.create(context);
        myPolicy.setResource(c);
        myPolicy.setAction(Constants.READ);
        myPolicy.setGroup(anonymousGroup);
        myPolicy.update();

        context.addEvent(new Event(Event.CREATE, Constants.COMMUNITY, c.getID(), 
                c.handle, c.getIdentifiers(context)));

        // if creating a top-level Community, simulate an ADD event at the Site.
        if (parent == null)
        {
            context.addEvent(new Event(Event.ADD, Constants.SITE, Site.SITE_ID, 
                    Constants.COMMUNITY, c.getID(), c.handle, 
                    c.getIdentifiers(context)));
        }

        log.info(LogManager.getHeader(context, "create_community",
                "community_id=" + row.getIntColumn("community_id"))
                + ",handle=" + c.handle);

        return c;
    }

    /**
     * Get a list of all communities in the system. These are alphabetically
     * sorted by community name.
     * 
     * @param context
     *            DSpace context object
     * 
     * @return the communities in the system
     */
    public static Community[] findAll(Context context) throws SQLException
    {
        TableRowIterator tri = null;
        try {
            String query = "SELECT c.* FROM community c " +
                    "LEFT JOIN metadatavalue m on (m.resource_id = c.community_id and m.resource_type_id = ? and m.metadata_field_id = ?) ";
            if(DatabaseManager.isOracle()){
                query += " ORDER BY cast(m.text_value as varchar2(128))";
            }else{
                query += " ORDER BY m.text_value";
            }

            tri = DatabaseManager.query(context,
                    query,
                    Constants.COMMUNITY,
                    MetadataField.findByElement(context, MetadataSchema.find(context, MetadataSchema.DC_SCHEMA).getSchemaID(), "title", null).getFieldID()
            );
        } catch (SQLException e) {
            log.error("Find all Communities - ",e);
            throw e;
        }

        List<Community> communities = new ArrayList<Community>();

        try
        {
            while (tri.hasNext())
            {
                TableRow row = tri.next(context);

                // First check the cache
                Community fromCache = (Community) context.fromCache(
                        Community.class, row.getIntColumn("community_id"));

                if (fromCache != null)
                {
                    communities.add(fromCache);
                }
                else
                {
                    communities.add(new Community(context, row));
                }
            }
        }
        finally
        {
            // close the TableRowIterator to free up resources
            if (tri != null)
            {
                tri.close();
            }
        }

        Community[] communityArray = new Community[communities.size()];
        communityArray = (Community[]) communities.toArray(communityArray);

        return communityArray;
    }

    /**
     * Get a list of all top-level communities in the system. These are
     * alphabetically sorted by community name. A top-level community is one
     * without a parent community.
     * 
     * @param context
     *            DSpace context object
     * 
     * @return the top-level communities in the system
     */
    public static Community[] findAllTop(Context context) throws SQLException
    {
        // get all communities that are not children
        TableRowIterator tri = null;
        try {
            String query = "SELECT c.* FROM community c  "
                    + "LEFT JOIN metadatavalue m on (m.resource_id = c.community_id and m.resource_type_id = ? and m.metadata_field_id = ?) "
                    + "WHERE NOT c.community_id IN (SELECT child_comm_id FROM community2community) ";
            if(DatabaseManager.isOracle()){
                query += " ORDER BY cast(m.text_value as varchar2(128))";
            }else{
                query += " ORDER BY m.text_value";
            }
            tri = DatabaseManager.query(context,
                    query,
                    Constants.COMMUNITY,
                    MetadataField.findByElement(context, MetadataSchema.find(context, MetadataSchema.DC_SCHEMA).getSchemaID(), "title", null).getFieldID()
            );
        } catch (SQLException e) {
            log.error("Find all Top Communities - ",e);
            throw e;
        }

        List<Community> topCommunities = new ArrayList<Community>();

        try
        {
            while (tri.hasNext())
            {
                TableRow row = tri.next(context);

                // First check the cache
                Community fromCache = (Community) context.fromCache(
                        Community.class, row.getIntColumn("community_id"));

                if (fromCache != null)
                {
                    topCommunities.add(fromCache);
                }
                else
                {
                    topCommunities.add(new Community(context, row));
                }
            }
        }
        finally
        {
            // close the TableRowIterator to free up resources
            if (tri != null)
            {
                tri.close();
            }
        }

        Community[] communityArray = new Community[topCommunities.size()];
        communityArray = (Community[]) topCommunities.toArray(communityArray);

        return communityArray;
    }

    /**
     * Get the internal ID of this collection
     * 
     * @return the internal identifier
=======
>>>>>>> e5cb6299
     */
    protected Community()
    {

    }

    void addSubCommunity(Community subCommunity)
    {
        subCommunities.add(subCommunity);
        setModified();
    }

    void removeSubCommunity(Community subCommunity)
    {
        subCommunities.remove(subCommunity);
        setModified();
    }

    /**
     * Get the logo for the community. <code>null</code> is return if the
     * community does not have a logo.
     * 
     * @return the logo of the community, or <code>null</code>
     */
    public Bitstream getLogo()
    {
        return logo;
    }

    void setLogo(Bitstream logo) {
        this.logo = logo;
        setModified();
    }

    /**
     * Get the default group of administrators, if there is one. Note that the
     * authorization system may allow others to be administrators for the
     * community.
     * <P>
     * The default group of administrators for community 100 is the one called
     * <code>community_100_admin</code>.
     * 
     * @return group of administrators, or <code>null</code> if there is no
     *         default group.
     */
    public Group getAdministrators()
    {
        return admins;
    }

    void setAdmins(Group admins) {
        this.admins = admins;
        setModified();
    }

    /**
     * Get the collections in this community. Throws an SQLException because
     * creating a community object won't load in all collections.
     * 
     * @return array of Collection objects
     */
    public List<Collection> getCollections()
    {
<<<<<<< HEAD
        List<Collection> collections = new ArrayList<Collection>();

        // Get the table rows
        TableRowIterator tri = null;
        try {
            String query = "SELECT c.* FROM community2collection c2c, collection c "
                    + "LEFT JOIN metadatavalue m on (m.resource_id = c.collection_id and m.resource_type_id = ? and m.metadata_field_id = ?) "
                    + "WHERE c2c.collection_id=c.collection_id AND c2c.community_id=? ";
            if(DatabaseManager.isOracle()){
                query += " ORDER BY cast(m.text_value as varchar2(128))";
            }else{
                query += " ORDER BY m.text_value";
            }
            tri = DatabaseManager.query(
                    ourContext,
                    query,
                    Constants.COLLECTION,
                    MetadataField.findByElement(ourContext, MetadataSchema.find(ourContext, MetadataSchema.DC_SCHEMA).getSchemaID(), "title", null).getFieldID(),
                    getID()
            );
        } catch (SQLException e) {
            log.error("Find all Collections for this community - ",e);
            throw e;
        }

        // Make Collection objects
        try
        {
            while (tri.hasNext())
            {
                TableRow row = tri.next(ourContext);

                // First check the cache
                Collection fromCache = (Collection) ourContext.fromCache(
                        Collection.class, row.getIntColumn("collection_id"));

                if (fromCache != null)
                {
                    collections.add(fromCache);
                }
                else
                {
                    collections.add(new Collection(ourContext, row));
                }
            }
        }
        finally
        {
            // close the TableRowIterator to free up resources
            if (tri != null)
            {
                tri.close();
            }
        }
=======
        // We return a copy because we do not want people to add elements to this collection directly.
        // We return a list to maintain backwards compatibility
        Collection[] output = collections.toArray(new Collection[]{});
        Arrays.sort(output, new NameAscendingComparator());
        return Arrays.asList(output);
    }
>>>>>>> e5cb6299

    void addCollection(Collection collection)
    {
        collections.add(collection);
    }

    void removeCollection(Collection collection)
    {
        collections.remove(collection);
    }

    /**
     * Get the immediate sub-communities of this community. Throws an
     * SQLException because creating a community object won't load in all
     * collections.
     * 
     * @return array of Community objects
     */
    public List<Community> getSubcommunities()
    {
<<<<<<< HEAD
        List<Community> subcommunities = new ArrayList<Community>();

        // Get the table rows
        TableRowIterator tri = null;
        try {
            String query = "SELECT c.* FROM community2community c2c, community c " +
                    "LEFT JOIN metadatavalue m on (m.resource_id = c.community_id and m.resource_type_id = ? and m.metadata_field_id = ?) " +
                    "WHERE c2c.child_comm_id=c.community_id " +
                    "AND c2c.parent_comm_id= ? ";
            if(DatabaseManager.isOracle()){
                query += " ORDER BY cast(m.text_value as varchar2(128))";
            }else{
                query += " ORDER BY m.text_value";
            }

            tri = DatabaseManager.query(
                    ourContext,
                    query,
                    Constants.COMMUNITY,
                    MetadataField.findByElement(ourContext, MetadataSchema.find(ourContext, MetadataSchema.DC_SCHEMA).getSchemaID(), "title", null).getFieldID(),
                    getID()
            );
        } catch (SQLException e) {
            log.error("Find all Sub Communities - ",e);
            throw e;
        }


        // Make Community objects
        try
        {
            while (tri.hasNext())
            {
                TableRow row = tri.next(ourContext);

                // First check the cache
                Community fromCache = (Community) ourContext.fromCache(
                        Community.class, row.getIntColumn("community_id"));

                if (fromCache != null)
                {
                    subcommunities.add(fromCache);
                }
                else
                {
                    subcommunities.add(new Community(ourContext, row));
                }
            }
        }
        finally
        {
            // close the TableRowIterator to free up resources
            if (tri != null)
            {
                tri.close();
            }
        }

        // Put them in an array
        Community[] communityArray = new Community[subcommunities.size()];
        communityArray = (Community[]) subcommunities.toArray(communityArray);

        return communityArray;
=======
        // We return a copy because we do not want people to add elements to this collection directly.
        // We return a list to maintain backwards compatibility
        Community[] output = subCommunities.toArray(new Community[]{});
        Arrays.sort(output, new NameAscendingComparator());
        return Arrays.asList(output);
>>>>>>> e5cb6299
    }

    /**
     * Return the parent community of this community, or null if the community
     * is top-level
     * 
     * @return the immediate parent community, or null if top-level
     */
    public List<Community> getParentCommunities()
    {
<<<<<<< HEAD
        Community parentCommunity = null;

        // Get the table rows
        TableRowIterator tri = DatabaseManager.queryTable(
                ourContext,"community",
                "SELECT community.* FROM community, community2community WHERE " +
                "community2community.parent_comm_id=community.community_id " +
                "AND community2community.child_comm_id= ? ",
                getID());
        
        // Make Community object
        try
        {
            if (tri.hasNext())
            {
                TableRow row = tri.next(ourContext);

                // First check the cache
                Community fromCache = (Community) ourContext.fromCache(
                        Community.class, row.getIntColumn("community_id"));

                if (fromCache != null)
                {
                    parentCommunity = fromCache;
                }
                else
                {
                    parentCommunity = new Community(ourContext, row);
                }
            }
        }
        finally
        {
            // close the TableRowIterator to free up resources
            if (tri != null)
            {
                tri.close();
            }
        }

        return parentCommunity;
    }

    /**
     * Return an array of parent communities of this community, in ascending
     * order. If community is top-level, return an empty array.
     * 
     * @return an array of parent communities, empty if top-level
     */
    public Community[] getAllParents() throws SQLException
    {
        List<Community> parentList = new ArrayList<Community>();
        Community parent = getParentCommunity();

        while (parent != null)
        {
            parentList.add(parent);
            parent = parent.getParentCommunity();
        }

        // Put them in an array
        Community[] communityArray = new Community[parentList.size()];
        communityArray = (Community[]) parentList.toArray(communityArray);

        return communityArray;
    }

    /**
     * Return an array of collections of this community and its subcommunities
     * 
     * @return an array of collections
     */

    public Collection[] getAllCollections() throws SQLException
    {
        List<Collection> collectionList = new ArrayList<Collection>();
        for (Community subcommunity : getSubcommunities())
        {
            addCollectionList(subcommunity, collectionList);
        }

        for (Collection collection : getCollections())
        {
            collectionList.add(collection);
        }

        // Put them in an array
        Collection[] collectionArray = new Collection[collectionList.size()];
        collectionArray = (Collection[]) collectionList.toArray(collectionArray);

        return collectionArray;

    }
    /**
     * Internal method to process subcommunities recursively
     */
    private void addCollectionList(Community community, List<Collection> collectionList) throws SQLException
    {
        for (Community subcommunity : community.getSubcommunities())
        {
            addCollectionList(subcommunity, collectionList);
        }

        for (Collection collection : community.getCollections())
        {
            collectionList.add(collection);
        }
    }

    /**
     * Create a new collection within this community. The collection is created
     * without any workflow groups or default submitter group.
     * 
     * @return the new collection
     */
    public Collection createCollection() throws SQLException,
            AuthorizeException
    {
        return createCollection(null);
    }

    /**
     * Create a new collection within this community. The collection is created
     * without any workflow groups or default submitter group.
     *
     * @param handle the pre-determined Handle to assign to the new community
     * @return the new collection
     */
    public Collection createCollection(String handle) throws SQLException,
            AuthorizeException
    {
        // Check authorisation
        AuthorizeManager.authorizeAction(ourContext, this, Constants.ADD);

        Collection c = Collection.create(ourContext, handle);
        addCollection(c);

        return c;
    }

    /**
     * Add an exisiting collection to the community
     * 
     * @param c
     *            collection to add
     */
    public void addCollection(Collection c) throws SQLException,
            AuthorizeException
    {
        // Check authorisation
        AuthorizeManager.authorizeAction(ourContext, this, Constants.ADD);

        log.info(LogManager.getHeader(ourContext, "add_collection",
                "community_id=" + getID() + ",collection_id=" + c.getID()));

        // Find out if mapping exists
        TableRowIterator tri = DatabaseManager.queryTable(ourContext,
                "community2collection",
                "SELECT * FROM community2collection WHERE " +
                "community_id= ? AND collection_id= ? ",getID(),c.getID());

        try
        {
            if (!tri.hasNext())
            {
                // No existing mapping, so add one
                TableRow mappingRow = DatabaseManager.row("community2collection");

                mappingRow.setColumn("community_id", getID());
                mappingRow.setColumn("collection_id", c.getID());

                ourContext.addEvent(new Event(Event.ADD, Constants.COMMUNITY, 
                        getID(), Constants.COLLECTION, c.getID(), c.getHandle(),
                        getIdentifiers(ourContext)));

                DatabaseManager.insert(ourContext, mappingRow);
            }
        }
        finally
        {
            // close the TableRowIterator to free up resources
            if (tri != null)
            {
                tri.close();
            }
        }
=======
        // We return a copy because we do not want people to add elements to this collection directly.
        // We return a list to maintain backwards compatibility
        Community[] output = parentCommunities.toArray(new Community[]{});
        Arrays.sort(output, new NameAscendingComparator());
        return Arrays.asList(output);
>>>>>>> e5cb6299
    }

    void addParentCommunity(Community parentCommunity) {
        parentCommunities.add(parentCommunity);
    }

    void clearParentCommunities(){
        parentCommunities.clear();
    }

    public void removeParentCommunity(Community parentCommunity)
    {
        parentCommunities.remove(parentCommunity);
        setModified();
    }

    /**
     * Return <code>true</code> if <code>other</code> is the same Community
     * as this object, <code>false</code> otherwise
     * 
     * @param other
     *            object to compare to
     * 
     * @return <code>true</code> if object passed in represents the same
     *         community as this object
     */
    @Override
    public boolean equals(Object other)
    {
        if (other == null)
        {
            return false;
        }
        Class<?> objClass = HibernateProxyHelper.getClassWithoutInitializingProxy(other);
        if (this.getClass() != objClass)
        {
            return false;
        }
        final Community otherCommunity = (Community) other;
        if (!this.getID().equals(otherCommunity.getID() ))
        {
            return false;
        }

        return true;
    }

    @Override
    public int hashCode()
    {
        return new HashCodeBuilder().append(getID()).toHashCode();
    }

    /**
     * return type found in Constants
     * @return Community type
     */
    @Override
    public int getType()
    {
        return Constants.COMMUNITY;
    }

    @Override
    public String getName() {
        String value = getCommunityService().getMetadataFirstValue(this, MetadataSchema.DC_SCHEMA, "title", null, Item.ANY);
        return value == null ? "" : value;
    }

    @Override
    public Integer getLegacyId() {
        return legacyId;
    }

    private CommunityService getCommunityService() {
        if(communityService == null)
        {
            communityService = ContentServiceFactory.getInstance().getCommunityService();
        }
        return communityService;
    }
}<|MERGE_RESOLUTION|>--- conflicted
+++ resolved
@@ -81,225 +81,6 @@
      * or
      * {@link org.dspace.content.service.CommunityService#create(Community, Context, String)}
      *
-<<<<<<< HEAD
-     * @param context
-     *            DSpace context object
-     * @param handle the pre-determined Handle to assign to the new community
-     *
-     * @return the newly created community
-     */
-    public static Community create(Community parent, Context context, String handle)
-            throws SQLException, AuthorizeException
-    {
-        if (!(AuthorizeManager.isAdmin(context) ||
-              (parent != null && AuthorizeManager.authorizeActionBoolean(context, parent, Constants.ADD))))
-        {
-            throw new AuthorizeException(
-                    "Only administrators can create communities");
-        }
-
-        TableRow row = DatabaseManager.create(context, "community");
-        Community c = new Community(context, row);
-        
-        try
-        {
-            c.handle = (handle == null) ?
-                       HandleManager.createHandle(context, c) :
-                       HandleManager.createHandle(context, c, handle);
-        }
-        catch(IllegalStateException ie)
-        {
-            //If an IllegalStateException is thrown, then an existing object is already using this handle
-            //Remove the community we just created -- as it is incomplete
-            try
-            {
-                if(c!=null)
-                {
-                    c.delete();
-                }
-            } catch(Exception e) { }
-
-            //pass exception on up the chain
-            throw ie;
-        }
-
-        if(parent != null)
-        {
-            parent.addSubcommunity(c);
-        }
-
-        // create the default authorization policy for communities
-        // of 'anonymous' READ
-        Group anonymousGroup = Group.find(context, 0);
-
-        ResourcePolicy myPolicy = ResourcePolicy.create(context);
-        myPolicy.setResource(c);
-        myPolicy.setAction(Constants.READ);
-        myPolicy.setGroup(anonymousGroup);
-        myPolicy.update();
-
-        context.addEvent(new Event(Event.CREATE, Constants.COMMUNITY, c.getID(), 
-                c.handle, c.getIdentifiers(context)));
-
-        // if creating a top-level Community, simulate an ADD event at the Site.
-        if (parent == null)
-        {
-            context.addEvent(new Event(Event.ADD, Constants.SITE, Site.SITE_ID, 
-                    Constants.COMMUNITY, c.getID(), c.handle, 
-                    c.getIdentifiers(context)));
-        }
-
-        log.info(LogManager.getHeader(context, "create_community",
-                "community_id=" + row.getIntColumn("community_id"))
-                + ",handle=" + c.handle);
-
-        return c;
-    }
-
-    /**
-     * Get a list of all communities in the system. These are alphabetically
-     * sorted by community name.
-     * 
-     * @param context
-     *            DSpace context object
-     * 
-     * @return the communities in the system
-     */
-    public static Community[] findAll(Context context) throws SQLException
-    {
-        TableRowIterator tri = null;
-        try {
-            String query = "SELECT c.* FROM community c " +
-                    "LEFT JOIN metadatavalue m on (m.resource_id = c.community_id and m.resource_type_id = ? and m.metadata_field_id = ?) ";
-            if(DatabaseManager.isOracle()){
-                query += " ORDER BY cast(m.text_value as varchar2(128))";
-            }else{
-                query += " ORDER BY m.text_value";
-            }
-
-            tri = DatabaseManager.query(context,
-                    query,
-                    Constants.COMMUNITY,
-                    MetadataField.findByElement(context, MetadataSchema.find(context, MetadataSchema.DC_SCHEMA).getSchemaID(), "title", null).getFieldID()
-            );
-        } catch (SQLException e) {
-            log.error("Find all Communities - ",e);
-            throw e;
-        }
-
-        List<Community> communities = new ArrayList<Community>();
-
-        try
-        {
-            while (tri.hasNext())
-            {
-                TableRow row = tri.next(context);
-
-                // First check the cache
-                Community fromCache = (Community) context.fromCache(
-                        Community.class, row.getIntColumn("community_id"));
-
-                if (fromCache != null)
-                {
-                    communities.add(fromCache);
-                }
-                else
-                {
-                    communities.add(new Community(context, row));
-                }
-            }
-        }
-        finally
-        {
-            // close the TableRowIterator to free up resources
-            if (tri != null)
-            {
-                tri.close();
-            }
-        }
-
-        Community[] communityArray = new Community[communities.size()];
-        communityArray = (Community[]) communities.toArray(communityArray);
-
-        return communityArray;
-    }
-
-    /**
-     * Get a list of all top-level communities in the system. These are
-     * alphabetically sorted by community name. A top-level community is one
-     * without a parent community.
-     * 
-     * @param context
-     *            DSpace context object
-     * 
-     * @return the top-level communities in the system
-     */
-    public static Community[] findAllTop(Context context) throws SQLException
-    {
-        // get all communities that are not children
-        TableRowIterator tri = null;
-        try {
-            String query = "SELECT c.* FROM community c  "
-                    + "LEFT JOIN metadatavalue m on (m.resource_id = c.community_id and m.resource_type_id = ? and m.metadata_field_id = ?) "
-                    + "WHERE NOT c.community_id IN (SELECT child_comm_id FROM community2community) ";
-            if(DatabaseManager.isOracle()){
-                query += " ORDER BY cast(m.text_value as varchar2(128))";
-            }else{
-                query += " ORDER BY m.text_value";
-            }
-            tri = DatabaseManager.query(context,
-                    query,
-                    Constants.COMMUNITY,
-                    MetadataField.findByElement(context, MetadataSchema.find(context, MetadataSchema.DC_SCHEMA).getSchemaID(), "title", null).getFieldID()
-            );
-        } catch (SQLException e) {
-            log.error("Find all Top Communities - ",e);
-            throw e;
-        }
-
-        List<Community> topCommunities = new ArrayList<Community>();
-
-        try
-        {
-            while (tri.hasNext())
-            {
-                TableRow row = tri.next(context);
-
-                // First check the cache
-                Community fromCache = (Community) context.fromCache(
-                        Community.class, row.getIntColumn("community_id"));
-
-                if (fromCache != null)
-                {
-                    topCommunities.add(fromCache);
-                }
-                else
-                {
-                    topCommunities.add(new Community(context, row));
-                }
-            }
-        }
-        finally
-        {
-            // close the TableRowIterator to free up resources
-            if (tri != null)
-            {
-                tri.close();
-            }
-        }
-
-        Community[] communityArray = new Community[topCommunities.size()];
-        communityArray = (Community[]) topCommunities.toArray(communityArray);
-
-        return communityArray;
-    }
-
-    /**
-     * Get the internal ID of this collection
-     * 
-     * @return the internal identifier
-=======
->>>>>>> e5cb6299
      */
     protected Community()
     {
@@ -363,69 +144,12 @@
      */
     public List<Collection> getCollections()
     {
-<<<<<<< HEAD
-        List<Collection> collections = new ArrayList<Collection>();
-
-        // Get the table rows
-        TableRowIterator tri = null;
-        try {
-            String query = "SELECT c.* FROM community2collection c2c, collection c "
-                    + "LEFT JOIN metadatavalue m on (m.resource_id = c.collection_id and m.resource_type_id = ? and m.metadata_field_id = ?) "
-                    + "WHERE c2c.collection_id=c.collection_id AND c2c.community_id=? ";
-            if(DatabaseManager.isOracle()){
-                query += " ORDER BY cast(m.text_value as varchar2(128))";
-            }else{
-                query += " ORDER BY m.text_value";
-            }
-            tri = DatabaseManager.query(
-                    ourContext,
-                    query,
-                    Constants.COLLECTION,
-                    MetadataField.findByElement(ourContext, MetadataSchema.find(ourContext, MetadataSchema.DC_SCHEMA).getSchemaID(), "title", null).getFieldID(),
-                    getID()
-            );
-        } catch (SQLException e) {
-            log.error("Find all Collections for this community - ",e);
-            throw e;
-        }
-
-        // Make Collection objects
-        try
-        {
-            while (tri.hasNext())
-            {
-                TableRow row = tri.next(ourContext);
-
-                // First check the cache
-                Collection fromCache = (Collection) ourContext.fromCache(
-                        Collection.class, row.getIntColumn("collection_id"));
-
-                if (fromCache != null)
-                {
-                    collections.add(fromCache);
-                }
-                else
-                {
-                    collections.add(new Collection(ourContext, row));
-                }
-            }
-        }
-        finally
-        {
-            // close the TableRowIterator to free up resources
-            if (tri != null)
-            {
-                tri.close();
-            }
-        }
-=======
         // We return a copy because we do not want people to add elements to this collection directly.
         // We return a list to maintain backwards compatibility
         Collection[] output = collections.toArray(new Collection[]{});
         Arrays.sort(output, new NameAscendingComparator());
         return Arrays.asList(output);
     }
->>>>>>> e5cb6299
 
     void addCollection(Collection collection)
     {
@@ -446,77 +170,11 @@
      */
     public List<Community> getSubcommunities()
     {
-<<<<<<< HEAD
-        List<Community> subcommunities = new ArrayList<Community>();
-
-        // Get the table rows
-        TableRowIterator tri = null;
-        try {
-            String query = "SELECT c.* FROM community2community c2c, community c " +
-                    "LEFT JOIN metadatavalue m on (m.resource_id = c.community_id and m.resource_type_id = ? and m.metadata_field_id = ?) " +
-                    "WHERE c2c.child_comm_id=c.community_id " +
-                    "AND c2c.parent_comm_id= ? ";
-            if(DatabaseManager.isOracle()){
-                query += " ORDER BY cast(m.text_value as varchar2(128))";
-            }else{
-                query += " ORDER BY m.text_value";
-            }
-
-            tri = DatabaseManager.query(
-                    ourContext,
-                    query,
-                    Constants.COMMUNITY,
-                    MetadataField.findByElement(ourContext, MetadataSchema.find(ourContext, MetadataSchema.DC_SCHEMA).getSchemaID(), "title", null).getFieldID(),
-                    getID()
-            );
-        } catch (SQLException e) {
-            log.error("Find all Sub Communities - ",e);
-            throw e;
-        }
-
-
-        // Make Community objects
-        try
-        {
-            while (tri.hasNext())
-            {
-                TableRow row = tri.next(ourContext);
-
-                // First check the cache
-                Community fromCache = (Community) ourContext.fromCache(
-                        Community.class, row.getIntColumn("community_id"));
-
-                if (fromCache != null)
-                {
-                    subcommunities.add(fromCache);
-                }
-                else
-                {
-                    subcommunities.add(new Community(ourContext, row));
-                }
-            }
-        }
-        finally
-        {
-            // close the TableRowIterator to free up resources
-            if (tri != null)
-            {
-                tri.close();
-            }
-        }
-
-        // Put them in an array
-        Community[] communityArray = new Community[subcommunities.size()];
-        communityArray = (Community[]) subcommunities.toArray(communityArray);
-
-        return communityArray;
-=======
         // We return a copy because we do not want people to add elements to this collection directly.
         // We return a list to maintain backwards compatibility
         Community[] output = subCommunities.toArray(new Community[]{});
         Arrays.sort(output, new NameAscendingComparator());
         return Arrays.asList(output);
->>>>>>> e5cb6299
     }
 
     /**
@@ -527,200 +185,11 @@
      */
     public List<Community> getParentCommunities()
     {
-<<<<<<< HEAD
-        Community parentCommunity = null;
-
-        // Get the table rows
-        TableRowIterator tri = DatabaseManager.queryTable(
-                ourContext,"community",
-                "SELECT community.* FROM community, community2community WHERE " +
-                "community2community.parent_comm_id=community.community_id " +
-                "AND community2community.child_comm_id= ? ",
-                getID());
-        
-        // Make Community object
-        try
-        {
-            if (tri.hasNext())
-            {
-                TableRow row = tri.next(ourContext);
-
-                // First check the cache
-                Community fromCache = (Community) ourContext.fromCache(
-                        Community.class, row.getIntColumn("community_id"));
-
-                if (fromCache != null)
-                {
-                    parentCommunity = fromCache;
-                }
-                else
-                {
-                    parentCommunity = new Community(ourContext, row);
-                }
-            }
-        }
-        finally
-        {
-            // close the TableRowIterator to free up resources
-            if (tri != null)
-            {
-                tri.close();
-            }
-        }
-
-        return parentCommunity;
-    }
-
-    /**
-     * Return an array of parent communities of this community, in ascending
-     * order. If community is top-level, return an empty array.
-     * 
-     * @return an array of parent communities, empty if top-level
-     */
-    public Community[] getAllParents() throws SQLException
-    {
-        List<Community> parentList = new ArrayList<Community>();
-        Community parent = getParentCommunity();
-
-        while (parent != null)
-        {
-            parentList.add(parent);
-            parent = parent.getParentCommunity();
-        }
-
-        // Put them in an array
-        Community[] communityArray = new Community[parentList.size()];
-        communityArray = (Community[]) parentList.toArray(communityArray);
-
-        return communityArray;
-    }
-
-    /**
-     * Return an array of collections of this community and its subcommunities
-     * 
-     * @return an array of collections
-     */
-
-    public Collection[] getAllCollections() throws SQLException
-    {
-        List<Collection> collectionList = new ArrayList<Collection>();
-        for (Community subcommunity : getSubcommunities())
-        {
-            addCollectionList(subcommunity, collectionList);
-        }
-
-        for (Collection collection : getCollections())
-        {
-            collectionList.add(collection);
-        }
-
-        // Put them in an array
-        Collection[] collectionArray = new Collection[collectionList.size()];
-        collectionArray = (Collection[]) collectionList.toArray(collectionArray);
-
-        return collectionArray;
-
-    }
-    /**
-     * Internal method to process subcommunities recursively
-     */
-    private void addCollectionList(Community community, List<Collection> collectionList) throws SQLException
-    {
-        for (Community subcommunity : community.getSubcommunities())
-        {
-            addCollectionList(subcommunity, collectionList);
-        }
-
-        for (Collection collection : community.getCollections())
-        {
-            collectionList.add(collection);
-        }
-    }
-
-    /**
-     * Create a new collection within this community. The collection is created
-     * without any workflow groups or default submitter group.
-     * 
-     * @return the new collection
-     */
-    public Collection createCollection() throws SQLException,
-            AuthorizeException
-    {
-        return createCollection(null);
-    }
-
-    /**
-     * Create a new collection within this community. The collection is created
-     * without any workflow groups or default submitter group.
-     *
-     * @param handle the pre-determined Handle to assign to the new community
-     * @return the new collection
-     */
-    public Collection createCollection(String handle) throws SQLException,
-            AuthorizeException
-    {
-        // Check authorisation
-        AuthorizeManager.authorizeAction(ourContext, this, Constants.ADD);
-
-        Collection c = Collection.create(ourContext, handle);
-        addCollection(c);
-
-        return c;
-    }
-
-    /**
-     * Add an exisiting collection to the community
-     * 
-     * @param c
-     *            collection to add
-     */
-    public void addCollection(Collection c) throws SQLException,
-            AuthorizeException
-    {
-        // Check authorisation
-        AuthorizeManager.authorizeAction(ourContext, this, Constants.ADD);
-
-        log.info(LogManager.getHeader(ourContext, "add_collection",
-                "community_id=" + getID() + ",collection_id=" + c.getID()));
-
-        // Find out if mapping exists
-        TableRowIterator tri = DatabaseManager.queryTable(ourContext,
-                "community2collection",
-                "SELECT * FROM community2collection WHERE " +
-                "community_id= ? AND collection_id= ? ",getID(),c.getID());
-
-        try
-        {
-            if (!tri.hasNext())
-            {
-                // No existing mapping, so add one
-                TableRow mappingRow = DatabaseManager.row("community2collection");
-
-                mappingRow.setColumn("community_id", getID());
-                mappingRow.setColumn("collection_id", c.getID());
-
-                ourContext.addEvent(new Event(Event.ADD, Constants.COMMUNITY, 
-                        getID(), Constants.COLLECTION, c.getID(), c.getHandle(),
-                        getIdentifiers(ourContext)));
-
-                DatabaseManager.insert(ourContext, mappingRow);
-            }
-        }
-        finally
-        {
-            // close the TableRowIterator to free up resources
-            if (tri != null)
-            {
-                tri.close();
-            }
-        }
-=======
         // We return a copy because we do not want people to add elements to this collection directly.
         // We return a list to maintain backwards compatibility
         Community[] output = parentCommunities.toArray(new Community[]{});
         Arrays.sort(output, new NameAscendingComparator());
         return Arrays.asList(output);
->>>>>>> e5cb6299
     }
 
     void addParentCommunity(Community parentCommunity) {
