/*
 * Community.java
 *
 * Version: $Revision$
 *
 * Date: $Date$
 *
 * Copyright (c) 2002-2005, Hewlett-Packard Company and Massachusetts
 * Institute of Technology.  All rights reserved.
 *
 * Redistribution and use in source and binary forms, with or without
 * modification, are permitted provided that the following conditions are
 * met:
 *
 * - Redistributions of source code must retain the above copyright
 * notice, this list of conditions and the following disclaimer.
 *
 * - Redistributions in binary form must reproduce the above copyright
 * notice, this list of conditions and the following disclaimer in the
 * documentation and/or other materials provided with the distribution.
 *
 * - Neither the name of the Hewlett-Packard Company nor the name of the
 * Massachusetts Institute of Technology nor the names of their
 * contributors may be used to endorse or promote products derived from
 * this software without specific prior written permission.
 *
 * THIS SOFTWARE IS PROVIDED BY THE COPYRIGHT HOLDERS AND CONTRIBUTORS
 * ``AS IS'' AND ANY EXPRESS OR IMPLIED WARRANTIES, INCLUDING, BUT NOT
 * LIMITED TO, THE IMPLIED WARRANTIES OF MERCHANTABILITY AND FITNESS FOR
 * A PARTICULAR PURPOSE ARE DISCLAIMED. IN NO EVENT SHALL THE COPYRIGHT
 * HOLDERS OR CONTRIBUTORS BE LIABLE FOR ANY DIRECT, INDIRECT,
 * INCIDENTAL, SPECIAL, EXEMPLARY, OR CONSEQUENTIAL DAMAGES (INCLUDING,
 * BUT NOT LIMITED TO, PROCUREMENT OF SUBSTITUTE GOODS OR SERVICES; LOSS
 * OF USE, DATA, OR PROFITS; OR BUSINESS INTERRUPTION) HOWEVER CAUSED AND
 * ON ANY THEORY OF LIABILITY, WHETHER IN CONTRACT, STRICT LIABILITY, OR
 * TORT (INCLUDING NEGLIGENCE OR OTHERWISE) ARISING IN ANY WAY OUT OF THE
 * USE OF THIS SOFTWARE, EVEN IF ADVISED OF THE POSSIBILITY OF SUCH
 * DAMAGE.
 */
package org.dspace.content;

import java.io.IOException;
import java.io.InputStream;
import java.util.ArrayList;
import java.util.List;
import java.util.Map;
import java.util.MissingResourceException;
import java.util.TreeMap;

import org.apache.log4j.Logger;

import org.dspace.authorize.AuthorizeException;
import org.dspace.authorize.AuthorizeManager;
<<<<<<< HEAD
import org.dspace.core.ArchiveManager;
=======
import org.dspace.authorize.ResourcePolicy;
import org.dspace.browse.ItemCounter;
import org.dspace.browse.ItemCountException;
>>>>>>> a68d3779
import org.dspace.core.Constants;
import org.dspace.core.Context;
import org.dspace.core.I18nUtil;
import org.dspace.core.LogManager;
import org.dspace.content.dao.BitstreamDAO;
import org.dspace.content.dao.BitstreamDAOFactory;
import org.dspace.content.dao.CollectionDAO;
import org.dspace.content.dao.CollectionDAOFactory;
import org.dspace.content.dao.CommunityDAO;
import org.dspace.content.dao.CommunityDAOFactory;
import org.dspace.uri.ExternalIdentifier;
import org.dspace.uri.ObjectIdentifier;
import org.dspace.event.Event;

/**
 * Class representing a community
 * <P>
 * The community's metadata (name, introductory text etc.) is loaded into'
 * memory. Changes to this metadata are only reflected in the database after
 * <code>update</code> is called.
 *
 * @author Robert Tansley
 * @author James Rutherford
 * @version $Revision$
 */
public class Community extends DSpaceObject
{
    private static Logger log = Logger.getLogger(Community.class);

    private CommunityDAO dao;
    private BitstreamDAO bitstreamDAO;
    private CollectionDAO collectionDAO;

    private Bitstream logo;

    private Map<String, String> metadata;

    /** Flag set when data is modified, for events */
    private boolean modified;

    /** Flag set when metadata is modified, for events */
    private boolean modifiedMetadata;

    public Community(Context context, int id)
    {
        this.id = id;
        this.context = context;

        dao = CommunityDAOFactory.getInstance(context);
        bitstreamDAO = BitstreamDAOFactory.getInstance(context);
        collectionDAO = CollectionDAOFactory.getInstance(context);

        identifiers = new ArrayList<ExternalIdentifier>();
        metadata = new TreeMap<String, String>();

        modified = modifiedMetadata = false;
        clearDetails();
    }

    public void setIdentifier(ObjectIdentifier oid)
    {
<<<<<<< HEAD
        oid.setResourceID(this.getID());
        oid.setResourceTypeID(this.getType());
        super.setIdentifier(oid);
    }

=======
        TableRowIterator tri = DatabaseManager.queryTable(context, "community",
                "SELECT * FROM community ORDER BY name");

        List<Community> communities = new ArrayList<Community>();

        try
        {
            while (tri.hasNext())
            {
                TableRow row = tri.next();

                // First check the cache
                Community fromCache = (Community) context.fromCache(
                        Community.class, row.getIntColumn("community_id"));

                if (fromCache != null)
                {
                    communities.add(fromCache);
                }
                else
                {
                    communities.add(new Community(context, row));
                }
            }
        }
        finally
        {
            // close the TableRowIterator to free up resources
            if (tri != null)
                tri.close();
        }

        Community[] communityArray = new Community[communities.size()];
        communityArray = (Community[]) communities.toArray(communityArray);

        return communityArray;
    }

    /**
     * Get a list of all top-level communities in the system. These are
     * alphabetically sorted by community name. A top-level community is one
     * without a parent community.
     * 
     * @param context
     *            DSpace context object
     * 
     * @return the top-level communities in the system
     */
    public static Community[] findAllTop(Context context) throws SQLException
    {
        // get all communities that are not children
        TableRowIterator tri = DatabaseManager.queryTable(context, "community",
                "SELECT * FROM community WHERE NOT community_id IN "
                        + "(SELECT child_comm_id FROM community2community) "
                        + "ORDER BY name");

        List<Community> topCommunities = new ArrayList<Community>();

        try
        {
            while (tri.hasNext())
            {
                TableRow row = tri.next();

                // First check the cache
                Community fromCache = (Community) context.fromCache(
                        Community.class, row.getIntColumn("community_id"));

                if (fromCache != null)
                {
                    topCommunities.add(fromCache);
                }
                else
                {
                    topCommunities.add(new Community(context, row));
                }
            }
        }
        finally
        {
            // close the TableRowIterator to free up resources
            if (tri != null)
                tri.close();
        }

        Community[] communityArray = new Community[topCommunities.size()];
        communityArray = (Community[]) topCommunities.toArray(communityArray);

        return communityArray;
    }

    /**
     * Get the internal ID of this collection
     * 
     * @return the internal identifier
     */
    public int getID()
    {
        return communityRow.getIntColumn("community_id");
    }

    /**
     * @see org.dspace.content.DSpaceObject#getHandle()
     */
    public String getHandle()
    {
        if(handle == null) {
        	try {
				handle = HandleManager.findHandle(this.ourContext, this);
			} catch (SQLException e) {
				// TODO Auto-generated catch block
				//e.printStackTrace();
			}
        }
    	return handle;
    }

    /**
     * Get the value of a metadata field
     * 
     * @param field
     *            the name of the metadata field to get
     * 
     * @return the value of the metadata field
     * 
     * @exception IllegalArgumentException
     *                if the requested metadata field doesn't exist
     */
>>>>>>> a68d3779
    public String getMetadata(String field)
    {
        return metadata.get(field);
    }

    public void setMetadata(String field, String value)
    {
<<<<<<< HEAD
        if ((field.trim()).equals("name")
=======
        if ((field.trim()).equals("name") 
>>>>>>> a68d3779
                && (value == null || value.trim().equals("")))
        {
            try
            {
                value = I18nUtil.getMessage(
                        "org.dspace.workflow.WorkflowManager.untitled");
            }
            catch (MissingResourceException e)
            {
                value = "Untitled";
            }
        }
<<<<<<< HEAD
        metadata.put(field, ( value == null ? value : value.trim() ) );
=======
        
        /* 
         * Set metadata field to null if null 
         * and trim strings to eliminate excess
         * whitespace.
         */
        if(value == null)
        {
            communityRow.setColumnNull(field);
        }
        else
        {
            communityRow.setColumn(field, value.trim());
        }
        
>>>>>>> a68d3779
        modifiedMetadata = true;
        addDetails(field);
    }

    public String getName()
    {
        return getMetadata("name");
    }

    /**
     * Get the logo for the community. <code>null</code> is return if the
     * community does not have a logo.
     *
     * @return the logo of the community, or <code>null</code>
     */
    public Bitstream getLogo()
    {
        return logo;
    }

    /**
     * Give the community a logo. Passing in <code>null</code> removes any
     * existing logo. You will need to set the format of the new logo bitstream
     * before it will work, for example to "JPEG". Note that
     * <code>update(/code> will need to be called for the change to take
     * effect.  Setting a logo and not calling <code>update</code> later may
     * result in a previous logo lying around as an "orphaned" bitstream.
     *
     * @param  is   the stream to use as the new logo
     *
     * @return   the new logo bitstream, or <code>null</code> if there is no
     *           logo (<code>null</code> was passed in)
     */
    public Bitstream setLogo(InputStream is)
        throws AuthorizeException, IOException
    {
        // Check authorisation
        // authorized to remove the logo when DELETE rights
        // authorized when canEdit
        if (!((is == null) && AuthorizeManager.authorizeActionBoolean(
                context, this, Constants.DELETE)))
        {
            canEdit();
        }

        // First, delete any existing logo
        if (logo != null)
        {
            log.info(LogManager.getHeader(context, "remove_logo",
                    "community_id=" + getID()));

            logo.delete();
            logo = null;
        }

        if (is != null)
        {
            Bitstream newLogo = bitstreamDAO.store(is);
            logo = newLogo;

            // now create policy for logo bitstream
            // to match our READ policy
            List policies = AuthorizeManager.getPoliciesActionFilter(context,
                    this, Constants.READ);
            AuthorizeManager.addPolicies(context, policies, newLogo);

            log.info(LogManager.getHeader(context, "set_logo",
                    "community_id=" + getID() + "logo_bitstream_id="
                            + newLogo.getID()));
        }

        modified = true;
        return logo;
    }

    public void setLogoBitstream(Bitstream logo)
    {
        this.logo = logo;
    }

    /**
     * Create a new collection within this community. The collection is created
     * without any workflow groups or default submitter group.
     *
     * FIXME: This feels like it should be in the DAO.
     *
     * @return the new collection
     */
    public Collection createCollection() throws AuthorizeException
    {
        AuthorizeManager.authorizeAction(context, this, Constants.ADD);

        Collection collection = collectionDAO.create();

        ArchiveManager.move(context, collection, null, this);

        return collection;
    }

    /**
     * Create a new sub-community within this community.
     *
     * FIXME: This feels like it should be in the DAO.
     *
     * @return the new community
     */
    public Community createSubcommunity() throws AuthorizeException
    {
<<<<<<< HEAD
        // Check authorisation
        AuthorizeManager.authorizeAction(context, this, Constants.ADD);

        Community community = dao.create();
=======
        List<Collection> collections = new ArrayList<Collection>();

        // Get the table rows
        TableRowIterator tri = DatabaseManager.queryTable(
        	ourContext,"collection",
            "SELECT collection.* FROM collection, community2collection WHERE " +
            "community2collection.collection_id=collection.collection_id " +
            "AND community2collection.community_id= ? ORDER BY collection.name",
            getID());

        // Make Collection objects
        try
        {
            while (tri.hasNext())
            {
                TableRow row = tri.next();

                // First check the cache
                Collection fromCache = (Collection) ourContext.fromCache(
                        Collection.class, row.getIntColumn("collection_id"));

                if (fromCache != null)
                {
                    collections.add(fromCache);
                }
                else
                {
                    collections.add(new Collection(ourContext, row));
                }
            }
        }
        finally
        {
            // close the TableRowIterator to free up resources
            if (tri != null)
                tri.close();
        }
>>>>>>> a68d3779

        ArchiveManager.move(context, community, null, this);

        return community;
    }

    ////////////////////////////////////////////////////////////////////
    // Utility methods
    ////////////////////////////////////////////////////////////////////

    public boolean canEditBoolean()
    {
<<<<<<< HEAD
        try
        {
            canEdit();

            return true;
        }
        catch (AuthorizeException e)
        {
            return false;
        }
=======
        List<Community> subcommunities = new ArrayList<Community>();

        // Get the table rows
        TableRowIterator tri = DatabaseManager.queryTable(
                ourContext,"community",
                "SELECT community.* FROM community, community2community WHERE " +
                "community2community.child_comm_id=community.community_id " + 
                "AND community2community.parent_comm_id= ? ORDER BY community.name",
                getID());
        

        // Make Community objects
        try
        {
            while (tri.hasNext())
            {
                TableRow row = tri.next();

                // First check the cache
                Community fromCache = (Community) ourContext.fromCache(
                        Community.class, row.getIntColumn("community_id"));

                if (fromCache != null)
                {
                    subcommunities.add(fromCache);
                }
                else
                {
                    subcommunities.add(new Community(ourContext, row));
                }
            }
        }
        finally
        {
            // close the TableRowIterator to free up resources
            if (tri != null)
                tri.close();
        }

        // Put them in an array
        Community[] communityArray = new Community[subcommunities.size()];
        communityArray = (Community[]) subcommunities.toArray(communityArray);

        return communityArray;
>>>>>>> a68d3779
    }

    public void canEdit() throws AuthorizeException
    {
<<<<<<< HEAD
        List<Community> parents = dao.getParentCommunities(this);

        for (Community parent : parents)
        {
            if (AuthorizeManager.authorizeActionBoolean(context, parent,
                    Constants.WRITE))
            {
                return;
            }

            if (AuthorizeManager.authorizeActionBoolean(context, parent,
                    Constants.ADD))
            {
                return;
            }
        }
=======
        Community parentCommunity = null;

        // Get the table rows
        TableRowIterator tri = DatabaseManager.queryTable(
                ourContext,"community",
                "SELECT community.* FROM community, community2community WHERE " +
                "community2community.parent_comm_id=community.community_id " +
                "AND community2community.child_comm_id= ? ",
                getID());
        
        // Make Community object
        try
        {
            if (tri.hasNext())
            {
                TableRow row = tri.next();

                // First check the cache
                Community fromCache = (Community) ourContext.fromCache(
                        Community.class, row.getIntColumn("community_id"));

                if (fromCache != null)
                {
                    parentCommunity = fromCache;
                }
                else
                {
                    parentCommunity = new Community(ourContext, row);
                }
            }
        }
        finally
        {
            // close the TableRowIterator to free up resources
            if (tri != null)
                tri.close();
        }
>>>>>>> a68d3779

        AuthorizeManager.authorizeAction(context, this, Constants.WRITE);
    }

    public int getType()
    {
        return Constants.COMMUNITY;
    }

    ////////////////////////////////////////////////////////////////////
    // Deprecated methods
    ////////////////////////////////////////////////////////////////////

    @Deprecated
    public int countItems()
    {
        return dao.itemCount(this);
    }

    @Deprecated
    public static Community find(Context context, int id)
    {
        return CommunityDAOFactory.getInstance(context).retrieve(id);
    }

    @Deprecated
    public static Community create(Community parent, Context context)
            throws AuthorizeException
    {
<<<<<<< HEAD
        Community community =
            CommunityDAOFactory.getInstance(context).create();

        if (parent != null)
        {
            ArchiveManager.move(context, community, null, parent);
            context.addEvent(
                    new Event(
                            Event.ADD,
                            Constants.COMMUNITY,
                            parent.getID(),
                            Constants.COMMUNITY,
                            community.getID(),
                            community.getIdentifier().getCanonicalForm()
                            ));
        }
        else
        {
            context.addEvent(
                    new Event(
                            Event.ADD,
                            Constants.SITE,
                            Site.SITE_ID,
                            Constants.COMMUNITY,
                            community.getID(),
                            community.getIdentifier().getCanonicalForm()
                            ));
        }


        return community;
=======
        // Check authorisation
        AuthorizeManager.authorizeAction(ourContext, this, Constants.ADD);

        log.info(LogManager.getHeader(ourContext, "add_collection",
                "community_id=" + getID() + ",collection_id=" + c.getID()));

        // Find out if mapping exists
        TableRowIterator tri = DatabaseManager.queryTable(ourContext,
                "community2collection",
                "SELECT * FROM community2collection WHERE " +
                "community_id= ? AND collection_id= ? ",getID(),c.getID());

        try
        {
            if (!tri.hasNext())
            {
                // No existing mapping, so add one
                TableRow mappingRow = DatabaseManager.create(ourContext,
                        "community2collection");

                mappingRow.setColumn("community_id", getID());
                mappingRow.setColumn("collection_id", c.getID());

                ourContext.addEvent(new Event(Event.ADD, Constants.COMMUNITY, getID(), Constants.COLLECTION, c.getID(), c.getHandle()));

                DatabaseManager.update(ourContext, mappingRow);
            }
        }
        finally
        {
            // close the TableRowIterator to free up resources
            if (tri != null)
                tri.close();
        }
>>>>>>> a68d3779
    }

    @Deprecated
    public static Community[] findAll(Context context)
    {
        CommunityDAO dao = CommunityDAOFactory.getInstance(context);
        List<Community> communities = dao.getCommunities();

        return communities.toArray(new Community[0]);
    }

    @Deprecated
    public static Community[] findAllTop(Context context)
    {
<<<<<<< HEAD
        CommunityDAO dao = CommunityDAOFactory.getInstance(context);
        List<Community> communities = dao.getTopLevelCommunities();

        return communities.toArray(new Community[0]);
=======
        // Check authorisation
        AuthorizeManager.authorizeAction(ourContext, this, Constants.ADD);

        log.info(LogManager.getHeader(ourContext, "add_subcommunity",
                "parent_comm_id=" + getID() + ",child_comm_id=" + c.getID()));

        // Find out if mapping exists
        TableRowIterator tri = DatabaseManager.queryTable(ourContext,
                "community2community",
                "SELECT * FROM community2community WHERE parent_comm_id= ? "+
                "AND child_comm_id= ? ",getID(), c.getID());

        try
        {
            if (!tri.hasNext())
            {
                // No existing mapping, so add one
                TableRow mappingRow = DatabaseManager.create(ourContext,
                        "community2community");

                mappingRow.setColumn("parent_comm_id", getID());
                mappingRow.setColumn("child_comm_id", c.getID());

                ourContext.addEvent(new Event(Event.ADD, Constants.COMMUNITY, getID(), Constants.COMMUNITY, c.getID(), c.getHandle()));

                DatabaseManager.update(ourContext, mappingRow);
            }
        }
        finally
        {
            // close the TableRowIterator to free up resources
            if (tri != null)
                tri.close();
        }
>>>>>>> a68d3779
    }

    @Deprecated
    public Community getParentCommunity()
    {
<<<<<<< HEAD
        // FIXME: Oh so Bad and Wrong, but it's at least as good as the old
        // implementation, so we'll let it slide.
        List<Community> parents = dao.getParentCommunities(this);
        if (parents.size() == 0)
        {
            return null;
        }
        return parents.get(0);
=======
        // Check authorisation
        AuthorizeManager.authorizeAction(ourContext, this, Constants.REMOVE);

        log.info(LogManager.getHeader(ourContext, "remove_collection",
                "community_id=" + getID() + ",collection_id=" + c.getID()));

        // Remove any mappings
        DatabaseManager.updateQuery(ourContext,
                "DELETE FROM community2collection WHERE community_id= ? "+
                "AND collection_id= ? ", getID(), c.getID());

        ourContext.addEvent(new Event(Event.REMOVE, Constants.COMMUNITY, getID(), Constants.COLLECTION, c.getID(), c.getHandle()));

        // Is the community an orphan?
        TableRowIterator tri = DatabaseManager.query(ourContext,
                "SELECT * FROM community2collection WHERE collection_id= ? ",
                c.getID());

        try
        {
            if (!tri.hasNext())
            {
                //make the right to remove the collection explicit because the
                // implicit relation
                //has been removed. This only has to concern the currentUser
                // because
                //he started the removal process and he will end it too.
                //also add right to remove from the collection to remove it's
                // items.
                AuthorizeManager.addPolicy(ourContext, c, Constants.DELETE,
                        ourContext.getCurrentUser());
                AuthorizeManager.addPolicy(ourContext, c, Constants.REMOVE,
                        ourContext.getCurrentUser());

                // Orphan; delete it
                c.delete();
            }
        }
        finally
        {
            // close the TableRowIterator to free up resources
            if (tri != null)
                tri.close();
        }
>>>>>>> a68d3779
    }

    @Deprecated
    public Community[] getAllParents()
    {
<<<<<<< HEAD
        List<Community> parents = dao.getAllParentCommunities(this);
        return parents.toArray(new Community[0]);
=======
        // Check authorisation
        AuthorizeManager.authorizeAction(ourContext, this, Constants.REMOVE);

        log.info(LogManager.getHeader(ourContext, "remove_subcommunity",
                "parent_comm_id=" + getID() + ",child_comm_id=" + c.getID()));

        // Remove any mappings
        DatabaseManager.updateQuery(ourContext,
                "DELETE FROM community2community WHERE parent_comm_id= ? " +
                " AND child_comm_id= ? ", getID(),c.getID());

        ourContext.addEvent(new Event(Event.REMOVE, Constants.COMMUNITY, getID(), Constants.COMMUNITY, c.getID(), c.getHandle()));

        // Is the subcommunity an orphan?
        TableRowIterator tri = DatabaseManager.query(ourContext,
                "SELECT * FROM community2community WHERE child_comm_id= ? ",
                c.getID());

        try
        {
            if (!tri.hasNext())
            {
                //make the right to remove the sub explicit because the implicit
                // relation
                //has been removed. This only has to concern the currentUser
                // because
                //he started the removal process and he will end it too.
                //also add right to remove from the subcommunity to remove it's
                // children.
                AuthorizeManager.addPolicy(ourContext, c, Constants.DELETE,
                        ourContext.getCurrentUser());
                AuthorizeManager.addPolicy(ourContext, c, Constants.REMOVE,
                        ourContext.getCurrentUser());

                // Orphan; delete it
                c.delete();
            }
        }
        finally
        {
            // close the TableRowIterator to free up resources
            if (tri != null)
                tri.close();
        }
>>>>>>> a68d3779
    }

    @Deprecated
    public Collection[] getCollections()
    {
<<<<<<< HEAD
        List<Collection> collections = collectionDAO.getChildCollections(this);
        return collections.toArray(new Collection[0]);
=======
        // Check authorisation
        // FIXME: If this was a subcommunity, it is first removed from it's
        // parent.
        // This means the parentCommunity == null
        // But since this is also the case for top-level communities, we would
        // give everyone rights to remove the top-level communities.
        // The same problem occurs in removing the logo
        if (!AuthorizeManager.authorizeActionBoolean(ourContext,
                getParentCommunity(), Constants.REMOVE))
        {
            AuthorizeManager
                    .authorizeAction(ourContext, this, Constants.DELETE);
        }

        // If not a top-level community, have parent remove me; this
        // will call delete() after removing the linkage
        Community parent = getParentCommunity();

        if (parent != null)
        {
            parent.removeSubcommunity(this);

            return;
        }

        log.info(LogManager.getHeader(ourContext, "delete_community",
                "community_id=" + getID()));

        ourContext.addEvent(new Event(Event.DELETE, Constants.COMMUNITY, getID(), getHandle()));

        // Remove from cache
        ourContext.removeCached(this, getID());

        // Remove collections
        Collection[] cols = getCollections();

        for (int i = 0; i < cols.length; i++)
        {
            removeCollection(cols[i]);
        }

        // Remove subcommunities
        Community[] comms = getSubcommunities();

        for (int j = 0; j < comms.length; j++)
        {
            removeSubcommunity(comms[j]);
        }

        // Remove the logo
        setLogo(null);

        // Remove all authorization policies
        AuthorizeManager.removeAllPolicies(ourContext, this);

        // get rid of the content count cache if it exists
        try
        {
        	ItemCounter ic = new ItemCounter(ourContext);
        	ic.remove(this);
        }
        catch (ItemCountException e)
        {
        	// FIXME: upside down exception handling due to lack of good
        	// exception framework
        	throw new RuntimeException(e.getMessage(),e);
        }
        
        // Delete community row
        DatabaseManager.delete(ourContext, communityRow);
>>>>>>> a68d3779
    }

    @Deprecated
    public Community[] getSubcommunities()
    {
        List<Community> communities = dao.getChildCommunities(this);
        return communities.toArray(new Community[0]);
    }

    @Deprecated
    public void addCollection(Collection collection)
        throws AuthorizeException
    {
        ArchiveManager.move(context, collection, null, this);
    }

    @Deprecated
    public void removeCollection(Collection collection)
        throws AuthorizeException
    {
        ArchiveManager.move(context, collection, this, null);
    }

    @Deprecated
    public void addSubcommunity(Community community) throws AuthorizeException
    {
        ArchiveManager.move(context, community, null, this);
    }

    @Deprecated
    public void removeSubcommunity(Community community)
        throws AuthorizeException
    {
        ArchiveManager.move(context, community, this, null);
    }

    @Deprecated
    public void update() throws AuthorizeException
    {
        dao.update(this);

		if (modified)
        {
            context.addEvent(new Event(Event.MODIFY, Constants.COMMUNITY, getID(), null));
            modified = false;
        }
        if (modifiedMetadata)
        {
            context.addEvent(new Event(Event.MODIFY_METADATA, Constants.COMMUNITY, getID(), getDetails()));
            modifiedMetadata = false;
            clearDetails();
        }
    }

    @Deprecated
    public void delete() throws AuthorizeException
    {
        dao.delete(this.getID());
        context.addEvent(new Event(Event.DELETE, Constants.COMMUNITY, getID(), getIdentifier().getCanonicalForm()));
    }
}<|MERGE_RESOLUTION|>--- conflicted
+++ resolved
@@ -41,36 +41,27 @@
 
 import java.io.IOException;
 import java.io.InputStream;
+import java.sql.SQLException;
 import java.util.ArrayList;
 import java.util.List;
-import java.util.Map;
 import java.util.MissingResourceException;
-import java.util.TreeMap;
 
 import org.apache.log4j.Logger;
-
 import org.dspace.authorize.AuthorizeException;
 import org.dspace.authorize.AuthorizeManager;
-<<<<<<< HEAD
-import org.dspace.core.ArchiveManager;
-=======
 import org.dspace.authorize.ResourcePolicy;
 import org.dspace.browse.ItemCounter;
 import org.dspace.browse.ItemCountException;
->>>>>>> a68d3779
 import org.dspace.core.Constants;
 import org.dspace.core.Context;
 import org.dspace.core.I18nUtil;
 import org.dspace.core.LogManager;
-import org.dspace.content.dao.BitstreamDAO;
-import org.dspace.content.dao.BitstreamDAOFactory;
-import org.dspace.content.dao.CollectionDAO;
-import org.dspace.content.dao.CollectionDAOFactory;
-import org.dspace.content.dao.CommunityDAO;
-import org.dspace.content.dao.CommunityDAOFactory;
-import org.dspace.uri.ExternalIdentifier;
-import org.dspace.uri.ObjectIdentifier;
+import org.dspace.eperson.Group;
 import org.dspace.event.Event;
+import org.dspace.handle.HandleManager;
+import org.dspace.storage.rdbms.DatabaseManager;
+import org.dspace.storage.rdbms.TableRow;
+import org.dspace.storage.rdbms.TableRowIterator;
 
 /**
  * Class representing a community
@@ -78,22 +69,26 @@
  * The community's metadata (name, introductory text etc.) is loaded into'
  * memory. Changes to this metadata are only reflected in the database after
  * <code>update</code> is called.
- *
+ * 
  * @author Robert Tansley
- * @author James Rutherford
  * @version $Revision$
  */
 public class Community extends DSpaceObject
 {
+    /** log4j category */
     private static Logger log = Logger.getLogger(Community.class);
 
-    private CommunityDAO dao;
-    private BitstreamDAO bitstreamDAO;
-    private CollectionDAO collectionDAO;
-
+    /** Our context */
+    private Context ourContext;
+
+    /** The table row corresponding to this item */
+    private TableRow communityRow;
+
+    /** The logo bitstream */
     private Bitstream logo;
 
-    private Map<String, String> metadata;
+    /** Handle, if any */
+    private String handle;
 
     /** Flag set when data is modified, for events */
     private boolean modified;
@@ -101,31 +96,142 @@
     /** Flag set when metadata is modified, for events */
     private boolean modifiedMetadata;
 
-    public Community(Context context, int id)
-    {
-        this.id = id;
-        this.context = context;
-
-        dao = CommunityDAOFactory.getInstance(context);
-        bitstreamDAO = BitstreamDAOFactory.getInstance(context);
-        collectionDAO = CollectionDAOFactory.getInstance(context);
-
-        identifiers = new ArrayList<ExternalIdentifier>();
-        metadata = new TreeMap<String, String>();
+    /**
+     * Construct a community object from a database row.
+     * 
+     * @param context
+     *            the context this object exists in
+     * @param row
+     *            the corresponding row in the table
+     */
+    Community(Context context, TableRow row) throws SQLException
+    {
+        ourContext = context;
+        communityRow = row;
+
+        // Get the logo bitstream
+        if (communityRow.isColumnNull("logo_bitstream_id"))
+        {
+            logo = null;
+        }
+        else
+        {
+            logo = Bitstream.find(ourContext, communityRow
+                    .getIntColumn("logo_bitstream_id"));
+        }
+
+        // Get our Handle if any
+        handle = HandleManager.findHandle(context, this);
+
+        // Cache ourselves
+        context.cache(this, row.getIntColumn("community_id"));
 
         modified = modifiedMetadata = false;
         clearDetails();
     }
 
-    public void setIdentifier(ObjectIdentifier oid)
-    {
-<<<<<<< HEAD
-        oid.setResourceID(this.getID());
-        oid.setResourceTypeID(this.getType());
-        super.setIdentifier(oid);
-    }
-
-=======
+    /**
+     * Get a community from the database. Loads in the metadata
+     * 
+     * @param context
+     *            DSpace context object
+     * @param id
+     *            ID of the community
+     * 
+     * @return the community, or null if the ID is invalid.
+     */
+    public static Community find(Context context, int id) throws SQLException
+    {
+        // First check the cache
+        Community fromCache = (Community) context
+                .fromCache(Community.class, id);
+
+        if (fromCache != null)
+        {
+            return fromCache;
+        }
+
+        TableRow row = DatabaseManager.find(context, "community", id);
+
+        if (row == null)
+        {
+            if (log.isDebugEnabled())
+            {
+                log.debug(LogManager.getHeader(context, "find_community",
+                        "not_found,community_id=" + id));
+            }
+
+            return null;
+        }
+        else
+        {
+            if (log.isDebugEnabled())
+            {
+                log.debug(LogManager.getHeader(context, "find_community",
+                        "community_id=" + id));
+            }
+
+            return new Community(context, row);
+        }
+    }
+
+    /**
+     * Create a new community, with a new ID.
+     * 
+     * @param context
+     *            DSpace context object
+     * 
+     * @return the newly created community
+     */
+    public static Community create(Community parent, Context context)
+            throws SQLException, AuthorizeException
+    {
+        // Only administrators and adders can create communities
+        if (!(AuthorizeManager.isAdmin(context) || AuthorizeManager
+                .authorizeActionBoolean(context, parent, Constants.ADD)))
+        {
+            throw new AuthorizeException(
+                    "Only administrators can create communities");
+        }
+
+        TableRow row = DatabaseManager.create(context, "community");
+        Community c = new Community(context, row);
+        c.handle = HandleManager.createHandle(context, c);
+
+        // create the default authorization policy for communities
+        // of 'anonymous' READ
+        Group anonymousGroup = Group.find(context, 0);
+
+        ResourcePolicy myPolicy = ResourcePolicy.create(context);
+        myPolicy.setResource(c);
+        myPolicy.setAction(Constants.READ);
+        myPolicy.setGroup(anonymousGroup);
+        myPolicy.update();
+
+        context.addEvent(new Event(Event.CREATE, Constants.COMMUNITY, c.getID(), c.handle));
+
+        // if creating a top-level Community, simulate an ADD event at the Site.
+        if (parent == null)
+            context.addEvent(new Event(Event.ADD, Constants.SITE, Site.SITE_ID, Constants.COMMUNITY, c.getID(), c.handle));
+
+        log.info(LogManager.getHeader(context, "create_community",
+                "community_id=" + row.getIntColumn("community_id"))
+                + ",handle=" + c.handle);
+
+        return c;
+    }
+
+    /**
+     * Get a list of all communities in the system. These are alphabetically
+     * sorted by community name.
+     * 
+     * @param context
+     *            DSpace context object
+     * 
+     * @return the communities in the system
+     */
+    public static Community[] findAll(Context context) throws SQLException
+    {
         TableRowIterator tri = DatabaseManager.queryTable(context, "community",
                 "SELECT * FROM community ORDER BY name");
 
@@ -254,34 +360,38 @@
      * @exception IllegalArgumentException
      *                if the requested metadata field doesn't exist
      */
->>>>>>> a68d3779
     public String getMetadata(String field)
     {
-        return metadata.get(field);
-    }
-
-    public void setMetadata(String field, String value)
-    {
-<<<<<<< HEAD
-        if ((field.trim()).equals("name")
-=======
+    	String metadata = communityRow.getStringColumn(field);
+    	return (metadata == null) ? "" : metadata;
+    }
+
+    /**
+     * Set a metadata value
+     * 
+     * @param field
+     *            the name of the metadata field to get
+     * @param value
+     *            value to set the field to
+     * 
+     * @exception IllegalArgumentException
+     *                if the requested metadata field doesn't exist
+     * @exception MissingResourceException
+     */
+    public void setMetadata(String field, String value)throws MissingResourceException
+    {
         if ((field.trim()).equals("name") 
->>>>>>> a68d3779
                 && (value == null || value.trim().equals("")))
         {
             try
             {
-                value = I18nUtil.getMessage(
-                        "org.dspace.workflow.WorkflowManager.untitled");
+                value = I18nUtil.getMessage("org.dspace.workflow.WorkflowManager.untitled");
             }
             catch (MissingResourceException e)
             {
                 value = "Untitled";
             }
         }
-<<<<<<< HEAD
-        metadata.put(field, ( value == null ? value : value.trim() ) );
-=======
         
         /* 
          * Set metadata field to null if null 
@@ -297,7 +407,6 @@
             communityRow.setColumn(field, value.trim());
         }
         
->>>>>>> a68d3779
         modifiedMetadata = true;
         addDetails(field);
     }
@@ -310,7 +419,7 @@
     /**
      * Get the logo for the community. <code>null</code> is return if the
      * community does not have a logo.
-     *
+     * 
      * @return the logo of the community, or <code>null</code>
      */
     public Bitstream getLogo()
@@ -331,14 +440,14 @@
      * @return   the new logo bitstream, or <code>null</code> if there is no
      *           logo (<code>null</code> was passed in)
      */
-    public Bitstream setLogo(InputStream is)
-        throws AuthorizeException, IOException
+    public Bitstream setLogo(InputStream is) throws AuthorizeException,
+            IOException, SQLException
     {
         // Check authorisation
         // authorized to remove the logo when DELETE rights
         // authorized when canEdit
         if (!((is == null) && AuthorizeManager.authorizeActionBoolean(
-                context, this, Constants.DELETE)))
+                ourContext, this, Constants.DELETE)))
         {
             canEdit();
         }
@@ -346,25 +455,26 @@
         // First, delete any existing logo
         if (logo != null)
         {
-            log.info(LogManager.getHeader(context, "remove_logo",
+            log.info(LogManager.getHeader(ourContext, "remove_logo",
                     "community_id=" + getID()));
-
+            communityRow.setColumnNull("logo_bitstream_id");
             logo.delete();
             logo = null;
         }
 
         if (is != null)
         {
-            Bitstream newLogo = bitstreamDAO.store(is);
+            Bitstream newLogo = Bitstream.create(ourContext, is);
+            communityRow.setColumn("logo_bitstream_id", newLogo.getID());
             logo = newLogo;
 
             // now create policy for logo bitstream
             // to match our READ policy
-            List policies = AuthorizeManager.getPoliciesActionFilter(context,
-                    this, Constants.READ);
-            AuthorizeManager.addPolicies(context, policies, newLogo);
-
-            log.info(LogManager.getHeader(context, "set_logo",
+            List policies = AuthorizeManager.getPoliciesActionFilter(
+                    ourContext, this, Constants.READ);
+            AuthorizeManager.addPolicies(ourContext, policies, newLogo);
+
+            log.info(LogManager.getHeader(ourContext, "set_logo",
                     "community_id=" + getID() + "logo_bitstream_id="
                             + newLogo.getID()));
         }
@@ -373,45 +483,40 @@
         return logo;
     }
 
-    public void setLogoBitstream(Bitstream logo)
-    {
-        this.logo = logo;
-    }
-
-    /**
-     * Create a new collection within this community. The collection is created
-     * without any workflow groups or default submitter group.
-     *
-     * FIXME: This feels like it should be in the DAO.
-     *
-     * @return the new collection
-     */
-    public Collection createCollection() throws AuthorizeException
-    {
-        AuthorizeManager.authorizeAction(context, this, Constants.ADD);
-
-        Collection collection = collectionDAO.create();
-
-        ArchiveManager.move(context, collection, null, this);
-
-        return collection;
-    }
-
-    /**
-     * Create a new sub-community within this community.
-     *
-     * FIXME: This feels like it should be in the DAO.
-     *
-     * @return the new community
-     */
-    public Community createSubcommunity() throws AuthorizeException
-    {
-<<<<<<< HEAD
+    /**
+     * Update the community metadata (including logo) to the database.
+     */
+    public void update() throws SQLException, IOException, AuthorizeException
+    {
         // Check authorisation
-        AuthorizeManager.authorizeAction(context, this, Constants.ADD);
-
-        Community community = dao.create();
-=======
+        canEdit();
+
+        log.info(LogManager.getHeader(ourContext, "update_community",
+                "community_id=" + getID()));
+
+        DatabaseManager.update(ourContext, communityRow);
+
+        if (modified)
+        {
+            ourContext.addEvent(new Event(Event.MODIFY, Constants.COMMUNITY, getID(), null));
+            modified = false;
+        }
+        if (modifiedMetadata)
+        {
+            ourContext.addEvent(new Event(Event.MODIFY_METADATA, Constants.COMMUNITY, getID(), getDetails()));
+            modifiedMetadata = false;
+            clearDetails();
+        }
+    }
+
+    /**
+     * Get the collections in this community. Throws an SQLException because
+     * creating a community object won't load in all collections.
+     * 
+     * @return array of Collection objects
+     */
+    public Collection[] getCollections() throws SQLException
+    {
         List<Collection> collections = new ArrayList<Collection>();
 
         // Get the table rows
@@ -449,31 +554,23 @@
             if (tri != null)
                 tri.close();
         }
->>>>>>> a68d3779
-
-        ArchiveManager.move(context, community, null, this);
-
-        return community;
-    }
-
-    ////////////////////////////////////////////////////////////////////
-    // Utility methods
-    ////////////////////////////////////////////////////////////////////
-
-    public boolean canEditBoolean()
-    {
-<<<<<<< HEAD
-        try
-        {
-            canEdit();
-
-            return true;
-        }
-        catch (AuthorizeException e)
-        {
-            return false;
-        }
-=======
+
+        // Put them in an array
+        Collection[] collectionArray = new Collection[collections.size()];
+        collectionArray = (Collection[]) collections.toArray(collectionArray);
+
+        return collectionArray;
+    }
+
+    /**
+     * Get the immediate sub-communities of this community. Throws an
+     * SQLException because creating a community object won't load in all
+     * collections.
+     * 
+     * @return array of Community objects
+     */
+    public Community[] getSubcommunities() throws SQLException
+    {
         List<Community> subcommunities = new ArrayList<Community>();
 
         // Get the table rows
@@ -518,29 +615,16 @@
         communityArray = (Community[]) subcommunities.toArray(communityArray);
 
         return communityArray;
->>>>>>> a68d3779
-    }
-
-    public void canEdit() throws AuthorizeException
-    {
-<<<<<<< HEAD
-        List<Community> parents = dao.getParentCommunities(this);
-
-        for (Community parent : parents)
-        {
-            if (AuthorizeManager.authorizeActionBoolean(context, parent,
-                    Constants.WRITE))
-            {
-                return;
-            }
-
-            if (AuthorizeManager.authorizeActionBoolean(context, parent,
-                    Constants.ADD))
-            {
-                return;
-            }
-        }
-=======
+    }
+
+    /**
+     * Return the parent community of this community, or null if the community
+     * is top-level
+     * 
+     * @return the immediate parent community, or null if top-level
+     */
+    public Community getParentCommunity() throws SQLException
+    {
         Community parentCommunity = null;
 
         // Get the table rows
@@ -578,69 +662,61 @@
             if (tri != null)
                 tri.close();
         }
->>>>>>> a68d3779
-
-        AuthorizeManager.authorizeAction(context, this, Constants.WRITE);
-    }
-
-    public int getType()
-    {
-        return Constants.COMMUNITY;
-    }
-
-    ////////////////////////////////////////////////////////////////////
-    // Deprecated methods
-    ////////////////////////////////////////////////////////////////////
-
-    @Deprecated
-    public int countItems()
-    {
-        return dao.itemCount(this);
-    }
-
-    @Deprecated
-    public static Community find(Context context, int id)
-    {
-        return CommunityDAOFactory.getInstance(context).retrieve(id);
-    }
-
-    @Deprecated
-    public static Community create(Community parent, Context context)
-            throws AuthorizeException
-    {
-<<<<<<< HEAD
-        Community community =
-            CommunityDAOFactory.getInstance(context).create();
-
-        if (parent != null)
-        {
-            ArchiveManager.move(context, community, null, parent);
-            context.addEvent(
-                    new Event(
-                            Event.ADD,
-                            Constants.COMMUNITY,
-                            parent.getID(),
-                            Constants.COMMUNITY,
-                            community.getID(),
-                            community.getIdentifier().getCanonicalForm()
-                            ));
-        }
-        else
-        {
-            context.addEvent(
-                    new Event(
-                            Event.ADD,
-                            Constants.SITE,
-                            Site.SITE_ID,
-                            Constants.COMMUNITY,
-                            community.getID(),
-                            community.getIdentifier().getCanonicalForm()
-                            ));
-        }
-
-
-        return community;
-=======
+
+        return parentCommunity;
+    }
+
+    /**
+     * Return an array of parent communities of this community, in ascending
+     * order. If community is top-level, return an empty array.
+     * 
+     * @return an array of parent communities, empty if top-level
+     */
+    public Community[] getAllParents() throws SQLException
+    {
+        List<Community> parentList = new ArrayList<Community>();
+        Community parent = getParentCommunity();
+
+        while (parent != null)
+        {
+            parentList.add(parent);
+            parent = parent.getParentCommunity();
+        }
+
+        // Put them in an array
+        Community[] communityArray = new Community[parentList.size()];
+        communityArray = (Community[]) parentList.toArray(communityArray);
+
+        return communityArray;
+    }
+
+    /**
+     * Create a new collection within this community. The collection is created
+     * without any workflow groups or default submitter group.
+     * 
+     * @return the new collection
+     */
+    public Collection createCollection() throws SQLException,
+            AuthorizeException
+    {
+        // Check authorisation
+        AuthorizeManager.authorizeAction(ourContext, this, Constants.ADD);
+
+        Collection c = Collection.create(ourContext);
+        addCollection(c);
+
+        return c;
+    }
+
+    /**
+     * Add an exisiting collection to the community
+     * 
+     * @param c
+     *            collection to add
+     */
+    public void addCollection(Collection c) throws SQLException,
+            AuthorizeException
+    {
         // Check authorisation
         AuthorizeManager.authorizeAction(ourContext, this, Constants.ADD);
 
@@ -675,27 +751,34 @@
             if (tri != null)
                 tri.close();
         }
->>>>>>> a68d3779
-    }
-
-    @Deprecated
-    public static Community[] findAll(Context context)
-    {
-        CommunityDAO dao = CommunityDAOFactory.getInstance(context);
-        List<Community> communities = dao.getCommunities();
-
-        return communities.toArray(new Community[0]);
-    }
-
-    @Deprecated
-    public static Community[] findAllTop(Context context)
-    {
-<<<<<<< HEAD
-        CommunityDAO dao = CommunityDAOFactory.getInstance(context);
-        List<Community> communities = dao.getTopLevelCommunities();
-
-        return communities.toArray(new Community[0]);
-=======
+    }
+
+    /**
+     * Create a new sub-community within this community.
+     * 
+     * @return the new community
+     */
+    public Community createSubcommunity() throws SQLException,
+            AuthorizeException
+    {
+        // Check authorisation
+        AuthorizeManager.authorizeAction(ourContext, this, Constants.ADD);
+
+        Community c = create(this, ourContext);
+        addSubcommunity(c);
+
+        return c;
+    }
+
+    /**
+     * Add an exisiting community as a subcommunity to the community
+     * 
+     * @param c
+     *            subcommunity to add
+     */
+    public void addSubcommunity(Community c) throws SQLException,
+            AuthorizeException
+    {
         // Check authorisation
         AuthorizeManager.authorizeAction(ourContext, this, Constants.ADD);
 
@@ -730,22 +813,17 @@
             if (tri != null)
                 tri.close();
         }
->>>>>>> a68d3779
-    }
-
-    @Deprecated
-    public Community getParentCommunity()
-    {
-<<<<<<< HEAD
-        // FIXME: Oh so Bad and Wrong, but it's at least as good as the old
-        // implementation, so we'll let it slide.
-        List<Community> parents = dao.getParentCommunities(this);
-        if (parents.size() == 0)
-        {
-            return null;
-        }
-        return parents.get(0);
-=======
+    }
+
+    /**
+     * Remove a collection. Any items then orphaned are deleted.
+     * 
+     * @param c
+     *            collection to remove
+     */
+    public void removeCollection(Collection c) throws SQLException,
+            AuthorizeException, IOException
+    {
         // Check authorisation
         AuthorizeManager.authorizeAction(ourContext, this, Constants.REMOVE);
 
@@ -790,16 +868,17 @@
             if (tri != null)
                 tri.close();
         }
->>>>>>> a68d3779
-    }
-
-    @Deprecated
-    public Community[] getAllParents()
-    {
-<<<<<<< HEAD
-        List<Community> parents = dao.getAllParentCommunities(this);
-        return parents.toArray(new Community[0]);
-=======
+    }
+
+    /**
+     * Remove a subcommunity. Any substructure then orphaned is deleted.
+     * 
+     * @param c
+     *            subcommunity to remove
+     */
+    public void removeSubcommunity(Community c) throws SQLException,
+            AuthorizeException, IOException
+    {
         // Check authorisation
         AuthorizeManager.authorizeAction(ourContext, this, Constants.REMOVE);
 
@@ -844,16 +923,14 @@
             if (tri != null)
                 tri.close();
         }
->>>>>>> a68d3779
-    }
-
-    @Deprecated
-    public Collection[] getCollections()
-    {
-<<<<<<< HEAD
-        List<Collection> collections = collectionDAO.getChildCollections(this);
-        return collections.toArray(new Collection[0]);
-=======
+    }
+
+    /**
+     * Delete the community, including the metadata and logo. Collections and
+     * subcommunities that are then orphans are deleted.
+     */
+    public void delete() throws SQLException, AuthorizeException, IOException
+    {
         // Check authorisation
         // FIXME: If this was a subcommunity, it is first removed from it's
         // parent.
@@ -924,65 +1001,97 @@
         
         // Delete community row
         DatabaseManager.delete(ourContext, communityRow);
->>>>>>> a68d3779
-    }
-
-    @Deprecated
-    public Community[] getSubcommunities()
-    {
-        List<Community> communities = dao.getChildCommunities(this);
-        return communities.toArray(new Community[0]);
-    }
-
-    @Deprecated
-    public void addCollection(Collection collection)
-        throws AuthorizeException
-    {
-        ArchiveManager.move(context, collection, null, this);
-    }
-
-    @Deprecated
-    public void removeCollection(Collection collection)
-        throws AuthorizeException
-    {
-        ArchiveManager.move(context, collection, this, null);
-    }
-
-    @Deprecated
-    public void addSubcommunity(Community community) throws AuthorizeException
-    {
-        ArchiveManager.move(context, community, null, this);
-    }
-
-    @Deprecated
-    public void removeSubcommunity(Community community)
-        throws AuthorizeException
-    {
-        ArchiveManager.move(context, community, this, null);
-    }
-
-    @Deprecated
-    public void update() throws AuthorizeException
-    {
-        dao.update(this);
-
-		if (modified)
-        {
-            context.addEvent(new Event(Event.MODIFY, Constants.COMMUNITY, getID(), null));
-            modified = false;
-        }
-        if (modifiedMetadata)
-        {
-            context.addEvent(new Event(Event.MODIFY_METADATA, Constants.COMMUNITY, getID(), getDetails()));
-            modifiedMetadata = false;
-            clearDetails();
-        }
-    }
-
-    @Deprecated
-    public void delete() throws AuthorizeException
-    {
-        dao.delete(this.getID());
-        context.addEvent(new Event(Event.DELETE, Constants.COMMUNITY, getID(), getIdentifier().getCanonicalForm()));
+    }
+
+    /**
+     * Return <code>true</code> if <code>other</code> is the same Community
+     * as this object, <code>false</code> otherwise
+     * 
+     * @param other
+     *            object to compare to
+     * 
+     * @return <code>true</code> if object passed in represents the same
+     *         community as this object
+     */
+    public boolean equals(Object other)
+    {
+        if (!(other instanceof Community))
+        {
+            return false;
+        }
+
+        return (getID() == ((Community) other).getID());
+    }
+
+    /**
+     * return type found in Constants
+     */
+    public int getType()
+    {
+        return Constants.COMMUNITY;
+    }
+
+    /**
+     * return TRUE if context's user can edit community, false otherwise
+     * 
+     * @return boolean true = current user can edit community
+     */
+    public boolean canEditBoolean() throws java.sql.SQLException
+    {
+        try
+        {
+            canEdit();
+
+            return true;
+        }
+        catch (AuthorizeException e)
+        {
+            return false;
+        }
+    }
+
+    public void canEdit() throws AuthorizeException, SQLException
+    {
+        Community[] parents = getAllParents();
+
+        for (int i = 0; i < parents.length; i++)
+        {
+            if (AuthorizeManager.authorizeActionBoolean(ourContext, parents[i],
+                    Constants.WRITE))
+            {
+                return;
+            }
+
+            if (AuthorizeManager.authorizeActionBoolean(ourContext, parents[i],
+                    Constants.ADD))
+            {
+                return;
+            }
+        }
+
+        AuthorizeManager.authorizeAction(ourContext, this, Constants.WRITE);
+    }
+
+	/**
+     * counts items in this community
+     *
+     * @return  total items
+     */
+    public int countItems() throws SQLException
+    {       
+    	int total = 0;
+    	// add collection counts
+        Collection[] cols = getCollections();
+        for ( int i = 0; i < cols.length; i++)
+        {
+        	total += cols[i].countItems();
+        }
+        // add sub-community counts
+        Community[] comms = getSubcommunities();
+        for ( int j = 0; j < comms.length; j++ )
+        {
+        	total += comms[j].countItems();
+        }
+        return total;
     }
 }