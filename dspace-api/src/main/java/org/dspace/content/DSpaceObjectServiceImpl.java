/**
 * The contents of this file are subject to the license and copyright
 * detailed in the LICENSE and NOTICE files at the root of the source
 * tree and available online at
 *
 * http://www.dspace.org/license/
 */
package org.dspace.content;

import java.sql.SQLException;
import java.util.ArrayList;
import java.util.Arrays;
import java.util.Comparator;
import java.util.HashMap;
import java.util.Iterator;
import java.util.LinkedList;
import java.util.List;
import java.util.Map;
import java.util.Optional;
import java.util.StringTokenizer;
import java.util.function.Supplier;

import org.apache.commons.collections4.CollectionUtils;
import org.apache.commons.lang.NotImplementedException;
import org.apache.commons.lang3.ArrayUtils;
import org.apache.commons.lang3.StringUtils;
import org.apache.logging.log4j.Logger;
import org.dspace.authorize.AuthorizeException;
import org.dspace.content.authority.Choices;
import org.dspace.content.authority.service.ChoiceAuthorityService;
import org.dspace.content.authority.service.MetadataAuthorityService;
import org.dspace.content.service.DSpaceObjectService;
import org.dspace.content.service.MetadataFieldService;
import org.dspace.content.service.MetadataValueService;
import org.dspace.content.service.RelationshipService;
import org.dspace.core.Constants;
import org.dspace.core.Context;
import org.dspace.handle.service.HandleService;
import org.dspace.identifier.service.IdentifierService;
import org.dspace.services.RequestService;
import org.dspace.utils.DSpace;
import org.springframework.beans.factory.annotation.Autowired;

/**
 * Service implementation class for the DSpaceObject.
 * All DSpaceObject service classes should extend this class since it implements some basic methods which all
 * DSpaceObjects
 * are required to have.
 *
 * @param <T> class type
 * @author kevinvandevelde at atmire.com
 */
public abstract class DSpaceObjectServiceImpl<T extends DSpaceObject> implements DSpaceObjectService<T> {

    /**
     * log4j category
     */
    private static final Logger log = org.apache.logging.log4j.LogManager.getLogger(DSpaceObjectServiceImpl.class);

    @Autowired(required = true)
    protected ChoiceAuthorityService choiceAuthorityService;
    @Autowired(required = true)
    protected HandleService handleService;
    @Autowired(required = true)
    protected MetadataValueService metadataValueService;
    @Autowired(required = true)
    protected MetadataFieldService metadataFieldService;
    @Autowired(required = true)
    protected MetadataAuthorityService metadataAuthorityService;
    @Autowired(required = true)
    protected RelationshipService relationshipService;
    @Autowired
    private RequestService requestService;

    public DSpaceObjectServiceImpl() {

    }

    @Override
    public String getName(T dso) {
        String value = getMetadataFirstValue(dso, MetadataSchemaEnum.DC.getName(), "title", null, Item.ANY);
        return value == null ? "" : value;
    }

    @Override
    public ArrayList<String> getIdentifiers(Context context, T dso) {
        ArrayList<String> identifiers = new ArrayList<>();

        IdentifierService identifierService =
            new DSpace().getSingletonService(IdentifierService.class);

        if (identifierService != null) {
            identifiers.addAll(identifierService.lookup(context, dso));
        } else {
            log.warn("No IdentifierService found, will return an list containing "
                         + "the Handle only.");
            if (dso.getHandle() != null) {
                identifiers.add(handleService.getCanonicalForm(dso.getHandle()));
            }
        }

        if (log.isDebugEnabled()) {
            StringBuilder dbgMsg = new StringBuilder();
            for (String id : identifiers) {
                if (dbgMsg.capacity() == 0) {
                    dbgMsg.append("This DSO's Identifiers are: ");
                } else {
                    dbgMsg.append(", ");
                }
                dbgMsg.append(id);
            }
            dbgMsg.append(".");
            log.debug(dbgMsg.toString());
        }

        return identifiers;
    }

    @Override
    public DSpaceObject getParentObject(Context context, T dso) throws SQLException {
        return null;
    }

    @Override
    public DSpaceObject getAdminObject(Context context, T dso, int action) throws SQLException {
        if (action == Constants.ADMIN) {
            throw new IllegalArgumentException("Illegal call to the DSpaceObject.getAdminObject method");
        }
        return dso;
    }

    @Override
    public String getTypeText(T dso) {
        return Constants.typeText[dso.getType()];
    }

    @Override
    public List<MetadataValue> getMetadata(T dso, String schema, String element, String qualifier, String lang) {
        // Build up list of matching values
        List<MetadataValue> values = new ArrayList<>();
        for (MetadataValue dcv : dso.getMetadata()) {
            if (match(schema, element, qualifier, lang, dcv)) {
                values.add(dcv);
            }
        }

        // Create an array of matching values
        return values;
    }

    @Override
    public List<MetadataValue> getMetadataByMetadataString(T dso, String mdString) {
        StringTokenizer dcf = new StringTokenizer(mdString, ".");

        String[] tokens = {"", "", ""};
        int i = 0;
        while (dcf.hasMoreTokens()) {
            tokens[i] = dcf.nextToken().trim();
            i++;
        }
        String schema = tokens[0];
        String element = tokens[1];
        String qualifier = tokens[2];

        List<MetadataValue> values = getMetadata(dso, schema, element, qualifier);

        return values;
    }

    private List<MetadataValue> getMetadata(T dso, String schema, String element, String qualifier) {
        List<MetadataValue> values;
        if (Item.ANY.equals(qualifier)) {
            values = getMetadata(dso, schema, element, Item.ANY, Item.ANY);
        } else if ("".equals(qualifier)) {
            values = getMetadata(dso, schema, element, null, Item.ANY);
        } else {
            values = getMetadata(dso, schema, element, qualifier, Item.ANY);
        }
        return values;
    }

    @Override
    public String getMetadata(T dso, String value) {
        List<MetadataValue> metadataValues = getMetadataByMetadataString(dso, value);

        if (CollectionUtils.isNotEmpty(metadataValues)) {
            return metadataValues.iterator().next().getValue();
        }
        return null;
    }

    @Override
    public List<MetadataValue> getMetadata(T dso, String mdString, String authority) {
        String[] elements = getElements(mdString);
        return getMetadata(dso, elements[0], elements[1], elements[2], elements[3], authority);
    }

    @Override
    public List<MetadataValue> getMetadata(T dso, String schema, String element, String qualifier, String lang,
                                           String authority) {
        List<MetadataValue> metadata = getMetadata(dso, schema, element, qualifier, lang);
        List<MetadataValue> result = new ArrayList<>(metadata);
        if (!authority.equals(Item.ANY)) {
            Iterator<MetadataValue> iterator = result.iterator();
            while (iterator.hasNext()) {
                MetadataValue metadataValue = iterator.next();
                if (!authority.equals(metadataValue.getAuthority())) {
                    iterator.remove();
                }
            }
        }
        return result;
    }

    @Override
    public List<MetadataValue> addMetadata(Context context, T dso, String schema, String element, String qualifier,
                            String lang, List<String> values) throws SQLException {
        MetadataField metadataField = metadataFieldService.findByElement(context, schema, element, qualifier);
        if (metadataField == null) {
            throw new SQLException(
                "bad_dublin_core schema=" + schema + "." + element + "." + qualifier + ". Metadata field does not " +
                    "exist!");
        }

        return addMetadata(context, dso, metadataField, lang, values);
    }

    @Override
    public List<MetadataValue> addMetadata(Context context, T dso, String schema, String element, String qualifier,
                               String lang, List<String> values, List<String> authorities, List<Integer> confidences)
        throws SQLException {
        // We will not verify that they are valid entries in the registry
        // until update() is called.
        MetadataField metadataField = metadataFieldService.findByElement(context, schema, element, qualifier);
        if (metadataField == null) {
            throw new SQLException(
                "bad_dublin_core schema=" + schema + "." + element + "." + qualifier + ". Metadata field does not " +
                    "exist!");
        }
        return addMetadata(context, dso, metadataField, lang, values, authorities, confidences);
    }

    @Override
    public List<MetadataValue> addMetadata(Context context, T dso, MetadataField metadataField, String lang,
                                           List<String> values, List<String> authorities, List<Integer> confidences)
        throws SQLException {
<<<<<<< HEAD
        boolean storeAuthoritySetForMetadata = Optional.ofNullable(requestService.getCurrentRequest())
            .map(r -> (Boolean) r.getAttribute("store_authority_" + metadataField.toString('.')))
            .orElse(false);
        boolean authorityControlled = storeAuthoritySetForMetadata
            || metadataAuthorityService.isAuthorityControlled(metadataField);
=======

        //Set place to list length of all metadatavalues for the given schema.element.qualifier combination.
        // Subtract one to adhere to the 0 as first element rule
        final Supplier<Integer> placeSupplier =  () ->
            this.getMetadata(dso, metadataField.getMetadataSchema().getName(), metadataField.getElement(),
                metadataField.getQualifier(), Item.ANY).size() - 1;

        return addMetadata(context, dso, metadataField, lang, values, authorities, confidences, placeSupplier);

    }

    public List<MetadataValue> addMetadata(Context context, T dso, MetadataField metadataField, String lang,
            List<String> values, List<String> authorities, List<Integer> confidences, Supplier<Integer> placeSupplier)
                    throws SQLException {

        boolean authorityControlled = metadataAuthorityService.isAuthorityControlled(metadataField);
>>>>>>> d54907f3
        boolean authorityRequired = metadataAuthorityService.isAuthorityRequired(metadataField);
        List<MetadataValue> newMetadata = new ArrayList<>(values.size());
        // We will not verify that they are valid entries in the registry
        // until update() is called.
        for (int i = 0; i < values.size(); i++) {

            if (authorities != null && authorities.size() >= i) {
                if (StringUtils.startsWith(authorities.get(i), Constants.VIRTUAL_AUTHORITY_PREFIX)) {
                    continue;
                }
            }
            MetadataValue metadataValue = metadataValueService.create(context, dso, metadataField);
            newMetadata.add(metadataValue);

            metadataValue.setPlace(placeSupplier.get());

            metadataValue.setLanguage(lang == null ? null : lang.trim());

            // Logic to set Authority and Confidence:
            //  - normalize an empty string for authority to NULL.
            //  - if authority key is present, use given confidence or NOVALUE if not given
            //  - otherwise, preserve confidence if meaningful value was given since it may document a failed
            // authority lookup
            //  - CF_UNSET signifies no authority nor meaningful confidence.
            //  - it's possible to have empty authority & CF_ACCEPTED if e.g. user deletes authority key
            if (authorityControlled) {
                if (authorities != null && authorities.get(i) != null && authorities.get(i).length() > 0) {
                    metadataValue.setAuthority(authorities.get(i));
                    metadataValue.setConfidence(confidences == null ? Choices.CF_NOVALUE : confidences.get(i));
                } else {
                    metadataValue.setAuthority(null);
                    metadataValue.setConfidence(confidences == null ? Choices.CF_UNSET : confidences.get(i));
                }
                // authority sanity check: if authority is required, was it supplied?
                // XXX FIXME? can't throw a "real" exception here without changing all the callers to expect it, so
                // use a runtime exception
                if (authorityRequired && (metadataValue.getAuthority() == null || metadataValue.getAuthority()
                                                                                               .length() == 0)) {
                    throw new IllegalArgumentException("The metadata field \"" + metadataField
                        .toString() + "\" requires an authority key but none was provided. Value=\"" + values
                        .get(i) + "\"");
                }
            }
            if (values.get(i) != null) {
                // remove control unicode char
                String temp = values.get(i).trim();
                char[] dcvalue = temp.toCharArray();
                for (int charPos = 0; charPos < dcvalue.length; charPos++) {
                    if (Character.isISOControl(dcvalue[charPos]) &&
                        !String.valueOf(dcvalue[charPos]).equals("\u0009") &&
                        !String.valueOf(dcvalue[charPos]).equals("\n") &&
                        !String.valueOf(dcvalue[charPos]).equals("\r")) {
                        dcvalue[charPos] = ' ';
                    }
                }
                metadataValue.setValue(String.valueOf(dcvalue));
            } else {
                metadataValue.setValue(null);
            }
            //An update here isn't needed, this is persited upon the merge of the owning object
//            metadataValueService.update(context, metadataValue);
            dso.addDetails(metadataField.toString());
        }
        setMetadataModified(dso);
        return newMetadata;
    }

    @Override
    public MetadataValue addMetadata(Context context, T dso, MetadataField metadataField, String language,
                            String value, String authority, int confidence) throws SQLException {
        return addMetadata(context, dso, metadataField, language, Arrays.asList(value), Arrays.asList(authority),
                    Arrays.asList(confidence)).get(0);
    }

    @Override
    public MetadataValue addMetadata(Context context, T dso, String schema, String element, String qualifier,
                             String lang, String value) throws SQLException {
        return addMetadata(context, dso, schema, element, qualifier, lang, Arrays.asList(value)).get(0);
    }

    @Override
    public MetadataValue addMetadata(Context context, T dso, MetadataField metadataField, String language, String value)
        throws SQLException {
        return addMetadata(context, dso, metadataField, language, Arrays.asList(value)).get(0);
    }

    @Override
    public List<MetadataValue> addMetadata(Context context, T dso, MetadataField metadataField, String language,
                                           List<String> values)
        throws SQLException {
        if (metadataField != null) {
            String fieldKey = metadataAuthorityService
                .makeFieldKey(metadataField.getMetadataSchema().getName(), metadataField.getElement(),
                              metadataField.getQualifier());
            if (metadataAuthorityService.isAuthorityControlled(fieldKey)) {
                List<String> authorities = new ArrayList<>();
                List<Integer> confidences = new ArrayList<>();
                for (int i = 0; i < values.size(); ++i) {
                    if (dso instanceof Item) {
                        getAuthoritiesAndConfidences(fieldKey, ((Item) dso).getOwningCollection(), values, authorities,
                                                     confidences, i);
                    } else {
                        getAuthoritiesAndConfidences(fieldKey, null, values, authorities, confidences, i);
                    }
                }
                return addMetadata(context, dso, metadataField, language, values, authorities, confidences);
            } else {
                return addMetadata(context, dso, metadataField, language, values, null, null);
            }
        }
        return new ArrayList<>(0);
    }

    @Override
    public MetadataValue addMetadata(Context context, T dso, String schema, String element, String qualifier,
                            String lang, String value, String authority, int confidence) throws SQLException {
        return addMetadata(context, dso, schema, element, qualifier, lang, Arrays.asList(value),
                Arrays.asList(authority), Arrays.asList(confidence)).stream().findFirst().orElse(null);
    }

    @Override
    public void clearMetadata(Context context, T dso, String schema, String element, String qualifier, String lang)
        throws SQLException {
        Iterator<MetadataValue> metadata = dso.getMetadata().iterator();
        while (metadata.hasNext()) {
            MetadataValue metadataValue = metadata.next();
            // If this value matches, delete it
            if (match(schema, element, qualifier, lang, metadataValue)) {
                metadata.remove();
                metadataValueService.delete(context, metadataValue);
            }
        }
        dso.setMetadataModified();
    }

    @Override
    public void removeMetadataValues(Context context, T dso, List<MetadataValue> values) throws SQLException {
        Iterator<MetadataValue> metadata = dso.getMetadata().iterator();
        while (metadata.hasNext()) {
            MetadataValue metadataValue = metadata.next();
            if (values.contains(metadataValue)) {
                metadata.remove();
                metadataValueService.delete(context, metadataValue);
            }
        }
        dso.setMetadataModified();
    }

    /**
     * Retrieve first metadata field value
     *
     * @param dso       The DSpaceObject which we ask for metadata.
     * @param schema    the schema for the metadata field. <em>Must</em> match
     *                  the <code>name</code> of an existing metadata schema.
     * @param element   the element to match, or <code>Item.ANY</code>
     * @param qualifier the qualifier to match, or <code>Item.ANY</code>
     * @param language  the language to match, or <code>Item.ANY</code>
     * @return the first metadata field value
     */
    @Override
    public String getMetadataFirstValue(T dso, String schema, String element, String qualifier, String language) {
        List<MetadataValue> metadataValues = getMetadata(dso, schema, element, qualifier, language);
        if (CollectionUtils.isNotEmpty(metadataValues)) {
            return metadataValues.iterator().next().getValue();
        }
        return null;
    }

    /**
     * Retrieve first metadata field value
     *
     * @param dso       The DSpaceObject which we ask for metadata.
     * @param field     {schema, element, qualifier} for the desired field.
     * @param language  the language to match, or <code>Item.ANY</code>
     * @return the first metadata field value
     */
    @Override
    public String getMetadataFirstValue(T dso, MetadataFieldName field, String language) {
        List<MetadataValue> metadataValues
                = getMetadata(dso, field.SCHEMA, field.ELEMENT, field.QUALIFIER, language);
        if (CollectionUtils.isNotEmpty(metadataValues)) {
            return metadataValues.get(0).getValue();
        }
        return null;
    }

    /**
     * Set first metadata field value
     *
     * @throws SQLException if database error
     */
    @Override
    public void setMetadataSingleValue(Context context, T dso, String schema, String element, String qualifier,
                                       String language, String value) throws SQLException {
        if (value != null) {
            clearMetadata(context, dso, schema, element, qualifier, language);
            addMetadata(context, dso, schema, element, qualifier, language, value);
            dso.setMetadataModified();
        }
    }

    @Override
    public void setMetadataSingleValue(Context context, T dso, MetadataFieldName field,
            String language, String value)
            throws SQLException {
        if (value != null) {
            clearMetadata(context, dso, field.SCHEMA, field.ELEMENT, field.QUALIFIER,
                    language);

            String newValueLanguage = (Item.ANY.equals(language)) ? null : language;
            addMetadata(context, dso, field.SCHEMA, field.ELEMENT, field.QUALIFIER,
                    newValueLanguage, value);
            dso.setMetadataModified();
        }
    }

    /**
     * Utility method for pattern-matching metadata elements.  This
     * method will return <code>true</code> if the given schema,
     * element, qualifier and language match the schema, element,
     * qualifier and language of the <code>DCValue</code> object passed
     * in.  Any or all of the element, qualifier and language passed
     * in can be the <code>Item.ANY</code> wildcard.
     *
     * @param schema        the schema for the metadata field. <em>Must</em> match
     *                      the <code>name</code> of an existing metadata schema.
     * @param element       the element to match, or <code>Item.ANY</code>
     * @param qualifier     the qualifier to match, or <code>Item.ANY</code>
     * @param language      the language to match, or <code>Item.ANY</code>
     * @param metadataValue the Dublin Core value
     * @return <code>true</code> if there is a match
     */
    protected boolean match(String schema, String element, String qualifier,
                            String language, MetadataValue metadataValue) {

        MetadataField metadataField = metadataValue.getMetadataField();
        MetadataSchema metadataSchema = metadataField.getMetadataSchema();
        // We will attempt to disprove a match - if we can't we have a match
        if (!element.equals(Item.ANY) && !element.equals(metadataField.getElement())) {
            // Elements do not match, no wildcard
            return false;
        }

        if (StringUtils.isBlank(qualifier)) {
            // Value must be unqualified
            if (metadataField.getQualifier() != null) {
                // Value is qualified, so no match
                return false;
            }
        } else if (!qualifier.equals(Item.ANY)) {
            // Not a wildcard, so qualifier must match exactly
            if (!qualifier.equals(metadataField.getQualifier())) {
                return false;
            }
        }

        if (language == null) {
            // Value must be null language to match
            if (metadataValue.getLanguage() != null) {
                // Value is qualified, so no match
                return false;
            }
        } else if (!language.equals(Item.ANY)) {
            // Not a wildcard, so language must match exactly
            if (!language.equals(metadataValue.getLanguage())) {
                return false;
            }
        }

        if (!schema.equals(Item.ANY)) {
            if (metadataSchema != null && !metadataSchema.getName().equals(schema)) {
                // The namespace doesn't match
                return false;
            }
        }

        // If we get this far, we have a match
        return true;
    }

    protected void getAuthoritiesAndConfidences(String fieldKey, Collection collection, List<String> values,
                                                List<String> authorities, List<Integer> confidences, int i) {
        Choices c = choiceAuthorityService.getBestMatch(fieldKey, values.get(i), collection, null);
        authorities.add(c.values.length > 0 ? c.values[0].authority : null);
        confidences.add(c.confidence);
    }


    /**
     * Splits "schema.element.qualifier.language" into an array.
     * <p>
     * The returned array will always have length greater than or equal to 4
     * <p>
     * Values in the returned array can be empty or null.
     *
     * @param fieldName field name
     * @return array
     */
    protected String[] getElements(String fieldName) {
        String[] tokens = StringUtils.split(fieldName, ".");

        int add = 4 - tokens.length;
        if (add > 0) {
            tokens = (String[]) ArrayUtils.addAll(tokens, new String[add]);
        }

        return tokens;
    }

    /**
     * Splits "schema.element.qualifier.language" into an array.
     * <p>
     * The returned array will always have length greater than or equal to 4
     * <p>
     * When @param fill is true, elements that would be empty or null are replaced by Item.ANY
     *
     * @param fieldName field name
     * @return array
     */
    protected String[] getElementsFilled(String fieldName) {
        String[] elements = getElements(fieldName);
        for (int i = 0; i < elements.length; i++) {
            if (StringUtils.isBlank(elements[i])) {
                elements[i] = Item.ANY;
            }
        }
        return elements;
    }

    protected String[] getMDValueByField(String field) {
        StringTokenizer dcf = new StringTokenizer(field, ".");

        String[] tokens = {"", "", ""};
        int i = 0;
        while (dcf.hasMoreTokens()) {
            tokens[i] = dcf.nextToken().trim();
            i++;
        }

        if (i != 0) {
            return tokens;
        } else {
            return getMDValueByLegacyField(field);
        }
    }

    @Override
    public void update(Context context, T dso) throws SQLException, AuthorizeException {
        if (dso.isMetadataModified()) {
            /*
            Update the order of the metadata values
             */
            // A map created to store the latest place for each metadata field
            Map<MetadataField, Integer> fieldToLastPlace = new HashMap<>();
            List<MetadataValue> metadataValues = new LinkedList<>();
            if (dso.getType() == Constants.ITEM) {
                metadataValues = getMetadata(dso, Item.ANY, Item.ANY, Item.ANY, Item.ANY);
            } else {
                metadataValues = dso.getMetadata();
            }
            //This inline sort function will sort the MetadataValues based on their place in ascending order
            //If two places are the same then the MetadataValue instance will be placed before the
            //RelationshipMetadataValue instance.
            //This is done to ensure that the order is correct.
            metadataValues.sort(new Comparator<MetadataValue>() {
                @Override
                public int compare(MetadataValue o1, MetadataValue o2) {
                    int compare = o1.getPlace() - o2.getPlace();
                    if (compare == 0) {
                        if (o1 instanceof RelationshipMetadataValue) {
                            return 1;
                        } else if (o2 instanceof RelationshipMetadataValue) {
                            return -1;
                        }
                    }
                    return compare;
                }
            });
            for (MetadataValue metadataValue : metadataValues) {
                //Retrieve & store the place for each metadata value
                if (StringUtils.startsWith(metadataValue.getAuthority(), Constants.VIRTUAL_AUTHORITY_PREFIX) &&
                    ((RelationshipMetadataValue) metadataValue).isUseForPlace()) {
                    int mvPlace = getMetadataValuePlace(fieldToLastPlace, metadataValue);
                    metadataValue.setPlace(mvPlace);
                    String authority = metadataValue.getAuthority();
                    String relationshipId = StringUtils.split(authority, "::")[1];
                    Relationship relationship = relationshipService.find(context, Integer.parseInt(relationshipId));
                    if (relationship != null) {
                        if (relationship.getLeftItem() == (Item) dso) {
                            relationship.setLeftPlace(mvPlace);
                        } else {
                            relationship.setRightPlace(mvPlace);
                        }
                        relationshipService.update(context, relationship);
                    }

                } else if (!StringUtils.startsWith(metadataValue.getAuthority(),
                                                   Constants.VIRTUAL_AUTHORITY_PREFIX)) {
                    int mvPlace = getMetadataValuePlace(fieldToLastPlace, metadataValue);
                    metadataValue.setPlace(mvPlace);
                }
            }
        }
    }

    /**
     * Retrieve the place of the metadata value
     *
     * @param fieldToLastPlace the map containing the latest place of each metadata field
     * @param metadataValue    the metadata value that needs to get a place
     * @return The new place for the metadata value
     */
    protected int getMetadataValuePlace(Map<MetadataField, Integer> fieldToLastPlace, MetadataValue metadataValue) {
        MetadataField metadataField = metadataValue.getMetadataField();
        if (fieldToLastPlace.containsKey(metadataField)) {
            fieldToLastPlace.put(metadataField, fieldToLastPlace.get(metadataField) + 1);
        } else {
            // The metadata value place starts at 0
            fieldToLastPlace.put(metadataField, 0);
        }
        return fieldToLastPlace.get(metadataField);
    }

    protected String[] getMDValueByLegacyField(String field) {
        switch (field) {
            case "introductory_text":
                return new String[] {MetadataSchemaEnum.DC.getName(), "description", null};
            case "short_description":
                return new String[] {MetadataSchemaEnum.DC.getName(), "description", "abstract"};
            case "side_bar_text":
                return new String[] {MetadataSchemaEnum.DC.getName(), "description", "tableofcontents"};
            case "copyright_text":
                return new String[] {MetadataSchemaEnum.DC.getName(), "rights", null};
            case "name":
                return new String[] {MetadataSchemaEnum.DC.getName(), "title", null};
            case "provenance_description":
                return new String[] {MetadataSchemaEnum.DC.getName(), "provenance", null};
            case "license":
                return new String[] {MetadataSchemaEnum.DC.getName(), "rights", "license"};
            case "user_format_description":
                return new String[] {MetadataSchemaEnum.DC.getName(), "format", null};
            case "source":
                return new String[] {MetadataSchemaEnum.DC.getName(), "source", null};
            case "relationship":
                return new String[] {"dspace", "entity", "type"};
            case "firstname":
                return new String[] {"eperson", "firstname", null};
            case "lastname":
                return new String[] {"eperson", "lastname", null};
            case "phone":
                return new String[] {"eperson", "phone", null};
            case "language":
                return new String[] {"eperson", "language", null};
            case "entity-type":
                return new String[] { "dspace", "entity", "type" };
            case "submission-type":
                return new String[] { MetadataSchemaEnum.CRIS.getName(), "submission", "definition" };
            case "workflow-name":
                return new String[] { MetadataSchemaEnum.CRIS.getName(), "workflow", "name" };
            case "shared-workspace":
                return new String[] { MetadataSchemaEnum.CRIS.getName(), "workspace", "shared" };
            default:
                return new String[] {null, null, null};
        }
    }

    @Override
    public void addAndShiftRightMetadata(Context context, T dso, String schema, String element, String qualifier,
                                         String lang, String value, String authority, int confidence, int index)
            throws SQLException {

        List<MetadataValue> list = getMetadata(dso, schema, element, qualifier);

        int idx = 0;
        int place = 0;
        boolean last = true;
        for (MetadataValue rr : list) {
            if (idx == index) {
                MetadataValue newMetadata = addMetadata(context, dso, schema, element, qualifier,
                        lang, value, authority, confidence);

                moveSingleMetadataValue(context, dso, place, newMetadata);
                place++;
                last = false;
            }
            moveSingleMetadataValue(context, dso, place, rr);
            place++;
            idx++;
        }
        if (last) {
            addMetadata(context, dso, schema, element, qualifier,
                    lang, value, authority, confidence);
        }
    }

    @Override
    public void moveMetadata(Context context, T dso, String schema, String element, String qualifier, int from, int to)
            throws SQLException, IllegalArgumentException {

        if (from == to) {
            throw new IllegalArgumentException("The \"from\" location MUST be different from \"to\" location");
        }

        List<MetadataValue> list = getMetadata(dso, schema, element, qualifier);

        if (from >= list.size() || to >= list.size() || to < 0 || from < 0) {
            throw new IllegalArgumentException(
                "The \"from\" and \"to\" locations MUST exist for the operation to be successful." +
                        "\n To and from indices must be between 0 and " + (list.size() - 1) +
                        "\n Idx from:" + from + " Idx to: " + to);
        }

        int idx = 0;
        MetadataValue moved = null;
        for (MetadataValue md : list) {
            if (idx == from) {
                moved = md;
                break;
            }
            idx++;
        }

        idx = 0;
        int place = 0;
        boolean last = true;
        for (MetadataValue rr : list) {
            if (idx == to && to < from) {
                moveSingleMetadataValue(context, dso, place, moved);
                place++;
                last = false;
            }
            if (idx != from) {
                moveSingleMetadataValue(context, dso, place, rr);
                place++;
            }
            if (idx == to && to > from) {
                moveSingleMetadataValue(context, dso, place, moved);
                place++;
                last = false;
            }
            idx++;
        }
        if (last) {
            moveSingleMetadataValue(context, dso, place, moved);
        }
    }

    /**
     * Supports moving metadata by updating the place of the metadata value.
     *
     * @param context current DSpace session.
     * @param dso     unused.
     * @param place   ordinal position of the value in the list of that field's values.
     * @param rr      the value to be placed.
     */
    protected void moveSingleMetadataValue(Context context, T dso, int place, MetadataValue rr) {
        //just move the metadata
        rr.setPlace(place);
    }

    @Override
    public void replaceMetadata(Context context, T dso, String schema, String element, String qualifier, String lang,
                                String value, String authority, int confidence, int index) throws SQLException {

        List<MetadataValue> list = getMetadata(dso, schema, element, qualifier);

        removeMetadataValues(context, dso, Arrays.asList(list.get(index)));
        addAndShiftRightMetadata(context, dso, schema, element, qualifier, lang, value, authority, confidence, index);
    }

    @Override
    public void setMetadataModified(T dso) {
        dso.setMetadataModified();
    }

    @Override
    public MetadataValue addMetadata(Context context, T dso, String schema, String element, String qualifier,
            String lang, String value, String authority, int confidence, int place) throws SQLException {

        throw new NotImplementedException();

    }

}<|MERGE_RESOLUTION|>--- conflicted
+++ resolved
@@ -243,31 +243,27 @@
     @Override
     public List<MetadataValue> addMetadata(Context context, T dso, MetadataField metadataField, String lang,
                                            List<String> values, List<String> authorities, List<Integer> confidences)
-        throws SQLException {
-<<<<<<< HEAD
+            throws SQLException {
+
+        //Set place to list length of all metadatavalues for the given schema.element.qualifier combination.
+        // Subtract one to adhere to the 0 as first element rule
+        final Supplier<Integer> placeSupplier =  () ->
+                this.getMetadata(dso, metadataField.getMetadataSchema().getName(), metadataField.getElement(),
+                        metadataField.getQualifier(), Item.ANY).size() - 1;
+
+        return addMetadata(context, dso, metadataField, lang, values, authorities, confidences, placeSupplier);
+
+    }
+
+    public List<MetadataValue> addMetadata(Context context, T dso, MetadataField metadataField, String lang,
+            List<String> values, List<String> authorities, List<Integer> confidences, Supplier<Integer> placeSupplier)
+                    throws SQLException {
+
         boolean storeAuthoritySetForMetadata = Optional.ofNullable(requestService.getCurrentRequest())
             .map(r -> (Boolean) r.getAttribute("store_authority_" + metadataField.toString('.')))
             .orElse(false);
         boolean authorityControlled = storeAuthoritySetForMetadata
             || metadataAuthorityService.isAuthorityControlled(metadataField);
-=======
-
-        //Set place to list length of all metadatavalues for the given schema.element.qualifier combination.
-        // Subtract one to adhere to the 0 as first element rule
-        final Supplier<Integer> placeSupplier =  () ->
-            this.getMetadata(dso, metadataField.getMetadataSchema().getName(), metadataField.getElement(),
-                metadataField.getQualifier(), Item.ANY).size() - 1;
-
-        return addMetadata(context, dso, metadataField, lang, values, authorities, confidences, placeSupplier);
-
-    }
-
-    public List<MetadataValue> addMetadata(Context context, T dso, MetadataField metadataField, String lang,
-            List<String> values, List<String> authorities, List<Integer> confidences, Supplier<Integer> placeSupplier)
-                    throws SQLException {
-
-        boolean authorityControlled = metadataAuthorityService.isAuthorityControlled(metadataField);
->>>>>>> d54907f3
         boolean authorityRequired = metadataAuthorityService.isAuthorityRequired(metadataField);
         List<MetadataValue> newMetadata = new ArrayList<>(values.size());
         // We will not verify that they are valid entries in the registry
