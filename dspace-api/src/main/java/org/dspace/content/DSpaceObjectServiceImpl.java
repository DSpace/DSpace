/**
 * The contents of this file are subject to the license and copyright
 * detailed in the LICENSE and NOTICE files at the root of the source
 * tree and available online at
 *
 * http://www.dspace.org/license/
 */
package org.dspace.content;

import java.sql.SQLException;
import java.util.ArrayList;
import java.util.Arrays;
import java.util.HashMap;
import java.util.Iterator;
import java.util.List;
import java.util.Map;
import java.util.StringTokenizer;

import org.apache.commons.collections.CollectionUtils;
import org.apache.commons.lang.ArrayUtils;
import org.apache.commons.lang.StringUtils;
import org.apache.log4j.Logger;
import org.dspace.authorize.AuthorizeException;
import org.dspace.content.authority.Choices;
import org.dspace.content.authority.service.ChoiceAuthorityService;
import org.dspace.content.authority.service.MetadataAuthorityService;
import org.dspace.content.service.DSpaceObjectService;
import org.dspace.content.service.MetadataFieldService;
import org.dspace.content.service.MetadataValueService;
import org.dspace.core.Constants;
import org.dspace.core.Context;
import org.dspace.handle.service.HandleService;
import org.dspace.identifier.service.IdentifierService;
import org.dspace.utils.DSpace;
import org.springframework.beans.factory.annotation.Autowired;

/**
 * Service implementation class for the DSpaceObject.
 * All DSpaceObject service classes should extend this class since it implements some basic methods which all
 * DSpaceObjects
 * are required to have.
 *
 * @param <T> class type
 * @author kevinvandevelde at atmire.com
 */
public abstract class DSpaceObjectServiceImpl<T extends DSpaceObject> implements DSpaceObjectService<T> {

    /**
     * log4j category
     */
    private static final Logger log = Logger.getLogger(DSpaceObjectServiceImpl.class);

    @Autowired(required = true)
    protected ChoiceAuthorityService choiceAuthorityService;
    @Autowired(required = true)
    protected HandleService handleService;
    @Autowired(required = true)
    protected MetadataValueService metadataValueService;
    @Autowired(required = true)
    protected MetadataFieldService metadataFieldService;
    @Autowired(required = true)
    protected MetadataAuthorityService metadataAuthorityService;

    public DSpaceObjectServiceImpl() {

    }

    @Override
    public String getName(T dso) {
        String value = getMetadataFirstValue(dso, MetadataSchema.DC_SCHEMA, "title", null, Item.ANY);
        return value == null ? "" : value;
    }

    @Override
    public ArrayList<String> getIdentifiers(Context context, T dso) {
        ArrayList<String> identifiers = new ArrayList<>();

        IdentifierService identifierService =
            new DSpace().getSingletonService(IdentifierService.class);

        if (identifierService != null) {
            identifiers.addAll(identifierService.lookup(context, dso));
        } else {
            log.warn("No IdentifierService found, will return an list containing "
                         + "the Handle only.");
            if (dso.getHandle() != null) {
                identifiers.add(handleService.getCanonicalForm(dso.getHandle()));
            }
        }

        if (log.isDebugEnabled()) {
            StringBuilder dbgMsg = new StringBuilder();
            for (String id : identifiers) {
                if (dbgMsg.capacity() == 0) {
                    dbgMsg.append("This DSO's Identifiers are: ");
                } else {
                    dbgMsg.append(", ");
                }
                dbgMsg.append(id);
            }
            dbgMsg.append(".");
            log.debug(dbgMsg.toString());
        }

        return identifiers;
    }

    @Override
    public DSpaceObject getParentObject(Context context, T dso) throws SQLException {
        return null;
    }

    @Override
    public DSpaceObject getAdminObject(Context context, T dso, int action) throws SQLException {
        if (action == Constants.ADMIN) {
            throw new IllegalArgumentException("Illegal call to the DSpaceObject.getAdminObject method");
        }
        return dso;
    }

    @Override
    public String getTypeText(T dso) {
        return Constants.typeText[dso.getType()];
    }

    @Override
    public List<MetadataValue> getMetadata(T dso, String schema, String element, String qualifier, String lang) {
        // Build up list of matching values
        List<MetadataValue> values = new ArrayList<MetadataValue>();
        for (MetadataValue dcv : dso.getMetadata()) {
            if (match(schema, element, qualifier, lang, dcv)) {
                values.add(dcv);
            }
        }

        // Create an array of matching values
        return values;
    }

    @Override
    public List<MetadataValue> getMetadataByMetadataString(T dso, String mdString) {
        StringTokenizer dcf = new StringTokenizer(mdString, ".");

        String[] tokens = {"", "", ""};
        int i = 0;
        while (dcf.hasMoreTokens()) {
            tokens[i] = dcf.nextToken().trim();
            i++;
        }
        String schema = tokens[0];
        String element = tokens[1];
        String qualifier = tokens[2];

        List<MetadataValue> values = getMetadata(dso, schema, element, qualifier);

        return values;
    }

    private List<MetadataValue> getMetadata(T dso, String schema, String element, String qualifier) {
        List<MetadataValue> values;
        if (Item.ANY.equals(qualifier)) {
            values = getMetadata(dso, schema, element, Item.ANY, Item.ANY);
        } else if ("".equals(qualifier)) {
            values = getMetadata(dso, schema, element, null, Item.ANY);
        } else {
            values = getMetadata(dso, schema, element, qualifier, Item.ANY);
        }
        return values;
    }

    @Override
    public String getMetadata(T dso, String value) {
        List<MetadataValue> metadataValues = getMetadataByMetadataString(dso, value);

        if (CollectionUtils.isNotEmpty(metadataValues)) {
            return metadataValues.iterator().next().getValue();
        }
        return null;
    }

    @Override
    public List<MetadataValue> getMetadata(T dso, String mdString, String authority) {
        String[] elements = getElements(mdString);
        return getMetadata(dso, elements[0], elements[1], elements[2], elements[3], authority);
    }

    @Override
    public List<MetadataValue> getMetadata(T dso, String schema, String element, String qualifier, String lang,
                                           String authority) {
        List<MetadataValue> metadata = getMetadata(dso, schema, element, qualifier, lang);
        List<MetadataValue> result = new ArrayList<>(metadata);
        if (!authority.equals(Item.ANY)) {
            Iterator<MetadataValue> iterator = result.iterator();
            while (iterator.hasNext()) {
                MetadataValue metadataValue = iterator.next();
                if (!authority.equals(metadataValue.getAuthority())) {
                    iterator.remove();
                }
            }
        }
        return result;
    }

    @Override
    public void addMetadata(Context context, T dso, String schema, String element, String qualifier, String lang,
                            List<String> values) throws SQLException {
        MetadataField metadataField = metadataFieldService.findByElement(context, schema, element, qualifier);
        if (metadataField == null) {
            throw new SQLException(
                "bad_dublin_core schema=" + schema + "." + element + "." + qualifier + ". Metadata field does not " +
                    "exist!");
        }

        addMetadata(context, dso, metadataField, lang, values);
    }

    @Override
    public void addMetadata(Context context, T dso, String schema, String element, String qualifier, String lang,
                            List<String> values, List<String> authorities, List<Integer> confidences)
        throws SQLException {
        // We will not verify that they are valid entries in the registry
        // until update() is called.
        MetadataField metadataField = metadataFieldService.findByElement(context, schema, element, qualifier);
        if (metadataField == null) {
            throw new SQLException(
                "bad_dublin_core schema=" + schema + "." + element + "." + qualifier + ". Metadata field does not " +
                    "exist!");
        }
        addMetadata(context, dso, metadataField, lang, values, authorities, confidences);
    }

    @Override
    public void addMetadata(Context context, T dso, MetadataField metadataField, String lang, List<String> values,
                            List<String> authorities, List<Integer> confidences) throws SQLException {
        boolean authorityControlled = metadataAuthorityService.isAuthorityControlled(metadataField);
        boolean authorityRequired = metadataAuthorityService.isAuthorityRequired(metadataField);

        // We will not verify that they are valid entries in the registry
        // until update() is called.
<<<<<<< HEAD
        for (int i = 0; i < values.size(); i++)
        {
            if(StringUtils.isBlank(values.get(i))) {
                continue;
            }
=======
        for (int i = 0; i < values.size(); i++) {
>>>>>>> 8019087c

            MetadataValue metadataValue = metadataValueService.create(context, dso, metadataField);
            metadataValue.setLanguage(lang == null ? null : lang.trim());

            // Logic to set Authority and Confidence:
            //  - normalize an empty string for authority to NULL.
            //  - if authority key is present, use given confidence or NOVALUE if not given
            //  - otherwise, preserve confidence if meaningful value was given since it may document a failed
            // authority lookup
            //  - CF_UNSET signifies no authority nor meaningful confidence.
            //  - it's possible to have empty authority & CF_ACCEPTED if e.g. user deletes authority key
            if (authorityControlled) {
                if (authorities != null && authorities.get(i) != null && authorities.get(i).length() > 0) {
                    metadataValue.setAuthority(authorities.get(i));
                    metadataValue.setConfidence(confidences == null ? Choices.CF_NOVALUE : confidences.get(i));
                } else {
                    metadataValue.setAuthority(null);
                    metadataValue.setConfidence(confidences == null ? Choices.CF_UNSET : confidences.get(i));
                }
                // authority sanity check: if authority is required, was it supplied?
                // XXX FIXME? can't throw a "real" exception here without changing all the callers to expect it, so
                // use a runtime exception
                if (authorityRequired && (metadataValue.getAuthority() == null || metadataValue.getAuthority()
                                                                                               .length() == 0)) {
                    throw new IllegalArgumentException("The metadata field \"" + metadataField
                        .toString() + "\" requires an authority key but none was provided. Value=\"" + values
                        .get(i) + "\"");
                }
            }
            if (values.get(i) != null) {
                // remove control unicode char
                String temp = values.get(i).trim();
                char[] dcvalue = temp.toCharArray();
                for (int charPos = 0; charPos < dcvalue.length; charPos++) {
                    if (Character.isISOControl(dcvalue[charPos]) &&
                        !String.valueOf(dcvalue[charPos]).equals("\u0009") &&
                        !String.valueOf(dcvalue[charPos]).equals("\n") &&
                        !String.valueOf(dcvalue[charPos]).equals("\r")) {
                        dcvalue[charPos] = ' ';
                    }
                }
                metadataValue.setValue(String.valueOf(dcvalue));
                ;
            } else {
                metadataValue.setValue(null);
            }
            //An update here isn't needed, this is persited upon the merge of the owning object
//            metadataValueService.update(context, metadataValue);
            dso.addDetails(metadataField.toString());
        }
    }

    @Override
    public void addMetadata(Context context, T dso, MetadataField metadataField, String language, String value,
                            String authority, int confidence) throws SQLException {
        addMetadata(context, dso, metadataField, language, Arrays.asList(value), Arrays.asList(authority),
                    Arrays.asList(confidence));
    }

    @Override
    public void addMetadata(Context context, T dso, String schema, String element, String qualifier, String lang,
                            String value) throws SQLException {
        addMetadata(context, dso, schema, element, qualifier, lang, Arrays.asList(value));
    }

    @Override
    public void addMetadata(Context context, T dso, MetadataField metadataField, String language, String value)
        throws SQLException {
        addMetadata(context, dso, metadataField, language, Arrays.asList(value));
    }

    @Override
    public void addMetadata(Context context, T dso, MetadataField metadataField, String language, List<String> values)
        throws SQLException {
        if (metadataField != null) {
            String fieldKey = metadataAuthorityService
                .makeFieldKey(metadataField.getMetadataSchema().getName(), metadataField.getElement(),
                              metadataField.getQualifier());
            if (metadataAuthorityService.isAuthorityControlled(fieldKey)) {
                List<String> authorities = new ArrayList<String>();
                List<Integer> confidences = new ArrayList<Integer>();
                for (int i = 0; i < values.size(); ++i) {
                    if (dso instanceof Item) {
                        getAuthoritiesAndConfidences(fieldKey, ((Item) dso).getOwningCollection(), values, authorities,
                                                     confidences, i);
                    } else {
                        getAuthoritiesAndConfidences(fieldKey, null, values, authorities, confidences, i);
                    }
                }
                addMetadata(context, dso, metadataField, language, values, authorities, confidences);
            } else {
                addMetadata(context, dso, metadataField, language, values, null, null);
            }
        }
    }

    @Override
    public void addMetadata(Context context, T dso, String schema, String element, String qualifier, String lang,
                            String value, String authority, int confidence) throws SQLException {
        addMetadata(context, dso, schema, element, qualifier, lang, Arrays.asList(value), Arrays.asList(authority),
                    Arrays.asList(confidence));
    }

    @Override
    public void clearMetadata(Context context, T dso, String schema, String element, String qualifier, String lang)
        throws SQLException {
        Iterator<MetadataValue> metadata = dso.getMetadata().iterator();
        while (metadata.hasNext()) {
            MetadataValue metadataValue = metadata.next();
            // If this value matches, delete it
            if (match(schema, element, qualifier, lang, metadataValue)) {
                metadata.remove();
                metadataValueService.delete(context, metadataValue);
            }
        }
        dso.setMetadataModified();
    }

    @Override
    public void removeMetadataValues(Context context, T dso, List<MetadataValue> values) throws SQLException {
        Iterator<MetadataValue> metadata = dso.getMetadata().iterator();
        while (metadata.hasNext()) {
            MetadataValue metadataValue = metadata.next();
            if (values.contains(metadataValue)) {
                metadata.remove();
                metadataValueService.delete(context, metadataValue);
            }
        }
        dso.setMetadataModified();
    }

    /**
     * Retrieve first metadata field value
     *
     * @param dso       The DSpaceObject which we ask for metadata.
     * @param schema    the schema for the metadata field. <em>Must</em> match
     *                  the <code>name</code> of an existing metadata schema.
     * @param element   the element to match, or <code>Item.ANY</code>
     * @param qualifier the qualifier to match, or <code>Item.ANY</code>
     * @param language  the language to match, or <code>Item.ANY</code>
     * @return the first metadata field value
     */
    @Override
    public String getMetadataFirstValue(T dso, String schema, String element, String qualifier, String language) {
        List<MetadataValue> metadataValues = getMetadata(dso, schema, element, qualifier, language);
        if (CollectionUtils.isNotEmpty(metadataValues)) {
            return metadataValues.iterator().next().getValue();
        }
        return null;
    }

    /**
     * Set first metadata field value
     *
     * @throws SQLException if database error
     */
    @Override
    public void setMetadataSingleValue(Context context, T dso, String schema, String element, String qualifier,
                                       String language, String value) throws SQLException {
        if (value != null) {
            clearMetadata(context, dso, schema, element, qualifier, language);
            addMetadata(context, dso, schema, element, qualifier, language, value);
            dso.setMetadataModified();
        }
    }

    /**
     * Utility method for pattern-matching metadata elements.  This
     * method will return <code>true</code> if the given schema,
     * element, qualifier and language match the schema, element,
     * qualifier and language of the <code>DCValue</code> object passed
     * in.  Any or all of the element, qualifier and language passed
     * in can be the <code>Item.ANY</code> wildcard.
     *
     * @param schema        the schema for the metadata field. <em>Must</em> match
     *                      the <code>name</code> of an existing metadata schema.
     * @param element       the element to match, or <code>Item.ANY</code>
     * @param qualifier     the qualifier to match, or <code>Item.ANY</code>
     * @param language      the language to match, or <code>Item.ANY</code>
     * @param metadataValue the Dublin Core value
     * @return <code>true</code> if there is a match
     */
    protected boolean match(String schema, String element, String qualifier,
                            String language, MetadataValue metadataValue) {

        MetadataField metadataField = metadataValue.getMetadataField();
        MetadataSchema metadataSchema = metadataField.getMetadataSchema();
        // We will attempt to disprove a match - if we can't we have a match
        if (!element.equals(Item.ANY) && !element.equals(metadataField.getElement())) {
            // Elements do not match, no wildcard
            return false;
        }

        if (StringUtils.isBlank(qualifier)) {
            // Value must be unqualified
            if (metadataField.getQualifier() != null) {
                // Value is qualified, so no match
                return false;
            }
        } else if (!qualifier.equals(Item.ANY)) {
            // Not a wildcard, so qualifier must match exactly
            if (!qualifier.equals(metadataField.getQualifier())) {
                return false;
            }
        }

        if (language == null) {
            // Value must be null language to match
            if (metadataValue.getLanguage() != null) {
                // Value is qualified, so no match
                return false;
            }
        } else if (!language.equals(Item.ANY)) {
            // Not a wildcard, so language must match exactly
            if (!language.equals(metadataValue.getLanguage())) {
                return false;
            }
        }

        if (!schema.equals(Item.ANY)) {
            if (metadataSchema != null && !metadataSchema.getName().equals(schema)) {
                // The namespace doesn't match
                return false;
            }
        }

        // If we get this far, we have a match
        return true;
    }

    protected void getAuthoritiesAndConfidences(String fieldKey, Collection collection, List<String> values,
                                                List<String> authorities, List<Integer> confidences, int i) {
        Choices c = choiceAuthorityService.getBestMatch(fieldKey, values.get(i), collection, null);
        authorities.add(c.values.length > 0 ? c.values[0].authority : null);
        confidences.add(c.confidence);
    }


    /**
     * Splits "schema.element.qualifier.language" into an array.
     * <p>
     * The returned array will always have length greater than or equal to 4
     * <p>
     * Values in the returned array can be empty or null.
     *
     * @param fieldName field name
     * @return array
     */
    protected String[] getElements(String fieldName) {
        String[] tokens = StringUtils.split(fieldName, ".");

        int add = 4 - tokens.length;
        if (add > 0) {
            tokens = (String[]) ArrayUtils.addAll(tokens, new String[add]);
        }

        return tokens;
    }

    /**
     * Splits "schema.element.qualifier.language" into an array.
     * <p>
     * The returned array will always have length greater than or equal to 4
     * <p>
     * When @param fill is true, elements that would be empty or null are replaced by Item.ANY
     *
     * @param fieldName field name
     * @return array
     */
    protected String[] getElementsFilled(String fieldName) {
        String[] elements = getElements(fieldName);
        for (int i = 0; i < elements.length; i++) {
            if (StringUtils.isBlank(elements[i])) {
                elements[i] = Item.ANY;
            }
        }
        return elements;
    }

    protected String[] getMDValueByField(String field) {
        StringTokenizer dcf = new StringTokenizer(field, ".");

        String[] tokens = {"", "", ""};
        int i = 0;
        while (dcf.hasMoreTokens()) {
            tokens[i] = dcf.nextToken().trim();
            i++;
        }

        if (i != 0) {
            return tokens;
        } else {
            return getMDValueByLegacyField(field);
        }
    }

    @Override
    public void update(Context context, T dso) throws SQLException, AuthorizeException {
        if (dso.isMetadataModified()) {
            /*
            Update the order of the metadata values
             */
            // A map created to store the latest place for each metadata field
            Map<MetadataField, Integer> fieldToLastPlace = new HashMap<>();
            List<MetadataValue> metadataValues = dso.getMetadata();
            for (MetadataValue metadataValue : metadataValues) {
                //Retrieve & store the place for each metadata value
                int mvPlace = getMetadataValuePlace(fieldToLastPlace, metadataValue);
                metadataValue.setPlace(mvPlace);
            }
        }
    }

    /**
     * Retrieve the place of the metadata value
     *
     * @param fieldToLastPlace the map containing the latest place of each metadata field
     * @param metadataValue    the metadata value that needs to get a place
     * @return The new place for the metadata valu
     */
    protected int getMetadataValuePlace(Map<MetadataField, Integer> fieldToLastPlace, MetadataValue metadataValue) {
        MetadataField metadataField = metadataValue.getMetadataField();
        if (fieldToLastPlace.containsKey(metadataField)) {
            fieldToLastPlace.put(metadataField, fieldToLastPlace.get(metadataField) + 1);
        } else {
            // The metadata value place starts at 0
            fieldToLastPlace.put(metadataField, 0);
        }
        return fieldToLastPlace.get(metadataField);
    }

    protected String[] getMDValueByLegacyField(String field) {
        switch (field) {
            case "introductory_text":
                return new String[] {MetadataSchema.DC_SCHEMA, "description", null};
            case "short_description":
                return new String[] {MetadataSchema.DC_SCHEMA, "description", "abstract"};
            case "side_bar_text":
                return new String[] {MetadataSchema.DC_SCHEMA, "description", "tableofcontents"};
            case "copyright_text":
                return new String[] {MetadataSchema.DC_SCHEMA, "rights", null};
            case "name":
                return new String[] {MetadataSchema.DC_SCHEMA, "title", null};
            case "provenance_description":
                return new String[] {MetadataSchema.DC_SCHEMA, "provenance", null};
            case "license":
                return new String[] {MetadataSchema.DC_SCHEMA, "rights", "license"};
            case "user_format_description":
                return new String[] {MetadataSchema.DC_SCHEMA, "format", null};
            case "source":
                return new String[] {MetadataSchema.DC_SCHEMA, "source", null};
            case "firstname":
                return new String[] {"eperson", "firstname", null};
            case "lastname":
                return new String[] {"eperson", "lastname", null};
            case "phone":
                return new String[] {"eperson", "phone", null};
            case "language":
                return new String[] {"eperson", "language", null};
            default:
                return new String[] {null, null, null};
        }
    }

    @Override
    public void addAndShiftRightMetadata(Context context, T dso, String schema, String element, String qualifier,
                                         String lang, String value, String authority, int confidence, int index)
        throws SQLException {

        List<MetadataValue> list = getMetadata(dso, schema, element, qualifier);

        clearMetadata(context, dso, schema, element, qualifier, Item.ANY);

        int idx = 0;
        boolean last = true;
        for (MetadataValue rr : list) {
            if (idx == index) {
                addMetadata(context, dso, schema, element, qualifier,
                            lang, value, authority, confidence);
                last = false;
            }
            addMetadata(context, dso, schema, element, qualifier,
                        rr.getLanguage(), rr.getValue(), rr.getAuthority(), rr.getConfidence());
            idx++;
        }
        if (last) {
            addMetadata(context, dso, schema, element, qualifier,
                        lang, value, authority, confidence);
        }
    }

    @Override
    public void moveMetadata(Context context, T dso, String schema, String element, String qualifier, int from, int to)
        throws SQLException, IllegalArgumentException {

        if (from == to) {
            throw new IllegalArgumentException("The \"from\" location MUST be different from \"to\" location");
        }

        List<MetadataValue> list = getMetadata(dso, schema, element, qualifier);

        if (from >= list.size()) {
            throw new IllegalArgumentException(
                "The \"from\" location MUST exist for the operation to be successful. Idx:" + from);
        }

        clearMetadata(context, dso, schema, element, qualifier, Item.ANY);

        int idx = 0;
        MetadataValue moved = null;
        for (MetadataValue md : list) {
            if (idx == from) {
                moved = md;
                break;
            }
            idx++;
        }

        idx = 0;
        boolean last = true;
        for (MetadataValue rr : list) {
            if (idx == to && to < from) {
                addMetadata(context, dso, schema, element, qualifier, moved.getLanguage(), moved.getValue(),
                            moved.getAuthority(), moved.getConfidence());
                last = false;
            }
            if (idx != from) {
                addMetadata(context, dso, schema, element, qualifier, rr.getLanguage(), rr.getValue(),
                            rr.getAuthority(), rr.getConfidence());
            }
            if (idx == to && to > from) {
                addMetadata(context, dso, schema, element, qualifier, moved.getLanguage(), moved.getValue(),
                            moved.getAuthority(), moved.getConfidence());
                last = false;
            }
            idx++;
        }
        if (last) {
            addMetadata(context, dso, schema, element, qualifier, moved.getLanguage(), moved.getValue(),
                        moved.getAuthority(), moved.getConfidence());
        }
    }

    @Override
    public void replaceMetadata(Context context, T dso, String schema, String element, String qualifier, String lang,
                                String value, String authority, int confidence, int index) throws SQLException {

        List<MetadataValue> list = getMetadata(dso, schema, element, qualifier);

        clearMetadata(context, dso, schema, element, qualifier, Item.ANY);

        int idx = 0;
        for (MetadataValue rr : list) {
            if (idx == index) {
                addMetadata(context, dso, schema, element, qualifier,
                            lang, value, authority, confidence);
            } else {
                addMetadata(context, dso, schema, element, qualifier,
                            rr.getLanguage(), rr.getValue(), rr.getAuthority(), rr.getConfidence());
            }
            idx++;
        }
    }
}<|MERGE_RESOLUTION|>--- conflicted
+++ resolved
@@ -237,15 +237,10 @@
 
         // We will not verify that they are valid entries in the registry
         // until update() is called.
-<<<<<<< HEAD
-        for (int i = 0; i < values.size(); i++)
-        {
-            if(StringUtils.isBlank(values.get(i))) {
+        for (int i = 0; i < values.size(); i++) {
+            if (StringUtils.isBlank(values.get(i))) {
                 continue;
             }
-=======
-        for (int i = 0; i < values.size(); i++) {
->>>>>>> 8019087c
 
             MetadataValue metadataValue = metadataValueService.create(context, dso, metadataField);
             metadataValue.setLanguage(lang == null ? null : lang.trim());
