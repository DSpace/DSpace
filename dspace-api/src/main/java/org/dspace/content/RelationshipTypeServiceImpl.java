/**
 * The contents of this file are subject to the license and copyright
 * detailed in the LICENSE and NOTICE files at the root of the source
 * tree and available online at
 *
 * http://www.dspace.org/license/
 */
package org.dspace.content;

import java.sql.SQLException;
import java.util.Collections;
import java.util.List;

import org.apache.commons.collections.CollectionUtils;
import org.dspace.authorize.AuthorizeException;
import org.dspace.authorize.service.AuthorizeService;
import org.dspace.content.dao.RelationshipTypeDAO;
import org.dspace.content.service.RelationshipTypeService;
import org.dspace.core.Context;
import org.springframework.beans.factory.annotation.Autowired;

public class RelationshipTypeServiceImpl implements RelationshipTypeService {

    @Autowired(required = true)
    protected RelationshipTypeDAO relationshipTypeDAO;

    @Autowired(required = true)
    protected AuthorizeService authorizeService;

    public RelationshipType create(Context context) throws SQLException, AuthorizeException {
        if (!authorizeService.isAdmin(context)) {
            throw new AuthorizeException(
                "Only administrators can modify relationshipType");
        }
        return relationshipTypeDAO.create(context, new RelationshipType());
    }

    public RelationshipType create(Context context, RelationshipType relationshipType)
        throws SQLException, AuthorizeException {
        if (!authorizeService.isAdmin(context)) {
            throw new AuthorizeException(
                "Only administrators can modify relationshipType");
        }
        return relationshipTypeDAO.create(context, relationshipType);
    }

    public RelationshipType findbyTypesAndLabels(Context context,EntityType leftType,EntityType rightType,
                                                 String leftLabel,String rightLabel) throws SQLException {
        return relationshipTypeDAO.findbyTypesAndLabels(context, leftType, rightType, leftLabel, rightLabel);
    }

    public List<RelationshipType> findAll(Context context) throws SQLException {
        return relationshipTypeDAO.findAll(context, RelationshipType.class);
    }

<<<<<<< HEAD
    public List<RelationshipType> findByLeftOrRightLabel(Context context, String label) throws SQLException {
        return relationshipTypeDAO.findByLeftOrRightLabel(context, label);
=======
    public List<RelationshipType> findByEntityType(Context context, EntityType entityType) throws SQLException {
        return relationshipTypeDAO.findByEntityType(context, entityType);
>>>>>>> d90f4e63
    }

    public RelationshipType find(Context context,int id) throws SQLException {
        return relationshipTypeDAO.findByID(context, RelationshipType.class, id);
    }

    public void update(Context context,RelationshipType relationshipType) throws SQLException, AuthorizeException {
        update(context,Collections.singletonList(relationshipType));
    }

    public void update(Context context,List<RelationshipType> relationshipTypes)
        throws SQLException, AuthorizeException {
        if (CollectionUtils.isNotEmpty(relationshipTypes)) {
            // Check authorisation - only administrators can change formats
            if (!authorizeService.isAdmin(context)) {
                throw new AuthorizeException(
                    "Only administrators can modify RelationshipType");
            }

            for (RelationshipType relationshipType : relationshipTypes) {
                relationshipTypeDAO.save(context, relationshipType);
            }
        }

    }

    public void delete(Context context,RelationshipType relationshipType) throws SQLException, AuthorizeException {
        if (!authorizeService.isAdmin(context)) {
            throw new AuthorizeException(
                "Only administrators can delete entityType");
        }
        relationshipTypeDAO.delete(context, relationshipType);
    }
}<|MERGE_RESOLUTION|>--- conflicted
+++ resolved
@@ -53,13 +53,12 @@
         return relationshipTypeDAO.findAll(context, RelationshipType.class);
     }
 
-<<<<<<< HEAD
     public List<RelationshipType> findByLeftOrRightLabel(Context context, String label) throws SQLException {
         return relationshipTypeDAO.findByLeftOrRightLabel(context, label);
-=======
+    }
+
     public List<RelationshipType> findByEntityType(Context context, EntityType entityType) throws SQLException {
         return relationshipTypeDAO.findByEntityType(context, entityType);
->>>>>>> d90f4e63
     }
 
     public RelationshipType find(Context context,int id) throws SQLException {
