--- conflicted
+++ resolved
@@ -110,8 +110,6 @@
         relationshipType.setRightType(rightEntityType);
         relationshipType.setLeftwardType(leftwardType);
         relationshipType.setRightwardType(rightwardType);
-<<<<<<< HEAD
-=======
         relationshipType.setLeftMinCardinality(leftCardinalityMinInteger);
         relationshipType.setLeftMaxCardinality(leftCardinalityMaxInteger);
         relationshipType.setRightMinCardinality(rightCardinalityMinInteger);
@@ -132,7 +130,6 @@
         relationshipType.setRightwardType(rightwardType);
         relationshipType.setCopyToLeft(copyToLeft);
         relationshipType.setCopyToRight(copyToRight);
->>>>>>> 532d76af
         relationshipType.setLeftMinCardinality(leftCardinalityMinInteger);
         relationshipType.setLeftMaxCardinality(leftCardinalityMaxInteger);
         relationshipType.setRightMinCardinality(rightCardinalityMinInteger);
