/**
 * The contents of this file are subject to the license and copyright
 * detailed in the LICENSE and NOTICE files at the root of the source
 * tree and available online at
 *
 * http://www.dspace.org/license/
 */
package org.dspace.content;

import java.io.IOException;
import java.io.InputStream;
import java.sql.SQLException;
import java.util.ArrayList;
import java.util.Arrays;
import java.util.Date;
import java.util.Iterator;
import java.util.LinkedList;
import java.util.List;
import java.util.Map;
import java.util.Objects;
import java.util.UUID;
import java.util.function.Supplier;
import java.util.stream.Collectors;
import java.util.stream.Stream;

import org.apache.commons.collections4.CollectionUtils;
import org.apache.commons.lang3.StringUtils;
import org.apache.logging.log4j.Logger;
import org.dspace.app.requestitem.RequestItem;
import org.dspace.app.requestitem.service.RequestItemService;
import org.dspace.app.util.AuthorizeUtil;
import org.dspace.authorize.AuthorizeConfiguration;
import org.dspace.authorize.AuthorizeException;
import org.dspace.authorize.ResourcePolicy;
import org.dspace.authorize.service.AuthorizeService;
import org.dspace.authorize.service.ResourcePolicyService;
import org.dspace.content.authority.Choices;
import org.dspace.content.dao.ItemDAO;
import org.dspace.content.factory.ContentServiceFactory;
import org.dspace.content.service.BitstreamFormatService;
import org.dspace.content.service.BitstreamService;
import org.dspace.content.service.BundleService;
import org.dspace.content.service.CollectionService;
import org.dspace.content.service.CommunityService;
import org.dspace.content.service.EntityTypeService;
import org.dspace.content.service.InstallItemService;
import org.dspace.content.service.ItemService;
import org.dspace.content.service.MetadataSchemaService;
import org.dspace.content.service.RelationshipService;
import org.dspace.content.service.WorkspaceItemService;
import org.dspace.content.virtual.VirtualMetadataPopulator;
import org.dspace.core.Constants;
import org.dspace.core.Context;
import org.dspace.core.LogHelper;
import org.dspace.discovery.DiscoverQuery;
import org.dspace.discovery.DiscoverResult;
import org.dspace.discovery.SearchService;
import org.dspace.discovery.SearchServiceException;
import org.dspace.discovery.indexobject.IndexableItem;
import org.dspace.eperson.EPerson;
import org.dspace.eperson.Group;
import org.dspace.eperson.service.GroupService;
import org.dspace.eperson.service.SubscribeService;
import org.dspace.event.Event;
import org.dspace.harvest.HarvestedItem;
import org.dspace.harvest.service.HarvestedItemService;
import org.dspace.identifier.DOI;
import org.dspace.identifier.IdentifierException;
import org.dspace.identifier.service.DOIService;
import org.dspace.identifier.service.IdentifierService;
import org.dspace.orcid.OrcidHistory;
import org.dspace.orcid.OrcidQueue;
import org.dspace.orcid.OrcidToken;
import org.dspace.orcid.model.OrcidEntityType;
import org.dspace.orcid.service.OrcidHistoryService;
import org.dspace.orcid.service.OrcidQueueService;
import org.dspace.orcid.service.OrcidSynchronizationService;
import org.dspace.orcid.service.OrcidTokenService;
import org.dspace.profile.service.ResearcherProfileService;
import org.dspace.services.ConfigurationService;
import org.dspace.versioning.service.VersioningService;
import org.dspace.workflow.WorkflowItemService;
import org.dspace.workflow.factory.WorkflowServiceFactory;
import org.springframework.beans.factory.annotation.Autowired;

/**
 * Service implementation for the Item object.
 * This class is responsible for all business logic calls for the Item object and is autowired by spring.
 * This class should never be accessed directly.
 *
 * @author kevinvandevelde at atmire.com
 */
public class ItemServiceImpl extends DSpaceObjectServiceImpl<Item> implements ItemService {

    /**
     * log4j category
     */
    private static final Logger log = org.apache.logging.log4j.LogManager.getLogger(Item.class);

    @Autowired(required = true)
    protected ItemDAO itemDAO;

    @Autowired(required = true)
    protected CommunityService communityService;
    @Autowired(required = true)
    protected GroupService groupService;
    @Autowired(required = true)
    protected AuthorizeService authorizeService;
    @Autowired(required = true)
    protected BundleService bundleService;
    @Autowired(required = true)
    protected BitstreamFormatService bitstreamFormatService;
    @Autowired(required = true)
    protected MetadataSchemaService metadataSchemaService;
    @Autowired(required = true)
    protected BitstreamService bitstreamService;
    @Autowired(required = true)
    protected InstallItemService installItemService;
    @Autowired(required = true)
    protected SearchService searchService;
    @Autowired(required = true)
    protected ResourcePolicyService resourcePolicyService;
    @Autowired(required = true)
    protected CollectionService collectionService;
    @Autowired(required = true)
    protected IdentifierService identifierService;
    @Autowired(required = true)
    protected DOIService doiService;
    @Autowired(required = true)
    protected VersioningService versioningService;
    @Autowired(required = true)
    protected HarvestedItemService harvestedItemService;
    @Autowired(required = true)
    protected ConfigurationService configurationService;

    @Autowired(required = true)
    protected WorkspaceItemService workspaceItemService;
    @Autowired(required = true)
    protected WorkflowItemService workflowItemService;

    @Autowired(required = true)
    protected RelationshipService relationshipService;

    @Autowired(required = true)
    protected VirtualMetadataPopulator virtualMetadataPopulator;

    @Autowired(required = true)
    private RelationshipMetadataService relationshipMetadataService;

    @Autowired(required = true)
    private EntityTypeService entityTypeService;

    @Autowired
    private OrcidTokenService orcidTokenService;

    @Autowired(required = true)
    private OrcidHistoryService orcidHistoryService;

    @Autowired(required = true)
    private OrcidQueueService orcidQueueService;

    @Autowired(required = true)
    private OrcidSynchronizationService orcidSynchronizationService;

    @Autowired(required = true)
    private ResearcherProfileService researcherProfileService;
    @Autowired(required = true)
    private RequestItemService requestItemService;

    @Autowired(required = true)
    protected SubscribeService subscribeService;

    protected ItemServiceImpl() {
        super();
    }

    @Override
    public Thumbnail getThumbnail(Context context, Item item, boolean requireOriginal) throws SQLException {
        Bitstream thumbBitstream;
        List<Bundle> originalBundles = getBundles(item, "ORIGINAL");
        Bitstream primaryBitstream = null;
        if (CollectionUtils.isNotEmpty(originalBundles)) {
            primaryBitstream = originalBundles.get(0).getPrimaryBitstream();
        }
        if (primaryBitstream != null) {
            if (primaryBitstream.getFormat(context).getMIMEType().equals("text/html")) {
                return null;
            }

            thumbBitstream = bitstreamService
                .getBitstreamByName(item, "THUMBNAIL", primaryBitstream.getName() + ".jpg");

        } else {
            if (requireOriginal) {
                primaryBitstream = bitstreamService.getFirstBitstream(item, "ORIGINAL");
            }

            thumbBitstream = bitstreamService.getFirstBitstream(item, "THUMBNAIL");
        }

        if (thumbBitstream != null) {
            return new Thumbnail(thumbBitstream, primaryBitstream);
        }

        return null;
    }

    @Override
    public Item find(Context context, UUID id) throws SQLException {
        Item item = itemDAO.findByID(context, Item.class, id);
        if (item == null) {
            if (log.isDebugEnabled()) {
                log.debug(LogHelper.getHeader(context, "find_item",
                                               "not_found,item_id=" + id));
            }
            return null;
        }

        // not null, return item
        if (log.isDebugEnabled()) {
            log.debug(LogHelper.getHeader(context, "find_item", "item_id="
                + id));
        }

        return item;
    }

    @Override
    public Item create(Context context, WorkspaceItem workspaceItem) throws SQLException, AuthorizeException {
        return create(context, workspaceItem, null);
    }

    @Override
    public Item create(Context context, WorkspaceItem workspaceItem,
                       UUID uuid) throws SQLException, AuthorizeException {
        Collection collection = workspaceItem.getCollection();
        authorizeService.authorizeAction(context, collection, Constants.ADD);
        if (workspaceItem.getItem() != null) {
            throw new IllegalArgumentException(
                    "Attempting to create an item for a workspace item that already contains an item");
        }
        Item item = null;
        if (uuid != null) {
            item = createItem(context, uuid);
        } else {
            item = createItem(context);
        }
        workspaceItem.setItem(item);


        log.info(LogHelper.getHeader(context, "create_item", "item_id="
                + item.getID()));

        return item;
    }

    @Override
    public Item createTemplateItem(Context context, Collection collection) throws SQLException, AuthorizeException {
        if (collection == null || collection.getTemplateItem() != null) {
            throw new IllegalArgumentException("Collection is null or already contains template item.");
        }
        AuthorizeUtil.authorizeManageTemplateItem(context, collection);

        if (collection.getTemplateItem() == null) {
            Item template = createItem(context);
            collection.setTemplateItem(template);
            template.setTemplateItemOf(collection);

            log.info(LogHelper.getHeader(context, "create_template_item",
                                          "collection_id=" + collection.getID() + ",template_item_id="
                                              + template.getID()));

            return template;
        } else {
            return collection.getTemplateItem();
        }
    }

    @Override
    public Iterator<Item> findAllReadOnly(Context context) throws SQLException {
        return itemDAO.findAll(context, true);
    }

    @Override
    public Iterator<Item> findAll(Context context, Integer limit, Integer offset) throws SQLException {
        return itemDAO.findAll(context, true, limit, offset);
    }

    @Override
    public Iterator<Item> findAllUnfilteredReadOnly(Context context) throws SQLException {
        return itemDAO.findAll(context, true, true);
    }

<<<<<<< HEAD
    public Iterator<Item> findAllRegularItemsReadOnly(Context context) throws SQLException {
=======
    @Override
    public Iterator<Item> findAllRegularItems(Context context) throws SQLException {
>>>>>>> 7524d169
        return itemDAO.findAllRegularItems(context);
    }

    @Override
    public Iterator<Item> findBySubmitter(Context context, EPerson eperson) throws SQLException {
        return itemDAO.findBySubmitter(context, eperson);
    }

    @Override
    public Iterator<Item> findBySubmitter(Context context, EPerson eperson, boolean retrieveAllItems)
        throws SQLException {
        return itemDAO.findBySubmitter(context, eperson, retrieveAllItems);
    }

    @Override
    public Iterator<Item> findBySubmitterDateSorted(Context context, EPerson eperson, Integer limit)
        throws SQLException {

        MetadataField metadataField = metadataFieldService
            .findByElement(context, MetadataSchemaEnum.DC.getName(), "date", "accessioned");
        if (metadataField == null) {
            throw new IllegalArgumentException(
                "Required metadata field '" + MetadataSchemaEnum.DC.getName() + ".date.accessioned' doesn't exist!");
        }

        return itemDAO.findBySubmitter(context, eperson, metadataField, limit);
    }

    @Override
    public Iterator<Item> findByCollectionReadOnly(Context context, Collection collection) throws SQLException {
        return findByCollection(context, collection, null, null);
    }

    @Override
    public Iterator<Item> findByCollection(Context context, Collection collection, Integer limit, Integer offset)
        throws SQLException {
        return itemDAO.findArchivedByCollection(context, collection, limit, offset);
    }

    @Override
    public Iterator<Item> findByCollectionMapping(Context context, Collection collection, Integer limit, Integer offset)
        throws SQLException {
        return itemDAO.findArchivedByCollectionExcludingOwning(context, collection, limit, offset);
    }

    @Override
    public int countByCollectionMapping(Context context, Collection collection) throws SQLException {
        return itemDAO.countArchivedByCollectionExcludingOwning(context, collection);
    }

    @Override
    public Iterator<Item> findAllByCollectionReadOnly(Context context, Collection collection) throws SQLException {
        return itemDAO.findAllByCollection(context, collection);
    }

    @Override
    public Iterator<Item> findAllByCollection(Context context, Collection collection, Integer limit, Integer offset)
        throws SQLException {
        return itemDAO.findAllByCollection(context, collection, limit, offset);
    }

    @Override
    public Iterator<Item> findInArchiveOrWithdrawnDiscoverableModifiedSince(Context context, Date since)
        throws SQLException {
        return itemDAO.findAll(context, true, true, true, since);
    }

    @Override
    public Iterator<Item> findInArchiveOrWithdrawnNonDiscoverableModifiedSince(Context context, Date since)
        throws SQLException {
        return itemDAO.findAll(context, true, true, false, since);
    }

    @Override
    public void updateLastModified(Context context, Item item) throws SQLException, AuthorizeException {
        item.setLastModified(new Date());
        update(context, item);
        //Also fire a modified event since the item HAS been modified
        context.addEvent(new Event(Event.MODIFY, Constants.ITEM, item.getID(), null, getIdentifiers(context, item)));
    }

    @Override
    public boolean isIn(Item item, Collection collection) throws SQLException {
        List<Collection> collections = item.getCollections();
        return collections != null && collections.contains(collection);
    }

    @Override
    public List<Community> getCommunities(Context context, Item item) throws SQLException {
        List<Community> result = new ArrayList<>();
        List<Collection> collections = item.getCollections();
        for (Collection collection : collections) {
            result.addAll(communityService.getAllParents(context, collection));
        }

        return result;
    }

    @Override
    public List<Bundle> getBundles(Item item, String name) throws SQLException {
        List<Bundle> matchingBundles = new ArrayList<>();
        // now only keep bundles with matching names
        List<Bundle> bunds = item.getBundles();
        for (Bundle bund : bunds) {
            if (name.equals(bund.getName())) {
                matchingBundles.add(bund);
            }
        }
        return matchingBundles;
    }

    @Override
    public void addBundle(Context context, Item item, Bundle bundle) throws SQLException, AuthorizeException {
        // Check authorisation
        authorizeService.authorizeAction(context, item, Constants.ADD);

        log.info(LogHelper.getHeader(context, "add_bundle", "item_id="
            + item.getID() + ",bundle_id=" + bundle.getID()));

        // Check it's not already there
        if (item.getBundles().contains(bundle)) {
            // Bundle is already there; no change
            return;
        }

        // now add authorization policies from owning item
        // hmm, not very "multiple-inclusion" friendly
        authorizeService.inheritPolicies(context, item, bundle);

        // Add the bundle to in-memory list
        item.addBundle(bundle);
        bundle.addItem(item);

        context.addEvent(new Event(Event.ADD, Constants.ITEM, item.getID(),
                                   Constants.BUNDLE, bundle.getID(), bundle.getName(),
                                   getIdentifiers(context, item)));
    }

    @Override
    public void removeBundle(Context context, Item item, Bundle bundle)
        throws SQLException, AuthorizeException, IOException {
        // Check authorisation
        authorizeService.authorizeAction(context, item, Constants.REMOVE);

        log.info(LogHelper.getHeader(context, "remove_bundle", "item_id="
            + item.getID() + ",bundle_id=" + bundle.getID()));

        context.addEvent(new Event(Event.REMOVE, Constants.ITEM, item.getID(),
                                   Constants.BUNDLE, bundle.getID(), bundle.getName(), getIdentifiers(context, item)));

        bundleService.delete(context, bundle);
    }

    @Override
    public Bitstream createSingleBitstream(Context context, InputStream is, Item item, String name)
        throws AuthorizeException, IOException, SQLException {
        // Authorisation is checked by methods below
        // Create a bundle
        Bundle bnd = bundleService.create(context, item, name);
        Bitstream bitstream = bitstreamService.create(context, bnd, is);
        addBundle(context, item, bnd);

        // FIXME: Create permissions for new bundle + bitstream
        return bitstream;
    }

    @Override
    public Bitstream createSingleBitstream(Context context, InputStream is, Item item)
        throws AuthorizeException, IOException, SQLException {
        return createSingleBitstream(context, is, item, "ORIGINAL");
    }

    @Override
    public List<Bitstream> getNonInternalBitstreams(Context context, Item item) throws SQLException {
        List<Bitstream> bitstreamList = new ArrayList<>();

        // Go through the bundles and bitstreams picking out ones which aren't
        // of internal formats
        List<Bundle> bunds = item.getBundles();

        for (Bundle bund : bunds) {
            List<Bitstream> bitstreams = bund.getBitstreams();

            for (Bitstream bitstream : bitstreams) {
                if (!bitstream.getFormat(context).isInternal()) {
                    // Bitstream is not of an internal format
                    bitstreamList.add(bitstream);
                }
            }
        }

        return bitstreamList;
    }

    protected Item createItem(Context context, UUID uuid) throws SQLException, AuthorizeException {
        Item item;
        if (uuid != null) {
            item = itemDAO.create(context, new Item(uuid));
        } else {
            item = itemDAO.create(context, new Item());
        }
        // set discoverable to true (default)
        item.setDiscoverable(true);

        // Call update to give the item a last modified date. OK this isn't
        // amazingly efficient but creates don't happen that often.
        context.turnOffAuthorisationSystem();
        update(context, item);
        context.restoreAuthSystemState();

        context.addEvent(new Event(Event.CREATE, Constants.ITEM, item.getID(),
                null, getIdentifiers(context, item)));

        log.info(LogHelper.getHeader(context, "create_item", "item_id=" + item.getID()));

        return item;
    }

    protected Item createItem(Context context) throws SQLException, AuthorizeException {
        Item item = itemDAO.create(context, new Item());
        // set discoverable to true (default)
        item.setDiscoverable(true);

        // Call update to give the item a last modified date. OK this isn't
        // amazingly efficient but creates don't happen that often.
        context.turnOffAuthorisationSystem();
        update(context, item);
        context.restoreAuthSystemState();

        context.addEvent(new Event(Event.CREATE, Constants.ITEM, item.getID(),
                                   null, getIdentifiers(context, item)));

        log.info(LogHelper.getHeader(context, "create_item", "item_id=" + item.getID()));

        return item;
    }

    @Override
    public void removeDSpaceLicense(Context context, Item item) throws SQLException, AuthorizeException, IOException {
        // get all bundles with name "LICENSE" (these are the DSpace license
        // bundles)
        List<Bundle> bunds = getBundles(item, "LICENSE");

        for (Bundle bund : bunds) {
            // FIXME: probably serious troubles with Authorizations
            // fix by telling system not to check authorization?
            removeBundle(context, item, bund);
        }
    }


    @Override
    public void removeLicenses(Context context, Item item) throws SQLException, AuthorizeException, IOException {
        // Find the License format
        BitstreamFormat bf = bitstreamFormatService.findByShortDescription(context, "License");
        int licensetype = bf.getID();

        // search through bundles, looking for bitstream type license
        List<Bundle> bunds = item.getBundles();

        for (Bundle bund : bunds) {
            boolean removethisbundle = false;

            List<Bitstream> bits = bund.getBitstreams();

            for (Bitstream bit : bits) {
                BitstreamFormat bft = bit.getFormat(context);

                if (bft.getID() == licensetype) {
                    removethisbundle = true;
                }
            }


            // probably serious troubles with Authorizations
            // fix by telling system not to check authorization?
            if (removethisbundle) {
                removeBundle(context, item, bund);
            }
        }
    }

    @Override
    public void update(Context context, Item item) throws SQLException, AuthorizeException {
        // Check authorisation
        // only do write authorization if user is not an editor
        if (!canEdit(context, item)) {
            authorizeService.authorizeAction(context, item, Constants.WRITE);
        }

        log.info(LogHelper.getHeader(context, "update_item", "item_id="
            + item.getID()));

        super.update(context, item);

        // Set sequence IDs for bitstreams in Item. To guarantee uniqueness,
        // sequence IDs are assigned in sequential order (starting with 1)
        int sequence = 0;
        List<Bundle> bunds = item.getBundles();

        // find the highest current sequence number
        for (Bundle bund : bunds) {
            List<Bitstream> streams = bund.getBitstreams();

            for (Bitstream bitstream : streams) {
                if (bitstream.getSequenceID() > sequence) {
                    sequence = bitstream.getSequenceID();
                }
            }
        }

        // start sequencing bitstreams without sequence IDs
        sequence++;
        for (Bundle bund : bunds) {
            List<Bitstream> streams = bund.getBitstreams();

            for (Bitstream stream : streams) {
                if (stream.getSequenceID() < 0) {
                    stream.setSequenceID(sequence);
                    sequence++;
                    bitstreamService.update(context, stream);
//                    modified = true;
                }
            }
        }

        if (item.isMetadataModified() || item.isModified()) {
            // Set the last modified date
            item.setLastModified(new Date());

            itemDAO.save(context, item);

            if (item.isMetadataModified()) {
                context.addEvent(new Event(Event.MODIFY_METADATA, item.getType(), item.getID(), item.getDetails(),
                                           getIdentifiers(context, item)));
            }

            context.addEvent(new Event(Event.MODIFY, Constants.ITEM, item.getID(),
                                       null, getIdentifiers(context, item)));
            item.clearModified();
            item.clearDetails();
        }
    }

    @Override
    public void withdraw(Context context, Item item) throws SQLException, AuthorizeException {
        // Check permission. User either has to have REMOVE on owning collection
        // or be COLLECTION_EDITOR of owning collection
        AuthorizeUtil.authorizeWithdrawItem(context, item);

        String timestamp = DCDate.getCurrent().toString();

        // Add suitable provenance - includes user, date, collections +
        // bitstream checksums
        EPerson e = context.getCurrentUser();

        // Build some provenance data while we're at it.
        StringBuilder prov = new StringBuilder();

        prov.append("Item withdrawn by ").append(e.getFullName()).append(" (")
            .append(e.getEmail()).append(") on ").append(timestamp).append("\n")
            .append("Item was in collections:\n");

        List<Collection> colls = item.getCollections();

        for (Collection coll : colls) {
            prov.append(coll.getName()).append(" (ID: ").append(coll.getID()).append(")\n");
        }

        // Set withdrawn flag. timestamp will be set; last_modified in update()
        item.setWithdrawn(true);

        // in_archive flag is now false
        item.setArchived(false);

        prov.append(installItemService.getBitstreamProvenanceMessage(context, item));

        addMetadata(context, item, MetadataSchemaEnum.DC.getName(), "description", "provenance", "en", prov.toString());

        // Update item in DB
        update(context, item);

        context.addEvent(new Event(Event.MODIFY, Constants.ITEM, item.getID(),
                                   "WITHDRAW", getIdentifiers(context, item)));

        // switch all READ authorization policies to WITHDRAWN_READ
        authorizeService.switchPoliciesAction(context, item, Constants.READ, Constants.WITHDRAWN_READ);
        for (Bundle bnd : item.getBundles()) {
            authorizeService.switchPoliciesAction(context, bnd, Constants.READ, Constants.WITHDRAWN_READ);
            for (Bitstream bs : bnd.getBitstreams()) {
                authorizeService.switchPoliciesAction(context, bs, Constants.READ, Constants.WITHDRAWN_READ);
            }
        }

        // Write log
        log.info(LogHelper.getHeader(context, "withdraw_item", "user="
            + e.getEmail() + ",item_id=" + item.getID()));
    }

    @Override
    public void reinstate(Context context, Item item) throws SQLException, AuthorizeException {
        // check authorization
        AuthorizeUtil.authorizeReinstateItem(context, item);

        String timestamp = DCDate.getCurrent().toString();

        // Check permission. User must have ADD on all collections.
        // Build some provenance data while we're at it.
        List<Collection> colls = item.getCollections();

        // Add suitable provenance - includes user, date, collections +
        // bitstream checksums
        EPerson e = context.getCurrentUser();
        StringBuilder prov = new StringBuilder();
        prov.append("Item reinstated by ").append(e.getFullName()).append(" (")
            .append(e.getEmail()).append(") on ").append(timestamp).append("\n")
            .append("Item was in collections:\n");

        for (Collection coll : colls) {
            prov.append(coll.getName()).append(" (ID: ").append(coll.getID()).append(")\n");
        }

        // Clear withdrawn flag
        item.setWithdrawn(false);

        // in_archive flag is now true
        item.setArchived(true);

        // Add suitable provenance - includes user, date, collections +
        // bitstream checksums
        prov.append(installItemService.getBitstreamProvenanceMessage(context, item));

        addMetadata(context, item, MetadataSchemaEnum.DC.getName(), "description", "provenance", "en", prov.toString());

        // Update item in DB
        update(context, item);

        context.addEvent(new Event(Event.MODIFY, Constants.ITEM, item.getID(),
                                   "REINSTATE", getIdentifiers(context, item)));

        // restore all WITHDRAWN_READ authorization policies back to READ
        for (Bundle bnd : item.getBundles()) {
            authorizeService.switchPoliciesAction(context, bnd, Constants.WITHDRAWN_READ, Constants.READ);
            for (Bitstream bs : bnd.getBitstreams()) {
                authorizeService.switchPoliciesAction(context, bs, Constants.WITHDRAWN_READ, Constants.READ);
            }
        }

        // check if the item was withdrawn before the fix DS-3097
        if (authorizeService.getPoliciesActionFilter(context, item, Constants.WITHDRAWN_READ).size() != 0) {
            authorizeService.switchPoliciesAction(context, item, Constants.WITHDRAWN_READ, Constants.READ);
        } else {
            // authorization policies
            if (colls.size() > 0) {
                // remove the item's policies and replace them with
                // the defaults from the collection
                adjustItemPolicies(context, item, item.getOwningCollection());
            }
        }

        // Write log
        log.info(LogHelper.getHeader(context, "reinstate_item", "user="
            + e.getEmail() + ",item_id=" + item.getID()));
    }

    @Override
    public void delete(Context context, Item item) throws SQLException, AuthorizeException, IOException {
        authorizeService.authorizeAction(context, item, Constants.DELETE);
        rawDelete(context, item);
    }

    @Override
    public int getSupportsTypeConstant() {
        return Constants.ITEM;
    }

    protected void rawDelete(Context context, Item item) throws AuthorizeException, SQLException, IOException {
        authorizeService.authorizeAction(context, item, Constants.REMOVE);

        context.addEvent(new Event(Event.DELETE, Constants.ITEM, item.getID(),
                                   item.getHandle(), getIdentifiers(context, item)));

        log.info(LogHelper.getHeader(context, "delete_item", "item_id="
            + item.getID()));
        //remove subscription related with it
        subscribeService.deleteByDspaceObject(context, item);
        // Remove relationships
        for (Relationship relationship : relationshipService.findByItem(context, item, -1, -1, false, false)) {
            relationshipService.forceDelete(context, relationship, false, false);
        }

        // Remove bundles
        removeAllBundles(context, item);

        // Remove any Handle
        handleService.unbindHandle(context, item);

        // Delete a DOI if linked to the item.
        // If no DOI consumer or provider is configured, but a DOI remains linked to this item's uuid,
        // hibernate will throw a foreign constraint exception.
        // Here we use the DOI service directly as it is able to manage DOIs even without any configured
        // consumer or provider.
        DOI doi = doiService.findDOIByDSpaceObject(context, item);
        if (doi != null) {
            doi.setDSpaceObject(null);
        }

        // remove version attached to the item
        removeVersion(context, item);

        removeRequest(context, item);

        removeOrcidSynchronizationStuff(context, item);

        // Also delete the item if it appears in a harvested collection.
        HarvestedItem hi = harvestedItemService.find(context, item);

        if (hi != null) {
            harvestedItemService.delete(context, hi);
        }

        OrcidToken orcidToken = orcidTokenService.findByProfileItem(context, item);
        if (orcidToken != null) {
            orcidToken.setProfileItem(null);
        }

        //Only clear collections after we have removed everything else from the item
        item.clearCollections();
        item.setOwningCollection(null);

        // Finally remove item row
        itemDAO.delete(context, item);
    }

    protected void removeRequest(Context context, Item item) throws SQLException {
        Iterator<RequestItem> requestItems = requestItemService.findByItem(context, item);
        while (requestItems.hasNext()) {
            RequestItem requestItem = requestItems.next();
            requestItemService.delete(context, requestItem);
        }
    }

    @Override
    public void removeAllBundles(Context context, Item item) throws AuthorizeException, SQLException, IOException {
        Iterator<Bundle> bundles = item.getBundles().iterator();
        while (bundles.hasNext()) {
            Bundle bundle = bundles.next();
            bundles.remove();
            deleteBundle(context, item, bundle);
        }
    }

    protected void deleteBundle(Context context, Item item, Bundle b)
        throws AuthorizeException, SQLException, IOException {
        // Check authorisation
        authorizeService.authorizeAction(context, item, Constants.REMOVE);

        bundleService.delete(context, b);

        log.info(LogHelper.getHeader(context, "remove_bundle", "item_id="
            + item.getID() + ",bundle_id=" + b.getID()));
        context
            .addEvent(new Event(Event.REMOVE, Constants.ITEM, item.getID(), Constants.BUNDLE, b.getID(), b.getName()));
    }

    protected void removeVersion(Context context, Item item) throws AuthorizeException, SQLException {
        if (versioningService.getVersion(context, item) != null) {
            versioningService.removeVersion(context, item);
        } else {
            try {
                identifierService.delete(context, item);
            } catch (IdentifierException e) {
                throw new RuntimeException(e);
            }
        }
    }

    @Override
    public boolean isOwningCollection(Item item, Collection collection) {
        Collection owningCollection = item.getOwningCollection();

        return owningCollection != null && collection.getID().equals(owningCollection.getID());
    }

    @Override
    public void replaceAllItemPolicies(Context context, Item item, List<ResourcePolicy> newpolicies)
        throws SQLException, AuthorizeException {
        // remove all our policies, add new ones
        authorizeService.removeAllPolicies(context, item);
        authorizeService.addPolicies(context, newpolicies, item);
    }

    @Override
    public void replaceAllBitstreamPolicies(Context context, Item item, List<ResourcePolicy> newpolicies)
        throws SQLException, AuthorizeException {
        // remove all policies from bundles, add new ones
        List<Bundle> bunds = item.getBundles();

        for (Bundle mybundle : bunds) {
            bundleService.replaceAllBitstreamPolicies(context, mybundle, newpolicies);
        }
    }

    @Override
    public void removeGroupPolicies(Context context, Item item, Group group) throws SQLException, AuthorizeException {
        // remove Group's policies from Item
        authorizeService.removeGroupPolicies(context, item, group);

        // remove all policies from bundles
        List<Bundle> bunds = item.getBundles();

        for (Bundle mybundle : bunds) {
            List<Bitstream> bs = mybundle.getBitstreams();

            for (Bitstream bitstream : bs) {
                // remove bitstream policies
                authorizeService.removeGroupPolicies(context, bitstream, group);
            }

            // change bundle policies
            authorizeService.removeGroupPolicies(context, mybundle, group);
        }
    }

    @Override
    public void inheritCollectionDefaultPolicies(Context context, Item item, Collection collection)
        throws SQLException, AuthorizeException {
        inheritCollectionDefaultPolicies(context, item, collection, true);
    }

    @Override
    public void inheritCollectionDefaultPolicies(Context context, Item item, Collection collection,
                                                 boolean replaceReadRPWithCollectionRP)
        throws SQLException, AuthorizeException {

        adjustItemPolicies(context, item, collection, replaceReadRPWithCollectionRP);
        adjustBundleBitstreamPolicies(context, item, collection, replaceReadRPWithCollectionRP);

        log.debug(LogHelper.getHeader(context, "item_inheritCollectionDefaultPolicies",
                                       "item_id=" + item.getID()));
    }

    @Override
    public void adjustBundleBitstreamPolicies(Context context, Item item, Collection collection)
        throws SQLException, AuthorizeException {
        adjustBundleBitstreamPolicies(context, item, collection, true);
    }

    @Override
    public void adjustBundleBitstreamPolicies(Context context, Item item, Collection collection,
                                              boolean replaceReadRPWithCollectionRP)
        throws SQLException, AuthorizeException {
        // Bundles should inherit from DEFAULT_ITEM_READ so that if the item is readable, the files
        // can be listed (even if they are themselves not readable as per DEFAULT_BITSTREAM_READ or other
        // policies or embargos applied
        List<ResourcePolicy> defaultCollectionBundlePolicies = authorizeService
                .getPoliciesActionFilter(context, collection, Constants.DEFAULT_ITEM_READ);
        // Bitstreams should inherit from DEFAULT_BITSTREAM_READ
        List<ResourcePolicy> defaultCollectionBitstreamPolicies = authorizeService
            .getPoliciesActionFilter(context, collection, Constants.DEFAULT_BITSTREAM_READ);

        List<ResourcePolicy> defaultItemPolicies = authorizeService.findPoliciesByDSOAndType(context, item,
                ResourcePolicy.TYPE_CUSTOM);
        if (defaultCollectionBitstreamPolicies.size() < 1) {
            throw new SQLException("Collection " + collection.getID()
                                       + " (" + collection.getHandle() + ")"
                                       + " has no default bitstream READ policies");
        }
        // TODO: should we also throw an exception if no DEFAULT_ITEM_READ?

        boolean removeCurrentReadRPBitstream =
            replaceReadRPWithCollectionRP && defaultCollectionBitstreamPolicies.size() > 0;
        boolean removeCurrentReadRPBundle =
            replaceReadRPWithCollectionRP && defaultCollectionBundlePolicies.size() > 0;

        // remove all policies from bundles, add new ones
        // Remove bundles
        List<Bundle> bunds = item.getBundles();
        for (Bundle mybundle : bunds) {
            // If collection has default READ policies, remove the bundle's READ policies.
            if (removeCurrentReadRPBundle) {
                authorizeService.removePoliciesActionFilter(context, mybundle, Constants.READ);
            }

            // if come from InstallItem: remove all submission/workflow policies
            authorizeService.removeAllPoliciesByDSOAndType(context, mybundle, ResourcePolicy.TYPE_SUBMISSION);
            authorizeService.removeAllPoliciesByDSOAndType(context, mybundle, ResourcePolicy.TYPE_WORKFLOW);
            addCustomPoliciesNotInPlace(context, mybundle, defaultItemPolicies);
            addDefaultPoliciesNotInPlace(context, mybundle, defaultCollectionBundlePolicies);

            for (Bitstream bitstream : mybundle.getBitstreams()) {
                // If collection has default READ policies, remove the bundle's READ policies.
                if (removeCurrentReadRPBitstream) {
                    authorizeService.removePoliciesActionFilter(context, bitstream, Constants.READ);
                }

                // if come from InstallItem: remove all submission/workflow policies
                removeAllPoliciesAndAddDefault(context, bitstream, defaultItemPolicies,
                                               defaultCollectionBitstreamPolicies);
            }
        }
    }

    @Override
    public void adjustBitstreamPolicies(Context context, Item item, Collection collection, Bitstream bitstream)
        throws SQLException, AuthorizeException {
        adjustBitstreamPolicies(context, item, collection, bitstream, true);
    }

    @Override
    public void adjustBitstreamPolicies(Context context, Item item, Collection collection , Bitstream bitstream,
                                        boolean replaceReadRPWithCollectionRP)
        throws SQLException, AuthorizeException {
        List<ResourcePolicy> defaultCollectionPolicies = authorizeService
            .getPoliciesActionFilter(context, collection, Constants.DEFAULT_BITSTREAM_READ);

        List<ResourcePolicy> defaultItemPolicies = authorizeService.findPoliciesByDSOAndType(context, item,
                ResourcePolicy.TYPE_CUSTOM);
        if (defaultCollectionPolicies.size() < 1) {
            throw new SQLException("Collection " + collection.getID()
                                       + " (" + collection.getHandle() + ")"
                                       + " has no default bitstream READ policies");
        }

        // remove all policies from bitstream, add new ones
        removeAllPoliciesAndAddDefault(context, bitstream, defaultItemPolicies, defaultCollectionPolicies);
    }

    private void removeAllPoliciesAndAddDefault(Context context, Bitstream bitstream,
                                            List<ResourcePolicy> defaultItemPolicies,
                                            List<ResourcePolicy> defaultCollectionPolicies)
        throws SQLException, AuthorizeException {
        authorizeService.removeAllPoliciesByDSOAndType(context, bitstream, ResourcePolicy.TYPE_SUBMISSION);
        authorizeService.removeAllPoliciesByDSOAndType(context, bitstream, ResourcePolicy.TYPE_WORKFLOW);
        addCustomPoliciesNotInPlace(context, bitstream, defaultItemPolicies);
        addDefaultPoliciesNotInPlace(context, bitstream, defaultCollectionPolicies);
    }

    @Override
    public void adjustItemPolicies(Context context, Item item, Collection collection)
        throws SQLException, AuthorizeException {
        adjustItemPolicies(context, item, collection, true);
    }

    @Override
    public void adjustItemPolicies(Context context, Item item, Collection collection,
                                   boolean replaceReadRPWithCollectionRP)
        throws SQLException, AuthorizeException {
        // read collection's default READ policies
        List<ResourcePolicy> defaultCollectionPolicies = authorizeService
            .getPoliciesActionFilter(context, collection, Constants.DEFAULT_ITEM_READ);

        // If collection has defaultREAD policies, remove the item's READ policies.
        if (replaceReadRPWithCollectionRP && defaultCollectionPolicies.size() > 0) {
            authorizeService.removePoliciesActionFilter(context, item, Constants.READ);
        }

        // MUST have default policies
        if (defaultCollectionPolicies.size() < 1) {
            throw new SQLException("Collection " + collection.getID()
                                       + " (" + collection.getHandle() + ")"
                                       + " has no default item READ policies");
        }

        try {
            //ignore the authorizations for now.
            context.turnOffAuthorisationSystem();

            // if come from InstallItem: remove all submission/workflow policies
            authorizeService.removeAllPoliciesByDSOAndType(context, item, ResourcePolicy.TYPE_SUBMISSION);
            authorizeService.removeAllPoliciesByDSOAndType(context, item, ResourcePolicy.TYPE_WORKFLOW);

            // add default policies only if not already in place
            addDefaultPoliciesNotInPlace(context, item, defaultCollectionPolicies);
        } finally {
            context.restoreAuthSystemState();
        }
    }

    @Override
    public void move(Context context, Item item, Collection from, Collection to)
        throws SQLException, AuthorizeException, IOException {

        // If the two collections are the same, do nothing.
        if (from.equals(to)) {
            return;
        }

        // Use the normal move method, and default to not inherit permissions
        this.move(context, item, from, to, false);
    }

    @Override
    public void move(Context context, Item item, Collection from, Collection to, boolean inheritDefaultPolicies)
        throws SQLException, AuthorizeException, IOException {
        // Check authorisation on the item before that the move occur
        // otherwise we will need edit permission on the "target collection" to archive our goal
        // only do write authorization if user is not an editor
        if (!canEdit(context, item)) {
            authorizeService.authorizeAction(context, item, Constants.WRITE);
        }

        // Move the Item from one Collection to the other
        collectionService.addItem(context, to, item);
        collectionService.removeItem(context, from, item);

        // If we are moving from the owning collection, update that too
        if (isOwningCollection(item, from)) {
            // Update the owning collection
            log.info(LogHelper.getHeader(context, "move_item",
                                          "item_id=" + item.getID() + ", from " +
                                              "collection_id=" + from.getID() + " to " +
                                              "collection_id=" + to.getID()));
            item.setOwningCollection(to);

            // If applicable, update the item policies
            if (inheritDefaultPolicies) {
                log.info(LogHelper.getHeader(context, "move_item",
                                              "Updating item with inherited policies"));
                inheritCollectionDefaultPolicies(context, item, to);
            }

            // Update the item
            context.turnOffAuthorisationSystem();
            update(context, item);
            context.restoreAuthSystemState();
        } else {
            // Although we haven't actually updated anything within the item
            // we'll tell the event system that it has, so that any consumers that
            // care about the structure of the repository can take account of the move

            // Note that updating the owning collection above will have the same effect,
            // so we only do this here if the owning collection hasn't changed.

            context.addEvent(new Event(Event.MODIFY, Constants.ITEM, item.getID(),
                                       null, getIdentifiers(context, item)));
        }
    }

    @Override
    public boolean hasUploadedFiles(Item item) throws SQLException {
        List<Bundle> bundles = getBundles(item, "ORIGINAL");
        for (Bundle bundle : bundles) {
            if (CollectionUtils.isNotEmpty(bundle.getBitstreams())) {
                return true;
            }
        }
        return false;
    }

    @Override
    public List<Collection> getCollectionsNotLinked(Context context, Item item) throws SQLException {
        List<Collection> allCollections = collectionService.findAll(context);
        List<Collection> linkedCollections = item.getCollections();
        List<Collection> notLinkedCollections = new ArrayList<>(allCollections.size() - linkedCollections.size());

        if (allCollections.size() - linkedCollections.size() == 0) {
            return notLinkedCollections;
        }
        for (Collection collection : allCollections) {
            boolean alreadyLinked = false;
            for (Collection linkedCommunity : linkedCollections) {
                if (collection.getID().equals(linkedCommunity.getID())) {
                    alreadyLinked = true;
                    break;
                }
            }

            if (!alreadyLinked) {
                notLinkedCollections.add(collection);
            }
        }

        return notLinkedCollections;
    }

    @Override
    public boolean canEdit(Context context, Item item) throws SQLException {
        // can this person write to the item?
        if (authorizeService.authorizeActionBoolean(context, item,
                                                    Constants.WRITE)) {
            return true;
        }

        // is this collection not yet created, and an item template is created
        if (item.getOwningCollection() == null) {
            if (!isInProgressSubmission(context, item)) {
                return true;
            } else {
                return false;
            }
        }

        return collectionService.canEditBoolean(context, item.getOwningCollection(), false);
    }

    /**
     * Finds all Indexed Items where the current user has edit rights. If the user is an Admin,
     * this is all Indexed Items. Otherwise, it includes those Items where
     * an indexed "edit" policy lists either the eperson or one of the eperson's groups
     *
     * @param context                    DSpace context
     * @param discoverQuery
     * @return                           discovery search result objects
     * @throws SQLException              if something goes wrong
     * @throws SearchServiceException    if search error
     */
    private DiscoverResult retrieveItemsWithEdit(Context context, DiscoverQuery discoverQuery)
        throws SQLException, SearchServiceException {
        EPerson currentUser = context.getCurrentUser();
        if (!authorizeService.isAdmin(context)) {
            String userId = currentUser != null ? "e" + currentUser.getID().toString() : "e";
            Stream<String> groupIds = groupService.allMemberGroupsSet(context, currentUser).stream()
                .map(group -> "g" + group.getID());
            String query = Stream.concat(Stream.of(userId), groupIds)
                .collect(Collectors.joining(" OR ", "edit:(", ")"));
            discoverQuery.addFilterQueries(query);
        }
        return searchService.search(context, discoverQuery);
    }

    @Override
    public List<Item> findItemsWithEdit(Context context, int offset, int limit)
        throws SQLException, SearchServiceException {
        DiscoverQuery discoverQuery = new DiscoverQuery();
        discoverQuery.setDSpaceObjectFilter(IndexableItem.TYPE);
        discoverQuery.setStart(offset);
        discoverQuery.setMaxResults(limit);
        DiscoverResult resp = retrieveItemsWithEdit(context, discoverQuery);
        return resp.getIndexableObjects().stream()
            .map(solrItems -> ((IndexableItem) solrItems).getIndexedObject())
            .collect(Collectors.toList());
    }

    @Override
    public int countItemsWithEdit(Context context) throws SQLException, SearchServiceException {
        DiscoverQuery discoverQuery = new DiscoverQuery();
        discoverQuery.setMaxResults(0);
        discoverQuery.setDSpaceObjectFilter(IndexableItem.TYPE);
        DiscoverResult resp = retrieveItemsWithEdit(context, discoverQuery);
        return (int) resp.getTotalSearchResults();
    }

    /**
     * Check if the item is an inprogress submission
     *
     * @param context The relevant DSpace Context.
     * @param item    item to check
     * @return <code>true</code> if the item is an inprogress submission, i.e. a WorkspaceItem or WorkflowItem
     * @throws SQLException An exception that provides information on a database access error or other errors.
     */
    @Override
    public boolean isInProgressSubmission(Context context, Item item) throws SQLException {
        return workspaceItemService.findByItem(context, item) != null
            || workflowItemService.findByItem(context, item) != null;
    }

    /*
    With every finished submission a bunch of resource policy entries which have null value for the dspace_object
    column are generated in the database.
prevent the generation of resource policy entry values with null dspace_object as value

    */

    /**
     * Add the default policies, which have not been already added to the given DSpace object
     *
     * @param context                   The relevant DSpace Context.
     * @param dso                       The DSpace Object to add policies to
     * @param defaultCollectionPolicies list of policies
     * @throws SQLException       An exception that provides information on a database access error or other errors.
     * @throws AuthorizeException Exception indicating the current user of the context does not have permission
     *                            to perform a particular action.
     */
    protected void addDefaultPoliciesNotInPlace(Context context, DSpaceObject dso,
        List<ResourcePolicy> defaultCollectionPolicies) throws SQLException, AuthorizeException {
        boolean appendMode = configurationService
                .getBooleanProperty("core.authorization.installitem.inheritance-read.append-mode", false);
        for (ResourcePolicy defaultPolicy : defaultCollectionPolicies) {
            if (!authorizeService
                .isAnIdenticalPolicyAlreadyInPlace(context, dso, defaultPolicy.getGroup(), Constants.READ,
                    defaultPolicy.getID()) &&
                   (!appendMode && this.isNotAlreadyACustomRPOfThisTypeOnDSO(context, dso) ||
                    appendMode && this.shouldBeAppended(context, dso, defaultPolicy))) {
                ResourcePolicy newPolicy = resourcePolicyService.clone(context, defaultPolicy);
                newPolicy.setdSpaceObject(dso);
                newPolicy.setAction(Constants.READ);
                newPolicy.setRpType(ResourcePolicy.TYPE_INHERITED);
                resourcePolicyService.update(context, newPolicy);
            }
        }
    }

    private void addCustomPoliciesNotInPlace(Context context, DSpaceObject dso, List<ResourcePolicy> customPolicies)
            throws SQLException, AuthorizeException {
        boolean customPoliciesAlreadyInPlace = authorizeService
                .findPoliciesByDSOAndType(context, dso, ResourcePolicy.TYPE_CUSTOM).size() > 0;
        if (!customPoliciesAlreadyInPlace) {
            authorizeService.addPolicies(context, customPolicies, dso);
        }
    }

    /**
     * Check whether or not there is already an RP on the given dso, which has actionId={@link Constants.READ} and
     * resourceTypeId={@link ResourcePolicy.TYPE_CUSTOM}
     *
     * @param context DSpace context
     * @param dso     DSpace object to check for custom read RP
     * @return True if there is no RP on the item with custom read RP, otherwise false
     * @throws SQLException If something goes wrong retrieving the RP on the DSO
     */
    private boolean isNotAlreadyACustomRPOfThisTypeOnDSO(Context context, DSpaceObject dso) throws SQLException {
        List<ResourcePolicy> readRPs = resourcePolicyService.find(context, dso, Constants.READ);
        for (ResourcePolicy readRP : readRPs) {
            if (readRP.getRpType() != null && readRP.getRpType().equals(ResourcePolicy.TYPE_CUSTOM)) {
                return false;
            }
        }
        return true;
    }

    /**
     * Check if the provided default policy should be appended or not to the final
     * item. If an item has at least one custom READ policy any anonymous READ
     * policy with empty start/end date should be skipped
     *
     * @param context       DSpace context
     * @param dso           DSpace object to check for custom read RP
     * @param defaultPolicy The policy to check
     * @return
     * @throws SQLException If something goes wrong retrieving the RP on the DSO
     */
    private boolean shouldBeAppended(Context context, DSpaceObject dso, ResourcePolicy defaultPolicy)
            throws SQLException {
        boolean hasCustomPolicy = resourcePolicyService.find(context, dso, Constants.READ)
                                                       .stream()
                                                       .filter(rp -> (Objects.nonNull(rp.getRpType()) &&
                                                            Objects.equals(rp.getRpType(), ResourcePolicy.TYPE_CUSTOM)))
                                                       .findFirst()
                                                       .isPresent();

        boolean isAnonimousGroup = Objects.nonNull(defaultPolicy.getGroup())
                && StringUtils.equals(defaultPolicy.getGroup().getName(), Group.ANONYMOUS);

        boolean datesAreNull = Objects.isNull(defaultPolicy.getStartDate())
                && Objects.isNull(defaultPolicy.getEndDate());

        return !(hasCustomPolicy && isAnonimousGroup && datesAreNull);
    }

    /**
     * Returns an iterator of Items possessing the passed metadata field, or only
     * those matching the passed value, if value is not Item.ANY
     *
     * @param context   DSpace context object
     * @param schema    metadata field schema
     * @param element   metadata field element
     * @param qualifier metadata field qualifier
     * @param value     field value or Item.ANY to match any value
     * @return an iterator over the items matching that authority value
     * @throws SQLException       if database error
     *                            An exception that provides information on a database access error or other errors.
     * @throws AuthorizeException if authorization error
     *                            Exception indicating the current user of the context does not have permission
     *                            to perform a particular action.
     */
    @Override
    public Iterator<Item> findArchivedByMetadataField(Context context,
                                                      String schema, String element, String qualifier, String value)
            throws SQLException, AuthorizeException {
        MetadataSchema mds = metadataSchemaService.find(context, schema);
        if (mds == null) {
            throw new IllegalArgumentException("No such metadata schema: " + schema);
        }
        MetadataField mdf = metadataFieldService.findByElement(context, mds, element, qualifier);
        if (mdf == null) {
            throw new IllegalArgumentException(
                    "No such metadata field: schema=" + schema + ", element=" + element + ", qualifier=" + qualifier);
        }

        if (Item.ANY.equals(value)) {
            return itemDAO.findByMetadataField(context, mdf, null, true);
        } else {
            return itemDAO.findByMetadataField(context, mdf, value, true);
        }
    }

    @Override
    public Iterator<Item> findArchivedByMetadataField(Context context, String metadataField, String value)
            throws SQLException, AuthorizeException {
        String[] mdValueByField = getMDValueByField(metadataField);
        return findArchivedByMetadataField(context, mdValueByField[0], mdValueByField[1], mdValueByField[2], value);
    }

    /**
     * Returns an iterator of Items possessing the passed metadata field, or only
     * those matching the passed value, if value is not Item.ANY
     *
     * @param context   DSpace context object
     * @param schema    metadata field schema
     * @param element   metadata field element
     * @param qualifier metadata field qualifier
     * @param value     field value or Item.ANY to match any value
     * @return an iterator over the items matching that authority value
     * @throws SQLException       if database error
     *                            An exception that provides information on a database access error or other errors.
     * @throws AuthorizeException if authorization error
     *                            Exception indicating the current user of the context does not have permission
     *                            to perform a particular action.
     * @throws IOException        if IO error
     *                            A general class of exceptions produced by failed or interrupted I/O operations.
     */
    @Override
    public Iterator<Item> findByMetadataField(Context context,
                                              String schema, String element, String qualifier, String value)
        throws SQLException, AuthorizeException, IOException {
        MetadataSchema mds = metadataSchemaService.find(context, schema);
        if (mds == null) {
            throw new IllegalArgumentException("No such metadata schema: " + schema);
        }
        MetadataField mdf = metadataFieldService.findByElement(context, mds, element, qualifier);
        if (mdf == null) {
            throw new IllegalArgumentException(
                "No such metadata field: schema=" + schema + ", element=" + element + ", qualifier=" + qualifier);
        }

        if (Item.ANY.equals(value)) {
            return itemDAO.findByMetadataField(context, mdf, null, true);
        } else {
            return itemDAO.findByMetadataField(context, mdf, value, true);
        }
    }

    @Override
    public Iterator<Item> findByMetadataQuery(Context context, List<List<MetadataField>> listFieldList,
                                              List<String> query_op, List<String> query_val, List<UUID> collectionUuids,
                                              String regexClause, int offset, int limit)
        throws SQLException, AuthorizeException, IOException {
        return itemDAO
            .findByMetadataQuery(context, listFieldList, query_op, query_val, collectionUuids, regexClause, offset,
                                 limit);
    }

    @Override
    public DSpaceObject getAdminObject(Context context, Item item, int action) throws SQLException {
        DSpaceObject adminObject = null;
        //Items are always owned by collections
        Collection collection = (Collection) getParentObject(context, item);
        Community community = null;
        if (collection != null) {
            if (CollectionUtils.isNotEmpty(collection.getCommunities())) {
                community = collection.getCommunities().get(0);
            }
        }

        switch (action) {
            case Constants.ADD:
                // ADD a cc license is less general than add a bitstream but we can't/won't
                // add complex logic here to know if the ADD action on the item is required by a cc or
                // a generic bitstream so simply we ignore it.. UI need to enforce the requirements.
                if (AuthorizeConfiguration.canItemAdminPerformBitstreamCreation()) {
                    adminObject = item;
                } else if (AuthorizeConfiguration.canCollectionAdminPerformBitstreamCreation()) {
                    adminObject = collection;
                } else if (AuthorizeConfiguration.canCommunityAdminPerformBitstreamCreation()) {
                    adminObject = community;
                }
                break;
            case Constants.REMOVE:
                // see comments on ADD action, same things...
                if (AuthorizeConfiguration.canItemAdminPerformBitstreamDeletion()) {
                    adminObject = item;
                } else if (AuthorizeConfiguration.canCollectionAdminPerformBitstreamDeletion()) {
                    adminObject = collection;
                } else if (AuthorizeConfiguration.canCommunityAdminPerformBitstreamDeletion()) {
                    adminObject = community;
                }
                break;
            case Constants.DELETE:
                adminObject = item;
                break;
            case Constants.WRITE:
                // if it is a template item we need to check the
                // collection/community admin configuration
                if (item.getOwningCollection() == null) {
                    if (AuthorizeConfiguration.canCollectionAdminManageTemplateItem()) {
                        adminObject = collection;
                    } else if (AuthorizeConfiguration.canCommunityAdminManageCollectionTemplateItem()) {
                        adminObject = community;
                    }
                } else {
                    adminObject = item;
                }
                break;
            default:
                adminObject = item;
                break;
        }
        return adminObject;
    }

    @Override
    public DSpaceObject getParentObject(Context context, Item item) throws SQLException {
        Collection ownCollection = item.getOwningCollection();
        if (ownCollection != null) {
            return ownCollection;
        } else {
            InProgressSubmission inprogress = ContentServiceFactory.getInstance().getWorkspaceItemService()
                                                                   .findByItem(context,
                                                                               item);
            if (inprogress == null) {
                inprogress = WorkflowServiceFactory.getInstance().getWorkflowItemService().findByItem(context, item);
            }

            if (inprogress != null) {
                return inprogress.getCollection();
            }
            // is a template item?
            return item.getTemplateItemOf();
        }
    }

    @Override
    public Iterator<Item> findByAuthorityValue(Context context, String schema, String element, String qualifier,
                                               String value) throws SQLException, AuthorizeException {
        MetadataSchema mds = metadataSchemaService.find(context, schema);
        if (mds == null) {
            throw new IllegalArgumentException("No such metadata schema: " + schema);
        }
        MetadataField mdf = metadataFieldService.findByElement(context, mds, element, qualifier);
        if (mdf == null) {
            throw new IllegalArgumentException(
                "No such metadata field: schema=" + schema + ", element=" + element + ", qualifier=" + qualifier);
        }

        return itemDAO.findByAuthorityValue(context, mdf, value, true);
    }

    @Override
    public Iterator<Item> findByMetadataFieldAuthority(Context context, String mdString, String authority)
        throws SQLException, AuthorizeException {
        String[] elements = getElementsFilled(mdString);
        String schema = elements[0];
        String element = elements[1];
        String qualifier = elements[2];
        MetadataSchema mds = metadataSchemaService.find(context, schema);
        if (mds == null) {
            throw new IllegalArgumentException("No such metadata schema: " + schema);
        }
        MetadataField mdf = metadataFieldService.findByElement(context, mds, element, qualifier);
        if (mdf == null) {
            throw new IllegalArgumentException(
                "No such metadata field: schema=" + schema + ", element=" + element + ", qualifier=" + qualifier);
        }
        return findByAuthorityValue(context, mds.getName(), mdf.getElement(), mdf.getQualifier(), authority);
    }

    @Override
    public boolean isItemListedForUser(Context context, Item item) {
        try {
            if (authorizeService.isAdmin(context)) {
                return true;
            }
            if (authorizeService.authorizeActionBoolean(context, item, org.dspace.core.Constants.READ)) {
                if (item.isDiscoverable()) {
                    return true;
                }
            }
            log.debug("item(" + item.getID() + ") " + item.getName() + " is unlisted.");
            return false;
        } catch (SQLException e) {
            log.error(e.getMessage());
            return false;
        }
    }

    @Override
    public int countItems(Context context, Collection collection) throws SQLException {
        return itemDAO.countItems(context, collection, true, false);
    }

    @Override
    public int countAllItems(Context context, Collection collection) throws SQLException {
        return itemDAO.countItems(context, collection, true, false) + itemDAO.countItems(context, collection,
                                                                                         false, true);
    }

    @Override
    public int countItems(Context context, Community community) throws SQLException {
        // First we need a list of all collections under this community in the hierarchy
        List<Collection> collections = communityService.getAllCollections(context, community);

        // Now, lets count unique items across that list of collections
        return itemDAO.countItems(context, collections, true, false);
    }

    @Override
    public int countAllItems(Context context, Community community) throws SQLException {
        // First we need a list of all collections under this community in the hierarchy
        List<Collection> collections = communityService.getAllCollections(context, community);

        // Now, lets count unique items across that list of collections
        return itemDAO.countItems(context, collections, true, false) + itemDAO.countItems(context, collections,
                                                                                          false, true);
    }

    @Override
    protected void getAuthoritiesAndConfidences(String fieldKey, Collection collection, List<String> values,
                                                List<String> authorities, List<Integer> confidences, int i) {
        Choices c = choiceAuthorityService.getBestMatch(fieldKey, values.get(i), collection, null);
        authorities.add(c.values.length > 0 && c.values[0] != null ? c.values[0].authority : null);
        confidences.add(c.confidence);
    }

    @Override
    public Item findByIdOrLegacyId(Context context, String id) throws SQLException {
        if (StringUtils.isNumeric(id)) {
            return findByLegacyId(context, Integer.parseInt(id));
        } else {
            return find(context, UUID.fromString(id));
        }
    }

    @Override
    public Item findByLegacyId(Context context, int id) throws SQLException {
        return itemDAO.findByLegacyId(context, id, Item.class);
    }

    @Override
    public Iterator<Item> findByLastModifiedSince(Context context, Date last)
        throws SQLException {
        return itemDAO.findByLastModifiedSince(context, last);
    }

    @Override
    public int countTotal(Context context) throws SQLException {
        return itemDAO.countRows(context);
    }

    @Override
    public int countNotArchivedItems(Context context) throws SQLException {
        // return count of items not in archive and also not withdrawn
        return itemDAO.countItems(context, false, false);
    }

    @Override
    public int countArchivedItems(Context context) throws SQLException {
        // return count of items in archive and also not withdrawn
        return itemDAO.countItems(context, true, false);
    }

    @Override
    public int countWithdrawnItems(Context context) throws SQLException {
        // return count of items that are not in archive and withdrawn
        return itemDAO.countItems(context, false, true);
    }

    @Override
    public boolean canCreateNewVersion(Context context, Item item) throws SQLException {
        if (authorizeService.isAdmin(context, item)) {
            return true;
        }

        if (context.getCurrentUser() != null
            && context.getCurrentUser().equals(item.getSubmitter())) {
            return configurationService.getPropertyAsType(
                "versioning.submitterCanCreateNewVersion", false);
        }

        return false;
    }

    /**
     * This method will return a list of MetadataValue objects that contains all the regular
     * metadata of the item passed along in the parameters as well as all the virtual metadata
     * which will be generated and processed together with the {@link VirtualMetadataPopulator}
     * by processing the item's relationships
     * @param item         the Item to be processed
     * @param schema       the schema for the metadata field. <em>Must</em> match
     *                     the <code>name</code> of an existing metadata schema.
     * @param element      the element name. <code>DSpaceObject.ANY</code> matches any
     *                     element. <code>null</code> doesn't really make sense as all
     *                     metadata must have an element.
     * @param qualifier    the qualifier. <code>null</code> means unqualified, and
     *                     <code>DSpaceObject.ANY</code> means any qualifier (including
     *                     unqualified.)
     * @param lang         the ISO639 language code, optionally followed by an underscore
     *                     and the ISO3166 country code. <code>null</code> means only
     *                     values with no language are returned, and
     *                     <code>DSpaceObject.ANY</code> means values with any country code or
     *                     no country code are returned.
     * @return
     */
    @Override
    public List<MetadataValue> getMetadata(Item item, String schema, String element, String qualifier, String lang) {
        return this.getMetadata(item, schema, element, qualifier, lang, true);
    }

    @Override
    public List<MetadataValue> getMetadata(Item item, String schema, String element, String qualifier, String lang,
                                           boolean enableVirtualMetadata) {
        if (!enableVirtualMetadata) {
            log.debug("Called getMetadata for " + item.getID() + " without enableVirtualMetadata");
            return super.getMetadata(item, schema, element, qualifier, lang);
        }
        if (item.isModifiedMetadataCache()) {
            log.debug("Called getMetadata for " + item.getID() + " with invalid cache");
            //rebuild cache
            List<MetadataValue> dbMetadataValues = item.getMetadata();

            List<MetadataValue> fullMetadataValueList = new LinkedList<>();
            fullMetadataValueList.addAll(relationshipMetadataService.getRelationshipMetadata(item, true));
            fullMetadataValueList.addAll(dbMetadataValues);

            item.setCachedMetadata(MetadataValueComparators.sort(fullMetadataValueList));
        }

        log.debug("Called getMetadata for " + item.getID() + " based on cache");
        // Build up list of matching values based on the cache
        List<MetadataValue> values = new ArrayList<>();
        for (MetadataValue dcv : item.getCachedMetadata()) {
            if (match(schema, element, qualifier, lang, dcv)) {
                values.add(dcv);
            }
        }

        // Create an array of matching values
        return values;
    }

    /**
     * Supports moving metadata by adding the metadata value or updating the place of the relationship
     */
    @Override
    protected void moveSingleMetadataValue(Context context, Item dso, int place, MetadataValue rr) {
        if (rr instanceof RelationshipMetadataValue) {
            try {
                //Retrieve the applicable relationship
                Relationship rs = relationshipService.find(context,
                        ((RelationshipMetadataValue) rr).getRelationshipId());
                if (rs.getLeftItem() == dso) {
                    rs.setLeftPlace(place);
                } else {
                    rs.setRightPlace(place);
                }
                relationshipService.update(context, rs);
            } catch (Exception e) {
                //should not occur, otherwise metadata can't be updated either
                log.error("An error occurred while moving " + rr.getAuthority() + " for item " + dso.getID(), e);
            }
        } else {
            //just move the metadata
            rr.setPlace(place);
        }
    }

    @Override
    public MetadataValue addMetadata(Context context, Item dso, String schema, String element, String qualifier,
            String lang, String value, String authority, int confidence, int place) throws SQLException {

        // We will not verify that they are valid entries in the registry
        // until update() is called.
        MetadataField metadataField = metadataFieldService.findByElement(context, schema, element, qualifier);
        if (metadataField == null) {
            throw new SQLException(
                "bad_dublin_core schema=" + schema + "." + element + "." + qualifier + ". Metadata field does not " +
                "exist!");
        }

        final Supplier<Integer> placeSupplier =  () -> place;

        return addMetadata(context, dso, metadataField, lang, Arrays.asList(value),
                Arrays.asList(authority), Arrays.asList(confidence), placeSupplier)
                .stream().findFirst().orElse(null);
    }

    @Override
    public String getEntityTypeLabel(Item item) {
        List<MetadataValue> mdvs = getMetadata(item, "dspace", "entity", "type", Item.ANY, false);
        if (mdvs.isEmpty()) {
            return null;
        }

        if (mdvs.size() > 1) {
            log.warn(
                "Item with uuid {}, handle {} has {} entity types ({}), expected 1 entity type",
                item.getID(), item.getHandle(), mdvs.size(),
                mdvs.stream().map(MetadataValue::getValue).collect(Collectors.toList())
            );
        }

        String entityType = mdvs.get(0).getValue();
        if (StringUtils.isBlank(entityType)) {
            return null;
        }

        return entityType;
    }

    @Override
    public EntityType getEntityType(Context context, Item item) throws SQLException {
        String entityTypeString = getEntityTypeLabel(item);
        if (StringUtils.isBlank(entityTypeString)) {
            return null;
        }

        return entityTypeService.findByEntityType(context, entityTypeString);
    }

    private void removeOrcidSynchronizationStuff(Context context, Item item) throws SQLException, AuthorizeException {

        if (isNotProfileOrOrcidEntity(item)) {
            return;
        }

        context.turnOffAuthorisationSystem();

        try {

            createOrcidQueueRecordsToDeleteOnOrcid(context, item);
            deleteOrcidHistoryRecords(context, item);
            deleteOrcidQueueRecords(context, item);

        } finally {
            context.restoreAuthSystemState();
        }

    }

    private boolean isNotProfileOrOrcidEntity(Item item) {
        String entityType = getEntityTypeLabel(item);
        return !OrcidEntityType.isValidEntityType(entityType)
            && !researcherProfileService.getProfileType().equals(entityType);
    }

    private void createOrcidQueueRecordsToDeleteOnOrcid(Context context, Item entity) throws SQLException {

        String entityType = getEntityTypeLabel(entity);
        if (entityType == null || researcherProfileService.getProfileType().equals(entityType)) {
            return;
        }

        Map<Item, String> profileAndPutCodeMap = orcidHistoryService.findLastPutCodes(context, entity);
        for (Item profile : profileAndPutCodeMap.keySet()) {
            if (orcidSynchronizationService.isSynchronizationAllowed(profile, entity)) {
                String putCode = profileAndPutCodeMap.get(profile);
                String title = getMetadataFirstValue(entity, "dc", "title", null, Item.ANY);
                orcidQueueService.createEntityDeletionRecord(context, profile, title, entityType, putCode);
            }
        }

    }

    private void deleteOrcidHistoryRecords(Context context, Item item) throws SQLException {
        List<OrcidHistory> historyRecords = orcidHistoryService.findByProfileItemOrEntity(context, item);
        for (OrcidHistory historyRecord : historyRecords) {
            if (historyRecord.getProfileItem().equals(item)) {
                orcidHistoryService.delete(context, historyRecord);
            } else {
                historyRecord.setEntity(null);
                orcidHistoryService.update(context, historyRecord);
            }
        }
    }

    private void deleteOrcidQueueRecords(Context context, Item item) throws SQLException {
        List<OrcidQueue> orcidQueueRecords = orcidQueueService.findByProfileItemOrEntity(context, item);
        for (OrcidQueue orcidQueueRecord : orcidQueueRecords) {
            orcidQueueService.delete(context, orcidQueueRecord);
        }
    }

}<|MERGE_RESOLUTION|>--- conflicted
+++ resolved
@@ -291,12 +291,8 @@
         return itemDAO.findAll(context, true, true);
     }
 
-<<<<<<< HEAD
+    @Override
     public Iterator<Item> findAllRegularItemsReadOnly(Context context) throws SQLException {
-=======
-    @Override
-    public Iterator<Item> findAllRegularItems(Context context) throws SQLException {
->>>>>>> 7524d169
         return itemDAO.findAllRegularItems(context);
     }
 
