/**
 * The contents of this file are subject to the license and copyright
 * detailed in the LICENSE and NOTICE files at the root of the source
 * tree and available online at
 *
 * http://www.dspace.org/license/
 */
package org.dspace.content;

import java.io.IOException;
import java.io.InputStream;
import java.sql.SQLException;
import java.util.ArrayList;
import java.util.Date;
import java.util.HashMap;
import java.util.Iterator;
import java.util.LinkedList;
import java.util.List;
import java.util.Map;
import java.util.UUID;

import org.apache.commons.collections4.CollectionUtils;
import org.apache.commons.lang3.StringUtils;
import org.apache.logging.log4j.Logger;
import org.dspace.app.util.AuthorizeUtil;
import org.dspace.authorize.AuthorizeConfiguration;
import org.dspace.authorize.AuthorizeException;
import org.dspace.authorize.ResourcePolicy;
import org.dspace.authorize.service.AuthorizeService;
import org.dspace.authorize.service.ResourcePolicyService;
import org.dspace.content.authority.Choices;
import org.dspace.content.dao.ItemDAO;
import org.dspace.content.service.BitstreamFormatService;
import org.dspace.content.service.BitstreamService;
import org.dspace.content.service.BundleService;
import org.dspace.content.service.CollectionService;
import org.dspace.content.service.CommunityService;
import org.dspace.content.service.InstallItemService;
import org.dspace.content.service.ItemService;
import org.dspace.content.service.MetadataSchemaService;
import org.dspace.content.service.RelationshipService;
import org.dspace.content.service.WorkspaceItemService;
import org.dspace.content.virtual.VirtualBean;
import org.dspace.content.virtual.VirtualMetadataPopulator;
import org.dspace.core.Constants;
import org.dspace.core.Context;
import org.dspace.core.LogManager;
import org.dspace.eperson.EPerson;
import org.dspace.eperson.Group;
import org.dspace.event.Event;
import org.dspace.harvest.HarvestedItem;
import org.dspace.harvest.service.HarvestedItemService;
import org.dspace.identifier.IdentifierException;
import org.dspace.identifier.service.IdentifierService;
import org.dspace.services.ConfigurationService;
import org.dspace.versioning.service.VersioningService;
import org.dspace.workflow.WorkflowItemService;
import org.springframework.beans.factory.annotation.Autowired;

/**
 * Service implementation for the Item object.
 * This class is responsible for all business logic calls for the Item object and is autowired by spring.
 * This class should never be accessed directly.
 *
 * @author kevinvandevelde at atmire.com
 */
public class ItemServiceImpl extends DSpaceObjectServiceImpl<Item> implements ItemService {

    /**
     * log4j category
     */
    private static final Logger log = org.apache.logging.log4j.LogManager.getLogger(Item.class);

    @Autowired(required = true)
    protected ItemDAO itemDAO;

    @Autowired(required = true)
    protected CommunityService communityService;
    @Autowired(required = true)
    protected AuthorizeService authorizeService;
    @Autowired(required = true)
    protected BundleService bundleService;
    @Autowired(required = true)
    protected BitstreamFormatService bitstreamFormatService;
    @Autowired(required = true)
    protected MetadataSchemaService metadataSchemaService;
    @Autowired(required = true)
    protected BitstreamService bitstreamService;
    @Autowired(required = true)
    protected InstallItemService installItemService;
    @Autowired(required = true)
    protected ResourcePolicyService resourcePolicyService;
    @Autowired(required = true)
    protected CollectionService collectionService;
    @Autowired(required = true)
    protected IdentifierService identifierService;
    @Autowired(required = true)
    protected VersioningService versioningService;
    @Autowired(required = true)
    protected HarvestedItemService harvestedItemService;
    @Autowired(required = true)
    protected ConfigurationService configurationService;

    @Autowired(required = true)
    protected WorkspaceItemService workspaceItemService;
    @Autowired(required = true)
    protected WorkflowItemService workflowItemService;

    @Autowired(required = true)
    protected RelationshipService relationshipService;

    @Autowired(required = true)
    protected VirtualMetadataPopulator virtualMetadataPopulator;

    protected ItemServiceImpl() {
        super();
    }

    @Override
    public Thumbnail getThumbnail(Context context, Item item, boolean requireOriginal) throws SQLException {
        Bitstream thumbBitstream;
        List<Bundle> originalBundles = getBundles(item, "ORIGINAL");
        Bitstream primaryBitstream = null;
        if (CollectionUtils.isNotEmpty(originalBundles)) {
            primaryBitstream = originalBundles.get(0).getPrimaryBitstream();
        }
        if (primaryBitstream != null) {
            if (primaryBitstream.getFormat(context).getMIMEType().equals("text/html")) {
                return null;
            }

            thumbBitstream = bitstreamService
                .getBitstreamByName(item, "THUMBNAIL", primaryBitstream.getName() + ".jpg");

        } else {
            if (requireOriginal) {
                primaryBitstream = bitstreamService.getFirstBitstream(item, "ORIGINAL");
            }

            thumbBitstream = bitstreamService.getFirstBitstream(item, "THUMBNAIL");
        }

        if (thumbBitstream != null) {
            return new Thumbnail(thumbBitstream, primaryBitstream);
        }

        return null;
    }

    @Override
    public Item find(Context context, UUID id) throws SQLException {
        Item item = itemDAO.findByID(context, Item.class, id);
        if (item == null) {
            if (log.isDebugEnabled()) {
                log.debug(LogManager.getHeader(context, "find_item",
                                               "not_found,item_id=" + id));
            }
            return null;
        }

        // not null, return item
        if (log.isDebugEnabled()) {
            log.debug(LogManager.getHeader(context, "find_item", "item_id="
                + id));
        }

        return item;
    }

    @Override
    public Item create(Context context, WorkspaceItem workspaceItem) throws SQLException, AuthorizeException {
        if (workspaceItem.getItem() != null) {
            throw new IllegalArgumentException(
                "Attempting to create an item for a workspace item that already contains an item");
        }
        Item item = createItem(context);
        workspaceItem.setItem(item);


        log.info(LogManager.getHeader(context, "create_item", "item_id="
            + item.getID()));

        return item;
    }

    @Override
    public Item createTemplateItem(Context context, Collection collection) throws SQLException, AuthorizeException {
        if (collection == null || collection.getTemplateItem() != null) {
            throw new IllegalArgumentException("Collection is null or already contains template item.");
        }
        AuthorizeUtil.authorizeManageTemplateItem(context, collection);

        if (collection.getTemplateItem() == null) {
            Item template = createItem(context);
            collection.setTemplateItem(template);
            template.setTemplateItemOf(collection);

            log.info(LogManager.getHeader(context, "create_template_item",
                                          "collection_id=" + collection.getID() + ",template_item_id="
                                              + template.getID()));

            return template;
        } else {
            return collection.getTemplateItem();
        }
    }

    @Override
    public Iterator<Item> findAll(Context context) throws SQLException {
        return itemDAO.findAll(context, true);
    }

    @Override
    public Iterator<Item> findAll(Context context, Integer limit, Integer offset) throws SQLException {
        return itemDAO.findAll(context, true, limit, offset);
    }

    @Override
    public Iterator<Item> findAllUnfiltered(Context context) throws SQLException {
        return itemDAO.findAll(context, true, true);
    }

    @Override
    public Iterator<Item> findBySubmitter(Context context, EPerson eperson) throws SQLException {
        return itemDAO.findBySubmitter(context, eperson);
    }

    @Override
    public Iterator<Item> findBySubmitterDateSorted(Context context, EPerson eperson, Integer limit)
        throws SQLException {

        MetadataField metadataField = metadataFieldService
            .findByElement(context, MetadataSchemaEnum.DC.getName(), "date", "accessioned");
        if (metadataField == null) {
            throw new IllegalArgumentException(
                "Required metadata field '" + MetadataSchemaEnum.DC.getName() + ".date.accessioned' doesn't exist!");
        }

        return itemDAO.findBySubmitter(context, eperson, metadataField, limit);
    }

    @Override
    public Iterator<Item> findByCollection(Context context, Collection collection) throws SQLException {
        return findByCollection(context, collection, null, null);
    }

    @Override
    public Iterator<Item> findByCollection(Context context, Collection collection, Integer limit, Integer offset)
        throws SQLException {
        return itemDAO.findArchivedByCollection(context, collection, limit, offset);
    }

    @Override
    public Iterator<Item> findAllByCollection(Context context, Collection collection) throws SQLException {
        return itemDAO.findAllByCollection(context, collection);
    }

    @Override
    public Iterator<Item> findAllByCollection(Context context, Collection collection, Integer limit, Integer offset)
        throws SQLException {
        return itemDAO.findAllByCollection(context, collection, limit, offset);
    }

    @Override
    public Iterator<Item> findInArchiveOrWithdrawnDiscoverableModifiedSince(Context context, Date since)
        throws SQLException {
        return itemDAO.findAll(context, true, true, true, since);
    }

    @Override
    public Iterator<Item> findInArchiveOrWithdrawnNonDiscoverableModifiedSince(Context context, Date since)
        throws SQLException {
        return itemDAO.findAll(context, true, true, false, since);
    }

    @Override
    public void updateLastModified(Context context, Item item) throws SQLException, AuthorizeException {
        item.setLastModified(new Date());
        update(context, item);
        //Also fire a modified event since the item HAS been modified
        context.addEvent(new Event(Event.MODIFY, Constants.ITEM, item.getID(), null, getIdentifiers(context, item)));
    }

    @Override
    public boolean isIn(Item item, Collection collection) throws SQLException {
        List<Collection> collections = item.getCollections();
        return collections != null && collections.contains(collection);
    }

    @Override
    public List<Community> getCommunities(Context context, Item item) throws SQLException {
        List<Community> result = new ArrayList<>();
        List<Collection> collections = item.getCollections();
        for (Collection collection : collections) {
            result.addAll(communityService.getAllParents(context, collection));
        }

        return result;
    }

    @Override
    public List<Bundle> getBundles(Item item, String name) throws SQLException {
        List<Bundle> matchingBundles = new ArrayList<>();
        // now only keep bundles with matching names
        List<Bundle> bunds = item.getBundles();
        for (Bundle bund : bunds) {
            if (name.equals(bund.getName())) {
                matchingBundles.add(bund);
            }
        }
        return matchingBundles;
    }

    @Override
    public void addBundle(Context context, Item item, Bundle bundle) throws SQLException, AuthorizeException {
        // Check authorisation
        authorizeService.authorizeAction(context, item, Constants.ADD);

        log.info(LogManager.getHeader(context, "add_bundle", "item_id="
            + item.getID() + ",bundle_id=" + bundle.getID()));

        // Check it's not already there
        if (item.getBundles().contains(bundle)) {
            // Bundle is already there; no change
            return;
        }

        // now add authorization policies from owning item
        // hmm, not very "multiple-inclusion" friendly
        authorizeService.inheritPolicies(context, item, bundle);

        // Add the bundle to in-memory list
        item.addBundle(bundle);
        bundle.addItem(item);

        context.addEvent(new Event(Event.ADD, Constants.ITEM, item.getID(),
                                   Constants.BUNDLE, bundle.getID(), bundle.getName(),
                                   getIdentifiers(context, item)));
    }

    @Override
    public void removeBundle(Context context, Item item, Bundle bundle)
        throws SQLException, AuthorizeException, IOException {
        // Check authorisation
        authorizeService.authorizeAction(context, item, Constants.REMOVE);

        log.info(LogManager.getHeader(context, "remove_bundle", "item_id="
            + item.getID() + ",bundle_id=" + bundle.getID()));

        context.addEvent(new Event(Event.REMOVE, Constants.ITEM, item.getID(),
                                   Constants.BUNDLE, bundle.getID(), bundle.getName(), getIdentifiers(context, item)));

        bundleService.delete(context, bundle);
    }

    @Override
    public Bitstream createSingleBitstream(Context context, InputStream is, Item item, String name)
        throws AuthorizeException, IOException, SQLException {
        // Authorisation is checked by methods below
        // Create a bundle
        Bundle bnd = bundleService.create(context, item, name);
        Bitstream bitstream = bitstreamService.create(context, bnd, is);
        addBundle(context, item, bnd);

        // FIXME: Create permissions for new bundle + bitstream
        return bitstream;
    }

    @Override
    public Bitstream createSingleBitstream(Context context, InputStream is, Item item)
        throws AuthorizeException, IOException, SQLException {
        return createSingleBitstream(context, is, item, "ORIGINAL");
    }

    @Override
    public List<Bitstream> getNonInternalBitstreams(Context context, Item item) throws SQLException {
        List<Bitstream> bitstreamList = new ArrayList<>();

        // Go through the bundles and bitstreams picking out ones which aren't
        // of internal formats
        List<Bundle> bunds = item.getBundles();

        for (Bundle bund : bunds) {
            List<Bitstream> bitstreams = bund.getBitstreams();

            for (Bitstream bitstream : bitstreams) {
                if (!bitstream.getFormat(context).isInternal()) {
                    // Bitstream is not of an internal format
                    bitstreamList.add(bitstream);
                }
            }
        }

        return bitstreamList;
    }

    protected Item createItem(Context context) throws SQLException, AuthorizeException {
        Item item = itemDAO.create(context, new Item());
        // set discoverable to true (default)
        item.setDiscoverable(true);

        // Call update to give the item a last modified date. OK this isn't
        // amazingly efficient but creates don't happen that often.
        context.turnOffAuthorisationSystem();
        update(context, item);
        context.restoreAuthSystemState();

        context.addEvent(new Event(Event.CREATE, Constants.ITEM, item.getID(),
                                   null, getIdentifiers(context, item)));

        log.info(LogManager.getHeader(context, "create_item", "item_id=" + item.getID()));

        return item;
    }

    @Override
    public void removeDSpaceLicense(Context context, Item item) throws SQLException, AuthorizeException, IOException {
        // get all bundles with name "LICENSE" (these are the DSpace license
        // bundles)
        List<Bundle> bunds = getBundles(item, "LICENSE");

        for (Bundle bund : bunds) {
            // FIXME: probably serious troubles with Authorizations
            // fix by telling system not to check authorization?
            removeBundle(context, item, bund);
        }
    }


    @Override
    public void removeLicenses(Context context, Item item) throws SQLException, AuthorizeException, IOException {
        // Find the License format
        BitstreamFormat bf = bitstreamFormatService.findByShortDescription(context, "License");
        int licensetype = bf.getID();

        // search through bundles, looking for bitstream type license
        List<Bundle> bunds = item.getBundles();

        for (Bundle bund : bunds) {
            boolean removethisbundle = false;

            List<Bitstream> bits = bund.getBitstreams();

            for (Bitstream bit : bits) {
                BitstreamFormat bft = bit.getFormat(context);

                if (bft.getID() == licensetype) {
                    removethisbundle = true;
                }
            }


            // probably serious troubles with Authorizations
            // fix by telling system not to check authorization?
            if (removethisbundle) {
                removeBundle(context, item, bund);
            }
        }
    }

    @Override
    public void update(Context context, Item item) throws SQLException, AuthorizeException {
        // Check authorisation
        // only do write authorization if user is not an editor
        if (!canEdit(context, item)) {
            authorizeService.authorizeAction(context, item, Constants.WRITE);
        }

        log.info(LogManager.getHeader(context, "update_item", "item_id="
            + item.getID()));

        super.update(context, item);

        // Set sequence IDs for bitstreams in item
        int sequence = 0;
        List<Bundle> bunds = item.getBundles();

        // find the highest current sequence number
        for (Bundle bund : bunds) {
            List<Bitstream> streams = bund.getBitstreams();

            for (Bitstream bitstream : streams) {
                if (bitstream.getSequenceID() > sequence) {
                    sequence = bitstream.getSequenceID();
                }
            }
        }

        // start sequencing bitstreams without sequence IDs
        sequence++;


        for (Bundle bund : bunds) {
            List<Bitstream> streams = bund.getBitstreams();

            for (Bitstream stream : streams) {
                if (stream.getSequenceID() < 0) {
                    stream.setSequenceID(sequence);
                    sequence++;
                    bitstreamService.update(context, stream);
//                    modified = true;
                }
            }
        }

        if (item.isMetadataModified() || item.isModified()) {
            // Set the last modified date
            item.setLastModified(new Date());

            itemDAO.save(context, item);

            if (item.isMetadataModified()) {
                context.addEvent(new Event(Event.MODIFY_METADATA, item.getType(), item.getID(), item.getDetails(),
                                           getIdentifiers(context, item)));
            }

            context.addEvent(new Event(Event.MODIFY, Constants.ITEM, item.getID(),
                                       null, getIdentifiers(context, item)));
            item.clearModified();
            item.clearDetails();
        }
    }

    @Override
    public void withdraw(Context context, Item item) throws SQLException, AuthorizeException {
        // Check permission. User either has to have REMOVE on owning collection
        // or be COLLECTION_EDITOR of owning collection
        AuthorizeUtil.authorizeWithdrawItem(context, item);

        String timestamp = DCDate.getCurrent().toString();

        // Add suitable provenance - includes user, date, collections +
        // bitstream checksums
        EPerson e = context.getCurrentUser();

        // Build some provenance data while we're at it.
        StringBuilder prov = new StringBuilder();

        prov.append("Item withdrawn by ").append(e.getFullName()).append(" (")
            .append(e.getEmail()).append(") on ").append(timestamp).append("\n")
            .append("Item was in collections:\n");

        List<Collection> colls = item.getCollections();

        for (Collection coll : colls) {
            prov.append(coll.getName()).append(" (ID: ").append(coll.getID()).append(")\n");
        }

        // Set withdrawn flag. timestamp will be set; last_modified in update()
        item.setWithdrawn(true);

        // in_archive flag is now false
        item.setArchived(false);

        prov.append(installItemService.getBitstreamProvenanceMessage(context, item));

        addMetadata(context, item, MetadataSchemaEnum.DC.getName(), "description", "provenance", "en", prov.toString());

        // Update item in DB
        update(context, item);

        context.addEvent(new Event(Event.MODIFY, Constants.ITEM, item.getID(),
                                   "WITHDRAW", getIdentifiers(context, item)));

        // switch all READ authorization policies to WITHDRAWN_READ
        authorizeService.switchPoliciesAction(context, item, Constants.READ, Constants.WITHDRAWN_READ);
        for (Bundle bnd : item.getBundles()) {
            authorizeService.switchPoliciesAction(context, bnd, Constants.READ, Constants.WITHDRAWN_READ);
            for (Bitstream bs : bnd.getBitstreams()) {
                authorizeService.switchPoliciesAction(context, bs, Constants.READ, Constants.WITHDRAWN_READ);
            }
        }

        // Write log
        log.info(LogManager.getHeader(context, "withdraw_item", "user="
            + e.getEmail() + ",item_id=" + item.getID()));
    }

    @Override
    public void reinstate(Context context, Item item) throws SQLException, AuthorizeException {
        // check authorization
        AuthorizeUtil.authorizeReinstateItem(context, item);

        String timestamp = DCDate.getCurrent().toString();

        // Check permission. User must have ADD on all collections.
        // Build some provenance data while we're at it.
        List<Collection> colls = item.getCollections();

        // Add suitable provenance - includes user, date, collections +
        // bitstream checksums
        EPerson e = context.getCurrentUser();
        StringBuilder prov = new StringBuilder();
        prov.append("Item reinstated by ").append(e.getFullName()).append(" (")
            .append(e.getEmail()).append(") on ").append(timestamp).append("\n")
            .append("Item was in collections:\n");

        for (Collection coll : colls) {
            prov.append(coll.getName()).append(" (ID: ").append(coll.getID()).append(")\n");
        }

        // Clear withdrawn flag
        item.setWithdrawn(false);

        // in_archive flag is now true
        item.setArchived(true);

        // Add suitable provenance - includes user, date, collections +
        // bitstream checksums
        prov.append(installItemService.getBitstreamProvenanceMessage(context, item));

        addMetadata(context, item, MetadataSchemaEnum.DC.getName(), "description", "provenance", "en", prov.toString());

        // Update item in DB
        update(context, item);

        context.addEvent(new Event(Event.MODIFY, Constants.ITEM, item.getID(),
                                   "REINSTATE", getIdentifiers(context, item)));

        // restore all WITHDRAWN_READ authorization policies back to READ
        for (Bundle bnd : item.getBundles()) {
            authorizeService.switchPoliciesAction(context, bnd, Constants.WITHDRAWN_READ, Constants.READ);
            for (Bitstream bs : bnd.getBitstreams()) {
                authorizeService.switchPoliciesAction(context, bs, Constants.WITHDRAWN_READ, Constants.READ);
            }
        }

        // check if the item was withdrawn before the fix DS-3097
        if (authorizeService.getPoliciesActionFilter(context, item, Constants.WITHDRAWN_READ).size() != 0) {
            authorizeService.switchPoliciesAction(context, item, Constants.WITHDRAWN_READ, Constants.READ);
        } else {
            // authorization policies
            if (colls.size() > 0) {
                // remove the item's policies and replace them with
                // the defaults from the collection
                adjustItemPolicies(context, item, item.getOwningCollection());
            }
        }

        // Write log
        log.info(LogManager.getHeader(context, "reinstate_item", "user="
            + e.getEmail() + ",item_id=" + item.getID()));
    }

    @Override
    public void delete(Context context, Item item) throws SQLException, AuthorizeException, IOException {
        authorizeService.authorizeAction(context, item, Constants.DELETE);
        rawDelete(context, item);
    }

    @Override
    public int getSupportsTypeConstant() {
        return Constants.ITEM;
    }

    protected void rawDelete(Context context, Item item) throws AuthorizeException, SQLException, IOException {
        authorizeService.authorizeAction(context, item, Constants.REMOVE);

        context.addEvent(new Event(Event.DELETE, Constants.ITEM, item.getID(),
                                   item.getHandle(), getIdentifiers(context, item)));

        log.info(LogManager.getHeader(context, "delete_item", "item_id="
            + item.getID()));

        // Remove bundles
        removeAllBundles(context, item);

        // Remove any Handle
        handleService.unbindHandle(context, item);

        // remove version attached to the item
        removeVersion(context, item);

        // Also delete the item if it appears in a harvested collection.
        HarvestedItem hi = harvestedItemService.find(context, item);

        if (hi != null) {
            harvestedItemService.delete(context, hi);
        }

        //Only clear collections after we have removed everything else from the item
        item.clearCollections();
        item.setOwningCollection(null);

        // Finally remove item row
        itemDAO.delete(context, item);
    }

    @Override
    public void removeAllBundles(Context context, Item item) throws AuthorizeException, SQLException, IOException {
        Iterator<Bundle> bundles = item.getBundles().iterator();
        while (bundles.hasNext()) {
            Bundle bundle = bundles.next();
            bundles.remove();
            deleteBundle(context, item, bundle);
        }
    }

    protected void deleteBundle(Context context, Item item, Bundle b)
        throws AuthorizeException, SQLException, IOException {
        // Check authorisation
        authorizeService.authorizeAction(context, item, Constants.REMOVE);

        bundleService.delete(context, b);

        log.info(LogManager.getHeader(context, "remove_bundle", "item_id="
            + item.getID() + ",bundle_id=" + b.getID()));
        context
            .addEvent(new Event(Event.REMOVE, Constants.ITEM, item.getID(), Constants.BUNDLE, b.getID(), b.getName()));
    }

    protected void removeVersion(Context context, Item item) throws AuthorizeException, SQLException {
        if (versioningService.getVersion(context, item) != null) {
            versioningService.removeVersion(context, item);
        } else {
            try {
                identifierService.delete(context, item);
            } catch (IdentifierException e) {
                throw new RuntimeException(e);
            }
        }
    }

    @Override
    public boolean isOwningCollection(Item item, Collection collection) {
        Collection owningCollection = item.getOwningCollection();

        return owningCollection != null && collection.getID().equals(owningCollection.getID());
    }

    @Override
    public void replaceAllItemPolicies(Context context, Item item, List<ResourcePolicy> newpolicies)
        throws SQLException, AuthorizeException {
        // remove all our policies, add new ones
        authorizeService.removeAllPolicies(context, item);
        authorizeService.addPolicies(context, newpolicies, item);
    }

    @Override
    public void replaceAllBitstreamPolicies(Context context, Item item, List<ResourcePolicy> newpolicies)
        throws SQLException, AuthorizeException {
        // remove all policies from bundles, add new ones
        List<Bundle> bunds = item.getBundles();

        for (Bundle mybundle : bunds) {
            bundleService.replaceAllBitstreamPolicies(context, mybundle, newpolicies);
        }
    }

    @Override
    public void removeGroupPolicies(Context context, Item item, Group group) throws SQLException, AuthorizeException {
        // remove Group's policies from Item
        authorizeService.removeGroupPolicies(context, item, group);

        // remove all policies from bundles
        List<Bundle> bunds = item.getBundles();

        for (Bundle mybundle : bunds) {
            List<Bitstream> bs = mybundle.getBitstreams();

            for (Bitstream bitstream : bs) {
                // remove bitstream policies
                authorizeService.removeGroupPolicies(context, bitstream, group);
            }

            // change bundle policies
            authorizeService.removeGroupPolicies(context, mybundle, group);
        }
    }

    @Override
    public void inheritCollectionDefaultPolicies(Context context, Item item, Collection collection)
        throws SQLException, AuthorizeException {
        adjustItemPolicies(context, item, collection);
        adjustBundleBitstreamPolicies(context, item, collection);

        log.debug(LogManager.getHeader(context, "item_inheritCollectionDefaultPolicies",
                                       "item_id=" + item.getID()));
    }

    @Override
    public void adjustBundleBitstreamPolicies(Context context, Item item, Collection collection)
        throws SQLException, AuthorizeException {
        List<ResourcePolicy> defaultCollectionPolicies = authorizeService
            .getPoliciesActionFilter(context, collection, Constants.DEFAULT_BITSTREAM_READ);

        if (defaultCollectionPolicies.size() < 1) {
            throw new SQLException("Collection " + collection.getID()
                                       + " (" + collection.getHandle() + ")"
                                       + " has no default bitstream READ policies");
        }

        // remove all policies from bundles, add new ones
        // Remove bundles
        List<Bundle> bunds = item.getBundles();
        for (Bundle mybundle : bunds) {

            // if come from InstallItem: remove all submission/workflow policies
            authorizeService.removeAllPoliciesByDSOAndType(context, mybundle, ResourcePolicy.TYPE_SUBMISSION);
            authorizeService.removeAllPoliciesByDSOAndType(context, mybundle, ResourcePolicy.TYPE_WORKFLOW);
            addDefaultPoliciesNotInPlace(context, mybundle, defaultCollectionPolicies);

            for (Bitstream bitstream : mybundle.getBitstreams()) {
                // if come from InstallItem: remove all submission/workflow policies
                authorizeService.removeAllPoliciesByDSOAndType(context, bitstream, ResourcePolicy.TYPE_SUBMISSION);
                authorizeService.removeAllPoliciesByDSOAndType(context, bitstream, ResourcePolicy.TYPE_WORKFLOW);
                addDefaultPoliciesNotInPlace(context, bitstream, defaultCollectionPolicies);
            }
        }
    }

    @Override
    public void adjustItemPolicies(Context context, Item item, Collection collection)
        throws SQLException, AuthorizeException {
        // read collection's default READ policies
        List<ResourcePolicy> defaultCollectionPolicies = authorizeService
            .getPoliciesActionFilter(context, collection, Constants.DEFAULT_ITEM_READ);

        // MUST have default policies
        if (defaultCollectionPolicies.size() < 1) {
            throw new SQLException("Collection " + collection.getID()
                                       + " (" + collection.getHandle() + ")"
                                       + " has no default item READ policies");
        }

        try {
            //ignore the authorizations for now.
            context.turnOffAuthorisationSystem();

            // if come from InstallItem: remove all submission/workflow policies
            authorizeService.removeAllPoliciesByDSOAndType(context, item, ResourcePolicy.TYPE_SUBMISSION);
            authorizeService.removeAllPoliciesByDSOAndType(context, item, ResourcePolicy.TYPE_WORKFLOW);

            // add default policies only if not already in place
            addDefaultPoliciesNotInPlace(context, item, defaultCollectionPolicies);
        } finally {
            context.restoreAuthSystemState();
        }
    }

    @Override
    public void move(Context context, Item item, Collection from, Collection to)
        throws SQLException, AuthorizeException, IOException {
        // Use the normal move method, and default to not inherit permissions
        this.move(context, item, from, to, false);
    }

    @Override
    public void move(Context context, Item item, Collection from, Collection to, boolean inheritDefaultPolicies)
        throws SQLException, AuthorizeException, IOException {
        // Check authorisation on the item before that the move occur
        // otherwise we will need edit permission on the "target collection" to archive our goal
        // only do write authorization if user is not an editor
        if (!canEdit(context, item)) {
            authorizeService.authorizeAction(context, item, Constants.WRITE);
        }

        // Move the Item from one Collection to the other
        collectionService.addItem(context, to, item);
        collectionService.removeItem(context, from, item);

        // If we are moving from the owning collection, update that too
        if (isOwningCollection(item, from)) {
            // Update the owning collection
            log.info(LogManager.getHeader(context, "move_item",
                                          "item_id=" + item.getID() + ", from " +
                                              "collection_id=" + from.getID() + " to " +
                                              "collection_id=" + to.getID()));
            item.setOwningCollection(to);

            // If applicable, update the item policies
            if (inheritDefaultPolicies) {
                log.info(LogManager.getHeader(context, "move_item",
                                              "Updating item with inherited policies"));
                inheritCollectionDefaultPolicies(context, item, to);
            }

            // Update the item
            context.turnOffAuthorisationSystem();
            update(context, item);
            context.restoreAuthSystemState();
        } else {
            // Although we haven't actually updated anything within the item
            // we'll tell the event system that it has, so that any consumers that
            // care about the structure of the repository can take account of the move

            // Note that updating the owning collection above will have the same effect,
            // so we only do this here if the owning collection hasn't changed.

            context.addEvent(new Event(Event.MODIFY, Constants.ITEM, item.getID(),
                                       null, getIdentifiers(context, item)));
        }
    }

    @Override
    public boolean hasUploadedFiles(Item item) throws SQLException {
        List<Bundle> bundles = getBundles(item, "ORIGINAL");
        for (Bundle bundle : bundles) {
            if (CollectionUtils.isNotEmpty(bundle.getBitstreams())) {
                return true;
            }
        }
        return false;
    }

    @Override
    public List<Collection> getCollectionsNotLinked(Context context, Item item) throws SQLException {
        List<Collection> allCollections = collectionService.findAll(context);
        List<Collection> linkedCollections = item.getCollections();
        List<Collection> notLinkedCollections = new ArrayList<>(allCollections.size() - linkedCollections.size());

        if ((allCollections.size() - linkedCollections.size()) == 0) {
            return notLinkedCollections;
        }
        for (Collection collection : allCollections) {
            boolean alreadyLinked = false;
            for (Collection linkedCommunity : linkedCollections) {
                if (collection.getID().equals(linkedCommunity.getID())) {
                    alreadyLinked = true;
                    break;
                }
            }

            if (!alreadyLinked) {
                notLinkedCollections.add(collection);
            }
        }

        return notLinkedCollections;
    }

    @Override
    public boolean canEdit(Context context, Item item) throws SQLException {
        // can this person write to the item?
        if (authorizeService.authorizeActionBoolean(context, item,
                                                    Constants.WRITE)) {
            return true;
        }

        // is this collection not yet created, and an item template is created
        if (item.getOwningCollection() == null) {
            if (!isInProgressSubmission(context, item)) {
                return true;
            } else {
                return false;
            }
        }

        return collectionService.canEditBoolean(context, item.getOwningCollection(), false);
    }

    /**
     * Check if the item is an inprogress submission
     *
     * @param context The relevant DSpace Context.
     * @param item    item to check
     * @return <code>true</code> if the item is an inprogress submission, i.e. a WorkspaceItem or WorkflowItem
     * @throws SQLException An exception that provides information on a database access error or other errors.
     */
    public boolean isInProgressSubmission(Context context, Item item) throws SQLException {
        return workspaceItemService.findByItem(context, item) != null
            || workflowItemService.findByItem(context, item) != null;
    }

    /*
    With every finished submission a bunch of resource policy entries which have null value for the dspace_object
    column are generated in the database.
prevent the generation of resource policy entry values with null dspace_object as value

    */

    /**
     * Add the default policies, which have not been already added to the given DSpace object
     *
     * @param context                   The relevant DSpace Context.
     * @param dso                       The DSpace Object to add policies to
     * @param defaultCollectionPolicies list of policies
     * @throws SQLException       An exception that provides information on a database access error or other errors.
     * @throws AuthorizeException Exception indicating the current user of the context does not have permission
     *                            to perform a particular action.
     */
    protected void addDefaultPoliciesNotInPlace(Context context, DSpaceObject dso,
                                                List<ResourcePolicy> defaultCollectionPolicies)
        throws SQLException, AuthorizeException {
        for (ResourcePolicy defaultPolicy : defaultCollectionPolicies) {
            if (!authorizeService
                .isAnIdenticalPolicyAlreadyInPlace(context, dso, defaultPolicy.getGroup(), Constants.READ,
                                                   defaultPolicy.getID())) {
                ResourcePolicy newPolicy = resourcePolicyService.clone(context, defaultPolicy);
                newPolicy.setdSpaceObject(dso);
                newPolicy.setAction(Constants.READ);
                newPolicy.setRpType(ResourcePolicy.TYPE_INHERITED);
                resourcePolicyService.update(context, newPolicy);
            }
        }
    }

    /**
     * Returns an iterator of Items possessing the passed metadata field, or only
     * those matching the passed value, if value is not Item.ANY
     *
     * @param context   DSpace context object
     * @param schema    metadata field schema
     * @param element   metadata field element
     * @param qualifier metadata field qualifier
     * @param value     field value or Item.ANY to match any value
     * @return an iterator over the items matching that authority value
     * @throws SQLException       if database error
     *                            An exception that provides information on a database access error or other errors.
     * @throws AuthorizeException if authorization error
     *                            Exception indicating the current user of the context does not have permission
     *                            to perform a particular action.
     * @throws IOException        if IO error
     *                            A general class of exceptions produced by failed or interrupted I/O operations.
     */
    @Override
    public Iterator<Item> findByMetadataField(Context context,
                                              String schema, String element, String qualifier, String value)
        throws SQLException, AuthorizeException, IOException {
        MetadataSchema mds = metadataSchemaService.find(context, schema);
        if (mds == null) {
            throw new IllegalArgumentException("No such metadata schema: " + schema);
        }
        MetadataField mdf = metadataFieldService.findByElement(context, mds, element, qualifier);
        if (mdf == null) {
            throw new IllegalArgumentException(
                "No such metadata field: schema=" + schema + ", element=" + element + ", qualifier=" + qualifier);
        }

        if (Item.ANY.equals(value)) {
            return itemDAO.findByMetadataField(context, mdf, null, true);
        } else {
            return itemDAO.findByMetadataField(context, mdf, value, true);
        }
    }

    @Override
    public Iterator<Item> findByMetadataQuery(Context context, List<List<MetadataField>> listFieldList,
                                              List<String> query_op, List<String> query_val, List<UUID> collectionUuids,
                                              String regexClause, int offset, int limit)
        throws SQLException, AuthorizeException, IOException {
        return itemDAO
            .findByMetadataQuery(context, listFieldList, query_op, query_val, collectionUuids, regexClause, offset,
                                 limit);
    }

    @Override
    public DSpaceObject getAdminObject(Context context, Item item, int action) throws SQLException {
        DSpaceObject adminObject = null;
        //Items are always owned by collections
        Collection collection = (Collection) getParentObject(context, item);
        Community community = null;
        if (collection != null) {
            if (CollectionUtils.isNotEmpty(collection.getCommunities())) {
                community = collection.getCommunities().get(0);
            }
        }

        switch (action) {
            case Constants.ADD:
                // ADD a cc license is less general than add a bitstream but we can't/won't
                // add complex logic here to know if the ADD action on the item is required by a cc or
                // a generic bitstream so simply we ignore it.. UI need to enforce the requirements.
                if (AuthorizeConfiguration.canItemAdminPerformBitstreamCreation()) {
                    adminObject = item;
                } else if (AuthorizeConfiguration.canCollectionAdminPerformBitstreamCreation()) {
                    adminObject = collection;
                } else if (AuthorizeConfiguration.canCommunityAdminPerformBitstreamCreation()) {
                    adminObject = community;
                }
                break;
            case Constants.REMOVE:
                // see comments on ADD action, same things...
                if (AuthorizeConfiguration.canItemAdminPerformBitstreamDeletion()) {
                    adminObject = item;
                } else if (AuthorizeConfiguration.canCollectionAdminPerformBitstreamDeletion()) {
                    adminObject = collection;
                } else if (AuthorizeConfiguration.canCommunityAdminPerformBitstreamDeletion()) {
                    adminObject = community;
                }
                break;
            case Constants.DELETE:
                if (item.getOwningCollection() != null) {
                    if (AuthorizeConfiguration.canCollectionAdminPerformItemDeletion()) {
                        adminObject = collection;
                    } else if (AuthorizeConfiguration.canCommunityAdminPerformItemDeletion()) {
                        adminObject = community;
                    }
                } else {
                    if (AuthorizeConfiguration.canCollectionAdminManageTemplateItem()) {
                        adminObject = collection;
                    } else if (AuthorizeConfiguration.canCommunityAdminManageCollectionTemplateItem()) {
                        adminObject = community;
                    }
                }
                break;
            case Constants.WRITE:
                // if it is a template item we need to check the
                // collection/community admin configuration
                if (item.getOwningCollection() == null) {
                    if (AuthorizeConfiguration.canCollectionAdminManageTemplateItem()) {
                        adminObject = collection;
                    } else if (AuthorizeConfiguration.canCommunityAdminManageCollectionTemplateItem()) {
                        adminObject = community;
                    }
                } else {
                    adminObject = item;
                }
                break;
            default:
                adminObject = item;
                break;
        }
        return adminObject;
    }

    @Override
    public DSpaceObject getParentObject(Context context, Item item) throws SQLException {
        Collection ownCollection = item.getOwningCollection();
        if (ownCollection != null) {
            return ownCollection;
        } else {
            // is a template item?
            return item.getTemplateItemOf();
        }
    }

    @Override
    public Iterator<Item> findByAuthorityValue(Context context, String schema, String element, String qualifier,
                                               String value) throws SQLException, AuthorizeException {
        MetadataSchema mds = metadataSchemaService.find(context, schema);
        if (mds == null) {
            throw new IllegalArgumentException("No such metadata schema: " + schema);
        }
        MetadataField mdf = metadataFieldService.findByElement(context, mds, element, qualifier);
        if (mdf == null) {
            throw new IllegalArgumentException(
                "No such metadata field: schema=" + schema + ", element=" + element + ", qualifier=" + qualifier);
        }

        return itemDAO.findByAuthorityValue(context, mdf, value, true);
    }

    @Override
    public Iterator<Item> findByMetadataFieldAuthority(Context context, String mdString, String authority)
        throws SQLException, AuthorizeException {
        String[] elements = getElementsFilled(mdString);
        String schema = elements[0];
        String element = elements[1];
        String qualifier = elements[2];
        MetadataSchema mds = metadataSchemaService.find(context, schema);
        if (mds == null) {
            throw new IllegalArgumentException("No such metadata schema: " + schema);
        }
        MetadataField mdf = metadataFieldService.findByElement(context, mds, element, qualifier);
        if (mdf == null) {
            throw new IllegalArgumentException(
                "No such metadata field: schema=" + schema + ", element=" + element + ", qualifier=" + qualifier);
        }
        return findByAuthorityValue(context, mds.getName(), mdf.getElement(), mdf.getQualifier(), authority);
    }

    @Override
    public boolean isItemListedForUser(Context context, Item item) {
        try {
            if (authorizeService.isAdmin(context)) {
                return true;
            }
            if (authorizeService.authorizeActionBoolean(context, item, org.dspace.core.Constants.READ)) {
                if (item.isDiscoverable()) {
                    return true;
                }
            }
            log.debug("item(" + item.getID() + ") " + item.getName() + " is unlisted.");
            return false;
        } catch (SQLException e) {
            log.error(e.getMessage());
            return false;
        }
    }

    @Override
    public int countItems(Context context, Collection collection) throws SQLException {
        return itemDAO.countItems(context, collection, true, false);
    }

    @Override
    public int countAllItems(Context context, Collection collection) throws SQLException {
        return itemDAO.countItems(context, collection, true, false) + itemDAO.countItems(context, collection,
            false, true);
    }

    @Override
    public int countItems(Context context, Community community) throws SQLException {
        // First we need a list of all collections under this community in the hierarchy
        List<Collection> collections = communityService.getAllCollections(context, community);

        // Now, lets count unique items across that list of collections
        return itemDAO.countItems(context, collections, true, false);
    }

    @Override
    public int countAllItems(Context context, Community community) throws SQLException {
        // First we need a list of all collections under this community in the hierarchy
        List<Collection> collections = communityService.getAllCollections(context, community);

        // Now, lets count unique items across that list of collections
        return itemDAO.countItems(context, collections, true, false) + itemDAO.countItems(context, collections,
            false, true);
    }

    @Override
    protected void getAuthoritiesAndConfidences(String fieldKey, Collection collection, List<String> values,
                                                List<String> authorities, List<Integer> confidences, int i) {
        Choices c = choiceAuthorityService.getBestMatch(fieldKey, values.get(i), collection, null);
        authorities.add(c.values.length > 0 && c.values[0] != null ? c.values[0].authority : null);
        confidences.add(c.confidence);
    }

    @Override
    public Item findByIdOrLegacyId(Context context, String id) throws SQLException {
        if (StringUtils.isNumeric(id)) {
            return findByLegacyId(context, Integer.parseInt(id));
        } else {
            return find(context, UUID.fromString(id));
        }
    }

    @Override
    public Item findByLegacyId(Context context, int id) throws SQLException {
        return itemDAO.findByLegacyId(context, id, Item.class);
    }

    @Override
    public Iterator<Item> findByLastModifiedSince(Context context, Date last)
        throws SQLException {
        return itemDAO.findByLastModifiedSince(context, last);
    }

    @Override
    public int countTotal(Context context) throws SQLException {
        return itemDAO.countRows(context);
    }

    @Override
    public int countNotArchivedItems(Context context) throws SQLException {
        // return count of items not in archive and also not withdrawn
        return itemDAO.countItems(context, false, false);
    }

    @Override
    public int countWithdrawnItems(Context context) throws SQLException {
        // return count of items that are not in archive and withdrawn
        return itemDAO.countItems(context, false, true);
    }

    @Override
    public boolean canCreateNewVersion(Context context, Item item) throws SQLException {
        if (authorizeService.isAdmin(context, item)) {
            return true;
        }

        if (context.getCurrentUser() != null
            && context.getCurrentUser().equals(item.getSubmitter())) {
            return configurationService.getPropertyAsType(
                "versioning.submitterCanCreateNewVersion", false);
        }

        return false;
    }

    /**
     * This method will return a list of MetadataValue objects that contains all the regular
     * metadata of the item passed along in the parameters as well as all the virtual metadata
     * which will be generated and processed together with the {@link VirtualMetadataPopulator}
     * by processing the item's relationships
     * @param item         the Item to be processed
     * @param schema       the schema for the metadata field. <em>Must</em> match
     *                     the <code>name</code> of an existing metadata schema.
     * @param element      the element name. <code>DSpaceObject.ANY</code> matches any
     *                     element. <code>null</code> doesn't really make sense as all
     *                     metadata must have an element.
     * @param qualifier    the qualifier. <code>null</code> means unqualified, and
     *                     <code>DSpaceObject.ANY</code> means any qualifier (including
     *                     unqualified.)
     * @param lang         the ISO639 language code, optionally followed by an underscore
     *                     and the ISO3166 country code. <code>null</code> means only
     *                     values with no language are returned, and
     *                     <code>DSpaceObject.ANY</code> means values with any country code or
     *                     no country code are returned.
     * @return
     */
    @Override
    public List<MetadataValue> getMetadata(Item item, String schema, String element, String qualifier, String lang) {
<<<<<<< HEAD
        if (StringUtils.equals(schema, "relation") && !StringUtils.equals(element, "type")) {
=======
        if (StringUtils.equals(schema, MetadataSchemaEnum.RELATION.getName()) && !StringUtils.equals(element, "type")) {
>>>>>>> 72386541

            List<MetadataValue> relationMetadata = getRelationshipMetadata(item, false);
            List<MetadataValue> listToReturn = new LinkedList<>();
            for (MetadataValue metadataValue : relationMetadata) {
                if (StringUtils.equals(metadataValue.getMetadataField().getElement(), element)) {
                    listToReturn.add(metadataValue);
                }
            }
            return listToReturn;

        } else {
            List<MetadataValue> dbMetadataValues = super.getMetadata(item, schema, element, qualifier, lang);

            if (!(StringUtils.equals(schema, "*") && StringUtils.equals(element, "*") &&
                StringUtils.equals(qualifier, "*") && StringUtils.equals(lang, "*"))) {
                return dbMetadataValues;
            }
            List<MetadataValue> fullMetadataValueList = getRelationshipMetadata(item, true);
            fullMetadataValueList.addAll(dbMetadataValues);
<<<<<<< HEAD

            return fullMetadataValueList;
        }

    }
    @Override
    public List<MetadataValue> getRelationshipMetadata(Item item, boolean extra) {
=======

            return fullMetadataValueList;
        }

    }
    @Override
    public List<MetadataValue> getRelationshipMetadata(Item item, boolean enableVirtualMetadata) {
>>>>>>> 72386541
        Context context = new Context();
        List<MetadataValue> fullMetadataValueList = new LinkedList<>();
        try {
            List<MetadataValue> list = item.getMetadata();
            String entityType = getEntityTypeStringFromMetadata(list);
            if (StringUtils.isNotBlank(entityType)) {
                List<Relationship> relationships = relationshipService.findByItem(context, item);
                for (Relationship relationship : relationships) {
<<<<<<< HEAD
                    fullMetadataValueList.addAll(handleItemRelationship(context, item,
                                                                        entityType, relationship, extra));
=======
                    fullMetadataValueList.addAll(handleItemRelationship(item, entityType,
                                                                        relationship, enableVirtualMetadata));
>>>>>>> 72386541
                }

            }
        } catch (SQLException e) {
            log.error(e, e);
        }
        return fullMetadataValueList;
    }

<<<<<<< HEAD
    private List<MetadataValue> handleItemRelationship(Context context, Item item, String entityType,
                                                       Relationship relationship, boolean extra) throws SQLException {
=======
    private List<MetadataValue> handleItemRelationship(Item item, String entityType,
                                                       Relationship relationship, boolean enableVirtualMetadata) {
>>>>>>> 72386541
        List<MetadataValue> resultingMetadataValueList = new LinkedList<>();
        RelationshipType relationshipType = relationship.getRelationshipType();
        HashMap<String, VirtualBean> hashMaps = new HashMap<>();
        String relationName = "";
        Item otherItem = null;
        if (StringUtils.equals(relationshipType.getLeftType().getLabel(), entityType)) {
            hashMaps = (HashMap<String, VirtualBean>) virtualMetadataPopulator
                .getMap().get(relationshipType.getLeftLabel());
            otherItem = relationship.getRightItem();
            relationName = relationship.getRelationshipType().getLeftLabel();
        } else if (StringUtils.equals(relationshipType.getRightType().getLabel(), entityType)) {
            hashMaps = (HashMap<String, VirtualBean>) virtualMetadataPopulator
                .getMap().get(relationshipType.getRightLabel());
            otherItem = relationship.getLeftItem();
            relationName = relationship.getRelationshipType().getRightLabel();
        }

<<<<<<< HEAD
        if (hashMaps != null && extra) {
            resultingMetadataValueList.addAll(handleRelationshipTypeMetadataMappping(context, item, hashMaps,
=======
        if (hashMaps != null && enableVirtualMetadata) {
            resultingMetadataValueList.addAll(handleRelationshipTypeMetadataMappping(item, hashMaps,
>>>>>>> 72386541
                                                                                     otherItem, relationName));
        }
        resultingMetadataValueList.add(getRelationMetadataFromOtherItem(otherItem, relationName));
        return resultingMetadataValueList;
    }

    private List<MetadataValue> handleRelationshipTypeMetadataMappping(Context context, Item item,
                                                                       HashMap<String, VirtualBean> hashMaps,
                                                                       Item otherItem,
                                                                       String relationName) throws SQLException {
        List<MetadataValue> resultingMetadataValueList = new LinkedList<>();
        for (Map.Entry<String, VirtualBean> entry : hashMaps.entrySet()) {
            String key = entry.getKey();
            VirtualBean virtualBean = entry.getValue();

            MetadataValue metadataValue = constructMetadataValue(key);
            metadataValue = constructResultingMetadataValue(context, item, otherItem, virtualBean, metadataValue);
            if (StringUtils.isNotBlank(metadataValue.getValue())) {
                resultingMetadataValueList.add(metadataValue);
            }
        }
        return resultingMetadataValueList;
    }

    private MetadataValue getRelationMetadataFromOtherItem(Item otherItem, String relationName) {
        MetadataValue metadataValue = constructMetadataValue("relation." + relationName);
        metadataValue.setAuthority("virtual");
        metadataValue.setValue(otherItem.getID().toString());
        return metadataValue;
    }

    private String getEntityTypeStringFromMetadata(List<MetadataValue> list) {
        String entityType = null;
        for (MetadataValue mdv : list) {
            if (StringUtils.equals(mdv.getMetadataField().getMetadataSchema().getName(),
                                   "relationship")
                && StringUtils.equals(mdv.getMetadataField().getElement(),
                                      "type")) {

                entityType = mdv.getValue();
            }
        }
        return entityType;
    }

    private MetadataValue constructResultingMetadataValue(Context context, Item item,
                                                          Item otherItem, VirtualBean virtualBean,
                                                          MetadataValue metadataValue) throws SQLException {
        metadataValue.setValue(virtualBean.getValue(context, otherItem));
        metadataValue.setAuthority("virtual");
        metadataValue.setConfidence(-1);
        metadataValue.setDSpaceObject(item);
        return metadataValue;
    }

    private MetadataValue constructMetadataValue(String key) {
        String[] splittedKey = key.split("\\.");
        MetadataValue metadataValue = new MetadataValue();
        MetadataField metadataField = new MetadataField();
        MetadataSchema metadataSchema = new MetadataSchema();
        metadataSchema.setName(splittedKey.length > 0 ? splittedKey[0] : null);
        metadataField.setMetadataSchema(metadataSchema);
        metadataField.setElement(splittedKey.length > 1 ? splittedKey[1] : null);
        metadataField.setQualifier(splittedKey.length > 2 ? splittedKey[2] : null);
        metadataValue.setMetadataField(metadataField);
        metadataValue.setLanguage(Item.ANY);
        return metadataValue;
    }
}<|MERGE_RESOLUTION|>--- conflicted
+++ resolved
@@ -1292,11 +1292,7 @@
      */
     @Override
     public List<MetadataValue> getMetadata(Item item, String schema, String element, String qualifier, String lang) {
-<<<<<<< HEAD
-        if (StringUtils.equals(schema, "relation") && !StringUtils.equals(element, "type")) {
-=======
         if (StringUtils.equals(schema, MetadataSchemaEnum.RELATION.getName()) && !StringUtils.equals(element, "type")) {
->>>>>>> 72386541
 
             List<MetadataValue> relationMetadata = getRelationshipMetadata(item, false);
             List<MetadataValue> listToReturn = new LinkedList<>();
@@ -1316,23 +1312,13 @@
             }
             List<MetadataValue> fullMetadataValueList = getRelationshipMetadata(item, true);
             fullMetadataValueList.addAll(dbMetadataValues);
-<<<<<<< HEAD
 
             return fullMetadataValueList;
         }
 
     }
     @Override
-    public List<MetadataValue> getRelationshipMetadata(Item item, boolean extra) {
-=======
-
-            return fullMetadataValueList;
-        }
-
-    }
-    @Override
     public List<MetadataValue> getRelationshipMetadata(Item item, boolean enableVirtualMetadata) {
->>>>>>> 72386541
         Context context = new Context();
         List<MetadataValue> fullMetadataValueList = new LinkedList<>();
         try {
@@ -1341,13 +1327,8 @@
             if (StringUtils.isNotBlank(entityType)) {
                 List<Relationship> relationships = relationshipService.findByItem(context, item);
                 for (Relationship relationship : relationships) {
-<<<<<<< HEAD
-                    fullMetadataValueList.addAll(handleItemRelationship(context, item,
-                                                                        entityType, relationship, extra));
-=======
-                    fullMetadataValueList.addAll(handleItemRelationship(item, entityType,
+                    fullMetadataValueList.addAll(handleItemRelationship(context, item, entityType,
                                                                         relationship, enableVirtualMetadata));
->>>>>>> 72386541
                 }
 
             }
@@ -1357,13 +1338,9 @@
         return fullMetadataValueList;
     }
 
-<<<<<<< HEAD
     private List<MetadataValue> handleItemRelationship(Context context, Item item, String entityType,
-                                                       Relationship relationship, boolean extra) throws SQLException {
-=======
-    private List<MetadataValue> handleItemRelationship(Item item, String entityType,
-                                                       Relationship relationship, boolean enableVirtualMetadata) {
->>>>>>> 72386541
+                                                       Relationship relationship, boolean enableVirtualMetadata)
+        throws SQLException {
         List<MetadataValue> resultingMetadataValueList = new LinkedList<>();
         RelationshipType relationshipType = relationship.getRelationshipType();
         HashMap<String, VirtualBean> hashMaps = new HashMap<>();
@@ -1381,13 +1358,8 @@
             relationName = relationship.getRelationshipType().getRightLabel();
         }
 
-<<<<<<< HEAD
-        if (hashMaps != null && extra) {
+        if (hashMaps != null && enableVirtualMetadata) {
             resultingMetadataValueList.addAll(handleRelationshipTypeMetadataMappping(context, item, hashMaps,
-=======
-        if (hashMaps != null && enableVirtualMetadata) {
-            resultingMetadataValueList.addAll(handleRelationshipTypeMetadataMappping(item, hashMaps,
->>>>>>> 72386541
                                                                                      otherItem, relationName));
         }
         resultingMetadataValueList.add(getRelationMetadataFromOtherItem(otherItem, relationName));
