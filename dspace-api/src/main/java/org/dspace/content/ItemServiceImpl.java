/**
 * The contents of this file are subject to the license and copyright
 * detailed in the LICENSE and NOTICE files at the root of the source
 * tree and available online at
 *
 * http://www.dspace.org/license/
 */
package org.dspace.content;

import java.io.IOException;
import java.io.InputStream;
import java.sql.SQLException;
import java.util.ArrayList;
import java.util.Arrays;
import java.util.Date;
import java.util.Iterator;
import java.util.LinkedList;
import java.util.List;
import java.util.Map;
import java.util.Objects;
import java.util.UUID;
import java.util.function.Supplier;
import java.util.stream.Collectors;
import java.util.stream.Stream;

import org.apache.commons.collections4.CollectionUtils;
import org.apache.commons.lang3.StringUtils;
import org.apache.logging.log4j.Logger;
import org.dspace.app.requestitem.RequestItem;
import org.dspace.app.requestitem.service.RequestItemService;
import org.dspace.app.util.AuthorizeUtil;
import org.dspace.authorize.AuthorizeConfiguration;
import org.dspace.authorize.AuthorizeException;
import org.dspace.authorize.ResourcePolicy;
import org.dspace.authorize.service.AuthorizeService;
import org.dspace.authorize.service.ResourcePolicyService;
import org.dspace.content.authority.Choices;
import org.dspace.content.dao.ItemDAO;
import org.dspace.content.factory.ContentServiceFactory;
import org.dspace.content.service.BitstreamFormatService;
import org.dspace.content.service.BitstreamService;
import org.dspace.content.service.BundleService;
import org.dspace.content.service.CollectionService;
import org.dspace.content.service.CommunityService;
import org.dspace.content.service.EntityTypeService;
import org.dspace.content.service.InstallItemService;
import org.dspace.content.service.ItemService;
import org.dspace.content.service.MetadataSchemaService;
import org.dspace.content.service.RelationshipService;
import org.dspace.content.service.WorkspaceItemService;
import org.dspace.content.virtual.VirtualMetadataPopulator;
import org.dspace.contentreport.QueryPredicate;
import org.dspace.core.Constants;
import org.dspace.core.Context;
import org.dspace.core.LogHelper;
import org.dspace.discovery.DiscoverQuery;
import org.dspace.discovery.DiscoverResult;
import org.dspace.discovery.SearchService;
import org.dspace.discovery.SearchServiceException;
import org.dspace.discovery.indexobject.IndexableItem;
import org.dspace.eperson.EPerson;
import org.dspace.eperson.Group;
import org.dspace.eperson.service.GroupService;
import org.dspace.eperson.service.SubscribeService;
import org.dspace.event.Event;
import org.dspace.harvest.HarvestedItem;
import org.dspace.harvest.service.HarvestedItemService;
import org.dspace.identifier.IdentifierException;
import org.dspace.identifier.service.IdentifierService;
import org.dspace.orcid.OrcidHistory;
import org.dspace.orcid.OrcidQueue;
import org.dspace.orcid.OrcidToken;
import org.dspace.orcid.model.OrcidEntityType;
import org.dspace.orcid.service.OrcidHistoryService;
import org.dspace.orcid.service.OrcidQueueService;
import org.dspace.orcid.service.OrcidSynchronizationService;
import org.dspace.orcid.service.OrcidTokenService;
import org.dspace.profile.service.ResearcherProfileService;
import org.dspace.services.ConfigurationService;
import org.dspace.versioning.service.VersioningService;
import org.dspace.workflow.WorkflowItemService;
import org.dspace.workflow.factory.WorkflowServiceFactory;
import org.springframework.beans.factory.annotation.Autowired;

/**
 * Service implementation for the Item object.
 * This class is responsible for all business logic calls for the Item object and is autowired by spring.
 * This class should never be accessed directly.
 *
 * @author kevinvandevelde at atmire.com
 */
public class ItemServiceImpl extends DSpaceObjectServiceImpl<Item> implements ItemService {

    /**
     * log4j category
     */
    private static final Logger log = org.apache.logging.log4j.LogManager.getLogger(Item.class);

    @Autowired(required = true)
    protected ItemDAO itemDAO;

    @Autowired(required = true)
    protected CommunityService communityService;
    @Autowired(required = true)
    protected GroupService groupService;
    @Autowired(required = true)
    protected AuthorizeService authorizeService;
    @Autowired(required = true)
    protected BundleService bundleService;
    @Autowired(required = true)
    protected BitstreamFormatService bitstreamFormatService;
    @Autowired(required = true)
    protected MetadataSchemaService metadataSchemaService;
    @Autowired(required = true)
    protected BitstreamService bitstreamService;
    @Autowired(required = true)
    protected InstallItemService installItemService;
    @Autowired(required = true)
    protected SearchService searchService;
    @Autowired(required = true)
    protected ResourcePolicyService resourcePolicyService;
    @Autowired(required = true)
    protected CollectionService collectionService;
    @Autowired(required = true)
    protected IdentifierService identifierService;
    @Autowired(required = true)
    protected VersioningService versioningService;
    @Autowired(required = true)
    protected HarvestedItemService harvestedItemService;
    @Autowired(required = true)
    protected ConfigurationService configurationService;

    @Autowired(required = true)
    protected WorkspaceItemService workspaceItemService;
    @Autowired(required = true)
    protected WorkflowItemService workflowItemService;

    @Autowired(required = true)
    protected RelationshipService relationshipService;

    @Autowired(required = true)
    protected VirtualMetadataPopulator virtualMetadataPopulator;

    @Autowired(required = true)
    private RelationshipMetadataService relationshipMetadataService;

    @Autowired(required = true)
    private EntityTypeService entityTypeService;

    @Autowired
    private OrcidTokenService orcidTokenService;

    @Autowired(required = true)
    private OrcidHistoryService orcidHistoryService;

    @Autowired(required = true)
    private OrcidQueueService orcidQueueService;

    @Autowired(required = true)
    private OrcidSynchronizationService orcidSynchronizationService;

    @Autowired(required = true)
    private ResearcherProfileService researcherProfileService;
    @Autowired(required = true)
    private RequestItemService requestItemService;

    @Autowired(required = true)
    protected SubscribeService subscribeService;

    protected ItemServiceImpl() {
    }

    @Override
    public Thumbnail getThumbnail(Context context, Item item, boolean requireOriginal) throws SQLException {
        Bitstream thumbBitstream;
        List<Bundle> originalBundles = getBundles(item, "ORIGINAL");
        Bitstream primaryBitstream = null;
        if (CollectionUtils.isNotEmpty(originalBundles)) {
            primaryBitstream = originalBundles.get(0).getPrimaryBitstream();
        }
        if (primaryBitstream != null) {
            if (primaryBitstream.getFormat(context).getMIMEType().equals("text/html")) {
                return null;
            }

            thumbBitstream = bitstreamService
                .getBitstreamByName(item, "THUMBNAIL", primaryBitstream.getName() + ".jpg");

        } else {
            if (requireOriginal) {
                primaryBitstream = bitstreamService.getFirstBitstream(item, "ORIGINAL");
            }

            thumbBitstream = bitstreamService.getFirstBitstream(item, "THUMBNAIL");
        }

        if (thumbBitstream != null) {
            return new Thumbnail(thumbBitstream, primaryBitstream);
        }

        return null;
    }

    @Override
    public Item find(Context context, UUID id) throws SQLException {
        Item item = itemDAO.findByID(context, Item.class, id);
        if (item == null) {
            if (log.isDebugEnabled()) {
                log.debug(LogHelper.getHeader(context, "find_item",
                                               "not_found,item_id=" + id));
            }
            return null;
        }

        // not null, return item
        if (log.isDebugEnabled()) {
            log.debug(LogHelper.getHeader(context, "find_item", "item_id="
                + id));
        }

        return item;
    }

    @Override
    public Item create(Context context, WorkspaceItem workspaceItem) throws SQLException, AuthorizeException {
        return create(context, workspaceItem, null);
    }

    @Override
    public Item create(Context context, WorkspaceItem workspaceItem,
                       UUID uuid) throws SQLException, AuthorizeException {
        Collection collection = workspaceItem.getCollection();
        authorizeService.authorizeAction(context, collection, Constants.ADD);
        if (workspaceItem.getItem() != null) {
            throw new IllegalArgumentException(
                    "Attempting to create an item for a workspace item that already contains an item");
        }
        Item item = null;
        if (uuid != null) {
            item = createItem(context, uuid);
        } else {
            item = createItem(context);
        }
        workspaceItem.setItem(item);


        log.info(LogHelper.getHeader(context, "create_item", "item_id="
                + item.getID()));

        return item;
    }

    @Override
    public Item createTemplateItem(Context context, Collection collection) throws SQLException, AuthorizeException {
        if (collection == null || collection.getTemplateItem() != null) {
            throw new IllegalArgumentException("Collection is null or already contains template item.");
        }
        AuthorizeUtil.authorizeManageTemplateItem(context, collection);

        if (collection.getTemplateItem() == null) {
            Item template = createItem(context);
            collection.setTemplateItem(template);
            template.setTemplateItemOf(collection);

            log.info(LogHelper.getHeader(context, "create_template_item",
                                          "collection_id=" + collection.getID() + ",template_item_id="
                                              + template.getID()));

            return template;
        }
        return collection.getTemplateItem();
    }

    @Override
    public Iterator<Item> findAll(Context context) throws SQLException {
        return itemDAO.findAll(context, true);
    }

    @Override
    public Iterator<Item> findAll(Context context, Integer limit, Integer offset) throws SQLException {
        return itemDAO.findAll(context, true, limit, offset);
    }

    @Override
    public Iterator<Item> findAllUnfiltered(Context context) throws SQLException {
        return itemDAO.findAll(context, true, true);
    }

    @Override
    public Iterator<Item> findAllRegularItems(Context context) throws SQLException {
        return itemDAO.findAllRegularItems(context);
    }

    @Override
    public Iterator<Item> findBySubmitter(Context context, EPerson eperson) throws SQLException {
        return itemDAO.findBySubmitter(context, eperson);
    }

    @Override
    public Iterator<Item> findBySubmitter(Context context, EPerson eperson, boolean retrieveAllItems)
        throws SQLException {
        return itemDAO.findBySubmitter(context, eperson, retrieveAllItems);
    }

    @Override
    public Iterator<Item> findBySubmitterDateSorted(Context context, EPerson eperson, Integer limit)
        throws SQLException {

        MetadataField metadataField = metadataFieldService
            .findByElement(context, MetadataSchemaEnum.DC.getName(), "date", "accessioned");
        if (metadataField == null) {
            throw new IllegalArgumentException(
                "Required metadata field '" + MetadataSchemaEnum.DC.getName() + ".date.accessioned' doesn't exist!");
        }

        return itemDAO.findBySubmitter(context, eperson, metadataField, limit);
    }

    @Override
    public Iterator<Item> findByCollection(Context context, Collection collection) throws SQLException {
        return findByCollection(context, collection, null, null);
    }

    @Override
    public Iterator<Item> findByCollection(Context context, Collection collection, Integer limit, Integer offset)
        throws SQLException {
        return itemDAO.findArchivedByCollection(context, collection, limit, offset);
    }

    @Override
    public Iterator<Item> findByCollectionMapping(Context context, Collection collection, Integer limit, Integer offset)
        throws SQLException {
        return itemDAO.findArchivedByCollectionExcludingOwning(context, collection, limit, offset);
    }

    @Override
    public int countByCollectionMapping(Context context, Collection collection) throws SQLException {
        return itemDAO.countArchivedByCollectionExcludingOwning(context, collection);
    }

    @Override
    public Iterator<Item> findAllByCollection(Context context, Collection collection) throws SQLException {
        return itemDAO.findAllByCollection(context, collection);
    }

    @Override
    public Iterator<Item> findAllByCollection(Context context, Collection collection, Integer limit, Integer offset)
        throws SQLException {
        return itemDAO.findAllByCollection(context, collection, limit, offset);
    }

    @Override
    public Iterator<Item> findInArchiveOrWithdrawnDiscoverableModifiedSince(Context context, Date since)
        throws SQLException {
        return itemDAO.findAll(context, true, true, true, since);
    }

    @Override
    public Iterator<Item> findInArchiveOrWithdrawnNonDiscoverableModifiedSince(Context context, Date since)
        throws SQLException {
        return itemDAO.findAll(context, true, true, false, since);
    }

    @Override
    public void updateLastModified(Context context, Item item) throws SQLException, AuthorizeException {
        item.setLastModified(new Date());
        update(context, item);
        //Also fire a modified event since the item HAS been modified
        context.addEvent(new Event(Event.MODIFY, Constants.ITEM, item.getID(), null, getIdentifiers(context, item)));
    }

    @Override
    public boolean isIn(Item item, Collection collection) throws SQLException {
        List<Collection> collections = item.getCollections();
        return collections != null && collections.contains(collection);
    }

    @Override
    public List<Community> getCommunities(Context context, Item item) throws SQLException {
        List<Community> result = new ArrayList<>();
        List<Collection> collections = item.getCollections();
        for (Collection collection : collections) {
            result.addAll(communityService.getAllParents(context, collection));
        }

        return result;
    }

    @Override
    public List<Bundle> getBundles(Item item, String name) throws SQLException {
        List<Bundle> matchingBundles = new ArrayList<>();
        // now only keep bundles with matching names
        List<Bundle> bunds = item.getBundles();
        for (Bundle bund : bunds) {
            if (name.equals(bund.getName())) {
                matchingBundles.add(bund);
            }
        }
        return matchingBundles;
    }

    @Override
    public void addBundle(Context context, Item item, Bundle bundle) throws SQLException, AuthorizeException {
        // Check authorisation
        authorizeService.authorizeAction(context, item, Constants.ADD);

        log.info(LogHelper.getHeader(context, "add_bundle", "item_id="
            + item.getID() + ",bundle_id=" + bundle.getID()));

        // Check it's not already there
        if (item.getBundles().contains(bundle)) {
            // Bundle is already there; no change
            return;
        }

        // now add authorization policies from owning item
        // hmm, not very "multiple-inclusion" friendly
        authorizeService.inheritPolicies(context, item, bundle);

        // Add the bundle to in-memory list
        item.addBundle(bundle);
        bundle.addItem(item);

        context.addEvent(new Event(Event.ADD, Constants.ITEM, item.getID(),
                                   Constants.BUNDLE, bundle.getID(), bundle.getName(),
                                   getIdentifiers(context, item)));
    }

    @Override
    public void removeBundle(Context context, Item item, Bundle bundle)
        throws SQLException, AuthorizeException, IOException {
        // Check authorisation
        authorizeService.authorizeAction(context, item, Constants.REMOVE);

        log.info(LogHelper.getHeader(context, "remove_bundle", "item_id="
            + item.getID() + ",bundle_id=" + bundle.getID()));

        context.addEvent(new Event(Event.REMOVE, Constants.ITEM, item.getID(),
                                   Constants.BUNDLE, bundle.getID(), bundle.getName(), getIdentifiers(context, item)));

        bundleService.delete(context, bundle);
    }

    @Override
    public Bitstream createSingleBitstream(Context context, InputStream is, Item item, String name)
        throws AuthorizeException, IOException, SQLException {
        // Authorisation is checked by methods below
        // Create a bundle
        Bundle bnd = bundleService.create(context, item, name);
        Bitstream bitstream = bitstreamService.create(context, bnd, is);
        addBundle(context, item, bnd);

        // FIXME: Create permissions for new bundle + bitstream
        return bitstream;
    }

    @Override
    public Bitstream createSingleBitstream(Context context, InputStream is, Item item)
        throws AuthorizeException, IOException, SQLException {
        return createSingleBitstream(context, is, item, "ORIGINAL");
    }

    @Override
    public List<Bitstream> getNonInternalBitstreams(Context context, Item item) throws SQLException {
        List<Bitstream> bitstreamList = new ArrayList<>();

        // Go through the bundles and bitstreams picking out ones which aren't
        // of internal formats
        List<Bundle> bunds = item.getBundles();

        for (Bundle bund : bunds) {
            List<Bitstream> bitstreams = bund.getBitstreams();

            for (Bitstream bitstream : bitstreams) {
                if (!bitstream.getFormat(context).isInternal()) {
                    // Bitstream is not of an internal format
                    bitstreamList.add(bitstream);
                }
            }
        }

        return bitstreamList;
    }

    protected Item createItem(Context context, UUID uuid) throws SQLException, AuthorizeException {
        Item item;
        if (uuid != null) {
            item = itemDAO.create(context, new Item(uuid));
        } else {
            item = itemDAO.create(context, new Item());
        }
        // set discoverable to true (default)
        item.setDiscoverable(true);

        // Call update to give the item a last modified date. OK this isn't
        // amazingly efficient but creates don't happen that often.
        context.turnOffAuthorisationSystem();
        update(context, item);
        context.restoreAuthSystemState();

        context.addEvent(new Event(Event.CREATE, Constants.ITEM, item.getID(),
                null, getIdentifiers(context, item)));

        log.info(LogHelper.getHeader(context, "create_item", "item_id=" + item.getID()));

        return item;
    }

    protected Item createItem(Context context) throws SQLException, AuthorizeException {
        Item item = itemDAO.create(context, new Item());
        // set discoverable to true (default)
        item.setDiscoverable(true);

        // Call update to give the item a last modified date. OK this isn't
        // amazingly efficient but creates don't happen that often.
        context.turnOffAuthorisationSystem();
        update(context, item);
        context.restoreAuthSystemState();

        context.addEvent(new Event(Event.CREATE, Constants.ITEM, item.getID(),
                                   null, getIdentifiers(context, item)));

        log.info(LogHelper.getHeader(context, "create_item", "item_id=" + item.getID()));

        return item;
    }

    @Override
    public void removeDSpaceLicense(Context context, Item item) throws SQLException, AuthorizeException, IOException {
        // get all bundles with name "LICENSE" (these are the DSpace license
        // bundles)
        List<Bundle> bunds = getBundles(item, "LICENSE");

        for (Bundle bund : bunds) {
            // FIXME: probably serious troubles with Authorizations
            // fix by telling system not to check authorization?
            removeBundle(context, item, bund);
        }
    }


    @Override
    public void removeLicenses(Context context, Item item) throws SQLException, AuthorizeException, IOException {
        // Find the License format
        BitstreamFormat bf = bitstreamFormatService.findByShortDescription(context, "License");
        int licensetype = bf.getID();

        // search through bundles, looking for bitstream type license
        List<Bundle> bunds = item.getBundles();

        for (Bundle bund : bunds) {
            boolean removethisbundle = false;

            List<Bitstream> bits = bund.getBitstreams();

            for (Bitstream bit : bits) {
                BitstreamFormat bft = bit.getFormat(context);

                if (bft.getID() == licensetype) {
                    removethisbundle = true;
                }
            }


            // probably serious troubles with Authorizations
            // fix by telling system not to check authorization?
            if (removethisbundle) {
                removeBundle(context, item, bund);
            }
        }
    }

    @Override
    public void update(Context context, Item item) throws SQLException, AuthorizeException {
        // Check authorisation
        // only do write authorization if user is not an editor
        if (!canEdit(context, item)) {
            authorizeService.authorizeAction(context, item, Constants.WRITE);
        }

        log.info(LogHelper.getHeader(context, "update_item", "item_id="
            + item.getID()));

        super.update(context, item);

        // Set sequence IDs for bitstreams in Item. To guarantee uniqueness,
        // sequence IDs are assigned in sequential order (starting with 1)
        int sequence = 0;
        List<Bundle> bunds = item.getBundles();

        // find the highest current sequence number
        for (Bundle bund : bunds) {
            List<Bitstream> streams = bund.getBitstreams();

            for (Bitstream bitstream : streams) {
                if (bitstream.getSequenceID() > sequence) {
                    sequence = bitstream.getSequenceID();
                }
            }
        }

        // start sequencing bitstreams without sequence IDs
        sequence++;
        for (Bundle bund : bunds) {
            List<Bitstream> streams = bund.getBitstreams();

            for (Bitstream stream : streams) {
                if (stream.getSequenceID() < 0) {
                    stream.setSequenceID(sequence);
                    sequence++;
                    bitstreamService.update(context, stream);
//                    modified = true;
                }
            }
        }

        if (item.isMetadataModified() || item.isModified()) {
            // Set the last modified date
            item.setLastModified(new Date());

            itemDAO.save(context, item);

            if (item.isMetadataModified()) {
                context.addEvent(new Event(Event.MODIFY_METADATA, item.getType(), item.getID(), item.getDetails(),
                                           getIdentifiers(context, item)));
            }

            context.addEvent(new Event(Event.MODIFY, Constants.ITEM, item.getID(),
                                       null, getIdentifiers(context, item)));
            item.clearModified();
            item.clearDetails();
        }
    }

    @Override
    public void withdraw(Context context, Item item) throws SQLException, AuthorizeException {
        // Check permission. User either has to have REMOVE on owning collection
        // or be COLLECTION_EDITOR of owning collection
        AuthorizeUtil.authorizeWithdrawItem(context, item);

        String timestamp = DCDate.getCurrent().toString();

        // Add suitable provenance - includes user, date, collections +
        // bitstream checksums
        EPerson e = context.getCurrentUser();

        // Build some provenance data while we're at it.
        StringBuilder prov = new StringBuilder();

        prov.append("Item withdrawn by ").append(e.getFullName()).append(" (")
            .append(e.getEmail()).append(") on ").append(timestamp).append("\n")
            .append("Item was in collections:\n");

        List<Collection> colls = item.getCollections();

        for (Collection coll : colls) {
            prov.append(coll.getName()).append(" (ID: ").append(coll.getID()).append(")\n");
        }

        // Set withdrawn flag. timestamp will be set; last_modified in update()
        item.setWithdrawn(true);

        // in_archive flag is now false
        item.setArchived(false);

        prov.append(installItemService.getBitstreamProvenanceMessage(context, item));

        addMetadata(context, item, MetadataSchemaEnum.DC.getName(), "description", "provenance", "en", prov.toString());

        // Update item in DB
        update(context, item);

        context.addEvent(new Event(Event.MODIFY, Constants.ITEM, item.getID(),
                                   "WITHDRAW", getIdentifiers(context, item)));

        // switch all READ authorization policies to WITHDRAWN_READ
        authorizeService.switchPoliciesAction(context, item, Constants.READ, Constants.WITHDRAWN_READ);
        for (Bundle bnd : item.getBundles()) {
            authorizeService.switchPoliciesAction(context, bnd, Constants.READ, Constants.WITHDRAWN_READ);
            for (Bitstream bs : bnd.getBitstreams()) {
                authorizeService.switchPoliciesAction(context, bs, Constants.READ, Constants.WITHDRAWN_READ);
            }
        }

        // Write log
        log.info(LogHelper.getHeader(context, "withdraw_item", "user="
            + e.getEmail() + ",item_id=" + item.getID()));
    }

    @Override
    public void reinstate(Context context, Item item) throws SQLException, AuthorizeException {
        // check authorization
        AuthorizeUtil.authorizeReinstateItem(context, item);

        String timestamp = DCDate.getCurrent().toString();

        // Check permission. User must have ADD on all collections.
        // Build some provenance data while we're at it.
        List<Collection> colls = item.getCollections();

        // Add suitable provenance - includes user, date, collections +
        // bitstream checksums
        EPerson e = context.getCurrentUser();
        StringBuilder prov = new StringBuilder();
        prov.append("Item reinstated by ").append(e.getFullName()).append(" (")
            .append(e.getEmail()).append(") on ").append(timestamp).append("\n")
            .append("Item was in collections:\n");

        for (Collection coll : colls) {
            prov.append(coll.getName()).append(" (ID: ").append(coll.getID()).append(")\n");
        }

        // Clear withdrawn flag
        item.setWithdrawn(false);

        // in_archive flag is now true
        item.setArchived(true);

        // Add suitable provenance - includes user, date, collections +
        // bitstream checksums
        prov.append(installItemService.getBitstreamProvenanceMessage(context, item));

        addMetadata(context, item, MetadataSchemaEnum.DC.getName(), "description", "provenance", "en", prov.toString());

        // Update item in DB
        update(context, item);

        context.addEvent(new Event(Event.MODIFY, Constants.ITEM, item.getID(),
                                   "REINSTATE", getIdentifiers(context, item)));

        // restore all WITHDRAWN_READ authorization policies back to READ
        for (Bundle bnd : item.getBundles()) {
            authorizeService.switchPoliciesAction(context, bnd, Constants.WITHDRAWN_READ, Constants.READ);
            for (Bitstream bs : bnd.getBitstreams()) {
                authorizeService.switchPoliciesAction(context, bs, Constants.WITHDRAWN_READ, Constants.READ);
            }
        }

        // check if the item was withdrawn before the fix DS-3097
        if (authorizeService.getPoliciesActionFilter(context, item, Constants.WITHDRAWN_READ).size() != 0) {
            authorizeService.switchPoliciesAction(context, item, Constants.WITHDRAWN_READ, Constants.READ);
        } else {
            // authorization policies
            if (colls.size() > 0) {
                // remove the item's policies and replace them with
                // the defaults from the collection
                adjustItemPolicies(context, item, item.getOwningCollection());
            }
        }

        // Write log
        log.info(LogHelper.getHeader(context, "reinstate_item", "user="
            + e.getEmail() + ",item_id=" + item.getID()));
    }

    @Override
    public void delete(Context context, Item item) throws SQLException, AuthorizeException, IOException {
        authorizeService.authorizeAction(context, item, Constants.DELETE);
        rawDelete(context, item);
    }

    @Override
    public int getSupportsTypeConstant() {
        return Constants.ITEM;
    }

    protected void rawDelete(Context context, Item item) throws AuthorizeException, SQLException, IOException {
        authorizeService.authorizeAction(context, item, Constants.REMOVE);

        context.addEvent(new Event(Event.DELETE, Constants.ITEM, item.getID(),
                                   item.getHandle(), getIdentifiers(context, item)));

        log.info(LogHelper.getHeader(context, "delete_item", "item_id="
            + item.getID()));
        //remove subscription related with it
        subscribeService.deleteByDspaceObject(context, item);
        // Remove relationships
        for (Relationship relationship : relationshipService.findByItem(context, item, -1, -1, false, false)) {
            relationshipService.forceDelete(context, relationship, false, false);
        }

        // Remove bundles
        removeAllBundles(context, item);

        // Remove any Handle
        handleService.unbindHandle(context, item);

        // remove version attached to the item
        removeVersion(context, item);

        removeRequest(context, item);

        removeOrcidSynchronizationStuff(context, item);

        // Also delete the item if it appears in a harvested collection.
        HarvestedItem hi = harvestedItemService.find(context, item);

        if (hi != null) {
            harvestedItemService.delete(context, hi);
        }

        OrcidToken orcidToken = orcidTokenService.findByProfileItem(context, item);
        if (orcidToken != null) {
            orcidToken.setProfileItem(null);
        }

        //Only clear collections after we have removed everything else from the item
        item.clearCollections();
        item.setOwningCollection(null);

        // Finally remove item row
        itemDAO.delete(context, item);
    }

    protected void removeRequest(Context context, Item item) throws SQLException {
        Iterator<RequestItem> requestItems = requestItemService.findByItem(context, item);
        while (requestItems.hasNext()) {
            RequestItem requestItem = requestItems.next();
            requestItemService.delete(context, requestItem);
        }
    }

    @Override
    public void removeAllBundles(Context context, Item item) throws AuthorizeException, SQLException, IOException {
        Iterator<Bundle> bundles = item.getBundles().iterator();
        while (bundles.hasNext()) {
            Bundle bundle = bundles.next();
            bundles.remove();
            deleteBundle(context, item, bundle);
        }
    }

    protected void deleteBundle(Context context, Item item, Bundle b)
        throws AuthorizeException, SQLException, IOException {
        // Check authorisation
        authorizeService.authorizeAction(context, item, Constants.REMOVE);

        bundleService.delete(context, b);

        log.info(LogHelper.getHeader(context, "remove_bundle", "item_id="
            + item.getID() + ",bundle_id=" + b.getID()));
        context
            .addEvent(new Event(Event.REMOVE, Constants.ITEM, item.getID(), Constants.BUNDLE, b.getID(), b.getName()));
    }

    protected void removeVersion(Context context, Item item) throws AuthorizeException, SQLException {
        if (versioningService.getVersion(context, item) != null) {
            versioningService.removeVersion(context, item);
        } else {
            try {
                identifierService.delete(context, item);
            } catch (IdentifierException e) {
                throw new RuntimeException(e);
            }
        }
    }

    @Override
    public boolean isOwningCollection(Item item, Collection collection) {
        Collection owningCollection = item.getOwningCollection();

        return owningCollection != null && collection.getID().equals(owningCollection.getID());
    }

    @Override
    public void replaceAllItemPolicies(Context context, Item item, List<ResourcePolicy> newpolicies)
        throws SQLException, AuthorizeException {
        // remove all our policies, add new ones
        authorizeService.removeAllPolicies(context, item);
        authorizeService.addPolicies(context, newpolicies, item);
    }

    @Override
    public void replaceAllBitstreamPolicies(Context context, Item item, List<ResourcePolicy> newpolicies)
        throws SQLException, AuthorizeException {
        // remove all policies from bundles, add new ones
        List<Bundle> bunds = item.getBundles();

        for (Bundle mybundle : bunds) {
            bundleService.replaceAllBitstreamPolicies(context, mybundle, newpolicies);
        }
    }

    @Override
    public void removeGroupPolicies(Context context, Item item, Group group) throws SQLException, AuthorizeException {
        // remove Group's policies from Item
        authorizeService.removeGroupPolicies(context, item, group);

        // remove all policies from bundles
        List<Bundle> bunds = item.getBundles();

        for (Bundle mybundle : bunds) {
            List<Bitstream> bs = mybundle.getBitstreams();

            for (Bitstream bitstream : bs) {
                // remove bitstream policies
                authorizeService.removeGroupPolicies(context, bitstream, group);
            }

            // change bundle policies
            authorizeService.removeGroupPolicies(context, mybundle, group);
        }
    }

    @Override
    public void inheritCollectionDefaultPolicies(Context context, Item item, Collection collection)
        throws SQLException, AuthorizeException {
        adjustItemPolicies(context, item, collection);
        adjustBundleBitstreamPolicies(context, item, collection);

        log.debug(LogHelper.getHeader(context, "item_inheritCollectionDefaultPolicies",
                                       "item_id=" + item.getID()));
    }

    @Override
    public void adjustBundleBitstreamPolicies(Context context, Item item, Collection collection)
        throws SQLException, AuthorizeException {
        List<ResourcePolicy> defaultCollectionPolicies = authorizeService
            .getPoliciesActionFilter(context, collection, Constants.DEFAULT_BITSTREAM_READ);

        List<ResourcePolicy> defaultItemPolicies = authorizeService.findPoliciesByDSOAndType(context, item,
                ResourcePolicy.TYPE_CUSTOM);
        if (defaultCollectionPolicies.size() < 1) {
            throw new SQLException("Collection " + collection.getID()
                                       + " (" + collection.getHandle() + ")"
                                       + " has no default bitstream READ policies");
        }

        // remove all policies from bundles, add new ones
        // Remove bundles
        List<Bundle> bunds = item.getBundles();
        for (Bundle mybundle : bunds) {

            // if come from InstallItem: remove all submission/workflow policies
            authorizeService.removeAllPoliciesByDSOAndType(context, mybundle, ResourcePolicy.TYPE_SUBMISSION);
            authorizeService.removeAllPoliciesByDSOAndType(context, mybundle, ResourcePolicy.TYPE_WORKFLOW);
            addCustomPoliciesNotInPlace(context, mybundle, defaultItemPolicies);
            addDefaultPoliciesNotInPlace(context, mybundle, defaultCollectionPolicies);

            for (Bitstream bitstream : mybundle.getBitstreams()) {
                // if come from InstallItem: remove all submission/workflow policies
                authorizeService.removeAllPoliciesByDSOAndType(context, bitstream, ResourcePolicy.TYPE_SUBMISSION);
                authorizeService.removeAllPoliciesByDSOAndType(context, bitstream, ResourcePolicy.TYPE_WORKFLOW);
                addCustomPoliciesNotInPlace(context, bitstream, defaultItemPolicies);
                addDefaultPoliciesNotInPlace(context, bitstream, defaultCollectionPolicies);
            }
        }
    }

    @Override
    public void adjustItemPolicies(Context context, Item item, Collection collection)
        throws SQLException, AuthorizeException {
        // read collection's default READ policies
        List<ResourcePolicy> defaultCollectionPolicies = authorizeService
            .getPoliciesActionFilter(context, collection, Constants.DEFAULT_ITEM_READ);

        // MUST have default policies
        if (defaultCollectionPolicies.size() < 1) {
            throw new SQLException("Collection " + collection.getID()
                                       + " (" + collection.getHandle() + ")"
                                       + " has no default item READ policies");
        }

        try {
            //ignore the authorizations for now.
            context.turnOffAuthorisationSystem();

            // if come from InstallItem: remove all submission/workflow policies
            authorizeService.removeAllPoliciesByDSOAndType(context, item, ResourcePolicy.TYPE_SUBMISSION);
            authorizeService.removeAllPoliciesByDSOAndType(context, item, ResourcePolicy.TYPE_WORKFLOW);

            // add default policies only if not already in place
            addDefaultPoliciesNotInPlace(context, item, defaultCollectionPolicies);
        } finally {
            context.restoreAuthSystemState();
        }
    }

    @Override
    public void move(Context context, Item item, Collection from, Collection to)
        throws SQLException, AuthorizeException, IOException {

        // If the two collections are the same, do nothing.
        if (from.equals(to)) {
            return;
        }

        // Use the normal move method, and default to not inherit permissions
        this.move(context, item, from, to, false);
    }

    @Override
    public void move(Context context, Item item, Collection from, Collection to, boolean inheritDefaultPolicies)
        throws SQLException, AuthorizeException, IOException {
        // Check authorisation on the item before that the move occur
        // otherwise we will need edit permission on the "target collection" to archive our goal
        // only do write authorization if user is not an editor
        if (!canEdit(context, item)) {
            authorizeService.authorizeAction(context, item, Constants.WRITE);
        }

        // Move the Item from one Collection to the other
        collectionService.addItem(context, to, item);
        collectionService.removeItem(context, from, item);

        // If we are moving from the owning collection, update that too
        if (isOwningCollection(item, from)) {
            // Update the owning collection
            log.info(LogHelper.getHeader(context, "move_item",
                                          "item_id=" + item.getID() + ", from " +
                                              "collection_id=" + from.getID() + " to " +
                                              "collection_id=" + to.getID()));
            item.setOwningCollection(to);

            // If applicable, update the item policies
            if (inheritDefaultPolicies) {
                log.info(LogHelper.getHeader(context, "move_item",
                                              "Updating item with inherited policies"));
                inheritCollectionDefaultPolicies(context, item, to);
            }

            // Update the item
            context.turnOffAuthorisationSystem();
            update(context, item);
            context.restoreAuthSystemState();
        } else {
            // Although we haven't actually updated anything within the item
            // we'll tell the event system that it has, so that any consumers that
            // care about the structure of the repository can take account of the move

            // Note that updating the owning collection above will have the same effect,
            // so we only do this here if the owning collection hasn't changed.

            context.addEvent(new Event(Event.MODIFY, Constants.ITEM, item.getID(),
                                       null, getIdentifiers(context, item)));
        }
    }

    @Override
    public boolean hasUploadedFiles(Item item) throws SQLException {
        List<Bundle> bundles = getBundles(item, "ORIGINAL");
        for (Bundle bundle : bundles) {
            if (CollectionUtils.isNotEmpty(bundle.getBitstreams())) {
                return true;
            }
        }
        return false;
    }

    @Override
    public List<Collection> getCollectionsNotLinked(Context context, Item item) throws SQLException {
        List<Collection> allCollections = collectionService.findAll(context);
        List<Collection> linkedCollections = item.getCollections();
        List<Collection> notLinkedCollections = new ArrayList<>(allCollections.size() - linkedCollections.size());

        if (allCollections.size() - linkedCollections.size() == 0) {
            return notLinkedCollections;
        }
        for (Collection collection : allCollections) {
            boolean alreadyLinked = false;
            for (Collection linkedCommunity : linkedCollections) {
                if (collection.getID().equals(linkedCommunity.getID())) {
                    alreadyLinked = true;
                    break;
                }
            }

            if (!alreadyLinked) {
                notLinkedCollections.add(collection);
            }
        }

        return notLinkedCollections;
    }

    @Override
    public boolean canEdit(Context context, Item item) throws SQLException {
        // can this person write to the item?
        if (authorizeService.authorizeActionBoolean(context, item,
                                                    Constants.WRITE)) {
            return true;
        }

        // is this collection not yet created, and an item template is created
        if (item.getOwningCollection() == null) {
            if (!isInProgressSubmission(context, item)) {
                return true;
            }
            return false;
        }

        return collectionService.canEditBoolean(context, item.getOwningCollection(), false);
    }

    /**
     * Finds all Indexed Items where the current user has edit rights. If the user is an Admin,
     * this is all Indexed Items. Otherwise, it includes those Items where
     * an indexed "edit" policy lists either the eperson or one of the eperson's groups
     *
     * @param context                    DSpace context
     * @param discoverQuery
     * @return                           discovery search result objects
     * @throws SQLException              if something goes wrong
     * @throws SearchServiceException    if search error
     */
    private DiscoverResult retrieveItemsWithEdit(Context context, DiscoverQuery discoverQuery)
        throws SQLException, SearchServiceException {
        EPerson currentUser = context.getCurrentUser();
        if (!authorizeService.isAdmin(context)) {
            String userId = currentUser != null ? "e" + currentUser.getID().toString() : "e";
            Stream<String> groupIds = groupService.allMemberGroupsSet(context, currentUser).stream()
                .map(group -> "g" + group.getID());
            String query = Stream.concat(Stream.of(userId), groupIds)
                .collect(Collectors.joining(" OR ", "edit:(", ")"));
            discoverQuery.addFilterQueries(query);
        }
        return searchService.search(context, discoverQuery);
    }

    @Override
    public List<Item> findItemsWithEdit(Context context, int offset, int limit)
        throws SQLException, SearchServiceException {
        DiscoverQuery discoverQuery = new DiscoverQuery();
        discoverQuery.setDSpaceObjectFilter(IndexableItem.TYPE);
        discoverQuery.setStart(offset);
        discoverQuery.setMaxResults(limit);
        DiscoverResult resp = retrieveItemsWithEdit(context, discoverQuery);
        return resp.getIndexableObjects().stream()
            .map(solrItems -> ((IndexableItem) solrItems).getIndexedObject())
            .collect(Collectors.toList());
    }

    @Override
    public int countItemsWithEdit(Context context) throws SQLException, SearchServiceException {
        DiscoverQuery discoverQuery = new DiscoverQuery();
        discoverQuery.setMaxResults(0);
        discoverQuery.setDSpaceObjectFilter(IndexableItem.TYPE);
        DiscoverResult resp = retrieveItemsWithEdit(context, discoverQuery);
        return (int) resp.getTotalSearchResults();
    }

    /**
     * Check if the item is an inprogress submission
     *
     * @param context The relevant DSpace Context.
     * @param item    item to check
     * @return <code>true</code> if the item is an inprogress submission, i.e. a WorkspaceItem or WorkflowItem
     * @throws SQLException An exception that provides information on a database access error or other errors.
     */
    @Override
    public boolean isInProgressSubmission(Context context, Item item) throws SQLException {
        return workspaceItemService.findByItem(context, item) != null
            || workflowItemService.findByItem(context, item) != null;
    }

    /*
    With every finished submission a bunch of resource policy entries which have null value for the dspace_object
    column are generated in the database.
prevent the generation of resource policy entry values with null dspace_object as value

    */

    /**
     * Add the default policies, which have not been already added to the given DSpace object
     *
     * @param context                   The relevant DSpace Context.
     * @param dso                       The DSpace Object to add policies to
     * @param defaultCollectionPolicies list of policies
     * @throws SQLException       An exception that provides information on a database access error or other errors.
     * @throws AuthorizeException Exception indicating the current user of the context does not have permission
     *                            to perform a particular action.
     */
    protected void addDefaultPoliciesNotInPlace(Context context, DSpaceObject dso,
        List<ResourcePolicy> defaultCollectionPolicies) throws SQLException, AuthorizeException {
        boolean appendMode = configurationService
                .getBooleanProperty("core.authorization.installitem.inheritance-read.append-mode", false);
        for (ResourcePolicy defaultPolicy : defaultCollectionPolicies) {
            if (!authorizeService
                .isAnIdenticalPolicyAlreadyInPlace(context, dso, defaultPolicy.getGroup(), Constants.READ,
                    defaultPolicy.getID()) &&
<<<<<<< HEAD
                   ((!appendMode && isNotAlreadyACustomRPOfThisTypeOnDSO(context, dso)) ||
                    (appendMode && shouldBeAppended(context, dso, defaultPolicy)))) {
=======
                   (!appendMode && this.isNotAlreadyACustomRPOfThisTypeOnDSO(context, dso) ||
                    appendMode && this.shouldBeAppended(context, dso, defaultPolicy))) {
>>>>>>> 80cb8443
                ResourcePolicy newPolicy = resourcePolicyService.clone(context, defaultPolicy);
                newPolicy.setdSpaceObject(dso);
                newPolicy.setAction(Constants.READ);
                newPolicy.setRpType(ResourcePolicy.TYPE_INHERITED);
                resourcePolicyService.update(context, newPolicy);
            }
        }
    }

    private void addCustomPoliciesNotInPlace(Context context, DSpaceObject dso, List<ResourcePolicy> customPolicies)
            throws SQLException, AuthorizeException {
        boolean customPoliciesAlreadyInPlace = authorizeService
                .findPoliciesByDSOAndType(context, dso, ResourcePolicy.TYPE_CUSTOM).size() > 0;
        if (!customPoliciesAlreadyInPlace) {
            authorizeService.addPolicies(context, customPolicies, dso);
        }
    }

    /**
     * Check whether or not there is already an RP on the given dso, which has actionId={@link Constants.READ} and
     * resourceTypeId={@link ResourcePolicy.TYPE_CUSTOM}
     *
     * @param context DSpace context
     * @param dso     DSpace object to check for custom read RP
     * @return True if there is no RP on the item with custom read RP, otherwise false
     * @throws SQLException If something goes wrong retrieving the RP on the DSO
     */
    private boolean isNotAlreadyACustomRPOfThisTypeOnDSO(Context context, DSpaceObject dso) throws SQLException {
        List<ResourcePolicy> readRPs = resourcePolicyService.find(context, dso, Constants.READ);
        for (ResourcePolicy readRP : readRPs) {
            if (readRP.getRpType() != null && readRP.getRpType().equals(ResourcePolicy.TYPE_CUSTOM)) {
                return false;
            }
        }
        return true;
    }

    /**
     * Check if the provided default policy should be appended or not to the final
     * item. If an item has at least one custom READ policy any anonymous READ
     * policy with empty start/end date should be skipped
     *
     * @param context       DSpace context
     * @param dso           DSpace object to check for custom read RP
     * @param defaultPolicy The policy to check
     * @return
     * @throws SQLException If something goes wrong retrieving the RP on the DSO
     */
    private boolean shouldBeAppended(Context context, DSpaceObject dso, ResourcePolicy defaultPolicy)
            throws SQLException {
        boolean hasCustomPolicy = resourcePolicyService.find(context, dso, Constants.READ)
                                                       .stream()
                                                       .filter(rp -> (Objects.nonNull(rp.getRpType()) &&
                                                            Objects.equals(rp.getRpType(), ResourcePolicy.TYPE_CUSTOM)))
                                                       .findFirst()
                                                       .isPresent();

        boolean isAnonimousGroup = Objects.nonNull(defaultPolicy.getGroup())
                && StringUtils.equals(defaultPolicy.getGroup().getName(), Group.ANONYMOUS);

        boolean datesAreNull = Objects.isNull(defaultPolicy.getStartDate())
                && Objects.isNull(defaultPolicy.getEndDate());

        return !(hasCustomPolicy && isAnonimousGroup && datesAreNull);
    }

    /**
     * Returns an iterator of Items possessing the passed metadata field, or only
     * those matching the passed value, if value is not Item.ANY
     *
     * @param context   DSpace context object
     * @param schema    metadata field schema
     * @param element   metadata field element
     * @param qualifier metadata field qualifier
     * @param value     field value or Item.ANY to match any value
     * @return an iterator over the items matching that authority value
     * @throws SQLException       if database error
     *                            An exception that provides information on a database access error or other errors.
     * @throws AuthorizeException if authorization error
     *                            Exception indicating the current user of the context does not have permission
     *                            to perform a particular action.
     */
    @Override
    public Iterator<Item> findArchivedByMetadataField(Context context,
                                                      String schema, String element, String qualifier, String value)
            throws SQLException, AuthorizeException {
        MetadataSchema mds = metadataSchemaService.find(context, schema);
        if (mds == null) {
            throw new IllegalArgumentException("No such metadata schema: " + schema);
        }
        MetadataField mdf = metadataFieldService.findByElement(context, mds, element, qualifier);
        if (mdf == null) {
            throw new IllegalArgumentException(
                    "No such metadata field: schema=" + schema + ", element=" + element + ", qualifier=" + qualifier);
        }

        if (Item.ANY.equals(value)) {
            return itemDAO.findByMetadataField(context, mdf, null, true);
        }
        return itemDAO.findByMetadataField(context, mdf, value, true);
    }

    @Override
    public Iterator<Item> findArchivedByMetadataField(Context context, String metadataField, String value)
            throws SQLException, AuthorizeException {
        String[] mdValueByField = getMDValueByField(metadataField);
        return findArchivedByMetadataField(context, mdValueByField[0], mdValueByField[1], mdValueByField[2], value);
    }

    /**
     * Returns an iterator of Items possessing the passed metadata field, or only
     * those matching the passed value, if value is not Item.ANY
     *
     * @param context   DSpace context object
     * @param schema    metadata field schema
     * @param element   metadata field element
     * @param qualifier metadata field qualifier
     * @param value     field value or Item.ANY to match any value
     * @return an iterator over the items matching that authority value
     * @throws SQLException       if database error
     *                            An exception that provides information on a database access error or other errors.
     * @throws AuthorizeException if authorization error
     *                            Exception indicating the current user of the context does not have permission
     *                            to perform a particular action.
     * @throws IOException        if IO error
     *                            A general class of exceptions produced by failed or interrupted I/O operations.
     */
    @Override
    public Iterator<Item> findByMetadataField(Context context,
                                              String schema, String element, String qualifier, String value)
        throws SQLException, AuthorizeException, IOException {
        MetadataSchema mds = metadataSchemaService.find(context, schema);
        if (mds == null) {
            throw new IllegalArgumentException("No such metadata schema: " + schema);
        }
        MetadataField mdf = metadataFieldService.findByElement(context, mds, element, qualifier);
        if (mdf == null) {
            throw new IllegalArgumentException(
                "No such metadata field: schema=" + schema + ", element=" + element + ", qualifier=" + qualifier);
        }

        if (Item.ANY.equals(value)) {
            return itemDAO.findByMetadataField(context, mdf, null, true);
        }
        return itemDAO.findByMetadataField(context, mdf, value, true);
    }

    @Deprecated(forRemoval = true)
    @Override
    public Iterator<Item> findByMetadataQuery(Context context, List<List<MetadataField>> listFieldList,
                                              List<String> query_op, List<String> query_val, List<UUID> collectionUuids,
                                              String regexClause, int offset, int limit)
        throws SQLException, AuthorizeException, IOException {
        return itemDAO
            .findByMetadataQuery(context, listFieldList, query_op, query_val, collectionUuids, regexClause, offset,
                                 limit);
    }

    @Override
    public List<Item> findByMetadataQuery(Context context, List<QueryPredicate> queryPredicates,
            List<UUID> collectionUuids, long offset, int limit)
            throws SQLException {
        return itemDAO.findByMetadataQuery(context, queryPredicates, collectionUuids, "text_value ~ ?",
                offset, limit);
    }


    @Override
    public long countForMetadataQuery(Context context, List<QueryPredicate> queryPredicates,
            List<UUID> collectionUuids)
            throws SQLException {
        return itemDAO.countForMetadataQuery(context, queryPredicates, collectionUuids, "text_value ~ ?");
    }

    @Override
    public DSpaceObject getAdminObject(Context context, Item item, int action) throws SQLException {
        DSpaceObject adminObject = null;
        //Items are always owned by collections
        Collection collection = (Collection) getParentObject(context, item);
        Community community = null;
        if (collection != null) {
            if (CollectionUtils.isNotEmpty(collection.getCommunities())) {
                community = collection.getCommunities().get(0);
            }
        }

        switch (action) {
            case Constants.ADD:
                // ADD a cc license is less general than add a bitstream but we can't/won't
                // add complex logic here to know if the ADD action on the item is required by a cc or
                // a generic bitstream so simply we ignore it.. UI need to enforce the requirements.
                if (AuthorizeConfiguration.canItemAdminPerformBitstreamCreation()) {
                    adminObject = item;
                } else if (AuthorizeConfiguration.canCollectionAdminPerformBitstreamCreation()) {
                    adminObject = collection;
                } else if (AuthorizeConfiguration.canCommunityAdminPerformBitstreamCreation()) {
                    adminObject = community;
                }
                break;
            case Constants.REMOVE:
                // see comments on ADD action, same things...
                if (AuthorizeConfiguration.canItemAdminPerformBitstreamDeletion()) {
                    adminObject = item;
                } else if (AuthorizeConfiguration.canCollectionAdminPerformBitstreamDeletion()) {
                    adminObject = collection;
                } else if (AuthorizeConfiguration.canCommunityAdminPerformBitstreamDeletion()) {
                    adminObject = community;
                }
                break;
            case Constants.DELETE:
                adminObject = item;
                break;
            case Constants.WRITE:
                // if it is a template item we need to check the
                // collection/community admin configuration
                if (item.getOwningCollection() == null) {
                    if (AuthorizeConfiguration.canCollectionAdminManageTemplateItem()) {
                        adminObject = collection;
                    } else if (AuthorizeConfiguration.canCommunityAdminManageCollectionTemplateItem()) {
                        adminObject = community;
                    }
                } else {
                    adminObject = item;
                }
                break;
            default:
                adminObject = item;
                break;
        }
        return adminObject;
    }

    @Override
    public DSpaceObject getParentObject(Context context, Item item) throws SQLException {
        Collection ownCollection = item.getOwningCollection();
        if (ownCollection != null) {
            return ownCollection;
        }
        InProgressSubmission inprogress = ContentServiceFactory.getInstance().getWorkspaceItemService()
                                                               .findByItem(context,
                                                                           item);
        if (inprogress == null) {
            inprogress = WorkflowServiceFactory.getInstance().getWorkflowItemService().findByItem(context, item);
        }

        if (inprogress != null) {
            return inprogress.getCollection();
        }
        // is a template item?
        return item.getTemplateItemOf();
    }

    @Override
    public Iterator<Item> findByAuthorityValue(Context context, String schema, String element, String qualifier,
                                               String value) throws SQLException, AuthorizeException {
        MetadataSchema mds = metadataSchemaService.find(context, schema);
        if (mds == null) {
            throw new IllegalArgumentException("No such metadata schema: " + schema);
        }
        MetadataField mdf = metadataFieldService.findByElement(context, mds, element, qualifier);
        if (mdf == null) {
            throw new IllegalArgumentException(
                "No such metadata field: schema=" + schema + ", element=" + element + ", qualifier=" + qualifier);
        }

        return itemDAO.findByAuthorityValue(context, mdf, value, true);
    }

    @Override
    public Iterator<Item> findByMetadataFieldAuthority(Context context, String mdString, String authority)
        throws SQLException, AuthorizeException {
        String[] elements = getElementsFilled(mdString);
        String schema = elements[0];
        String element = elements[1];
        String qualifier = elements[2];
        MetadataSchema mds = metadataSchemaService.find(context, schema);
        if (mds == null) {
            throw new IllegalArgumentException("No such metadata schema: " + schema);
        }
        MetadataField mdf = metadataFieldService.findByElement(context, mds, element, qualifier);
        if (mdf == null) {
            throw new IllegalArgumentException(
                "No such metadata field: schema=" + schema + ", element=" + element + ", qualifier=" + qualifier);
        }
        return findByAuthorityValue(context, mds.getName(), mdf.getElement(), mdf.getQualifier(), authority);
    }

    @Override
    public boolean isItemListedForUser(Context context, Item item) {
        try {
            if (authorizeService.isAdmin(context)) {
                return true;
            }
            if (authorizeService.authorizeActionBoolean(context, item, org.dspace.core.Constants.READ)) {
                if (item.isDiscoverable()) {
                    return true;
                }
            }
            log.debug("item(" + item.getID() + ") " + item.getName() + " is unlisted.");
            return false;
        } catch (SQLException e) {
            log.error(e.getMessage());
            return false;
        }
    }

    @Override
    public int countItems(Context context, Collection collection) throws SQLException {
        return itemDAO.countItems(context, collection, true, false);
    }

    @Override
    public int countAllItems(Context context, Collection collection) throws SQLException {
        return itemDAO.countItems(context, collection, true, false) + itemDAO.countItems(context, collection,
                                                                                         false, true);
    }

    @Override
    public int countItems(Context context, Community community) throws SQLException {
        // First we need a list of all collections under this community in the hierarchy
        List<Collection> collections = communityService.getAllCollections(context, community);

        // Now, lets count unique items across that list of collections
        return itemDAO.countItems(context, collections, true, false);
    }

    @Override
    public int countAllItems(Context context, Community community) throws SQLException {
        // First we need a list of all collections under this community in the hierarchy
        List<Collection> collections = communityService.getAllCollections(context, community);

        // Now, lets count unique items across that list of collections
        return itemDAO.countItems(context, collections, true, false) + itemDAO.countItems(context, collections,
                                                                                          false, true);
    }

    @Override
    protected void getAuthoritiesAndConfidences(String fieldKey, Collection collection, List<String> values,
                                                List<String> authorities, List<Integer> confidences, int i) {
        Choices c = choiceAuthorityService.getBestMatch(fieldKey, values.get(i), collection, null);
        authorities.add(c.values.length > 0 && c.values[0] != null ? c.values[0].authority : null);
        confidences.add(c.confidence);
    }

    @Override
    public Item findByIdOrLegacyId(Context context, String id) throws SQLException {
        if (StringUtils.isNumeric(id)) {
            return findByLegacyId(context, Integer.parseInt(id));
        }
        return find(context, UUID.fromString(id));
    }

    @Override
    public Item findByLegacyId(Context context, int id) throws SQLException {
        return itemDAO.findByLegacyId(context, id, Item.class);
    }

    @Override
    public Iterator<Item> findByLastModifiedSince(Context context, Date last)
        throws SQLException {
        return itemDAO.findByLastModifiedSince(context, last);
    }

    @Override
    public int countTotal(Context context) throws SQLException {
        return itemDAO.countRows(context);
    }

    @Override
    public int countNotArchivedItems(Context context) throws SQLException {
        // return count of items not in archive and also not withdrawn
        return itemDAO.countItems(context, false, false);
    }

    @Override
    public int countArchivedItems(Context context) throws SQLException {
        // return count of items in archive and also not withdrawn
        return itemDAO.countItems(context, true, false);
    }

    @Override
    public int countWithdrawnItems(Context context) throws SQLException {
        // return count of items that are not in archive and withdrawn
        return itemDAO.countItems(context, false, true);
    }

    @Override
    public boolean canCreateNewVersion(Context context, Item item) throws SQLException {
        if (authorizeService.isAdmin(context, item)) {
            return true;
        }

        if (context.getCurrentUser() != null
            && context.getCurrentUser().equals(item.getSubmitter())) {
            return configurationService.getPropertyAsType(
                "versioning.submitterCanCreateNewVersion", false);
        }

        return false;
    }

    /**
     * This method will return a list of MetadataValue objects that contains all the regular
     * metadata of the item passed along in the parameters as well as all the virtual metadata
     * which will be generated and processed together with the {@link VirtualMetadataPopulator}
     * by processing the item's relationships
     * @param item         the Item to be processed
     * @param schema       the schema for the metadata field. <em>Must</em> match
     *                     the <code>name</code> of an existing metadata schema.
     * @param element      the element name. <code>DSpaceObject.ANY</code> matches any
     *                     element. <code>null</code> doesn't really make sense as all
     *                     metadata must have an element.
     * @param qualifier    the qualifier. <code>null</code> means unqualified, and
     *                     <code>DSpaceObject.ANY</code> means any qualifier (including
     *                     unqualified.)
     * @param lang         the ISO639 language code, optionally followed by an underscore
     *                     and the ISO3166 country code. <code>null</code> means only
     *                     values with no language are returned, and
     *                     <code>DSpaceObject.ANY</code> means values with any country code or
     *                     no country code are returned.
     * @return
     */
    @Override
    public List<MetadataValue> getMetadata(Item item, String schema, String element, String qualifier, String lang) {
        return this.getMetadata(item, schema, element, qualifier, lang, true);
    }

    @Override
    public List<MetadataValue> getMetadata(Item item, String schema, String element, String qualifier, String lang,
                                           boolean enableVirtualMetadata) {
        if (!enableVirtualMetadata) {
            log.debug("Called getMetadata for " + item.getID() + " without enableVirtualMetadata");
            return super.getMetadata(item, schema, element, qualifier, lang);
        }
        if (item.isModifiedMetadataCache()) {
            log.debug("Called getMetadata for " + item.getID() + " with invalid cache");
            //rebuild cache
            List<MetadataValue> dbMetadataValues = item.getMetadata();

            List<MetadataValue> fullMetadataValueList = new LinkedList<>();
            fullMetadataValueList.addAll(relationshipMetadataService.getRelationshipMetadata(item, true));
            fullMetadataValueList.addAll(dbMetadataValues);

            item.setCachedMetadata(MetadataValueComparators.sort(fullMetadataValueList));
        }

        log.debug("Called getMetadata for " + item.getID() + " based on cache");
        // Build up list of matching values based on the cache
        List<MetadataValue> values = new ArrayList<>();
        for (MetadataValue dcv : item.getCachedMetadata()) {
            if (match(schema, element, qualifier, lang, dcv)) {
                values.add(dcv);
            }
        }

        // Create an array of matching values
        return values;
    }

    /**
     * Supports moving metadata by adding the metadata value or updating the place of the relationship
     */
    @Override
    protected void moveSingleMetadataValue(Context context, Item dso, int place, MetadataValue rr) {
        if (rr instanceof RelationshipMetadataValue) {
            try {
                //Retrieve the applicable relationship
                Relationship rs = relationshipService.find(context,
                        ((RelationshipMetadataValue) rr).getRelationshipId());
                if (rs.getLeftItem() == dso) {
                    rs.setLeftPlace(place);
                } else {
                    rs.setRightPlace(place);
                }
                relationshipService.update(context, rs);
            } catch (Exception e) {
                //should not occur, otherwise metadata can't be updated either
                log.error("An error occurred while moving " + rr.getAuthority() + " for item " + dso.getID(), e);
            }
        } else {
            //just move the metadata
            rr.setPlace(place);
        }
    }

    @Override
    public MetadataValue addMetadata(Context context, Item dso, String schema, String element, String qualifier,
            String lang, String value, String authority, int confidence, int place) throws SQLException {

        // We will not verify that they are valid entries in the registry
        // until update() is called.
        MetadataField metadataField = metadataFieldService.findByElement(context, schema, element, qualifier);
        if (metadataField == null) {
            throw new SQLException(
                "bad_dublin_core schema=" + schema + "." + element + "." + qualifier + ". Metadata field does not " +
                "exist!");
        }

        final Supplier<Integer> placeSupplier =  () -> place;

        return addMetadata(context, dso, metadataField, lang, Arrays.asList(value),
                Arrays.asList(authority), Arrays.asList(confidence), placeSupplier)
                .stream().findFirst().orElse(null);
    }

    @Override
    public String getEntityTypeLabel(Item item) {
        List<MetadataValue> mdvs = getMetadata(item, "dspace", "entity", "type", Item.ANY, false);
        if (mdvs.isEmpty()) {
            return null;
        }

        if (mdvs.size() > 1) {
            log.warn(
                "Item with uuid {}, handle {} has {} entity types ({}), expected 1 entity type",
                item.getID(), item.getHandle(), mdvs.size(),
                mdvs.stream().map(MetadataValue::getValue).collect(Collectors.toList())
            );
        }

        String entityType = mdvs.get(0).getValue();
        if (StringUtils.isBlank(entityType)) {
            return null;
        }

        return entityType;
    }

    @Override
    public EntityType getEntityType(Context context, Item item) throws SQLException {
        String entityTypeString = getEntityTypeLabel(item);
        if (StringUtils.isBlank(entityTypeString)) {
            return null;
        }

        return entityTypeService.findByEntityType(context, entityTypeString);
    }

    private void removeOrcidSynchronizationStuff(Context context, Item item) throws SQLException, AuthorizeException {

        if (isNotProfileOrOrcidEntity(item)) {
            return;
        }

        context.turnOffAuthorisationSystem();

        try {

            createOrcidQueueRecordsToDeleteOnOrcid(context, item);
            deleteOrcidHistoryRecords(context, item);
            deleteOrcidQueueRecords(context, item);

        } finally {
            context.restoreAuthSystemState();
        }

    }

    private boolean isNotProfileOrOrcidEntity(Item item) {
        String entityType = getEntityTypeLabel(item);
        return !OrcidEntityType.isValidEntityType(entityType)
            && !researcherProfileService.getProfileType().equals(entityType);
    }

    private void createOrcidQueueRecordsToDeleteOnOrcid(Context context, Item entity) throws SQLException {

        String entityType = getEntityTypeLabel(entity);
        if (entityType == null || researcherProfileService.getProfileType().equals(entityType)) {
            return;
        }

        Map<Item, String> profileAndPutCodeMap = orcidHistoryService.findLastPutCodes(context, entity);
        for (Item profile : profileAndPutCodeMap.keySet()) {
            if (orcidSynchronizationService.isSynchronizationAllowed(profile, entity)) {
                String putCode = profileAndPutCodeMap.get(profile);
                String title = getMetadataFirstValue(entity, "dc", "title", null, Item.ANY);
                orcidQueueService.createEntityDeletionRecord(context, profile, title, entityType, putCode);
            }
        }

    }

    private void deleteOrcidHistoryRecords(Context context, Item item) throws SQLException {
        List<OrcidHistory> historyRecords = orcidHistoryService.findByProfileItemOrEntity(context, item);
        for (OrcidHistory historyRecord : historyRecords) {
            if (historyRecord.getProfileItem().equals(item)) {
                orcidHistoryService.delete(context, historyRecord);
            } else {
                historyRecord.setEntity(null);
                orcidHistoryService.update(context, historyRecord);
            }
        }
    }

    private void deleteOrcidQueueRecords(Context context, Item item) throws SQLException {
        List<OrcidQueue> orcidQueueRecords = orcidQueueService.findByProfileItemOrEntity(context, item);
        for (OrcidQueue orcidQueueRecord : orcidQueueRecords) {
            orcidQueueService.delete(context, orcidQueueRecord);
        }
    }

}<|MERGE_RESOLUTION|>--- conflicted
+++ resolved
@@ -1178,13 +1178,8 @@
             if (!authorizeService
                 .isAnIdenticalPolicyAlreadyInPlace(context, dso, defaultPolicy.getGroup(), Constants.READ,
                     defaultPolicy.getID()) &&
-<<<<<<< HEAD
                    ((!appendMode && isNotAlreadyACustomRPOfThisTypeOnDSO(context, dso)) ||
                     (appendMode && shouldBeAppended(context, dso, defaultPolicy)))) {
-=======
-                   (!appendMode && this.isNotAlreadyACustomRPOfThisTypeOnDSO(context, dso) ||
-                    appendMode && this.shouldBeAppended(context, dso, defaultPolicy))) {
->>>>>>> 80cb8443
                 ResourcePolicy newPolicy = resourcePolicyService.clone(context, defaultPolicy);
                 newPolicy.setdSpaceObject(dso);
                 newPolicy.setAction(Constants.READ);
