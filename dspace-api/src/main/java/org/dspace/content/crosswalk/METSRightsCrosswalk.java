--- conflicted
+++ resolved
@@ -7,8 +7,6 @@
  */
 package org.dspace.content.crosswalk;
 
-<<<<<<< HEAD
-=======
 import java.io.IOException;
 import java.sql.SQLException;
 import java.text.ParseException;
@@ -19,7 +17,6 @@
 import java.util.Date;
 
 import java.text.SimpleDateFormat;
->>>>>>> e5cb6299
 import org.apache.commons.lang.ArrayUtils;
 import org.apache.commons.lang.StringUtils;
 import org.apache.log4j.Logger;
@@ -41,12 +38,6 @@
 import org.jdom.Element;
 import org.jdom.Namespace;
 
-import java.io.IOException;
-import java.sql.SQLException;
-import java.text.ParseException;
-import java.text.SimpleDateFormat;
-import java.util.*;
-
 /**
  * METSRights Ingestion and Dissemination Crosswalk
  * <p>
@@ -65,7 +56,7 @@
  * @author Tim Donohue
  * @version $Revision: 2108 $
  */
-public class METSRightsCrosswalk extends ContextAwareDisseminationCrosswalk
+public class METSRightsCrosswalk 
     implements IngestionCrosswalk, DisseminationCrosswalk
 {
     /** log4j category */
@@ -140,16 +131,6 @@
      *
      * @param context context
      * @param dso DSpace Object
-<<<<<<< HEAD
-     * @param context Context Object
-     * @return XML Element corresponding to the new <RightsDeclarationMD> translation
-     * @throws CrosswalkException
-     * @throws IOException
-     * @throws SQLException
-     * @throws AuthorizeException
-     */
-    public Element disseminateElement(Context context,DSpaceObject dso)
-=======
      * @return XML Element corresponding to the new {@code <RightsDeclarationMD>} translation
      * @throws CrosswalkException if crosswalk error
      * @throws IOException if IO error
@@ -158,7 +139,6 @@
      */
     @Override
     public Element disseminateElement(Context context, DSpaceObject dso)
->>>>>>> e5cb6299
         throws CrosswalkException,
                IOException, SQLException, AuthorizeException
     {
@@ -187,11 +167,7 @@
         // what those rights are -- too many types of content can be stored in DSpace
 
         //Get all policies on this DSpace Object
-<<<<<<< HEAD
-        List<ResourcePolicy> policies = AuthorizeManager.getPolicies(context, dso);
-=======
         List<ResourcePolicy> policies = authorizeService.getPolicies(context, dso);
->>>>>>> e5cb6299
 
         //For each DSpace policy
         for(ResourcePolicy policy : policies)
@@ -318,29 +294,6 @@
 
         return rightsMD;
     }
-    /**
-     * Actually Disseminate into METSRights schema.  This method locates all DSpace
-     * policies (permissions) for the provided object, and translates them into
-     * METSRights PermissionTypes.
-     *
-     * @param dso DSpace Object
-     * @return XML Element corresponding to the new <RightsDeclarationMD> translation
-     * @throws CrosswalkException
-     * @throws IOException
-     * @throws SQLException
-     * @throws AuthorizeException
-     * @deprecated Do not use this method, please opt for "{@link #disseminateElement(Context context, DSpaceObject dso)}" instead, as this does not internally need to create a new Context
-     */
-    @Override
-    @Deprecated
-    public Element disseminateElement(DSpaceObject dso)
-            throws CrosswalkException,
-            IOException, SQLException, AuthorizeException {
-        Context context = getContext();
-        Element element = disseminateElement(context, dso);
-        handleContextCleanup();
-        return element;
-    }
 
     @Override
     public List<Element> disseminateList(Context context, DSpaceObject dso)
@@ -504,11 +457,7 @@
         // What we need to analyze are the <Context> elements underneath it.
         if(!ml.isEmpty() && ml.get(0).getName().equals("RightsDeclarationMD"))
         {
-<<<<<<< HEAD
-            ingest(context, dso, ml.get(0).getChildren());
-=======
             ingest(context, dso, ml.get(0).getChildren(), createMissingMetadataFields);
->>>>>>> e5cb6299
         }
         else
         {
@@ -522,11 +471,7 @@
                     //get what class of context this is
                     String contextClass = element.getAttributeValue("CONTEXTCLASS");
 
-<<<<<<< HEAD
-                    ResourcePolicy rp = ResourcePolicy.create(context);
-=======
                     ResourcePolicy rp = resourcePolicyService.create(context);
->>>>>>> e5cb6299
                     SimpleDateFormat sdf = new SimpleDateFormat( "yyyy-MM-dd" );
 
                     // get reference to the <Permissions> element
@@ -559,11 +504,7 @@
                     if(ANONYMOUS_CONTEXTCLASS.equals(contextClass))
                     {
                         //get DSpace Anonymous group, ID=0
-<<<<<<< HEAD
-                        Group anonGroup = Group.find(context, Group.ANONYMOUS_ID);
-=======
                         Group anonGroup = groupService.findByName(context, Group.ANONYMOUS);
->>>>>>> e5cb6299
                         if(anonGroup==null)
                         {
                             throw new CrosswalkInternalException("The DSpace database has not been properly initialized.  The Anonymous Group is missing from the database.");
@@ -574,11 +515,7 @@
                     else if(ADMIN_CONTEXTCLASS.equals(contextClass))
                     {
                         //get DSpace Administrator group, ID=1
-<<<<<<< HEAD
-                        Group adminGroup = Group.find(context, Group.ADMIN_ID);
-=======
                         Group adminGroup = groupService.findByName(context, Group.ADMIN);
->>>>>>> e5cb6299
                         if(adminGroup==null)
                         {
                             throw new CrosswalkInternalException("The DSpace database has not been properly initialized.  The Administrator Group is missing from the database.");
@@ -668,13 +605,8 @@
             // and replace them with the policies provided via METSRights. NOTE:
             // if the list of policies provided by METSRights is an empty list, then
             // the final object will have no policies attached.
-<<<<<<< HEAD
-            AuthorizeManager.removeAllPolicies(context, dso);
-            AuthorizeManager.addPolicies(context, policies, dso);
-=======
             authorizeService.removeAllPolicies(context, dso);
             authorizeService.addPolicies(context, policies, dso);
->>>>>>> e5cb6299
         } // end else
     }
 
@@ -748,5 +680,4 @@
         // return -1 to signify failure (as 0 = READ permissions)
         return -1;
     }
-
 }