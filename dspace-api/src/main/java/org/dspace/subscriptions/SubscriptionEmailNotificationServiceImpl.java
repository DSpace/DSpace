/**
 * The contents of this file are subject to the license and copyright
 * detailed in the LICENSE and NOTICE files at the root of the source
 * tree and available online at
 *
 * http://www.dspace.org/license/
 */
package org.dspace.subscriptions;

import static org.dspace.core.Constants.COLLECTION;
import static org.dspace.core.Constants.COMMUNITY;
import static org.dspace.core.Constants.READ;

import java.sql.SQLException;
import java.util.ArrayList;
import java.util.Comparator;
import java.util.HashMap;
import java.util.List;
import java.util.Map;
import java.util.Set;
import java.util.stream.Collectors;

import org.apache.logging.log4j.LogManager;
import org.apache.logging.log4j.Logger;
import org.dspace.authorize.service.AuthorizeService;
import org.dspace.content.Collection;
import org.dspace.content.Community;
import org.dspace.content.DSpaceObject;
import org.dspace.content.Item;
import org.dspace.core.Context;
import org.dspace.discovery.IndexableObject;
import org.dspace.eperson.EPerson;
import org.dspace.eperson.Subscription;
import org.dspace.eperson.service.SubscribeService;
import org.dspace.scripts.DSpaceRunnable;
import org.dspace.scripts.handler.DSpaceRunnableHandler;
import org.dspace.subscriptions.service.DSpaceObjectUpdates;
import org.dspace.subscriptions.service.SubscriptionGenerator;
import org.springframework.beans.factory.annotation.Autowired;
import org.springframework.stereotype.Service;

/**
 * Implementation of {@link DSpaceRunnable} to find subscribed objects and send notification mails about them
 *
 * @author alba aliu
 */
@Service
public class SubscriptionEmailNotificationServiceImpl implements SubscriptionEmailNotificationService {

    private static final Logger log = LogManager.getLogger(SubscriptionEmailNotificationServiceImpl.class);

    private Map<String, DSpaceObjectUpdates> contentUpdates = new HashMap<>();
    @SuppressWarnings("rawtypes")
    private Map<String, SubscriptionGenerator> subscriptionType2generators = new HashMap<>();

    @Autowired
    private AuthorizeService authorizeService;
    @Autowired
    private SubscribeService subscribeService;

    @SuppressWarnings("rawtypes")
    public SubscriptionEmailNotificationServiceImpl(Map<String, DSpaceObjectUpdates> contentUpdates,
                                                    Map<String, SubscriptionGenerator> subscriptionType2generators) {
        this.contentUpdates = contentUpdates;
        this.subscriptionType2generators = subscriptionType2generators;
    }

    @SuppressWarnings({ "rawtypes", "unchecked" })
    public void perform(Context context, DSpaceRunnableHandler handler, String subscriptionType, String frequency) {
<<<<<<< HEAD
        Map<DSpaceObject, List<IndexableObject>> communityItemsMap = new HashMap<>();
        Map<DSpaceObject, List<IndexableObject>> collectionsItemsMap = new HashMap<>();
=======
        List<IndexableObject> communityItems = new ArrayList<>();
        List<IndexableObject> collectionsItems = new ArrayList<>();
        EPerson currentEperson = context.getCurrentUser();
>>>>>>> 2aa06e12
        try {
            List<Subscription> subscriptions =
                               findAllSubscriptionsBySubscriptionTypeAndFrequency(context, subscriptionType, frequency);
            // Here is verified if SubscriptionType is "content" Or "statistics" as them are configured
            if (subscriptionType2generators.containsKey(subscriptionType)) {
                // the list of the person who has subscribed
                int iterator = 0;
                for (Subscription subscription : subscriptions) {
                    DSpaceObject dSpaceObject = subscription.getDSpaceObject();
                    EPerson ePerson = subscription.getEPerson();
                    // Set the current user to the subscribed eperson because the Solr query checks
                    // the permissions of the current user in the ANONYMOUS group.
                    // If there is no user (i.e., `current user = null`), it will send an email with no new items.
                    context.setCurrentUser(ePerson);
                    if (!authorizeService.authorizeActionBoolean(context, ePerson, dSpaceObject, READ, true)) {
                        iterator++;
                        continue;
                    }

                    if (dSpaceObject.getType() == COMMUNITY) {
                        List<IndexableObject> indexableCommunityItems = contentUpdates
                                .get(Community.class.getSimpleName().toLowerCase())
                                .findUpdates(context, dSpaceObject, frequency);
                        List<IndexableObject> filteredItems = getItems(context, ePerson, indexableCommunityItems);
                        if (!filteredItems.isEmpty()) {
                            communityItemsMap.put(dSpaceObject, filteredItems);
                        }
                    } else if (dSpaceObject.getType() == COLLECTION) {
                        List<IndexableObject> indexableCollectionItems = contentUpdates
                                .get(Collection.class.getSimpleName().toLowerCase())
                                .findUpdates(context, dSpaceObject, frequency);
                        List<IndexableObject> filteredItems = getItems(context, ePerson, indexableCollectionItems);
                        if (!filteredItems.isEmpty()) {
                            collectionsItemsMap.put(dSpaceObject, filteredItems);
                        }
                    } else {
                        log.warn("found an invalid DSpace Object type ({}) among subscriptions to send",
                                 dSpaceObject.getType());
                        continue;
                    }

                    if (iterator < subscriptions.size() - 1) {
                        // as the subscriptions are ordered by eperson id, so we send them by ePerson
                        if (ePerson.equals(subscriptions.get(iterator + 1).getEPerson())) {
                            iterator++;
                            continue;
                        } else {
                            subscriptionType2generators.get(subscriptionType)
                                .notifyForSubscriptions(context, ePerson, communityItemsMap, collectionsItemsMap);
                            communityItemsMap.clear();
                            collectionsItemsMap.clear();
                        }
                    } else {
                        //in the end of the iteration
                        subscriptionType2generators.get(subscriptionType)
                            .notifyForSubscriptions(context, ePerson, communityItemsMap, collectionsItemsMap);
                    }
                    iterator++;
                }
            } else {
                throw new IllegalArgumentException("Currently this SubscriptionType:" + subscriptionType +
                                                   " is not supported!");
            }
        } catch (Exception e) {
            log.error(e.getMessage(), e);
            handler.handleException(e);
            context.abort();
        }
        // Reset the current user because it was changed to subscriber eperson
        context.setCurrentUser(currentEperson);
    }

    @SuppressWarnings("rawtypes")
    private List<IndexableObject> getItems(Context context, EPerson ePerson, List<IndexableObject> indexableItems)
            throws SQLException {
        List<IndexableObject> items = new ArrayList<IndexableObject>();
        for (IndexableObject indexableitem : indexableItems) {
            Item item = (Item) indexableitem.getIndexedObject();
            if (authorizeService.authorizeActionBoolean(context, ePerson, item, READ, true)) {
                items.add(indexableitem);
            }
        }
        return items;
    }

    /**
     * Return all Subscriptions by subscriptionType and frequency ordered by ePerson ID
     * if there are none it returns an empty list
     * 
     * @param context            DSpace context
     * @param subscriptionType   Could be "content" or "statistics". NOTE: in DSpace we have only "content"
     * @param frequency          Could be "D" stand for Day, "W" stand for Week, and "M" stand for Month
     * @return
     */
    private List<Subscription> findAllSubscriptionsBySubscriptionTypeAndFrequency(Context context,
             String subscriptionType, String frequency) {
        try {
            return subscribeService.findAllSubscriptionsBySubscriptionTypeAndFrequency(context, subscriptionType,
                                    frequency)
                                   .stream()
                                   .sorted(Comparator.comparing(s -> s.getEPerson().getID()))
                                   .collect(Collectors.toList());
        } catch (SQLException e) {
            log.error(e.getMessage(), e);
        }
        return new ArrayList<Subscription>();
    }

    @Override
    public Set<String> getSupportedSubscriptionTypes() {
        return subscriptionType2generators.keySet();
    }

}<|MERGE_RESOLUTION|>--- conflicted
+++ resolved
@@ -67,14 +67,9 @@
 
     @SuppressWarnings({ "rawtypes", "unchecked" })
     public void perform(Context context, DSpaceRunnableHandler handler, String subscriptionType, String frequency) {
-<<<<<<< HEAD
         Map<DSpaceObject, List<IndexableObject>> communityItemsMap = new HashMap<>();
         Map<DSpaceObject, List<IndexableObject>> collectionsItemsMap = new HashMap<>();
-=======
-        List<IndexableObject> communityItems = new ArrayList<>();
-        List<IndexableObject> collectionsItems = new ArrayList<>();
         EPerson currentEperson = context.getCurrentUser();
->>>>>>> 2aa06e12
         try {
             List<Subscription> subscriptions =
                                findAllSubscriptionsBySubscriptionTypeAndFrequency(context, subscriptionType, frequency);
