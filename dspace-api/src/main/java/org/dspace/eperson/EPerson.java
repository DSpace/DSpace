/**
 * The contents of this file are subject to the license and copyright
 * detailed in the LICENSE and NOTICE files at the root of the source
 * tree and available online at
 *
 * http://www.dspace.org/license/
 */
package org.dspace.eperson;

import org.apache.commons.lang.BooleanUtils;
import org.apache.commons.lang.StringUtils;
import org.dspace.content.DSpaceObject;
import org.dspace.content.DSpaceObjectLegacySupport;
import org.dspace.content.Item;
import org.dspace.core.Constants;
import org.dspace.core.Context;
import org.dspace.eperson.factory.EPersonServiceFactory;
import org.dspace.eperson.service.EPersonService;
import org.hibernate.annotations.CacheConcurrencyStrategy;
import org.hibernate.proxy.HibernateProxyHelper;

import javax.persistence.*;
import java.sql.SQLException;
import java.util.ArrayList;
import java.util.Date;
import java.util.List;

/**
 * Class representing an e-person.
 * 
 * @author David Stuve
 * @version $Revision$
 */
@Entity
@Cacheable
@org.hibernate.annotations.Cache(usage = CacheConcurrencyStrategy.NONSTRICT_READ_WRITE, include = "non-lazy")
@Table(name = "eperson")
public class EPerson extends DSpaceObject implements DSpaceObjectLegacySupport
{
    @Column(name="eperson_id", insertable = false, updatable = false)
    private Integer legacyId;

    @Column(name="netid", length = 64)
    private String netid;

    @Column(name="last_active")
    @Temporal(TemporalType.TIMESTAMP)
    private Date lastActive;

    @Column(name="can_log_in", nullable = true)
    private Boolean canLogIn;

    @Column(name="email", unique=true, length = 64)
    private String email;

    @Column(name="require_certificate")
    private boolean requireCertificate = false;

    @Column(name="self_registered")
    private boolean selfRegistered = false;

    @Column(name="password", length = 128)
    private String password;

    @Column(name="salt", length = 32)
    private String salt;

    @Column(name="digest_algorithm", length = 16)
    private String digestAlgorithm;

    @ManyToMany(fetch = FetchType.LAZY, mappedBy = "epeople")
    private final List<Group> groups = new ArrayList<>();

    /** The e-mail field (for sorting) */
    public static final int EMAIL = 1;

    /** The last name (for sorting) */
    public static final int LASTNAME = 2;

    /** The e-mail field (for sorting) */
    public static final int ID = 3;

    /** The netid field (for sorting) */
    public static final int NETID = 4;

    /** The e-mail field (for sorting) */
    public static final int LANGUAGE = 5;

    @Transient
    protected transient EPersonService ePersonService;

    /**
     * Protected constructor, create object using:
     * {@link org.dspace.eperson.service.EPersonService#create(Context)}
     *
     */
    protected EPerson()
    {

    }

    @Override
    public Integer getLegacyId() {
        return legacyId;
    }

    /**
     * Return true if this object equals obj, false otherwise.
     * 
     * @param obj
     * @return true if ResourcePolicy objects are equal
     */
    @Override
    public boolean equals(Object obj)
    {
        if (obj == null)
        {
            return false;
        }
        Class<?> objClass = HibernateProxyHelper.getClassWithoutInitializingProxy(obj);
        if (getClass() != objClass)
        {
            return false;
        }
        final EPerson other = (EPerson) obj;
        if (this.getID() != other.getID())
        {
            return false;
        }
        if (!StringUtils.equals(this.getEmail(), other.getEmail()))
        {
            return false;
        }
        if (!StringUtils.equals(this.getFullName(), other.getFullName()))
        {
            return false;
        }
        return true;
    }

    /**
     * Return a hash code for this object.
     *
     * @return int hash of object
     */
    @Override
    public int hashCode()
    {
        int hash = 5;
        hash = 89 * hash + this.getID().hashCode();
        hash = 89 * hash + (this.getEmail() != null? this.getEmail().hashCode():0);
        hash = 89 * hash + (this.getFullName() != null? this.getFullName().hashCode():0);
        return hash;
    }

<<<<<<< HEAD


    /**
     * Get an EPerson from the database.
     * 
     * @param context
     *            DSpace context object
     * @param id
     *            ID of the EPerson
     * 
     * @return the EPerson format, or null if the ID is invalid.
     */
    public static EPerson find(Context context, int id) throws SQLException
    {
        // First check the cache
        EPerson fromCache = (EPerson) context.fromCache(EPerson.class, id);

        if (fromCache != null)
        {
            return fromCache;
        }

        TableRow row = DatabaseManager.find(context, "eperson", id);

        if (row == null)
        {
            return null;
        }
        else
        {
            return new EPerson(context, row);
        }
    }

    /**
     * Find the eperson by their email address.
     * 
     * @return EPerson, or {@code null} if none such exists.
     */
    public static EPerson findByEmail(Context context, String email)
            throws SQLException, AuthorizeException
    {
        if (email == null)
        {
            return null;
        }
        
        // All email addresses are stored as lowercase, so ensure that the email address is lowercased for the lookup 
        TableRow row = DatabaseManager.findByUnique(context, "eperson",
                "email", email.toLowerCase());

        if (row == null)
        {
            return null;
        }
        else
        {
            // First check the cache
            EPerson fromCache = (EPerson) context.fromCache(EPerson.class, row
                    .getIntColumn("eperson_id"));

            if (fromCache != null)
            {
                return fromCache;
            }
            else
            {
                return new EPerson(context, row);
            }
        }
    }

    /**
     * Find the eperson by their netid.
     * 
     * @param context
     *            DSpace context
     * @param netid
     *            Network ID
     * 
     * @return corresponding EPerson, or <code>null</code>
     */
    public static EPerson findByNetid(Context context, String netid)
            throws SQLException
    {
        if (netid == null)
        {
            return null;
        }

        TableRow row = DatabaseManager.findByUnique(context, "eperson", "netid", netid);

        if (row == null)
        {
            return null;
        }
        else
        {
            // First check the cache
            EPerson fromCache = (EPerson) context.fromCache(EPerson.class, row
                    .getIntColumn("eperson_id"));

            if (fromCache != null)
            {
                return fromCache;
            }
            else
            {
                return new EPerson(context, row);
            }
        }
    }

    /**
     * Find the epeople that match the search query across firstname, lastname or email.
     * 
     * @param context
     *            DSpace context
     * @param query
     *            The search string
     * 
     * @return array of EPerson objects
     */
    public static EPerson[] search(Context context, String query)
            throws SQLException
    {
        return search(context, query, -1, -1);
    }
    
    /**
     * Find the epeople that match the search query across firstname, lastname or email. 
     * This method also allows offsets and limits for pagination purposes. 
     * 
     * @param context
     *            DSpace context
     * @param query
     *            The search string
     * @param offset
     *            Inclusive offset 
     * @param limit
     *            Maximum number of matches returned
     * 
     * @return array of EPerson objects
     */
    public static EPerson[] search(Context context, String query, int offset, int limit) 
    		throws SQLException
	{
		String params = "%"+query.toLowerCase()+"%";
        StringBuffer queryBuf = new StringBuffer();
        queryBuf.append("select e.* from eperson e " +
                " LEFT JOIN metadatavalue fn on (resource_id=e.eperson_id AND fn.resource_type_id=? and fn.metadata_field_id=?) " +
                " LEFT JOIN metadatavalue ln on (ln.resource_id=e.eperson_id AND ln.resource_type_id=? and ln.metadata_field_id=?) " +
                " WHERE e.eperson_id = ? OR " +
                "LOWER(fn.text_value) LIKE LOWER(?) OR LOWER(ln.text_value) LIKE LOWER(?) OR LOWER(email) LIKE LOWER(?) ORDER BY  ");

        if(DatabaseManager.isOracle()) {
            queryBuf.append(" dbms_lob.substr(ln.text_value), dbms_lob.substr(fn.text_value) ASC");
        }else{
            queryBuf.append(" ln.text_value, fn.text_value ASC");
        }

        // Add offset and limit restrictions - Oracle requires special code
        if (DatabaseManager.isOracle())
        {
            // First prepare the query to generate row numbers
            if (limit > 0 || offset > 0)
            {
                queryBuf.insert(0, "SELECT /*+ FIRST_ROWS(n) */ rec.*, ROWNUM rnum  FROM (");
                queryBuf.append(") ");
            }

            // Restrict the number of rows returned based on the limit
            if (limit > 0)
            {
                queryBuf.append("rec WHERE rownum<=? ");
                // If we also have an offset, then convert the limit into the maximum row number
                if (offset > 0)
                {
                    limit += offset;
                }
            }

            // Return only the records after the specified offset (row number)
            if (offset > 0)
            {
                queryBuf.insert(0, "SELECT * FROM (");
                queryBuf.append(") WHERE rnum>?");
            }
        }
        else
        {
            if (limit > 0)
            {
                queryBuf.append(" LIMIT ? ");
            }

            if (offset > 0)
            {
                queryBuf.append(" OFFSET ? ");
            }
        }

        String dbquery = queryBuf.toString();

        // When checking against the eperson-id, make sure the query can be made into a number
		Integer int_param;
		try {
			int_param = Integer.valueOf(query);
		}

		catch (NumberFormatException e) {
			int_param = Integer.valueOf(-1);
		}


        Integer f = MetadataField.findByElement(context, MetadataSchema.find(context, "eperson").getSchemaID(), "firstname", null).getFieldID();
        Integer l = MetadataField.findByElement(context, MetadataSchema.find(context, "eperson").getSchemaID(), "lastname", null).getFieldID();

        // Create the parameter array, including limit and offset if part of the query
        Object[] paramArr = new Object[] {Constants.EPERSON,f, Constants.EPERSON,l, int_param,params,params,params};
        if (limit > 0 && offset > 0)
        {
            paramArr = new Object[]{Constants.EPERSON,f, Constants.EPERSON,l, int_param,params,params,params, limit, offset};
        }
        else if (limit > 0)
        {
            paramArr = new Object[]{Constants.EPERSON,f, Constants.EPERSON,l, int_param,params,params,params, limit};
        }
        else if (offset > 0)
        {
            paramArr = new Object[]{Constants.EPERSON,f, Constants.EPERSON,l, int_param,params,params,params, offset};
        }

        // Get all the epeople that match the query
		TableRowIterator rows = DatabaseManager.query(context, 
		        dbquery, paramArr);
		try
        {
            List<TableRow> epeopleRows = rows.toList();
            EPerson[] epeople = new EPerson[epeopleRows.size()];

            for (int i = 0; i < epeopleRows.size(); i++)
            {
                TableRow row = (TableRow) epeopleRows.get(i);

                // First check the cache
                EPerson fromCache = (EPerson) context.fromCache(EPerson.class, row
                        .getIntColumn("eperson_id"));

                if (fromCache != null)
                {
                    epeople[i] = fromCache;
                }
                else
                {
                    epeople[i] = new EPerson(context, row);
                }
            }

            return epeople;
        }
        finally
        {
            if (rows != null)
            {
                rows.close();
            }
        }
    }

    /**
     * Returns the total number of epeople returned by a specific query, without the overhead 
     * of creating the EPerson objects to store the results.
     * 
     * @param context
     *            DSpace context
     * @param query
     *            The search string
     * 
     * @return the number of epeople matching the query
     */
    public static int searchResultCount(Context context, String query)
    	throws SQLException
	{
		String dbquery = "%"+query.toLowerCase()+"%";
		Long count;
		
		// When checking against the eperson-id, make sure the query can be made into a number
		Integer int_param;
		try {
			int_param = Integer.valueOf(query);
		}
		catch (NumberFormatException e) {
			int_param = Integer.valueOf(-1);
		}

		// Get all the epeople that match the query
		TableRow row = DatabaseManager.querySingle(context,
		        "SELECT count(*) as epcount FROM eperson " +
                "WHERE eperson_id = ? OR " +
		        "LOWER((select text_value from metadatavalue where resource_id=? and resource_type_id=? and metadata_field_id=?)) LIKE LOWER(?) " +
                "OR LOWER((select text_value from metadatavalue where resource_id=? and resource_type_id=? and metadata_field_id=?)) LIKE LOWER(?) " +
                "OR LOWER(eperson.email) LIKE LOWER(?)",
		        new Object[] {
                        int_param,

                        int_param,
                        Constants.EPERSON,
                        MetadataField.findByElement(context, MetadataSchema.find(context, "eperson").getSchemaID(), "firstname", null).getFieldID(),
                        dbquery,

                        int_param,
                        Constants.EPERSON,
                        MetadataField.findByElement(context, MetadataSchema.find(context, "eperson").getSchemaID(), "lastname", null).getFieldID(),
                        dbquery,

                        dbquery
                });
				
		// use getIntColumn for Oracle count data
        if (DatabaseManager.isOracle())
        {
            count = Long.valueOf(row.getIntColumn("epcount"));
        }
        else  //getLongColumn works for postgres
        {
            count = Long.valueOf(row.getLongColumn("epcount"));
        }
        
		return count.intValue();
	}
    
    
    
    /**
     * Find all the epeople that match a particular query
     * <ul>
     * <li><code>ID</code></li>
     * <li><code>LASTNAME</code></li>
     * <li><code>EMAIL</code></li>
     * <li><code>NETID</code></li>
     * </ul>
     * 
     * @return array of EPerson objects
     */
    public static EPerson[] findAll(Context context, int sortField)
            throws SQLException
    {
        String s, t = "", theQuery = "";

        switch (sortField)
        {
        case ID:
            s = "e.eperson_id";
            break;

        case EMAIL:
            s = "e.email";
            break;

        case LANGUAGE:
            s = "m.text_value";
            t = "language";
            break;
        case NETID:
            s = "e.netid";
            break;

        default:
            s = "m.text_value";
            t = "lastname";
        }

        // NOTE: The use of 's' in the order by clause can not cause an SQL
        // injection because the string is derived from constant values above.
        TableRowIterator rows;
        if(!t.equals("")) {
            rows = DatabaseManager.query(context,
                    "SELECT * FROM eperson e " +
                    "LEFT JOIN metadatavalue m on (m.resource_id = e.eperson_id and m.resource_type_id = ? and m.metadata_field_id = ?) " +
                    "ORDER BY " + s,
                    Constants.EPERSON,
                    MetadataField.findByElement(context, MetadataSchema.find(context, "eperson").getSchemaID(), t, null).getFieldID()
            );
        }
        else {
        	rows =  DatabaseManager.query(context, "SELECT * FROM eperson e ORDER BY " + s);
        }
        



        try
        {
            List<TableRow> epeopleRows = rows.toList();

            EPerson[] epeople = new EPerson[epeopleRows.size()];

            for (int i = 0; i < epeopleRows.size(); i++)
            {
                TableRow row = (TableRow) epeopleRows.get(i);

                // First check the cache
                EPerson fromCache = (EPerson) context.fromCache(EPerson.class, row
                        .getIntColumn("eperson_id"));

                if (fromCache != null)
                {
                    epeople[i] = fromCache;
                }
                else
                {
                    epeople[i] = new EPerson(context, row);
                }
            }

            return epeople;
        }
        finally
        {
            if (rows != null)
            {
                rows.close();
            }
        }
    }

    /**
     * Create a new eperson
     * 
     * @param context
     *            DSpace context object
     */
    public static EPerson create(Context context) throws SQLException,
            AuthorizeException
    {
        // authorized?
        if (!AuthorizeManager.isAdmin(context))
        {
            throw new AuthorizeException(
                    "You must be an admin to create an EPerson");
        }

        // Create a table row
        TableRow row = DatabaseManager.create(context, "eperson");

        EPerson e = new EPerson(context, row);

        log.info(LogManager.getHeader(context, "create_eperson", "eperson_id="
                + e.getID()));

        context.addEvent(new Event(Event.CREATE, Constants.EPERSON, e.getID(), 
                null, e.getIdentifiers(context)));

        return e;
    }

    /**
     * Delete an eperson
     * 
     */
    public void delete() throws SQLException, AuthorizeException,
            EPersonDeletionException
    {
        // authorized?
        if (!AuthorizeManager.isAdmin(ourContext))
        {
            throw new AuthorizeException(
                    "You must be an admin to delete an EPerson");
        }

        // check for presence of eperson in tables that
        // have constraints on eperson_id
        List<String> constraintList = getDeleteConstraints();

        // if eperson exists in tables that have constraints
        // on eperson, throw an exception
        if (constraintList.size() > 0)
        {
            throw new EPersonDeletionException(constraintList);
        }

        // Delete the Dublin Core
        removeMetadataFromDatabase();

        ourContext.addEvent(new Event(Event.DELETE, Constants.EPERSON, getID(), getEmail(), getIdentifiers(ourContext)));

        // Remove from cache
        ourContext.removeCached(this, getID());

        // XXX FIXME: This sidesteps the object model code so it won't
        // generate  REMOVE events on the affected Groups.

        // Remove any group memberships first
        DatabaseManager.updateQuery(ourContext,
                "DELETE FROM EPersonGroup2EPerson WHERE eperson_id= ? ",
                getID());

        // Remove any subscriptions
        DatabaseManager.updateQuery(ourContext,
                "DELETE FROM subscription WHERE eperson_id= ? ",
                getID());

        // Remove ourself
        DatabaseManager.delete(ourContext, myRow);

        log.info(LogManager.getHeader(ourContext, "delete_eperson",
                "eperson_id=" + getID()));
    }

    /**
     * Get the e-person's internal identifier
     * 
     * @return the internal identifier
     */
    public int getID()
    {
        return myRow.getIntColumn("eperson_id");
    }
    
=======
>>>>>>> e5cb6299
    /**
     * Get the e-person's language
     * 
     * @return language code (or null if the column is an SQL NULL)
     */
     public String getLanguage()
     {
         return getePersonService().getMetadataFirstValue(this, "eperson", "language", null, Item.ANY);
     }
     
     /**
     * Set the EPerson's language.  Value is expected to be a Unix/POSIX
     * Locale specification of the form {language} or {language}_{territory},
     * e.g. "en", "en_US", "pt_BR" (the latter is Brazilian Portugese).
     * 
     * @param language
     *            language code
     */
     public void setLanguage(Context context, String language) throws SQLException {
         getePersonService().setMetadataSingleValue(context, this, "eperson", "language", null, null, language);
     }

    /**
     * Get the e-person's email address
     * 
     * @return their email address (or null if the column is an SQL NULL)
     */
    public String getEmail()
    {
        return email;
    }

    /**
     * Set the EPerson's email
     * 
     * @param s
     *            the new email
     */
    public void setEmail(String s)
    {
        this.email = StringUtils.lowerCase(s);
        setModified();
    }

    /**
     * Get the e-person's netid
     * 
     * @return their netid (DB constraints ensure it's never NULL)
     */
    public String getNetid()
    {
        return netid;
    }

    /**
     * Set the EPerson's netid
     * 
     * @param netid
     *            the new netid
     */
    public void setNetid(String netid) {
        this.netid = netid;
        setModified();
    }

    /**
     * Get the e-person's full name, combining first and last name in a
     * displayable string.
     * 
     * @return their full name (first + last name; if both are NULL, returns email)
     */
    public String getFullName()
    {
        String f = getFirstName();
        String l= getLastName();

        if ((l == null) && (f == null))
        {
            return getEmail();
        }
        else if (f == null)
        {
            return l;
        }
        else
        {
            return (f + " " + l);
        }
    }

    /**
     * Get the eperson's first name.
     * 
     * @return their first name (or null if the column is an SQL NULL)
     */
    public String getFirstName()
    {
        return getePersonService().getMetadataFirstValue(this, "eperson", "firstname", null, Item.ANY);
    }

    /**
     * Set the eperson's first name
     * 
     * @param firstname
     *            the person's first name
     */
    public void setFirstName(Context context, String firstname) throws SQLException {
        getePersonService().setMetadataSingleValue(context, this, "eperson", "firstname", null, null, firstname);
        setModified();
    }

    /**
     * Get the eperson's last name.
     * 
     * @return their last name (or null if the column is an SQL NULL)
     */
    public String getLastName()
    {
        return getePersonService().getMetadataFirstValue(this, "eperson", "lastname", null, Item.ANY);
    }

    /**
     * Set the eperson's last name
     * 
     * @param lastname
     *            the person's last name
     */
    public void setLastName(Context context, String lastname) throws SQLException {
        getePersonService().setMetadataSingleValue(context, this, "eperson", "lastname", null, null, lastname);
        setModified();
    }

    /**
     * Indicate whether the user can log in
     * 
     * @param login
     *            boolean yes/no
     */
    public void setCanLogIn(boolean login)
    {
        this.canLogIn = login;
        setModified();
    }

    /**
     * Can the user log in?
     * 
     * @return boolean, yes/no
     */
    public boolean canLogIn()
    {
        return BooleanUtils.isTrue(canLogIn);
    }

    /**
     * Set require cert yes/no
     * 
     * @param isrequired
     *            boolean yes/no
     */
    public void setRequireCertificate(boolean isrequired)
    {
        this.requireCertificate = isrequired;
        setModified();
    }

    /**
     * Get require certificate or not
     * 
     * @return boolean, yes/no (or false if the column is an SQL NULL)
     */
    public boolean getRequireCertificate()
    {
        return requireCertificate;
    }

    /**
     * Indicate whether the user self-registered
     * 
     * @param sr
     *            boolean yes/no
     */
    public void setSelfRegistered(boolean sr)
    {
        this.selfRegistered = sr;
        setModified();
    }

    /**
     * Is the user self-registered?
     * 
     * @return boolean, yes/no (or false if the column is an SQL NULL)
     */
    public boolean getSelfRegistered()
    {
        return selfRegistered;
    }

    /**
     * Stamp the EPerson's last-active date.
     * 
     * @param when latest activity timestamp, or null to clear.
     */
    public void setLastActive(Date when)
    {
        this.lastActive = when;
    }

    /**
     * Get the EPerson's last-active stamp.
     * 
     * @return date when last logged on, or null.
     */
    public Date getLastActive()
    {
        return lastActive;
    }

    /**
     * return type found in Constants
     */
    @Override
    public int getType()
    {
        return Constants.EPERSON;
    }

    @Override
    public String getName()
    {
        return getEmail();
    }

    String getDigestAlgorithm() {
        return digestAlgorithm;
    }

    void setDigestAlgorithm(String digestAlgorithm) {
        this.digestAlgorithm = digestAlgorithm;
    }

    String getSalt() {
        return salt;
    }

    void setSalt(String salt) {
        this.salt = salt;
    }

    String getPassword() {
        return password;
    }

    void setPassword(String password) {
        this.password = password;
    }

    public List<Group> getGroups() {
        return groups;
    }

    private EPersonService getePersonService() {
        if(ePersonService == null)
        {
            ePersonService = EPersonServiceFactory.getInstance().getEPersonService();
        }
        return ePersonService;
    }
}<|MERGE_RESOLUTION|>--- conflicted
+++ resolved
@@ -153,529 +153,6 @@
         return hash;
     }
 
-<<<<<<< HEAD
-
-
-    /**
-     * Get an EPerson from the database.
-     * 
-     * @param context
-     *            DSpace context object
-     * @param id
-     *            ID of the EPerson
-     * 
-     * @return the EPerson format, or null if the ID is invalid.
-     */
-    public static EPerson find(Context context, int id) throws SQLException
-    {
-        // First check the cache
-        EPerson fromCache = (EPerson) context.fromCache(EPerson.class, id);
-
-        if (fromCache != null)
-        {
-            return fromCache;
-        }
-
-        TableRow row = DatabaseManager.find(context, "eperson", id);
-
-        if (row == null)
-        {
-            return null;
-        }
-        else
-        {
-            return new EPerson(context, row);
-        }
-    }
-
-    /**
-     * Find the eperson by their email address.
-     * 
-     * @return EPerson, or {@code null} if none such exists.
-     */
-    public static EPerson findByEmail(Context context, String email)
-            throws SQLException, AuthorizeException
-    {
-        if (email == null)
-        {
-            return null;
-        }
-        
-        // All email addresses are stored as lowercase, so ensure that the email address is lowercased for the lookup 
-        TableRow row = DatabaseManager.findByUnique(context, "eperson",
-                "email", email.toLowerCase());
-
-        if (row == null)
-        {
-            return null;
-        }
-        else
-        {
-            // First check the cache
-            EPerson fromCache = (EPerson) context.fromCache(EPerson.class, row
-                    .getIntColumn("eperson_id"));
-
-            if (fromCache != null)
-            {
-                return fromCache;
-            }
-            else
-            {
-                return new EPerson(context, row);
-            }
-        }
-    }
-
-    /**
-     * Find the eperson by their netid.
-     * 
-     * @param context
-     *            DSpace context
-     * @param netid
-     *            Network ID
-     * 
-     * @return corresponding EPerson, or <code>null</code>
-     */
-    public static EPerson findByNetid(Context context, String netid)
-            throws SQLException
-    {
-        if (netid == null)
-        {
-            return null;
-        }
-
-        TableRow row = DatabaseManager.findByUnique(context, "eperson", "netid", netid);
-
-        if (row == null)
-        {
-            return null;
-        }
-        else
-        {
-            // First check the cache
-            EPerson fromCache = (EPerson) context.fromCache(EPerson.class, row
-                    .getIntColumn("eperson_id"));
-
-            if (fromCache != null)
-            {
-                return fromCache;
-            }
-            else
-            {
-                return new EPerson(context, row);
-            }
-        }
-    }
-
-    /**
-     * Find the epeople that match the search query across firstname, lastname or email.
-     * 
-     * @param context
-     *            DSpace context
-     * @param query
-     *            The search string
-     * 
-     * @return array of EPerson objects
-     */
-    public static EPerson[] search(Context context, String query)
-            throws SQLException
-    {
-        return search(context, query, -1, -1);
-    }
-    
-    /**
-     * Find the epeople that match the search query across firstname, lastname or email. 
-     * This method also allows offsets and limits for pagination purposes. 
-     * 
-     * @param context
-     *            DSpace context
-     * @param query
-     *            The search string
-     * @param offset
-     *            Inclusive offset 
-     * @param limit
-     *            Maximum number of matches returned
-     * 
-     * @return array of EPerson objects
-     */
-    public static EPerson[] search(Context context, String query, int offset, int limit) 
-    		throws SQLException
-	{
-		String params = "%"+query.toLowerCase()+"%";
-        StringBuffer queryBuf = new StringBuffer();
-        queryBuf.append("select e.* from eperson e " +
-                " LEFT JOIN metadatavalue fn on (resource_id=e.eperson_id AND fn.resource_type_id=? and fn.metadata_field_id=?) " +
-                " LEFT JOIN metadatavalue ln on (ln.resource_id=e.eperson_id AND ln.resource_type_id=? and ln.metadata_field_id=?) " +
-                " WHERE e.eperson_id = ? OR " +
-                "LOWER(fn.text_value) LIKE LOWER(?) OR LOWER(ln.text_value) LIKE LOWER(?) OR LOWER(email) LIKE LOWER(?) ORDER BY  ");
-
-        if(DatabaseManager.isOracle()) {
-            queryBuf.append(" dbms_lob.substr(ln.text_value), dbms_lob.substr(fn.text_value) ASC");
-        }else{
-            queryBuf.append(" ln.text_value, fn.text_value ASC");
-        }
-
-        // Add offset and limit restrictions - Oracle requires special code
-        if (DatabaseManager.isOracle())
-        {
-            // First prepare the query to generate row numbers
-            if (limit > 0 || offset > 0)
-            {
-                queryBuf.insert(0, "SELECT /*+ FIRST_ROWS(n) */ rec.*, ROWNUM rnum  FROM (");
-                queryBuf.append(") ");
-            }
-
-            // Restrict the number of rows returned based on the limit
-            if (limit > 0)
-            {
-                queryBuf.append("rec WHERE rownum<=? ");
-                // If we also have an offset, then convert the limit into the maximum row number
-                if (offset > 0)
-                {
-                    limit += offset;
-                }
-            }
-
-            // Return only the records after the specified offset (row number)
-            if (offset > 0)
-            {
-                queryBuf.insert(0, "SELECT * FROM (");
-                queryBuf.append(") WHERE rnum>?");
-            }
-        }
-        else
-        {
-            if (limit > 0)
-            {
-                queryBuf.append(" LIMIT ? ");
-            }
-
-            if (offset > 0)
-            {
-                queryBuf.append(" OFFSET ? ");
-            }
-        }
-
-        String dbquery = queryBuf.toString();
-
-        // When checking against the eperson-id, make sure the query can be made into a number
-		Integer int_param;
-		try {
-			int_param = Integer.valueOf(query);
-		}
-
-		catch (NumberFormatException e) {
-			int_param = Integer.valueOf(-1);
-		}
-
-
-        Integer f = MetadataField.findByElement(context, MetadataSchema.find(context, "eperson").getSchemaID(), "firstname", null).getFieldID();
-        Integer l = MetadataField.findByElement(context, MetadataSchema.find(context, "eperson").getSchemaID(), "lastname", null).getFieldID();
-
-        // Create the parameter array, including limit and offset if part of the query
-        Object[] paramArr = new Object[] {Constants.EPERSON,f, Constants.EPERSON,l, int_param,params,params,params};
-        if (limit > 0 && offset > 0)
-        {
-            paramArr = new Object[]{Constants.EPERSON,f, Constants.EPERSON,l, int_param,params,params,params, limit, offset};
-        }
-        else if (limit > 0)
-        {
-            paramArr = new Object[]{Constants.EPERSON,f, Constants.EPERSON,l, int_param,params,params,params, limit};
-        }
-        else if (offset > 0)
-        {
-            paramArr = new Object[]{Constants.EPERSON,f, Constants.EPERSON,l, int_param,params,params,params, offset};
-        }
-
-        // Get all the epeople that match the query
-		TableRowIterator rows = DatabaseManager.query(context, 
-		        dbquery, paramArr);
-		try
-        {
-            List<TableRow> epeopleRows = rows.toList();
-            EPerson[] epeople = new EPerson[epeopleRows.size()];
-
-            for (int i = 0; i < epeopleRows.size(); i++)
-            {
-                TableRow row = (TableRow) epeopleRows.get(i);
-
-                // First check the cache
-                EPerson fromCache = (EPerson) context.fromCache(EPerson.class, row
-                        .getIntColumn("eperson_id"));
-
-                if (fromCache != null)
-                {
-                    epeople[i] = fromCache;
-                }
-                else
-                {
-                    epeople[i] = new EPerson(context, row);
-                }
-            }
-
-            return epeople;
-        }
-        finally
-        {
-            if (rows != null)
-            {
-                rows.close();
-            }
-        }
-    }
-
-    /**
-     * Returns the total number of epeople returned by a specific query, without the overhead 
-     * of creating the EPerson objects to store the results.
-     * 
-     * @param context
-     *            DSpace context
-     * @param query
-     *            The search string
-     * 
-     * @return the number of epeople matching the query
-     */
-    public static int searchResultCount(Context context, String query)
-    	throws SQLException
-	{
-		String dbquery = "%"+query.toLowerCase()+"%";
-		Long count;
-		
-		// When checking against the eperson-id, make sure the query can be made into a number
-		Integer int_param;
-		try {
-			int_param = Integer.valueOf(query);
-		}
-		catch (NumberFormatException e) {
-			int_param = Integer.valueOf(-1);
-		}
-
-		// Get all the epeople that match the query
-		TableRow row = DatabaseManager.querySingle(context,
-		        "SELECT count(*) as epcount FROM eperson " +
-                "WHERE eperson_id = ? OR " +
-		        "LOWER((select text_value from metadatavalue where resource_id=? and resource_type_id=? and metadata_field_id=?)) LIKE LOWER(?) " +
-                "OR LOWER((select text_value from metadatavalue where resource_id=? and resource_type_id=? and metadata_field_id=?)) LIKE LOWER(?) " +
-                "OR LOWER(eperson.email) LIKE LOWER(?)",
-		        new Object[] {
-                        int_param,
-
-                        int_param,
-                        Constants.EPERSON,
-                        MetadataField.findByElement(context, MetadataSchema.find(context, "eperson").getSchemaID(), "firstname", null).getFieldID(),
-                        dbquery,
-
-                        int_param,
-                        Constants.EPERSON,
-                        MetadataField.findByElement(context, MetadataSchema.find(context, "eperson").getSchemaID(), "lastname", null).getFieldID(),
-                        dbquery,
-
-                        dbquery
-                });
-				
-		// use getIntColumn for Oracle count data
-        if (DatabaseManager.isOracle())
-        {
-            count = Long.valueOf(row.getIntColumn("epcount"));
-        }
-        else  //getLongColumn works for postgres
-        {
-            count = Long.valueOf(row.getLongColumn("epcount"));
-        }
-        
-		return count.intValue();
-	}
-    
-    
-    
-    /**
-     * Find all the epeople that match a particular query
-     * <ul>
-     * <li><code>ID</code></li>
-     * <li><code>LASTNAME</code></li>
-     * <li><code>EMAIL</code></li>
-     * <li><code>NETID</code></li>
-     * </ul>
-     * 
-     * @return array of EPerson objects
-     */
-    public static EPerson[] findAll(Context context, int sortField)
-            throws SQLException
-    {
-        String s, t = "", theQuery = "";
-
-        switch (sortField)
-        {
-        case ID:
-            s = "e.eperson_id";
-            break;
-
-        case EMAIL:
-            s = "e.email";
-            break;
-
-        case LANGUAGE:
-            s = "m.text_value";
-            t = "language";
-            break;
-        case NETID:
-            s = "e.netid";
-            break;
-
-        default:
-            s = "m.text_value";
-            t = "lastname";
-        }
-
-        // NOTE: The use of 's' in the order by clause can not cause an SQL
-        // injection because the string is derived from constant values above.
-        TableRowIterator rows;
-        if(!t.equals("")) {
-            rows = DatabaseManager.query(context,
-                    "SELECT * FROM eperson e " +
-                    "LEFT JOIN metadatavalue m on (m.resource_id = e.eperson_id and m.resource_type_id = ? and m.metadata_field_id = ?) " +
-                    "ORDER BY " + s,
-                    Constants.EPERSON,
-                    MetadataField.findByElement(context, MetadataSchema.find(context, "eperson").getSchemaID(), t, null).getFieldID()
-            );
-        }
-        else {
-        	rows =  DatabaseManager.query(context, "SELECT * FROM eperson e ORDER BY " + s);
-        }
-        
-
-
-
-        try
-        {
-            List<TableRow> epeopleRows = rows.toList();
-
-            EPerson[] epeople = new EPerson[epeopleRows.size()];
-
-            for (int i = 0; i < epeopleRows.size(); i++)
-            {
-                TableRow row = (TableRow) epeopleRows.get(i);
-
-                // First check the cache
-                EPerson fromCache = (EPerson) context.fromCache(EPerson.class, row
-                        .getIntColumn("eperson_id"));
-
-                if (fromCache != null)
-                {
-                    epeople[i] = fromCache;
-                }
-                else
-                {
-                    epeople[i] = new EPerson(context, row);
-                }
-            }
-
-            return epeople;
-        }
-        finally
-        {
-            if (rows != null)
-            {
-                rows.close();
-            }
-        }
-    }
-
-    /**
-     * Create a new eperson
-     * 
-     * @param context
-     *            DSpace context object
-     */
-    public static EPerson create(Context context) throws SQLException,
-            AuthorizeException
-    {
-        // authorized?
-        if (!AuthorizeManager.isAdmin(context))
-        {
-            throw new AuthorizeException(
-                    "You must be an admin to create an EPerson");
-        }
-
-        // Create a table row
-        TableRow row = DatabaseManager.create(context, "eperson");
-
-        EPerson e = new EPerson(context, row);
-
-        log.info(LogManager.getHeader(context, "create_eperson", "eperson_id="
-                + e.getID()));
-
-        context.addEvent(new Event(Event.CREATE, Constants.EPERSON, e.getID(), 
-                null, e.getIdentifiers(context)));
-
-        return e;
-    }
-
-    /**
-     * Delete an eperson
-     * 
-     */
-    public void delete() throws SQLException, AuthorizeException,
-            EPersonDeletionException
-    {
-        // authorized?
-        if (!AuthorizeManager.isAdmin(ourContext))
-        {
-            throw new AuthorizeException(
-                    "You must be an admin to delete an EPerson");
-        }
-
-        // check for presence of eperson in tables that
-        // have constraints on eperson_id
-        List<String> constraintList = getDeleteConstraints();
-
-        // if eperson exists in tables that have constraints
-        // on eperson, throw an exception
-        if (constraintList.size() > 0)
-        {
-            throw new EPersonDeletionException(constraintList);
-        }
-
-        // Delete the Dublin Core
-        removeMetadataFromDatabase();
-
-        ourContext.addEvent(new Event(Event.DELETE, Constants.EPERSON, getID(), getEmail(), getIdentifiers(ourContext)));
-
-        // Remove from cache
-        ourContext.removeCached(this, getID());
-
-        // XXX FIXME: This sidesteps the object model code so it won't
-        // generate  REMOVE events on the affected Groups.
-
-        // Remove any group memberships first
-        DatabaseManager.updateQuery(ourContext,
-                "DELETE FROM EPersonGroup2EPerson WHERE eperson_id= ? ",
-                getID());
-
-        // Remove any subscriptions
-        DatabaseManager.updateQuery(ourContext,
-                "DELETE FROM subscription WHERE eperson_id= ? ",
-                getID());
-
-        // Remove ourself
-        DatabaseManager.delete(ourContext, myRow);
-
-        log.info(LogManager.getHeader(ourContext, "delete_eperson",
-                "eperson_id=" + getID()));
-    }
-
-    /**
-     * Get the e-person's internal identifier
-     * 
-     * @return the internal identifier
-     */
-    public int getID()
-    {
-        return myRow.getIntColumn("eperson_id");
-    }
-    
-=======
->>>>>>> e5cb6299
     /**
      * Get the e-person's language
      * 
