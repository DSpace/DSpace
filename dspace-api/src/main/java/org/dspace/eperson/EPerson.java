--- conflicted
+++ resolved
@@ -60,12 +60,6 @@
     
     /** log4j logger */
     private static final Logger log = Logger.getLogger(EPerson.class);
-
-<<<<<<< HEAD
-=======
-    /** Our context */
-    private final Context myContext;
->>>>>>> ca090a8e
 
     /** The row in the table representing this eperson */
     private final TableRow myRow;
