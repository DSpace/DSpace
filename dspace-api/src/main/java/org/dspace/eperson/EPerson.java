--- conflicted
+++ resolved
@@ -614,15 +614,10 @@
             throw new EPersonDeletionException(constraintList);
         }
 
-<<<<<<< HEAD
         // Delete the Dublin Core
         removeMetadataFromDatabase();
 
-        ourContext.addEvent(new Event(Event.DELETE, Constants.EPERSON, getID(), getEmail()));
-=======
-        myContext.addEvent(new Event(Event.DELETE, Constants.EPERSON, getID(), 
-                getEmail(), getIdentifiers(myContext)));
->>>>>>> 1c0bce9c
+        ourContext.addEvent(new Event(Event.DELETE, Constants.EPERSON, getID(), getEmail(), getIdentifiers(ourContext)));
 
         // Remove from cache
         ourContext.removeCached(this, getID());
@@ -1049,23 +1044,13 @@
 
         if (modified)
         {
-<<<<<<< HEAD
-            ourContext.addEvent(new Event(Event.MODIFY, Constants.EPERSON, getID(), null));
-=======
-            myContext.addEvent(new Event(Event.MODIFY, Constants.EPERSON, 
-                    getID(), null, getIdentifiers(myContext)));
->>>>>>> 1c0bce9c
+            ourContext.addEvent(new Event(Event.MODIFY, Constants.EPERSON, 
+                    getID(), null, getIdentifiers(ourContext)));
             modified = false;
         }
         if (modifiedMetadata)
         {
-<<<<<<< HEAD
             updateMetadata();
-=======
-            myContext.addEvent(new Event(Event.MODIFY_METADATA, Constants.EPERSON, 
-                    getID(), getDetails(), getIdentifiers(myContext)));
-            modifiedMetadata = false;
->>>>>>> 1c0bce9c
             clearDetails();
         }
     }
