/**
 * The contents of this file are subject to the license and copyright
 * detailed in the LICENSE and NOTICE files at the root of the source
 * tree and available online at
 *
 * http://www.dspace.org/license/
 */
package org.dspace.eperson;

import java.sql.SQLException;
import java.util.ArrayList;
import java.util.HashMap;
import java.util.HashSet;
import java.util.Iterator;
import java.util.List;
import java.util.Map;
import java.util.Objects;
import java.util.Optional;
import java.util.Set;
import java.util.UUID;

import org.apache.commons.collections4.CollectionUtils;
import org.apache.commons.collections4.SetUtils;
import org.apache.commons.lang3.StringUtils;
import org.apache.commons.lang3.tuple.Pair;
import org.apache.logging.log4j.LogManager;
import org.apache.logging.log4j.Logger;
import org.dspace.authorize.AuthorizeConfiguration;
import org.dspace.authorize.AuthorizeException;
import org.dspace.authorize.ResourcePolicy;
import org.dspace.authorize.service.AuthorizeService;
import org.dspace.authorize.service.ResourcePolicyService;
import org.dspace.content.Collection;
import org.dspace.content.DSpaceObject;
import org.dspace.content.DSpaceObjectServiceImpl;
import org.dspace.content.MetadataField;
import org.dspace.content.service.CollectionService;
import org.dspace.content.service.CommunityService;
import org.dspace.core.Constants;
import org.dspace.core.Context;
import org.dspace.core.LogHelper;
import org.dspace.eperson.dao.Group2GroupCacheDAO;
import org.dspace.eperson.dao.GroupDAO;
import org.dspace.eperson.factory.EPersonServiceFactory;
import org.dspace.eperson.service.EPersonService;
import org.dspace.eperson.service.GroupService;
import org.dspace.event.DetailType;
import org.dspace.event.Event;
import org.dspace.util.UUIDUtils;
import org.dspace.xmlworkflow.Role;
import org.dspace.xmlworkflow.factory.XmlWorkflowFactory;
import org.dspace.xmlworkflow.state.Step;
import org.dspace.xmlworkflow.storedcomponents.ClaimedTask;
import org.dspace.xmlworkflow.storedcomponents.CollectionRole;
import org.dspace.xmlworkflow.storedcomponents.PoolTask;
import org.dspace.xmlworkflow.storedcomponents.service.ClaimedTaskService;
import org.dspace.xmlworkflow.storedcomponents.service.CollectionRoleService;
import org.dspace.xmlworkflow.storedcomponents.service.PoolTaskService;
import org.springframework.beans.factory.annotation.Autowired;

/**
 * Service implementation for the Group object.
 * This class is responsible for all business logic calls for the Group object and is autowired by spring.
 * This class should never be accessed directly.
 *
 * @author kevinvandevelde at atmire.com
 */
public class GroupServiceImpl extends DSpaceObjectServiceImpl<Group> implements GroupService {
    private static final Logger log = LogManager.getLogger();

    @Autowired(required = true)
    protected GroupDAO groupDAO;

    @Autowired(required = true)
    protected Group2GroupCacheDAO group2GroupCacheDAO;

    @Autowired(required = true)
    protected CollectionService collectionService;

    @Autowired(required = true)
    protected CollectionRoleService collectionRoleService;

    @Autowired(required = true)
    protected EPersonService ePersonService;

    @Autowired(required = true)
    protected CommunityService communityService;

    @Autowired(required = true)
    protected AuthorizeService authorizeService;
    @Autowired(required = true)
    protected ResourcePolicyService resourcePolicyService;

    @Autowired(required = true)
    protected PoolTaskService poolTaskService;
    @Autowired(required = true)
    protected ClaimedTaskService claimedTaskService;
    @Autowired(required = true)
    protected XmlWorkflowFactory workflowFactory;

    protected GroupServiceImpl() {
        super();
    }

    @Override
    public Group create(Context context) throws SQLException, AuthorizeException {
        // FIXME - authorization?
        if (!authorizeService.isAdmin(context)) {
            throw new AuthorizeException(
                "You must be an admin to create an EPerson Group");
        }

        // Create a table row
        Group g = groupDAO.create(context, new Group());

        log.info(LogHelper.getHeader(context, "create_group", "group_id="
            + g.getID()));

        context.addEvent(new Event(Event.CREATE, Constants.GROUP, g.getID(), null, getIdentifiers(context, g)));
        update(context, g);

        return g;
    }

    @Override
    public void setName(Group group, String name) throws SQLException {
        if (group.isPermanent()) {
            log.error("Attempt to rename permanent Group {} to {}.",
                      group.getName(), name);
            throw new SQLException("Attempt to rename a permanent Group");
        } else {
            group.setName(name);
        }
    }

    @Override
    public void addMember(Context context, Group group, EPerson e) {
        if (isDirectMember(group, e)) {
            return;
        }
        group.addMember(e);
        e.getGroups().add(group);
        context.addEvent(
            new Event(Event.ADD, Constants.GROUP, group.getID(), Constants.EPERSON, e.getID(),
                e.getEmail(), DetailType.EPERSON_EMAIL,
                getIdentifiers(context, group)));
        log.info(LogHelper.getHeader(context, "add_group_eperson",
            "group_id=" + group.getID() + ", eperson_id=" + e.getID()));
    }

    @Override
    public void addMember(Context context, Group groupParent, Group groupChild) throws SQLException {
        // don't add if it's already a member
        // and don't add itself
        if (groupParent.contains(groupChild) || groupParent.getID().equals(groupChild.getID())) {
            return;
        }

        groupParent.addMember(groupChild);
        groupChild.addParentGroup(groupParent);

        context.addEvent(new Event(Event.ADD, Constants.GROUP, groupParent.getID(), Constants.GROUP, groupChild.getID(),
            groupChild.getName(), DetailType.DSO_NAME, getIdentifiers(context, groupParent)));
        log.info(LogHelper.getHeader(context, "add_group_subgroup",
                "group_id=" + groupParent.getID() + ", subgroup_id=" + groupChild.getID()));

    }

    /**
     * Removes a member of a group.
     * The removal will be refused if the group is linked to a workflow step which has claimed tasks or pool tasks
     * and no other member is present in the group to handle these.
     * @param context DSpace context object
     * @param group   DSpace group
     * @param ePerson eperson
     * @throws SQLException
     */
    @Override
    public void removeMember(Context context, Group group, EPerson ePerson) throws SQLException {
        List<CollectionRole> collectionRoles = collectionRoleService.findByGroup(context, group);
        if (!collectionRoles.isEmpty()) {
            List<PoolTask> poolTasks = poolTaskService.findByGroup(context, group);
            List<ClaimedTask> claimedTasks = claimedTaskService.findByEperson(context, ePerson);
            for (ClaimedTask claimedTask : claimedTasks) {
                Step stepByName = workflowFactory.getStepByName(claimedTask.getStepID());
                Role role = stepByName.getRole();
                for (CollectionRole collectionRole : collectionRoles) {
                    if (StringUtils.equals(collectionRole.getRoleId(), role.getId())
                            && claimedTask.getWorkflowItem().getCollection().equals(collectionRole.getCollection())) {
                        // Count number of EPersons who are *direct* members of this group
                        int totalDirectEPersons = ePersonService.countByGroups(context, Set.of(group));
                        // Count number of Groups which have this groupParent as a direct parent
                        int totalChildGroups = countByParent(context, group);
                        // If this group has only one direct EPerson and *zero* child groups, then we cannot delete the
                        // EPerson or we will leave this group empty.
                        if (totalDirectEPersons == 1 && totalChildGroups == 0) {
                            throw new IllegalStateException(
                                    "Refused to remove user " + ePerson
                                            .getID() + " from workflow group because the group " + group
                                            .getID() + " has tasks assigned and no other members");
                        }

                    }
                }
            }
            if (!poolTasks.isEmpty()) {
                // Count number of EPersons who are *direct* members of this group
                int totalDirectEPersons = ePersonService.countByGroups(context, Set.of(group));
                // Count number of Groups which have this groupParent as a direct parent
                int totalChildGroups = countByParent(context, group);
                // If this group has only one direct EPerson and *zero* child groups, then we cannot delete the
                // EPerson or we will leave this group empty.
                if (totalDirectEPersons == 1 && totalChildGroups == 0) {
                    throw new IllegalStateException(
                            "Refused to remove user " + ePerson
                                    .getID() + " from workflow group because the group " + group
                                    .getID() + " has tasks assigned and no other members");
                }
            }
        }
        if (group.remove(ePerson)) {
            context.addEvent(new Event(Event.REMOVE, Constants.GROUP, group.getID(), Constants.EPERSON, ePerson.getID(),
                ePerson.getEmail(), DetailType.EPERSON_EMAIL, getIdentifiers(context, group)));
            log.info(LogHelper.getHeader(context, "remove_group_eperson",
                    "group_id=" + group.getID() + ", eperson_id=" + ePerson.getID()));
        }
    }

    @Override
    public void removeMember(Context context, Group groupParent, Group childGroup) throws SQLException {
        List<CollectionRole> collectionRoles = collectionRoleService.findByGroup(context, groupParent);
        if (!collectionRoles.isEmpty()) {
            List<PoolTask> poolTasks = poolTaskService.findByGroup(context, groupParent);
            if (!poolTasks.isEmpty()) {
                // Count number of Groups which have this groupParent as a direct parent
                int totalChildGroups = countByParent(context, groupParent);
                // Count number of EPersons who are *direct* members of this group
                int totalDirectEPersons = ePersonService.countByGroups(context, Set.of(groupParent));
                // If this group has only one childGroup and *zero* direct EPersons, then we cannot delete the
                // childGroup or we will leave this group empty.
                if (totalChildGroups == 1 && totalDirectEPersons == 0) {
                    throw new IllegalStateException(
                            "Refused to remove sub group " + childGroup
                                    .getID() + " from workflow group because the group " + groupParent
                                    .getID() + " has tasks assigned and no other members");
                }
            }
        }
        if (groupParent.remove(childGroup)) {
            childGroup.removeParentGroup(groupParent);
            context.addEvent(
                new Event(Event.REMOVE, Constants.GROUP, groupParent.getID(), Constants.GROUP, childGroup.getID(),
                    childGroup.getName(), DetailType.DSO_NAME, getIdentifiers(context, groupParent)));
            log.info(LogHelper.getHeader(context, "remove_group_subgroup",
                    "group_id=" + groupParent.getID() + ", subgroup_id=" + childGroup.getID()));
        }
    }

    @Override
    public boolean isDirectMember(Group group, EPerson ePerson) {
        // special, group 0 is anonymous
        return StringUtils.equals(group.getName(), Group.ANONYMOUS) || group.contains(ePerson);
    }

    @Override
    public boolean isMember(Group owningGroup, Group childGroup) {
        return owningGroup.contains(childGroup);
    }

    @Override
    public boolean isParentOf(Context context, Group parentGroup, Group childGroup) throws SQLException {
        return group2GroupCacheDAO.findByParentAndChild(context, parentGroup, childGroup) != null;
    }

    @Override
    public boolean isMember(Context context, Group group) throws SQLException {
        return isMember(context, context.getCurrentUser(), group);
    }

    @Override
    public boolean isMember(Context context, EPerson ePerson, Group group)
        throws SQLException {
        if (group == null) {
            return false;

            // special, everyone is member of group 0 (anonymous)
        } else if (StringUtils.equals(group.getName(), Group.ANONYMOUS) ||
                   isParentOf(context, group, findByName(context, Group.ANONYMOUS))) {
            return true;

        } else {
            Boolean cachedGroupMembership = context.getCachedGroupMembership(group, ePerson);

            if (cachedGroupMembership != null) {
                return cachedGroupMembership;

            } else {
                boolean isMember = false;

                //If we have an ePerson, check we can find membership in the database
                if (ePerson != null) {
                    //lookup eperson in normal groups and subgroups with 1 query
                    isMember = isEPersonInGroup(context, group, ePerson);
                }

                //If we did not find the group membership in the database, check the special groups.
                //If there are special groups we need to check direct membership or check if the
                //special group is a subgroup of the provided group.
                //Note that special groups should only be checked if the current user == the ePerson.
                //This also works for anonymous users (ePerson == null) if IP authentication used
                if (!isMember && CollectionUtils.isNotEmpty(context.getSpecialGroups()) &&
                    isAuthenticatedUser(context, ePerson)) {

                    Iterator<Group> it = context.getSpecialGroups().iterator();

                    while (it.hasNext() && !isMember) {
                        Group specialGroup = it.next();
                        //Check if the special group matches the given group or if it is a subgroup (with 1 query)
                        if (specialGroup.equals(group) || isParentOf(context, group, specialGroup)) {
                            isMember = true;
                        }
                    }
                }

                context.cacheGroupMembership(group, ePerson, isMember);
                return isMember;

            }
        }
    }

    private boolean isAuthenticatedUser(final Context context, final EPerson ePerson) {
        return Objects.equals(context.getCurrentUser(), ePerson);
    }

    @Override
    public boolean isMember(final Context context, final String groupName) throws SQLException {
        return isMember(context, findByName(context, groupName));
    }

    @Override
    public boolean isMember(final Context context, EPerson eperson, final String groupName) throws SQLException {
        return isMember(context, eperson, findByName(context, groupName));
    }

    @Override
    public List<Group> allMemberGroups(Context context, EPerson ePerson) throws SQLException {
        return new ArrayList<>(allMemberGroupsSet(context, ePerson));
    }

    @Override
    public Set<Group> allMemberGroupsSet(Context context, EPerson ePerson) throws SQLException {
        Set<Group> cachedGroupMembership = context.getCachedAllMemberGroupsSet(ePerson);
        if (cachedGroupMembership != null) {
            return cachedGroupMembership;
        }

        Set<Group> groups = new HashSet<>();

        if (ePerson != null) {
            // two queries - first to get groups eperson is a member of
            // second query gets parent groups for groups eperson is a member of
            groups.addAll(groupDAO.findByEPerson(context, ePerson));
        }
        // Also need to get all "Special Groups" user is a member of!
        // Otherwise, you're ignoring the user's membership to these groups!
        // However, we only do this is we are looking up the special groups
        // of the current user, as we cannot look up the special groups
        // of a user who is not logged in.
        if ((context.getCurrentUser() == null) || (context.getCurrentUser().equals(ePerson))) {
            List<Group> specialGroups = context.getSpecialGroups();
            for (Group special : specialGroups) {
                groups.add(special);
            }
        }

        // all the users are members of the anonymous group
        groups.add(findByName(context, Group.ANONYMOUS));

        List<Group2GroupCache> groupCache = group2GroupCacheDAO.findByChildren(context, groups);
        // now we have all owning groups, also grab all parents of owning groups
        for (Group2GroupCache group2GroupCache : groupCache) {
            groups.add(group2GroupCache.getParent());
        }

        context.cacheAllMemberGroupsSet(ePerson, groups);
        return groups;
    }

    @Override
    public List<EPerson> allMembers(Context c, Group g) throws SQLException {
        // two queries - first to get all groups which are a member of this group
        // second query gets all members of each group in the first query

        // Get all groups which are a member of this group
        List<Group2GroupCache> group2GroupCaches = group2GroupCacheDAO.findByParent(c, g);
        // Initialize HashSet based on List size to avoid Set resizing. See https://stackoverflow.com/a/21822273
        Set<Group> groups = new HashSet<>((int) (group2GroupCaches.size() / 0.75 + 1));
        for (Group2GroupCache group2GroupCache : group2GroupCaches) {
            groups.add(group2GroupCache.getChild());
        }


        Set<EPerson> childGroupChildren = new HashSet<>(ePersonService.findByGroups(c, groups));
        //Don't forget to add our direct children
        childGroupChildren.addAll(g.getMembers());

        return new ArrayList<>(childGroupChildren);
    }

    @Override
    public int countAllMembers(Context context, Group group) throws SQLException {
        // Get all groups which are a member of this group
        List<Group2GroupCache> group2GroupCaches = group2GroupCacheDAO.findByParent(context, group);
        // Initialize HashSet based on List size + current 'group' to avoid Set resizing.
        // See https://stackoverflow.com/a/21822273
        Set<Group> groups = new HashSet<>((int) ((group2GroupCaches.size() + 1) / 0.75 + 1));
        for (Group2GroupCache group2GroupCache : group2GroupCaches) {
            groups.add(group2GroupCache.getChild());
        }
        // Append current group as well
        groups.add(group);

        // Return total number of unique EPerson objects in any of these groups
        return ePersonService.countByGroups(context, groups);
    }

    @Override
    public Group find(Context context, UUID id) throws SQLException {
        if (id == null) {
            return null;
        } else {
            return groupDAO.findByID(context, Group.class, id);
        }
    }

    @Override
    public Group findByName(Context context, String name) throws SQLException {
        if (name == null) {
            return null;
        }

        return groupDAO.findByName(context, name);
    }

    /**
     * DEPRECATED: Please use {@code findAll(Context context, List<MetadataField> metadataSortFields)} instead
     */
    @Override
    @Deprecated
    public List<Group> findAll(Context context, int sortField) throws SQLException {
        if (sortField == GroupService.NAME) {
            return findAll(context, null);
        } else {
            throw new UnsupportedOperationException("You can only find all groups sorted by name with this method");
        }
    }

    @Override
    public List<Group> findAll(Context context, List<MetadataField> metadataSortFields) throws SQLException {
        return findAll(context, metadataSortFields, -1, -1);
    }

    @Override
    public List<Group> findAll(Context context, List<MetadataField> metadataSortFields, int pageSize, int offset)
        throws SQLException {
        if (CollectionUtils.isEmpty(metadataSortFields)) {
            return groupDAO.findAll(context, pageSize, offset);
        } else {
            return groupDAO.findAll(context, metadataSortFields, pageSize, offset);
        }
    }

    @Override
    public List<Group> search(Context context, String query) throws SQLException {
        return search(context, query, -1, -1);
    }

    @Override
    public List<Group> search(Context context, String query, int offset, int limit) throws SQLException {
        List<Group> groups = new ArrayList<>();
        UUID uuid = UUIDUtils.fromString(query);
        if (uuid == null) {
            //Search by group name
            groups = groupDAO.findByNameLike(context, query, offset, limit);
        } else {
            //Search by group id
            Group group = find(context, uuid);
            if (group != null) {
                groups.add(group);
            }
        }

        return groups;
    }

    @Override
    public int searchResultCount(Context context, String query) throws SQLException {
        int result = 0;
        UUID uuid = UUIDUtils.fromString(query);
        if (uuid == null) {
            //Search by group name
            result = groupDAO.countByNameLike(context, query);
        } else {
            //Search by group id
            Group group = find(context, uuid);
            if (group != null) {
                result = 1;
            }
        }

        return result;
    }

    @Override
    public List<Group> searchNonMembers(Context context, String query, Group excludeParentGroup,
                                        int offset, int limit) throws SQLException {
        List<Group> groups = new ArrayList<>();
        UUID uuid = UUIDUtils.fromString(query);
        if (uuid == null) {
            // Search by group name
            groups = groupDAO.findByNameLikeAndNotMember(context, query, excludeParentGroup, offset, limit);
        } else if (!uuid.equals(excludeParentGroup.getID())) {
            // Search by group id
            Group group = find(context, uuid);
            // Verify it is NOT a member of the given excludeParentGroup before adding
            if (group != null && !isMember(excludeParentGroup, group)) {
                groups.add(group);
            }
        }

        return groups;
    }

    @Override
    public int searchNonMembersCount(Context context, String query, Group excludeParentGroup) throws SQLException {
        int result = 0;
        UUID uuid = UUIDUtils.fromString(query);
        if (uuid == null) {
            // Search by group name
            result = groupDAO.countByNameLikeAndNotMember(context, query, excludeParentGroup);
        } else if (!uuid.equals(excludeParentGroup.getID())) {
            // Search by group id
            Group group = find(context, uuid);
            // Verify it is NOT a member of the given excludeParentGroup before adding
            if (group != null && !isMember(excludeParentGroup, group)) {
                result = 1;
            }
        }
        return result;
    }

    @Override
    public void delete(Context context, Group group) throws SQLException {
        if (group.isPermanent()) {
            log.error("Attempt to delete permanent Group {}", group::getName);
            throw new SQLException("Attempt to delete a permanent Group");
        }

        context.addEvent(new Event(Event.DELETE, Constants.GROUP, group.getID(),
            group.getName(), DetailType.DSO_NAME, getIdentifiers(context, group)));

        // Remove any ResourcePolicies that reference this group
        authorizeService.removeGroupPolicies(context, group);

        group.getMemberGroups().clear();
        group.getParentGroups().clear();

        //Remove all eperson references from this group
        Iterator<EPerson> ePeople = group.getMembers().iterator();
        while (ePeople.hasNext()) {
            EPerson ePerson = ePeople.next();
            ePeople.remove();
            ePerson.getGroups().remove(group);
        }

        // empty out group2groupcache table (if we do it after we delete our object we get an issue with references)
        group2GroupCacheDAO.deleteAll(context);
        // Remove ourself
        groupDAO.delete(context, group);
        rethinkGroupCache(context, false);

        log.info(LogHelper.getHeader(context, "delete_group", "group_id="
            + group.getID()));
    }

    @Override
    public int getSupportsTypeConstant() {
        return Constants.GROUP;
    }

    /**
     * Return true if group has no direct or indirect members
     */
    @Override
    public boolean isEmpty(Group group) {
        // the only fast check available is on epeople...
        boolean hasMembers = (!group.getMembers().isEmpty());

        if (hasMembers) {
            return false;
        } else {
            // well, groups is never null...
            for (Group subGroup : group.getMemberGroups()) {
                hasMembers = !isEmpty(subGroup);
                if (hasMembers) {
                    return false;
                }
            }
            return !hasMembers;
        }
    }

    @Override
    public void initDefaultGroupNames(Context context) throws SQLException, AuthorizeException {
        GroupService groupService = EPersonServiceFactory.getInstance().getGroupService();
        // Check for Anonymous group. If not found, create it
        Group anonymousGroup = groupService.findByName(context, Group.ANONYMOUS);
        if (anonymousGroup == null) {
            anonymousGroup = groupService.create(context);
            anonymousGroup.setName(Group.ANONYMOUS);
            anonymousGroup.setPermanent(true);
            groupService.update(context, anonymousGroup);
        }


        // Check for Administrator group. If not found, create it
        Group adminGroup = groupService.findByName(context, Group.ADMIN);
        if (adminGroup == null) {
            adminGroup = groupService.create(context);
            adminGroup.setName(Group.ADMIN);
            adminGroup.setPermanent(true);
            groupService.update(context, adminGroup);
        }
    }

    /**
     * Get a list of groups with no members.
     *
     * @param context The relevant DSpace Context.
     * @return list of groups with no members
     * @throws SQLException An exception that provides information on a database access error or other errors.
     */
    @Override
    public List<Group> getEmptyGroups(Context context) throws SQLException {
        return groupDAO.getEmptyGroups(context);
    }

    /**
     * Update the group - writing out group object and EPerson list if necessary
     *
     * @param context The relevant DSpace Context.
     * @param group   Group to update
     * @throws SQLException       An exception that provides information on a database access error or other errors.
     * @throws AuthorizeException Exception indicating the current user of the context does not have permission
     *                            to perform a particular action.
     */
    @Override
    public void update(Context context, Group group) throws SQLException, AuthorizeException {

        super.update(context, group);
        // FIXME: Check authorisation
        groupDAO.save(context, group);

        if (group.isMetadataModified()) {
            context.addEvent(new Event(Event.MODIFY_METADATA, Constants.GROUP, group.getID(),
<<<<<<< HEAD
                new EventDetail(DetailType.DSO_SUMMARY, group.getMetadataEventDetails()),
=======
                group.getDetails(), DetailType.DSO_SUMMARY,
>>>>>>> 3873496c
                getIdentifiers(context, group)));
            group.clearDetails();
        }

        if (group.isGroupsChanged()) {
            rethinkGroupCache(context, true);
            group.clearGroupsChanged();
        }

        log.info(LogHelper.getHeader(context, "update_group", "group_id="
            + group.getID()));
    }


    protected boolean isEPersonInGroup(Context context, Group group, EPerson ePerson)
        throws SQLException {
        return groupDAO.findByIdAndMembership(context, group.getID(), ePerson) != null;
    }


    /**
     * Returns a set with pairs of parent and child group UUIDs, representing the new cache table rows.
     *
     * @param context       The relevant DSpace Context.
     * @param flushQueries  flushQueries Flush all pending queries
     * @return              Pairs of parent and child group UUID of the new cache.
     * @throws SQLException An exception that provides information on a database access error or other errors.
     */
    private Set<Pair<UUID, UUID>> computeNewCache(Context context, boolean flushQueries) throws SQLException {
        Map<UUID, Set<UUID>> parents = new HashMap<>();

        List<Pair<UUID, UUID>> group2groupResults = groupDAO.getGroup2GroupResults(context, flushQueries);
        for (Pair<UUID, UUID> group2groupResult : group2groupResults) {
            UUID parent = group2groupResult.getLeft();
            UUID child = group2groupResult.getRight();

            parents.putIfAbsent(parent, new HashSet<>());
            parents.get(parent).add(child);
        }

        // now parents is a hash of all of the IDs of groups that are parents
        // and each hash entry is a hash of all of the IDs of children of those
        // parent groups
        // so now to establish all parent,child relationships we can iterate
        // through the parents hash
        for (Map.Entry<UUID, Set<UUID>> parent : parents.entrySet()) {
            Set<UUID> myChildren = getChildren(parents, parent.getKey());
            parent.getValue().addAll(myChildren);
        }

        // write out new cache IN MEMORY ONLY and returns it
        Set<Pair<UUID, UUID>> newCache = new HashSet<>();
        for (Map.Entry<UUID, Set<UUID>> parent : parents.entrySet()) {
            UUID key = parent.getKey();
            for (UUID child : parent.getValue()) {
                newCache.add(Pair.of(key, child));
            }
        }
        return newCache;
    }


    /**
     * Regenerate the group cache AKA the group2groupcache table in the database -
     * meant to be called when a group is added or removed from another group
     *
     * @param context      The relevant DSpace Context.
     * @param flushQueries flushQueries Flush all pending queries
     * @throws SQLException An exception that provides information on a database access error or other errors.
     */
    protected void rethinkGroupCache(Context context, boolean flushQueries) throws SQLException {
        // current cache in the database
        Set<Pair<UUID, UUID>> oldCache = group2GroupCacheDAO.getCache(context);

        // correct cache, computed from the Group table
        Set<Pair<UUID, UUID>> newCache = computeNewCache(context, flushQueries);

        SetUtils.SetView<Pair<UUID, UUID>> toDelete = SetUtils.difference(oldCache, newCache);
        SetUtils.SetView<Pair<UUID, UUID>> toCreate = SetUtils.difference(newCache, oldCache);

        for (Pair<UUID, UUID> pair : toDelete ) {
            group2GroupCacheDAO.deleteFromCache(context, pair.getLeft(), pair.getRight());
        }

        for (Pair<UUID, UUID> pair : toCreate ) {
            group2GroupCacheDAO.addToCache(context, pair.getLeft(), pair.getRight());
        }
    }

    @Override
    public DSpaceObject getParentObject(Context context, Group group) throws SQLException {
        if (group == null) {
            return null;
        }
        // could a collection/community administrator manage related groups?
        // check before the configuration options could give a performance gain
        // if all group management are disallowed
        if (AuthorizeConfiguration.canCollectionAdminManageAdminGroup()
            || AuthorizeConfiguration.canCollectionAdminManageSubmitters()
            || AuthorizeConfiguration.canCollectionAdminManageWorkflows()
            || AuthorizeConfiguration.canCommunityAdminManageAdminGroup()
            || AuthorizeConfiguration
            .canCommunityAdminManageCollectionAdminGroup()
            || AuthorizeConfiguration
            .canCommunityAdminManageCollectionSubmitters()
            || AuthorizeConfiguration
            .canCommunityAdminManageCollectionWorkflows()) {
            // is this a collection related group?
            org.dspace.content.Collection collection = collectionService.findByGroup(context, group);

            if (collection != null) {
                if (group.equals(collection.getSubmitters())) {
                    if (AuthorizeConfiguration.canCollectionAdminManageSubmitters()) {
                        return collection;
                    } else if (AuthorizeConfiguration.canCommunityAdminManageCollectionSubmitters()) {
                        return collectionService.getParentObject(context, collection);
                    }
                }
                if (group.equals(collection.getAdministrators())) {
                    if (AuthorizeConfiguration.canCollectionAdminManageAdminGroup()) {
                        return collection;
                    } else if (AuthorizeConfiguration.canCommunityAdminManageCollectionAdminGroup()) {
                        return collectionService.getParentObject(context, collection);
                    }
                }
            } else {
                if (AuthorizeConfiguration.canCollectionAdminManageWorkflows()
                        || AuthorizeConfiguration.canCommunityAdminManageCollectionWorkflows()) {
                    // if the group is used for one or more roles on a single collection,
                    // admins can eventually manage it
                    List<CollectionRole> collectionRoles = collectionRoleService.findByGroup(context, group);
                    if (collectionRoles != null && !collectionRoles.isEmpty()) {
                        Set<Collection> colls = new HashSet<>();
                        for (CollectionRole cr : collectionRoles) {
                            colls.add(cr.getCollection());
                        }
                        if (colls.size() == 1) {
                            collection = colls.iterator().next();
                            if (AuthorizeConfiguration.canCollectionAdminManageWorkflows()) {
                                return collection;
                            } else {
                                return collectionService.getParentObject(context, collection);
                            }
                        }
                    } else {
                        if (AuthorizeConfiguration.canCollectionAdminManagePolicies()
                            || AuthorizeConfiguration.canCommunityAdminManagePolicies()
                            || AuthorizeConfiguration.canCommunityAdminManageCollectionWorkflows()) {
                            List<Group> groups = new ArrayList<>();
                            groups.add(group);
                            List<ResourcePolicy> policies = resourcePolicyService.find(context, null, groups,
                                                            Constants.DEFAULT_ITEM_READ, Constants.COLLECTION);

                            Optional<ResourcePolicy> defaultPolicy = policies.stream().filter(p -> StringUtils.equals(
                                    collectionService.getDefaultReadGroupName((Collection) p.getdSpaceObject(), "ITEM"),
                                    group.getName())).findFirst();

                            if (defaultPolicy.isPresent()) {
                                return defaultPolicy.get().getdSpaceObject();
                            }
                            policies = resourcePolicyService.find(context, null, groups,
                                                             Constants.DEFAULT_BITSTREAM_READ, Constants.COLLECTION);

                            defaultPolicy = policies.stream()
                                    .filter(p -> StringUtils.equals(collectionService.getDefaultReadGroupName(
                                            (Collection) p.getdSpaceObject(), "BITSTREAM"), group.getName()))
                                    .findFirst();

                            if (defaultPolicy.isPresent()) {
                                return defaultPolicy.get().getdSpaceObject();
                            }
                        }
                    }
                }
                if (AuthorizeConfiguration.canCommunityAdminManageAdminGroup()) {
                    // is the group related to a community and community administrator allowed
                    // to manage it?
                    return communityService.findByAdminGroup(context, group);
                }
            }
        }
        return null;
    }

    @Override
    public void updateLastModified(Context context, Group dso) {
        //Not needed.
    }

    /**
     * Used recursively to generate a map of ALL of the children of the given
     * parent
     *
     * @param parents Map of parent,child relationships
     * @param parent  the parent you're interested in
     * @return Map whose keys are all of the children of a parent
     */
    protected Set<UUID> getChildren(Map<UUID, Set<UUID>> parents, UUID parent) {
        Set<UUID> myChildren = new HashSet<>();

        // degenerate case, this parent has no children
        if (!parents.containsKey(parent)) {
            return myChildren;
        }

        // got this far, so we must have children
        Set<UUID> children = parents.get(parent);

        // now iterate over all of the children

        for (UUID child : children) {
            // add this child's ID to our return set
            myChildren.add(child);

            // and now its children
            myChildren.addAll(getChildren(parents, child));
        }

        return myChildren;
    }

    @Override
    public Group findByIdOrLegacyId(Context context, String id) throws SQLException {
        try {
            if (StringUtils.isNumeric(id)) {
                return findByLegacyId(context, Integer.parseInt(id));
            } else {
                return find(context, UUID.fromString(id));
            }
        } catch (IllegalArgumentException e) {
            // Not a valid legacy ID or valid UUID
            return null;
        }
    }

    @Override
    public Group findByLegacyId(Context context, int id) throws SQLException {
        return groupDAO.findByLegacyId(context, id, Group.class);
    }

    @Override
    public int countTotal(Context context) throws SQLException {
        return groupDAO.countRows(context);
    }

    @Override
    public List<Group> findByMetadataField(final Context context, final String searchValue,
                                           final MetadataField metadataField) throws SQLException {
        return groupDAO.findByMetadataField(context, searchValue, metadataField);
    }

    @Override
    public String getName(Group dso) {
        return dso.getName();
    }

    @Override
    public List<Group> findByParent(Context context, Group parent, int pageSize, int offset) throws SQLException {
        if (parent == null) {
            return null;
        }
        return groupDAO.findByParent(context, parent, pageSize, offset);
    }

    @Override
    public int countByParent(Context context, Group parent) throws SQLException {
        if (parent == null) {
            return 0;
        }
        return groupDAO.countByParent(context, parent);
    }
}<|MERGE_RESOLUTION|>--- conflicted
+++ resolved
@@ -664,11 +664,7 @@
 
         if (group.isMetadataModified()) {
             context.addEvent(new Event(Event.MODIFY_METADATA, Constants.GROUP, group.getID(),
-<<<<<<< HEAD
-                new EventDetail(DetailType.DSO_SUMMARY, group.getMetadataEventDetails()),
-=======
                 group.getDetails(), DetailType.DSO_SUMMARY,
->>>>>>> 3873496c
                 getIdentifiers(context, group)));
             group.clearDetails();
         }
