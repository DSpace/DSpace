/**
 * The contents of this file are subject to the license and copyright
 * detailed in the LICENSE and NOTICE files at the root of the source
 * tree and available online at
 *
 * http://www.dspace.org/license/
 */
package org.dspace.eperson;

import static org.dspace.content.Item.ANY;

import java.io.IOException;
import java.sql.SQLException;
import java.util.ArrayList;
import java.util.Arrays;
import java.util.Collections;
import java.util.Date;
import java.util.HashSet;
import java.util.Iterator;
import java.util.List;
import java.util.Set;
import java.util.UUID;

import org.apache.commons.codec.DecoderException;
import org.apache.commons.collections4.CollectionUtils;
import org.apache.commons.lang3.StringUtils;
import org.apache.logging.log4j.Logger;
import org.dspace.authorize.AuthorizeException;
import org.dspace.authorize.factory.AuthorizeServiceFactory;
import org.dspace.authorize.service.AuthorizeService;
import org.dspace.authorize.service.ResourcePolicyService;
import org.dspace.content.DSpaceObjectServiceImpl;
import org.dspace.content.Item;
import org.dspace.content.MetadataField;
import org.dspace.content.MetadataValue;
import org.dspace.content.QAEventProcessed;
import org.dspace.content.WorkspaceItem;
import org.dspace.content.factory.ContentServiceFactory;
import org.dspace.content.service.ItemService;
import org.dspace.content.service.WorkspaceItemService;
import org.dspace.core.Constants;
import org.dspace.core.Context;
import org.dspace.core.LogHelper;
import org.dspace.core.Utils;
import org.dspace.eperson.dao.EPersonDAO;
import org.dspace.eperson.service.EPersonService;
import org.dspace.eperson.service.GroupService;
import org.dspace.eperson.service.SubscribeService;
import org.dspace.event.Event;
import org.dspace.orcid.service.OrcidTokenService;
<<<<<<< HEAD
import org.dspace.qaevent.dao.QAEventsDao;
=======
import org.dspace.qaevent.dao.QAEventsDAO;
>>>>>>> 4bf7d178
import org.dspace.services.ConfigurationService;
import org.dspace.util.UUIDUtils;
import org.dspace.versioning.Version;
import org.dspace.versioning.VersionHistory;
import org.dspace.versioning.dao.VersionDAO;
import org.dspace.versioning.factory.VersionServiceFactory;
import org.dspace.versioning.service.VersionHistoryService;
import org.dspace.versioning.service.VersioningService;
import org.dspace.workflow.WorkflowService;
import org.dspace.workflow.factory.WorkflowServiceFactory;
import org.dspace.xmlworkflow.WorkflowConfigurationException;
import org.dspace.xmlworkflow.factory.XmlWorkflowServiceFactory;
import org.dspace.xmlworkflow.service.WorkflowRequirementsService;
import org.dspace.xmlworkflow.service.XmlWorkflowService;
import org.dspace.xmlworkflow.storedcomponents.ClaimedTask;
import org.dspace.xmlworkflow.storedcomponents.CollectionRole;
import org.dspace.xmlworkflow.storedcomponents.service.ClaimedTaskService;
import org.dspace.xmlworkflow.storedcomponents.service.CollectionRoleService;
import org.dspace.xmlworkflow.storedcomponents.service.PoolTaskService;
import org.dspace.xmlworkflow.storedcomponents.service.WorkflowItemRoleService;
import org.springframework.beans.factory.annotation.Autowired;

/**
 * Service implementation for the EPerson object. This class is responsible for
 * all business logic calls for the EPerson object and is autowired by spring.
 * This class should never be accessed directly.
 *
 * @author kevinvandevelde at atmire.com
 */
public class EPersonServiceImpl extends DSpaceObjectServiceImpl<EPerson> implements EPersonService {

    /**
     * log4j logger
     */
    private final Logger log = org.apache.logging.log4j.LogManager.getLogger(EPersonServiceImpl.class);

    @Autowired(required = true)
    protected EPersonDAO ePersonDAO;

    @Autowired(required = true)
    protected AuthorizeService authorizeService;
    @Autowired(required = true)
    protected ItemService itemService;
    @Autowired(required = true)
    protected WorkflowItemRoleService workflowItemRoleService;
    @Autowired(required = true)
    CollectionRoleService collectionRoleService;
    @Autowired(required = true)
    protected GroupService groupService;
    @Autowired(required = true)
    protected SubscribeService subscribeService;
    @Autowired(required = true)
    protected VersionDAO versionDAO;
    @Autowired(required = true)
    protected ClaimedTaskService claimedTaskService;
    @Autowired(required = true)
    protected ConfigurationService configurationService;
    @Autowired
    protected OrcidTokenService orcidTokenService;
    @Autowired
<<<<<<< HEAD
    protected QAEventsDao qaEventsDao;
=======
    protected QAEventsDAO qaEventsDao;
>>>>>>> 4bf7d178

    protected EPersonServiceImpl() {
        super();
    }

    @Override
    public EPerson find(Context context, UUID id) throws SQLException {
        return ePersonDAO.findByID(context, EPerson.class, id);
    }

    /**
     * Create a fake EPerson which can receive email.  Its address will be the
     * value of "mail.admin", or "postmaster" if all else fails.
     * @param c
     * @return
     * @throws SQLException
     */
    @Override
    public EPerson getSystemEPerson(Context c)
            throws SQLException {
        String adminEmail = configurationService.getProperty("mail.admin");
        if (null == adminEmail) {
            adminEmail = "postmaster"; // Last-ditch attempt to send *somewhere*
        }
        EPerson systemEPerson = findByEmail(c, adminEmail);

        if (null == systemEPerson) {
            systemEPerson = new EPerson();
            systemEPerson.setEmail(adminEmail);
        }

        return systemEPerson;
    }

    @Override
    public EPerson findByIdOrLegacyId(Context context, String id) throws SQLException {
        if (StringUtils.isNumeric(id)) {
            return findByLegacyId(context, Integer.parseInt(id));
        } else {
            return find(context, UUID.fromString(id));
        }
    }

    @Override
    public EPerson findByLegacyId(Context context, int legacyId) throws SQLException {
        return ePersonDAO.findByLegacyId(context, legacyId, EPerson.class);
    }

    @Override
    public EPerson findByEmail(Context context, String email) throws SQLException {
        if (email == null) {
            return null;
        }

        // All email addresses are stored as lowercase, so ensure that the email address is lowercased for the lookup
        return ePersonDAO.findByEmail(context, email);
    }

    @Override
    public EPerson findByNetid(Context context, String netId) throws SQLException {
        if (netId == null) {
            return null;
        }

        return ePersonDAO.findByNetid(context, netId);
    }

    @Override
    public List<EPerson> search(Context context, String query) throws SQLException {
        if (StringUtils.isBlank(query)) {
            //If we don't have a query, just return everything.
            return findAll(context, EPerson.EMAIL);
        }
        return search(context, query, -1, -1);
    }

    @Override
    public List<EPerson> search(Context context, String query, int offset, int limit) throws SQLException {
        List<EPerson> ePersons = new ArrayList<>();
        UUID uuid = UUIDUtils.fromString(query);
        if (uuid == null) {
            // Search by firstname & lastname (NOTE: email will also be included automatically)
            MetadataField firstNameField = metadataFieldService.findByElement(context, "eperson", "firstname", null);
            MetadataField lastNameField = metadataFieldService.findByElement(context, "eperson", "lastname", null);
            if (StringUtils.isBlank(query)) {
                query = null;
            }
            ePersons = ePersonDAO.search(context, query, Arrays.asList(firstNameField, lastNameField),
                                         Arrays.asList(firstNameField, lastNameField), offset, limit);
        } else {
            // Search by UUID
            EPerson person = find(context, uuid);
            if (person != null) {
                ePersons.add(person);
            }
        }
        return ePersons;
    }

    @Override
    public int searchResultCount(Context context, String query) throws SQLException {
        int result = 0;
        UUID uuid = UUIDUtils.fromString(query);
        if (uuid == null) {
            // Count results found by firstname & lastname (email is also included automatically)
            MetadataField firstNameField = metadataFieldService.findByElement(context, "eperson", "firstname", null);
            MetadataField lastNameField = metadataFieldService.findByElement(context, "eperson", "lastname", null);
            if (StringUtils.isBlank(query)) {
                query = null;
            }
            result = ePersonDAO.searchResultCount(context, query, Arrays.asList(firstNameField, lastNameField));
        } else {
            // Search by UUID
            EPerson person = find(context, uuid);
            if (person != null) {
                result = 1;
            }
        }
        return result;
    }

    @Override
    public List<EPerson> searchNonMembers(Context context, String query, Group excludeGroup, int offset, int limit)
        throws SQLException {
        List<EPerson> ePersons = new ArrayList<>();
        UUID uuid = UUIDUtils.fromString(query);
        if (uuid == null) {
            // Search by firstname & lastname (NOTE: email will also be included automatically)
            MetadataField firstNameField = metadataFieldService.findByElement(context, "eperson", "firstname", null);
            MetadataField lastNameField = metadataFieldService.findByElement(context, "eperson", "lastname", null);
            if (StringUtils.isBlank(query)) {
                query = null;
            }
            ePersons = ePersonDAO.searchNotMember(context, query, Arrays.asList(firstNameField, lastNameField),
                                                  excludeGroup, Arrays.asList(firstNameField, lastNameField),
                                                  offset, limit);
        } else {
            // Search by UUID
            EPerson person = find(context, uuid);
            // Verify EPerson is NOT a member of the given excludeGroup before adding
            if (person != null && !groupService.isDirectMember(excludeGroup, person)) {
                ePersons.add(person);
            }
        }

        return ePersons;
    }

    @Override
    public int searchNonMembersCount(Context context, String query, Group excludeGroup) throws SQLException {
        int result = 0;
        UUID uuid = UUIDUtils.fromString(query);
        if (uuid == null) {
            // Count results found by firstname & lastname (email is also included automatically)
            MetadataField firstNameField = metadataFieldService.findByElement(context, "eperson", "firstname", null);
            MetadataField lastNameField = metadataFieldService.findByElement(context, "eperson", "lastname", null);
            if (StringUtils.isBlank(query)) {
                query = null;
            }
            result = ePersonDAO.searchNotMemberCount(context, query, Arrays.asList(firstNameField, lastNameField),
                                                    excludeGroup);
        } else {
            // Search by UUID
            EPerson person = find(context, uuid);
            // Verify EPerson is NOT a member of the given excludeGroup before counting
            if (person != null && !groupService.isDirectMember(excludeGroup, person)) {
                result = 1;
            }
        }
        return result;
    }

    @Override
    public List<EPerson> findAll(Context context, int sortField) throws SQLException {
        return findAll(context, sortField, -1, -1);
    }

    @Override
    public List<EPerson> findAll(Context context, int sortField, int pageSize, int offset) throws SQLException {
        String sortColumn = null;
        MetadataField metadataFieldSort = null;
        switch (sortField) {
            case EPerson.ID:
                sortColumn = "eperson_id";
                break;

            case EPerson.EMAIL:
                sortColumn = "email";
                break;

            case EPerson.LANGUAGE:
                metadataFieldSort = metadataFieldService.findByElement(context, "eperson", "language", null);
                break;
            case EPerson.NETID:
                sortColumn = "netid";
                break;

            default:
                metadataFieldSort = metadataFieldService.findByElement(context, "eperson", "lastname", null);
        }
        return ePersonDAO.findAll(context, metadataFieldSort, sortColumn, pageSize, offset);
    }

    @Override
    public EPerson create(Context context) throws SQLException, AuthorizeException {
        // authorized?
        if (!authorizeService.isAdmin(context)) {
            throw new AuthorizeException(
                    "You must be an admin to create an EPerson");
        }

        // Create a table row
        EPerson e = ePersonDAO.create(context, new EPerson());

        log.info(LogHelper.getHeader(context, "create_eperson", "eperson_id="
                + e.getID()));

        context.addEvent(new Event(Event.CREATE, Constants.EPERSON, e.getID(),
                null, getIdentifiers(context, e)));

        return e;
    }

    @Override
    public void delete(Context context, EPerson ePerson) throws SQLException, AuthorizeException {
        try {
            delete(context, ePerson, true);
        } catch (AuthorizeException ex) {
            log.error("This AuthorizeException: " + ex + " occured while deleting Eperson with the ID: " +
                      ePerson.getID());
            throw new AuthorizeException(ex);
        } catch (IOException ex) {
            log.error("This IOException: " + ex + " occured while deleting Eperson with the ID: " + ePerson.getID());
            throw new AuthorizeException(ex);
        } catch (EPersonDeletionException e) {
            throw new IllegalStateException(e);
        }
    }

    /**
     * Deletes an EPerson. The argument cascade defines whether all references
     * on an EPerson should be deleted as well (by either deleting the
     * referencing object - e.g. WorkspaceItem, ResourcePolicy - or by setting
     * the foreign key null - e.g. archived Items). If cascade is set to false
     * and the EPerson is referenced somewhere, this leads to an
     * AuthorizeException. EPersons may be referenced by Items, ResourcePolicies
     * and workflow tasks.
     *
     * @param context DSpace context
     * @param ePerson The EPerson to delete.
     * @param cascade Whether to delete references on the EPerson (cascade =
     * true) or to abort the deletion (cascade = false) if the EPerson is
     * referenced within DSpace.
     *
     * @throws SQLException
     * @throws AuthorizeException
     * @throws IOException
     */
    public void delete(Context context, EPerson ePerson, boolean cascade)
            throws SQLException, AuthorizeException, IOException, EPersonDeletionException {
        // authorized?
        if (!authorizeService.isAdmin(context)) {
            throw new AuthorizeException(
                    "You must be an admin to delete an EPerson");
        }
        // Get all workflow-related groups that the current EPerson belongs to
        Set<Group> workFlowGroups = getAllWorkFlowGroups(context, ePerson);
        for (Group group: workFlowGroups) {
            // Get total number of unique EPerson objs who are a member of this group (or subgroup)
            int totalMembers = groupService.countAllMembers(context, group);
            // If only one EPerson is a member, then we cannot delete the last member of this group.
            if (totalMembers == 1) {
                throw new EmptyWorkflowGroupException(ePerson.getID(), group.getID());
            }
        }
        // check for presence of eperson in tables that
        // have constraints on eperson_id
        List<String> constraintList = getDeleteConstraints(context, ePerson);
        if (constraintList.size() > 0) {
            // Check if the constraints we found should be deleted
            if (cascade) {
                Iterator<String> constraintsIterator = constraintList.iterator();

                while (constraintsIterator.hasNext()) {
                    String tableName = constraintsIterator.next();
                    if (StringUtils.equals(tableName, "item") || StringUtils.equals(tableName, "workspaceitem")) {
                        Iterator<Item> itemIterator = itemService.findBySubmitter(context, ePerson, true);

                        VersionHistoryService versionHistoryService = VersionServiceFactory.getInstance()
                                                                      .getVersionHistoryService();
                        VersioningService versioningService = VersionServiceFactory.getInstance().getVersionService();

                        while (itemIterator.hasNext()) {
                            Item item = itemIterator.next();

                            VersionHistory versionHistory = versionHistoryService.findByItem(context, item);
                            if (null != versionHistory) {
                                for (Version version : versioningService.getVersionsByHistory(context,
                                                                                              versionHistory)) {
                                    version.setePerson(null);
                                    versionDAO.save(context, version);
                                }
                            }
                            WorkspaceItemService workspaceItemService = ContentServiceFactory.getInstance()
                                                                        .getWorkspaceItemService();
                            WorkspaceItem wsi = workspaceItemService.findByItem(context, item);

                            if (null != wsi) {
                                workspaceItemService.deleteAll(context, wsi);
                            } else {
                                // we can do that as dc.provenance still contains
                                // information about who submitted and who
                                // archived an item.
                                item.setSubmitter(null);
                                itemService.update(context, item);
                            }
                        }
                    } else if (StringUtils.equals(tableName, "cwf_claimtask")) {
                         // Unclaim all XmlWorkflow tasks
                        ClaimedTaskService claimedTaskService = XmlWorkflowServiceFactory
                                                                .getInstance().getClaimedTaskService();
                        XmlWorkflowService xmlWorkflowService = XmlWorkflowServiceFactory
                                                                .getInstance().getXmlWorkflowService();
                        WorkflowRequirementsService workflowRequirementsService = XmlWorkflowServiceFactory
                                                                       .getInstance().getWorkflowRequirementsService();

                        List<ClaimedTask> claimedTasks = claimedTaskService.findByEperson(context, ePerson);

                        for (ClaimedTask task : claimedTasks) {
                            xmlWorkflowService.deleteClaimedTask(context, task.getWorkflowItem(), task);

                            try {
                                workflowRequirementsService.removeClaimedUser(context, task.getWorkflowItem(),
                                                                              ePerson, task.getStepID());
                            } catch (WorkflowConfigurationException ex) {
                                log.error("This WorkflowConfigurationException: " + ex +
                                          " occured while deleting Eperson with the ID: " + ePerson.getID());
                                throw new AuthorizeException(new EPersonDeletionException(Collections
                                                                                          .singletonList(tableName)));
                            }
                        }
                    } else if (StringUtils.equals(tableName, "resourcepolicy")) {
                        // we delete the EPerson, it won't need any rights anymore.
                        authorizeService.removeAllEPersonPolicies(context, ePerson);
                    } else if (StringUtils.equals(tableName, "cwf_pooltask")) {
                        PoolTaskService poolTaskService = XmlWorkflowServiceFactory.getInstance().getPoolTaskService();
                        poolTaskService.deleteByEperson(context, ePerson);
                    } else if (StringUtils.equals(tableName, "cwf_workflowitemrole")) {
                        WorkflowItemRoleService workflowItemRoleService = XmlWorkflowServiceFactory.getInstance()
                                                                          .getWorkflowItemRoleService();
                        workflowItemRoleService.deleteByEPerson(context, ePerson);
                    } else {
                        log.warn("EPerson is referenced in table '" + tableName
                                + "'. Deletion of EPerson " + ePerson.getID() + " may fail "
                                + "if the database does not handle this "
                                + "reference.");
                    }
                }
            } else {
                throw new EPersonDeletionException(constraintList);
            }
        }
        context.addEvent(new Event(Event.DELETE, Constants.EPERSON, ePerson.getID(), ePerson.getEmail(),
                getIdentifiers(context, ePerson)));

        // XXX FIXME: This sidesteps the object model code so it won't
        // generate  REMOVE events on the affected Groups.
        // Remove any group memberships first
        // Remove any group memberships first
        Iterator<Group> groups = ePerson.getGroups().iterator();
        while (groups.hasNext()) {
            Group group = groups.next();
            groups.remove();
            group.getMembers().remove(ePerson);
        }

        orcidTokenService.deleteByEPerson(context, ePerson);

        // Remove any subscriptions
        subscribeService.deleteByEPerson(context, ePerson);

        List<QAEventProcessed> qaEvents = qaEventsDao.findByEPerson(context, ePerson);
        for (QAEventProcessed qaEvent : qaEvents) {
            qaEventsDao.delete(context, qaEvent);
        }

        // Remove ourself
        ePersonDAO.delete(context, ePerson);

        log.info(LogHelper.getHeader(context, "delete_eperson",
                "eperson_id=" + ePerson.getID()));
    }

    private Set<Group> getAllWorkFlowGroups(Context context, EPerson ePerson) throws SQLException {
        Set<Group> workFlowGroups = new HashSet<>();

        Set<Group> groups = groupService.allMemberGroupsSet(context, ePerson);
        for (Group group: groups) {
            List<CollectionRole> collectionRoles = collectionRoleService.findByGroup(context, group);
            if (!collectionRoles.isEmpty()) {
                workFlowGroups.add(group);
            }
        }
        return workFlowGroups;
    }

    @Override
    public int getSupportsTypeConstant() {
        return Constants.EPERSON;
    }

    @Override
    public void setPassword(EPerson ePerson, String password) {
        PasswordHash hash = new PasswordHash(password);
        ePerson.setDigestAlgorithm(hash.getAlgorithm());
        ePerson.setSalt(Utils.toHex(hash.getSalt()));
        ePerson.setPassword(Utils.toHex(hash.getHash()));
    }

    @Override
    public void setPasswordHash(EPerson ePerson, PasswordHash password) {
        if (null == password) {
            ePerson.setDigestAlgorithm(null);
            ePerson.setSalt(null);
            ePerson.setPassword(null);
        } else {
            ePerson.setDigestAlgorithm(password.getAlgorithm());
            ePerson.setSalt(password.getSaltString());
            ePerson.setPassword(password.getHashString());
        }
    }

    @Override
    public PasswordHash getPasswordHash(EPerson ePerson) {
        PasswordHash hash = null;
        try {
            hash = new PasswordHash(ePerson.getDigestAlgorithm(),
                    ePerson.getSalt(),
                    ePerson.getPassword());
        } catch (DecoderException ex) {
            log.error("Problem decoding stored salt or hash:  " + ex.getMessage());
        }
        return hash;
    }

    @Override
    public boolean checkPassword(Context context, EPerson ePerson, String attempt) {
        PasswordHash myHash;
        try {
            myHash = new PasswordHash(
                    ePerson.getDigestAlgorithm(),
                    ePerson.getSalt(),
                    ePerson.getPassword());
        } catch (DecoderException ex) {
            log.error(ex.getMessage());
            return false;
        }
        boolean answer = myHash.matches(attempt);

        // If using the old unsalted hash, and this password is correct, update to a new hash
        if (answer && (null == ePerson.getDigestAlgorithm())) {
            log.info("Upgrading password hash for EPerson " + ePerson.getID());
            setPassword(ePerson, attempt);
            try {
                context.turnOffAuthorisationSystem();
                update(context, ePerson);
            } catch (SQLException | AuthorizeException ex) {
                log.error("Could not update password hash", ex);
            } finally {
                context.restoreAuthSystemState();
            }
        }

        return answer;
    }

    @Override
    public void update(Context context, EPerson ePerson) throws SQLException, AuthorizeException {
        // Check authorisation - if you're not the eperson
        // see if the authorization system says you can
        if (!context.ignoreAuthorization()
                && ((context.getCurrentUser() == null) || (ePerson.getID() != context
                .getCurrentUser().getID()))) {
            authorizeService.authorizeAction(context, ePerson, Constants.WRITE);
        }

        super.update(context, ePerson);

        ePersonDAO.save(context, ePerson);

        log.info(LogHelper.getHeader(context, "update_eperson",
                "eperson_id=" + ePerson.getID()));

        if (ePerson.isModified()) {
            context.addEvent(new Event(Event.MODIFY, Constants.EPERSON,
                    ePerson.getID(), null, getIdentifiers(context, ePerson)));
            ePerson.clearModified();
        }
        if (ePerson.isMetadataModified()) {
            ePerson.clearDetails();
        }
    }

    @Override
    public List<String> getDeleteConstraints(Context context, EPerson ePerson) throws SQLException {
        List<String> tableList = new ArrayList<>();

        // check for eperson in item table
        Iterator<Item> itemsBySubmitter = itemService.findBySubmitter(context, ePerson, true);
        if (itemsBySubmitter.hasNext()) {
            tableList.add("item");
        }

        WorkspaceItemService workspaceItemService = ContentServiceFactory.getInstance().getWorkspaceItemService();
        List<WorkspaceItem> workspaceBySubmitter = workspaceItemService.findByEPerson(context, ePerson);
        if (workspaceBySubmitter.size() > 0) {
            tableList.add("workspaceitem");
        }

        ResourcePolicyService resourcePolicyService = AuthorizeServiceFactory.getInstance().getResourcePolicyService();
        if (resourcePolicyService.find(context, ePerson).size() > 0) {
            tableList.add("resourcepolicy");
        }

        WorkflowService workflowService = WorkflowServiceFactory.getInstance().getWorkflowService();
        List<String> workflowConstraints = workflowService.getEPersonDeleteConstraints(context, ePerson);
        tableList.addAll(workflowConstraints);

        // the list of tables can be used to construct an error message
        // explaining to the user why the eperson cannot be deleted.
        return tableList;
    }

    @Override
    public List<EPerson> findByGroups(Context c, Set<Group> groups) throws SQLException {
        return findByGroups(c, groups, -1, -1);
    }

    @Override
    public List<EPerson> findByGroups(Context c, Set<Group> groups, int pageSize, int offset) throws SQLException {
        //Make sure we at least have one group, if not don't even bother searching.
        if (CollectionUtils.isNotEmpty(groups)) {
            return ePersonDAO.findByGroups(c, groups, pageSize, offset);
        } else {
            return new ArrayList<>();
        }
    }

    @Override
    public int countByGroups(Context c, Set<Group> groups) throws SQLException {
        //Make sure we at least have one group, if not don't even bother counting.
        if (CollectionUtils.isNotEmpty(groups)) {
            return ePersonDAO.countByGroups(c, groups);
        } else {
            return 0;
        }
    }

    @Override
    public List<EPerson> findEPeopleWithSubscription(Context context) throws SQLException {
        return ePersonDAO.findAllSubscribers(context);
    }

    @Override
    public void updateLastModified(Context context, EPerson dso) throws SQLException {
        //Not used
    }

    @Override
    public String getMetadata(EPerson dso, String field) {
        String[] MDValue = getMDValueByLegacyField(field);
        return getMetadataFirstValue(dso, MDValue[0], MDValue[1], MDValue[2], Item.ANY);
    }

    @Override
    public List<EPerson> findUnsalted(Context context) throws SQLException {
        return ePersonDAO.findWithPasswordWithoutDigestAlgorithm(context);
    }

    @Override
    public List<EPerson> findNotActiveSince(Context context, Date date) throws SQLException {
        return ePersonDAO.findNotActiveSince(context, date);
    }

    @Override
    public int countTotal(Context context) throws SQLException {
        return ePersonDAO.countRows(context);
    }

    @Override
    public EPerson findByProfileItem(Context context, Item profile) throws SQLException {
        List<MetadataValue> owners = itemService.getMetadata(profile, "dspace", "object", "owner", ANY);
        if (CollectionUtils.isEmpty(owners)) {
            return null;
        }
        return find(context, UUIDUtils.fromString(owners.get(0).getAuthority()));
    }

    @Override
    public String getName(EPerson dso) {
        return dso.getName();
    }
}<|MERGE_RESOLUTION|>--- conflicted
+++ resolved
@@ -48,11 +48,7 @@
 import org.dspace.eperson.service.SubscribeService;
 import org.dspace.event.Event;
 import org.dspace.orcid.service.OrcidTokenService;
-<<<<<<< HEAD
-import org.dspace.qaevent.dao.QAEventsDao;
-=======
 import org.dspace.qaevent.dao.QAEventsDAO;
->>>>>>> 4bf7d178
 import org.dspace.services.ConfigurationService;
 import org.dspace.util.UUIDUtils;
 import org.dspace.versioning.Version;
@@ -113,11 +109,7 @@
     @Autowired
     protected OrcidTokenService orcidTokenService;
     @Autowired
-<<<<<<< HEAD
-    protected QAEventsDao qaEventsDao;
-=======
     protected QAEventsDAO qaEventsDao;
->>>>>>> 4bf7d178
 
     protected EPersonServiceImpl() {
         super();
