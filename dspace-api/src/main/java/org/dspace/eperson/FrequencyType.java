/**
 * The contents of this file are subject to the license and copyright
 * detailed in the LICENSE and NOTICE files at the root of the source
 * tree and available online at
 *
 * http://www.dspace.org/license/
 */
package org.dspace.eperson;

import static java.time.temporal.TemporalAdjusters.nextOrSame;
import static java.time.temporal.TemporalAdjusters.previousOrSame;

import java.time.DayOfWeek;
import java.time.Instant;
import java.time.LocalTime;
import java.time.YearMonth;
import java.time.ZoneOffset;
import java.time.ZonedDateTime;
import java.util.Arrays;

import org.apache.commons.codec.binary.StringUtils;

/**
 * This enum holds all the possible frequency types
 * that can be used in "subscription-send" script
 * 
 * @author Mykhaylo Boychuk (mykhaylo.boychuk@4science.com)
 */
public enum FrequencyType {
    DAY("D"),
    WEEK("W"),
    MONTH("M");

    private String shortName;

    private FrequencyType(String shortName) {
        this.shortName = shortName;
    }

    public static String findLastFrequency(String frequency) {
        String startDate = "";
        String endDate = "";
        switch (frequency) {
            case "D":
                // Frequency is anything updated yesterday.
                // startDate is beginning of day yesterday
<<<<<<< HEAD
                Instant startOfYesterday = ZonedDateTime.now(ZoneOffset.UTC)
                                                        .minusDays(1)
=======
                Instant startOfYesterday = ZonedDateTime.now(ZoneOffset.UTC).minusDays(1)
>>>>>>> 2aa06e12
                                                        .with(LocalTime.MIN)
                                                        .toInstant();
                startDate = startOfYesterday.toString();
                // endDate is end of day yesterday
<<<<<<< HEAD
                Instant endOfYesterday = ZonedDateTime.now(ZoneOffset.UTC)
                                                      .minusDays(1)
=======
                Instant endOfYesterday = ZonedDateTime.now(ZoneOffset.UTC).minusDays(1)
>>>>>>> 2aa06e12
                                                      .with(LocalTime.MAX)
                                                      .toInstant();
                endDate = endOfYesterday.toString();
                break;
            case "M":
                // Frequency is anything updated last month.
                // startDate is beginning of last month (first day of month at start of day)
                Instant startOfLastMonth = YearMonth.now(ZoneOffset.UTC)
                                                    .minusMonths(1)
                                                    .atDay(1)
                                                    .atStartOfDay().toInstant(ZoneOffset.UTC);
                startDate = startOfLastMonth.toString();
                // endDate is end of last month (last day of month at end of day)
                Instant endOfLastMonth = YearMonth.now(ZoneOffset.UTC)
                                                  .minusMonths(1)
                                                  .atEndOfMonth()
                                                  .atTime(LocalTime.MAX).toInstant(ZoneOffset.UTC);

                endDate = endOfLastMonth.toString();
                break;
            case "W":
                // Frequency is anything updated last week
                // startDate is beginning of last week (Sunday, beginning of the day)
                Instant startOfLastWeek = ZonedDateTime.now(ZoneOffset.UTC).minusWeeks(1)
                                                       .with(previousOrSame(DayOfWeek.SUNDAY))
                                                       .with(LocalTime.MIN)
                                                       .toInstant();
                startDate = startOfLastWeek.toString();
                // End date is end of last week (Saturday, end of day)
                Instant endOfLastWeek = ZonedDateTime.now(ZoneOffset.UTC).minusWeeks(1)
                                                     .with(nextOrSame(DayOfWeek.SATURDAY))
                                                     .with(LocalTime.MAX)
                                                     .toInstant();
                endDate = endOfLastWeek.toString();
                break;
            default:
                return null;
        }
        return "[" + startDate + " TO " + endDate + "]";
    }

    public static boolean isSupportedFrequencyType(String value) {
        for (FrequencyType ft : Arrays.asList(FrequencyType.values())) {
            if (StringUtils.equals(ft.getShortName(), value)) {
                return true;
            }
        }
        return false;
    }

    public String getShortName() {
        return shortName;
    }

}<|MERGE_RESOLUTION|>--- conflicted
+++ resolved
@@ -44,22 +44,12 @@
             case "D":
                 // Frequency is anything updated yesterday.
                 // startDate is beginning of day yesterday
-<<<<<<< HEAD
-                Instant startOfYesterday = ZonedDateTime.now(ZoneOffset.UTC)
-                                                        .minusDays(1)
-=======
                 Instant startOfYesterday = ZonedDateTime.now(ZoneOffset.UTC).minusDays(1)
->>>>>>> 2aa06e12
                                                         .with(LocalTime.MIN)
                                                         .toInstant();
                 startDate = startOfYesterday.toString();
                 // endDate is end of day yesterday
-<<<<<<< HEAD
-                Instant endOfYesterday = ZonedDateTime.now(ZoneOffset.UTC)
-                                                      .minusDays(1)
-=======
                 Instant endOfYesterday = ZonedDateTime.now(ZoneOffset.UTC).minusDays(1)
->>>>>>> 2aa06e12
                                                       .with(LocalTime.MAX)
                                                       .toInstant();
                 endDate = endOfYesterday.toString();
