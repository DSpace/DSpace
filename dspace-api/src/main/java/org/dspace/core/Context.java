--- conflicted
+++ resolved
@@ -378,14 +378,9 @@
         // been written using this connection
         try
         {
-<<<<<<< HEAD
-            // Commit any changes made as part of the transaction
-            if (! isReadOnly() && !isAutoCommit)
-=======
             // As long as we have a valid, writeable database connection,
             // commit any changes made as part of the transaction
-            if (isValid() && !isReadOnly())
->>>>>>> b7a469d5
+            if (isValid() && !isReadOnly() && !isAutoCommit)
             {
                 commit();
             }
@@ -550,14 +545,10 @@
             // Rollback if we have a database connection, and it is NOT Read Only
             if (isValid() && !connection.isClosed() && !isReadOnly())
             {
-<<<<<<< HEAD
-                if (! isReadOnly() && !isAutoCommit)
+                if (!isAutoCommit)
                 {
                     connection.rollback();
                 }
-=======
-                connection.rollback();
->>>>>>> b7a469d5
             }
         }
         catch (SQLException se)
