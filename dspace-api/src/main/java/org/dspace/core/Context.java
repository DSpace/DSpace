--- conflicted
+++ resolved
@@ -91,13 +91,8 @@
     /** Event dispatcher name */
     private String dispName = null;
 
-<<<<<<< HEAD
     /** Autocommit */
     private boolean isAutoCommit;
-=======
-    /** options */
-    private short options = 0;
->>>>>>> 3e75c5dd
 
     /**
      * Construct a new context object with default options. A database connection is opened.
@@ -351,15 +346,8 @@
         try
         {
             // Commit any changes made as part of the transaction
-<<<<<<< HEAD
 	    if (!isAutoCommit)
             commit();
-=======
-            if (! isReadOnly())
-            {
-                commit();
-            }
->>>>>>> 3e75c5dd
         }
         finally
         {
@@ -506,18 +494,9 @@
     {
         try
         {
-<<<<<<< HEAD
             if (!connection.isClosed() && !isAutoCommit)
                 connection.rollback();
-=======
-            if (!connection.isClosed())
-            {
-                if (! isReadOnly())
-                {
-                    connection.rollback();
-                }
->>>>>>> 3e75c5dd
-            }
+        }
         catch (SQLException se)
         {
             log.error(se.getMessage(), se);
