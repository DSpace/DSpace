--- conflicted
+++ resolved
@@ -179,10 +179,6 @@
             RCOLLECTION, // 10 - DEFAULT_ITEM_READ
             RITEM | RCOLLECTION | RCOMMUNITY, // 11 - ADMIN
             RBITSTREAM | RBUNDLE | RITEM // 12 - WITHDRAWN_READ
-<<<<<<< HEAD
-
-=======
->>>>>>> e5cb6299
     };
 
     public static final String DEFAULT_ENCODING = "UTF-8";
