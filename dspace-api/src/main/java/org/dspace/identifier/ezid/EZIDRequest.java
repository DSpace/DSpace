--- conflicted
+++ resolved
@@ -78,7 +78,6 @@
 
         this.path = "ezid";
 
-<<<<<<< HEAD
         if (authority.charAt(authority.length()-1) == '/')
         {
             this.authority = authority.substring(0, authority.length()-1);
@@ -120,8 +119,6 @@
 
         this.path = path;
 
-=======
->>>>>>> e2dd1089
         if (authority.charAt(authority.length()-1) == '/')
         {
             this.authority = authority.substring(0, authority.length()-1);
@@ -135,50 +132,6 @@
         if (null != username)
         {
             URI uri = new URI(scheme, host, path, null);
-<<<<<<< HEAD
-=======
-            client.getCredentialsProvider().setCredentials(
-                    new AuthScope(uri.getHost(), uri.getPort()),
-                    new UsernamePasswordCredentials(username, password));
-        }
-    }
-
-    /**
-     * Prepare a context for requests concerning a specific identifier or
-     * authority prefix.
-     *
-     * @param scheme URL scheme for access to the EZID service.
-     * @param host Host name for access to the EZID service.
-     * @param path Local-path to the EZID service.
-     * @param authority DOI authority prefix, e.g. "10.5072/FK2".
-     * @param username an EZID user identity.
-     * @param password user's password, or {@code null} for none.
-     * @throws URISyntaxException if host or authority is bad.
-     */
-    EZIDRequest(String scheme, String host, String path,
-            String authority, String username, String password)
-            throws URISyntaxException
-    {
-        this.scheme = scheme;
-
-        this.host = host;
-
-        this.path = path;
-
-        if (authority.charAt(authority.length()-1) == '/')
-        {
-            this.authority = authority.substring(0, authority.length()-1);
-        }
-        else
-        {
-            this.authority = authority;
-        }
-
-        client = new DefaultHttpClient();
-        if (null != username)
-        {
-            URI uri = new URI(scheme, host, path, null);
->>>>>>> e2dd1089
             client.getCredentialsProvider().setCredentials(
                     new AuthScope(uri.getHost(), uri.getPort()),
                     new UsernamePasswordCredentials(username, password));
