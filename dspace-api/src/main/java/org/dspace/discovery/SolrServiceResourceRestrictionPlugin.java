--- conflicted
+++ resolved
@@ -118,12 +118,8 @@
                                     fieldValue = "e" + resourcePolicy.getEPerson().getID();
                                 }
                                 document.addField("read", fieldValue);
+                                document.addField("admin", fieldValue);
                             }
-<<<<<<< HEAD
-                            document.addField("read", fieldValue);
-                            document.addField("admin", fieldValue);
-=======
->>>>>>> 0b00229f
 
                             // remove the policy from the cache to save memory
                             context.uncacheEntity(resourcePolicy);
