--- conflicted
+++ resolved
@@ -79,7 +79,7 @@
                 .getValidPolicyOwnersActionFilter(context, List.of(dso.getID()), Constants.READ);
 
             for (ResourcePolicyOwnerVO resourcePolicy : policies) {
-                addReadField(document, resourcePolicy);
+                addReadField(document, resourcePolicy, false);
             }
 
             // also index ADMIN policies as ADMIN permissions provides READ access
@@ -91,7 +91,6 @@
                 if (dso instanceof Community || dso instanceof Collection || dso instanceof Item) {
                     dsoIds.add(dso.getID());
                 }
-<<<<<<< HEAD
                 dso = ContentServiceFactory.getInstance().getDSpaceObjectService(dso).getParentObject(context, dso);
             }
 
@@ -101,34 +100,7 @@
                     .getValidPolicyOwnersActionFilter(context, dsoIds, Constants.ADMIN);
 
                 for (ResourcePolicyOwnerVO resourcePolicy : policiesAdmin) {
-                    addReadField(document, resourcePolicy);
-=======
-                 // also index ADMIN policies as ADMIN permissions provides READ access
-                // going up through the hierarchy for communities, collections and items
-                while (dso != null) {
-                    if (dso instanceof Community || dso instanceof Collection || dso instanceof Item) {
-                        List<ResourcePolicy> policiesAdmin = authorizeService
-                                     .getPoliciesActionFilter(context, dso, Constants.ADMIN);
-                        for (ResourcePolicy resourcePolicy : policiesAdmin) {
-                            if (resourcePolicyService.isDateValid(resourcePolicy)) {
-                                String fieldValue;
-                                if (resourcePolicy.getGroup() != null) {
-                                    // We have a group add it to the value
-                                    fieldValue = "g" + resourcePolicy.getGroup().getID();
-                                } else {
-                                    // We have an eperson add it to the value
-                                    fieldValue = "e" + resourcePolicy.getEPerson().getID();
-                                }
-                                document.addField("read", fieldValue);
-                                document.addField("admin", fieldValue);
-                            }
-
-                            // remove the policy from the cache to save memory
-                            context.uncacheEntity(resourcePolicy);
-                        }
-                    }
-                    dso = ContentServiceFactory.getInstance().getDSpaceObjectService(dso).getParentObject(context, dso);
->>>>>>> b3a8b6e1
+                    addReadField(document, resourcePolicy, true);
                 }
 
             }
@@ -199,7 +171,7 @@
         return null;
     }
 
-    private void addReadField(SolrInputDocument document, ResourcePolicyOwnerVO resourcePolicy) {
+    private void addReadField(SolrInputDocument document, ResourcePolicyOwnerVO resourcePolicy, boolean addAdminField) {
 
         String fieldValue;
         if (resourcePolicy.getGroupId() != null) {
@@ -211,5 +183,8 @@
         }
 
         document.addField("read", fieldValue);
+        if (addAdminField) {
+            document.addField("admin", fieldValue);
+        }
     }
 }