--- conflicted
+++ resolved
@@ -59,30 +59,6 @@
 
     @Override
     public void additionalSearchParameters(Context context, DiscoverQuery discoveryQuery, SolrQuery solrQuery) {
-<<<<<<< HEAD
-        StringBuilder resourceQuery = new StringBuilder();
-        //Always add the anonymous group id to the query
-        resourceQuery.append("read:(g0");
-        EPerson currentUser = context!=null?context.getCurrentUser():null;
-        if(currentUser != null){
-            try {
-                resourceQuery.append(" OR e").append(currentUser.getID());
-                //Retrieve all the groups the current user is a member of !
-                Set<Integer> groupIds = Group.allMemberGroupIDs(context, currentUser);
-                for (Integer groupId : groupIds) {
-                    resourceQuery.append(" OR g").append(groupId);
-                }
-            } catch (SQLException e) {
-                log.error(LogManager.getHeader(context, "Error while adding resource policy information to query", "") ,e);
-            }
-        }
-        resourceQuery.append(")");
-        try {
-            if(context != null && AuthorizeManager.isAdmin(context)){
-                //Admins always have read access even if no policies are present !
-                resourceQuery.append(" OR (!read[* TO *])");
-
-=======
     	try {
             if(!AuthorizeManager.isAdmin(context)){
             	StringBuilder resourceQuery = new StringBuilder();
@@ -100,7 +76,6 @@
                 resourceQuery.append(")");
                 
                 solrQuery.addFilterQuery(resourceQuery.toString());
->>>>>>> a075de51
             }
         } catch (SQLException e) {
             log.error(LogManager.getHeader(context, "Error while adding resource policy information to query", ""), e);
