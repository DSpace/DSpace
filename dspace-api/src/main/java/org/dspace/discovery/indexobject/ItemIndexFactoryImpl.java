/**
 * The contents of this file are subject to the license and copyright
 * detailed in the LICENSE and NOTICE files at the root of the source
 * tree and available online at
 *
 * http://www.dspace.org/license/
 */
package org.dspace.discovery.indexobject;

import java.io.IOException;
import java.sql.SQLException;
import java.util.ArrayList;
import java.util.Date;
import java.util.HashMap;
import java.util.HashSet;
import java.util.Iterator;
import java.util.LinkedList;
import java.util.List;
import java.util.Map;
import java.util.Optional;
import java.util.Set;
import java.util.UUID;

import org.apache.commons.lang3.ArrayUtils;
import org.apache.commons.lang3.StringUtils;
import org.apache.commons.lang3.time.DateFormatUtils;
import org.apache.logging.log4j.Logger;
import org.apache.solr.client.solrj.SolrServerException;
import org.apache.solr.common.SolrInputDocument;
import org.dspace.content.Collection;
import org.dspace.content.Community;
import org.dspace.content.Item;
import org.dspace.content.MetadataField;
import org.dspace.content.MetadataSchema;
import org.dspace.content.MetadataValue;
import org.dspace.content.WorkspaceItem;
import org.dspace.content.authority.Choices;
import org.dspace.content.authority.service.ChoiceAuthorityService;
import org.dspace.content.authority.service.MetadataAuthorityService;
import org.dspace.content.service.ItemService;
import org.dspace.content.service.WorkspaceItemService;
import org.dspace.core.Context;
import org.dspace.core.LogHelper;
import org.dspace.discovery.FullTextContentStreams;
import org.dspace.discovery.SearchUtils;
import org.dspace.discovery.configuration.DiscoveryConfiguration;
import org.dspace.discovery.configuration.DiscoveryConfigurationParameters;
import org.dspace.discovery.configuration.DiscoveryHitHighlightFieldConfiguration;
import org.dspace.discovery.configuration.DiscoveryHitHighlightingConfiguration;
import org.dspace.discovery.configuration.DiscoveryMoreLikeThisConfiguration;
import org.dspace.discovery.configuration.DiscoveryRecentSubmissionsConfiguration;
import org.dspace.discovery.configuration.DiscoverySearchFilter;
import org.dspace.discovery.configuration.DiscoverySearchFilterFacet;
import org.dspace.discovery.configuration.DiscoverySortConfiguration;
import org.dspace.discovery.configuration.DiscoverySortFieldConfiguration;
import org.dspace.discovery.configuration.HierarchicalSidebarFacetConfiguration;
import org.dspace.discovery.indexobject.factory.ItemIndexFactory;
import org.dspace.discovery.indexobject.factory.WorkflowItemIndexFactory;
import org.dspace.discovery.indexobject.factory.WorkspaceItemIndexFactory;
import org.dspace.eperson.EPerson;
import org.dspace.handle.service.HandleService;
import org.dspace.services.factory.DSpaceServicesFactory;
import org.dspace.util.MultiFormatDateParser;
import org.dspace.util.SolrUtils;
import org.dspace.versioning.Version;
import org.dspace.versioning.VersionHistory;
import org.dspace.versioning.service.VersionHistoryService;
import org.dspace.xmlworkflow.storedcomponents.XmlWorkflowItem;
import org.dspace.xmlworkflow.storedcomponents.service.XmlWorkflowItemService;
import org.springframework.beans.factory.annotation.Autowired;

/**
 * Factory implementation for indexing/retrieving items in the search core
 * @author Kevin Van de Velde (kevin at atmire dot com)
 */
public class ItemIndexFactoryImpl extends DSpaceObjectIndexFactoryImpl<IndexableItem, Item>
        implements ItemIndexFactory {

    private static final Logger log = org.apache.logging.log4j.LogManager.getLogger(ItemIndexFactoryImpl.class);
    public static final String VARIANTS_STORE_SEPARATOR = "###";
    public static final String STORE_SEPARATOR = "\n|||\n";
    public static final String STATUS_FIELD = "database_status";
    public static final String STATUS_FIELD_PREDB = "predb";


    @Autowired
    protected HandleService handleService;
    @Autowired
    protected ItemService itemService;
    @Autowired(required = true)
    protected ChoiceAuthorityService choiceAuthorityService;
    @Autowired
    protected MetadataAuthorityService metadataAuthorityService;
    @Autowired
    protected WorkspaceItemService workspaceItemService;
    @Autowired
    protected XmlWorkflowItemService xmlWorkflowItemService;
    @Autowired
    protected WorkflowItemIndexFactory workflowItemIndexFactory;
    @Autowired
    protected WorkspaceItemIndexFactory workspaceItemIndexFactory;
    @Autowired
    protected VersionHistoryService versionHistoryService;


    @Override
    public Iterator<IndexableItem> findAll(Context context) throws SQLException {
<<<<<<< HEAD
        Iterator<Item> items = itemService.findAllUnfilteredReadOnly(context);
=======
        Iterator<Item> items = itemService.findAllRegularItems(context);
>>>>>>> 8613b278
        return new Iterator<IndexableItem>() {
            @Override
            public boolean hasNext() {
                return items.hasNext();
            }

            @Override
            public IndexableItem next() {
                return new IndexableItem(items.next());
            }
        };
    }

    @Override
    public String getType() {
        return IndexableItem.TYPE;
    }

    /**
     * Build a Solr document for a DSpace Item and write the index
     *
     * @param context       Users Context
     * @param indexableItem The IndexableItem Item to be indexed
     * @throws SQLException if database error
     * @throws IOException  if IO error
     */
    @Override
    public SolrInputDocument buildDocument(Context context, IndexableItem indexableItem)
            throws SQLException, IOException {
        // Add the ID's, types and call the SolrServiceIndexPlugins
        SolrInputDocument doc = super.buildDocument(context, indexableItem);

        final Item item = indexableItem.getIndexedObject();

        doc.addField("archived", item.isArchived());
        doc.addField("withdrawn", item.isWithdrawn());
        doc.addField("discoverable", item.isDiscoverable());
        doc.addField("lastModified", SolrUtils.getDateFormatter().format(item.getLastModified()));
        doc.addField("latestVersion", isLatestVersion(context, item));

        EPerson submitter = item.getSubmitter();
        if (submitter != null) {
            addFacetIndex(doc, "submitter", submitter.getID().toString(),
                    submitter.getFullName());
        }

        // Add the item metadata
        List<DiscoveryConfiguration> discoveryConfigurations = SearchUtils.getAllDiscoveryConfigurations(item);
        addDiscoveryFields(doc, context, indexableItem.getIndexedObject(), discoveryConfigurations);

        //mandatory facet to show status on mydspace
        final String typeText = StringUtils.deleteWhitespace(indexableItem.getTypeText().toLowerCase());
        String acvalue = DSpaceServicesFactory.getInstance().getConfigurationService().getProperty(
                "discovery.facet.namedtype." + typeText,
                typeText + SearchUtils.AUTHORITY_SEPARATOR + typeText);
        if (StringUtils.isNotBlank(acvalue)) {
            addNamedResourceTypeIndex(doc, acvalue);
        }

        // write the index and close the inputstreamreaders
        try {
            log.info("Wrote Item: " + item.getID() + " to Index");
        } catch (RuntimeException e) {
            log.error("Error while writing item to discovery index: " + item.getID() + " message:"
                    + e.getMessage(), e);
        }
        return doc;
    }

    /**
     * Check whether the given item is the latest version.
     * If the latest item cannot be determined, because either the version history or the latest version is not present,
     * assume the item is latest.
     * @param context the DSpace context.
     * @param item the item that should be checked.
     * @return true if the item is the latest version, false otherwise.
     */
    protected boolean isLatestVersion(Context context, Item item) throws SQLException {
        VersionHistory history = versionHistoryService.findByItem(context, item);
        if (history == null) {
            // not all items have a version history
            // if an item does not have a version history, it is by definition the latest version
            return true;
        }

        // start with the very latest version of the given item (may still be in workspace)
        Version latestVersion = versionHistoryService.getLatestVersion(context, history);

        // find the latest version of the given item that is archived
        while (latestVersion != null && !latestVersion.getItem().isArchived()) {
            latestVersion = versionHistoryService.getPrevious(context, history, latestVersion);
        }

        // could not find an archived version of the given item
        if (latestVersion == null) {
            // this scenario should never happen, but let's err on the side of showing too many items vs. to little
            // (see discovery.xml, a lot of discovery configs filter out all items that are not the latest version)
            return true;
        }

        // sanity check
        assert latestVersion.getItem().isArchived();

        return item.equals(latestVersion.getItem());
    }

    @Override
    public SolrInputDocument buildNewDocument(Context context, IndexableItem indexableItem)
            throws SQLException, IOException {
        SolrInputDocument doc = buildDocument(context, indexableItem);
        doc.addField(STATUS_FIELD, STATUS_FIELD_PREDB);
        return doc;
    }

    @Override
    public void addDiscoveryFields(SolrInputDocument doc, Context context, Item item,
                                   List<DiscoveryConfiguration> discoveryConfigurations)
            throws SQLException, IOException {
        // use the item service to retrieve the owning collection also for inprogress submission
        Collection collection = (Collection) itemService.getParentObject(context, item);
        //Keep a list of our sort values which we added, sort values can only be added once
        List<String> sortFieldsAdded = new ArrayList<>();
        Map<String, List<DiscoverySearchFilter>> searchFilters = new HashMap<>();
        Set<String> hitHighlightingFields = new HashSet<>();
        try {
            //A map used to save each sidebarFacet config by the metadata fields
            Map<String, DiscoverySortFieldConfiguration> sortFields = new HashMap<>();
            Map<String, DiscoveryRecentSubmissionsConfiguration> recentSubmissionsConfigurationMap = new
                    HashMap<>();
            Set<String> moreLikeThisFields = new HashSet<>();
            // some configuration are returned multiple times, skip them to save CPU cycles
            Set<String> appliedConf = new HashSet<>();
            // it is common to have search filter shared between multiple configurations
            Set<String> appliedDiscoverySearchFilter = new HashSet<>();

            for (DiscoveryConfiguration discoveryConfiguration : discoveryConfigurations) {
                if (appliedConf.contains(discoveryConfiguration.getId())) {
                    continue;
                } else {
                    appliedConf.add(discoveryConfiguration.getId());
                }
                for (int i = 0; i < discoveryConfiguration.getSearchFilters().size(); i++) {
                    if (appliedDiscoverySearchFilter
                            .contains(discoveryConfiguration.getSearchFilters().get(i).getIndexFieldName())) {
                        continue;
                    } else {
                        appliedDiscoverySearchFilter
                                .add(discoveryConfiguration.getSearchFilters().get(i).getIndexFieldName());
                    }
                    List<MetadataValue> metadataValueList = new LinkedList<>();
                    boolean shouldExposeMinMax = false;
                    DiscoverySearchFilter discoverySearchFilter = discoveryConfiguration.getSearchFilters().get(i);
                    if (StringUtils.equalsIgnoreCase(discoverySearchFilter.getFilterType(), "facet")) {
                        if (((DiscoverySearchFilterFacet) discoverySearchFilter).exposeMinAndMaxValue()) {
                            shouldExposeMinMax = true;
                        }
                    }
                    for (int j = 0; j < discoverySearchFilter.getMetadataFields().size(); j++) {
                        String metadataField = discoverySearchFilter.getMetadataFields().get(j);
                        List<DiscoverySearchFilter> resultingList;
                        if (searchFilters.get(metadataField) != null) {
                            resultingList = searchFilters.get(metadataField);
                        } else {
                            //New metadata field, create a new list for it
                            resultingList = new ArrayList<>();
                        }


                        if (shouldExposeMinMax) {
                            String[] splittedMetadataField = metadataField.split("\\.");
                            String schema = splittedMetadataField[0];
                            String element = splittedMetadataField.length > 1 ? splittedMetadataField[1] : null;
                            String qualifier = splittedMetadataField.length > 2 ? splittedMetadataField[2] : null;

                            metadataValueList.addAll(itemService.getMetadata(item, schema,
                                    element, qualifier, Item.ANY));

                        }

                        resultingList.add(discoverySearchFilter);

                        searchFilters.put(metadataField, resultingList);
                    }

                    if (!metadataValueList.isEmpty() && shouldExposeMinMax) {
                        metadataValueList.sort((mdv1, mdv2) -> mdv1.getValue().compareTo(mdv2.getValue()));
                        MetadataValue firstMetadataValue = metadataValueList.get(0);
                        MetadataValue lastMetadataValue = metadataValueList.get(metadataValueList.size() - 1);

                        doc.addField(discoverySearchFilter.getIndexFieldName() + "_min", firstMetadataValue.getValue());
                        doc.addField(discoverySearchFilter.getIndexFieldName()
                                + "_min_sort", firstMetadataValue.getValue());
                        doc.addField(discoverySearchFilter.getIndexFieldName() + "_max", lastMetadataValue.getValue());
                        doc.addField(discoverySearchFilter.getIndexFieldName()
                                + "_max_sort", lastMetadataValue.getValue());

                    }
                }

                DiscoverySortConfiguration sortConfiguration = discoveryConfiguration.getSearchSortConfiguration();
                if (sortConfiguration != null) {
                    for (DiscoverySortFieldConfiguration discoverySortConfiguration : sortConfiguration
                            .getSortFields()) {
                        sortFields.put(discoverySortConfiguration.getMetadataField(), discoverySortConfiguration);
                    }
                }

                DiscoveryRecentSubmissionsConfiguration recentSubmissionConfiguration = discoveryConfiguration
                        .getRecentSubmissionConfiguration();
                if (recentSubmissionConfiguration != null) {
                    recentSubmissionsConfigurationMap
                            .put(recentSubmissionConfiguration.getMetadataSortField(), recentSubmissionConfiguration);
                }

                DiscoveryHitHighlightingConfiguration hitHighlightingConfiguration = discoveryConfiguration
                        .getHitHighlightingConfiguration();
                if (hitHighlightingConfiguration != null) {
                    List<DiscoveryHitHighlightFieldConfiguration> fieldConfigurations = hitHighlightingConfiguration
                            .getMetadataFields();
                    for (DiscoveryHitHighlightFieldConfiguration fieldConfiguration : fieldConfigurations) {
                        hitHighlightingFields.add(fieldConfiguration.getField());
                    }
                }
                DiscoveryMoreLikeThisConfiguration moreLikeThisConfiguration = discoveryConfiguration
                        .getMoreLikeThisConfiguration();
                if (moreLikeThisConfiguration != null) {
                    for (String metadataField : moreLikeThisConfiguration.getSimilarityMetadataFields()) {
                        moreLikeThisFields.add(metadataField);
                    }
                }
            }


            List<String> toProjectionFields = new ArrayList<>();
            String[] projectionFields = DSpaceServicesFactory.getInstance().getConfigurationService()
                    .getArrayProperty("discovery.index.projection");
            if (projectionFields != null) {
                for (String field : projectionFields) {
                    toProjectionFields.add(field.trim());
                }
            }

            List<String> toIgnoreMetadataFields = SearchUtils.getIgnoredMetadataFields(item.getType());
            List<MetadataValue> mydc = itemService.getMetadata(item, Item.ANY, Item.ANY, Item.ANY, Item.ANY);
            for (MetadataValue meta : mydc) {
                MetadataField metadataField = meta.getMetadataField();
                MetadataSchema metadataSchema = metadataField.getMetadataSchema();
                String field = metadataSchema.getName() + "." + metadataField.getElement();
                String unqualifiedField = field;

                String value = meta.getValue();

                if (value == null) {
                    continue;
                }

                if (metadataField.getQualifier() != null && !metadataField.getQualifier().trim().equals("")) {
                    field += "." + metadataField.getQualifier();
                }

                //We are not indexing provenance, this is useless
                if (toIgnoreMetadataFields != null && (toIgnoreMetadataFields.contains(field) || toIgnoreMetadataFields
                        .contains(unqualifiedField + "." + Item.ANY))) {
                    continue;
                }

                String authority = null;
                String preferedLabel = null;
                List<String> variants = null;
                boolean isAuthorityControlled = metadataAuthorityService
                        .isAuthorityControlled(metadataField);

                int minConfidence = isAuthorityControlled ? metadataAuthorityService
                        .getMinConfidence(metadataField) : Choices.CF_ACCEPTED;

                if (isAuthorityControlled && meta.getAuthority() != null
                        && meta.getConfidence() >= minConfidence) {
                    boolean ignoreAuthority =
                            DSpaceServicesFactory
                                    .getInstance()
                                    .getConfigurationService()
                                    .getPropertyAsType("discovery.index.authority.ignore." + field,
                                            DSpaceServicesFactory
                                                    .getInstance()
                                                    .getConfigurationService()
                                                    .getPropertyAsType(
                                                            "discovery.index.authority.ignore",
                                                            Boolean.FALSE),
                                            true);
                    if (!ignoreAuthority) {
                        authority = meta.getAuthority();

                        boolean ignorePrefered =
                                DSpaceServicesFactory
                                        .getInstance()
                                        .getConfigurationService()
                                        .getPropertyAsType("discovery.index.authority.ignore-prefered." + field,
                                                DSpaceServicesFactory
                                                        .getInstance()
                                                        .getConfigurationService()
                                                        .getPropertyAsType(
                                                                "discovery.index.authority.ignore-prefered",
                                                                Boolean.FALSE),
                                                true);

                        if (!ignorePrefered) {
                            try {
                                preferedLabel = choiceAuthorityService.getLabel(meta, collection, meta.getLanguage());
                            } catch (Exception e) {
                                log.warn("Failed to get preferred label for " + field, e);
                            }
                        }

                        boolean ignoreVariants =
                                DSpaceServicesFactory
                                        .getInstance()
                                        .getConfigurationService()
                                        .getPropertyAsType("discovery.index.authority.ignore-variants." + field,
                                                DSpaceServicesFactory
                                                        .getInstance()
                                                        .getConfigurationService()
                                                        .getPropertyAsType("discovery.index.authority.ignore-variants",
                                                                Boolean.FALSE),
                                                true);
                        if (!ignoreVariants) {
                            try {
                                variants = choiceAuthorityService
                                    .getVariants(meta, collection);
                            } catch (Exception e) {
                                log.warn("Failed to get variants for " + field, e);
                            }
                        }

                    }
                }

                if ((searchFilters.get(field) != null || searchFilters
                        .get(unqualifiedField + "." + Item.ANY) != null)) {
                    List<DiscoverySearchFilter> searchFilterConfigs = searchFilters.get(field);
                    if (searchFilterConfigs == null) {
                        searchFilterConfigs = searchFilters.get(unqualifiedField + "." + Item.ANY);
                    }

                    for (DiscoverySearchFilter searchFilter : searchFilterConfigs) {
                        Date date = null;
                        String separator = DSpaceServicesFactory.getInstance().getConfigurationService()
                                .getProperty("discovery.solr.facets.split.char");
                        if (separator == null) {
                            separator = SearchUtils.FILTER_SEPARATOR;
                        }
                        if (searchFilter.getType().equals(DiscoveryConfigurationParameters.TYPE_DATE)) {
                            //For our search filters that are dates we format them properly
                            date = MultiFormatDateParser.parse(value);
                            if (date != null) {
                                //TODO: make this date format configurable !
                                value = DateFormatUtils.formatUTC(date, "yyyy-MM-dd");
                            }
                        }
                        doc.addField(searchFilter.getIndexFieldName(), value);
                        doc.addField(searchFilter.getIndexFieldName() + "_keyword", value);

                        if (authority != null && preferedLabel == null) {
                            doc.addField(searchFilter.getIndexFieldName()
                                    + "_keyword", value + SearchUtils.AUTHORITY_SEPARATOR
                                    + authority);
                            doc.addField(searchFilter.getIndexFieldName()
                                    + "_authority", authority);
                            doc.addField(searchFilter.getIndexFieldName()
                                    + "_acid", value.toLowerCase()
                                    + separator + value
                                    + SearchUtils.AUTHORITY_SEPARATOR + authority);
                        }

                        if (preferedLabel != null) {
                            doc.addField(searchFilter.getIndexFieldName(),
                                    preferedLabel);
                            doc.addField(searchFilter.getIndexFieldName()
                                    + "_keyword", preferedLabel);
                            doc.addField(searchFilter.getIndexFieldName()
                                    + "_keyword", preferedLabel
                                    + SearchUtils.AUTHORITY_SEPARATOR + authority);
                            doc.addField(searchFilter.getIndexFieldName()
                                    + "_authority", authority);
                            doc.addField(searchFilter.getIndexFieldName()
                                    + "_acid", preferedLabel.toLowerCase()
                                    + separator + preferedLabel
                                    + SearchUtils.AUTHORITY_SEPARATOR + authority);
                        }
                        if (variants != null) {
                            for (String var : variants) {
                                doc.addField(searchFilter.getIndexFieldName() + "_keyword", var);
                                doc.addField(searchFilter.getIndexFieldName()
                                        + "_acid", var.toLowerCase()
                                        + separator + var
                                        + SearchUtils.AUTHORITY_SEPARATOR + authority);
                            }
                        }

                        //Add a dynamic fields for auto complete in search
                        doc.addField(searchFilter.getIndexFieldName() + "_ac",
                                value.toLowerCase() + separator + value);
                        if (preferedLabel != null) {
                            doc.addField(searchFilter.getIndexFieldName()
                                    + "_ac", preferedLabel.toLowerCase()
                                    + separator + preferedLabel);
                        }
                        if (variants != null) {
                            for (String var : variants) {
                                doc.addField(searchFilter.getIndexFieldName()
                                        + "_ac", var.toLowerCase() + separator
                                        + var);
                            }
                        }

                        if (searchFilter.getFilterType().equals(DiscoverySearchFilterFacet.FILTER_TYPE_FACET)) {
                            if (searchFilter.getType().equals(DiscoveryConfigurationParameters.TYPE_TEXT)) {
                                //Add a special filter
                                //We use a separator to split up the lowercase and regular case, this is needed to
                                // get our filters in regular case
                                //Solr has issues with facet prefix and cases
                                if (authority != null) {
                                    String facetValue = preferedLabel != null ? preferedLabel : value;
                                    doc.addField(searchFilter.getIndexFieldName() + "_filter", facetValue
                                            .toLowerCase() + separator + facetValue + SearchUtils.AUTHORITY_SEPARATOR
                                            + authority);
                                } else {
                                    doc.addField(searchFilter.getIndexFieldName() + "_filter",
                                            value.toLowerCase() + separator + value);
                                }
                            } else if (searchFilter.getType().equals(DiscoveryConfigurationParameters.TYPE_DATE)) {
                                if (date != null) {
                                    String indexField = searchFilter.getIndexFieldName() + ".year";
                                    String yearUTC = DateFormatUtils.formatUTC(date, "yyyy");
                                    doc.addField(searchFilter.getIndexFieldName() + "_keyword", yearUTC);
                                    // add the year to the autocomplete index
                                    doc.addField(searchFilter.getIndexFieldName() + "_ac", yearUTC);
                                    doc.addField(indexField, yearUTC);

                                    if (yearUTC.startsWith("0")) {
                                        doc.addField(
                                                searchFilter.getIndexFieldName()
                                                        + "_keyword",
                                                yearUTC.replaceFirst("0*", ""));
                                        // add date without starting zeros for autocomplete e filtering
                                        doc.addField(
                                                searchFilter.getIndexFieldName()
                                                        + "_ac",
                                                yearUTC.replaceFirst("0*", ""));
                                        doc.addField(
                                                searchFilter.getIndexFieldName()
                                                        + "_ac",
                                                value.replaceFirst("0*", ""));
                                        doc.addField(
                                                searchFilter.getIndexFieldName()
                                                        + "_keyword",
                                                value.replaceFirst("0*", ""));
                                    }

                                    //Also save a sort value of this year, this is required for determining the upper
                                    // & lower bound year of our facet
                                    if (doc.getField(indexField + "_sort") == null) {
                                        //We can only add one year so take the first one
                                        doc.addField(indexField + "_sort", yearUTC);
                                    }
                                }
                            } else if (searchFilter.getType()
                                    .equals(DiscoveryConfigurationParameters.TYPE_HIERARCHICAL)) {
                                HierarchicalSidebarFacetConfiguration hierarchicalSidebarFacetConfiguration =
                                        (HierarchicalSidebarFacetConfiguration) searchFilter;
                                String[] subValues = value.split(hierarchicalSidebarFacetConfiguration.getSplitter());
                                if (hierarchicalSidebarFacetConfiguration
                                        .isSkipFirstNodeLevel() && 1 < subValues.length) {
                                    //Remove the first element of our array
                                    subValues = (String[]) ArrayUtils.subarray(subValues, 1, subValues.length);
                                }
                                for (int i = 0; i < subValues.length; i++) {
                                    StringBuilder valueBuilder = new StringBuilder();
                                    for (int j = 0; j <= i; j++) {
                                        valueBuilder.append(subValues[j]);
                                        if (j < i) {
                                            valueBuilder.append(hierarchicalSidebarFacetConfiguration.getSplitter());
                                        }
                                    }

                                    String indexValue = valueBuilder.toString().trim();
                                    doc.addField(searchFilter.getIndexFieldName() + "_tax_" + i + "_filter",
                                            indexValue.toLowerCase() + separator + indexValue);
                                    //We add the field x times that it has occurred
                                    for (int j = i; j < subValues.length; j++) {
                                        doc.addField(searchFilter.getIndexFieldName() + "_filter",
                                                indexValue.toLowerCase() + separator + indexValue);
                                        doc.addField(searchFilter.getIndexFieldName() + "_keyword", indexValue);
                                    }
                                }
                            }
                        }
                    }
                }

                if ((sortFields.get(field) != null || recentSubmissionsConfigurationMap
                        .get(field) != null) && !sortFieldsAdded.contains(field)) {
                    //Only add sort value once
                    String type;
                    if (sortFields.get(field) != null) {
                        type = sortFields.get(field).getType();
                    } else {
                        type = recentSubmissionsConfigurationMap.get(field).getType();
                    }

                    if (type.equals(DiscoveryConfigurationParameters.TYPE_DATE)) {
                        Date date = MultiFormatDateParser.parse(value);
                        if (date != null) {
                            String stringDate = SolrUtils.getDateFormatter().format(date);
                            doc.addField(field + "_dt", stringDate);
                        } else {
                            log.warn("Error while indexing sort date field, item: " + item
                                    .getHandle() + " metadata field: " + field + " date value: " + date);
                        }
                    } else {
                        doc.addField(field + "_sort", value);
                    }
                    sortFieldsAdded.add(field);
                }

                if (hitHighlightingFields.contains(field) || hitHighlightingFields
                        .contains("*") || hitHighlightingFields.contains(unqualifiedField + "." + Item.ANY)) {
                    if (authority != null) {
                        doc.addField(field + "_hl", value + SearchUtils.AUTHORITY_SEPARATOR + authority);
                    } else {
                        doc.addField(field + "_hl", value);
                    }
                }

                if (moreLikeThisFields.contains(field) || moreLikeThisFields
                        .contains(unqualifiedField + "." + Item.ANY)) {
                    doc.addField(field + "_mlt", value);
                }

                doc.addField(field, value);
                if (authority != null) {
                    doc.addField(field + "_authority", authority);
                }
                if (toProjectionFields.contains(field) || toProjectionFields
                        .contains(unqualifiedField + "." + Item.ANY)) {
                    StringBuffer variantsToStore = new StringBuffer();
                    if (variants != null) {
                        for (String var : variants) {
                            variantsToStore.append(VARIANTS_STORE_SEPARATOR);
                            variantsToStore.append(var);
                        }
                    }
                    doc.addField(
                            field + "_stored",
                            value + STORE_SEPARATOR + preferedLabel
                                    + STORE_SEPARATOR
                                    + (variantsToStore.length() > VARIANTS_STORE_SEPARATOR
                                    .length() ? variantsToStore
                                    .substring(VARIANTS_STORE_SEPARATOR
                                            .length()) : "null")
                                    + STORE_SEPARATOR + authority
                                    + STORE_SEPARATOR + meta.getLanguage());
                }

                if (meta.getLanguage() != null && !meta.getLanguage().trim().equals("")) {
                    String langField = field + "." + meta.getLanguage();
                    doc.addField(langField, value);
                }
            }

        } catch (Exception e) {
            log.error(LogHelper.getHeader(context, "item_metadata_discovery_error",
                    "Item identifier: " + item.getID()), e);
        }


        log.debug("  Added Metadata");

        try {

            List<MetadataValue> values = itemService.getMetadataByMetadataString(item, "dc.relation.ispartof");

            if (values != null && values.size() > 0 && values.get(0) != null && values.get(0).getValue() != null) {
                // group on parent
                String handlePrefix = handleService.getCanonicalPrefix();

                doc.addField("publication_grp", values.get(0).getValue().replaceFirst(handlePrefix, ""));

            } else {
                // group on self
                doc.addField("publication_grp", item.getHandle());
            }

        } catch (Exception e) {
            log.error(LogHelper.getHeader(context, "item_publication_group_discovery_error",
                    "Item identifier: " + item.getID()), e);
        }


        log.debug("  Added Grouping");
    }

    @Override
    public void writeDocument(Context context, IndexableItem indexableObject, SolrInputDocument solrInputDocument)
            throws SQLException, IOException, SolrServerException {
        writeDocument(solrInputDocument, new FullTextContentStreams(context, indexableObject.getIndexedObject()));
    }

    @Override
    public List<String> getLocations(Context context, IndexableItem indexableDSpaceObject)
            throws SQLException {
        final Item item = indexableDSpaceObject.getIndexedObject();
        List<String> locations = new ArrayList<>();

        // build list of community ids
        List<Community> communities = itemService.getCommunities(context, item);

        // build list of collection ids
        List<Collection> collections = item.getCollections();

        // now put those into strings
        int i = 0;

        for (i = 0; i < communities.size(); i++) {
            locations.add("m" + communities.get(i).getID());
        }

        for (i = 0; i < collections.size(); i++) {
            locations.add("l" + collections.get(i).getID());
        }

        return locations;
    }

    @Override
    public void delete(IndexableItem indexableObject) throws IOException, SolrServerException {
        super.delete(indexableObject);
        deleteInProgressData(indexableObject.getUniqueIndexID());
    }

    private void deleteInProgressData(String indexableObjectIdentifier) throws SolrServerException, IOException {
        // Also delete any possible workflowItem / workspaceItem / tasks related to this item
        String query = "inprogress.item:\"" + indexableObjectIdentifier + "\"";
        log.debug("Try to delete all in progress submission [DELETEBYQUERY]:" + query);
        solrSearchCore.getSolr().deleteByQuery(query);
    }

    @Override
    public void delete(String indexableObjectIdentifier) throws IOException, SolrServerException {
        super.delete(indexableObjectIdentifier);
        deleteInProgressData(indexableObjectIdentifier);
    }

    @Override
    public boolean supports(Object object) {
        return object instanceof Item;
    }

    @Override
    public List getIndexableObjects(Context context, Item item) throws SQLException {
        if (item.isArchived() || item.isWithdrawn()) {
            // we only want to index an item as an item if it is not in workflow
            return List.of(new IndexableItem(item));
        }

        final WorkspaceItem workspaceItem = workspaceItemService.findByItem(context, item);
        if (workspaceItem != null) {
            // a workspace item is linked to the given item
            return List.copyOf(workspaceItemIndexFactory.getIndexableObjects(context, workspaceItem));
        }

        final XmlWorkflowItem xmlWorkflowItem = xmlWorkflowItemService.findByItem(context, item);
        if (xmlWorkflowItem != null) {
            // a workflow item is linked to the given item
            return List.copyOf(workflowItemIndexFactory.getIndexableObjects(context, xmlWorkflowItem));
        }

        if (!isLatestVersion(context, item)) {
            // the given item is an older version of another item
            return List.of(new IndexableItem(item));
        }

        // nothing to index
        return List.of();
    }

    @Override
    public Optional<IndexableItem> findIndexableObject(Context context, String id) throws SQLException {
        final Item item = itemService.find(context, UUID.fromString(id));
        return item == null ? Optional.empty() : Optional.of(new IndexableItem(item));
    }
}<|MERGE_RESOLUTION|>--- conflicted
+++ resolved
@@ -105,11 +105,7 @@
 
     @Override
     public Iterator<IndexableItem> findAll(Context context) throws SQLException {
-<<<<<<< HEAD
-        Iterator<Item> items = itemService.findAllUnfilteredReadOnly(context);
-=======
-        Iterator<Item> items = itemService.findAllRegularItems(context);
->>>>>>> 8613b278
+        Iterator<Item> items = itemService.findAllRegularItemsReadOnly(context);
         return new Iterator<IndexableItem>() {
             @Override
             public boolean hasNext() {
