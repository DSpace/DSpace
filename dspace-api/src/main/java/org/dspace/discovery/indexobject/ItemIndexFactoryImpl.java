--- conflicted
+++ resolved
@@ -367,18 +367,13 @@
                                 DSpaceServicesFactory
                                         .getInstance()
                                         .getConfigurationService()
-                                        .getPropertyAsType("discovery.index.authority.ignore-preferred." + field,
+                                        .getPropertyAsType("discovery.index.authority.ignore-prefered." + field,
                                                 DSpaceServicesFactory
                                                         .getInstance()
                                                         .getConfigurationService()
-<<<<<<< HEAD
-                                                        .getPropertyAsType("discovery.index.authority.ignore-preferred",
-                                                                new Boolean(false)),
-=======
                                                         .getPropertyAsType(
                                                                 "discovery.index.authority.ignore-prefered",
                                                                 Boolean.FALSE),
->>>>>>> f5aac1ee
                                                 true);
                         if (!ignorePrefered) {
 
