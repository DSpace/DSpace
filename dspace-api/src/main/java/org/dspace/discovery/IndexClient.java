/**
 * The contents of this file are subject to the license and copyright
 * detailed in the LICENSE and NOTICE files at the root of the source
 * tree and available online at
 *
 * http://www.dspace.org/license/
 */
package org.dspace.discovery;

import org.apache.log4j.Logger;
import org.apache.commons.cli.*;
import org.dspace.content.Collection;
import org.dspace.content.Community;
import org.dspace.content.DSpaceObject;
import org.dspace.content.Item;
import org.dspace.content.factory.ContentServiceFactory;
import org.dspace.content.service.ItemService;
import org.dspace.core.Constants;
import org.dspace.core.Context;
import org.dspace.handle.factory.HandleServiceFactory;
import org.dspace.services.factory.DSpaceServicesFactory;

import java.io.IOException;
import java.sql.SQLException;
import java.util.Iterator;

/**
 * Class used to reindex dspace communities/collections/items into discovery
 *
 * @author Kevin Van de Velde (kevin at atmire dot com)
 * @author Mark Diggory (markd at atmire dot com)
 * @author Ben Bosman (ben at atmire dot com)
 */
public class IndexClient {


    private static final Logger log = Logger.getLogger(IndexClient.class);

    /**
     * When invoked as a command-line tool, creates, updates, removes content
     * from the whole index
     *
     * @param args the command-line arguments, none used
     * @throws java.io.IOException
     * @throws SQLException if database error
     *
     */
    public static void main(String[] args) throws SQLException, IOException, SearchServiceException {

<<<<<<< HEAD
        Context context = new Context();
=======
        Context context = new Context(Context.Mode.READ_ONLY);
>>>>>>> e5cb6299
        context.turnOffAuthorisationSystem();

        String usage = "org.dspace.discovery.IndexClient [-cbhf] | [-r <handle>] | [-i <handle>] or nothing to update/clean an existing index.";
        Options options = new Options();
        HelpFormatter formatter = new HelpFormatter();
        CommandLine line = null;

        options
                .addOption(OptionBuilder
                        .withArgName("handle to remove")
                        .hasArg(true)
                        .withDescription(
                                "remove an Item, Collection or Community from index based on its handle")
                        .create("r"));

        options
                .addOption(OptionBuilder
                        .withArgName("handle to add or update")
                        .hasArg(true)
                        .withDescription(
                                "add or update an Item, Collection or Community based on its handle")
                        .create("i"));

        options
                .addOption(OptionBuilder
                        .isRequired(false)
                        .withDescription(
                                "clean existing index removing any documents that no longer exist in the db")
                        .create("c"));

        options.addOption(OptionBuilder.isRequired(false).withDescription(
                "(re)build index, wiping out current one if it exists").create(
                "b"));

        options.addOption(OptionBuilder.isRequired(false).withDescription(
                "Rebuild the spellchecker, can be combined with -b and -f.").create(
                "s"));

        options
                .addOption(OptionBuilder
                        .isRequired(false)
                        .withDescription(
                                "if updating existing index, force each handle to be reindexed even if uptodate")
                        .create("f"));

        options.addOption(OptionBuilder.isRequired(false).withDescription(
                "print this help message").create("h"));

        options.addOption(OptionBuilder.isRequired(false).withDescription(
                "optimize search core").create("o"));

        try {
            line = new PosixParser().parse(options, args);
        } catch (Exception e) {
            // automatically generate the help statement
            formatter.printHelp(usage, e.getMessage(), options, "");
            System.exit(1);
        }

        if (line.hasOption("h")) {
            // automatically generate the help statement
            formatter.printHelp(usage, options);
            System.exit(1);
        }

        /** Acquire from dspace-services in future */
        /**
         * new DSpace.getServiceManager().getServiceByName("org.dspace.discovery.SolrIndexer");
         */

        IndexingService indexer = DSpaceServicesFactory.getInstance().getServiceManager().getServiceByName(IndexingService.class.getName(),IndexingService.class);

        if (line.hasOption("r")) {
            log.info("Removing " + line.getOptionValue("r") + " from Index");
            indexer.unIndexContent(context, line.getOptionValue("r"));
        } else if (line.hasOption("c")) {
            log.info("Cleaning Index");
            indexer.cleanIndex(line.hasOption("f"));
        } else if (line.hasOption("b")) {
            log.info("(Re)building index from scratch.");
            indexer.createIndex(context);
            checkRebuildSpellCheck(line, indexer);
        } else if (line.hasOption("o")) {
            log.info("Optimizing search core.");
            indexer.optimize();
        } else if(line.hasOption('s')) {
            checkRebuildSpellCheck(line, indexer);
        } else if(line.hasOption('i')) {
            final String handle = line.getOptionValue('i');
            final DSpaceObject dso = HandleServiceFactory.getInstance().getHandleService().resolveToObject(context, handle);
            if (dso == null) {
                throw new IllegalArgumentException("Cannot resolve " + handle + " to a DSpace object");
            }
            log.info("Forcibly Indexing " + handle);
            final long startTimeMillis = System.currentTimeMillis();
            final long count = indexAll(indexer,  ContentServiceFactory.getInstance().getItemService(), context, dso);
            final long seconds = (System.currentTimeMillis() - startTimeMillis ) / 1000;
            log.info("Indexed " + count + " DSpace object" + (count > 1 ? "s" : "") + " in " + seconds + " seconds");
        } else {
            log.info("Updating and Cleaning Index");
            indexer.cleanIndex(line.hasOption("f"));
            indexer.updateIndex(context, line.hasOption("f"));
            checkRebuildSpellCheck(line, indexer);
        }

        log.info("Done with indexing");
	}

    /**
     * Indexes the given object and all children, if applicable.
     */
    private static long indexAll(final IndexingService indexingService,
                                 final ItemService itemService,
                                 final Context context,
                                 final DSpaceObject dso) throws IOException, SearchServiceException, SQLException {
        long count = 0;

        indexingService.indexContent(context, dso, true, true);
        count++;
        if (dso.getType() == Constants.COMMUNITY) {
            final Community community = (Community) dso;
            final String communityHandle = community.getHandle();
            for (final Community subcommunity : community.getSubcommunities()) {
                count += indexAll(indexingService, itemService, context, subcommunity);
                //To prevent memory issues, discard an object from the cache after processing
                context.uncacheEntity(subcommunity);
            }
            final Community reloadedCommunity = (Community) HandleServiceFactory.getInstance().getHandleService().resolveToObject(context, communityHandle);
            for (final Collection collection : reloadedCommunity.getCollections()) {
                count++;
                indexingService.indexContent(context, collection, true, true);
                count += indexItems(indexingService, itemService, context, collection);
                //To prevent memory issues, discard an object from the cache after processing
                context.uncacheEntity(collection);
            }
        } else if (dso.getType() == Constants.COLLECTION) {
            count += indexItems(indexingService, itemService, context, (Collection) dso);
        }

        return count;
    }

    /**
     * Indexes all items in the given collection.
     */
    private static long indexItems(final IndexingService indexingService,
                                   final ItemService itemService,
                                   final Context context,
                                   final Collection collection) throws IOException, SearchServiceException, SQLException {
        long count = 0;

        final Iterator<Item> itemIterator = itemService.findByCollection(context, collection);
        while (itemIterator.hasNext()) {
            Item item = itemIterator.next();
            indexingService.indexContent(context, item, true, false);
            count++;
            //To prevent memory issues, discard an object from the cache after processing
            context.uncacheEntity(item);
        }
        indexingService.commit();

        return count;
    }

    /**
     * Check the command line options and rebuild the spell check if active.
     * @param line the command line options
     * @param indexer the solr indexer
     * @throws SearchServiceException in case of a solr exception
     */
    protected static void checkRebuildSpellCheck(CommandLine line, IndexingService indexer) throws SearchServiceException {
        if (line.hasOption("s")) {
            log.info("Rebuilding spell checker.");
            indexer.buildSpellCheck();
        }
    }
}<|MERGE_RESOLUTION|>--- conflicted
+++ resolved
@@ -47,11 +47,7 @@
      */
     public static void main(String[] args) throws SQLException, IOException, SearchServiceException {
 
-<<<<<<< HEAD
-        Context context = new Context();
-=======
         Context context = new Context(Context.Mode.READ_ONLY);
->>>>>>> e5cb6299
         context.turnOffAuthorisationSystem();
 
         String usage = "org.dspace.discovery.IndexClient [-cbhf] | [-r <handle>] | [-i <handle>] or nothing to update/clean an existing index.";
