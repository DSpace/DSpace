/**
 * The contents of this file are subject to the license and copyright
 * detailed in the LICENSE and NOTICE files at the root of the source
 * tree and available online at
 *
 * http://www.dspace.org/license/
 */
package org.dspace.discovery;

import static java.util.stream.Collectors.joining;

import java.io.IOException;
import java.io.PrintWriter;
import java.io.StringWriter;
import java.sql.SQLException;
import java.text.ParseException;
import java.text.SimpleDateFormat;
import java.util.ArrayList;
import java.util.Calendar;
import java.util.Collections;
import java.util.Date;
import java.util.HashMap;
import java.util.Iterator;
import java.util.LinkedHashMap;
import java.util.List;
import java.util.Locale;
import java.util.Map;
import java.util.Optional;
import java.util.TimeZone;
import java.util.UUID;
import java.util.stream.Collectors;
import javax.mail.MessagingException;

import org.apache.commons.collections4.CollectionUtils;
import org.apache.commons.collections4.MapUtils;
import org.apache.commons.collections4.Transformer;
import org.apache.commons.lang3.StringUtils;
import org.apache.logging.log4j.Logger;
import org.apache.solr.client.solrj.SolrClient;
import org.apache.solr.client.solrj.SolrQuery;
import org.apache.solr.client.solrj.SolrServerException;
import org.apache.solr.client.solrj.request.UpdateRequest;
import org.apache.solr.client.solrj.response.FacetField;
import org.apache.solr.client.solrj.response.FieldStatsInfo;
import org.apache.solr.client.solrj.response.QueryResponse;
import org.apache.solr.client.solrj.util.ClientUtils;
import org.apache.solr.common.SolrDocument;
import org.apache.solr.common.SolrDocumentList;
import org.apache.solr.common.SolrInputDocument;
import org.apache.solr.common.params.FacetParams;
import org.apache.solr.common.params.HighlightParams;
import org.apache.solr.common.params.MoreLikeThisParams;
import org.apache.solr.common.params.SpellingParams;
import org.apache.solr.common.util.NamedList;
import org.dspace.app.metrics.CrisMetrics;
import org.dspace.authorize.ResourcePolicy;
import org.dspace.authorize.factory.AuthorizeServiceFactory;
import org.dspace.content.Collection;
import org.dspace.content.Community;
import org.dspace.content.DSpaceObject;
import org.dspace.content.Item;
import org.dspace.content.factory.ContentServiceFactory;
import org.dspace.core.Constants;
import org.dspace.core.Context;
import org.dspace.core.Email;
import org.dspace.core.I18nUtil;
import org.dspace.core.LogManager;
import org.dspace.discovery.configuration.DiscoveryConfiguration;
import org.dspace.discovery.configuration.DiscoveryConfigurationParameters;
import org.dspace.discovery.configuration.DiscoveryMoreLikeThisConfiguration;
import org.dspace.discovery.configuration.DiscoverySearchFilterFacet;
import org.dspace.discovery.configuration.DiscoverySortConfiguration;
import org.dspace.discovery.configuration.GraphDiscoverSearchFilterFacet;
import org.dspace.discovery.indexobject.IndexableCollection;
import org.dspace.discovery.indexobject.IndexableCommunity;
import org.dspace.discovery.indexobject.IndexableItem;
import org.dspace.discovery.indexobject.factory.IndexFactory;
import org.dspace.discovery.indexobject.factory.IndexObjectFactoryFactory;
import org.dspace.eperson.Group;
import org.dspace.eperson.factory.EPersonServiceFactory;
import org.dspace.eperson.service.GroupService;
import org.dspace.services.ConfigurationService;
import org.dspace.services.factory.DSpaceServicesFactory;
import org.springframework.beans.factory.annotation.Autowired;
import org.springframework.stereotype.Service;

/**
 * SolrIndexer contains the methods that index Items and their metadata,
 * collections, communities, etc. It is meant to either be invoked from the
 * command line (see dspace/bin/index-all) or via the indexContent() methods
 * within DSpace.
 * <p>
 * The Administrator can choose to run SolrIndexer in a cron that repeats
 * regularly, a failed attempt to index from the UI will be "caught" up on in
 * that cron.
 *
 * The SolrServiceImpl is registered as a Service in the ServiceManager via
 * a Spring configuration file located under
 * classpath://spring/spring-dspace-applicationContext.xml
 *
 * Its configuration is Autowired by the ApplicationContext
 *
 * @author Kevin Van de Velde (kevin at atmire dot com)
 * @author Mark Diggory (markd at atmire dot com)
 * @author Ben Bosman (ben at atmire dot com)
 */
@Service
public class SolrServiceImpl implements SearchService, IndexingService {

    private static final Logger log = org.apache.logging.log4j.LogManager.getLogger(SolrServiceImpl.class);

    @Autowired
    protected ContentServiceFactory contentServiceFactory;
    @Autowired
    protected GroupService groupService;
    @Autowired
    protected IndexObjectFactoryFactory indexObjectServiceFactory;
    @Autowired
    protected SolrSearchCore solrSearchCore;
    @Autowired
    protected ConfigurationService configurationService;

    protected SolrServiceImpl() {

    }



    /**
     * If the handle for the "dso" already exists in the index, and the "dso"
     * has a lastModified timestamp that is newer than the document in the index
     * then it is updated, otherwise a new document is added.
     *
     * @param context Users Context
     * @param dso     DSpace Object (Item, Collection or Community
     * @throws SQLException if error
     */
    @Override
    public void indexContent(Context context, IndexableObject dso)
        throws SQLException {
        indexContent(context, dso, false);
    }

    /**
     * If the handle for the "dso" already exists in the index, and the "dso"
     * has a lastModified timestamp that is newer than the document in the index
     * then it is updated, otherwise a new document is added.
     *
     * @param context Users Context
     * @param indexableObject     The object we want to index
     * @param force   Force update even if not stale.
     */
    @Override
    public void indexContent(Context context, IndexableObject indexableObject,
                             boolean force) {

        try {
            final IndexFactory indexableObjectFactory = indexObjectServiceFactory.
                    getIndexableObjectFactory(indexableObject);
            if (force || requiresIndexing(indexableObject.getUniqueIndexID(), indexableObject.getLastModified())) {
                update(context, indexableObjectFactory, indexableObject);
                log.info(LogManager.getHeader(context, "indexed_object", indexableObject.getUniqueIndexID()));
            }
        } catch (IOException | SQLException | SolrServerException | SearchServiceException e) {
            throw new RuntimeException(e.getMessage(), e);
        }
    }

    protected void update(Context context, IndexFactory indexableObjectService,
                          IndexableObject indexableObject) throws IOException, SQLException, SolrServerException {
        final SolrInputDocument solrInputDocument = indexableObjectService.buildDocument(context, indexableObject);
        indexableObjectService.writeDocument(context, indexableObject, solrInputDocument);
    }

    /**
     * unIndex removes an Item, Collection, or Community
     *
     * @param context The relevant DSpace Context.
     * @param dso     DSpace Object, can be Community, Item, or Collection
     * @throws SQLException if database error
     * @throws IOException  if IO error
     */
    @Override
    public void unIndexContent(Context context, IndexableObject dso)
        throws SQLException, IOException {
        unIndexContent(context, dso, false);
    }

    /**
     * unIndex removes an Item, Collection, or Community
     *
     * @param context The relevant DSpace Context.
     * @param indexableObject The object to be indexed
     * @param commit  if <code>true</code> force an immediate commit on SOLR
     * @throws SQLException if database error
     * @throws IOException  if IO error
     */
    @Override
    public void unIndexContent(Context context, IndexableObject indexableObject, boolean commit)
        throws SQLException, IOException {
        try {
            if (indexableObject == null) {
                return;
            }
            String uniqueID = indexableObject.getUniqueIndexID();
            log.info("Try to delete uniqueID:" + uniqueID);
            indexObjectServiceFactory.getIndexableObjectFactory(indexableObject).delete(indexableObject);
            if (commit) {
                solrSearchCore.getSolr().commit();
            }
        } catch (IOException | SolrServerException exception) {
            log.error(exception.getMessage(), exception);
            emailException(exception);
        }
    }

    /**
     * Unindex a Document in the Lucene index.
     *
     * @param context the dspace context
     * @param searchUniqueID the search uniqueID of the document to be deleted
     * @throws IOException  if IO error
     */
    @Override
    public void unIndexContent(Context context, String searchUniqueID) throws IOException {
        unIndexContent(context, searchUniqueID, false);
    }

    /**
     * Unindex a Document in the Lucene Index.
     *
     * @param context the dspace context
     * @param searchUniqueID the search uniqueID of the document to be deleted
     * @param commit commit the update immediately.
     * @throws IOException  if IO error
     */
    @Override
    public void unIndexContent(Context context, String searchUniqueID, boolean commit)
        throws IOException {

        try {
            if (solrSearchCore.getSolr() != null) {
                indexObjectServiceFactory.getIndexableObjectFactory(searchUniqueID).delete(searchUniqueID);
                if (commit) {
                    solrSearchCore.getSolr().commit();
                }
            }
        } catch (SolrServerException e) {
            log.error(e.getMessage(), e);
        }
    }

    /**
     * reIndexContent removes something from the index, then re-indexes it
     *
     * @param context context object
     * @param dso     object to re-index
     * @throws java.sql.SQLException passed through.
     * @throws java.io.IOException passed through.
     */
    @Override
    public void reIndexContent(Context context, IndexableObject dso)
        throws SQLException, IOException {
        try {
            indexContent(context, dso);
        } catch (SQLException exception) {
            log.error(exception.getMessage(), exception);
            emailException(exception);
        }
    }

    /**
     * create full index - wiping old index
     *
     * @param c context to use
     * @throws java.sql.SQLException passed through.
     * @throws java.io.IOException passed through.
     */
    @Override
    public void createIndex(Context c) throws SQLException, IOException {

        /* Reindex all content preemptively. */
        updateIndex(c, true);

    }


    /**
     * Iterates over all Items, Collections and Communities. And updates them in
     * the index. Uses decaching to control memory footprint. Uses indexContent
     * and isStale to check state of item in index.
     *
     * @param context the dspace context
     */
    @Override
    public void updateIndex(Context context) {
        updateIndex(context, false);
    }

    /**
     * Iterates over all Items, Collections and Communities. And updates them in
     * the index. Uses decaching to control memory footprint. Uses indexContent
     * and isStale to check state of item in index.
     * <p>
     * At first it may appear counterintuitive to have an IndexWriter/Reader
     * opened and closed on each DSO. But this allows the UI processes to step
     * in and attain a lock and write to the index even if other processes/jvms
     * are running a reindex.
     *
     * @param context the dspace context
     * @param force   whether or not to force the reindexing
     */
    @Override
    public void updateIndex(Context context, boolean force) {
        updateIndex(context, force, null);
    }

    @Override
    public void updateIndex(Context context, boolean force, String type) {
        try {
            final List<IndexFactory> indexableObjectServices = indexObjectServiceFactory.
                getIndexFactories();
            for (IndexFactory indexableObjectService : indexableObjectServices) {
                if (type == null || StringUtils.equals(indexableObjectService.getType(), type)) {
                    final Iterator<IndexableObject> indexableObjects = indexableObjectService.findAll(context);
                    while (indexableObjects.hasNext()) {
                        final IndexableObject indexableObject = indexableObjects.next();
                        indexContent(context, indexableObject, force);
                        context.uncacheEntity(indexableObject.getIndexedObject());
                    }
                }
            }
            if (solrSearchCore.getSolr() != null) {
                solrSearchCore.getSolr().commit();
            }

        } catch (IOException | SQLException | SolrServerException e) {
            throw new RuntimeException(e.getMessage(), e);
        }
    }

    /**
     * Iterates over all documents in the Lucene index and verifies they are in
     * database, if not, they are removed.
     *
     * @param force whether or not to force a clean index
     * @throws IOException            IO exception
     * @throws SQLException           sql exception
     * @throws SearchServiceException occurs when something went wrong with querying the solr server
     */
    @Override
    public void cleanIndex(boolean force) throws IOException, SQLException, SearchServiceException {
        Context context = new Context();
        context.turnOffAuthorisationSystem();

        try {
            if (solrSearchCore.getSolr() == null) {
                return;
            }
            if (force) {
                final List<IndexFactory> indexableObjectServices = indexObjectServiceFactory.
                        getIndexFactories();
                for (IndexFactory indexableObjectService : indexableObjectServices) {
                    indexableObjectService.deleteAll();
                }
            } else {
                // First, we'll just get a count of the total results
                SolrQuery countQuery = new SolrQuery("*:*");
                countQuery.setRows(0);  // don't actually request any data
                // Get the total amount of results
                QueryResponse totalResponse = solrSearchCore.getSolr().query(countQuery,
                                                                             solrSearchCore.REQUEST_METHOD);
                long total = totalResponse.getResults().getNumFound();

                int start = 0;
                int batch = 100;

                // Now get actual Solr Documents in batches
                SolrQuery query = new SolrQuery();
                query.setFields(SearchUtils.RESOURCE_UNIQUE_ID, SearchUtils.RESOURCE_ID_FIELD,
                                SearchUtils.RESOURCE_TYPE_FIELD);
                query.addSort(SearchUtils.RESOURCE_UNIQUE_ID, SolrQuery.ORDER.asc);
                query.setQuery("*:*");
                query.setRows(batch);
                // Keep looping until we hit the total number of Solr docs
                while (start < total) {
                    query.setStart(start);
                    QueryResponse rsp = solrSearchCore.getSolr().query(query, solrSearchCore.REQUEST_METHOD);
                    SolrDocumentList docs = rsp.getResults();

                    for (SolrDocument doc : docs) {
                        String uniqueID = (String) doc.getFieldValue(SearchUtils.RESOURCE_UNIQUE_ID);

                        IndexableObject o = findIndexableObject(context, doc);

                        if (o == null) {
                            log.info("Deleting: " + uniqueID);
                            /*
                             * Use IndexWriter to delete, its easier to manage
                             * write.lock
                             */
                            unIndexContent(context, uniqueID);
                        } else {
                            log.debug("Keeping: " + o.getUniqueIndexID());
                        }
                    }

                    start += batch;
                }
            }
        } catch (IOException | SQLException | SolrServerException e) {
            log.error("Error cleaning discovery index: " + e.getMessage(), e);
        } finally {
            context.abort();
        }
    }

    /**
     * Maintenance to keep a SOLR index efficient.
     * Note: This might take a long time.
     */
    @Override
    public void optimize() {
        try {
            if (solrSearchCore.getSolr() == null) {
                return;
            }
            long start = System.currentTimeMillis();
            System.out.println("SOLR Search Optimize -- Process Started:" + start);
            solrSearchCore.getSolr().optimize();
            long finish = System.currentTimeMillis();
            System.out.println("SOLR Search Optimize -- Process Finished:" + finish);
            System.out.println("SOLR Search Optimize -- Total time taken:" + (finish - start) + " (ms).");
        } catch (SolrServerException | IOException e) {
            System.err.println(e.getMessage());
        }
    }

    @Override
    public void buildSpellCheck()
            throws SearchServiceException, IOException {
        try {
            if (solrSearchCore.getSolr() == null) {
                return;
            }
            SolrQuery solrQuery = new SolrQuery();
            solrQuery.set("spellcheck", true);
            solrQuery.set(SpellingParams.SPELLCHECK_BUILD, true);
            solrSearchCore.getSolr().query(solrQuery, solrSearchCore.REQUEST_METHOD);
        } catch (SolrServerException e) {
            //Make sure to also log the exception since this command is usually run from a crontab.
            log.error(e, e);
            throw new SearchServiceException(e);
        }
    }

    // //////////////////////////////////
    // Private
    // //////////////////////////////////

    protected void emailException(Exception exception) {
        // Also email an alert, system admin may need to check for stale lock
        try {
            String recipient = configurationService.getProperty("alert.recipient");

            if (StringUtils.isNotBlank(recipient)) {
                Email email = Email
                    .getEmail(I18nUtil.getEmailFilename(
                        Locale.getDefault(), "internal_error"));
                email.addRecipient(recipient);
                email.addArgument(configurationService.getProperty("dspace.ui.url"));
                email.addArgument(new Date());

                String stackTrace;

                if (exception != null) {
                    StringWriter sw = new StringWriter();
                    PrintWriter pw = new PrintWriter(sw);
                    exception.printStackTrace(pw);
                    pw.flush();
                    stackTrace = sw.toString();
                } else {
                    stackTrace = "No exception";
                }

                email.addArgument(stackTrace);
                email.send();
            }
        } catch (IOException | MessagingException e) {
            // Not much we can do here!
            log.warn("Unable to send email alert", e);
        }

    }


    /**
     * Is stale checks the lastModified time stamp in the database and the index
     * to determine if the index is stale.
     *
     * @param uniqueId       the unique identifier of the object that we want to index
     * @param lastModified the last modified date of the DSpace object
     * @return a boolean indicating if the dso should be re indexed again
     * @throws SQLException           sql exception
     * @throws IOException            io exception
     * @throws SearchServiceException if something went wrong with querying the solr server
     */
    protected boolean requiresIndexing(String uniqueId, Date lastModified)
        throws SQLException, IOException, SearchServiceException {

        // Check if we even have a last modified date
        if (lastModified == null) {
            return true;
        }

        boolean reindexItem = false;
        boolean inIndex = false;

        SolrQuery query = new SolrQuery();
        query.setQuery(SearchUtils.RESOURCE_UNIQUE_ID + ":" + uniqueId);
        // Specify that we ONLY want the LAST_INDEXED_FIELD returned in the field list (fl)
        query.setFields(SearchUtils.LAST_INDEXED_FIELD);
        QueryResponse rsp;

        try {
            if (solrSearchCore.getSolr() == null) {
                return false;
            }
            rsp = solrSearchCore.getSolr().query(query, solrSearchCore.REQUEST_METHOD);
        } catch (SolrServerException e) {
            throw new SearchServiceException(e.getMessage(), e);
        }

        for (SolrDocument doc : rsp.getResults()) {

            inIndex = true;

            Object value = doc.getFieldValue(SearchUtils.LAST_INDEXED_FIELD);

            if (value instanceof Date) {
                Date lastIndexed = (Date) value;

                if (lastIndexed.before(lastModified)) {

                    reindexItem = true;
                }
            }
        }

        return reindexItem || !inIndex;
    }

    @Override
    public String createLocationQueryForAdministrableItems(Context context)
        throws SQLException {
        StringBuilder locationQuery = new StringBuilder();

        if (context.getCurrentUser() != null) {
            List<Group> groupList = EPersonServiceFactory.getInstance().getGroupService()
                                                         .allMemberGroups(context, context.getCurrentUser());

            List<ResourcePolicy> communitiesPolicies = AuthorizeServiceFactory.getInstance().getResourcePolicyService()
                                                                              .find(context, context.getCurrentUser(),
                                                                                    groupList, Constants.ADMIN,
                                                                                    Constants.COMMUNITY);

            List<ResourcePolicy> collectionsPolicies = AuthorizeServiceFactory.getInstance().getResourcePolicyService()
                                                                              .find(context, context.getCurrentUser(),
                                                                                    groupList, Constants.ADMIN,
                                                                                    Constants.COLLECTION);

            List<Collection> allCollections = new ArrayList<>();

            for (ResourcePolicy rp : collectionsPolicies) {
                Collection collection = ContentServiceFactory.getInstance().getCollectionService()
                                                             .find(context, rp.getdSpaceObject().getID());
                allCollections.add(collection);
            }

            if (CollectionUtils.isNotEmpty(communitiesPolicies) || CollectionUtils.isNotEmpty(allCollections)) {
                locationQuery.append("location:( ");

                for (int i = 0; i < communitiesPolicies.size(); i++) {
                    ResourcePolicy rp = communitiesPolicies.get(i);
                    Community community = ContentServiceFactory.getInstance().getCommunityService()
                                                               .find(context, rp.getdSpaceObject().getID());

                    locationQuery.append("m").append(community.getID());

                    if (i != (communitiesPolicies.size() - 1)) {
                        locationQuery.append(" OR ");
                    }
                    allCollections.addAll(ContentServiceFactory.getInstance().getCommunityService()
                                                               .getAllCollections(context, community));
                }

                Iterator<Collection> collIter = allCollections.iterator();

                if (communitiesPolicies.size() > 0 && allCollections.size() > 0) {
                    locationQuery.append(" OR ");
                }

                while (collIter.hasNext()) {
                    locationQuery.append("l").append(collIter.next().getID());

                    if (collIter.hasNext()) {
                        locationQuery.append(" OR ");
                    }
                }
                locationQuery.append(")");
            } else {
                log.warn("We have a collection or community admin with ID: " + context.getCurrentUser().getID()
                             + " without any administrable collection or community!");
            }
        }
        return locationQuery.toString();
    }

    /**
     * Helper function to retrieve a date using a best guess of the potential
     * date encodings on a field
     *
     * @param t the string to be transformed to a date
     * @return a date if the formatting was successful, null if not able to transform to a date
     */
    public Date toDate(String t) {
        SimpleDateFormat[] dfArr;

        // Choose the likely date formats based on string length
        switch (t.length()) {
            // case from 1 to 3 go through adding anyone a single 0. Case 4 define
            // for all the SimpleDateFormat
            case 1:
                t = "0" + t;
                // fall through
            case 2:
                t = "0" + t;
                // fall through
            case 3:
                t = "0" + t;
                // fall through
            case 4:
                dfArr = new SimpleDateFormat[] {new SimpleDateFormat("yyyy")};
                break;
            case 6:
                dfArr = new SimpleDateFormat[] {new SimpleDateFormat("yyyyMM")};
                break;
            case 7:
                dfArr = new SimpleDateFormat[] {new SimpleDateFormat("yyyy-MM")};
                break;
            case 8:
                dfArr = new SimpleDateFormat[] {new SimpleDateFormat("yyyyMMdd"),
                    new SimpleDateFormat("yyyy MMM")};
                break;
            case 10:
                dfArr = new SimpleDateFormat[] {new SimpleDateFormat("yyyy-MM-dd")};
                break;
            case 11:
                dfArr = new SimpleDateFormat[] {new SimpleDateFormat("yyyy MMM dd")};
                break;
            case 20:
                dfArr = new SimpleDateFormat[] {new SimpleDateFormat(
                    "yyyy-MM-dd'T'HH:mm:ss'Z'")};
                break;
            default:
                dfArr = new SimpleDateFormat[] {new SimpleDateFormat(
                    "yyyy-MM-dd'T'HH:mm:ss.SSS'Z'")};
                break;
        }

        for (SimpleDateFormat df : dfArr) {
            try {
                // Parse the date
                df.setCalendar(Calendar
                                   .getInstance(TimeZone.getTimeZone("UTC")));
                df.setLenient(false);
                return df.parse(t);
            } catch (ParseException pe) {
                log.error("Unable to parse date format", pe);
            }
        }

        return null;
    }

    public String locationToName(Context context, String field, String value) throws SQLException {
        if ("location.comm".equals(field) || "location.coll".equals(field)) {
            int type = ("location.comm").equals(field) ? Constants.COMMUNITY : Constants.COLLECTION;
            DSpaceObject commColl = null;
            if (StringUtils.isNotBlank(value)) {
                commColl = contentServiceFactory.getDSpaceObjectService(type).find(context, UUID.fromString(value));
            }
            if (commColl != null) {
                return commColl.getName();
            }

        }
        return value;
    }

    //========== SearchService implementation

    @Override
    public DiscoverResult search(Context context, IndexableObject dso, DiscoverQuery discoveryQuery)
        throws SearchServiceException {
        if (dso != null) {
            if (dso instanceof IndexableCommunity) {
                discoveryQuery.addFilterQueries("location:m" + dso.getID());
            } else if (dso instanceof IndexableCollection) {
                discoveryQuery.addFilterQueries("location:l" + dso.getID());
            } else if (dso instanceof IndexableItem) {
                discoveryQuery.addFilterQueries(SearchUtils.RESOURCE_UNIQUE_ID + ":" + dso.
                        getUniqueIndexID());
            }
        }
        return search(context, discoveryQuery);

    }


    @Override
    public DiscoverResult search(Context context, DiscoverQuery discoveryQuery )
        throws SearchServiceException {
        try {
            if (solrSearchCore.getSolr() == null) {
                return new DiscoverResult();
            }

            return retrieveResult(context, discoveryQuery);

        } catch (Exception e) {
            throw new org.dspace.discovery.SearchServiceException(e.getMessage(), e);
        }
    }

    protected SolrQuery resolveToSolrQuery(Context context, DiscoverQuery discoveryQuery)
        throws SearchServiceException {
        SolrQuery solrQuery = new SolrQuery();

        String query = "*:*";
        if (discoveryQuery.getQuery() != null) {
            query = discoveryQuery.getQuery();
        }

        solrQuery.setQuery(query);

        // Add any search fields to our query. This is the limited list
        // of fields that will be returned in the solr result
        for (String fieldName : discoveryQuery.getSearchFields()) {
            solrQuery.addField(fieldName);
        }
        // Also ensure a few key obj identifier fields are returned with every query
        solrQuery.addField(SearchUtils.RESOURCE_TYPE_FIELD);
        solrQuery.addField(SearchUtils.RESOURCE_ID_FIELD);
        solrQuery.addField(SearchUtils.RESOURCE_UNIQUE_ID);

        if (discoveryQuery.isSpellCheck()) {
            solrQuery.setParam(SpellingParams.SPELLCHECK_Q, query);
            solrQuery.setParam(SpellingParams.SPELLCHECK_COLLATE, Boolean.TRUE);
            solrQuery.setParam("spellcheck", Boolean.TRUE);
        }

        for (int i = 0; i < discoveryQuery.getFilterQueries().size(); i++) {
            String filterQuery = discoveryQuery.getFilterQueries().get(i);
            solrQuery.addFilterQuery(filterQuery);
        }
        if (discoveryQuery.getDSpaceObjectFilters() != null && discoveryQuery.getDSpaceObjectFilters().size() > 0) {
            solrQuery.addFilterQuery(
                    discoveryQuery.getDSpaceObjectFilters()
                            .stream()
                            .map(filter -> SearchUtils.RESOURCE_TYPE_FIELD + ":" + filter)
                            .collect(joining(" OR "))
            );
        }

        for (int i = 0; i < discoveryQuery.getFieldPresentQueries().size(); i++) {
            String filterQuery = discoveryQuery.getFieldPresentQueries().get(i);
            solrQuery.addFilterQuery(filterQuery + ":[* TO *]");
        }

        if (discoveryQuery.getStart() != -1) {
            solrQuery.setStart(discoveryQuery.getStart());
        }

        if (discoveryQuery.getMaxResults() != -1) {
            solrQuery.setRows(discoveryQuery.getMaxResults());
        }

        if (discoveryQuery.getSortField() != null) {
            SolrQuery.ORDER order = SolrQuery.ORDER.asc;
            if (discoveryQuery.getSortOrder().equals(DiscoverQuery.SORT_ORDER.desc)) {
                order = SolrQuery.ORDER.desc;
            }

            solrQuery.addSort(discoveryQuery.getSortField(), order);
        }

        for (String property : discoveryQuery.getProperties().keySet()) {
            List<String> values = discoveryQuery.getProperties().get(property);
            solrQuery.add(property, values.toArray(new String[values.size()]));
        }

        List<DiscoverFacetField> facetFields = discoveryQuery.getFacetFields();
        if (0 < facetFields.size()) {
            //Only add facet information if there are any facets
            for (DiscoverFacetField facetFieldConfig : facetFields) {
                String field = transformFacetField(facetFieldConfig, facetFieldConfig.getField(), false);
                solrQuery.addFacetField(field);

                if (!facetFieldConfig.fillGaps() && !facetFieldConfig.inverseDirection()) {
                    // Setting the facet limit in this fashion ensures that each facet can have its own max
                    solrQuery
                        .add("f." + field + "." + FacetParams.FACET_LIMIT, String.valueOf(facetFieldConfig.getLimit()));
                } else {
                    // as we need to fill the gaps or reverse the order all the values must be returned
                    solrQuery
                        .add("f." + field + "." + FacetParams.FACET_LIMIT, String.valueOf(Integer.MAX_VALUE));
                }
                String facetSort;
                if (DiscoveryConfigurationParameters.SORT.COUNT.equals(facetFieldConfig.getSortOrder())) {
                    facetSort = FacetParams.FACET_SORT_COUNT;
                } else {
                    facetSort = FacetParams.FACET_SORT_INDEX;
                }
                solrQuery.add("f." + field + "." + FacetParams.FACET_SORT, facetSort);
                if (facetFieldConfig.getOffset() != -1 && !facetFieldConfig.fillGaps()
                        && !facetFieldConfig.inverseDirection()) {
                    solrQuery.setParam("f." + field + "."
                                           + FacetParams.FACET_OFFSET,
                                       String.valueOf(facetFieldConfig.getOffset()));
                }
                if (facetFieldConfig.getPrefix() != null) {
                    solrQuery.setFacetPrefix(field, facetFieldConfig.getPrefix());
                }
                if (facetFieldConfig.exposeMissing()) {
                    solrQuery.setParam("f." + field + "." + FacetParams.FACET_MISSING, true);
                }
                if (facetFieldConfig.exposeMore() || facetFieldConfig.exposeTotalElements()) {
                    solrQuery.addGetFieldStatistics("{!count=true countDistinct=true}"
                            + transformFacetField(facetFieldConfig, facetFieldConfig.getField(), true) + "_statfilter");
                }
            }
        }

        List<String> facetQueries = discoveryQuery.getFacetQueries();
        for (String facetQuery : facetQueries) {
            solrQuery.addFacetQuery(facetQuery);
        }

        if (discoveryQuery.getFacetMinCount() != -1) {
            solrQuery.setFacetMinCount(discoveryQuery.getFacetMinCount());
        }

        if (0 < discoveryQuery.getHitHighlightingFields().size()) {
            solrQuery.setHighlight(true);
            solrQuery.add(HighlightParams.USE_PHRASE_HIGHLIGHTER, Boolean.TRUE.toString());
            for (DiscoverHitHighlightingField highlightingField : discoveryQuery.getHitHighlightingFields()) {
                solrQuery.addHighlightField(highlightingField.getField() + "_hl");
                solrQuery.add("f." + highlightingField.getField() + "_hl." + HighlightParams.FRAGSIZE,
                              String.valueOf(highlightingField.getMaxChars()));
                solrQuery.add("f." + highlightingField.getField() + "_hl." + HighlightParams.SNIPPETS,
                              String.valueOf(highlightingField.getMaxSnippets()));
            }

        }

        //Add any configured search plugins !
        List<SolrServiceSearchPlugin> solrServiceSearchPlugins = DSpaceServicesFactory.getInstance()
                .getServiceManager().getServicesByType(SolrServiceSearchPlugin.class);
        for (SolrServiceSearchPlugin searchPlugin : solrServiceSearchPlugins) {
            searchPlugin.additionalSearchParameters(context, discoveryQuery, solrQuery);
        }

        return solrQuery;
    }

    protected DiscoverResult retrieveResult(Context context, DiscoverQuery query)
        throws SQLException, SolrServerException, IOException, SearchServiceException {
        // we use valid and executeLimit to manage reload of solr query if we found some stale objects
        boolean valid = false;
        int executionCount = 0;
        DiscoverResult result = null;
        SolrQuery solrQuery = resolveToSolrQuery(context, query);
        int maxAttempts = configurationService.getIntProperty("discovery.removestale.attempts", 3);
        do {
            executionCount++;
            result = new DiscoverResult();
            // if we found a stale object then skip execution of the remaining code
            boolean zombieFound = false;
            // use zombieDocs to collect stale found objects
            List<String> zombieDocs = new ArrayList<String>();
            QueryResponse solrQueryResponse = solrSearchCore.getSolr().query(solrQuery,
                          solrSearchCore.REQUEST_METHOD);
            if (solrQueryResponse != null) {
                result.setSearchTime(solrQueryResponse.getQTime());
                result.setStart(query.getStart());
                result.setMaxResults(query.getMaxResults());
                result.setTotalSearchResults(solrQueryResponse.getResults().getNumFound());

                List<String> searchFields = query.getSearchFields();
                for (SolrDocument doc : solrQueryResponse.getResults()) {
                    IndexableObject indexableObject = findIndexableObject(context, doc);

                    if (indexableObject != null) {
                        result.addIndexableObject(indexableObject);
                    } else {
                        // log has warn because we try to fix the issue
                        log.warn(LogManager.getHeader(context,
                                "Stale entry found in Discovery index,"
                              + " as we could not find the DSpace object it refers to. ",
                                "Unique identifier: " + doc.getFirstValue(SearchUtils.RESOURCE_UNIQUE_ID)));
                        // Enables solr to remove documents related to items not on database anymore (Stale)
                        // if maxAttemps is greater than 0 cleanup the index on each step
                        if (maxAttempts >= 0) {
                            zombieDocs.add((String) doc.getFirstValue(SearchUtils.RESOURCE_UNIQUE_ID));
                            zombieFound = true;
                        }
                        continue;
                    }
                    if (!zombieFound) {
                        DiscoverResult.SearchDocument resultDoc = new DiscoverResult.SearchDocument();
                        // Add information about our search fields
                        for (String field : searchFields) {
                            List<String> valuesAsString = new ArrayList<>();
                            for (Object o : doc.getFieldValues(field)) {
                                valuesAsString.add(String.valueOf(o));
                            }
                            resultDoc.addSearchField(field, valuesAsString.toArray(new String[valuesAsString.size()]));
                        }
                        result.addSearchDocument(indexableObject, resultDoc);
                    }
                    if (solrQueryResponse.getHighlighting() != null && !zombieFound) {
                        Map<String, List<String>> highlightedFields = solrQueryResponse.getHighlighting().get(
                            indexableObject.getUniqueIndexID());
                        if (MapUtils.isNotEmpty(highlightedFields)) {
                            //We need to remove all the "_hl" appendix strings from our keys
                            Map<String, List<String>> resultMap = new HashMap<>();
                            for (String key : highlightedFields.keySet()) {
                                List<String> highlightOriginalValue = highlightedFields.get(key);
                                List<String[]> resultHighlightOriginalValue = new ArrayList<>();
                                for (String highlightValue : highlightOriginalValue) {
                                    String[] splitted = highlightValue.split("###");
                                    resultHighlightOriginalValue.add(splitted);
                                }
                                resultMap.put(key.substring(0, key.lastIndexOf("_hl")), highlightedFields.get(key));
                            }

                            result.addHighlightedResult(indexableObject,
                                new DiscoverResult.IndexableObjectHighlightResult(indexableObject, resultMap));
                        }
                    }
                }

                //Resolve our facet field values
                List<FacetField> facetFields = solrQueryResponse.getFacetFields();
                if (facetFields != null && !zombieFound) {
                    for (int i = 0; i < facetFields.size(); i++) {
                        FacetField facetField = facetFields.get(i);
                        DiscoverFacetField facetFieldConfig = query.getFacetFields().get(i);
                        List<FacetField.Count> facetValues = facetField.getValues();
                        if (facetValues != null) {
                            if (facetFieldConfig.getType()
                                                .equals(DiscoveryConfigurationParameters.TYPE_DATE) && facetFieldConfig
                                .getSortOrder().equals(DiscoveryConfigurationParameters.SORT.VALUE)) {
                                //If we have a date & are sorting by value, ensure that the results are flipped for a
                                // proper result
                                Collections.reverse(facetValues);
                            }

<<<<<<< HEAD
                        if (facetFieldConfig.fillGaps() && facetValues.size() > 0) {
                            // only years sorted in ascending order can have such flag
                            String separator = DSpaceServicesFactory.getInstance().getConfigurationService()
                                    .getProperty("discovery.solr.facets.split.char");
                            if (separator == null) {
                                separator = SearchUtils.FILTER_SEPARATOR;
                            }
                            String separatorSplit = java.util.regex.Pattern.quote(separator);
                            List<FacetField.Count> resultValues = new ArrayList<FacetField.Count>();
                            int prevYear = Integer.MIN_VALUE;
                            for (FacetField.Count facetValue : facetValues) {
                                if (StringUtils.isBlank(facetValue.getName())) {
                                    resultValues.add(facetValue);
                                    continue;
                                }
                                int currYear = Integer.parseInt(facetValue.getName().split(separatorSplit)[0]);
                                if (prevYear != Integer.MIN_VALUE && currYear != prevYear - 1) {
                                    for (int idx = prevYear + 1; idx < currYear; idx++) {
                                        resultValues.add(new FacetField.Count(facetValue.getFacetField(),
                                                String.valueOf(idx) + separator + String.valueOf(idx), 0));
                                    }
                                }
                                prevYear = currYear;
                                resultValues.add(facetValue);
                            }
                            facetValues = resultValues;
                        }
                        if (facetFieldConfig.inverseDirection()) {
                            if (StringUtils.isBlank(facetValues.get(facetValues.size() - 1).getName())) {
                                // the missing facet if here must be keep as the last one
                                FacetField.Count missing = facetValues.remove(facetValues.size() - 1);
                                facetValues.add(0, missing);
                            }
                            Collections.reverse(facetValues);
                        }

                        if (facetFieldConfig.inverseDirection() || facetFieldConfig.fillGaps()) {
                            FacetField.Count missing = null;
                            if (StringUtils.isBlank(facetValues.get(facetValues.size() - 1).getName())) {
                                // the missing facet if here must be keep as the last one
                                missing = facetValues.remove(facetValues.size() - 1);
                            }
                            // we need to extract the requested page
                            facetValues = facetValues.stream()
                                    .skip(facetFieldConfig.getOffset() > 0 ? facetFieldConfig.getOffset() : 0)
                                    .limit(facetFieldConfig.getLimit()).collect(Collectors.toList());
                            if (missing != null) {
                                facetValues.add(missing);
                            }
                        }

                        String field = transformFacetField(facetFieldConfig, facetField.getName(), true);
                        long countInPage = 0;
                        int idxFC = 0;
                        long missing = 0;
                        for (FacetField.Count facetValue : facetValues) {
                            String displayedValue = transformDisplayedValue(context, facetField.getName(),
                                                                            facetValue.getName());
                            String authorityValue = transformAuthorityValue(context, facetField.getName(),
                                                                            facetValue.getName());
                            String sortValue = transformSortValue(context, facetField.getName(), facetValue.getName());
                            String filterValue = displayedValue;
                            if (StringUtils.isNotBlank(authorityValue)) {
                                filterValue = authorityValue;
                            }
                            if (StringUtils.isNotBlank(facetValue.getName())) {
                                // as we are 0-based and the limit is set to 1 more than needed
                                if (idxFC < facetFieldConfig.getLimit() - 1) {
                                    countInPage += facetValue.getCount();
                                }
                                result.addFacetResult(
                                    field,
                                    new DiscoverResult.FacetResult(filterValue,
                                                                   displayedValue, authorityValue,
                                                                   sortValue, facetValue.getCount(),
                                                                   facetFieldConfig.getType()));
                                idxFC++;
                            } else {
                                missing = facetValue.getCount();
                                result.setFacetResultMissing(field, missing);
                            }
                        }
                        Map<String, FieldStatsInfo> fieldStatsInfo = solrQueryResponse.getFieldStatsInfo();
                        if (fieldStatsInfo != null) {
                            FieldStatsInfo statsInfo = fieldStatsInfo.get(field + "_statfilter");
                            if (statsInfo != null) {
                                if (statsInfo.getCount() != null) {
                                    result.setFacetResultMore(field, missing + statsInfo.getCount() - countInPage);
                                }
                                result.setFacetResultTotalElements(field, statsInfo.getCountDistinct());
                            }
=======
                            for (FacetField.Count facetValue : facetValues) {
                                String displayedValue = transformDisplayedValue(context, facetField.getName(),
                                                                                facetValue.getName());
                                String field = transformFacetField(facetFieldConfig, facetField.getName(), true);
                                String authorityValue = transformAuthorityValue(context, facetField.getName(),
                                                                                facetValue.getName());
                                String sortValue = transformSortValue(context,
                                                                      facetField.getName(), facetValue.getName());
                                String filterValue = displayedValue;
                                if (StringUtils.isNotBlank(authorityValue)) {
                                    filterValue = authorityValue;
                                }
                                result.addFacetResult(
                                    field,
                                    new DiscoverResult.FacetResult(filterValue,
                                                                   displayedValue, authorityValue,
                                                                   sortValue, facetValue.getCount(),
                                                                   facetFieldConfig.getType()));
                            }
>>>>>>> f089a525
                        }
                    }
                }

                if (solrQueryResponse.getFacetQuery() != null && !zombieFound) {
                    // just retrieve the facets in the order they where requested!
                    // also for the date we ask it in proper (reverse) order
                    // At the moment facet queries are only used for dates
                    LinkedHashMap<String, Integer> sortedFacetQueries = new LinkedHashMap<>(
                        solrQueryResponse.getFacetQuery());
                    for (String facetQuery : sortedFacetQueries.keySet()) {
                        //TODO: do not assume this, people may want to use it for other ends, use a regex to make sure
                        //We have a facet query, the values looks something like:
                        //dateissued.year:[1990 TO 2000] AND -2000
                        //Prepare the string from {facet.field.name}:[startyear TO endyear] to startyear - endyear
                        String facetField = facetQuery.substring(0, facetQuery.indexOf(":"));
                        String name = "";
                        String filter = "";
                        if (facetQuery.indexOf('[') > -1 && facetQuery.lastIndexOf(']') > -1) {
                            name = facetQuery.substring(facetQuery.indexOf('[') + 1);
                            name = name.substring(0, name.lastIndexOf(']')).replaceAll("TO", "-");
                            filter = facetQuery.substring(facetQuery.indexOf('['));
                            filter = filter.substring(0, filter.lastIndexOf(']') + 1);
                        }
                        Integer count = sortedFacetQueries.get(facetQuery);

                        //No need to show empty years
                        if (0 < count) {
                            result.addFacetResult(facetField,
                                                  new DiscoverResult.FacetResult(filter, name, null, name, count,
                                                                                 DiscoveryConfigurationParameters
                                                                                     .TYPE_DATE));
                        }
                    }
                }

                if (solrQueryResponse.getSpellCheckResponse() != null && !zombieFound) {
                    String recommendedQuery = solrQueryResponse.getSpellCheckResponse().getCollatedResult();
                    if (StringUtils.isNotBlank(recommendedQuery)) {
                        result.setSpellCheckQuery(recommendedQuery);
                    }
                }
            }
            // If any stale entries are found in the current page of results,
            // we remove those stale entries and rerun the same query again.
            // Otherwise, the query is valid and the results are returned.
            if (zombieDocs.size() != 0) {
                log.info("Cleaning " + zombieDocs.size() + " stale objects from Discovery Index");
                solrSearchCore.getSolr().deleteById(zombieDocs);
                solrSearchCore.getSolr().commit();
            } else {
                valid = true;
            }
        } while (!valid && executionCount <= maxAttempts);

        if (!valid && executionCount == maxAttempts) {
            String message = "The Discovery (Solr) index has a large number of stale entries,"
                    + " and we could not complete this request. Please reindex all content"
                    + " to remove these stale entries (e.g. dspace index-discovery -f).";
            log.fatal(message);
            throw new RuntimeException(message);
        }
        return result;
    }

    /**
     * Find the indexable object by type and UUID
     *
     * @param context
     *            The relevant DSpace Context.
     * @param doc
     *            the solr document, the following fields MUST be present RESOURCE_TYPE_FIELD, RESOURCE_ID_FIELD and
     *            HANDLE_FIELD
     * @return an IndexableObject
     * @throws SQLException
     *             An exception that provides information on a database access error or other errors.
     */
    protected IndexableObject findIndexableObject(Context context, SolrDocument doc) throws SQLException {
        String type = (String) doc.getFirstValue(SearchUtils.RESOURCE_TYPE_FIELD);
        String id = (String) doc.getFirstValue(SearchUtils.RESOURCE_ID_FIELD);
        final IndexFactory indexableObjectService = indexObjectServiceFactory.
                getIndexFactoryByType(type);
        Optional<IndexableObject> indexableObject = indexableObjectService.findIndexableObject(context, id);

        if (!indexableObject.isPresent()) {
            log.warn("Not able to retrieve object RESOURCE_ID:" + id + " - RESOURCE_TYPE_ID:" + type);
        }
        return indexableObject.orElse(null);
    }

    public List<IndexableObject> search(Context context, String query, int offset, int max,
            String... filterquery) {
        return search(context, query, null, true, offset, max, filterquery);
    }

    @Override
    public List<IndexableObject> search(Context context, String query, String orderfield, boolean ascending,
            int offset, int max, String... filterquery) {

        try {
            if (solrSearchCore.getSolr() == null) {
                return Collections.emptyList();
            }

            SolrQuery solrQuery = new SolrQuery();
            solrQuery.setQuery(query);
            //Only return obj identifier fields in result doc
            solrQuery.setFields(SearchUtils.RESOURCE_ID_FIELD, SearchUtils.RESOURCE_TYPE_FIELD);
            solrQuery.setStart(offset);
            solrQuery.setRows(max);
            if (orderfield != null) {
                solrQuery.addSort(orderfield, ascending ? SolrQuery.ORDER.asc : SolrQuery.ORDER.desc);
            }
            if (filterquery != null) {
                solrQuery.addFilterQuery(filterquery);
            }
            QueryResponse rsp = solrSearchCore.getSolr().query(solrQuery, solrSearchCore.REQUEST_METHOD);
            SolrDocumentList docs = rsp.getResults();

            Iterator iter = docs.iterator();
            List<IndexableObject> result = new ArrayList<>();
            while (iter.hasNext()) {
                SolrDocument doc = (SolrDocument) iter.next();
                IndexableObject o = findIndexableObject(context, doc);
                if (o != null) {
                    result.add(o);
                }
            }
            return result;
        } catch (IOException | SQLException | SolrServerException e) {
            // Any acception that we get ignore it.
            // We do NOT want any crashed to shown by the user
            log.error(LogManager.getHeader(context, "Error while quering solr", "Query: " + query), e);
            return new ArrayList<>(0);
        }
    }
    @Override
    public DiscoverFilterQuery toFilterQuery(Context context, String field, String operator, String value,
        DiscoveryConfiguration config)
        throws SQLException {
        DiscoverFilterQuery result = new DiscoverFilterQuery();

        StringBuilder filterQuery = new StringBuilder();
        if (StringUtils.isNotBlank(field) && StringUtils.isNotBlank(value)) {
            filterQuery.append(field);


            if (operator.endsWith("equals")) {
                final boolean isStandardField
                    = Optional.ofNullable(config)
                              .flatMap(c -> Optional.ofNullable(c.getSidebarFacet(field)))
                              .map(facet -> facet.getType().equals(DiscoveryConfigurationParameters.TYPE_STANDARD))
                              .orElse(false);
                if (!isStandardField) {
                    filterQuery.append("_keyword");
                }
            } else if (operator.endsWith("authority")) {
                filterQuery.append("_authority");
            }

            if (operator.startsWith("not")) {
                filterQuery.insert(0, "-");
            }



            filterQuery.append(":");
            if ("equals".equals(operator) || "notequals".equals(operator)) {
                //DO NOT ESCAPE RANGE QUERIES !
                if (!value.matches("\\[.*TO.*\\]")) {
                    value = ClientUtils.escapeQueryChars(value);
                    filterQuery.append(value);
                } else {
                    if (value.matches("\\[\\d{1,4} TO \\d{1,4}\\]")) {
                        int minRange = Integer.parseInt(value.substring(1, value.length() - 1).split(" TO ")[0]);
                        int maxRange = Integer.parseInt(value.substring(1, value.length() - 1).split(" TO ")[1]);
                        value = "[" + String.format("%04d", minRange) + " TO " + String.format("%04d", maxRange) + "]";
                    }
                    filterQuery.append(value);
                }
            } else {
                //DO NOT ESCAPE RANGE QUERIES !
                if (!value.matches("\\[.*TO.*\\]")) {
                    value = ClientUtils.escapeQueryChars(value);
                    filterQuery.append("(").append(value).append(")");
                } else {
                    filterQuery.append(value);
                }
            }

            result.setDisplayedValue(transformDisplayedValue(context, field, value));
        }

        result.setFilterQuery(filterQuery.toString());
        return result;
    }

    @Override
    public List<Item> getRelatedItems(Context context, Item item, DiscoveryMoreLikeThisConfiguration mltConfig) {
        List<Item> results = new ArrayList<>();
        try {
            SolrQuery solrQuery = new SolrQuery();
            //Set the query to handle since this is unique
            solrQuery.setQuery(SearchUtils.RESOURCE_UNIQUE_ID + ": " + new IndexableItem(item).getUniqueIndexID());
            //Only return obj identifier fields in result doc
            solrQuery.setFields(SearchUtils.RESOURCE_TYPE_FIELD, SearchUtils.RESOURCE_ID_FIELD);
            //Add the more like this parameters !
            solrQuery.setParam(MoreLikeThisParams.MLT, true);
            //Add a comma separated list of the similar fields
            @SuppressWarnings("unchecked")
            java.util.Collection<String> similarityMetadataFields = CollectionUtils
                .collect(mltConfig.getSimilarityMetadataFields(), new Transformer() {
                    @Override
                    public Object transform(Object input) {
                        //Add the mlt appendix !
                        return input + "_mlt";
                    }
                });

            solrQuery.setParam(MoreLikeThisParams.SIMILARITY_FIELDS, StringUtils.join(similarityMetadataFields, ','));
            solrQuery.setParam(MoreLikeThisParams.MIN_TERM_FREQ, String.valueOf(mltConfig.getMinTermFrequency()));
            solrQuery.setParam(MoreLikeThisParams.DOC_COUNT, String.valueOf(mltConfig.getMax()));
            solrQuery.setParam(MoreLikeThisParams.MIN_WORD_LEN, String.valueOf(mltConfig.getMinWordLength()));

            if (solrSearchCore.getSolr() == null) {
                return Collections.emptyList();
            }
            QueryResponse rsp = solrSearchCore.getSolr().query(solrQuery, solrSearchCore.REQUEST_METHOD);
            NamedList mltResults = (NamedList) rsp.getResponse().get("moreLikeThis");
            if (mltResults != null && mltResults.get(item.getType() + "-" + item.getID()) != null) {
                SolrDocumentList relatedDocs = (SolrDocumentList) mltResults.get(item.getType() + "-" + item.getID());
                for (Object relatedDoc : relatedDocs) {
                    SolrDocument relatedDocument = (SolrDocument) relatedDoc;
                    IndexableObject relatedItem = findIndexableObject(context, relatedDocument);
                    if (relatedItem instanceof IndexableItem) {
                        results.add(((IndexableItem) relatedItem).getIndexedObject());
                    }
                }
            }
        } catch (IOException | SQLException | SolrServerException e) {
            log.error(
                LogManager.getHeader(context, "Error while retrieving related items", "Handle: "
                    + item.getHandle()), e);
        }
        return results;
    }

    @Override
    public String toSortFieldIndex(String metadataField, String type) {
        if (StringUtils.equalsIgnoreCase(DiscoverySortConfiguration.SCORE, metadataField)) {
            return DiscoverySortConfiguration.SCORE;
        } else if (StringUtils.equals(type, DiscoveryConfigurationParameters.TYPE_DATE)) {
            return metadataField + "_dt";
        } else {
            return metadataField + "_sort";
        }
    }

    protected String transformFacetField(DiscoverFacetField facetFieldConfig, String field, boolean removePostfix) {
        if (facetFieldConfig.getType().equals(DiscoveryConfigurationParameters.TYPE_TEXT)) {
            if (removePostfix) {
                return field.substring(0, field.lastIndexOf("_filter"));
            } else {
                return field + "_filter";
            }
        } else if (facetFieldConfig.getType().equals(DiscoveryConfigurationParameters.TYPE_DATE)) {
            if (removePostfix) {
                return field.lastIndexOf(".year") != -1 ? field.substring(0, field.lastIndexOf(".year")) : field;
            } else {
                return field + ".year";
            }
        } else if (facetFieldConfig.getType().equals(DiscoveryConfigurationParameters.TYPE_AC)) {
            if (removePostfix) {
                return field.substring(0, field.lastIndexOf("_ac"));
            } else {
                return field + "_ac";
            }
        } else if (facetFieldConfig.getType().equals(DiscoveryConfigurationParameters.TYPE_HIERARCHICAL)) {
            if (removePostfix) {
                return StringUtils.substringBeforeLast(field, "_tax_");
            } else {
                //Only display top level filters !
                return field + "_tax_0_filter";
            }
        } else if (facetFieldConfig.getType().equals(DiscoveryConfigurationParameters.TYPE_AUTHORITY)) {
            if (removePostfix) {
                return field.substring(0, field.lastIndexOf("_acid"));
            } else {
                return field + "_acid";
            }
        } else if (facetFieldConfig.getType().equals(DiscoveryConfigurationParameters.TYPE_STANDARD)) {
            return field;
        } else if (StringUtils.startsWith(facetFieldConfig.getType(), GraphDiscoverSearchFilterFacet.TYPE_PREFIX)) {
            if (removePostfix) {
                return field.lastIndexOf("_filter") != -1 ? field.substring(0, field.lastIndexOf("_filter")) : field;
            } else {
                return field + "_filter";
            }
        } else {
            return field;
        }
    }

    protected String transformDisplayedValue(Context context, String field, String value) throws SQLException {
        if (value == null) {
            return null;
        }
        if (field.equals("location.comm") || field.equals("location.coll")) {
            value = locationToName(context, field, value);
        } else if (field.endsWith("_filter") || field.endsWith("_ac")
            || field.endsWith("_acid")) {
            //We have a filter make sure we split !
            String separator = DSpaceServicesFactory.getInstance().getConfigurationService()
                                                    .getProperty("discovery.solr.facets.split.char");
            if (separator == null) {
                separator = SearchUtils.FILTER_SEPARATOR;
            }
            //Escape any regex chars
            separator = java.util.regex.Pattern.quote(separator);
            String[] fqParts = value.split(separator);
            StringBuilder valueBuffer = new StringBuilder();
            int start = fqParts.length / 2;
            for (int i = start; i < fqParts.length; i++) {
                String[] split = fqParts[i].split(SearchUtils.AUTHORITY_SEPARATOR, 2);
                valueBuffer.append(split[0]);
            }
            value = valueBuffer.toString();
        } else if (value.matches("\\((.*?)\\)")) {
            //The brackets where added for better solr results, remove the first & last one
            value = value.substring(1, value.length() - 1);
        }
        return value;
    }

    protected String transformAuthorityValue(Context context, String field, String value) throws SQLException {
        if (value == null) {
            return null;
        }
        if (field.equals("location.comm") || field.equals("location.coll")) {
            return value;
        }
        if (field.endsWith("_filter") || field.endsWith("_ac")
            || field.endsWith("_acid")) {
            //We have a filter make sure we split !
            String separator = DSpaceServicesFactory.getInstance().getConfigurationService()
                                                    .getProperty("discovery.solr.facets.split.char");
            if (separator == null) {
                separator = SearchUtils.FILTER_SEPARATOR;
            }
            //Escape any regex chars
            separator = java.util.regex.Pattern.quote(separator);
            String[] fqParts = value.split(separator);
            StringBuilder authorityBuffer = new StringBuilder();
            int start = fqParts.length / 2;
            for (int i = start; i < fqParts.length; i++) {
                String[] split = fqParts[i].split(SearchUtils.AUTHORITY_SEPARATOR, 2);
                if (split.length == 2) {
                    authorityBuffer.append(split[1]);
                }
            }
            if (authorityBuffer.length() > 0) {
                return authorityBuffer.toString();
            }
        }
        return null;
    }

    protected String transformSortValue(Context context, String field, String value) throws SQLException {
        if (value == null) {
            return null;
        }
        if (field.equals("location.comm") || field.equals("location.coll")) {
            value = locationToName(context, field, value);
        } else if (field.endsWith("_filter") || field.endsWith("_ac")
            || field.endsWith("_acid")) {
            //We have a filter make sure we split !
            String separator = DSpaceServicesFactory.getInstance().getConfigurationService()
                                                    .getProperty("discovery.solr.facets.split.char");
            if (separator == null) {
                separator = SearchUtils.FILTER_SEPARATOR;
            }
            //Escape any regex chars
            separator = java.util.regex.Pattern.quote(separator);
            String[] fqParts = value.split(separator);
            StringBuilder valueBuffer = new StringBuilder();
            int end = fqParts.length / 2;
            for (int i = 0; i < end; i++) {
                valueBuffer.append(fqParts[i]);
            }
            value = valueBuffer.toString();
        } else if (value.matches("\\((.*?)\\)")) {
            //The brackets where added for better solr results, remove the first & last one
            value = value.substring(1, value.length() - 1);
        }
        return value;
    }

    @Override
    public void indexContent(Context context, IndexableObject dso, boolean force,
                             boolean commit) throws SearchServiceException, SQLException {
        indexContent(context, dso, force);
        if (commit) {
            commit();
        }
    }

    @Override
    public void commit() throws SearchServiceException {
        try {
            if (solrSearchCore.getSolr() != null) {
                solrSearchCore.getSolr().commit();
            }
        } catch (IOException | SolrServerException e) {
            throw new SearchServiceException(e.getMessage(), e);
        }
    }

    @Override
    public String escapeQueryChars(String query) {
        // Use Solr's built in query escape tool
        // WARNING: You should only escape characters from user entered queries,
        // otherwise you may accidentally BREAK field-based queries (which often
        // rely on special characters to separate the field from the query value)
        return ClientUtils.escapeQueryChars(query);
    }

    @Override
    public FacetYearRange getFacetYearRange(Context context, IndexableObject scope,
                                            DiscoverySearchFilterFacet facet, List<String> filterQueries,
                                            DiscoverQuery parentQuery) throws SearchServiceException {
        FacetYearRange result = new FacetYearRange(facet);
        result.calculateRange(context, filterQueries, scope, this, parentQuery);
        return result;
    }

    @Override
    public String calculateExtremeValue(Context context, String valueField,
                                        String sortField,
                                        DiscoverQuery.SORT_ORDER sortOrder)
        throws SearchServiceException {

        DiscoverQuery maxQuery = new DiscoverQuery();
        maxQuery.setMaxResults(1);
        //Set our query to anything that has this value
        maxQuery.addFieldPresentQueries(valueField);
        //Set sorting so our last value will appear on top
        maxQuery.setSortField(sortField, sortOrder);
        maxQuery.addSearchField(valueField);
        DiscoverResult maxResult = this.search(context,maxQuery);
        if (0 < maxResult.getIndexableObjects().size()) {
            List<DiscoverResult.SearchDocument> searchDocuments = maxResult
                .getSearchDocument(maxResult.getIndexableObjects().get(0));
            if (0 < searchDocuments.size() && 0 < searchDocuments.get(0).getSearchFieldValues
                (valueField).size()) {
                return searchDocuments.get(0).getSearchFieldValues(valueField).get(0);
            }
        }
        return null;
    }

    @Override
    public SolrSearchCore getSolrSearchCore() {
        return solrSearchCore;
    }

    @Override
    public void updateMetrics(Context context, CrisMetrics metric) {
        UpdateRequest req = new UpdateRequest();
        SolrClient solrClient =  solrSearchCore.getSolr();
        StringBuilder uniqueID = new StringBuilder("Item-");
        uniqueID.append(metric.getResource().getID());
        String type = "metric." + metric.getMetricType();
        String typeId = "metric.id." + metric.getMetricType();
        String typeAcquisitionDate = "metric.acquisitionDate." + metric.getMetricType();
        String typeRemark = "metric.remark." + metric.getMetricType();
        String typeDeltaPeriod1 = "metric.deltaPeriod1." + metric.getMetricType();
        String typeDeltaPeriod2 = "metric.deltaPeriod2." + metric.getMetricType();
        String typeRank = "metric.rank." + metric.getMetricType();

        try {
            SolrInputDocument solrInDoc = new SolrInputDocument();
            solrInDoc.addField(SearchUtils.RESOURCE_UNIQUE_ID, uniqueID);
            Map<String, Object> metricCountMap = Collections.singletonMap("set", metric.getMetricCount());
            Map<String, Object> acquisitionDateMap = Collections.singletonMap("set", metric.getAcquisitionDate());
            Map<String, Object> idMap = Collections.singletonMap("set", metric.getId());
            Map<String, Object> remarkMap = Collections.singletonMap("set", metric.getRemark());
            Map<String, Object> deltaPeriod1Map = Collections.singletonMap("set", metric.getDeltaPeriod1());
            Map<String, Object> deltaPeriod2Map = Collections.singletonMap("set", metric.getDeltaPeriod2());
            Map<String, Object> rankMap = Collections.singletonMap("set", metric.getRank());
            solrInDoc.addField(type, metricCountMap);
            solrInDoc.addField(typeId, idMap);
            solrInDoc.addField(typeAcquisitionDate, acquisitionDateMap);
            solrInDoc.addField(typeRemark, remarkMap);
            solrInDoc.addField(typeDeltaPeriod1, deltaPeriod1Map);
            solrInDoc.addField(typeDeltaPeriod2, deltaPeriod2Map);
            solrInDoc.addField(typeRank, rankMap);
            req.add(solrInDoc);
            solrClient.request(req);
            solrClient.commit();
        } catch (SolrServerException | IOException e) {
            log.error(e.getMessage(), e);
        }
    }

    @Override
    public QueryResponse retriveSolrDocByUniqueID(String uniqueID) {
        SolrClient solrClient =  solrSearchCore.getSolr();
        SolrQuery q = new SolrQuery(SearchUtils.RESOURCE_UNIQUE_ID + ":Item-" + uniqueID);
        QueryResponse queryResponse = null;;
        try {
            queryResponse = solrClient.query(q);
        } catch (SolrServerException | IOException e) {
            log.error(e.getMessage(), e);
        }
        return queryResponse;
    }
}<|MERGE_RESOLUTION|>--- conflicted
+++ resolved
@@ -919,7 +919,7 @@
                     }
                     if (!zombieFound) {
                         DiscoverResult.SearchDocument resultDoc = new DiscoverResult.SearchDocument();
-                        // Add information about our search fields
+                        //Add information about our search fields
                         for (String field : searchFields) {
                             List<String> valuesAsString = new ArrayList<>();
                             for (Object o : doc.getFieldValues(field)) {
@@ -941,6 +941,7 @@
                                 for (String highlightValue : highlightOriginalValue) {
                                     String[] splitted = highlightValue.split("###");
                                     resultHighlightOriginalValue.add(splitted);
+
                                 }
                                 resultMap.put(key.substring(0, key.lastIndexOf("_hl")), highlightedFields.get(key));
                             }
@@ -967,119 +968,99 @@
                                 Collections.reverse(facetValues);
                             }
 
-<<<<<<< HEAD
-                        if (facetFieldConfig.fillGaps() && facetValues.size() > 0) {
-                            // only years sorted in ascending order can have such flag
-                            String separator = DSpaceServicesFactory.getInstance().getConfigurationService()
-                                    .getProperty("discovery.solr.facets.split.char");
-                            if (separator == null) {
-                                separator = SearchUtils.FILTER_SEPARATOR;
+                            if (facetFieldConfig.fillGaps() && facetValues.size() > 0) {
+                                // only years sorted in ascending order can have such flag
+                                String separator = DSpaceServicesFactory.getInstance().getConfigurationService()
+                                        .getProperty("discovery.solr.facets.split.char");
+                                if (separator == null) {
+                                    separator = SearchUtils.FILTER_SEPARATOR;
+                                }
+                                String separatorSplit = java.util.regex.Pattern.quote(separator);
+                                List<FacetField.Count> resultValues = new ArrayList<FacetField.Count>();
+                                int prevYear = Integer.MIN_VALUE;
+                                for (FacetField.Count facetValue : facetValues) {
+                                    if (StringUtils.isBlank(facetValue.getName())) {
+                                        resultValues.add(facetValue);
+                                        continue;
+                                    }
+                                    int currYear = Integer.parseInt(facetValue.getName().split(separatorSplit)[0]);
+                                    if (prevYear != Integer.MIN_VALUE && currYear != prevYear - 1) {
+                                        for (int idx = prevYear + 1; idx < currYear; idx++) {
+                                            resultValues.add(new FacetField.Count(facetValue.getFacetField(),
+                                                    String.valueOf(idx) + separator + String.valueOf(idx), 0));
+                                        }
+                                    }
+                                    prevYear = currYear;
+                                    resultValues.add(facetValue);
+                                }
+                                facetValues = resultValues;
                             }
-                            String separatorSplit = java.util.regex.Pattern.quote(separator);
-                            List<FacetField.Count> resultValues = new ArrayList<FacetField.Count>();
-                            int prevYear = Integer.MIN_VALUE;
-                            for (FacetField.Count facetValue : facetValues) {
-                                if (StringUtils.isBlank(facetValue.getName())) {
-                                    resultValues.add(facetValue);
-                                    continue;
+                            if (facetFieldConfig.inverseDirection()) {
+                                if (StringUtils.isBlank(facetValues.get(facetValues.size() - 1).getName())) {
+                                    // the missing facet if here must be keep as the last one
+                                    FacetField.Count missing = facetValues.remove(facetValues.size() - 1);
+                                    facetValues.add(0, missing);
                                 }
-                                int currYear = Integer.parseInt(facetValue.getName().split(separatorSplit)[0]);
-                                if (prevYear != Integer.MIN_VALUE && currYear != prevYear - 1) {
-                                    for (int idx = prevYear + 1; idx < currYear; idx++) {
-                                        resultValues.add(new FacetField.Count(facetValue.getFacetField(),
-                                                String.valueOf(idx) + separator + String.valueOf(idx), 0));
-                                    }
+                                Collections.reverse(facetValues);
+                            }
+
+                            if (facetFieldConfig.inverseDirection() || facetFieldConfig.fillGaps()) {
+                                FacetField.Count missing = null;
+                                if (StringUtils.isBlank(facetValues.get(facetValues.size() - 1).getName())) {
+                                    // the missing facet if here must be keep as the last one
+                                    missing = facetValues.remove(facetValues.size() - 1);
                                 }
-                                prevYear = currYear;
-                                resultValues.add(facetValue);
+                                // we need to extract the requested page
+                                facetValues = facetValues.stream()
+                                        .skip(facetFieldConfig.getOffset() > 0 ? facetFieldConfig.getOffset() : 0)
+                                        .limit(facetFieldConfig.getLimit()).collect(Collectors.toList());
+                                if (missing != null) {
+                                    facetValues.add(missing);
+                                }
                             }
-                            facetValues = resultValues;
-                        }
-                        if (facetFieldConfig.inverseDirection()) {
-                            if (StringUtils.isBlank(facetValues.get(facetValues.size() - 1).getName())) {
-                                // the missing facet if here must be keep as the last one
-                                FacetField.Count missing = facetValues.remove(facetValues.size() - 1);
-                                facetValues.add(0, missing);
-                            }
-                            Collections.reverse(facetValues);
-                        }
-
-                        if (facetFieldConfig.inverseDirection() || facetFieldConfig.fillGaps()) {
-                            FacetField.Count missing = null;
-                            if (StringUtils.isBlank(facetValues.get(facetValues.size() - 1).getName())) {
-                                // the missing facet if here must be keep as the last one
-                                missing = facetValues.remove(facetValues.size() - 1);
-                            }
-                            // we need to extract the requested page
-                            facetValues = facetValues.stream()
-                                    .skip(facetFieldConfig.getOffset() > 0 ? facetFieldConfig.getOffset() : 0)
-                                    .limit(facetFieldConfig.getLimit()).collect(Collectors.toList());
-                            if (missing != null) {
-                                facetValues.add(missing);
-                            }
-                        }
-
-                        String field = transformFacetField(facetFieldConfig, facetField.getName(), true);
-                        long countInPage = 0;
-                        int idxFC = 0;
-                        long missing = 0;
-                        for (FacetField.Count facetValue : facetValues) {
-                            String displayedValue = transformDisplayedValue(context, facetField.getName(),
-                                                                            facetValue.getName());
-                            String authorityValue = transformAuthorityValue(context, facetField.getName(),
-                                                                            facetValue.getName());
-                            String sortValue = transformSortValue(context, facetField.getName(), facetValue.getName());
-                            String filterValue = displayedValue;
-                            if (StringUtils.isNotBlank(authorityValue)) {
-                                filterValue = authorityValue;
-                            }
-                            if (StringUtils.isNotBlank(facetValue.getName())) {
-                                // as we are 0-based and the limit is set to 1 more than needed
-                                if (idxFC < facetFieldConfig.getLimit() - 1) {
-                                    countInPage += facetValue.getCount();
-                                }
-                                result.addFacetResult(
-                                    field,
-                                    new DiscoverResult.FacetResult(filterValue,
-                                                                   displayedValue, authorityValue,
-                                                                   sortValue, facetValue.getCount(),
-                                                                   facetFieldConfig.getType()));
-                                idxFC++;
-                            } else {
-                                missing = facetValue.getCount();
-                                result.setFacetResultMissing(field, missing);
-                            }
-                        }
-                        Map<String, FieldStatsInfo> fieldStatsInfo = solrQueryResponse.getFieldStatsInfo();
-                        if (fieldStatsInfo != null) {
-                            FieldStatsInfo statsInfo = fieldStatsInfo.get(field + "_statfilter");
-                            if (statsInfo != null) {
-                                if (statsInfo.getCount() != null) {
-                                    result.setFacetResultMore(field, missing + statsInfo.getCount() - countInPage);
-                                }
-                                result.setFacetResultTotalElements(field, statsInfo.getCountDistinct());
-                            }
-=======
+
+                            String field = transformFacetField(facetFieldConfig, facetField.getName(), true);
+                            long countInPage = 0;
+                            int idxFC = 0;
+                            long missing = 0;
                             for (FacetField.Count facetValue : facetValues) {
                                 String displayedValue = transformDisplayedValue(context, facetField.getName(),
                                                                                 facetValue.getName());
-                                String field = transformFacetField(facetFieldConfig, facetField.getName(), true);
                                 String authorityValue = transformAuthorityValue(context, facetField.getName(),
                                                                                 facetValue.getName());
-                                String sortValue = transformSortValue(context,
-                                                                      facetField.getName(), facetValue.getName());
+                                String sortValue = transformSortValue(context, facetField.getName(),
+                                        facetValue.getName());
                                 String filterValue = displayedValue;
                                 if (StringUtils.isNotBlank(authorityValue)) {
                                     filterValue = authorityValue;
                                 }
-                                result.addFacetResult(
-                                    field,
-                                    new DiscoverResult.FacetResult(filterValue,
-                                                                   displayedValue, authorityValue,
-                                                                   sortValue, facetValue.getCount(),
-                                                                   facetFieldConfig.getType()));
+                                if (StringUtils.isNotBlank(facetValue.getName())) {
+                                    // as we are 0-based and the limit is set to 1 more than needed
+                                    if (idxFC < facetFieldConfig.getLimit() - 1) {
+                                        countInPage += facetValue.getCount();
+                                    }
+                                    result.addFacetResult(
+                                        field,
+                                        new DiscoverResult.FacetResult(filterValue,
+                                                                       displayedValue, authorityValue,
+                                                                       sortValue, facetValue.getCount(),
+                                                                       facetFieldConfig.getType()));
+                                    idxFC++;
+                                } else {
+                                    missing = facetValue.getCount();
+                                    result.setFacetResultMissing(field, missing);
+                                }
                             }
->>>>>>> f089a525
+                            Map<String, FieldStatsInfo> fieldStatsInfo = solrQueryResponse.getFieldStatsInfo();
+                            if (fieldStatsInfo != null) {
+                                FieldStatsInfo statsInfo = fieldStatsInfo.get(field + "_statfilter");
+                                if (statsInfo != null) {
+                                    if (statsInfo.getCount() != null) {
+                                        result.setFacetResultMore(field, missing + statsInfo.getCount() - countInPage);
+                                    }
+                                    result.setFacetResultTotalElements(field, statsInfo.getCountDistinct());
+                                }
+                            }
                         }
                     }
                 }
@@ -1092,9 +1073,9 @@
                         solrQueryResponse.getFacetQuery());
                     for (String facetQuery : sortedFacetQueries.keySet()) {
                         //TODO: do not assume this, people may want to use it for other ends, use a regex to make sure
-                        //We have a facet query, the values looks something like:
-                        //dateissued.year:[1990 TO 2000] AND -2000
-                        //Prepare the string from {facet.field.name}:[startyear TO endyear] to startyear - endyear
+                        // We have a facet query, the values looks something like: dateissued.year:[1990
+                        // TO 2000] AND -2000
+                        // Prepare the string from {facet.field.name}:[startyear TO endyear] to startyear - endyear
                         String facetField = facetQuery.substring(0, facetQuery.indexOf(":"));
                         String name = "";
                         String filter = "";
@@ -1104,6 +1085,7 @@
                             filter = facetQuery.substring(facetQuery.indexOf('['));
                             filter = filter.substring(0, filter.lastIndexOf(']') + 1);
                         }
+
                         Integer count = sortedFacetQueries.get(facetQuery);
 
                         //No need to show empty years
