--- conflicted
+++ resolved
@@ -1445,16 +1445,9 @@
 
         // New fields to weaken the dependence on handles, and allow for faster
         // list display
-<<<<<<< HEAD
-		doc.addField("search.uniqueid", type+"-"+id);
-        doc.addField(RESOURCE_TYPE_FIELD, Integer.toString(type));
-
-        doc.addField(RESOURCE_ID_FIELD, Integer.toString(id));
-=======
         doc.addField("search.uniqueid", type+"-"+id);
         doc.addField(RESOURCE_TYPE_FIELD, Integer.toString(type));
         doc.addField(RESOURCE_ID_FIELD, id.toString());
->>>>>>> e5cb6299
 
         // want to be able to search for handle, so use keyword
         // (not tokenized, but it is indexed)
@@ -1954,11 +1947,7 @@
     protected DSpaceObject findDSpaceObject(Context context, SolrDocument doc) throws SQLException {
 
         Integer type = (Integer) doc.getFirstValue(RESOURCE_TYPE_FIELD);
-<<<<<<< HEAD
-        Integer id = (Integer) doc.getFirstValue(RESOURCE_ID_FIELD);
-=======
         UUID id = UUID.fromString((String) doc.getFirstValue(RESOURCE_ID_FIELD));
->>>>>>> e5cb6299
         String handle = (String) doc.getFirstValue(HANDLE_FIELD);
 
         if (type != null && id != null)
@@ -2034,11 +2023,7 @@
             {
                 SolrDocument doc = (SolrDocument) iter.next();
 
-<<<<<<< HEAD
-                DSpaceObject o = DSpaceObject.find(context, (Integer) doc.getFirstValue(RESOURCE_TYPE_FIELD), (Integer) doc.getFirstValue(RESOURCE_ID_FIELD));
-=======
                 DSpaceObject o = contentServiceFactory.getDSpaceObjectService((Integer) doc.getFirstValue(RESOURCE_TYPE_FIELD)).find(context, UUID.fromString((String) doc.getFirstValue(RESOURCE_ID_FIELD)));
->>>>>>> e5cb6299
 
                 if (o != null)
                 {
