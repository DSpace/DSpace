--- conflicted
+++ resolved
@@ -2358,9 +2358,6 @@
 			throw new SearchServiceException(e.getMessage(), e);
 		}
 	}
-<<<<<<< HEAD
-}
-=======
 
     @Override
     public String escapeQueryChars(String query) {
@@ -2371,4 +2368,3 @@
         return ClientUtils.escapeQueryChars(query);
     }
 }
->>>>>>> 0310db74
