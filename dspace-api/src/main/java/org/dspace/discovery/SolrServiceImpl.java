/**
 * The contents of this file are subject to the license and copyright
 * detailed in the LICENSE and NOTICE files at the root of the source
 * tree and available online at
 *
 * http://www.dspace.org/license/
 */
package org.dspace.discovery;

import static java.util.stream.Collectors.joining;

import java.io.IOException;
import java.io.PrintWriter;
import java.io.StringWriter;
import java.sql.SQLException;
import java.text.ParseException;
import java.text.SimpleDateFormat;
import java.util.ArrayList;
import java.util.Calendar;
import java.util.Collections;
import java.util.Date;
import java.util.HashMap;
import java.util.Iterator;
import java.util.LinkedHashMap;
import java.util.List;
import java.util.Locale;
import java.util.Map;
import java.util.Optional;
import java.util.TimeZone;
import java.util.UUID;
import java.util.stream.Collectors;
import javax.mail.MessagingException;

import org.apache.commons.collections4.CollectionUtils;
import org.apache.commons.collections4.MapUtils;
import org.apache.commons.collections4.Transformer;
import org.apache.commons.lang3.StringUtils;
import org.apache.logging.log4j.Logger;
import org.apache.solr.client.solrj.SolrClient;
import org.apache.solr.client.solrj.SolrQuery;
import org.apache.solr.client.solrj.SolrServerException;
import org.apache.solr.client.solrj.request.UpdateRequest;
import org.apache.solr.client.solrj.response.FacetField;
import org.apache.solr.client.solrj.response.FieldStatsInfo;
import org.apache.solr.client.solrj.response.QueryResponse;
import org.apache.solr.client.solrj.util.ClientUtils;
import org.apache.solr.common.SolrDocument;
import org.apache.solr.common.SolrDocumentList;
import org.apache.solr.common.SolrException;
import org.apache.solr.common.SolrInputDocument;
import org.apache.solr.common.params.FacetParams;
import org.apache.solr.common.params.HighlightParams;
import org.apache.solr.common.params.MoreLikeThisParams;
import org.apache.solr.common.params.SpellingParams;
import org.apache.solr.common.util.NamedList;
import org.dspace.app.metrics.CrisMetrics;
import org.dspace.authorize.ResourcePolicy;
import org.dspace.authorize.factory.AuthorizeServiceFactory;
import org.dspace.content.Collection;
import org.dspace.content.Community;
import org.dspace.content.DSpaceObject;
import org.dspace.content.Item;
import org.dspace.content.factory.ContentServiceFactory;
import org.dspace.core.Constants;
import org.dspace.core.Context;
import org.dspace.core.Email;
import org.dspace.core.I18nUtil;
import org.dspace.core.LogManager;
import org.dspace.discovery.configuration.DiscoveryConfiguration;
import org.dspace.discovery.configuration.DiscoveryConfigurationParameters;
import org.dspace.discovery.configuration.DiscoveryMoreLikeThisConfiguration;
import org.dspace.discovery.configuration.DiscoverySearchFilterFacet;
import org.dspace.discovery.configuration.DiscoverySortConfiguration;
import org.dspace.discovery.configuration.DiscoverySortFunctionConfiguration;
import org.dspace.discovery.configuration.GraphDiscoverSearchFilterFacet;
import org.dspace.discovery.indexobject.IndexableCollection;
import org.dspace.discovery.indexobject.IndexableCommunity;
import org.dspace.discovery.indexobject.IndexableItem;
import org.dspace.discovery.indexobject.factory.IndexFactory;
import org.dspace.discovery.indexobject.factory.IndexObjectFactoryFactory;
import org.dspace.eperson.Group;
import org.dspace.eperson.factory.EPersonServiceFactory;
import org.dspace.eperson.service.GroupService;
import org.dspace.services.ConfigurationService;
import org.dspace.services.factory.DSpaceServicesFactory;
import org.springframework.beans.factory.annotation.Autowired;
import org.springframework.stereotype.Service;

/**
 * SolrIndexer contains the methods that index Items and their metadata,
 * collections, communities, etc. It is meant to either be invoked from the
 * command line (see dspace/bin/index-all) or via the indexContent() methods
 * within DSpace.
 * <p>
 * The Administrator can choose to run SolrIndexer in a cron that repeats
 * regularly, a failed attempt to index from the UI will be "caught" up on in
 * that cron.
 *
 * The SolrServiceImpl is registered as a Service in the ServiceManager via
 * a Spring configuration file located under
 * classpath://spring/spring-dspace-applicationContext.xml
 *
 * Its configuration is Autowired by the ApplicationContext
 *
 * @author Kevin Van de Velde (kevin at atmire dot com)
 * @author Mark Diggory (markd at atmire dot com)
 * @author Ben Bosman (ben at atmire dot com)
 */
@Service
public class SolrServiceImpl implements SearchService, IndexingService {

    private static final Logger log = org.apache.logging.log4j.LogManager.getLogger(SolrServiceImpl.class);

    @Autowired
    protected ContentServiceFactory contentServiceFactory;
    @Autowired
    protected GroupService groupService;
    @Autowired
    protected IndexObjectFactoryFactory indexObjectServiceFactory;
    @Autowired
    protected SolrSearchCore solrSearchCore;
    @Autowired
    protected ConfigurationService configurationService;

    protected SolrServiceImpl() {

    }



    /**
     * If the handle for the "dso" already exists in the index, and the "dso"
     * has a lastModified timestamp that is newer than the document in the index
     * then it is updated, otherwise a new document is added.
     *
     * @param context Users Context
     * @param dso     DSpace Object (Item, Collection or Community
     * @throws SQLException if error
     */
    @Override
    public void indexContent(Context context, IndexableObject dso)
        throws SQLException {
        indexContent(context, dso, false);
    }

    /**
     * If the handle for the "dso" already exists in the index, and the "dso"
     * has a lastModified timestamp that is newer than the document in the index
     * then it is updated, otherwise a new document is added.
     *
     * @param context Users Context
     * @param indexableObject     The object we want to index
     * @param force   Force update even if not stale.
     */
    @Override
    public void indexContent(Context context, IndexableObject indexableObject,
                             boolean force) {

        try {
            final IndexFactory indexableObjectFactory = indexObjectServiceFactory.
                    getIndexableObjectFactory(indexableObject);
            if (force || requiresIndexing(indexableObject.getUniqueIndexID(), indexableObject.getLastModified())) {
                update(context, indexableObjectFactory, indexableObject);
                log.info(LogManager.getHeader(context, "indexed_object", indexableObject.getUniqueIndexID()));
            }
        } catch (IOException | SQLException | SolrServerException | SearchServiceException e) {
            throw new RuntimeException(e.getMessage(), e);
        }
    }

    protected void update(Context context, IndexFactory indexableObjectService,
                          IndexableObject indexableObject) throws IOException, SQLException, SolrServerException {
        final SolrInputDocument solrInputDocument = indexableObjectService.buildDocument(context, indexableObject);
        indexableObjectService.writeDocument(context, indexableObject, solrInputDocument);
    }

    /**
     * unIndex removes an Item, Collection, or Community
     *
     * @param context The relevant DSpace Context.
     * @param dso     DSpace Object, can be Community, Item, or Collection
     * @throws SQLException if database error
     * @throws IOException  if IO error
     */
    @Override
    public void unIndexContent(Context context, IndexableObject dso)
        throws SQLException, IOException {
        unIndexContent(context, dso, false);
    }

    /**
     * unIndex removes an Item, Collection, or Community
     *
     * @param context The relevant DSpace Context.
     * @param indexableObject The object to be indexed
     * @param commit  if <code>true</code> force an immediate commit on SOLR
     * @throws SQLException if database error
     * @throws IOException  if IO error
     */
    @Override
    public void unIndexContent(Context context, IndexableObject indexableObject, boolean commit)
        throws SQLException, IOException {
        try {
            if (indexableObject == null) {
                return;
            }
            String uniqueID = indexableObject.getUniqueIndexID();
            log.info("Try to delete uniqueID:" + uniqueID);
            indexObjectServiceFactory.getIndexableObjectFactory(indexableObject).delete(indexableObject);
            if (commit) {
                solrSearchCore.getSolr().commit();
            }
        } catch (IOException | SolrServerException exception) {
            log.error(exception.getMessage(), exception);
            emailException(exception);
        }
    }

    /**
     * Unindex a Document in the Lucene index.
     *
     * @param context the dspace context
     * @param searchUniqueID the search uniqueID of the document to be deleted
     * @throws IOException  if IO error
     */
    @Override
    public void unIndexContent(Context context, String searchUniqueID) throws IOException {
        unIndexContent(context, searchUniqueID, false);
    }

    /**
     * Unindex a Document in the Lucene Index.
     *
     * @param context the dspace context
     * @param searchUniqueID the search uniqueID of the document to be deleted
     * @param commit commit the update immediately.
     * @throws IOException  if IO error
     */
    @Override
    public void unIndexContent(Context context, String searchUniqueID, boolean commit)
        throws IOException {

        try {
            if (solrSearchCore.getSolr() != null) {
                indexObjectServiceFactory.getIndexableObjectFactory(searchUniqueID).delete(searchUniqueID);
                if (commit) {
                    solrSearchCore.getSolr().commit();
                }
            }
        } catch (SolrServerException e) {
            log.error(e.getMessage(), e);
        }
    }

    /**
     * reIndexContent removes something from the index, then re-indexes it
     *
     * @param context context object
     * @param dso     object to re-index
     * @throws java.sql.SQLException passed through.
     * @throws java.io.IOException passed through.
     */
    @Override
    public void reIndexContent(Context context, IndexableObject dso)
        throws SQLException, IOException {
        try {
            indexContent(context, dso);
        } catch (SQLException exception) {
            log.error(exception.getMessage(), exception);
            emailException(exception);
        }
    }

    /**
     * create full index - wiping old index
     *
     * @param c context to use
     * @throws java.sql.SQLException passed through.
     * @throws java.io.IOException passed through.
     */
    @Override
    public void createIndex(Context c) throws SQLException, IOException {

        /* Reindex all content preemptively. */
        updateIndex(c, true);

    }


    /**
     * Iterates over all Items, Collections and Communities. And updates them in
     * the index. Uses decaching to control memory footprint. Uses indexContent
     * and isStale to check state of item in index.
     *
     * @param context the dspace context
     */
    @Override
    public void updateIndex(Context context) {
        updateIndex(context, false);
    }

    /**
     * Iterates over all Items, Collections and Communities. And updates them in
     * the index. Uses decaching to control memory footprint. Uses indexContent
     * and isStale to check state of item in index.
     * <p>
     * At first it may appear counterintuitive to have an IndexWriter/Reader
     * opened and closed on each DSO. But this allows the UI processes to step
     * in and attain a lock and write to the index even if other processes/jvms
     * are running a reindex.
     *
     * @param context the dspace context
     * @param force   whether or not to force the reindexing
     */
    @Override
    public void updateIndex(Context context, boolean force) {
        updateIndex(context, force, null);
    }

    @Override
    public void updateIndex(Context context, boolean force, String type) {
        try {
            final List<IndexFactory> indexableObjectServices = indexObjectServiceFactory.
                getIndexFactories();
            for (IndexFactory indexableObjectService : indexableObjectServices) {
                if (type == null || StringUtils.equals(indexableObjectService.getType(), type)) {
                    final Iterator<IndexableObject> indexableObjects = indexableObjectService.findAll(context);
                    while (indexableObjects.hasNext()) {
                        final IndexableObject indexableObject = indexableObjects.next();
                        indexContent(context, indexableObject, force);
                        context.uncacheEntity(indexableObject.getIndexedObject());
                    }
                }
            }
            if (solrSearchCore.getSolr() != null) {
                solrSearchCore.getSolr().commit();
            }

        } catch (IOException | SQLException | SolrServerException e) {
            throw new RuntimeException(e.getMessage(), e);
        }
    }

    /**
     * Iterates over all documents in the Lucene index and verifies they are in
     * database, if not, they are removed.
     *
     * @param force whether or not to force a clean index
     * @throws IOException            IO exception
     * @throws SQLException           sql exception
     * @throws SearchServiceException occurs when something went wrong with querying the solr server
     */
    @Override
    public void cleanIndex(boolean force) throws IOException, SQLException, SearchServiceException {
        Context context = new Context();
        context.turnOffAuthorisationSystem();

        try {
            if (solrSearchCore.getSolr() == null) {
                return;
            }
            if (force) {
                final List<IndexFactory> indexableObjectServices = indexObjectServiceFactory.
                        getIndexFactories();
                for (IndexFactory indexableObjectService : indexableObjectServices) {
                    indexableObjectService.deleteAll();
                }
            } else {
                // First, we'll just get a count of the total results
                SolrQuery countQuery = new SolrQuery("*:*");
                countQuery.setRows(0);  // don't actually request any data
                // Get the total amount of results
                QueryResponse totalResponse = solrSearchCore.getSolr().query(countQuery,
                                                                             solrSearchCore.REQUEST_METHOD);
                long total = totalResponse.getResults().getNumFound();

                int start = 0;
                int batch = 100;

                // Now get actual Solr Documents in batches
                SolrQuery query = new SolrQuery();
                query.setFields(SearchUtils.RESOURCE_UNIQUE_ID, SearchUtils.RESOURCE_ID_FIELD,
                                SearchUtils.RESOURCE_TYPE_FIELD);
                query.addSort(SearchUtils.RESOURCE_UNIQUE_ID, SolrQuery.ORDER.asc);
                query.setQuery("*:*");
                query.setRows(batch);
                // Keep looping until we hit the total number of Solr docs
                while (start < total) {
                    query.setStart(start);
                    QueryResponse rsp = solrSearchCore.getSolr().query(query, solrSearchCore.REQUEST_METHOD);
                    SolrDocumentList docs = rsp.getResults();

                    for (SolrDocument doc : docs) {
                        String uniqueID = (String) doc.getFieldValue(SearchUtils.RESOURCE_UNIQUE_ID);

                        IndexableObject o = findIndexableObject(context, doc);

                        if (o == null) {
                            log.info("Deleting: " + uniqueID);
                            /*
                             * Use IndexWriter to delete, its easier to manage
                             * write.lock
                             */
                            unIndexContent(context, uniqueID);
                        } else {
                            log.debug("Keeping: " + o.getUniqueIndexID());
                        }
                    }

                    start += batch;
                }
            }
        } catch (IOException | SQLException | SolrServerException e) {
            log.error("Error cleaning discovery index: " + e.getMessage(), e);
        } finally {
            context.abort();
        }
    }

    /**
     * Maintenance to keep a SOLR index efficient.
     * Note: This might take a long time.
     */
    @Override
    public void optimize() {
        try {
            if (solrSearchCore.getSolr() == null) {
                return;
            }
            long start = System.currentTimeMillis();
            System.out.println("SOLR Search Optimize -- Process Started:" + start);
            solrSearchCore.getSolr().optimize();
            long finish = System.currentTimeMillis();
            System.out.println("SOLR Search Optimize -- Process Finished:" + finish);
            System.out.println("SOLR Search Optimize -- Total time taken:" + (finish - start) + " (ms).");
        } catch (SolrServerException | IOException e) {
            System.err.println(e.getMessage());
        }
    }

    @Override
    public void buildSpellCheck()
            throws SearchServiceException, IOException {
        try {
            if (solrSearchCore.getSolr() == null) {
                return;
            }
            SolrQuery solrQuery = new SolrQuery();
            solrQuery.set("spellcheck", true);
            solrQuery.set(SpellingParams.SPELLCHECK_BUILD, true);
            solrSearchCore.getSolr().query(solrQuery, solrSearchCore.REQUEST_METHOD);
        } catch (SolrServerException e) {
            //Make sure to also log the exception since this command is usually run from a crontab.
            log.error(e, e);
            throw new SearchServiceException(e);
        }
    }

    // //////////////////////////////////
    // Private
    // //////////////////////////////////

    protected void emailException(Exception exception) {
        // Also email an alert, system admin may need to check for stale lock
        try {
            String recipient = configurationService.getProperty("alert.recipient");

            if (StringUtils.isNotBlank(recipient)) {
                Email email = Email
                    .getEmail(I18nUtil.getEmailFilename(
                        Locale.getDefault(), "internal_error"));
                email.addRecipient(recipient);
                email.addArgument(configurationService.getProperty("dspace.ui.url"));
                email.addArgument(new Date());

                String stackTrace;

                if (exception != null) {
                    StringWriter sw = new StringWriter();
                    PrintWriter pw = new PrintWriter(sw);
                    exception.printStackTrace(pw);
                    pw.flush();
                    stackTrace = sw.toString();
                } else {
                    stackTrace = "No exception";
                }

                email.addArgument(stackTrace);
                email.send();
            }
        } catch (IOException | MessagingException e) {
            // Not much we can do here!
            log.warn("Unable to send email alert", e);
        }

    }


    /**
     * Is stale checks the lastModified time stamp in the database and the index
     * to determine if the index is stale.
     *
     * @param uniqueId       the unique identifier of the object that we want to index
     * @param lastModified the last modified date of the DSpace object
     * @return a boolean indicating if the dso should be re indexed again
     * @throws SQLException           sql exception
     * @throws IOException            io exception
     * @throws SearchServiceException if something went wrong with querying the solr server
     */
    protected boolean requiresIndexing(String uniqueId, Date lastModified)
        throws SQLException, IOException, SearchServiceException {

        // Check if we even have a last modified date
        if (lastModified == null) {
            return true;
        }

        boolean reindexItem = false;
        boolean inIndex = false;

        SolrQuery query = new SolrQuery();
        query.setQuery(SearchUtils.RESOURCE_UNIQUE_ID + ":" + uniqueId);
        // Specify that we ONLY want the LAST_INDEXED_FIELD returned in the field list (fl)
        query.setFields(SearchUtils.LAST_INDEXED_FIELD);
        QueryResponse rsp;

        try {
            if (solrSearchCore.getSolr() == null) {
                return false;
            }
            rsp = solrSearchCore.getSolr().query(query, solrSearchCore.REQUEST_METHOD);
        } catch (SolrServerException e) {
            throw new SearchServiceException(e.getMessage(), e);
        }

        for (SolrDocument doc : rsp.getResults()) {

            inIndex = true;

            Object value = doc.getFieldValue(SearchUtils.LAST_INDEXED_FIELD);

            if (value instanceof Date) {
                Date lastIndexed = (Date) value;

                if (lastIndexed.before(lastModified)) {

                    reindexItem = true;
                }
            }
        }

        return reindexItem || !inIndex;
    }

    @Override
    public String createLocationQueryForAdministrableItems(Context context)
        throws SQLException {
        StringBuilder locationQuery = new StringBuilder();

        if (context.getCurrentUser() != null) {
            List<Group> groupList = EPersonServiceFactory.getInstance().getGroupService()
                                                         .allMemberGroups(context, context.getCurrentUser());

            List<ResourcePolicy> communitiesPolicies = AuthorizeServiceFactory.getInstance().getResourcePolicyService()
                                                                              .find(context, context.getCurrentUser(),
                                                                                    groupList, Constants.ADMIN,
                                                                                    Constants.COMMUNITY);

            List<ResourcePolicy> collectionsPolicies = AuthorizeServiceFactory.getInstance().getResourcePolicyService()
                                                                              .find(context, context.getCurrentUser(),
                                                                                    groupList, Constants.ADMIN,
                                                                                    Constants.COLLECTION);

            List<Collection> allCollections = new ArrayList<>();

            for (ResourcePolicy rp : collectionsPolicies) {
                Collection collection = ContentServiceFactory.getInstance().getCollectionService()
                                                             .find(context, rp.getdSpaceObject().getID());
                allCollections.add(collection);
            }

            if (CollectionUtils.isNotEmpty(communitiesPolicies) || CollectionUtils.isNotEmpty(allCollections)) {
                locationQuery.append("location:( ");

                for (int i = 0; i < communitiesPolicies.size(); i++) {
                    ResourcePolicy rp = communitiesPolicies.get(i);
                    Community community = ContentServiceFactory.getInstance().getCommunityService()
                                                               .find(context, rp.getdSpaceObject().getID());

                    locationQuery.append("m").append(community.getID());

                    if (i != (communitiesPolicies.size() - 1)) {
                        locationQuery.append(" OR ");
                    }
                    allCollections.addAll(ContentServiceFactory.getInstance().getCommunityService()
                                                               .getAllCollections(context, community));
                }

                Iterator<Collection> collIter = allCollections.iterator();

                if (communitiesPolicies.size() > 0 && allCollections.size() > 0) {
                    locationQuery.append(" OR ");
                }

                while (collIter.hasNext()) {
                    locationQuery.append("l").append(collIter.next().getID());

                    if (collIter.hasNext()) {
                        locationQuery.append(" OR ");
                    }
                }
                locationQuery.append(")");
            } else {
                log.warn("We have a collection or community admin with ID: " + context.getCurrentUser().getID()
                             + " without any administrable collection or community!");
            }
        }
        return locationQuery.toString();
    }

    /**
     * Helper function to retrieve a date using a best guess of the potential
     * date encodings on a field
     *
     * @param t the string to be transformed to a date
     * @return a date if the formatting was successful, null if not able to transform to a date
     */
    public Date toDate(String t) {
        SimpleDateFormat[] dfArr;

        // Choose the likely date formats based on string length
        switch (t.length()) {
            // case from 1 to 3 go through adding anyone a single 0. Case 4 define
            // for all the SimpleDateFormat
            case 1:
                t = "0" + t;
                // fall through
            case 2:
                t = "0" + t;
                // fall through
            case 3:
                t = "0" + t;
                // fall through
            case 4:
                dfArr = new SimpleDateFormat[] {new SimpleDateFormat("yyyy")};
                break;
            case 6:
                dfArr = new SimpleDateFormat[] {new SimpleDateFormat("yyyyMM")};
                break;
            case 7:
                dfArr = new SimpleDateFormat[] {new SimpleDateFormat("yyyy-MM")};
                break;
            case 8:
                dfArr = new SimpleDateFormat[] {new SimpleDateFormat("yyyyMMdd"),
                    new SimpleDateFormat("yyyy MMM")};
                break;
            case 10:
                dfArr = new SimpleDateFormat[] {new SimpleDateFormat("yyyy-MM-dd")};
                break;
            case 11:
                dfArr = new SimpleDateFormat[] {new SimpleDateFormat("yyyy MMM dd")};
                break;
            case 20:
                dfArr = new SimpleDateFormat[] {new SimpleDateFormat(
                    "yyyy-MM-dd'T'HH:mm:ss'Z'")};
                break;
            default:
                dfArr = new SimpleDateFormat[] {new SimpleDateFormat(
                    "yyyy-MM-dd'T'HH:mm:ss.SSS'Z'")};
                break;
        }

        for (SimpleDateFormat df : dfArr) {
            try {
                // Parse the date
                df.setCalendar(Calendar
                                   .getInstance(TimeZone.getTimeZone("UTC")));
                df.setLenient(false);
                return df.parse(t);
            } catch (ParseException pe) {
                log.error("Unable to parse date format", pe);
            }
        }

        return null;
    }

    public String locationToName(Context context, String field, String value) throws SQLException {
        if ("location.comm".equals(field) || "location.coll".equals(field)) {
            int type = ("location.comm").equals(field) ? Constants.COMMUNITY : Constants.COLLECTION;
            DSpaceObject commColl = null;
            if (StringUtils.isNotBlank(value)) {
                commColl = contentServiceFactory.getDSpaceObjectService(type).find(context, UUID.fromString(value));
            }
            if (commColl != null) {
                return commColl.getName();
            }

        }
        return value;
    }

    //========== SearchService implementation

    @Override
    public DiscoverResult search(Context context, IndexableObject dso, DiscoverQuery discoveryQuery)
        throws SearchServiceException {
        if (dso != null) {
            if (dso instanceof IndexableCommunity) {
                discoveryQuery.addFilterQueries("location:m" + dso.getID());
            } else if (dso instanceof IndexableCollection) {
                discoveryQuery.addFilterQueries("location:l" + dso.getID());
            } else if (dso instanceof IndexableItem) {
                discoveryQuery.addFilterQueries(SearchUtils.RESOURCE_UNIQUE_ID + ":" + dso.
                        getUniqueIndexID());
            }
        }
        return search(context, discoveryQuery);

    }


    @Override
    public DiscoverResult search(Context context, DiscoverQuery discoveryQuery )
        throws SearchServiceException {
        try {
            if (solrSearchCore.getSolr() == null) {
                return new DiscoverResult();
            }

            return retrieveResult(context, discoveryQuery);

        } catch (Exception e) {
            throw new org.dspace.discovery.SearchServiceException(e.getMessage(), e);
        }
    }

    protected SolrQuery resolveToSolrQuery(Context context, DiscoverQuery discoveryQuery)
        throws SearchServiceException {
        SolrQuery solrQuery = new SolrQuery();

        String query = "*:*";
        if (discoveryQuery.getQuery() != null) {
            query = discoveryQuery.getQuery();
        }

        solrQuery.setQuery(query);

        // Add any search fields to our query. This is the limited list
        // of fields that will be returned in the solr result
        for (String fieldName : discoveryQuery.getSearchFields()) {
            solrQuery.addField(fieldName);
        }
        // Also ensure a few key obj identifier fields are returned with every query
        solrQuery.addField(SearchUtils.RESOURCE_TYPE_FIELD);
        solrQuery.addField(SearchUtils.RESOURCE_ID_FIELD);
        solrQuery.addField(SearchUtils.RESOURCE_UNIQUE_ID);

        if (discoveryQuery.isSpellCheck()) {
            solrQuery.setParam(SpellingParams.SPELLCHECK_Q, query);
            solrQuery.setParam(SpellingParams.SPELLCHECK_COLLATE, Boolean.TRUE);
            solrQuery.setParam("spellcheck", Boolean.TRUE);
        }

        for (int i = 0; i < discoveryQuery.getFilterQueries().size(); i++) {
            String filterQuery = discoveryQuery.getFilterQueries().get(i);
            solrQuery.addFilterQuery(filterQuery);
        }
        if (discoveryQuery.getDSpaceObjectFilters() != null && discoveryQuery.getDSpaceObjectFilters().size() > 0) {
            solrQuery.addFilterQuery(
                    discoveryQuery.getDSpaceObjectFilters()
                            .stream()
                            .map(filter -> SearchUtils.RESOURCE_TYPE_FIELD + ":" + filter)
                            .collect(joining(" OR "))
            );
        }

        for (int i = 0; i < discoveryQuery.getFieldPresentQueries().size(); i++) {
            String filterQuery = discoveryQuery.getFieldPresentQueries().get(i);
            solrQuery.addFilterQuery(filterQuery + ":[* TO *]");
        }

        if (discoveryQuery.getStart() != -1) {
            solrQuery.setStart(discoveryQuery.getStart());
        }

        if (discoveryQuery.getMaxResults() != -1) {
            solrQuery.setRows(discoveryQuery.getMaxResults());
        }

        if (discoveryQuery.getSortField() != null) {
            SolrQuery.ORDER order = SolrQuery.ORDER.asc;
            if (discoveryQuery.getSortOrder().equals(DiscoverQuery.SORT_ORDER.desc)) {
                order = SolrQuery.ORDER.desc;
            }

            solrQuery.addSort(discoveryQuery.getSortField(), order);
        }

        for (String property : discoveryQuery.getProperties().keySet()) {
            List<String> values = discoveryQuery.getProperties().get(property);
            solrQuery.add(property, values.toArray(new String[values.size()]));
        }

        List<DiscoverFacetField> facetFields = discoveryQuery.getFacetFields();
        if (0 < facetFields.size()) {
            //Only add facet information if there are any facets
            for (DiscoverFacetField facetFieldConfig : facetFields) {
                String field = transformFacetField(facetFieldConfig, facetFieldConfig.getField(), false);
                solrQuery.addFacetField(field);

                if (!facetFieldConfig.fillGaps() && !facetFieldConfig.inverseDirection()) {
                    // Setting the facet limit in this fashion ensures that each facet can have its own max
                    solrQuery
                        .add("f." + field + "." + FacetParams.FACET_LIMIT, String.valueOf(facetFieldConfig.getLimit()));
                } else {
                    // as we need to fill the gaps or reverse the order all the values must be returned
                    solrQuery
                        .add("f." + field + "." + FacetParams.FACET_LIMIT, String.valueOf(Integer.MAX_VALUE));
                }
                String facetSort;
                if (DiscoveryConfigurationParameters.SORT.COUNT.equals(facetFieldConfig.getSortOrder())) {
                    facetSort = FacetParams.FACET_SORT_COUNT;
                } else {
                    facetSort = FacetParams.FACET_SORT_INDEX;
                }
                solrQuery.add("f." + field + "." + FacetParams.FACET_SORT, facetSort);
                if (facetFieldConfig.getOffset() != -1 && !facetFieldConfig.fillGaps()
                        && !facetFieldConfig.inverseDirection()) {
                    solrQuery.setParam("f." + field + "."
                                           + FacetParams.FACET_OFFSET,
                                       String.valueOf(facetFieldConfig.getOffset()));
                }
                if (facetFieldConfig.getPrefix() != null) {
                    solrQuery.setFacetPrefix(field, facetFieldConfig.getPrefix());
                }
                if (facetFieldConfig.exposeMissing()) {
                    solrQuery.setParam("f." + field + "." + FacetParams.FACET_MISSING, true);
                }
                if (facetFieldConfig.exposeMore() || facetFieldConfig.exposeTotalElements()) {
                    solrQuery.addGetFieldStatistics("{!count=true countDistinct=true}"
                            + transformFacetField(facetFieldConfig, facetFieldConfig.getField(), true) + "_statfilter");
                }
            }
        }

        List<String> facetQueries = discoveryQuery.getFacetQueries();
        for (String facetQuery : facetQueries) {
            solrQuery.addFacetQuery(facetQuery);
        }

        if (discoveryQuery.getFacetMinCount() != -1) {
            solrQuery.setFacetMinCount(discoveryQuery.getFacetMinCount());
        }

        if (0 < discoveryQuery.getHitHighlightingFields().size()) {
            solrQuery.setHighlight(true);
            solrQuery.add(HighlightParams.USE_PHRASE_HIGHLIGHTER, Boolean.TRUE.toString());
            for (DiscoverHitHighlightingField highlightingField : discoveryQuery.getHitHighlightingFields()) {
                solrQuery.addHighlightField(highlightingField.getField() + "_hl");
                solrQuery.add("f." + highlightingField.getField() + "_hl." + HighlightParams.FRAGSIZE,
                              String.valueOf(highlightingField.getMaxChars()));
                solrQuery.add("f." + highlightingField.getField() + "_hl." + HighlightParams.SNIPPETS,
                              String.valueOf(highlightingField.getMaxSnippets()));
            }

        }

        //Add any configured search plugins !
        List<SolrServiceSearchPlugin> solrServiceSearchPlugins = DSpaceServicesFactory.getInstance()
                .getServiceManager().getServicesByType(SolrServiceSearchPlugin.class);
        for (SolrServiceSearchPlugin searchPlugin : solrServiceSearchPlugins) {
            searchPlugin.additionalSearchParameters(context, discoveryQuery, solrQuery);
        }

        return solrQuery;
    }

    protected DiscoverResult retrieveResult(Context context, DiscoverQuery query)
        throws SQLException, SolrServerException, IOException, SearchServiceException {
<<<<<<< HEAD
        // we use valid and executeLimit to manage reload of solr query if we found some stale objects
=======
        // we use valid and executeLimit to decide if the solr query need to be re-run if we found some stale objects
>>>>>>> 3d9df392
        boolean valid = false;
        int executionCount = 0;
        DiscoverResult result = null;
        SolrQuery solrQuery = resolveToSolrQuery(context, query);
<<<<<<< HEAD
=======
        // how many re-run of the query are allowed other than the first run
>>>>>>> 3d9df392
        int maxAttempts = configurationService.getIntProperty("discovery.removestale.attempts", 3);
        do {
            executionCount++;
            result = new DiscoverResult();
<<<<<<< HEAD
            // if we found a stale object then skip execution of the remaining code
            boolean zombieFound = false;
=======
            // if we found stale objects we can decide to skip execution of the remaining code to improve performance
            boolean skipLoadingResponse = false;
>>>>>>> 3d9df392
            // use zombieDocs to collect stale found objects
            List<String> zombieDocs = new ArrayList<String>();
            QueryResponse solrQueryResponse = solrSearchCore.getSolr().query(solrQuery,
                          solrSearchCore.REQUEST_METHOD);
            if (solrQueryResponse != null) {
                result.setSearchTime(solrQueryResponse.getQTime());
                result.setStart(query.getStart());
                result.setMaxResults(query.getMaxResults());
                result.setTotalSearchResults(solrQueryResponse.getResults().getNumFound());

                List<String> searchFields = query.getSearchFields();
                for (SolrDocument doc : solrQueryResponse.getResults()) {
                    IndexableObject indexableObject = findIndexableObject(context, doc);

                    if (indexableObject != null) {
                        result.addIndexableObject(indexableObject);
                    } else {
                        // log has warn because we try to fix the issue
                        log.warn(LogManager.getHeader(context,
                                "Stale entry found in Discovery index,"
                              + " as we could not find the DSpace object it refers to. ",
                                "Unique identifier: " + doc.getFirstValue(SearchUtils.RESOURCE_UNIQUE_ID)));
                        // Enables solr to remove documents related to items not on database anymore (Stale)
                        // if maxAttemps is greater than 0 cleanup the index on each step
                        if (maxAttempts >= 0) {
                            zombieDocs.add((String) doc.getFirstValue(SearchUtils.RESOURCE_UNIQUE_ID));
<<<<<<< HEAD
                            zombieFound = true;
                        }
                        continue;
                    }
                    if (!zombieFound) {
                        DiscoverResult.SearchDocument resultDoc = new DiscoverResult.SearchDocument();
                        //Add information about our search fields
=======
                            // avoid to process the response except if we are in the last allowed execution.
                            // When maxAttempts is 0 this will be just the first and last run as the
                            // executionCount is increased at the start of the loop it will be equals to 1
                            skipLoadingResponse = maxAttempts + 1 != executionCount;
                        }
                        continue;
                    }
                    if (!skipLoadingResponse) {
                        DiscoverResult.SearchDocument resultDoc = new DiscoverResult.SearchDocument();
                        // Add information about our search fields
>>>>>>> 3d9df392
                        for (String field : searchFields) {
                            List<String> valuesAsString = new ArrayList<>();
                            for (Object o : doc.getFieldValues(field)) {
                                valuesAsString.add(String.valueOf(o));
<<<<<<< HEAD
                            }
                            resultDoc.addSearchField(field, valuesAsString.toArray(new String[valuesAsString.size()]));
                        }
                        result.addSearchDocument(indexableObject, resultDoc);
                    }
                    if (solrQueryResponse.getHighlighting() != null && !zombieFound) {
                        Map<String, List<String>> highlightedFields = solrQueryResponse.getHighlighting().get(
                            indexableObject.getUniqueIndexID());
                        if (MapUtils.isNotEmpty(highlightedFields)) {
                            //We need to remove all the "_hl" appendix strings from our keys
                            Map<String, List<String>> resultMap = new HashMap<>();
                            for (String key : highlightedFields.keySet()) {
                                List<String> highlightOriginalValue = highlightedFields.get(key);
                                List<String[]> resultHighlightOriginalValue = new ArrayList<>();
                                for (String highlightValue : highlightOriginalValue) {
                                    String[] splitted = highlightValue.split("###");
                                    resultHighlightOriginalValue.add(splitted);

                                }
                                resultMap.put(key.substring(0, key.lastIndexOf("_hl")), highlightedFields.get(key));
                            }

                            result.addHighlightedResult(indexableObject,
                                new DiscoverResult.IndexableObjectHighlightResult(indexableObject, resultMap));
                        }
                    }
                }

                //Resolve our facet field values
                List<FacetField> facetFields = solrQueryResponse.getFacetFields();
                if (facetFields != null && !zombieFound) {
                    for (int i = 0; i < facetFields.size(); i++) {
                        FacetField facetField = facetFields.get(i);
                        DiscoverFacetField facetFieldConfig = query.getFacetFields().get(i);
                        List<FacetField.Count> facetValues = facetField.getValues();
                        if (facetValues != null) {
                            if (facetFieldConfig.getType()
                                                .equals(DiscoveryConfigurationParameters.TYPE_DATE) && facetFieldConfig
                                .getSortOrder().equals(DiscoveryConfigurationParameters.SORT.VALUE)) {
                                //If we have a date & are sorting by value, ensure that the results are flipped for a
                                // proper result
                                Collections.reverse(facetValues);
                            }

                            if (facetFieldConfig.fillGaps() && facetValues.size() > 0) {
                                // only years sorted in ascending order can have such flag
                                String separator = DSpaceServicesFactory.getInstance().getConfigurationService()
                                        .getProperty("discovery.solr.facets.split.char");
                                if (separator == null) {
                                    separator = SearchUtils.FILTER_SEPARATOR;
                                }
                                String separatorSplit = java.util.regex.Pattern.quote(separator);
                                List<FacetField.Count> resultValues = new ArrayList<FacetField.Count>();
                                int prevYear = Integer.MIN_VALUE;
                                for (FacetField.Count facetValue : facetValues) {
                                    if (StringUtils.isBlank(facetValue.getName())) {
                                        resultValues.add(facetValue);
                                        continue;
                                    }
                                    int currYear = Integer.parseInt(facetValue.getName().split(separatorSplit)[0]);
                                    if (prevYear != Integer.MIN_VALUE && currYear != prevYear - 1) {
                                        for (int idx = prevYear + 1; idx < currYear; idx++) {
                                            resultValues.add(new FacetField.Count(facetValue.getFacetField(),
                                                    String.valueOf(idx) + separator + String.valueOf(idx), 0));
                                        }
                                    }
                                    prevYear = currYear;
                                    resultValues.add(facetValue);
                                }
                                facetValues = resultValues;
                            }
                            if (facetFieldConfig.inverseDirection()) {
                                if (StringUtils.isBlank(facetValues.get(facetValues.size() - 1).getName())) {
                                    // the missing facet if here must be keep as the last one
                                    FacetField.Count missing = facetValues.remove(facetValues.size() - 1);
                                    facetValues.add(0, missing);
                                }
                                Collections.reverse(facetValues);
                            }

                            if (facetFieldConfig.inverseDirection() || facetFieldConfig.fillGaps()) {
                                FacetField.Count missing = null;
                                if (StringUtils.isBlank(facetValues.get(facetValues.size() - 1).getName())) {
                                    // the missing facet if here must be keep as the last one
                                    missing = facetValues.remove(facetValues.size() - 1);
                                }
                                // we need to extract the requested page
                                facetValues = facetValues.stream()
                                        .skip(facetFieldConfig.getOffset() > 0 ? facetFieldConfig.getOffset() : 0)
                                        .limit(facetFieldConfig.getLimit()).collect(Collectors.toList());
                                if (missing != null) {
                                    facetValues.add(missing);
                                }
                            }
=======
                            }
                            resultDoc.addSearchField(field, valuesAsString.toArray(new String[valuesAsString.size()]));
                        }
                        result.addSearchDocument(indexableObject, resultDoc);

                        if (solrQueryResponse.getHighlighting() != null) {
                            Map<String, List<String>> highlightedFields = solrQueryResponse.getHighlighting().get(
                                indexableObject.getUniqueIndexID());
                            if (MapUtils.isNotEmpty(highlightedFields)) {
                                //We need to remove all the "_hl" appendix strings from our keys
                                Map<String, List<String>> resultMap = new HashMap<>();
                                for (String key : highlightedFields.keySet()) {
                                    List<String> highlightOriginalValue = highlightedFields.get(key);
                                    List<String[]> resultHighlightOriginalValue = new ArrayList<>();
                                    for (String highlightValue : highlightOriginalValue) {
                                        String[] splitted = highlightValue.split("###");
                                        resultHighlightOriginalValue.add(splitted);
                                    }
                                    resultMap.put(key.substring(0, key.lastIndexOf("_hl")), highlightedFields.get(key));
                                }

                                result.addHighlightedResult(indexableObject,
                                    new DiscoverResult.IndexableObjectHighlightResult(indexableObject, resultMap));
                            }
                        }
                    }
                }
                //Resolve our facet field values
                resolveFacetFields(context, query, result, skipLoadingResponse, solrQueryResponse);
            }
            // If any stale entries are found in the current page of results,
            // we remove those stale entries and rerun the same query again.
            // Otherwise, the query is valid and the results are returned.
            if (zombieDocs.size() != 0) {
                log.info("Cleaning " + zombieDocs.size() + " stale objects from Discovery Index");
                log.info("ZombieDocs ");
                zombieDocs.forEach(log::info);
                solrSearchCore.getSolr().deleteById(zombieDocs);
                solrSearchCore.getSolr().commit();
            } else {
                valid = true;
            }
        } while (!valid && executionCount <= maxAttempts);

        if (!valid && executionCount == maxAttempts) {
            String message = "The Discovery (Solr) index has a large number of stale entries,"
                    + " and we could not complete this request. Please reindex all content"
                    + " to remove these stale entries (e.g. dspace index-discovery -f).";
            log.fatal(message);
            throw new RuntimeException(message);
        }
        return result;
    }



    private void resolveFacetFields(Context context, DiscoverQuery query, DiscoverResult result,
            boolean skipLoadingResponse, QueryResponse solrQueryResponse) throws SQLException {
        List<FacetField> facetFields = solrQueryResponse.getFacetFields();
        if (!skipLoadingResponse) {
            if (facetFields != null) {
                for (int i = 0; i < facetFields.size(); i++) {
                    FacetField facetField = facetFields.get(i);
                    DiscoverFacetField facetFieldConfig = query.getFacetFields().get(i);
                    List<FacetField.Count> facetValues = facetField.getValues();
                    if (facetValues != null) {
                        if (facetFieldConfig.getType()
                                            .equals(DiscoveryConfigurationParameters.TYPE_DATE) && facetFieldConfig
                            .getSortOrder().equals(DiscoveryConfigurationParameters.SORT.VALUE)) {
                            //If we have a date & are sorting by value, ensure that the results are flipped for a
                            // proper result
                            Collections.reverse(facetValues);
                        }
>>>>>>> 3d9df392

                            String field = transformFacetField(facetFieldConfig, facetField.getName(), true);
<<<<<<< HEAD
                            long countInPage = 0;
                            int idxFC = 0;
                            long missing = 0;
                            for (FacetField.Count facetValue : facetValues) {
                                String displayedValue = transformDisplayedValue(context, facetField.getName(),
                                                                                facetValue.getName());
                                String authorityValue = transformAuthorityValue(context, facetField.getName(),
                                                                                facetValue.getName());
                                String sortValue = transformSortValue(context, facetField.getName(),
                                        facetValue.getName());
                                String filterValue = displayedValue;
                                if (StringUtils.isNotBlank(authorityValue)) {
                                    filterValue = authorityValue;
                                }
                                if (StringUtils.isNotBlank(facetValue.getName())) {
                                    // as we are 0-based and the limit is set to 1 more than needed
                                    if (idxFC < facetFieldConfig.getLimit() - 1) {
                                        countInPage += facetValue.getCount();
                                    }
                                    result.addFacetResult(
                                        field,
                                        new DiscoverResult.FacetResult(filterValue,
                                                                       displayedValue, authorityValue,
                                                                       sortValue, facetValue.getCount(),
                                                                       facetFieldConfig.getType()));
                                    idxFC++;
                                } else {
                                    missing = facetValue.getCount();
                                    result.setFacetResultMissing(field, missing);
                                }
                            }
                            Map<String, FieldStatsInfo> fieldStatsInfo = solrQueryResponse.getFieldStatsInfo();
                            if (fieldStatsInfo != null) {
                                FieldStatsInfo statsInfo = fieldStatsInfo.get(field + "_statfilter");
                                if (statsInfo != null) {
                                    if (statsInfo.getCount() != null) {
                                        result.setFacetResultMore(field, missing + statsInfo.getCount() - countInPage);
                                    }
                                    result.setFacetResultTotalElements(field, statsInfo.getCountDistinct());
                                }
=======
                            String authorityValue = transformAuthorityValue(context, facetField.getName(),
                                                                            facetValue.getName());
                            String sortValue = transformSortValue(context,
                                                                  facetField.getName(), facetValue.getName());
                            String filterValue = displayedValue;
                            if (StringUtils.isNotBlank(authorityValue)) {
                                filterValue = authorityValue;
>>>>>>> 3d9df392
                            }
                        }
                    }
                }

<<<<<<< HEAD
                if (solrQueryResponse.getFacetQuery() != null && !zombieFound) {
                    // just retrieve the facets in the order they where requested!
                    // also for the date we ask it in proper (reverse) order
                    // At the moment facet queries are only used for dates
                    LinkedHashMap<String, Integer> sortedFacetQueries = new LinkedHashMap<>(
                        solrQueryResponse.getFacetQuery());
                    for (String facetQuery : sortedFacetQueries.keySet()) {
                        //TODO: do not assume this, people may want to use it for other ends, use a regex to make sure
                        // We have a facet query, the values looks something like: dateissued.year:[1990
                        // TO 2000] AND -2000
                        // Prepare the string from {facet.field.name}:[startyear TO endyear] to startyear - endyear
                        String facetField = facetQuery.substring(0, facetQuery.indexOf(":"));
                        String name = "";
                        String filter = "";
                        if (facetQuery.indexOf('[') > -1 && facetQuery.lastIndexOf(']') > -1) {
                            name = facetQuery.substring(facetQuery.indexOf('[') + 1);
                            name = name.substring(0, name.lastIndexOf(']')).replaceAll("TO", "-");
                            filter = facetQuery.substring(facetQuery.indexOf('['));
                            filter = filter.substring(0, filter.lastIndexOf(']') + 1);
                        }

                        Integer count = sortedFacetQueries.get(facetQuery);
=======
            if (solrQueryResponse.getFacetQuery() != null && !skipLoadingResponse) {
                // just retrieve the facets in the order they where requested!
                // also for the date we ask it in proper (reverse) order
                // At the moment facet queries are only used for dates
                LinkedHashMap<String, Integer> sortedFacetQueries = new LinkedHashMap<>(
                    solrQueryResponse.getFacetQuery());
                for (String facetQuery : sortedFacetQueries.keySet()) {
                    //TODO: do not assume this, people may want to use it for other ends, use a regex to make sure
                    //We have a facet query, the values looks something like:
                    //dateissued.year:[1990 TO 2000] AND -2000
                    //Prepare the string from {facet.field.name}:[startyear TO endyear] to startyear - endyear
                    String facetField = facetQuery.substring(0, facetQuery.indexOf(":"));
                    String name = "";
                    String filter = "";
                    if (facetQuery.indexOf('[') > -1 && facetQuery.lastIndexOf(']') > -1) {
                        name = facetQuery.substring(facetQuery.indexOf('[') + 1);
                        name = name.substring(0, name.lastIndexOf(']')).replaceAll("TO", "-");
                        filter = facetQuery.substring(facetQuery.indexOf('['));
                        filter = filter.substring(0, filter.lastIndexOf(']') + 1);
                    }
                    Integer count = sortedFacetQueries.get(facetQuery);
>>>>>>> 3d9df392

                        //No need to show empty years
                        if (0 < count) {
                            result.addFacetResult(facetField,
                                                  new DiscoverResult.FacetResult(filter, name, null, name, count,
                                                                                 DiscoveryConfigurationParameters
                                                                                     .TYPE_DATE));
                        }
                    }
                }
<<<<<<< HEAD

                if (solrQueryResponse.getSpellCheckResponse() != null && !zombieFound) {
                    String recommendedQuery = solrQueryResponse.getSpellCheckResponse().getCollatedResult();
                    if (StringUtils.isNotBlank(recommendedQuery)) {
                        result.setSpellCheckQuery(recommendedQuery);
                    }
=======
            }
            if (solrQueryResponse.getSpellCheckResponse() != null && !skipLoadingResponse) {
                String recommendedQuery = solrQueryResponse.getSpellCheckResponse().getCollatedResult();
                if (StringUtils.isNotBlank(recommendedQuery)) {
                    result.setSpellCheckQuery(recommendedQuery);
>>>>>>> 3d9df392
                }
            }
            // If any stale entries are found in the current page of results,
            // we remove those stale entries and rerun the same query again.
            // Otherwise, the query is valid and the results are returned.
            if (zombieDocs.size() != 0) {
                log.info("Cleaning " + zombieDocs.size() + " stale objects from Discovery Index");
                solrSearchCore.getSolr().deleteById(zombieDocs);
                solrSearchCore.getSolr().commit();
            } else {
                valid = true;
            }
        } while (!valid && executionCount <= maxAttempts);

        if (!valid && executionCount == maxAttempts) {
            String message = "The Discovery (Solr) index has a large number of stale entries,"
                    + " and we could not complete this request. Please reindex all content"
                    + " to remove these stale entries (e.g. dspace index-discovery -f).";
            log.fatal(message);
            throw new RuntimeException(message);
        }
<<<<<<< HEAD
        return result;
=======
>>>>>>> 3d9df392
    }

    /**
     * Find the indexable object by type and UUID
     *
     * @param context
     *            The relevant DSpace Context.
     * @param doc
     *            the solr document, the following fields MUST be present RESOURCE_TYPE_FIELD, RESOURCE_ID_FIELD and
     *            HANDLE_FIELD
     * @return an IndexableObject
     * @throws SQLException
     *             An exception that provides information on a database access error or other errors.
     */
    protected IndexableObject findIndexableObject(Context context, SolrDocument doc) throws SQLException {
        String type = (String) doc.getFirstValue(SearchUtils.RESOURCE_TYPE_FIELD);
        String id = (String) doc.getFirstValue(SearchUtils.RESOURCE_ID_FIELD);
        final IndexFactory indexableObjectService = indexObjectServiceFactory.
                getIndexFactoryByType(type);
        Optional<IndexableObject> indexableObject = indexableObjectService.findIndexableObject(context, id);

        if (!indexableObject.isPresent()) {
            log.warn("Not able to retrieve object RESOURCE_ID:" + id + " - RESOURCE_TYPE_ID:" + type);
        }
        return indexableObject.orElse(null);
    }

    public List<IndexableObject> search(Context context, String query, int offset, int max,
            String... filterquery) {
        return search(context, query, null, true, offset, max, filterquery);
    }

    @Override
    public List<IndexableObject> search(Context context, String query, String orderfield, boolean ascending,
            int offset, int max, String... filterquery) {

        try {
            if (solrSearchCore.getSolr() == null) {
                return Collections.emptyList();
            }

            SolrQuery solrQuery = new SolrQuery();
            solrQuery.setQuery(query);
            //Only return obj identifier fields in result doc
            solrQuery.setFields(SearchUtils.RESOURCE_ID_FIELD, SearchUtils.RESOURCE_TYPE_FIELD);
            solrQuery.setStart(offset);
            solrQuery.setRows(max);
            if (orderfield != null) {
                solrQuery.addSort(orderfield, ascending ? SolrQuery.ORDER.asc : SolrQuery.ORDER.desc);
            }
            if (filterquery != null) {
                solrQuery.addFilterQuery(filterquery);
            }
            QueryResponse rsp = solrSearchCore.getSolr().query(solrQuery, solrSearchCore.REQUEST_METHOD);
            SolrDocumentList docs = rsp.getResults();

            Iterator iter = docs.iterator();
            List<IndexableObject> result = new ArrayList<>();
            while (iter.hasNext()) {
                SolrDocument doc = (SolrDocument) iter.next();
                IndexableObject o = findIndexableObject(context, doc);
                if (o != null) {
                    result.add(o);
                }
            }
            return result;
        } catch (IOException | SQLException | SolrServerException e) {
            // Any acception that we get ignore it.
            // We do NOT want any crashed to shown by the user
            log.error(LogManager.getHeader(context, "Error while quering solr", "Query: " + query), e);
            return new ArrayList<>(0);
        }
    }
    @Override
    public DiscoverFilterQuery toFilterQuery(Context context, String field, String operator, String value,
        DiscoveryConfiguration config)
        throws SQLException {
        DiscoverFilterQuery result = new DiscoverFilterQuery();

        StringBuilder filterQuery = new StringBuilder();
        if (StringUtils.isNotBlank(field) && StringUtils.isNotBlank(value)) {
            filterQuery.append(field);


            if (operator.endsWith("equals")) {
                final boolean isStandardField
                    = Optional.ofNullable(config)
                              .flatMap(c -> Optional.ofNullable(c.getSidebarFacet(field)))
                              .map(facet -> facet.getType().equals(DiscoveryConfigurationParameters.TYPE_STANDARD))
                              .orElse(false);
                if (!isStandardField) {
                    filterQuery.append("_keyword");
                }
            } else if (operator.endsWith("authority")) {
                filterQuery.append("_authority");
            }

            if (operator.startsWith("not")) {
                filterQuery.insert(0, "-");
            }



            filterQuery.append(":");
            if ("equals".equals(operator) || "notequals".equals(operator)) {
                //DO NOT ESCAPE RANGE QUERIES !
                if (!value.matches("\\[.*TO.*\\]")) {
                    value = ClientUtils.escapeQueryChars(value);
                    filterQuery.append(value);
                } else {
                    if (value.matches("\\[\\d{1,4} TO \\d{1,4}\\]")) {
                        int minRange = Integer.parseInt(value.substring(1, value.length() - 1).split(" TO ")[0]);
                        int maxRange = Integer.parseInt(value.substring(1, value.length() - 1).split(" TO ")[1]);
                        value = "[" + String.format("%04d", minRange) + " TO " + String.format("%04d", maxRange) + "]";
                    }
                    filterQuery.append(value);
                }
            } else {
                //DO NOT ESCAPE RANGE QUERIES !
                if (!value.matches("\\[.*TO.*\\]")) {
                    value = ClientUtils.escapeQueryChars(value);
                    filterQuery.append("(").append(value).append(")");
                } else {
                    filterQuery.append(value);
                }
            }

            result.setDisplayedValue(transformDisplayedValue(context, field, value));
        }

        result.setFilterQuery(filterQuery.toString());
        return result;
    }

    @Override
    public List<Item> getRelatedItems(Context context, Item item, DiscoveryMoreLikeThisConfiguration mltConfig) {
        List<Item> results = new ArrayList<>();
        try {
            SolrQuery solrQuery = new SolrQuery();
            //Set the query to handle since this is unique
            solrQuery.setQuery(SearchUtils.RESOURCE_UNIQUE_ID + ": " + new IndexableItem(item).getUniqueIndexID());
            //Only return obj identifier fields in result doc
            solrQuery.setFields(SearchUtils.RESOURCE_TYPE_FIELD, SearchUtils.RESOURCE_ID_FIELD);
            //Add the more like this parameters !
            solrQuery.setParam(MoreLikeThisParams.MLT, true);
            //Add a comma separated list of the similar fields
            @SuppressWarnings("unchecked")
            java.util.Collection<String> similarityMetadataFields = CollectionUtils
                .collect(mltConfig.getSimilarityMetadataFields(), new Transformer() {
                    @Override
                    public Object transform(Object input) {
                        //Add the mlt appendix !
                        return input + "_mlt";
                    }
                });

            solrQuery.setParam(MoreLikeThisParams.SIMILARITY_FIELDS, StringUtils.join(similarityMetadataFields, ','));
            solrQuery.setParam(MoreLikeThisParams.MIN_TERM_FREQ, String.valueOf(mltConfig.getMinTermFrequency()));
            solrQuery.setParam(MoreLikeThisParams.DOC_COUNT, String.valueOf(mltConfig.getMax()));
            solrQuery.setParam(MoreLikeThisParams.MIN_WORD_LEN, String.valueOf(mltConfig.getMinWordLength()));

            if (solrSearchCore.getSolr() == null) {
                return Collections.emptyList();
            }
            QueryResponse rsp = solrSearchCore.getSolr().query(solrQuery, solrSearchCore.REQUEST_METHOD);
            NamedList mltResults = (NamedList) rsp.getResponse().get("moreLikeThis");
            if (mltResults != null && mltResults.get(item.getType() + "-" + item.getID()) != null) {
                SolrDocumentList relatedDocs = (SolrDocumentList) mltResults.get(item.getType() + "-" + item.getID());
                for (Object relatedDoc : relatedDocs) {
                    SolrDocument relatedDocument = (SolrDocument) relatedDoc;
                    IndexableObject relatedItem = findIndexableObject(context, relatedDocument);
                    if (relatedItem instanceof IndexableItem) {
                        results.add(((IndexableItem) relatedItem).getIndexedObject());
                    }
                }
            }
        } catch (IOException | SQLException | SolrServerException e) {
            log.error(
                LogManager.getHeader(context, "Error while retrieving related items", "Handle: "
                    + item.getHandle()), e);
        }
        return results;
    }

    @Override
    public String toSortFieldIndex(String metadataField, String type) {
        if (DiscoverySortFunctionConfiguration.SORT_FUNCTION.equals(type)) {
            return metadataField;
        }
        if (StringUtils.equalsIgnoreCase(DiscoverySortConfiguration.SCORE, metadataField)) {
            return DiscoverySortConfiguration.SCORE;
        } else if (StringUtils.equals(type, DiscoveryConfigurationParameters.TYPE_DATE)) {
            return metadataField + "_dt";
        } else {
            return metadataField + "_sort";
        }
    }

    protected String transformFacetField(DiscoverFacetField facetFieldConfig, String field, boolean removePostfix) {
        if (facetFieldConfig.getType().equals(DiscoveryConfigurationParameters.TYPE_TEXT)) {
            if (removePostfix) {
                return field.substring(0, field.lastIndexOf("_filter"));
            } else {
                return field + "_filter";
            }
        } else if (facetFieldConfig.getType().equals(DiscoveryConfigurationParameters.TYPE_DATE)) {
            if (removePostfix) {
                return field.lastIndexOf(".year") != -1 ? field.substring(0, field.lastIndexOf(".year")) : field;
            } else {
                return field + ".year";
            }
        } else if (facetFieldConfig.getType().equals(DiscoveryConfigurationParameters.TYPE_AC)) {
            if (removePostfix) {
                return field.substring(0, field.lastIndexOf("_ac"));
            } else {
                return field + "_ac";
            }
        } else if (facetFieldConfig.getType().equals(DiscoveryConfigurationParameters.TYPE_HIERARCHICAL)) {
            if (removePostfix) {
                return StringUtils.substringBeforeLast(field, "_tax_");
            } else {
                //Only display top level filters !
                return field + "_tax_0_filter";
            }
        } else if (facetFieldConfig.getType().equals(DiscoveryConfigurationParameters.TYPE_AUTHORITY)) {
            if (removePostfix) {
                return field.substring(0, field.lastIndexOf("_acid"));
            } else {
                return field + "_acid";
            }
        } else if (facetFieldConfig.getType().equals(DiscoveryConfigurationParameters.TYPE_STANDARD)) {
            return field;
        } else if (StringUtils.startsWith(facetFieldConfig.getType(), GraphDiscoverSearchFilterFacet.TYPE_PREFIX)) {
            if (removePostfix) {
                return field.lastIndexOf("_filter") != -1 ? field.substring(0, field.lastIndexOf("_filter")) : field;
            } else {
                return field + "_filter";
            }
        } else {
            return field;
        }
    }

    protected String transformDisplayedValue(Context context, String field, String value) throws SQLException {
        if (value == null) {
            return null;
        }
        if (field.equals("location.comm") || field.equals("location.coll")) {
            value = locationToName(context, field, value);
        } else if (field.endsWith("_filter") || field.endsWith("_ac")
            || field.endsWith("_acid")) {
            //We have a filter make sure we split !
            String separator = DSpaceServicesFactory.getInstance().getConfigurationService()
                                                    .getProperty("discovery.solr.facets.split.char");
            if (separator == null) {
                separator = SearchUtils.FILTER_SEPARATOR;
            }
            //Escape any regex chars
            separator = java.util.regex.Pattern.quote(separator);
            String[] fqParts = value.split(separator);
            StringBuilder valueBuffer = new StringBuilder();
            int start = fqParts.length / 2;
            for (int i = start; i < fqParts.length; i++) {
                String[] split = fqParts[i].split(SearchUtils.AUTHORITY_SEPARATOR, 2);
                valueBuffer.append(split[0]);
            }
            value = valueBuffer.toString();
        } else if (value.matches("\\((.*?)\\)")) {
            //The brackets where added for better solr results, remove the first & last one
            value = value.substring(1, value.length() - 1);
        }
        return value;
    }

    protected String transformAuthorityValue(Context context, String field, String value) throws SQLException {
        if (value == null) {
            return null;
        }
        if (field.equals("location.comm") || field.equals("location.coll")) {
            return value;
        }
        if (field.endsWith("_filter") || field.endsWith("_ac")
            || field.endsWith("_acid")) {
            //We have a filter make sure we split !
            String separator = DSpaceServicesFactory.getInstance().getConfigurationService()
                                                    .getProperty("discovery.solr.facets.split.char");
            if (separator == null) {
                separator = SearchUtils.FILTER_SEPARATOR;
            }
            //Escape any regex chars
            separator = java.util.regex.Pattern.quote(separator);
            String[] fqParts = value.split(separator);
            StringBuilder authorityBuffer = new StringBuilder();
            int start = fqParts.length / 2;
            for (int i = start; i < fqParts.length; i++) {
                String[] split = fqParts[i].split(SearchUtils.AUTHORITY_SEPARATOR, 2);
                if (split.length == 2) {
                    authorityBuffer.append(split[1]);
                }
            }
            if (authorityBuffer.length() > 0) {
                return authorityBuffer.toString();
            }
        }
        return null;
    }

    protected String transformSortValue(Context context, String field, String value) throws SQLException {
        if (value == null) {
            return null;
        }
        if (field.equals("location.comm") || field.equals("location.coll")) {
            value = locationToName(context, field, value);
        } else if (field.endsWith("_filter") || field.endsWith("_ac")
            || field.endsWith("_acid")) {
            //We have a filter make sure we split !
            String separator = DSpaceServicesFactory.getInstance().getConfigurationService()
                                                    .getProperty("discovery.solr.facets.split.char");
            if (separator == null) {
                separator = SearchUtils.FILTER_SEPARATOR;
            }
            //Escape any regex chars
            separator = java.util.regex.Pattern.quote(separator);
            String[] fqParts = value.split(separator);
            StringBuilder valueBuffer = new StringBuilder();
            int end = fqParts.length / 2;
            for (int i = 0; i < end; i++) {
                valueBuffer.append(fqParts[i]);
            }
            value = valueBuffer.toString();
        } else if (value.matches("\\((.*?)\\)")) {
            //The brackets where added for better solr results, remove the first & last one
            value = value.substring(1, value.length() - 1);
        }
        return value;
    }

    @Override
    public void indexContent(Context context, IndexableObject dso, boolean force,
                             boolean commit) throws SearchServiceException, SQLException {
        indexContent(context, dso, force);
        if (commit) {
            commit();
        }
    }

    @Override
    public void commit() throws SearchServiceException {
        try {
            if (solrSearchCore.getSolr() != null) {
                solrSearchCore.getSolr().commit();
            }
        } catch (IOException | SolrServerException e) {
            throw new SearchServiceException(e.getMessage(), e);
        }
    }

    @Override
    public String escapeQueryChars(String query) {
        // Use Solr's built in query escape tool
        // WARNING: You should only escape characters from user entered queries,
        // otherwise you may accidentally BREAK field-based queries (which often
        // rely on special characters to separate the field from the query value)
        return ClientUtils.escapeQueryChars(query);
    }

    @Override
    public FacetYearRange getFacetYearRange(Context context, IndexableObject scope,
                                            DiscoverySearchFilterFacet facet, List<String> filterQueries,
                                            DiscoverQuery parentQuery) throws SearchServiceException {
        FacetYearRange result = new FacetYearRange(facet);
        result.calculateRange(context, filterQueries, scope, this, parentQuery);
        return result;
    }

    @Override
    public String calculateExtremeValue(Context context, String valueField,
                                        String sortField,
                                        DiscoverQuery.SORT_ORDER sortOrder)
        throws SearchServiceException {

        DiscoverQuery maxQuery = new DiscoverQuery();
        maxQuery.setMaxResults(1);
        //Set our query to anything that has this value
        maxQuery.addFieldPresentQueries(valueField);
        //Set sorting so our last value will appear on top
        maxQuery.setSortField(sortField, sortOrder);
        maxQuery.addSearchField(valueField);
        DiscoverResult maxResult = this.search(context,maxQuery);
        if (0 < maxResult.getIndexableObjects().size()) {
            List<DiscoverResult.SearchDocument> searchDocuments = maxResult
                .getSearchDocument(maxResult.getIndexableObjects().get(0));
            if (0 < searchDocuments.size() && 0 < searchDocuments.get(0).getSearchFieldValues
                (valueField).size()) {
                return searchDocuments.get(0).getSearchFieldValues(valueField).get(0);
            }
        }
        return null;
    }

    @Override
    public SolrSearchCore getSolrSearchCore() {
        return solrSearchCore;
    }

    @Override
    public void updateMetrics(Context context, CrisMetrics metric) {
        UpdateRequest req = new UpdateRequest();
        SolrClient solrClient =  solrSearchCore.getSolr();
        StringBuilder uniqueID = new StringBuilder("Item-");
        uniqueID.append(metric.getResource().getID());

        try {
            SolrInputDocument solrInDoc = new SolrInputDocument();
            solrInDoc.addField(SearchUtils.RESOURCE_UNIQUE_ID, uniqueID);
            req.add(SearchUtils.addMetricFieldsInSolrDoc(metric, solrInDoc));
            solrClient.request(req);
            solrClient.commit();
        } catch (SolrServerException | IOException e) {
            log.error(e.getMessage(), e);
        }
    }

    @Override
    public QueryResponse retriveSolrDocByUniqueID(String uniqueID) {
        SolrClient solrClient =  solrSearchCore.getSolr();
        SolrQuery q = new SolrQuery(SearchUtils.RESOURCE_UNIQUE_ID + ":Item-" + uniqueID);
        QueryResponse queryResponse = null;;
        try {
            queryResponse = solrClient.query(q);
        } catch (SolrServerException | IOException e) {
            log.error(e.getMessage(), e);
        }
        return queryResponse;
    }

    @Override
    public void updateRelationForItem(final String itemId, final String relationLabel,
                                      final List<String> relatedItems) {

        UpdateRequest req = new UpdateRequest();
        SolrClient solrClient =  solrSearchCore.getSolr();

        try {
            SolrInputDocument solrInDoc = new SolrInputDocument();
            solrInDoc.addField(SearchUtils.RESOURCE_UNIQUE_ID, "Item-" + itemId);
            final String field = "relation." + relationLabel;
            solrInDoc.addField(field,
                               Collections.<String, Object>singletonMap("set", relatedItems));
            req.add(solrInDoc);
            solrClient.request(req);
            solrClient.commit();
        } catch (SolrServerException | SolrException | IOException e) {
            log.error(e.getMessage(), e);
        }
    }
}<|MERGE_RESOLUTION|>--- conflicted
+++ resolved
@@ -878,30 +878,18 @@
 
     protected DiscoverResult retrieveResult(Context context, DiscoverQuery query)
         throws SQLException, SolrServerException, IOException, SearchServiceException {
-<<<<<<< HEAD
-        // we use valid and executeLimit to manage reload of solr query if we found some stale objects
-=======
         // we use valid and executeLimit to decide if the solr query need to be re-run if we found some stale objects
->>>>>>> 3d9df392
         boolean valid = false;
         int executionCount = 0;
         DiscoverResult result = null;
         SolrQuery solrQuery = resolveToSolrQuery(context, query);
-<<<<<<< HEAD
-=======
         // how many re-run of the query are allowed other than the first run
->>>>>>> 3d9df392
         int maxAttempts = configurationService.getIntProperty("discovery.removestale.attempts", 3);
         do {
             executionCount++;
             result = new DiscoverResult();
-<<<<<<< HEAD
-            // if we found a stale object then skip execution of the remaining code
-            boolean zombieFound = false;
-=======
             // if we found stale objects we can decide to skip execution of the remaining code to improve performance
             boolean skipLoadingResponse = false;
->>>>>>> 3d9df392
             // use zombieDocs to collect stale found objects
             List<String> zombieDocs = new ArrayList<String>();
             QueryResponse solrQueryResponse = solrSearchCore.getSolr().query(solrQuery,
@@ -928,15 +916,6 @@
                         // if maxAttemps is greater than 0 cleanup the index on each step
                         if (maxAttempts >= 0) {
                             zombieDocs.add((String) doc.getFirstValue(SearchUtils.RESOURCE_UNIQUE_ID));
-<<<<<<< HEAD
-                            zombieFound = true;
-                        }
-                        continue;
-                    }
-                    if (!zombieFound) {
-                        DiscoverResult.SearchDocument resultDoc = new DiscoverResult.SearchDocument();
-                        //Add information about our search fields
-=======
                             // avoid to process the response except if we are in the last allowed execution.
                             // When maxAttempts is 0 this will be just the first and last run as the
                             // executionCount is increased at the start of the loop it will be equals to 1
@@ -946,19 +925,17 @@
                     }
                     if (!skipLoadingResponse) {
                         DiscoverResult.SearchDocument resultDoc = new DiscoverResult.SearchDocument();
-                        // Add information about our search fields
->>>>>>> 3d9df392
+                        //Add information about our search fields
                         for (String field : searchFields) {
                             List<String> valuesAsString = new ArrayList<>();
                             for (Object o : doc.getFieldValues(field)) {
                                 valuesAsString.add(String.valueOf(o));
-<<<<<<< HEAD
                             }
                             resultDoc.addSearchField(field, valuesAsString.toArray(new String[valuesAsString.size()]));
                         }
                         result.addSearchDocument(indexableObject, resultDoc);
                     }
-                    if (solrQueryResponse.getHighlighting() != null && !zombieFound) {
+                    if (solrQueryResponse.getHighlighting() != null) {
                         Map<String, List<String>> highlightedFields = solrQueryResponse.getHighlighting().get(
                             indexableObject.getUniqueIndexID());
                         if (MapUtils.isNotEmpty(highlightedFields)) {
@@ -983,7 +960,7 @@
 
                 //Resolve our facet field values
                 List<FacetField> facetFields = solrQueryResponse.getFacetFields();
-                if (facetFields != null && !zombieFound) {
+                if (facetFields != null) {
                     for (int i = 0; i < facetFields.size(); i++) {
                         FacetField facetField = facetFields.get(i);
                         DiscoverFacetField facetFieldConfig = query.getFacetFields().get(i);
@@ -1047,84 +1024,8 @@
                                     facetValues.add(missing);
                                 }
                             }
-=======
-                            }
-                            resultDoc.addSearchField(field, valuesAsString.toArray(new String[valuesAsString.size()]));
-                        }
-                        result.addSearchDocument(indexableObject, resultDoc);
-
-                        if (solrQueryResponse.getHighlighting() != null) {
-                            Map<String, List<String>> highlightedFields = solrQueryResponse.getHighlighting().get(
-                                indexableObject.getUniqueIndexID());
-                            if (MapUtils.isNotEmpty(highlightedFields)) {
-                                //We need to remove all the "_hl" appendix strings from our keys
-                                Map<String, List<String>> resultMap = new HashMap<>();
-                                for (String key : highlightedFields.keySet()) {
-                                    List<String> highlightOriginalValue = highlightedFields.get(key);
-                                    List<String[]> resultHighlightOriginalValue = new ArrayList<>();
-                                    for (String highlightValue : highlightOriginalValue) {
-                                        String[] splitted = highlightValue.split("###");
-                                        resultHighlightOriginalValue.add(splitted);
-                                    }
-                                    resultMap.put(key.substring(0, key.lastIndexOf("_hl")), highlightedFields.get(key));
-                                }
-
-                                result.addHighlightedResult(indexableObject,
-                                    new DiscoverResult.IndexableObjectHighlightResult(indexableObject, resultMap));
-                            }
-                        }
-                    }
-                }
-                //Resolve our facet field values
-                resolveFacetFields(context, query, result, skipLoadingResponse, solrQueryResponse);
-            }
-            // If any stale entries are found in the current page of results,
-            // we remove those stale entries and rerun the same query again.
-            // Otherwise, the query is valid and the results are returned.
-            if (zombieDocs.size() != 0) {
-                log.info("Cleaning " + zombieDocs.size() + " stale objects from Discovery Index");
-                log.info("ZombieDocs ");
-                zombieDocs.forEach(log::info);
-                solrSearchCore.getSolr().deleteById(zombieDocs);
-                solrSearchCore.getSolr().commit();
-            } else {
-                valid = true;
-            }
-        } while (!valid && executionCount <= maxAttempts);
-
-        if (!valid && executionCount == maxAttempts) {
-            String message = "The Discovery (Solr) index has a large number of stale entries,"
-                    + " and we could not complete this request. Please reindex all content"
-                    + " to remove these stale entries (e.g. dspace index-discovery -f).";
-            log.fatal(message);
-            throw new RuntimeException(message);
-        }
-        return result;
-    }
-
-
-
-    private void resolveFacetFields(Context context, DiscoverQuery query, DiscoverResult result,
-            boolean skipLoadingResponse, QueryResponse solrQueryResponse) throws SQLException {
-        List<FacetField> facetFields = solrQueryResponse.getFacetFields();
-        if (!skipLoadingResponse) {
-            if (facetFields != null) {
-                for (int i = 0; i < facetFields.size(); i++) {
-                    FacetField facetField = facetFields.get(i);
-                    DiscoverFacetField facetFieldConfig = query.getFacetFields().get(i);
-                    List<FacetField.Count> facetValues = facetField.getValues();
-                    if (facetValues != null) {
-                        if (facetFieldConfig.getType()
-                                            .equals(DiscoveryConfigurationParameters.TYPE_DATE) && facetFieldConfig
-                            .getSortOrder().equals(DiscoveryConfigurationParameters.SORT.VALUE)) {
-                            //If we have a date & are sorting by value, ensure that the results are flipped for a
-                            // proper result
-                            Collections.reverse(facetValues);
-                        }
->>>>>>> 3d9df392
 
                             String field = transformFacetField(facetFieldConfig, facetField.getName(), true);
-<<<<<<< HEAD
                             long countInPage = 0;
                             int idxFC = 0;
                             long missing = 0;
@@ -1165,22 +1066,12 @@
                                     }
                                     result.setFacetResultTotalElements(field, statsInfo.getCountDistinct());
                                 }
-=======
-                            String authorityValue = transformAuthorityValue(context, facetField.getName(),
-                                                                            facetValue.getName());
-                            String sortValue = transformSortValue(context,
-                                                                  facetField.getName(), facetValue.getName());
-                            String filterValue = displayedValue;
-                            if (StringUtils.isNotBlank(authorityValue)) {
-                                filterValue = authorityValue;
->>>>>>> 3d9df392
                             }
                         }
                     }
                 }
 
-<<<<<<< HEAD
-                if (solrQueryResponse.getFacetQuery() != null && !zombieFound) {
+                if (solrQueryResponse.getFacetQuery() != null) {
                     // just retrieve the facets in the order they where requested!
                     // also for the date we ask it in proper (reverse) order
                     // At the moment facet queries are only used for dates
@@ -1202,7 +1093,86 @@
                         }
 
                         Integer count = sortedFacetQueries.get(facetQuery);
-=======
+
+                        //No need to show empty years
+                        if (0 < count) {
+                            result.addFacetResult(facetField,
+                                                  new DiscoverResult.FacetResult(filter, name, null, name, count,
+                                                                                 DiscoveryConfigurationParameters
+                                                                                     .TYPE_DATE));
+                        }
+                    }
+                }
+                //Resolve our facet field values
+                resolveFacetFields(context, query, result, skipLoadingResponse, solrQueryResponse);
+            }
+            // If any stale entries are found in the current page of results,
+            // we remove those stale entries and rerun the same query again.
+            // Otherwise, the query is valid and the results are returned.
+            if (zombieDocs.size() != 0) {
+                log.info("Cleaning " + zombieDocs.size() + " stale objects from Discovery Index");
+                log.info("ZombieDocs ");
+                zombieDocs.forEach(log::info);
+                solrSearchCore.getSolr().deleteById(zombieDocs);
+                solrSearchCore.getSolr().commit();
+            } else {
+                valid = true;
+            }
+        } while (!valid && executionCount <= maxAttempts);
+
+        if (!valid && executionCount == maxAttempts) {
+            String message = "The Discovery (Solr) index has a large number of stale entries,"
+                    + " and we could not complete this request. Please reindex all content"
+                    + " to remove these stale entries (e.g. dspace index-discovery -f).";
+            log.fatal(message);
+            throw new RuntimeException(message);
+        }
+        return result;
+    }
+
+
+
+    private void resolveFacetFields(Context context, DiscoverQuery query, DiscoverResult result,
+            boolean skipLoadingResponse, QueryResponse solrQueryResponse) throws SQLException {
+        List<FacetField> facetFields = solrQueryResponse.getFacetFields();
+        if (!skipLoadingResponse) {
+            if (facetFields != null) {
+                for (int i = 0; i < facetFields.size(); i++) {
+                    FacetField facetField = facetFields.get(i);
+                    DiscoverFacetField facetFieldConfig = query.getFacetFields().get(i);
+                    List<FacetField.Count> facetValues = facetField.getValues();
+                    if (facetValues != null) {
+                        if (facetFieldConfig.getType()
+                                            .equals(DiscoveryConfigurationParameters.TYPE_DATE) && facetFieldConfig
+                            .getSortOrder().equals(DiscoveryConfigurationParameters.SORT.VALUE)) {
+                            //If we have a date & are sorting by value, ensure that the results are flipped for a
+                            // proper result
+                            Collections.reverse(facetValues);
+                        }
+
+                        for (FacetField.Count facetValue : facetValues) {
+                            String displayedValue = transformDisplayedValue(context, facetField.getName(),
+                                                                            facetValue.getName());
+                            String field = transformFacetField(facetFieldConfig, facetField.getName(), true);
+                            String authorityValue = transformAuthorityValue(context, facetField.getName(),
+                                                                            facetValue.getName());
+                            String sortValue = transformSortValue(context,
+                                                                  facetField.getName(), facetValue.getName());
+                            String filterValue = displayedValue;
+                            if (StringUtils.isNotBlank(authorityValue)) {
+                                filterValue = authorityValue;
+                            }
+                            result.addFacetResult(
+                                field,
+                                new DiscoverResult.FacetResult(filterValue,
+                                                               displayedValue, authorityValue,
+                                                               sortValue, facetValue.getCount(),
+                                                               facetFieldConfig.getType()));
+                        }
+                    }
+                }
+            }
+
             if (solrQueryResponse.getFacetQuery() != null && !skipLoadingResponse) {
                 // just retrieve the facets in the order they where requested!
                 // also for the date we ask it in proper (reverse) order
@@ -1224,56 +1194,23 @@
                         filter = filter.substring(0, filter.lastIndexOf(']') + 1);
                     }
                     Integer count = sortedFacetQueries.get(facetQuery);
->>>>>>> 3d9df392
-
-                        //No need to show empty years
-                        if (0 < count) {
-                            result.addFacetResult(facetField,
-                                                  new DiscoverResult.FacetResult(filter, name, null, name, count,
-                                                                                 DiscoveryConfigurationParameters
-                                                                                     .TYPE_DATE));
-                        }
+
+                    //No need to show empty years
+                    if (0 < count) {
+                        result.addFacetResult(facetField,
+                                              new DiscoverResult.FacetResult(filter, name, null, name, count,
+                                                                             DiscoveryConfigurationParameters
+                                                                                 .TYPE_DATE));
                     }
                 }
-<<<<<<< HEAD
-
-                if (solrQueryResponse.getSpellCheckResponse() != null && !zombieFound) {
-                    String recommendedQuery = solrQueryResponse.getSpellCheckResponse().getCollatedResult();
-                    if (StringUtils.isNotBlank(recommendedQuery)) {
-                        result.setSpellCheckQuery(recommendedQuery);
-                    }
-=======
             }
             if (solrQueryResponse.getSpellCheckResponse() != null && !skipLoadingResponse) {
                 String recommendedQuery = solrQueryResponse.getSpellCheckResponse().getCollatedResult();
                 if (StringUtils.isNotBlank(recommendedQuery)) {
                     result.setSpellCheckQuery(recommendedQuery);
->>>>>>> 3d9df392
-                }
-            }
-            // If any stale entries are found in the current page of results,
-            // we remove those stale entries and rerun the same query again.
-            // Otherwise, the query is valid and the results are returned.
-            if (zombieDocs.size() != 0) {
-                log.info("Cleaning " + zombieDocs.size() + " stale objects from Discovery Index");
-                solrSearchCore.getSolr().deleteById(zombieDocs);
-                solrSearchCore.getSolr().commit();
-            } else {
-                valid = true;
-            }
-        } while (!valid && executionCount <= maxAttempts);
-
-        if (!valid && executionCount == maxAttempts) {
-            String message = "The Discovery (Solr) index has a large number of stale entries,"
-                    + " and we could not complete this request. Please reindex all content"
-                    + " to remove these stale entries (e.g. dspace index-discovery -f).";
-            log.fatal(message);
-            throw new RuntimeException(message);
-        }
-<<<<<<< HEAD
-        return result;
-=======
->>>>>>> 3d9df392
+                }
+            }
+        }
     }
 
     /**
