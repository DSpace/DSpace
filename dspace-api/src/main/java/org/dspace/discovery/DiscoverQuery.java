--- conflicted
+++ resolved
@@ -333,6 +333,7 @@
             // Example: 2001 and a gap from 10 we need the following result: 2010 - 2000 ; 2000 - 1990 hence the top
             // year
             int topYear = getTopYear(newestYear, gap);
+
             if (gap == 1) {
                 //We need a list of our years
                 //We have a date range add faceting for our field
@@ -378,7 +379,6 @@
         return (int) (Math.ceil((float) (newestYear) / gap) * gap);
     }
 
-<<<<<<< HEAD
     public String getDiscoveryConfigurationName() {
         return discoveryConfigurationName;
     }
@@ -386,6 +386,4 @@
     public void setDiscoveryConfigurationName(String discoveryConfigurationName) {
         this.discoveryConfigurationName = discoveryConfigurationName;
     }
-=======
->>>>>>> 66b89a78
 }