/**
 * The contents of this file are subject to the license and copyright
 * detailed in the LICENSE and NOTICE files at the root of the source
 * tree and available online at
 *
 * http://www.dspace.org/license/
 */
package org.dspace.discovery;

import java.sql.SQLException;
import java.util.List;

import org.dspace.browse.BrowsableDSpaceObject;
import org.dspace.content.Item;
import org.dspace.core.Context;
import org.dspace.discovery.configuration.DiscoveryMoreLikeThisConfiguration;
import org.dspace.discovery.configuration.DiscoverySearchFilterFacet;

/**
 * Search interface that discovery uses
 *
 * @author Kevin Van de Velde (kevin at atmire dot com)
 * @author Mark Diggory (markd at atmire dot com)
 * @author Ben Bosman (ben at atmire dot com)
 */
public interface SearchService {

    /**
     * Convenient method to call @see #search(Context, DSpaceObject,
     * DiscoverQuery) with a null DSpace Object as scope (i.e. all the
     * repository)
     *
     * @param context DSpace Context object.
     * @param query   the discovery query object.
     * @return discovery search result object
     * @throws SearchServiceException if search error
     */
    DiscoverResult search(Context context, DiscoverQuery query)
        throws SearchServiceException;

    /**
     * Convenient method to call @see #search(Context, DSpaceObject,
     * DiscoverQuery, boolean) with includeWithdrawn=false
     *
     * @param context DSpace Context object
     * @param dso     a DSpace Object to use as scope of the search (only results
     *                within this object)
     * @param query   the discovery query object
     * @return discovery search result object
     * @throws SearchServiceException if search error
     */
    DiscoverResult search(Context context, BrowsableDSpaceObject dso, DiscoverQuery query)
        throws SearchServiceException;

    /**
     * @param context          DSpace Context object.
     * @param query            the discovery query object.
     * @param includeWithdrawn use <code>true</code> to include in the results also withdrawn
     *                         items that match the query.
     * @return discovery search result object
     * @throws SearchServiceException if search error
     */
    DiscoverResult search(Context context, DiscoverQuery query,
                          boolean includeWithdrawn) throws SearchServiceException;

    /**
     * @param context          DSpace Context object
     * @param dso              a DSpace Object to use as scope of the search (only results
     *                         within this object)
     * @param query            the discovery query object
     * @param includeWithdrawn use <code>true</code> to include in the results also withdrawn
     *                         items that match the query
     * @return discovery search result object
     * @throws SearchServiceException if search error
     */
    DiscoverResult search(Context context, BrowsableDSpaceObject dso, DiscoverQuery query, boolean includeWithdrawn)
        throws SearchServiceException;

    List<BrowsableDSpaceObject> search(Context context, String query, String orderfield, boolean ascending, int offset,
            int max, String... filterquery);

    /**
     * Transforms the given string field and value into a filter query
     *
     * @param context  The relevant DSpace Context.
     * @param field    the field of the filter query
     * @param operator equals/notequals/notcontains/authority/notauthority
     * @param value    the filter query value
     * @return a filter query
     * @throws SQLException if database error
     *                      An exception that provides information on a database access error or other errors.
     */
    DiscoverFilterQuery toFilterQuery(Context context, String field, String operator, String value) throws SQLException;

    List<Item> getRelatedItems(Context context, Item item,
                               DiscoveryMoreLikeThisConfiguration moreLikeThisConfiguration);

    /**
     * Method to create a  Query that includes all
     * communities and collections a user may administrate.
     * If a user has the appropriate rights to administrate communities and/or
     * collections we want to look up all contents of those communities and/or
     * collections, ignoring the read policies of the items (e.g. to list all
     * private items of communities/collections the user administrates). This
     * method returns a query to filter for items that belong to those
     * communities/collections only.
     *
     * @param context The relevant DSpace Context.
     * @return query string specific to the user's rights
     * @throws SQLException An exception that provides information on a database access error or other errors.
     */
    String createLocationQueryForAdministrableItems(Context context) throws SQLException;

    /**
     * Transforms the metadata field of the given sort configuration into the indexed field which we can then use in
     * our Solr queries.
     *
     * @param metadataField the metadata field
     * @param type          see {@link org.dspace.discovery.configuration.DiscoveryConfigurationParameters}
     * @return the indexed field
     */
    String toSortFieldIndex(String metadataField, String type);

    /**
     * Utility method to escape any special characters in a user's query
     *
     * @param query User's query to escape.
     * @return query with any special characters escaped
     */
    String escapeQueryChars(String query);

<<<<<<< HEAD
    FacetYearRange getFacetYearRange(Context context, BrowsableDSpaceObject scope, DiscoverySearchFilterFacet facet,
            List<String> filterQueries, DiscoverQuery parentQuery)
                    throws SearchServiceException;
=======
    FacetYearRange getFacetYearRange(Context context, DSpaceObject scope, DiscoverySearchFilterFacet facet,
                                     List<String> filterQueries) throws SearchServiceException;

    /**
     * This method returns us either the highest or lowest value for the field that we give to it
     * depending on what sortOrder we give this method.
     *
     * @param context       The relevant DSpace context
     * @param valueField    The field in solr for which we'll calculate the extreme value
     * @param sortField     The field in solr for which we'll sort the calculated extreme value on
     *                      This is typically the valueField appended with "_sort"
     * @param sortOrder     Entering ascending will return the minimum value
     *                      Entering descending will return the maximum value
     * @return              Returns the min or max value based on the field in the parameters.
     * @throws SearchServiceException
     */
    String calculateExtremeValue(Context context, String valueField,
                                 String sortField, DiscoverQuery.SORT_ORDER sortOrder)
        throws SearchServiceException;
>>>>>>> 66b89a78
}<|MERGE_RESOLUTION|>--- conflicted
+++ resolved
@@ -129,13 +129,9 @@
      */
     String escapeQueryChars(String query);
 
-<<<<<<< HEAD
     FacetYearRange getFacetYearRange(Context context, BrowsableDSpaceObject scope, DiscoverySearchFilterFacet facet,
             List<String> filterQueries, DiscoverQuery parentQuery)
                     throws SearchServiceException;
-=======
-    FacetYearRange getFacetYearRange(Context context, DSpaceObject scope, DiscoverySearchFilterFacet facet,
-                                     List<String> filterQueries) throws SearchServiceException;
 
     /**
      * This method returns us either the highest or lowest value for the field that we give to it
@@ -153,5 +149,4 @@
     String calculateExtremeValue(Context context, String valueField,
                                  String sortField, DiscoverQuery.SORT_ORDER sortOrder)
         throws SearchServiceException;
->>>>>>> 66b89a78
 }