--- conflicted
+++ resolved
@@ -32,11 +32,8 @@
 import org.apache.jena.ext.xerces.impl.dv.util.Base64;
 import org.apache.logging.log4j.LogManager;
 import org.apache.logging.log4j.Logger;
-<<<<<<< HEAD
-=======
 import org.apache.xerces.impl.dv.util.Base64;
 import org.dspace.app.util.XMLUtils;
->>>>>>> 27876c50
 import org.dspace.content.Item;
 import org.dspace.importer.external.datamodel.ImportRecord;
 import org.dspace.importer.external.datamodel.Query;
@@ -403,17 +400,11 @@
 
             String response = liveImportClient.executeHttpGetRequest(1000, uriBuilder.toString(), params);
 
-<<<<<<< HEAD
-            SAXBuilder saxBuilder = new SAXBuilder();
-            // disallow DTD parsing to ensure no XXE attacks can occur
-            saxBuilder.setFeature("http://apache.org/xml/features/disallow-doctype-decl", true);
-=======
             SAXBuilder saxBuilder = XMLUtils.getSAXBuilder();
             // To properly parse EPO responses, we must allow DOCTYPEs overall. But, we can still apply all the
             // other default XXE protections, including disabling external entities and entity expansion.
             // NOTE: we only need to allow DOCTYPEs for this initial API call. All other calls have them disabled.
             saxBuilder.setFeature("http://apache.org/xml/features/disallow-doctype-decl", false);
->>>>>>> 27876c50
             Document document = saxBuilder.build(new StringReader(response));
             Element root = document.getRootElement();
 
@@ -450,13 +441,7 @@
 
             String response = liveImportClient.executeHttpGetRequest(1000, uriBuilder.toString(), params);
 
-<<<<<<< HEAD
-            SAXBuilder saxBuilder = new SAXBuilder();
-            // disallow DTD parsing to ensure no XXE attacks can occur
-            saxBuilder.setFeature("http://apache.org/xml/features/disallow-doctype-decl", true);
-=======
             SAXBuilder saxBuilder = XMLUtils.getSAXBuilder();
->>>>>>> 27876c50
             Document document = saxBuilder.build(new StringReader(response));
             Element root = document.getRootElement();
 
@@ -507,13 +492,7 @@
 
     private List<Element> splitToRecords(String recordsSrc) {
         try {
-<<<<<<< HEAD
-            SAXBuilder saxBuilder = new SAXBuilder();
-            // disallow DTD parsing to ensure no XXE attacks can occur
-            saxBuilder.setFeature("http://apache.org/xml/features/disallow-doctype-decl", true);
-=======
             SAXBuilder saxBuilder = XMLUtils.getSAXBuilder();
->>>>>>> 27876c50
             Document document = saxBuilder.build(new StringReader(recordsSrc));
             Element root = document.getRootElement();
             List<Namespace> namespaces = Arrays.asList(Namespace.getNamespace("ns", "http://www.epo.org/exchange"));
