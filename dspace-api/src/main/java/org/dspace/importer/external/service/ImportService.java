/**
 * The contents of this file are subject to the license and copyright
 * detailed in the LICENSE and NOTICE files at the root of the source
 * tree and available online at
 *
 * http://www.dspace.org/license/
 */

package org.dspace.importer.external.service;

import java.io.File;
import java.io.FileInputStream;
import java.io.IOException;
import java.io.InputStream;
import java.util.Collection;
import java.util.Collections;
import java.util.HashMap;
import java.util.LinkedList;
import java.util.List;
import java.util.Map;

import org.apache.logging.log4j.Logger;
import org.dspace.content.Item;
import org.dspace.importer.external.datamodel.ImportRecord;
import org.dspace.importer.external.datamodel.Query;
import org.dspace.importer.external.exception.FileMultipleOccurencesException;
import org.dspace.importer.external.exception.FileSourceException;
import org.dspace.importer.external.exception.MetadataSourceException;
import org.dspace.importer.external.service.components.Destroyable;
import org.dspace.importer.external.service.components.FileSource;
import org.dspace.importer.external.service.components.MetadataSource;
import org.dspace.importer.external.service.components.QuerySource;
import org.springframework.beans.factory.annotation.Autowired;


/**
 * Main entry point for the import framework.
 * Instead of calling the different importer implementations, the ImportService should be called instead.
 * This class contains the same methods as the other implementations, but has an extra parameter URL.
 * This URL should be the same identifier that is returned by the "getImportSource" method that is defined in the
 * importer implementation you want to use.
 *
 * @author Roeland Dillen (roeland at atmire dot com)
 * @author Pasquale Cavallo (pasquale.cavallo@4science.it)
 */
public class ImportService implements Destroyable {

    private HashMap<String, MetadataSource> importSources = new HashMap<>();

    Logger log = org.apache.logging.log4j.LogManager.getLogger(ImportService.class);

    /**
     * Constructs an empty ImportService class object
     */
    public ImportService() {

    }

    protected static final String ANY = "*";

    /**
     * Sets the importsources that will be used to delegate the retrieving and matching of records to
     *
     * @param importSources A list of {@link MetadataSource} to set to this service
     * @throws MetadataSourceException if the underlying methods throw any exception.
     */
    @Autowired(required = false)
    public void setImportSources(List<MetadataSource> importSources) throws MetadataSourceException {
        log.info("Loading " + importSources.size() + " import sources.");
        for (MetadataSource metadataSource : importSources) {
            this.importSources.put(metadataSource.getImportSource(), metadataSource);
        }

    }

    /**
     * Retrieve the importSources set to this class.
     *
     * @return An unmodifiableMap of importSources
     */
    protected Map<String, MetadataSource> getImportSources() {
        return Collections.unmodifiableMap(importSources);
    }

    /**
     * Utility method to find what import implementations match the imports uri.
     *
     * @param uri the identifier of the import implementation or * for all
     * @return matching MetadataSource implementations
     */
    protected Collection<MetadataSource> matchingImports(String uri) {
        if (ANY.equals(uri)) {
            return importSources.values();
        } else {
            if (importSources.containsKey(uri)) {
                return Collections.singletonList(importSources.get(uri));
            } else {
                return Collections.emptyList();
            }
        }
    }

    /**
     * Finds records based on an item
     * Delegates to one or more MetadataSource implementations based on the uri.  Results will be aggregated.
     *
     * @param uri  the identifier of the import implementation or * for all
     * @param item an item to base the search on
     * @return a collection of import records. Only the identifier of the found records may be put in the record.
     * @throws MetadataSourceException if the underlying methods throw any exception.
     */
    public Collection<ImportRecord> findMatchingRecords(String uri, Item item) throws MetadataSourceException {
        try {
            List<ImportRecord> recordList = new LinkedList<ImportRecord>();
            for (MetadataSource metadataSource : matchingImports(uri)) {
                if (metadataSource instanceof QuerySource) {
                    recordList.addAll(((QuerySource)metadataSource).findMatchingRecords(item));
                }
            }
            return recordList;
        } catch (Exception e) {
            throw new MetadataSourceException(e);
        }
    }

    /**
     * Finds records based on query object.
     * Delegates to one or more MetadataSource implementations based on the uri.  Results will be aggregated.
     *
     * @param uri   the identifier of the import implementation or * for all
     * @param query a query object to base the search on. The implementation decides how the query is interpreted.
     * @return a collection of import records. Only the identifier of the found records may be put in the record.
     * @throws MetadataSourceException if the underlying methods throw any exception.
     */
    public Collection<ImportRecord> findMatchingRecords(String uri, Query query) throws MetadataSourceException {
        try {
            List<ImportRecord> recordList = new LinkedList<ImportRecord>();
            for (MetadataSource metadataSource : matchingImports(uri)) {
                if (metadataSource instanceof QuerySource) {
                    recordList.addAll(((QuerySource)metadataSource).findMatchingRecords(query));
                }
            }
            return recordList;
        } catch (Exception e) {
            throw new MetadataSourceException(e);
        }
    }

    /**
     * Find the number of records matching a string query;
     *
     * @param uri   the identifier of the import implementation or * for all
     * @param query a query to base the search on
     * @return the sum of the matching records over all import sources
     * @throws MetadataSourceException if the underlying methods throw any exception.
     */
    public int getNbRecords(String uri, String query) throws MetadataSourceException {
        try {
            int total = 0;
            for (MetadataSource metadataSource : matchingImports(uri)) {
                if (metadataSource instanceof QuerySource) {
<<<<<<< HEAD
                    total += ((QuerySource)metadataSource).getNbRecords(query);
=======
                    total += ((QuerySource)metadataSource).getRecordsCount(query);
>>>>>>> af272683
                }
            }
            return total;
        } catch (Exception e) {
            throw new MetadataSourceException(e);
        }
    }

    /**
     * Find the number of records matching a query;
     *
     * @param uri   the identifier of the import implementation or * for all
     * @param query a query object to base the search on  The implementation decides how the query is interpreted.
     * @return the sum of the matching records over all import sources
     * @throws MetadataSourceException if the underlying methods throw any exception.
     */
    public int getNbRecords(String uri, Query query) throws MetadataSourceException {
        try {
            int total = 0;
            for (MetadataSource metadataSource : matchingImports(uri)) {
                if (metadataSource instanceof QuerySource) {
<<<<<<< HEAD
                    total += ((QuerySource)metadataSource).getNbRecords(query);
=======
                    total += ((QuerySource)metadataSource).getRecordsCount(query);
>>>>>>> af272683
                }
            }
            return total;
        } catch (Exception e) {
            throw new MetadataSourceException(e);
        }
    }

    /**
     * Find the number of records matching a string query. Supports pagination
     *
     * @param uri   the identifier of the import implementation or * for all
     * @param query a query object to base the search on.  The implementation decides how the query is interpreted.
     * @param start offset to start at
     * @param count number of records to retrieve.
     * @return a set of records. Fully transformed.
     * @throws MetadataSourceException if the underlying methods throw any exception.
     */
    public Collection<ImportRecord> getRecords(String uri, String query, int start, int count)
        throws MetadataSourceException {
        try {
            List<ImportRecord> recordList = new LinkedList<>();
            for (MetadataSource metadataSource : matchingImports(uri)) {
                if (metadataSource instanceof QuerySource) {
                    recordList.addAll(((QuerySource)metadataSource).getRecords(query, start, count));
                }
            }
            return recordList;
        } catch (Exception e) {
            throw new MetadataSourceException(e);
        }
    }

    /**
     * Find the number of records matching a object query.
     *
     * @param uri   the identifier of the import implementation or * for all
     * @param query a query object to base the search on.  The implementation decides how the query is interpreted.
     * @return a set of records. Fully transformed.
     * @throws MetadataSourceException if the underlying methods throw any exception.
     */
    public Collection<ImportRecord> getRecords(String uri, Query query) throws MetadataSourceException {
        try {
            List<ImportRecord> recordList = new LinkedList<>();
            for (MetadataSource metadataSource : matchingImports(uri)) {
                if (metadataSource instanceof QuerySource) {
                    recordList.addAll(((QuerySource)metadataSource).getRecords(query));
                }
            }
            return recordList;
        } catch (Exception e) {
            throw new MetadataSourceException(e);
        }
    }

    /**
     * Get a single record from a source.
     * The first match will be returned
     *
     * @param uri uri the identifier of the import implementation or * for all
     * @param id  identifier for the record
     * @return a matching record
     * @throws MetadataSourceException if the underlying methods throw any exception.
     */
    public ImportRecord getRecord(String uri, String id) throws MetadataSourceException {
        try {
            for (MetadataSource metadataSource : matchingImports(uri)) {
                if (metadataSource instanceof QuerySource) {
                    QuerySource querySource = (QuerySource)metadataSource;
                    if (querySource.getRecord(id) != null) {
                        return querySource.getRecord(id);
                    }
                }
            }
            return null;
        } catch (Exception e) {
            throw new MetadataSourceException(e);
        }
    }

    /**
     * Get a single record from the source.
     * The first match will be returned
     *
     * @param uri   uri the identifier of the import implementation or * for all
     * @param query a query matching a single record
     * @return a matching record
     * @throws MetadataSourceException if the underlying methods throw any exception.
     */
    public ImportRecord getRecord(String uri, Query query) throws MetadataSourceException {
        try {
            for (MetadataSource metadataSource : matchingImports(uri)) {
                if (metadataSource instanceof QuerySource) {
                    QuerySource querySource = (QuerySource)metadataSource;
                    if (querySource.getRecord(query) != null) {
                        return querySource.getRecord(query);
                    }
                }
            }
            return null;
        } catch (Exception e) {
            throw new MetadataSourceException(e);
        }
    }

    /**
     * Retrieve the importUrls that are set on the importSources .
     *
     * @return a Collection of string, representing the configured importUrls
     */
    public Collection<String> getImportUrls() {
        return importSources.keySet();
    }

    /*
<<<<<<< HEAD
     * Get a collection of record from InputStream,
     * The first match will be return.
     * This method doesn't close the InputStream.
     * 
     * @param fileInputStream the input stream to the resource
     * @return a single record contains the metadatum
     * @throws FileMultipleOccurencesException if more than one entry is found
     */
    public ImportRecord getRecord(File file) throws FileMultipleOccurencesException, FileSourceException {
=======
     * Get a collection of record from File,
     * The first match will be return.
     * 
     * @param file  The file from which will read records
     * @param originalName The original file name or full path
     * @return a single record contains the metadatum
     * @throws FileMultipleOccurencesException if more than one entry is found
     */
    public ImportRecord getRecord(File file, String originalName)
        throws FileMultipleOccurencesException, FileSourceException {
>>>>>>> af272683
        ImportRecord importRecords = null;
        for (MetadataSource metadataSource : importSources.values()) {
            try (InputStream fileInputStream = new FileInputStream(file)) {
                if (metadataSource instanceof FileSource) {
                    FileSource fileSource = (FileSource)metadataSource;
<<<<<<< HEAD
                    importRecords = fileSource.getRecord(fileInputStream);
                    break;
                }
=======
                    if (fileSource.isValidSourceForFile(originalName)) {
                        importRecords = fileSource.getRecord(fileInputStream);
                        break;
                    }
                }
            //catch statements is required because we could have supported format (i.e. XML)
            //which fail on schema validation
>>>>>>> af272683
            } catch (FileSourceException e) {
                log.debug(metadataSource.getImportSource() + " isn't a valid parser for file");
            } catch (FileMultipleOccurencesException e) {
                log.debug("File contains multiple metadata, return with error");
                throw e;
            } catch (IOException e1) {
                throw new FileSourceException("File cannot be read, may be null");
            }
        }
        return importRecords;
    }

    /**
     * Call destroy on all {@link Destroyable} {@link MetadataSource} objects set in this ImportService
     */
    @Override
    public void destroy() throws Exception {
        for (MetadataSource metadataSource : importSources.values()) {
            if (metadataSource instanceof Destroyable) {
                ((Destroyable) metadataSource).destroy();
            }
        }
    }
}<|MERGE_RESOLUTION|>--- conflicted
+++ resolved
@@ -159,11 +159,7 @@
             int total = 0;
             for (MetadataSource metadataSource : matchingImports(uri)) {
                 if (metadataSource instanceof QuerySource) {
-<<<<<<< HEAD
-                    total += ((QuerySource)metadataSource).getNbRecords(query);
-=======
                     total += ((QuerySource)metadataSource).getRecordsCount(query);
->>>>>>> af272683
                 }
             }
             return total;
@@ -185,11 +181,7 @@
             int total = 0;
             for (MetadataSource metadataSource : matchingImports(uri)) {
                 if (metadataSource instanceof QuerySource) {
-<<<<<<< HEAD
-                    total += ((QuerySource)metadataSource).getNbRecords(query);
-=======
                     total += ((QuerySource)metadataSource).getRecordsCount(query);
->>>>>>> af272683
                 }
             }
             return total;
@@ -305,17 +297,6 @@
     }
 
     /*
-<<<<<<< HEAD
-     * Get a collection of record from InputStream,
-     * The first match will be return.
-     * This method doesn't close the InputStream.
-     * 
-     * @param fileInputStream the input stream to the resource
-     * @return a single record contains the metadatum
-     * @throws FileMultipleOccurencesException if more than one entry is found
-     */
-    public ImportRecord getRecord(File file) throws FileMultipleOccurencesException, FileSourceException {
-=======
      * Get a collection of record from File,
      * The first match will be return.
      * 
@@ -326,17 +307,11 @@
      */
     public ImportRecord getRecord(File file, String originalName)
         throws FileMultipleOccurencesException, FileSourceException {
->>>>>>> af272683
         ImportRecord importRecords = null;
         for (MetadataSource metadataSource : importSources.values()) {
             try (InputStream fileInputStream = new FileInputStream(file)) {
                 if (metadataSource instanceof FileSource) {
                     FileSource fileSource = (FileSource)metadataSource;
-<<<<<<< HEAD
-                    importRecords = fileSource.getRecord(fileInputStream);
-                    break;
-                }
-=======
                     if (fileSource.isValidSourceForFile(originalName)) {
                         importRecords = fileSource.getRecord(fileInputStream);
                         break;
@@ -344,7 +319,6 @@
                 }
             //catch statements is required because we could have supported format (i.e. XML)
             //which fail on schema validation
->>>>>>> af272683
             } catch (FileSourceException e) {
                 log.debug(metadataSource.getImportSource() + " isn't a valid parser for file");
             } catch (FileMultipleOccurencesException e) {
