/**
 * The contents of this file are subject to the license and copyright
 * detailed in the LICENSE and NOTICE files at the root of the source
 * tree and available online at
 *
 * http://www.dspace.org/license/
 */
package org.dspace.storage.bitstore;

<<<<<<< HEAD
import com.amazonaws.ClientConfiguration;
=======
import java.io.File;
import java.io.IOException;
import java.io.InputStream;
import java.util.Map;

>>>>>>> 8ea50f75
import com.amazonaws.auth.AWSCredentials;
import com.amazonaws.auth.BasicAWSCredentials;
import com.amazonaws.client.builder.AwsClientBuilder;
import com.amazonaws.regions.Region;
import com.amazonaws.regions.Regions;
import com.amazonaws.services.s3.AmazonS3;
import com.amazonaws.services.s3.AmazonS3Client;
<<<<<<< HEAD
import com.amazonaws.services.s3.AmazonS3ClientBuilder;
import com.amazonaws.services.s3.model.*;
=======
import com.amazonaws.services.s3.model.AmazonS3Exception;
import com.amazonaws.services.s3.model.GetObjectRequest;
import com.amazonaws.services.s3.model.ObjectMetadata;
import com.amazonaws.services.s3.model.PutObjectRequest;
import com.amazonaws.services.s3.model.PutObjectResult;
import com.amazonaws.services.s3.model.S3Object;
>>>>>>> 8ea50f75
import org.apache.commons.io.FileUtils;
import org.apache.commons.lang3.StringUtils;
import org.apache.http.HttpStatus;
import org.apache.log4j.Logger;
import org.dspace.content.Bitstream;
import org.dspace.core.ConfigurationManager;
import org.dspace.core.Utils;
import org.springframework.beans.factory.annotation.Required;

/**
 * Asset store using Amazon's Simple Storage Service (S3).
 * S3 is a commercial, web-service accessible, remote storage facility.
 * NB: you must have obtained an account with Amazon to use this store
 *
 * @author Richard Rodgers, Peter Dietz
 */

public class S3BitStoreService implements BitStoreService {
    /**
     * log4j log
     */
    private static Logger log = Logger.getLogger(S3BitStoreService.class);

    /**
     * Checksum algorithm
     */
    private static final String CSA = "MD5";

    private String awsAccessKey;
    private String awsSecretKey;
    private String awsRegionName;

    /**
     * container for all the assets
     */
    private String bucketName = null;

    /**
     * (Optional) subfolder within bucket where objects are stored
     */
    private String subfolder = null;

    /**
     * S3 service
     */
    private AmazonS3 s3Service = null;

    public S3BitStoreService() {
    }

    /**
     * Initialize the asset store
     * S3 Requires:
     * - access key
     * - secret key
     * - bucket name
     */
    public void init() throws IOException {
        if (StringUtils.isBlank(getAwsAccessKey()) || StringUtils.isBlank(getAwsSecretKey())) {
            log.warn("Empty S3 access or secret");
        }

        // init client
<<<<<<< HEAD
        System.setProperty("aws.accessKeyId", getAwsAccessKey());
        System.setProperty("aws.secretKey", getAwsSecretKey());
        if (StringUtils.isEmpty(awsEndpoint)) {
            s3Service = AmazonS3ClientBuilder.standard()
                    .build();
        } else {
            ClientConfiguration clientConfiguration = new ClientConfiguration();
            clientConfiguration.setSignerOverride("S3SignerType");
            s3Service = AmazonS3ClientBuilder.standard()
                    .withClientConfiguration(clientConfiguration)
                    .withPathStyleAccessEnabled(true)
                    .withEndpointConfiguration(new AwsClientBuilder.EndpointConfiguration(awsEndpoint, null))
                    .build();
        }
=======
        AWSCredentials awsCredentials = new BasicAWSCredentials(getAwsAccessKey(), getAwsSecretKey());
        s3Service = new AmazonS3Client(awsCredentials);
>>>>>>> 8ea50f75

        // bucket name
        if (StringUtils.isEmpty(bucketName)) {
            bucketName = "dspace-asset-" + ConfigurationManager.getProperty("dspace.hostname");
            log.warn("S3 BucketName is not configured, setting default: " + bucketName);
        }

        try {
            if (!s3Service.doesBucketExist(bucketName)) {
                s3Service.createBucket(bucketName);
                log.info("Creating new S3 Bucket: " + bucketName);
            }
        } catch (Exception e) {
            log.error(e);
            throw new IOException(e);
        }

        // region
        if (StringUtils.isNotBlank(awsRegionName)) {
            try {
                Regions regions = Regions.fromName(awsRegionName);
                Region region = Region.getRegion(regions);
                s3Service.setRegion(region);
                log.info("S3 Region set to: " + region.getName());
            } catch (IllegalArgumentException e) {
                log.warn("Invalid aws_region: " + awsRegionName);
            }
        }

        log.info("AWS S3 Assetstore ready to go! bucket:" + bucketName);
    }


    /**
     * Return an identifier unique to this asset store instance
     *
     * @return a unique ID
     */
    public String generateId() {
        return Utils.generateKey();
    }

    /**
     * Retrieve the bits for the asset with ID. If the asset does not
     * exist, returns null.
     *
     * @param bitstream The ID of the asset to retrieve
     * @return The stream of bits, or null
     * @throws java.io.IOException If a problem occurs while retrieving the bits
     */
    public InputStream get(Bitstream bitstream) throws IOException {
        String key = getFullKey(bitstream.getInternalId());
        try {
            S3Object object = s3Service.getObject(new GetObjectRequest(bucketName, key));
            return (object != null) ? object.getObjectContent() : null;
        } catch (Exception e) {
            log.error("get(" + key + ")", e);
            throw new IOException(e);
        }
    }

    /**
     * Store a stream of bits.
     *
     * <p>
     * If this method returns successfully, the bits have been stored.
     * If an exception is thrown, the bits have not been stored.
     * </p>
     *
     * @param in The stream of bits to store
     * @throws java.io.IOException If a problem occurs while storing the bits
     */
    public void put(Bitstream bitstream, InputStream in) throws IOException {
        String key = getFullKey(bitstream.getInternalId());
        //Copy istream to temp file, and send the file, with some metadata
        File scratchFile = File.createTempFile(bitstream.getInternalId(), "s3bs");
        try {
            FileUtils.copyInputStreamToFile(in, scratchFile);
            Long contentLength = Long.valueOf(scratchFile.length());

            PutObjectRequest putObjectRequest = new PutObjectRequest(bucketName, key, scratchFile);
            PutObjectResult putObjectResult = s3Service.putObject(putObjectRequest);

            bitstream.setSizeBytes(contentLength);
            bitstream.setChecksum(putObjectResult.getETag());
            bitstream.setChecksumAlgorithm(CSA);

            scratchFile.delete();

        } catch (Exception e) {
            log.error("put(" + bitstream.getInternalId() + ", is)", e);
            throw new IOException(e);
        } finally {
            if (scratchFile.exists()) {
                scratchFile.delete();
            }
        }
    }

    /**
     * Obtain technical metadata about an asset in the asset store.
     *
     * Checksum used is (ETag) hex encoded 128-bit MD5 digest of an object's content as calculated by Amazon S3
     * (Does not use getContentMD5, as that is 128-bit MD5 digest calculated on caller's side)
     *
     * @param bitstream The asset to describe
     * @param attrs     A Map whose keys consist of desired metadata fields
     * @return attrs
     * A Map with key/value pairs of desired metadata
     * If file not found, then return null
     * @throws java.io.IOException If a problem occurs while obtaining metadata
     */
    public Map about(Bitstream bitstream, Map attrs) throws IOException {
        String key = getFullKey(bitstream.getInternalId());
        try {
            ObjectMetadata objectMetadata = s3Service.getObjectMetadata(bucketName, key);

            if (objectMetadata != null) {
                if (attrs.containsKey("size_bytes")) {
                    attrs.put("size_bytes", objectMetadata.getContentLength());
                }
                if (attrs.containsKey("checksum")) {
                    attrs.put("checksum", objectMetadata.getETag());
                    attrs.put("checksum_algorithm", CSA);
                }
                if (attrs.containsKey("modified")) {
                    attrs.put("modified", String.valueOf(objectMetadata.getLastModified().getTime()));
                }
                return attrs;
            }
        } catch (AmazonS3Exception e) {
            if (e.getStatusCode() == HttpStatus.SC_NOT_FOUND) {
                return null;
            }
        } catch (Exception e) {
            log.error("about(" + key + ", attrs)", e);
            throw new IOException(e);
        }
        return null;
    }

    /**
     * Remove an asset from the asset store. An irreversible operation.
     *
     * @param bitstream The asset to delete
     * @throws java.io.IOException If a problem occurs while removing the asset
     */
    public void remove(Bitstream bitstream) throws IOException {
        String key = getFullKey(bitstream.getInternalId());
        try {
            s3Service.deleteObject(bucketName, key);
        } catch (Exception e) {
            log.error("remove(" + key + ")", e);
            throw new IOException(e);
        }
    }

    /**
     * Utility Method: Prefix the key with a subfolder, if this instance assets are stored within subfolder
     *
     * @param id DSpace bitstream internal ID
     * @return full key prefixed with a subfolder, if applicable
     */
    public String getFullKey(String id) {
        if (StringUtils.isNotEmpty(subfolder)) {
            return subfolder + "/" + id;
        } else {
            return id;
        }
    }

    public String getAwsAccessKey() {
        return awsAccessKey;
    }

    @Required
    public void setAwsAccessKey(String awsAccessKey) {
        this.awsAccessKey = awsAccessKey;
    }

    public String getAwsSecretKey() {
        return awsSecretKey;
    }

    @Required
    public void setAwsSecretKey(String awsSecretKey) {
        this.awsSecretKey = awsSecretKey;
    }

    public String getAwsRegionName() {
        return awsRegionName;
    }

    public void setAwsRegionName(String awsRegionName) {
        this.awsRegionName = awsRegionName;
    }

    @Required
    public String getBucketName() {
        return bucketName;
    }

    public void setBucketName(String bucketName) {
        this.bucketName = bucketName;
    }

    public String getSubfolder() {
        return subfolder;
    }

    public void setSubfolder(String subfolder) {
        this.subfolder = subfolder;
    }

    /**
     * Contains a command-line testing tool. Expects arguments:
     * -a accessKey -s secretKey -f assetFileName
     *
     * @param args the command line arguments given
     * @throws Exception generic exception
     */
    public static void main(String[] args) throws Exception {
        //TODO use proper CLI, or refactor to be a unit test. Can't mock this without keys though.

        // parse command line
        String assetFile = null;
        String accessKey = null;
        String secretKey = null;

        for (int i = 0; i < args.length; i += 2) {
            if (args[i].startsWith("-a")) {
                accessKey = args[i + 1];
            } else if (args[i].startsWith("-s")) {
                secretKey = args[i + 1];
            } else if (args[i].startsWith("-f")) {
                assetFile = args[i + 1];
            }
        }

        if (accessKey == null || secretKey == null || assetFile == null) {
            System.out.println("Missing arguments - exiting");
            return;
        }
        S3BitStoreService store = new S3BitStoreService();

        AWSCredentials awsCredentials = new BasicAWSCredentials(accessKey, secretKey);

        store.s3Service = new AmazonS3Client(awsCredentials);

        //Todo configurable region
        Region usEast1 = Region.getRegion(Regions.US_EAST_1);
        store.s3Service.setRegion(usEast1);

        //Bucketname should be lowercase
        store.bucketName = "dspace-asset-" + ConfigurationManager.getProperty("dspace.hostname") + ".s3test";
        store.s3Service.createBucket(store.bucketName);
/* Broken in DSpace 6 TODO Refactor
        // time everything, todo, swtich to caliper
        long start = System.currentTimeMillis();
        // Case 1: store a file
        String id = store.generateId();
        System.out.print("put() file " + assetFile + " under ID " + id + ": ");
        FileInputStream fis = new FileInputStream(assetFile);
        //TODO create bitstream for assetfile...
        Map attrs = store.put(fis, id);
        long now =  System.currentTimeMillis();
        System.out.println((now - start) + " msecs");
        start = now;
        // examine the metadata returned
        Iterator iter = attrs.keySet().iterator();
        System.out.println("Metadata after put():");
        while (iter.hasNext())
        {
            String key = (String)iter.next();
            System.out.println( key + ": " + (String)attrs.get(key) );
        }
        // Case 2: get metadata and compare
        System.out.print("about() file with ID " + id + ": ");
        Map attrs2 = store.about(id, attrs);
        now =  System.currentTimeMillis();
        System.out.println((now - start) + " msecs");
        start = now;
        iter = attrs2.keySet().iterator();
        System.out.println("Metadata after about():");
        while (iter.hasNext())
        {
            String key = (String)iter.next();
            System.out.println( key + ": " + (String)attrs.get(key) );
        }
        // Case 3: retrieve asset and compare bits
        System.out.print("get() file with ID " + id + ": ");
        java.io.FileOutputStream fos = new java.io.FileOutputStream(assetFile+".echo");
        InputStream in = store.get(id);
        Utils.bufferedCopy(in, fos);
        fos.close();
        in.close();
        now =  System.currentTimeMillis();
        System.out.println((now - start) + " msecs");
        start = now;
        // Case 4: remove asset
        System.out.print("remove() file with ID: " + id + ": ");
        store.remove(id);
        now =  System.currentTimeMillis();
        System.out.println((now - start) + " msecs");
        System.out.flush();
        // should get nothing back now - will throw exception
        store.get(id);
*/
    }
}<|MERGE_RESOLUTION|>--- conflicted
+++ resolved
@@ -7,15 +7,12 @@
  */
 package org.dspace.storage.bitstore;
 
-<<<<<<< HEAD
-import com.amazonaws.ClientConfiguration;
-=======
 import java.io.File;
 import java.io.IOException;
 import java.io.InputStream;
 import java.util.Map;
 
->>>>>>> 8ea50f75
+import com.amazonaws.ClientConfiguration;
 import com.amazonaws.auth.AWSCredentials;
 import com.amazonaws.auth.BasicAWSCredentials;
 import com.amazonaws.client.builder.AwsClientBuilder;
@@ -23,17 +20,13 @@
 import com.amazonaws.regions.Regions;
 import com.amazonaws.services.s3.AmazonS3;
 import com.amazonaws.services.s3.AmazonS3Client;
-<<<<<<< HEAD
 import com.amazonaws.services.s3.AmazonS3ClientBuilder;
-import com.amazonaws.services.s3.model.*;
-=======
 import com.amazonaws.services.s3.model.AmazonS3Exception;
 import com.amazonaws.services.s3.model.GetObjectRequest;
 import com.amazonaws.services.s3.model.ObjectMetadata;
 import com.amazonaws.services.s3.model.PutObjectRequest;
 import com.amazonaws.services.s3.model.PutObjectResult;
 import com.amazonaws.services.s3.model.S3Object;
->>>>>>> 8ea50f75
 import org.apache.commons.io.FileUtils;
 import org.apache.commons.lang3.StringUtils;
 import org.apache.http.HttpStatus;
@@ -46,6 +39,8 @@
 /**
  * Asset store using Amazon's Simple Storage Service (S3).
  * S3 is a commercial, web-service accessible, remote storage facility.
+ * The S3 API is implemented by contributors (like Ceph). You can use
+ * alternative implementations by offering an endpoint URL.
  * NB: you must have obtained an account with Amazon to use this store
  *
  * @author Richard Rodgers, Peter Dietz
@@ -64,6 +59,7 @@
 
     private String awsAccessKey;
     private String awsSecretKey;
+    private String awsEndpoint;
     private String awsRegionName;
 
     /**
@@ -97,7 +93,6 @@
         }
 
         // init client
-<<<<<<< HEAD
         System.setProperty("aws.accessKeyId", getAwsAccessKey());
         System.setProperty("aws.secretKey", getAwsSecretKey());
         if (StringUtils.isEmpty(awsEndpoint)) {
@@ -112,10 +107,6 @@
                     .withEndpointConfiguration(new AwsClientBuilder.EndpointConfiguration(awsEndpoint, null))
                     .build();
         }
-=======
-        AWSCredentials awsCredentials = new BasicAWSCredentials(getAwsAccessKey(), getAwsSecretKey());
-        s3Service = new AmazonS3Client(awsCredentials);
->>>>>>> 8ea50f75
 
         // bucket name
         if (StringUtils.isEmpty(bucketName)) {
@@ -303,6 +294,15 @@
     @Required
     public void setAwsSecretKey(String awsSecretKey) {
         this.awsSecretKey = awsSecretKey;
+    }
+
+    public String getAwsEndpoint() {
+        return awsEndpoint;
+    }
+
+    @Required
+    public void setAwsEndpoint(String awsEndpoint) {
+        this.awsEndpoint = awsEndpoint;
     }
 
     public String getAwsRegionName() {
