--- conflicted
+++ resolved
@@ -47,7 +47,6 @@
 import org.dspace.services.factory.DSpaceServicesFactory;
 import org.dspace.storage.bitstore.factory.StorageServiceFactory;
 import org.dspace.storage.bitstore.service.BitstreamStorageService;
-import org.dspace.util.FunctionalUtils;
 import org.springframework.beans.factory.annotation.Autowired;
 
 /**
@@ -59,9 +58,9 @@
  * @author Vincenzo Mecca (vins01-4science - vincenzo.mecca at 4science.com)
  *
  */
+
 public class S3BitStoreService extends BaseBitStoreService {
     protected static final String DEFAULT_BUCKET_PREFIX = "dspace-asset-";
-
     /**
      * log4j log
      */
@@ -118,7 +117,7 @@
 
     /**
      * Utility method for generate AmazonS3 builder
-     * 
+     *
      * @param regions wanted regions in client
      * @param awsCredentials credentials of the client
      * @return builder with the specified parameters
@@ -138,7 +137,7 @@
     /**
      * This constructor is used for test purpose.
      * In this way is possible to use a mocked instance of AmazonS3
-     * 
+     *
      * @param s3Service mocked AmazonS3 service
      */
     protected S3BitStoreService(AmazonS3 s3Service) {
@@ -216,15 +215,14 @@
             log.error("Can't initialize this store!", e);
         }
 
-<<<<<<< HEAD
+        }
+
         log.info("AWS S3 Assetstore ready to go! bucket:" + bucketName);
 
         tm = TransferManagerBuilder.standard()
                                    .withAlwaysCalculateMultipartMd5(true)
                                    .withS3Client(s3Service)
                                    .build();
-=======
->>>>>>> 87cbca43
     }
 
 
@@ -343,7 +341,7 @@
      *  <li>checksum_algorithm</li>
      *  <li>modified</li>
      * </ul>
-     * 
+     *
      * @param objectMetadata containing technical data
      * @param attrs map with keys populated
      * @return Map of enriched attrs with values
@@ -411,7 +409,7 @@
      * - registered bitstream, conventional storage
      *  conventional bitstream: dspace ingested, dspace random name/path
      *  registered bitstream: registered to dspace, any name/path
-     * 
+     *
      * @param sInternalId
      * @return Computed Relative path
      */
