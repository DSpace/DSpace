/**
 * The contents of this file are subject to the license and copyright
 * detailed in the LICENSE and NOTICE files at the root of the source
 * tree and available online at
 *
 * http://www.dspace.org/license/
 */
package org.dspace.storage.bitstore;

import java.io.File;
import java.io.FileOutputStream;
import java.io.IOException;
import java.io.InputStream;
import java.security.DigestInputStream;
import java.security.MessageDigest;
import java.security.NoSuchAlgorithmException;
import java.util.Map;
import java.util.UUID;
import java.util.function.Supplier;
import javax.validation.constraints.NotNull;

import com.amazonaws.AmazonClientException;
import com.amazonaws.auth.AWSCredentials;
import com.amazonaws.auth.AWSStaticCredentialsProvider;
import com.amazonaws.auth.BasicAWSCredentials;
import com.amazonaws.regions.Region;
import com.amazonaws.regions.Regions;
import com.amazonaws.services.s3.AmazonS3;
import com.amazonaws.services.s3.AmazonS3Client;
import com.amazonaws.services.s3.AmazonS3ClientBuilder;
import com.amazonaws.services.s3.model.AmazonS3Exception;
import com.amazonaws.services.s3.model.GetObjectRequest;
import com.amazonaws.services.s3.model.ObjectMetadata;
<<<<<<< HEAD
import com.amazonaws.services.s3.model.PutObjectRequest;
import com.amazonaws.services.s3.model.PutObjectResult;
import com.amazonaws.services.s3.transfer.Download;
import com.amazonaws.services.s3.transfer.TransferManager;
import com.amazonaws.services.s3.transfer.TransferManagerBuilder;
=======
import com.amazonaws.services.s3.model.S3Object;
import com.amazonaws.services.s3.transfer.TransferManager;
import com.amazonaws.services.s3.transfer.TransferManagerBuilder;
import com.amazonaws.services.s3.transfer.Upload;
>>>>>>> c318704c
import org.apache.commons.cli.CommandLine;
import org.apache.commons.cli.DefaultParser;
import org.apache.commons.cli.HelpFormatter;
import org.apache.commons.cli.Option;
import org.apache.commons.cli.Options;
import org.apache.commons.cli.ParseException;
import org.apache.commons.codec.binary.Base64;
import org.apache.commons.lang3.StringUtils;
import org.apache.http.HttpStatus;
import org.apache.logging.log4j.LogManager;
import org.apache.logging.log4j.Logger;
import org.dspace.content.Bitstream;
import org.dspace.core.Utils;
import org.dspace.services.ConfigurationService;
import org.dspace.services.factory.DSpaceServicesFactory;
import org.dspace.storage.bitstore.factory.StorageServiceFactory;
import org.dspace.storage.bitstore.service.BitstreamStorageService;
import org.dspace.util.FunctionalUtils;
import org.springframework.beans.factory.annotation.Autowired;

/**
 * Asset store using Amazon's Simple Storage Service (S3).
 * S3 is a commercial, web-service accessible, remote storage facility.
 * NB: you must have obtained an account with Amazon to use this store
 *
 * @author Richard Rodgers, Peter Dietz
 * @author Vincenzo Mecca (vins01-4science - vincenzo.mecca at 4science.com)
 *
 */

public class S3BitStoreService extends BaseBitStoreService {
    protected static final String DEFAULT_BUCKET_PREFIX = "dspace-asset-";
    /**
     * log4j log
     */
    private static final Logger log = LogManager.getLogger(S3BitStoreService.class);

    /**
     * Checksum algorithm
     */
    private static final String CSA = "MD5";

    // These settings control the way an identifier is hashed into
    // directory and file names
    //
    // With digitsPerLevel 2 and directoryLevels 3, an identifier
    // like 12345678901234567890 turns into the relative name
    // /12/34/56/12345678901234567890.
    //
    // You should not change these settings if you have data in the
    // asset store, as the BitstreamStorageManager will be unable
    // to find your existing data.
    protected static final int digitsPerLevel = 2;
    protected static final int directoryLevels = 3;

    private boolean enabled = false;

    private String awsAccessKey;
    private String awsSecretKey;
    private String awsRegionName;
    private boolean useRelativePath;

    /**
     * container for all the assets
     */
    private String bucketName = null;

    /**
     * (Optional) subfolder within bucket where objects are stored
     */
    private String subfolder = null;

    /**
     * S3 service
     */
    private AmazonS3 s3Service = null;

    /**
     * S3 transfer manager
     * this is reused between put calls to use less resources for multiple uploads
     */
    private TransferManager tm = null;

    private static final ConfigurationService configurationService
            = DSpaceServicesFactory.getInstance().getConfigurationService();

    /**
     * Utility method for generate AmazonS3 builder
     *
     * @param regions wanted regions in client
     * @param awsCredentials credentials of the client
     * @return builder with the specified parameters
     */
    protected static Supplier<AmazonS3> amazonClientBuilderBy(
            @NotNull Regions regions,
            @NotNull AWSCredentials awsCredentials
    ) {
        return () -> AmazonS3ClientBuilder.standard()
                .withCredentials(new AWSStaticCredentialsProvider(awsCredentials))
                .withRegion(regions)
                .build();
    }

    public S3BitStoreService() {}

    /**
     * This constructor is used for test purpose.
     * In this way is possible to use a mocked instance of AmazonS3
     *
     * @param s3Service mocked AmazonS3 service
     */
    protected S3BitStoreService(AmazonS3 s3Service, TransferManager tm) {
        this.s3Service = s3Service;
        this.tm = tm;
    }

    @Override
    public boolean isEnabled() {
        return this.enabled;
    }

    /**
     * Initialize the asset store
     * S3 Requires:
     * - access key
     * - secret key
     * - bucket name
     */
    @Override
    public void init() throws IOException {

        if (this.isInitialized()) {
            return;
        }

        try {
            if (StringUtils.isNotBlank(getAwsAccessKey()) && StringUtils.isNotBlank(getAwsSecretKey())) {
                log.warn("Use local defined S3 credentials");
                // region
                Regions regions = Regions.DEFAULT_REGION;
                if (StringUtils.isNotBlank(awsRegionName)) {
                    try {
                        regions = Regions.fromName(awsRegionName);
                    } catch (IllegalArgumentException e) {
                        log.warn("Invalid aws_region: " + awsRegionName);
                    }
                }
                // init client
                s3Service = FunctionalUtils.getDefaultOrBuild(
                        this.s3Service,
                        amazonClientBuilderBy(
                                regions,
                                new BasicAWSCredentials(getAwsAccessKey(), getAwsSecretKey())
                                )
                        );
                log.warn("S3 Region set to: " + regions.getName());
            } else {
                log.info("Using a IAM role or aws environment credentials");
                s3Service = FunctionalUtils.getDefaultOrBuild(
                        this.s3Service,
                        AmazonS3ClientBuilder::defaultClient
                        );
            }

            // bucket name
            if (StringUtils.isEmpty(bucketName)) {
                // get hostname of DSpace UI to use to name bucket
                String hostname = Utils.getHostName(configurationService.getProperty("dspace.ui.url"));
                bucketName = DEFAULT_BUCKET_PREFIX + hostname;
                log.warn("S3 BucketName is not configured, setting default: " + bucketName);
            }

            try {
                if (!s3Service.doesBucketExist(bucketName)) {
                    s3Service.createBucket(bucketName);
                    log.info("Creating new S3 Bucket: " + bucketName);
                }
            } catch (AmazonClientException e) {
                throw new IOException(e);
            }
            this.initialized = true;
            log.info("AWS S3 Assetstore ready to go! bucket:" + bucketName);
        } catch (Exception e) {
            this.initialized = false;
            log.error("Can't initialize this store!", e);
        }

        log.info("AWS S3 Assetstore ready to go! bucket:" + bucketName);

        tm = FunctionalUtils.getDefaultOrBuild(tm, () -> TransferManagerBuilder.standard()
                                                               .withAlwaysCalculateMultipartMd5(true)
                                                               .withS3Client(s3Service)
                                                               .build());
    }

    /**
     * Return an identifier unique to this asset store instance
     *
     * @return a unique ID
     */
    @Override
    public String generateId() {
        return Utils.generateKey();
    }

    /**
     * Retrieve the bits for the asset with ID. If the asset does not
     * exist, returns null.
     *
     * @param bitstream The ID of the asset to retrieve
     * @return The stream of bits, or null
     * @throws java.io.IOException If a problem occurs while retrieving the bits
     */
    @Override
    public InputStream get(Bitstream bitstream) throws IOException {
        String key = getFullKey(bitstream.getInternalId());
        try {
            File tempFile = File.createTempFile("s3-disk-copy-" + UUID.randomUUID(), "temp");
            tempFile.deleteOnExit();

            GetObjectRequest getObjectRequest = new GetObjectRequest(bucketName, key);

            TransferManager transferManager = TransferManagerBuilder.standard()
                .withS3Client(s3Service)
                .build();

            Download download = transferManager.download(getObjectRequest, tempFile);
            download.waitForCompletion();

            return new DeleteOnCloseFileInputStream(tempFile);
        } catch (AmazonClientException | InterruptedException e) {
            log.error("get(" + key + ")", e);
            throw new IOException(e);
        }
    }

    /**
     * Store a stream of bits.
     *
     * <p>
     * If this method returns successfully, the bits have been stored.
     * If an exception is thrown, the bits have not been stored.
     * </p>
     *
     * @param in The stream of bits to store
     * @throws java.io.IOException If a problem occurs while storing the bits
     */
    @Override
    public void put(Bitstream bitstream, InputStream in) throws IOException {
        String key = getFullKey(bitstream.getInternalId());
        //Copy istream to temp file, and send the file, with some metadata
        File scratchFile = File.createTempFile(bitstream.getInternalId(), "s3bs");
<<<<<<< HEAD
        try (
                FileOutputStream fos = new FileOutputStream(scratchFile);
                // Read through a digest input stream that will work out the MD5
                DigestInputStream dis = new DigestInputStream(in, MessageDigest.getInstance(CSA));
        ) {
            Utils.bufferedCopy(dis, fos);
            in.close();
            byte[] md5Digest = dis.getMessageDigest().digest();
            String md5Base64 = Base64.encodeBase64String(md5Digest);
            ObjectMetadata objMetadata = new ObjectMetadata();
            objMetadata.setContentMD5(md5Base64);
            PutObjectRequest putObjectRequest = new PutObjectRequest(bucketName, key, scratchFile);
            PutObjectResult putObjectResult = s3Service.putObject(putObjectRequest);

            bitstream.setSizeBytes(scratchFile.length());
            // we cannot use the S3 ETAG here as it could be not a MD5 in case of multipart upload (large files) or if
            // the bucket is encrypted
            bitstream.setChecksum(Utils.toHex(md5Digest));
=======
        try {
            FileUtils.copyInputStreamToFile(in, scratchFile);
            long contentLength = scratchFile.length();
            // The ETag may or may not be and MD5 digest of the object data.
            // Therefore, we precalculate before uploading
            String localChecksum = org.dspace.curate.Utils.checksum(scratchFile, CSA);

            Upload upload = tm.upload(bucketName, key, scratchFile);

            upload.waitForUploadResult();

            bitstream.setSizeBytes(contentLength);
            bitstream.setChecksum(localChecksum);
>>>>>>> c318704c
            bitstream.setChecksumAlgorithm(CSA);

        } catch (AmazonClientException | IOException | InterruptedException e) {
            log.error("put(" + bitstream.getInternalId() + ", is)", e);
            throw new IOException(e);
        } catch (NoSuchAlgorithmException nsae) {
            // Should never happen
            log.warn("Caught NoSuchAlgorithmException", nsae);
        } finally {
            if (!scratchFile.delete()) {
                scratchFile.deleteOnExit();
            }
        }
    }

    /**
     * Obtain technical metadata about an asset in the asset store.
     *
     * Checksum used is (ETag) hex encoded 128-bit MD5 digest of an object's content as calculated by Amazon S3
     * (Does not use getContentMD5, as that is 128-bit MD5 digest calculated on caller's side)
     *
     * @param bitstream The asset to describe
     * @param attrs     A Map whose keys consist of desired metadata fields
     * @return attrs
     * A Map with key/value pairs of desired metadata
     * If file not found, then return null
     * @throws java.io.IOException If a problem occurs while obtaining metadata
     */
    @Override
    public Map about(Bitstream bitstream, Map attrs) throws IOException {
        String key = getFullKey(bitstream.getInternalId());
        try {
            ObjectMetadata objectMetadata = s3Service.getObjectMetadata(bucketName, key);
            if (objectMetadata != null) {
                if (attrs.containsKey("size_bytes")) {
                    attrs.put("size_bytes", objectMetadata.getContentLength());
                }
                if (attrs.containsKey("modified")) {
                    attrs.put("modified", String.valueOf(objectMetadata.getLastModified().getTime()));
                }
            }
            try (
                InputStream in = get(bitstream);
                // Read through a digest input stream that will work out the MD5
                DigestInputStream dis = new DigestInputStream(in, MessageDigest.getInstance(CSA));
            ) {
                in.close();
                byte[] md5Digest = dis.getMessageDigest().digest();
                String md5Base64 = Base64.encodeBase64String(md5Digest);
                attrs.put("checksum", md5Base64);
                attrs.put("checksum_algorithm", CSA);
            } catch (NoSuchAlgorithmException nsae) {
                // Should never happen
                log.warn("Caught NoSuchAlgorithmException", nsae);
            }
            return attrs;
        } catch (AmazonS3Exception e) {
            if (e.getStatusCode() == HttpStatus.SC_NOT_FOUND) {
                return null;
            }
        } catch (AmazonClientException e) {
            log.error("about(" + key + ", attrs)", e);
            throw new IOException(e);
        }
        return null;
    }

    private boolean isMD5Checksum(String eTag) {
        // if the etag is NOT an MD5 it end with -x where x is the number of part used in the multipart upload
        return StringUtils.contains(eTag, "-");
    }

    /**
     * Populates map values by checking key existence
     * <br>
     * Adds technical metadata about an asset in the asset store, like:
     * <ul>
     *  <li>size_bytes</li>
     *  <li>checksum</li>
     *  <li>checksum_algorithm</li>
     *  <li>modified</li>
     * </ul>
     *
     * @param objectMetadata containing technical data
     * @param attrs map with keys populated
     * @return Map of enriched attrs with values
     */
    public Map about(ObjectMetadata objectMetadata, Map attrs) {
        if (objectMetadata != null) {
            this.putValueIfExistsKey(attrs, SIZE_BYTES, objectMetadata.getContentLength());

            // put CHECKSUM_ALGORITHM if exists CHECKSUM
            this.putValueIfExistsKey(attrs, CHECKSUM, objectMetadata.getETag());
            this.putEntryIfExistsKey(attrs, CHECKSUM, Map.entry(CHECKSUM_ALGORITHM, CSA));

            this.putValueIfExistsKey(attrs, MODIFIED, String.valueOf(objectMetadata.getLastModified().getTime()));
        }
        return attrs;
    }

    /**
     * Remove an asset from the asset store. An irreversible operation.
     *
     * @param bitstream The asset to delete
     * @throws java.io.IOException If a problem occurs while removing the asset
     */
    @Override
    public void remove(Bitstream bitstream) throws IOException {
        String key = getFullKey(bitstream.getInternalId());
        try {
            s3Service.deleteObject(bucketName, key);
        } catch (AmazonClientException e) {
            log.error("remove(" + key + ")", e);
            throw new IOException(e);
        }
    }

    /**
     * Utility Method: Prefix the key with a subfolder, if this instance assets are stored within subfolder
     *
     * @param id DSpace bitstream internal ID
     * @return full key prefixed with a subfolder, if applicable
     */
    public String getFullKey(String id) {
        StringBuilder bufFilename = new StringBuilder();
        if (StringUtils.isNotEmpty(subfolder)) {
            bufFilename.append(subfolder);
            appendSeparator(bufFilename);
        }

        if (this.useRelativePath) {
            bufFilename.append(getRelativePath(id));
        } else {
            bufFilename.append(id);
        }

        if (log.isDebugEnabled()) {
            log.debug("S3 filepath for " + id + " is "
                    + bufFilename.toString());
        }

        return bufFilename.toString();
    }

    /**
     * there are 2 cases:
     * - conventional bitstream, conventional storage
     * - registered bitstream, conventional storage
     *  conventional bitstream: dspace ingested, dspace random name/path
     *  registered bitstream: registered to dspace, any name/path
     *
     * @param sInternalId
     * @return Computed Relative path
     */
    private String getRelativePath(String sInternalId) {
        BitstreamStorageService bitstreamStorageService = StorageServiceFactory.getInstance()
                .getBitstreamStorageService();

        String sIntermediatePath = StringUtils.EMPTY;
        if (bitstreamStorageService.isRegisteredBitstream(sInternalId)) {
            sInternalId = sInternalId.substring(2);
        } else {
            sInternalId = sanitizeIdentifier(sInternalId);
            sIntermediatePath = getIntermediatePath(sInternalId);
        }

        return sIntermediatePath + sInternalId;
    }

    public void setEnabled(boolean enabled) {
        this.enabled = enabled;
    }

    public String getAwsAccessKey() {
        return awsAccessKey;
    }

    @Autowired(required = true)
    public void setAwsAccessKey(String awsAccessKey) {
        this.awsAccessKey = awsAccessKey;
    }

    public String getAwsSecretKey() {
        return awsSecretKey;
    }

    @Autowired(required = true)
    public void setAwsSecretKey(String awsSecretKey) {
        this.awsSecretKey = awsSecretKey;
    }

    public String getAwsRegionName() {
        return awsRegionName;
    }

    public void setAwsRegionName(String awsRegionName) {
        this.awsRegionName = awsRegionName;
    }

    @Autowired(required = true)
    public String getBucketName() {
        return bucketName;
    }

    public void setBucketName(String bucketName) {
        this.bucketName = bucketName;
    }

    public String getSubfolder() {
        return subfolder;
    }

    public void setSubfolder(String subfolder) {
        this.subfolder = subfolder;
    }

    public boolean isUseRelativePath() {
        return useRelativePath;
    }

    public void setUseRelativePath(boolean useRelativePath) {
        this.useRelativePath = useRelativePath;
    }

    /**
     * Contains a command-line testing tool. Expects arguments:
     * -a accessKey -s secretKey -f assetFileName
     *
     * @param args the command line arguments given
     * @throws Exception generic exception
     */
    public static void main(String[] args) throws Exception {
        //TODO Perhaps refactor to be a unit test. Can't mock this without keys though.

        // parse command line
        Options options = new Options();
        Option option;

        option = Option.builder("a").desc("access key").hasArg().required().build();
        options.addOption(option);

        option = Option.builder("s").desc("secret key").hasArg().required().build();
        options.addOption(option);

        option = Option.builder("f").desc("asset file name").hasArg().required().build();
        options.addOption(option);

        DefaultParser parser = new DefaultParser();

        CommandLine command;
        try {
            command = parser.parse(options, args);
        } catch (ParseException e) {
            System.err.println(e.getMessage());
            new HelpFormatter().printHelp(
                    S3BitStoreService.class.getSimpleName() + "options", options);
            return;
        }

        String accessKey = command.getOptionValue("a");
        String secretKey = command.getOptionValue("s");
        String assetFile = command.getOptionValue("f");

        S3BitStoreService store = new S3BitStoreService();

        AWSCredentials awsCredentials = new BasicAWSCredentials(accessKey, secretKey);

        store.s3Service = new AmazonS3Client(awsCredentials);

        //Todo configurable region
        Region usEast1 = Region.getRegion(Regions.US_EAST_1);
        store.s3Service.setRegion(usEast1);

        // get hostname of DSpace UI to use to name bucket
        String hostname = Utils.getHostName(configurationService.getProperty("dspace.ui.url"));
        //Bucketname should be lowercase
        store.bucketName = DEFAULT_BUCKET_PREFIX + hostname + ".s3test";
        store.s3Service.createBucket(store.bucketName);
        /* Broken in DSpace 6 TODO Refactor
        // time everything, todo, swtich to caliper
        long start = System.currentTimeMillis();
        // Case 1: store a file
        String id = store.generateId();
        System.out.print("put() file " + assetFile + " under ID " + id + ": ");
        FileInputStream fis = new FileInputStream(assetFile);
        //TODO create bitstream for assetfile...
        Map attrs = store.put(fis, id);
        long now =  System.currentTimeMillis();
        System.out.println((now - start) + " msecs");
        start = now;
        // examine the metadata returned
        Iterator iter = attrs.keySet().iterator();
        System.out.println("Metadata after put():");
        while (iter.hasNext())
        {
            String key = (String)iter.next();
            System.out.println( key + ": " + (String)attrs.get(key) );
        }
        // Case 2: get metadata and compare
        System.out.print("about() file with ID " + id + ": ");
        Map attrs2 = store.about(id, attrs);
        now =  System.currentTimeMillis();
        System.out.println((now - start) + " msecs");
        start = now;
        iter = attrs2.keySet().iterator();
        System.out.println("Metadata after about():");
        while (iter.hasNext())
        {
            String key = (String)iter.next();
            System.out.println( key + ": " + (String)attrs.get(key) );
        }
        // Case 3: retrieve asset and compare bits
        System.out.print("get() file with ID " + id + ": ");
        java.io.FileOutputStream fos = new java.io.FileOutputStream(assetFile+".echo");
        InputStream in = store.get(id);
        Utils.bufferedCopy(in, fos);
        fos.close();
        in.close();
        now =  System.currentTimeMillis();
        System.out.println((now - start) + " msecs");
        start = now;
        // Case 4: remove asset
        System.out.print("remove() file with ID: " + id + ": ");
        store.remove(id);
        now =  System.currentTimeMillis();
        System.out.println((now - start) + " msecs");
        System.out.flush();
        // should get nothing back now - will throw exception
        store.get(id);
*/
    }
}<|MERGE_RESOLUTION|>--- conflicted
+++ resolved
@@ -31,18 +31,10 @@
 import com.amazonaws.services.s3.model.AmazonS3Exception;
 import com.amazonaws.services.s3.model.GetObjectRequest;
 import com.amazonaws.services.s3.model.ObjectMetadata;
-<<<<<<< HEAD
-import com.amazonaws.services.s3.model.PutObjectRequest;
-import com.amazonaws.services.s3.model.PutObjectResult;
 import com.amazonaws.services.s3.transfer.Download;
 import com.amazonaws.services.s3.transfer.TransferManager;
 import com.amazonaws.services.s3.transfer.TransferManagerBuilder;
-=======
-import com.amazonaws.services.s3.model.S3Object;
-import com.amazonaws.services.s3.transfer.TransferManager;
-import com.amazonaws.services.s3.transfer.TransferManagerBuilder;
 import com.amazonaws.services.s3.transfer.Upload;
->>>>>>> c318704c
 import org.apache.commons.cli.CommandLine;
 import org.apache.commons.cli.DefaultParser;
 import org.apache.commons.cli.HelpFormatter;
@@ -265,11 +257,7 @@
 
             GetObjectRequest getObjectRequest = new GetObjectRequest(bucketName, key);
 
-            TransferManager transferManager = TransferManagerBuilder.standard()
-                .withS3Client(s3Service)
-                .build();
-
-            Download download = transferManager.download(getObjectRequest, tempFile);
+            Download download = tm.download(getObjectRequest, tempFile);
             download.waitForCompletion();
 
             return new DeleteOnCloseFileInputStream(tempFile);
@@ -295,7 +283,6 @@
         String key = getFullKey(bitstream.getInternalId());
         //Copy istream to temp file, and send the file, with some metadata
         File scratchFile = File.createTempFile(bitstream.getInternalId(), "s3bs");
-<<<<<<< HEAD
         try (
                 FileOutputStream fos = new FileOutputStream(scratchFile);
                 // Read through a digest input stream that will work out the MD5
@@ -307,28 +294,15 @@
             String md5Base64 = Base64.encodeBase64String(md5Digest);
             ObjectMetadata objMetadata = new ObjectMetadata();
             objMetadata.setContentMD5(md5Base64);
-            PutObjectRequest putObjectRequest = new PutObjectRequest(bucketName, key, scratchFile);
-            PutObjectResult putObjectResult = s3Service.putObject(putObjectRequest);
+
+            Upload upload = tm.upload(bucketName, key, scratchFile);
+
+            upload.waitForUploadResult();
 
             bitstream.setSizeBytes(scratchFile.length());
             // we cannot use the S3 ETAG here as it could be not a MD5 in case of multipart upload (large files) or if
             // the bucket is encrypted
             bitstream.setChecksum(Utils.toHex(md5Digest));
-=======
-        try {
-            FileUtils.copyInputStreamToFile(in, scratchFile);
-            long contentLength = scratchFile.length();
-            // The ETag may or may not be and MD5 digest of the object data.
-            // Therefore, we precalculate before uploading
-            String localChecksum = org.dspace.curate.Utils.checksum(scratchFile, CSA);
-
-            Upload upload = tm.upload(bucketName, key, scratchFile);
-
-            upload.waitForUploadResult();
-
-            bitstream.setSizeBytes(contentLength);
-            bitstream.setChecksum(localChecksum);
->>>>>>> c318704c
             bitstream.setChecksumAlgorithm(CSA);
 
         } catch (AmazonClientException | IOException | InterruptedException e) {
