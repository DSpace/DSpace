--- conflicted
+++ resolved
@@ -47,18 +47,17 @@
 import java.security.NoSuchAlgorithmException;
 import java.sql.SQLException;
 import java.util.ArrayList;
+import java.util.Iterator;
+import java.util.List;
 
 import org.apache.log4j.Logger;
-import org.dspace.authorize.AuthorizeException;
-import org.dspace.authorize.AuthorizeManager;
 import org.dspace.checker.BitstreamInfoDAO;
-import org.dspace.content.Bitstream;
-import org.dspace.content.dao.BitstreamDAO;
-import org.dspace.content.dao.BitstreamDAOFactory;
 import org.dspace.core.ConfigurationManager;
-import org.dspace.core.Constants;
 import org.dspace.core.Context;
 import org.dspace.core.Utils;
+import org.dspace.storage.rdbms.DatabaseManager;
+import org.dspace.storage.rdbms.TableRow;
+
 import edu.sdsc.grid.io.FileFactory;
 import edu.sdsc.grid.io.GeneralFile;
 import edu.sdsc.grid.io.GeneralFileOutputStream;
@@ -71,7 +70,7 @@
  * <P>
  * Stores, retrieves and deletes bitstreams.
  * </P>
- *
+ * 
  * <P>
  * Presently, asset stores are specified in <code>dspace.cfg</code>. Since
  * Java does not offer a way of detecting free disk space, the asset store to
@@ -80,17 +79,17 @@
  * available space in the asset stores, and DSpace (Tomcat) has to be restarted
  * when the asset store for new ('incoming') bitstreams is changed.
  * </P>
- *
+ * 
  * <P>
  * Mods by David Little, UCSD Libraries 12/21/04 to allow the registration of
  * files (bitstreams) into DSpace.
  * </P>
- *
- * <p>Cleanup integration with checker package by Nate Sarr 2006-01. N.B. The
- * dependency on the checker package isn't ideal - a Listener pattern would be
+ * 
+ * <p>Cleanup integration with checker package by Nate Sarr 2006-01. N.B. The 
+ * dependency on the checker package isn't ideal - a Listener pattern would be 
  * better but was considered overkill for the purposes of integrating the checker.
- * It would be worth re-considering a Listener pattern if another package needs to
- * be notified of BitstreamStorageManager actions.</p>
+ * It would be worth re-considering a Listener pattern if another package needs to 
+ * be notified of BitstreamStorageManager actions.</p> 
  *
  * @author Peter Breton, Robert Tansley, David Little, Nathan Sarr
  * @version $Revision$
@@ -139,7 +138,7 @@
 	/**
 	 * This prefix string marks registered bitstreams in internal_id
 	 */
-	public static final String REGISTERED_FLAG = "-R";
+	private static final String REGISTERED_FLAG = "-R";
 
     /* Read in the asset stores from the config. */
     static
@@ -149,7 +148,7 @@
 		// 'assetstore.dir' is always store number 0
 		String sAssetstoreDir = ConfigurationManager
 				.getProperty("assetstore.dir");
-
+ 
 		// see if conventional assetstore or srb
 		if (sAssetstoreDir != null) {
 			stores.add(sAssetstoreDir); // conventional (non-srb)
@@ -244,22 +243,22 @@
 
     /**
      * Store a stream of bits.
-     *
+     * 
      * <p>
      * If this method returns successfully, the bits have been stored, and RDBMS
      * metadata entries are in place (the context still needs to be completed to
      * finalize the transaction).
      * </p>
-     *
+     * 
      * <p>
      * If this method returns successfully and the context is aborted, then the
      * bits will be stored in the asset store and the RDBMS metadata entries
      * will exist, but with the deleted flag set.
      * </p>
-     *
+     * 
      * If this method throws an exception, then any of the following may be
      * true:
-     *
+     * 
      * <ul>
      * <li>Neither bits nor RDBMS metadata entries have been stored.
      * <li>RDBMS metadata entries with the deleted flag set have been stored,
@@ -267,33 +266,59 @@
      * <li>RDBMS metadata entries with the deleted flag set have been stored,
      * and some or all of the bits have also been stored.
      * </ul>
-     *
+     * 
      * @param context
      *            The current context
      * @param is
      *            The stream of bits to store
      * @exception IOException
      *                If a problem occurs while storing the bits
-     *
+     * @exception SQLException
+     *                If a problem occurs accessing the RDBMS
+     * 
      * @return The ID of the stored bitstream
      */
-    public static void store(Context context, Bitstream bitstream,
-            InputStream is)
-        throws AuthorizeException, IOException
+    public static int store(Context context, InputStream is)
+            throws SQLException, IOException
     {
-        BitstreamDAO dao = BitstreamDAOFactory.getInstance(context);
-
         // Create internal ID
         String id = Utils.generateKey();
 
         // Create a deleted bitstream row, using a separate DB connection
+        TableRow bitstream;
         Context tempContext = null;
 
-        // Put something into the storage layer to attach the file to.
-        storeInitialMetadata(context, dao, bitstream, incoming, id);
+        try
+        {
+            tempContext = new Context();
+
+            bitstream = DatabaseManager.create(tempContext, "Bitstream");
+            bitstream.setColumn("deleted", true);
+            bitstream.setColumn("internal_id", id);
+
+            /*
+             * Set the store number of the new bitstream If you want to use some
+             * other method of working out where to put a new bitstream, here's
+             * where it should go
+             */
+            bitstream.setColumn("store_number", incoming);
+
+            DatabaseManager.update(tempContext, bitstream);
+
+            tempContext.complete();
+        }
+        catch (SQLException sqle)
+        {
+            if (tempContext != null)
+            {
+                tempContext.abort();
+            }
+
+            throw sqle;
+        }
 
         // Where on the file system will this new bitstream go?
-		GeneralFile file = getFile(incoming, id);
+		GeneralFile file = getFile(bitstream);
 
         // Make the parent dirs if necessary
 		GeneralFile parent = file.getParentFile();
@@ -325,16 +350,10 @@
         fos.close();
         is.close();
 
-        bitstream.setSize(file.length());
+        bitstream.setColumn("size_bytes", file.length());
 
         if (dis != null)
         {
-<<<<<<< HEAD
-            bitstream.setChecksum(Utils.toHex(dis.getMessageDigest().digest()));
-            bitstream.setChecksumAlgorithm("MD5");
-        }
-        bitstream.setDeleted(false);
-=======
             bitstream.setColumn("checksum", Utils.toHex(dis.getMessageDigest()
                     .digest()));
             bitstream.setColumn("checksum_algorithm", "MD5");
@@ -342,15 +361,16 @@
         
         bitstream.setColumn("deleted", false);
         DatabaseManager.update(context, bitstream);
->>>>>>> a68d3779
-
-        dao.update(bitstream);
+
+        int bitstream_id = bitstream.getIntColumn("bitstream_id");
 
         if (log.isDebugEnabled())
         {
-            log.debug("Stored bitstream " + bitstream.getID() + " in file "
+            log.debug("Stored bitstream " + bitstream_id + " in file "
                     + file.getAbsolutePath());
         }
+
+        return bitstream_id;
     }
 
 	/**
@@ -363,81 +383,99 @@
 	 * @param bitstreamPath The relative path of the bitstream to be registered.
 	 * 		The path is relative to the path of ths assetstore.
 	 * @return The ID of the registered bitstream
+	 * @exception SQLException
+	 *                If a problem occurs accessing the RDBMS
 	 * @throws IOExeption
 	 */
-    public static void register(Context context, Bitstream bitstream, int
-            assetstore, String bitstreamPath)
-        throws AuthorizeException, IOException
-    {
-        BitstreamDAO dao = BitstreamDAOFactory.getInstance(context);
+	public static int register(Context context, int assetstore,
+				String bitstreamPath) throws SQLException, IOException {
 
 		// mark this bitstream as a registered bitstream
 		String sInternalId = REGISTERED_FLAG + bitstreamPath;
 
-        // Put something into the storage layer to attach the file to.
-        storeInitialMetadata(context, dao, bitstream, assetstore, sInternalId);
+		// Create a deleted bitstream row, using a separate DB connection
+		TableRow bitstream;
+		Context tempContext = null;
+
+		try {
+			tempContext = new Context();
+
+			bitstream = DatabaseManager.create(tempContext, "Bitstream");
+			bitstream.setColumn("deleted", true);
+			bitstream.setColumn("internal_id", sInternalId);
+			bitstream.setColumn("store_number", assetstore);
+			DatabaseManager.update(tempContext, bitstream);
+
+			tempContext.complete();
+		} catch (SQLException sqle) {
+			if (tempContext != null) {
+				tempContext.abort();
+			}
+			throw sqle;
+		}
 
 		// get a reference to the file
-		GeneralFile file = getFile(assetstore, sInternalId);
+		GeneralFile file = getFile(bitstream);
 
 		// read through a DigestInputStream that will work out the MD5
 		//
 		// DSpace refers to checksum, writes it in METS, and uses it as an
 		// AIP filename (!), but never seems to validate with it. Furthermore,
-		// DSpace appears to hardcode the algorithm to MD5 in some places--see
+		// DSpace appears to hardcode the algorithm to MD5 in some places--see 
 		// METSExport.java.
 		//
-		// To remain compatible with DSpace we calculate an MD5 checksum on
-		// LOCAL registered files. But for REMOTE (e.g. SRB) files we
-		// calculate an MD5 on just the fileNAME. The reasoning is that in the
+		// To remain compatible with DSpace we calculate an MD5 checksum on 
+		// LOCAL registered files. But for REMOTE (e.g. SRB) files we 
+		// calculate an MD5 on just the fileNAME. The reasoning is that in the 
 		// case of a remote file, calculating an MD5 on the file itself will
-		// generate network traffic to read the file's bytes. In this case it
-		// would be better have a proxy process calculate MD5 and store it as
+		// generate network traffic to read the file's bytes. In this case it 
+		// would be better have a proxy process calculate MD5 and store it as 
 		// an SRB metadata attribute so it can be retrieved simply from SRB.
 		//
 		// TODO set this up as a proxy server process so no net activity
-
+		
 		// FIXME this is a first class HACK! for the reasons described above
-		if (file instanceof LocalFile)
+		if (file instanceof LocalFile) 
 		{
 
 			// get MD5 on the file for local file
 			DigestInputStream dis = null;
-			try
+			try 
 			{
-				dis = new DigestInputStream(FileFactory.newFileInputStream(file),
+				dis = new DigestInputStream(FileFactory.newFileInputStream(file), 
 						MessageDigest.getInstance("MD5"));
-			}
-			catch (NoSuchAlgorithmException e)
+			} 
+			catch (NoSuchAlgorithmException e) 
 			{
 				log.warn("Caught NoSuchAlgorithmException", e);
 				throw new IOException("Invalid checksum algorithm");
 			}
-			catch (IOException e)
+			catch (IOException e) 
 			{
-				log.error("File: " + file.getAbsolutePath()
+				log.error("File: " + file.getAbsolutePath() 
 						+ " to be registered cannot be opened - is it "
 						+ "really there?");
 				throw e;
 			}
 			final int BUFFER_SIZE = 1024 * 4;
 			final byte[] buffer = new byte[BUFFER_SIZE];
-			while (true)
+			while (true) 
 			{
 				final int count = dis.read(buffer, 0, BUFFER_SIZE);
-				if (count == -1)
+				if (count == -1) 
 				{
 					break;
 				}
 			}
-            bitstream.setChecksum(Utils.toHex(dis.getMessageDigest().digest()));
+			bitstream.setColumn("checksum", Utils.toHex(dis.getMessageDigest()
+					.digest()));
 			dis.close();
-		}
+		} 
 		else if (file instanceof SRBFile)
 		{
 			if (!file.exists())
 			{
-				log.error("File: " + file.getAbsolutePath()
+				log.error("File: " + file.getAbsolutePath() 
 						+ " is not in SRB MCAT");
 				throw new IOException("File is not in SRB MCAT");
 			}
@@ -446,17 +484,17 @@
 			int iLastSlash = bitstreamPath.lastIndexOf('/');
 			String sFilename = bitstreamPath.substring(iLastSlash + 1);
 			MessageDigest md = null;
-			try
+			try 
 			{
 				md = MessageDigest.getInstance("MD5");
-			}
-			catch (NoSuchAlgorithmException e)
+			} 
+			catch (NoSuchAlgorithmException e) 
 			{
 				log.error("Caught NoSuchAlgorithmException", e);
 				throw new IOException("Invalid checksum algorithm");
 			}
-            bitstream.setChecksum(
-                    Utils.toHex(md.digest(sFilename.getBytes())));
+			bitstream.setColumn("checksum", 
+					Utils.toHex(md.digest(sFilename.getBytes())));
 		}
 		else
 		{
@@ -464,17 +502,18 @@
 					+ "not local, not SRB");
 		}
 
-		bitstream.setChecksumAlgorithm("MD5");
-		bitstream.setSize(file.length());
-		bitstream.setDeleted(false);
-
-        dao.update(bitstream);
-
-		if (log.isDebugEnabled())
+		bitstream.setColumn("checksum_algorithm", "MD5");
+		bitstream.setColumn("size_bytes", file.length());
+		bitstream.setColumn("deleted", false);
+		DatabaseManager.update(context, bitstream);
+
+		int bitstream_id = bitstream.getIntColumn("bitstream_id");
+		if (log.isDebugEnabled()) 
 		{
-			log.debug("Stored bitstream " + bitstream.getID() + " in file "
+			log.debug("Stored bitstream " + bitstream_id + " in file "
 					+ file.getAbsolutePath());
 		}
+		return bitstream_id;
 	}
 
 	/**
@@ -486,7 +525,7 @@
 	 */
 	public static boolean isRegisteredBitstream(String internalId) {
 	    if (internalId.substring(0, REGISTERED_FLAG.length())
-	            .equals(REGISTERED_FLAG))
+	            .equals(REGISTERED_FLAG)) 
 	    {
 	        return true;
 	    }
@@ -496,42 +535,67 @@
     /**
      * Retrieve the bits for the bitstream with ID. If the bitstream does not
      * exist, or is marked deleted, returns null.
-     *
+     * 
      * @param context
      *            The current context
      * @param id
      *            The ID of the bitstream to retrieve
      * @exception IOException
      *                If a problem occurs while retrieving the bits
-     *
+     * @exception SQLException
+     *                If a problem occurs accessing the RDBMS
+     * 
      * @return The stream of bits, or null
      */
     public static InputStream retrieve(Context context, int id)
-            throws IOException
+            throws SQLException, IOException
     {
-        Bitstream b = BitstreamDAOFactory.getInstance(context).retrieve(id);
-        GeneralFile file = null;
-
-        if (b != null)
-        {
-            file = getFile(b.getStoreNumber(), b.getInternalID());
-        }
+        TableRow bitstream = DatabaseManager.find(context, "bitstream", id);
+
+		GeneralFile file = getFile(bitstream);
 
 		return (file != null) ? FileFactory.newFileInputStream(file) : null;
+    }
+
+    /**
+     * <p>
+     * Remove a bitstream from the asset store. This method does not delete any
+     * bits, but simply marks the bitstreams as deleted (the context still needs
+     * to be completed to finalize the transaction).
+     * </p>
+     * 
+     * <p>
+     * If the context is aborted, the bitstreams deletion status remains
+     * unchanged.
+     * </p>
+     * 
+     * @param context
+     *            The current context
+     * @param id
+     *            The ID of the bitstream to delete
+     * @exception SQLException
+     *                If a problem occurs accessing the RDBMS
+     */
+    public static void delete(Context context, int id) throws SQLException
+    {
+        DatabaseManager.updateQuery(context,
+                        "update Bitstream set deleted = '1' where bitstream_id = ? ",
+                        id);
     }
 
     /**
      * Clean up the bitstream storage area. This method deletes any bitstreams
      * which are more than 1 hour old and marked deleted. The deletions cannot
      * be undone.
-     *
+     * 
      * @param deleteDbRecords if true deletes the database records otherwise it
-     * 	           only deletes the files and directories in the assetstore
+     * 	           only deletes the files and directories in the assetstore  
      * @exception IOException
      *                If a problem occurs while cleaning up
+     * @exception SQLException
+     *                If a problem occurs accessing the RDBMS
      */
-    public static void cleanup(boolean deleteDbRecords)
-        throws IOException, AuthorizeException
+    public static void cleanup(boolean deleteDbRecords) throws SQLException, IOException
     {
         Context context = null;
         BitstreamInfoDAO bitstreamInfoDAO = new BitstreamInfoDAO();
@@ -540,15 +604,18 @@
         try
         {
             context = new Context();
-            BitstreamDAO bitstreamDAO =
-                BitstreamDAOFactory.getInstance(context);
-
-            for (Bitstream bitstream : bitstreamDAO.getDeletedBitstreams())
+
+            String myQuery = "select * from Bitstream where deleted = '1'";
+
+            List storage = DatabaseManager.queryTable(context, "Bitstream", myQuery)
+                    .toList();
+
+            for (Iterator iterator = storage.iterator(); iterator.hasNext();)
             {
-                int bid = bitstream.getID();
-
-                GeneralFile file = getFile(bitstream.getStoreNumber(),
-                        bitstream.getInternalID());
+                TableRow row = (TableRow) iterator.next();
+                int bid = row.getIntColumn("bitstream_id");
+
+				GeneralFile file = getFile(row);
 
                 // Make sure entries which do not exist are removed
                 if (file == null || !file.exists())
@@ -558,13 +625,7 @@
                     {
                         log.debug("deleting record");
                         bitstreamInfoDAO.deleteBitstreamInfoWithHistory(bid);
-
-                        // This is typically run from the command line where
-                        // no user is authenticated, so we just grant permission
-                        boolean ignoreAuth = context.ignoreAuthorization();
-                        context.setIgnoreAuthorization(true);
-                        bitstreamDAO.remove(bid);
-                        context.setIgnoreAuthorization(ignoreAuth);
+                        DatabaseManager.delete(context, "Bitstream", bid);
                     }
                     continue;
                 }
@@ -581,17 +642,10 @@
                 {
                     log.debug("deleting db record");
                     bitstreamInfoDAO.deleteBitstreamInfoWithHistory(bid);
-
-                    // This is typically run from the command line where
-                    // no user is authenticated, so we just grant permission
-                    boolean ignoreAuth = context.ignoreAuthorization();
-                    context.setIgnoreAuthorization(true);
-                    bitstreamDAO.remove(bid);
-                    context.setIgnoreAuthorization(ignoreAuth);
+                    DatabaseManager.delete(context, "Bitstream", bid);
                 }
 
-				if (isRegisteredBitstream(bitstream.getInternalID()))
-                {
+				if (isRegisteredBitstream(row.getStringColumn("internal_id"))) {
 				    continue;			// do not delete registered bitstreams
 				}
 
@@ -606,16 +660,16 @@
 
                 // if the file was deleted then
                 // try deleting the parents
-                // Otherwise the cleanup script is set to
+                // Otherwise the cleanup script is set to 
                 // leave the db records then the file
                 // and directories have already been deleted
                 // if this is turned off then it still looks like the
                 // file exists
-                if (success)
+                if( success )
                 {
                     deleteParents(file);
                 }
-
+                
                 // Make sure to commit our outstanding work every 100
                 // iterations. Otherwise you risk losing the entire transaction
                 // if we hit an exception, which isn't useful at all for large
@@ -635,13 +689,11 @@
         catch (SQLException sqle)
         {
             context.abort();
-
-            throw new RuntimeException(sqle);
+            throw sqle;
         }
         catch (IOException ioe)
         {
             context.abort();
-
             throw ioe;
         }
     }
@@ -652,7 +704,7 @@
 
     /**
      * Return true if this file is too recent to be deleted, false otherwise.
-     *
+     * 
      * @param file
      *            The file to check
      * @return True if this file is too recent to be deleted
@@ -673,7 +725,7 @@
 
     /**
      * Delete empty parent directories.
-     *
+     * 
      * @param file
      *            The file with parent directories to delete
      */
@@ -683,7 +735,7 @@
         {
             return;
         }
-
+ 
 		GeneralFile tmp = file;
 
         for (int i = 0; i < directoryLevels; i++)
@@ -706,18 +758,27 @@
     /**
      * Return the file corresponding to a bitstream. It's safe to pass in
      * <code>null</code>.
-     *
-     * @param storeNumber the store number that the bitstream is in
-     * @param sInternalID the internal id of the bitstream
-     *
+     * 
+     * @param bitstream
+     *            the database table row for the bitstream. Can be
+     *            <code>null</code>
+     * 
      * @return The corresponding file in the file system, or <code>null</code>
-     *
+     * 
      * @exception IOException
      *                If a problem occurs while determining the file
      */
-    public static GeneralFile getFile(int storeNumber, String sInternalId)
-        throws IOException
+    private static GeneralFile getFile(TableRow bitstream) throws IOException
     {
+        // Check that bitstream is not null
+        if (bitstream == null)
+        {
+            return null;
+        }
+
+        // Get the store to use
+        int storeNumber = bitstream.getIntColumn("store_number");
+
         // Default to zero ('assetstore.dir') for backwards compatibility
         if (storeNumber == -1)
         {
@@ -728,6 +789,8 @@
 
 		// turn the internal_id into a file path relative to the assetstore
 		// directory
+		String sInternalId = bitstream.getStringColumn("internal_id");
+
 		// there are 4 cases:
 		// -conventional bitstream, conventional storage
 		// -conventional bitstream, srb storage
@@ -736,48 +799,38 @@
 		// conventional bitstream - dspace ingested, dspace random name/path
 		// registered bitstream - registered to dspace, any name/path
 		String sIntermediatePath = null;
-		if (isRegisteredBitstream(sInternalId))
-        {
+		if (isRegisteredBitstream(sInternalId)) {
 			sInternalId = sInternalId.substring(REGISTERED_FLAG.length());
 			sIntermediatePath = "";
-		}
-        else
-        {
+		} else {
+			
 			// Sanity Check: If the internal ID contains a
 			// pathname separator, it's probably an attempt to
 			// make a path traversal attack, so ignore the path
 			// prefix.  The internal-ID is supposed to be just a
 			// filename, so this will not affect normal operation.
 			if (sInternalId.indexOf(File.separator) != -1)
-            {
-				sInternalId = sInternalId.substring(
-                        sInternalId.lastIndexOf(File.separator)+1);
-            }
-
+				sInternalId = sInternalId.substring(sInternalId.lastIndexOf(File.separator)+1);
+			
 			sIntermediatePath = getIntermediatePath(sInternalId);
 		}
 
 		StringBuffer bufFilename = new StringBuffer();
-		if (assetstore instanceof LocalFile)
-        {
+		if (assetstore instanceof LocalFile) {
 			bufFilename.append(assetstore.getCanonicalPath());
 			bufFilename.append(File.separator);
 			bufFilename.append(sIntermediatePath);
 			bufFilename.append(sInternalId);
-			if (log.isDebugEnabled())
-            {
+			if (log.isDebugEnabled()) {
 				log.debug("Local filename for " + sInternalId + " is "
 						+ bufFilename.toString());
 			}
 			return new LocalFile(bufFilename.toString());
 		}
-		if (assetstore instanceof SRBFile)
-        {
+		if (assetstore instanceof SRBFile) {
 			bufFilename.append(sIntermediatePath);
 			bufFilename.append(sInternalId);
-
-			if (log.isDebugEnabled())
-            {
+			if (log.isDebugEnabled()) {
 				log.debug("SRB filename for " + sInternalId + " is "
 						+ ((SRBFile) assetstore).toString()
 						+ bufFilename.toString());
@@ -795,71 +848,18 @@
 	 *            The internal_id
 	 * @return The path based on the id without leading or trailing separators
 	 */
-	private static String getIntermediatePath(String iInternalId)
-    {
+	private static String getIntermediatePath(String iInternalId) {
 		StringBuffer buf = new StringBuffer();
-		for (int i = 0; i < directoryLevels; i++)
-        {
+		for (int i = 0; i < directoryLevels; i++) {
 			int digits = i * digitsPerLevel;
-			if (i > 0)
-            {
+			if (i > 0) {
 				buf.append(File.separator);
 			}
-            buf.append(iInternalId.substring(digits, digits + digitsPerLevel));
+			buf.append(iInternalId.substring(digits, digits
+							+ digitsPerLevel));
 		}
 		buf.append(File.separator);
 		return buf.toString();
 	}
 
-    /**
-     * This inserts some metadata into the storage layer using a separate
-     * Context to ensure that there is some record of the file in the metadata
-     * store.
-     */
-    private static void storeInitialMetadata(Context context,
-            BitstreamDAO dao, Bitstream bitstream,
-            int assetstore, String internalID)
-        throws AuthorizeException
-    {
-        Context tempContext = null;
-
-        // Make sure there's something in the database from the other
-        // Context, then run an update into that from the temporary one
-        try
-        {
-            context.commit();
-        }
-        catch (SQLException sqle)
-        {
-            throw new RuntimeException(sqle);
-        }
-
-		try
-        {
-            /*
-             * Set the store number of the new bitstream If you want to use some
-             * other method of working out where to put a new bitstream, here's
-             * where it should go (only applicable for store(), not register()).
-             */
-			bitstream.setStoreNumber(assetstore);
-			bitstream.setInternalID(internalID);
-			bitstream.setDeleted(true);
-
-			tempContext = new Context();
-            tempContext.setCurrentUser(context.getCurrentUser());
-
-            BitstreamDAO tempDAO = BitstreamDAOFactory.getInstance(tempContext);
-            tempDAO.update(bitstream);
-			tempContext.complete();
-		}
-        catch (SQLException sqle)
-        {
-			if (tempContext != null)
-            {
-				tempContext.abort();
-			}
-
-			throw new RuntimeException(sqle);
-		}
-    }
 }