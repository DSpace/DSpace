/**
 * The contents of this file are subject to the license and copyright
 * detailed in the LICENSE and NOTICE files at the root of the source
 * tree and available online at
 *
 * http://www.dspace.org/license/
 */
package org.dspace.storage.rdbms;

import java.io.BufferedReader;
import java.io.File;
import java.io.IOException;
import java.io.InputStreamReader;
import java.sql.Connection;
import java.sql.DatabaseMetaData;
import java.sql.PreparedStatement;
import java.sql.ResultSet;
import java.sql.SQLException;
import java.util.ArrayList;
<<<<<<< HEAD
import java.util.Locale;
=======
import java.util.List;
import java.util.Locale;
import java.util.regex.Matcher;
import java.util.regex.Pattern;
>>>>>>> e5cb6299
import javax.sql.DataSource;

import org.apache.commons.dbcp2.BasicDataSource;
import org.apache.commons.lang.StringUtils;
import org.apache.log4j.Logger;
import org.dspace.core.Context;
import org.dspace.discovery.IndexingService;
import org.dspace.discovery.SearchServiceException;
import org.dspace.services.ConfigurationService;
import org.dspace.services.factory.DSpaceServicesFactory;
import org.dspace.workflow.factory.WorkflowServiceFactory;
import org.flywaydb.core.Flyway;
import org.flywaydb.core.api.FlywayException;
import org.flywaydb.core.api.MigrationInfo;
import org.flywaydb.core.api.callback.FlywayCallback;
import org.flywaydb.core.internal.dbsupport.DbSupport;
import org.flywaydb.core.internal.dbsupport.DbSupportFactory;
import org.flywaydb.core.internal.dbsupport.SqlScript;
import org.flywaydb.core.internal.info.MigrationInfoDumper;

/**
 * Utility class used to manage the Database. This class is used by the
 * DatabaseManager to initialize/upgrade/migrate the Database. It can also
 * be called via the commandline as necessary to get information about
 * the database.
 * <p>
 * Currently, we use Flyway DB (http://flywaydb.org/) for database management.
 *
 * @see org.dspace.storage.rdbms.DatabaseUtils
 * @author Tim Donohue
 */
public class DatabaseUtils
{
    /** log4j category */
    private static final Logger log = Logger.getLogger(DatabaseUtils.class);

    // Our Flyway DB object (initialized by setupFlyway())
    private static Flyway flywaydb;

    // When this temp file exists, the "checkReindexDiscovery()" method will auto-reindex Discovery
    // Reindex flag file is at [dspace]/solr/search/conf/reindex.flag
    // See also setReindexDiscovery()/getReindexDiscover()
    private static final String reindexDiscoveryFilePath = DSpaceServicesFactory.getInstance().getConfigurationService().getProperty("dspace.dir") +
                            File.separator + "solr" +
                            File.separator + "search" +
                            File.separator + "conf" +
                            File.separator + "reindex.flag";

    // Types of databases supported by DSpace. See getDbType()
    public static final String DBMS_POSTGRES="postgres";
    public static final String DBMS_ORACLE="oracle";
    public static final String DBMS_H2="h2";

    /**
     * Commandline tools for managing database changes, etc.
     * @param argv
     */
    public static void main(String[] argv)
    {
        // Usage checks
        if (argv.length < 1)
        {
            System.out.println("\nDatabase action argument is missing.");
            System.out.println("Valid actions: 'test', 'info', 'migrate', 'repair', 'validate' or 'clean'");
            System.out.println("\nOr, type 'database help' for more information.\n");
            System.exit(1);
        }

        try
        {
            // Get a reference to our configured DataSource
            DataSource dataSource = getDataSource();

            // Point Flyway API to our database
            Flyway flyway = setupFlyway(dataSource);

            // "test" = Test Database Connection
            if(argv[0].equalsIgnoreCase("test"))
            {
                // Try to connect to the database
                System.out.println("\nAttempting to connect to database");
                try(Connection connection = dataSource.getConnection())
                {
                    System.out.println("Connected successfully!");

                    // Print basic database connection information
                    printDBInfo(connection);

                    // Print any database warnings/errors found (if any)
                    boolean issueFound = printDBIssues(connection);

                    // If issues found, exit with an error status (even if connection succeeded).
                    if(issueFound)
                        System.exit(1);
                    else
                        System.exit(0);
                }
                catch (SQLException sqle)
                {
                    System.err.println("\nError running 'test': ");
                    System.err.println(" - " + sqle);
                    System.err.println("\nPlease see the DSpace documentation for assistance.\n");
                    sqle.printStackTrace();
                    System.exit(1);
                }
            }
            else if(argv[0].equalsIgnoreCase("info") || argv[0].equalsIgnoreCase("status"))
            {
                try(Connection connection = dataSource.getConnection())
                {
                    // Print basic Database info
                    printDBInfo(connection);

                    // Get info table from Flyway
                    System.out.println("\n" + MigrationInfoDumper.dumpToAsciiTable(flyway.info().all()));

                    // If Flyway is NOT yet initialized, also print the determined version information
                    // NOTE: search is case sensitive, as flyway table name is ALWAYS lowercase,
                    // See: http://flywaydb.org/documentation/faq.html#case-sensitive
                    if(!tableExists(connection, flyway.getTable(), true))
                    {
                        System.out.println("\nNOTE: This database is NOT yet initialized for auto-migrations (via Flyway).");
                        // Determine which version of DSpace this looks like
                        String dbVersion = determineDBVersion(connection);
                        if (dbVersion!=null)
                        {
                            System.out.println("\nYour database looks to be compatible with DSpace version " + dbVersion);
                            System.out.println("All upgrades *after* version " + dbVersion + " will be run during the next migration.");
                            System.out.println("\nIf you'd like to upgrade now, simply run 'dspace database migrate'.");
                        }
                    }

                    // Print any database warnings/errors found (if any)
                    boolean issueFound = printDBIssues(connection);

                    // If issues found, exit with an error status
                    if(issueFound)
                        System.exit(1);
                    else
                        System.exit(0);
                }
                catch (SQLException e)
                {
                    System.err.println("Info exception:");
                    e.printStackTrace();
                    System.exit(1);
                }
            }
            else if(argv[0].equalsIgnoreCase("migrate"))
            {
                try (Connection connection = dataSource.getConnection())
                {
                    System.out.println("\nDatabase URL: " + connection.getMetaData().getURL());

                    // "migrate" allows for an OPTIONAL second argument:
                    //    - "ignored" = Also run any previously "ignored" migrations during the migration
                    //    - [version] = ONLY run migrations up to a specific DSpace version (ONLY FOR TESTING)
                    if(argv.length==2)
                    {
                        if(argv[1].equalsIgnoreCase("ignored"))
                        {
                            System.out.println("Migrating database to latest version AND running previously \"Ignored\" migrations... (Check logs for details)");
                            // Update the database to latest version, but set "outOfOrder=true"
                            // This will ensure any old migrations in the "ignored" state are now run
                            updateDatabase(dataSource, connection, null, true);
                        }
                        else
                        {
                            // Otherwise, we assume "argv[1]" is a valid migration version number
                            // This is only for testing! Never specify for Production!
                            String migrationVersion = argv[1];
                            BufferedReader input = new BufferedReader(new InputStreamReader(System.in));

                            System.out.println("You've specified to migrate your database ONLY to version " + migrationVersion + " ...");
                            System.out.println("\nWARNING: It is highly likely you will see errors in your logs when the Metadata");
                            System.out.println("or Bitstream Format Registry auto-update. This is because you are attempting to");
                            System.out.println("use an OLD version " + migrationVersion + " Database with a newer DSpace API. NEVER do this in a");
                            System.out.println("PRODUCTION scenario. The resulting old DB is only useful for migration testing.\n");

                            System.out.print("Are you SURE you only want to migrate your database to version " + migrationVersion + "? [y/n]: ");
                            String choiceString = input.readLine();
                            input.close();

                            if (choiceString.equalsIgnoreCase("y"))
                            {
                                System.out.println("Migrating database ONLY to version " + migrationVersion + " ... (Check logs for details)");
                                // Update the database, to the version specified.
                                updateDatabase(dataSource, connection, migrationVersion, false);
                            }
                            else
                            {
                                System.out.println("No action performed.");
                            }
                        }
                    }
                    else
                    {
                        System.out.println("Migrating database to latest version... (Check dspace logs for details)");
                        updateDatabase(dataSource, connection);
                    }
                    System.out.println("Done.");
                    System.exit(0);
                }
                catch(SQLException e)
                {
                    System.err.println("Migration exception:");
                    e.printStackTrace();
                    System.exit(1);
                }
            }
            // "repair" = Run Flyway repair script
            else if(argv[0].equalsIgnoreCase("repair"))
            {
                try (Connection connection = dataSource.getConnection();)
                {
                    System.out.println("\nDatabase URL: " + connection.getMetaData().getURL());
                    System.out.println("Attempting to repair any previously failed migrations (or mismatched checksums) via FlywayDB... (Check dspace logs for details)");
                    flyway.repair();
                    System.out.println("Done.");
                    System.exit(0);
                }
                catch(SQLException|FlywayException e)
                {
                    System.err.println("Repair exception:");
                    e.printStackTrace();
                    System.exit(1);
                }
            }
            // "validate" = Run Flyway validation to check for database errors/issues
            else if(argv[0].equalsIgnoreCase("validate"))
            {
                try (Connection connection = dataSource.getConnection();)
                {
                    System.out.println("\nDatabase URL: " + connection.getMetaData().getURL());
                    System.out.println("Attempting to validate database status (and migration checksums) via FlywayDB...");
                    flyway.validate();
                    System.out.println("No errors thrown. Validation succeeded. (Check dspace logs for more details)");
                    System.exit(0);
                }
                catch(SQLException|FlywayException e)
                {
                    System.err.println("Validation exception:");
                    e.printStackTrace();
                    System.exit(1);
                }
            }
            // "clean" = Run Flyway clean script
            else if(argv[0].equalsIgnoreCase("clean"))
            {
                // If clean is disabled, return immediately
                if(flyway.isCleanDisabled())
                {
                    System.out.println("\nWARNING: 'clean' command is currently disabled, as it is dangerous to run in Production scenarios!");
                    System.out.println("\nIn order to run a 'clean' you first must enable it in your DSpace config by specifying 'db.cleanDisabled=false'.\n");
                    System.exit(1);
                }

                try (Connection connection = dataSource.getConnection())
                {
                    String dbType = getDbType(connection);

                    // Not all Postgres user accounts will be able to run a 'clean',
                    // as only 'superuser' accounts can remove the 'pgcrypto' extension.
                    if(dbType.equals(DBMS_POSTGRES))
                    {
                        // Check if database user has permissions suitable to run a clean
                        if(!PostgresUtils.checkCleanPermissions(connection))
                        {
                            String username = connection.getMetaData().getUserName();
                            // Exit immediately, providing a descriptive error message
                            System.out.println("\nERROR: The database user '" + username + "' does not have sufficient privileges to run a 'database clean' (via Flyway).");
                            System.out.println("\nIn order to run a 'clean', the database user MUST have 'superuser' privileges");
                            System.out.println("OR the '" + PostgresUtils.PGCRYPTO + "' extension must be installed in a separate schema (see documentation).");
                            System.out.println("\nOptionally, you could also manually remove the '" + PostgresUtils.PGCRYPTO + "' extension first (DROP EXTENSION " + PostgresUtils.PGCRYPTO + " CASCADE;), then rerun the 'clean'");
                            System.exit(1);
                        }
                    }

                    BufferedReader input = new BufferedReader(new InputStreamReader(System.in));

                    System.out.println("\nDatabase URL: " + connection.getMetaData().getURL());
                    System.out.println("\nWARNING: ALL DATA AND TABLES IN YOUR DATABASE WILL BE PERMANENTLY DELETED.\n");
                    System.out.println("There is NO turning back from this action. Backup your DB before continuing.");
                    if(dbType.equals(DBMS_ORACLE))
                    {
                        System.out.println("\nORACLE WARNING: your RECYCLEBIN will also be PURGED.\n");
                    }
                    else if(dbType.equals(DBMS_POSTGRES))
                    {
                        System.out.println("\nPOSTGRES WARNING: the '" + PostgresUtils.PGCRYPTO + "' extension will be dropped if it is in the same schema as the DSpace database.\n");
                    }
                    System.out.print("Do you want to PERMANENTLY DELETE everything from your database? [y/n]: ");
                    String choiceString = input.readLine();
                    input.close();

                    if (choiceString.equalsIgnoreCase("y"))
                    {
                        System.out.println("Scrubbing database clean... (Check dspace logs for details)");
                        cleanDatabase(flyway, dataSource);
                        System.out.println("Done.");
                        System.exit(0);
                    }
                    else
                    {
                        System.out.println("No action performed.");
                    }
                }
                catch(SQLException e)
                {
                    System.err.println("Clean exception:");
                    e.printStackTrace();
                    System.exit(1);
                }
            }
            else
            {
                System.out.println("\nUsage: database [action]");
                System.out.println("Valid actions: 'test', 'info', 'migrate', 'repair' or 'clean'");
                System.out.println(" - test          = Performs a test connection to database to validate connection settings");
                System.out.println(" - info / status = Describe basic info/status about database, including validating the compatibility of this database");
                System.out.println(" - migrate       = Migrate the database to the latest version");
                System.out.println(" - repair        = Attempt to repair any previously failed database migrations or checksum mismatches (via Flyway repair)");
                System.out.println(" - validate      = Validate current database's migration status (via Flyway validate), validating all migration checksums.");
                System.out.println(" - clean         = DESTROY all data and tables in database (WARNING there is no going back!). Requires 'db.cleanDisabled=false' setting in config.");
                System.out.println("");
                System.exit(0);
            }

        }
        catch (Exception e)
        {
            System.err.println("Caught exception:");
            e.printStackTrace();
            System.exit(1);
        }
    }

    /**
     * Print basic information about the current database to System.out.
     * This is utilized by both the 'test' and 'info' commandline options.
     * @param connection current database connection
     * @throws SQLException if database error occurs
     */
    private static void printDBInfo(Connection connection) throws SQLException
    {
        // Get basic Database info from connection
        DatabaseMetaData meta = connection.getMetaData();
        String dbType = getDbType(connection);
        System.out.println("\nDatabase Type: " + dbType);
        System.out.println("Database URL: " + meta.getURL());
        System.out.println("Database Schema: " + getSchemaName(connection));
        System.out.println("Database Username: " + meta.getUserName());
        System.out.println("Database Software: " + meta.getDatabaseProductName() + " version " + meta.getDatabaseProductVersion());
        System.out.println("Database Driver: " + meta.getDriverName() + " version " + meta.getDriverVersion());

        // For Postgres, report whether pgcrypto is installed
        // (If it isn't, we'll also write out warnings...see below)
        if(dbType.equals(DBMS_POSTGRES))
        {
            boolean pgcryptoUpToDate = PostgresUtils.isPgcryptoUpToDate();
            Double pgcryptoVersion = PostgresUtils.getPgcryptoInstalledVersion(connection);
            System.out.println("PostgreSQL '" + PostgresUtils.PGCRYPTO + "' extension installed/up-to-date? " + pgcryptoUpToDate  + " " + ((pgcryptoVersion!=null) ? "(version=" + pgcryptoVersion + ")" : "(not installed)"));
        }
    }

    /**
     * Print any warnings about current database setup to System.err (if any).
     * This is utilized by both the 'test' and 'info' commandline options.
     * @param connection current database connection
     * @return boolean true if database issues found, false otherwise
     * @throws SQLException if database error occurs
     */
    private static boolean printDBIssues(Connection connection) throws SQLException
    {
        boolean issueFound = false;

        // Get the DB Type
        String dbType = getDbType(connection);

        // For PostgreSQL databases, we need to check for the 'pgcrypto' extension.
        // If it is NOT properly installed, we'll need to warn the user, as DSpace will be unable to proceed.
        if(dbType.equals(DBMS_POSTGRES))
        {
            // Get version of pgcrypto available in this postgres instance
            Double pgcryptoAvailable = PostgresUtils.getPgcryptoAvailableVersion(connection);

            // Generic requirements message
            String requirementsMsg = "\n** DSpace REQUIRES PostgreSQL >= " + PostgresUtils.POSTGRES_VERSION + " AND " + PostgresUtils.PGCRYPTO + " extension >= " + PostgresUtils.PGCRYPTO_VERSION + " **\n";

            // Check if installed in PostgreSQL & a supported version
            if(pgcryptoAvailable!=null && pgcryptoAvailable.compareTo(PostgresUtils.PGCRYPTO_VERSION)>=0)
            {
                // We now know it's available in this Postgres. Let's see if it is installed in this database.
                Double pgcryptoInstalled = PostgresUtils.getPgcryptoInstalledVersion(connection);

                // Check if installed in database, but outdated version
                if(pgcryptoInstalled!=null && pgcryptoInstalled.compareTo(PostgresUtils.PGCRYPTO_VERSION)<0)
                {
                    System.out.println("\nWARNING: Required PostgreSQL '" + PostgresUtils.PGCRYPTO + "' extension is OUTDATED (installed version=" + pgcryptoInstalled + ", available version = " + pgcryptoAvailable + ").");
                    System.out.println(requirementsMsg);
                    System.out.println("To update it, please connect to your DSpace database as a 'superuser' and manually run the following command: ");
                    System.out.println("\n  ALTER EXTENSION " + PostgresUtils.PGCRYPTO + " UPDATE TO '" + pgcryptoAvailable + "';\n");
                    issueFound = true;
                }
                else if(pgcryptoInstalled==null) // If it's not installed in database
                {
                    System.out.println("\nWARNING: Required PostgreSQL '" + PostgresUtils.PGCRYPTO + "' extension is NOT INSTALLED on this database.");
                    System.out.println(requirementsMsg);
                    System.out.println("To install it, please connect to your DSpace database as a 'superuser' and manually run the following command: ");
                    System.out.println("\n  CREATE EXTENSION " + PostgresUtils.PGCRYPTO + ";\n");
                    issueFound = true;
                }
            }
            // Check if installed in Postgres, but an unsupported version
            else if(pgcryptoAvailable!=null && pgcryptoAvailable.compareTo(PostgresUtils.PGCRYPTO_VERSION)<0)
            {
                System.out.println("\nWARNING: UNSUPPORTED version of PostgreSQL '" + PostgresUtils.PGCRYPTO + "' extension found (version=" + pgcryptoAvailable + ").");
                System.out.println(requirementsMsg);
                System.out.println("Make sure you are running a supported version of PostgreSQL, and then install " + PostgresUtils.PGCRYPTO + " version >= " + PostgresUtils.PGCRYPTO_VERSION);
                System.out.println("The '" + PostgresUtils.PGCRYPTO + "' extension is often provided in the 'postgresql-contrib' package for your operating system.");
                issueFound = true;
            }
            else if(pgcryptoAvailable==null) // If it's not installed in Postgres
            {
                System.out.println("\nWARNING: PostgreSQL '" + PostgresUtils.PGCRYPTO + "' extension is NOT AVAILABLE. Please install it into this PostgreSQL instance.");
                System.out.println(requirementsMsg);
                System.out.println("The '" + PostgresUtils.PGCRYPTO + "' extension is often provided in the 'postgresql-contrib' package for your operating system.");
                System.out.println("Once the extension is installed globally, please connect to your DSpace database as a 'superuser' and manually run the following command: ");
                System.out.println("\n  CREATE EXTENSION " + PostgresUtils.PGCRYPTO + ";\n");
                issueFound = true;
            }
        }
        return issueFound;
    }

    /**
     * Setup/Initialize the Flyway API to run against our DSpace database
     * and point at our migration scripts.
     *
     * @param datasource
     *      DataSource object initialized by DatabaseManager
     * @return initialized Flyway object
     */
    private synchronized static Flyway setupFlyway(DataSource datasource)
    {
        ConfigurationService config = DSpaceServicesFactory.getInstance().getConfigurationService();

        if (flywaydb==null)
        {
            try(Connection connection = datasource.getConnection())
            {
                // Initialize Flyway DB API (http://flywaydb.org/), used to perform DB migrations
                flywaydb = new Flyway();
                flywaydb.setDataSource(datasource);
                flywaydb.setEncoding("UTF-8");

                // Default cleanDisabled to "true" (which disallows the ability to run 'database clean')
                flywaydb.setCleanDisabled(config.getBooleanProperty("db.cleanDisabled", true));

                // Migration scripts are based on DBMS Keyword (see full path below)
                String dbType = getDbType(connection);
                connection.close();

                // Determine location(s) where Flyway will load all DB migrations
                ArrayList<String> scriptLocations = new ArrayList<String>();

                // First, add location for custom SQL migrations, if any (based on DB Type)
                // e.g. [dspace.dir]/etc/[dbtype]/
                // (We skip this for H2 as it's only used for unit testing)
                if(!dbType.equals(DBMS_H2))
                {
                    scriptLocations.add("filesystem:" + config.getProperty("dspace.dir") +
                                        "/etc/" + dbType);
                }

                // Also add the Java package where Flyway will load SQL migrations from (based on DB Type)
                scriptLocations.add("classpath:org.dspace.storage.rdbms.sqlmigration." + dbType);

                // Also add the Java package where Flyway will load Java migrations from
                // NOTE: this also loads migrations from any sub-package
                scriptLocations.add("classpath:org.dspace.storage.rdbms.migration");

                //Add all potential workflow migration paths
                List<String> workflowFlywayMigrationLocations = WorkflowServiceFactory.getInstance().getWorkflowService().getFlywayMigrationLocations();
                scriptLocations.addAll(workflowFlywayMigrationLocations);

                // Now tell Flyway which locations to load SQL / Java migrations from
                log.info("Loading Flyway DB migrations from: " + StringUtils.join(scriptLocations, ", "));
                flywaydb.setLocations(scriptLocations.toArray(new String[scriptLocations.size()]));

                // Set flyway callbacks (i.e. classes which are called post-DB migration and similar)
                // In this situation, we have a Registry Updater that runs PRE-migration
                // NOTE: DatabaseLegacyReindexer only indexes in Legacy Lucene & RDBMS indexes. It can be removed once those are obsolete.
                List<FlywayCallback> flywayCallbacks = DSpaceServicesFactory.getInstance().getServiceManager().getServicesByType(FlywayCallback.class);
                flywaydb.setCallbacks(flywayCallbacks.toArray(new FlywayCallback[flywayCallbacks.size()]));
            }
            catch(SQLException e)
            {
                log.error("Unable to setup Flyway against DSpace database", e);
            }
        }

        return flywaydb;
    }

    /**
     * Ensures the current database is up-to-date with regards
     * to the latest DSpace DB schema. If the scheme is not up-to-date,
     * then any necessary database migrations are performed.
     * <P>
     * FlywayDB (http://flywaydb.org/) is used to perform database migrations.
     * If a Flyway DB migration fails it will be rolled back to the last
     * successful migration, and any errors will be logged.
     *
     * @throws SQLException if database error
     *      If database cannot be upgraded.
     */
    public static synchronized void updateDatabase()
            throws SQLException
    {
        // Get our configured dataSource
        DataSource dataSource = getDataSource();

        try(Connection connection = dataSource.getConnection())
        {
            // Upgrade database to the latest version of our schema
            updateDatabase(dataSource, connection);
        }
    }

    /**
     * Ensures the current database is up-to-date with regards
     * to the latest DSpace DB schema. If the scheme is not up-to-date,
     * then any necessary database migrations are performed.
     * <P>
     * FlywayDB (http://flywaydb.org/) is used to perform database migrations.
     * If a Flyway DB migration fails it will be rolled back to the last
     * successful migration, and any errors will be logged.
     *
     * @param datasource
     *      DataSource object (retrieved from DatabaseManager())
     * @param connection
     *      Database connection
     * @throws SQLException if database error
     *      If database cannot be upgraded.
     */
    protected static synchronized void updateDatabase(DataSource datasource, Connection connection)
            throws SQLException
    {
        // By default, upgrade to the *latest* version and never run migrations out-of-order
        updateDatabase(datasource, connection, null, false);
    }

    /**
     * Ensures the current database is up-to-date with regards
     * to the latest DSpace DB schema. If the scheme is not up-to-date,
     * then any necessary database migrations are performed.
     * <P>
     * FlywayDB (http://flywaydb.org/) is used to perform database migrations.
     * If a Flyway DB migration fails it will be rolled back to the last
     * successful migration, and any errors will be logged.
     *
     * @param datasource
     *      DataSource object (retrieved from DatabaseManager())
     * @param connection
     *      Database connection
     * @param targetVersion
     *      If specified, only migrate the database to a particular *version* of DSpace. This is mostly just useful for testing.
     *      If null, the database is migrated to the latest version.
     * @param outOfOrder
     *      If true, Flyway will run any lower version migrations that were previously "ignored".
     *      If false, Flyway will only run new migrations with a higher version number.
     * @throws SQLException if database error
     *      If database cannot be upgraded.
     */
    protected static synchronized void updateDatabase(DataSource datasource, Connection connection, String targetVersion, boolean outOfOrder)
            throws SQLException
    {
        try
        {
            // Setup Flyway API against our database
            Flyway flyway = setupFlyway(datasource);

            // Set whethe Flyway will run migrations "out of order". By default, this is false,
            // and Flyway ONLY runs migrations that have a higher version number.
            flyway.setOutOfOrder(outOfOrder);

            // If a target version was specified, tell Flyway to ONLY migrate to that version
            // (i.e. all later migrations are left as "pending"). By default we always migrate to latest version.
            if(!StringUtils.isBlank(targetVersion))
            {
                flyway.setTargetAsString(targetVersion);
            }

            // Does the necessary Flyway table ("schema_version") exist in this database?
            // If not, then this is the first time Flyway has run, and we need to initialize
            // NOTE: search is case sensitive, as flyway table name is ALWAYS lowercase,
            // See: http://flywaydb.org/documentation/faq.html#case-sensitive
            if(!tableExists(connection, flyway.getTable(), true))
            {
                // Try to determine our DSpace database version, so we know what to tell Flyway to do
                String dbVersion = determineDBVersion(connection);

                // If this is a fresh install, dbVersion will be null
                if (dbVersion==null)
                {
                    // Initialize the Flyway database table with defaults (version=1)
                    flyway.baseline();
                }
                else
                {
                    // Otherwise, pass our determined DB version to Flyway to initialize database table
                    flyway.setBaselineVersionAsString(dbVersion);
                    flyway.setBaselineDescription("Initializing from DSpace " + dbVersion + " database schema");
                    flyway.baseline();
                }
            }

            // Determine pending Database migrations
            MigrationInfo[] pending = flyway.info().pending();

            // As long as there are pending migrations, log them and run migrate()
            if (pending!=null && pending.length>0)
            {
                log.info("Pending DSpace database schema migrations:");
                for (MigrationInfo info : pending)
                {
                    log.info("\t" + info.getVersion() + " " + info.getDescription() + " " + info.getType() + " " + info.getState());
                }

                // Run all pending Flyway migrations to ensure the DSpace Database is up to date
                flyway.migrate();

                // Flag that Discovery will need reindexing, since database was updated
                setReindexDiscovery(true);
            }
            else
                log.info("DSpace database schema is up to date");
        }
        catch(FlywayException fe)
        {
            // If any FlywayException (Runtime) is thrown, change it to a SQLException
            throw new SQLException("Flyway migration error occurred", fe);
        }
    }

    /**
     * Clean the existing database, permanently removing all data and tables
     * <P>
     * FlywayDB (http://flywaydb.org/) is used to clean the database
     *
     * @param flyway
     *      Initialized Flyway object
     * @param dataSource
     *      Initialized DataSource
     * @throws SQLException if database error
     *      If database cannot be cleaned.
     */
    private static synchronized void cleanDatabase(Flyway flyway, DataSource dataSource)
            throws SQLException
    {
        try
        {
            // First, run Flyway's clean command on database.
            // For MOST database types, this takes care of everything
            flyway.clean();

            try(Connection connection = dataSource.getConnection())
            {
                // Get info about which database type we are using
                String dbType = getDbType(connection);

                // If this is Oracle, the only way to entirely clean the database
                // is to also purge the "Recyclebin". See:
                // http://docs.oracle.com/cd/B19306_01/server.102/b14200/statements_9018.htm
                if(dbType.equals(DBMS_ORACLE))
                {
                    PreparedStatement statement = null;
                    try
                    {
                        statement = connection.prepareStatement("PURGE RECYCLEBIN");
                        statement.executeQuery();
                    }
                    finally
                    {
                        if(statement!=null && !statement.isClosed())
                            statement.close();
                    }
                }
            }
        }
        catch(FlywayException fe)
        {
            // If any FlywayException (Runtime) is thrown, change it to a SQLException
            throw new SQLException("Flyway clean error occurred", fe);
        }
    }

    /**
     * Attempt to determine the version of our DSpace database,
     * so that we are able to properly migrate it to the latest schema
     * via Flyway
     * <P>
     * This determination is performed by checking which table(s) exist in
     * your database and matching them up with known tables that existed in
     * different versions of DSpace.
     *
     * @param connection
     *          Current Database Connection
     * @throws SQLException if DB status cannot be determined
     * @return DSpace version as a String (e.g. "4.0"), or null if database is empty
     */
    private static String determineDBVersion(Connection connection)
            throws SQLException
    {
        // First, is this a "fresh_install"?  Check for an "item" table.
        if(!tableExists(connection, "Item"))
        {
            // Item table doesn't exist. This database must be a fresh install
            return null;
        }

        // We will now check prior versions in reverse chronological order, looking
        // for specific tables or columns that were newly created in each version.

        // Is this pre-DSpace 5.0 (with Metadata 4 All changes)? Look for the "resource_id" column in the "metadatavalue" table
        if(tableColumnExists(connection, "metadatavalue", "resource_id"))
        {
            return "5.0.2014.09.26"; // This version matches the version in the SQL migration for this feature
        }

        // Is this pre-DSpace 5.0 (with Helpdesk plugin)? Look for the "request_message" column in the "requestitem" table
        if(tableColumnExists(connection, "requestitem", "request_message"))
        {
            return "5.0.2014.08.08"; // This version matches the version in the SQL migration for this feature
        }

        // Is this DSpace 4.x? Look for the "Webapp" table created in that version.
        if(tableExists(connection, "Webapp"))
        {
            return "4.0";
        }

        // Is this DSpace 3.x? Look for the "versionitem" table created in that version.
        if(tableExists(connection, "versionitem"))
        {
            return "3.0";
        }

        // Is this DSpace 1.8.x? Look for the "bitstream_order" column in the "bundle2bitstream" table
        if(tableColumnExists(connection, "bundle2bitstream", "bitstream_order"))
        {
            return "1.8";
        }

        // Is this DSpace 1.7.x? Look for the "dctyperegistry_seq" to NOT exist (it was deleted in 1.7)
        // NOTE: DSPACE 1.7.x only differs from 1.6 in a deleted sequence.
        if(!sequenceExists(connection, "dctyperegistry_seq"))
        {
            return "1.7";
        }

        // Is this DSpace 1.6.x? Look for the "harvested_collection" table created in that version.
        if(tableExists(connection, "harvested_collection"))
        {
            return "1.6";
        }

        // Is this DSpace 1.5.x? Look for the "collection_item_count" table created in that version.
        if(tableExists(connection, "collection_item_count"))
        {
            return "1.5";
        }

        // Is this DSpace 1.4.x? Look for the "Group2Group" table created in that version.
        if(tableExists(connection, "Group2Group"))
        {
            return "1.4";
        }

        // Is this DSpace 1.3.x? Look for the "epersongroup2workspaceitem" table created in that version.
        if(tableExists(connection, "epersongroup2workspaceitem"))
        {
            return "1.3";
        }

        // Is this DSpace 1.2.x? Look for the "Community2Community" table created in that version.
        if(tableExists(connection, "Community2Community"))
        {
            return "1.2";
        }

        // Is this DSpace 1.1.x? Look for the "Community" table created in that version.
        if(tableExists(connection, "Community"))
        {
            return "1.1";
        }

        // IF we get here, something went wrong! This database is missing a LOT of DSpace tables
        throw new SQLException("CANNOT AUTOUPGRADE DSPACE DATABASE, AS IT DOES NOT LOOK TO BE A VALID DSPACE DATABASE.");
    }

    /**
     * Determine if a particular database table exists in our database
     *
     * @param connection
     *          Current Database Connection
     * @param tableName
     *          The name of the table
     * @return true if table of that name exists, false otherwise
     */
    public static boolean tableExists(Connection connection, String tableName)
    {
        //By default, do a case-insensitive search
        return tableExists(connection, tableName, false);
    }

    /**
     * Determine if a particular database table exists in our database
     *
     * @param connection
     *          Current Database Connection
     * @param tableName
     *          The name of the table
     * @param caseSensitive
     *          When "true", the case of the tableName will not be changed.
     *          When "false, the name may be uppercased or lowercased based on DB type.
     * @return true if table of that name exists, false otherwise
     */
    public static boolean tableExists(Connection connection, String tableName, boolean caseSensitive)
    {
        boolean exists = false;
        ResultSet results = null;

        try
        {
            // Get the name of the Schema that the DSpace Database is using
            // (That way we can search the right schema)
            String schema = getSchemaName(connection);

            // Get information about our database.
            DatabaseMetaData meta = connection.getMetaData();

            // If this is not a case sensitive search
            if(!caseSensitive)
            {
                // Canonicalize everything to the proper case based on DB type
                schema = canonicalize(connection, schema);
                tableName = canonicalize(connection, tableName);
            }

            // Search for a table of the given name in our current schema
            results = meta.getTables(null, schema, tableName, null);
            if (results!=null && results.next())
            {
                exists = true;
            }
        }
        catch(SQLException e)
        {
            log.error("Error attempting to determine if table " + tableName + " exists", e);
        }
        finally
        {
            try
            {
                // ensure the ResultSet gets closed
                if(results!=null && !results.isClosed())
                    results.close();
            }
            catch(SQLException e)
            {
                // ignore it
            }
        }

        return exists;
    }

    /**
     * Determine if a particular database column exists in our database
     *
     * @param connection
     *          Current Database Connection
     * @param tableName
     *          The name of the table
     * @param columnName
     *          The name of the column in the table
     * @return true if column of that name exists, false otherwise
     */
    public static boolean tableColumnExists(Connection connection, String tableName, String columnName)
    {
        boolean exists = false;
        ResultSet results = null;

        try
        {
            // Get the name of the Schema that the DSpace Database is using
            // (That way we can search the right schema)
            String schema = getSchemaName(connection);

            // Canonicalize everything to the proper case based on DB type
            schema = canonicalize(connection, schema);
            tableName = canonicalize(connection, tableName);
            columnName = canonicalize(connection, columnName);

            // Get information about our database.
            DatabaseMetaData meta = connection.getMetaData();

            // Search for a column of that name in the specified table & schema
            results = meta.getColumns(null, schema, tableName, columnName);
            if (results!=null && results.next())
            {
                exists = true;
            }
        }
        catch(SQLException e)
        {
            log.error("Error attempting to determine if column " + columnName + " exists", e);
        }
        finally
        {
            try
            {
                // ensure the ResultSet gets closed
                if(results!=null && !results.isClosed())
                    results.close();
            }
            catch(SQLException e)
            {
                // ignore it
            }
        }

        return exists;
    }

    /*
     * Determine if a particular database sequence exists in our database
     *
     * @param connection
     *          Current Database Connection
     * @param sequenceName
     *          The name of the table
     * @return true if sequence of that name exists, false otherwise
     */
    public static boolean sequenceExists(Connection connection, String sequenceName)
    {
        boolean exists = false;
        PreparedStatement statement = null;
        ResultSet results = null;
        // Whether or not to filter query based on schema (this is DB Type specific)
        boolean schemaFilter = false;

        try
        {
            // Get the name of the Schema that the DSpace Database is using
            // (That way we can search the right schema)
            String schema = getSchemaName(connection);

            // Canonicalize everything to the proper case based on DB type
            schema = canonicalize(connection, schema);
            sequenceName = canonicalize(connection, sequenceName);

            // Different database types store sequence information in different tables
            String dbtype = getDbType(connection);
            String sequenceSQL = null;
            switch(dbtype)
            {
                case DBMS_POSTGRES:
                    // Default schema in PostgreSQL is "public"
                    if(schema == null)
                    {
                        schema = "public";
                    }
                    // PostgreSQL specific query for a sequence in a particular schema
                    sequenceSQL = "SELECT COUNT(1) FROM pg_class, pg_namespace " +
                                    "WHERE pg_class.relnamespace=pg_namespace.oid " +
                                    "AND pg_class.relkind='S' " +
                                    "AND pg_class.relname=? " +
                                    "AND pg_namespace.nspname=?";
                    // We need to filter by schema in PostgreSQL
                    schemaFilter = true;
                    break;
                case DBMS_ORACLE:
                    // Oracle specific query for a sequence owned by our current DSpace user
                    // NOTE: No need to filter by schema for Oracle, as Schema = User
                    sequenceSQL = "SELECT COUNT(1) FROM user_sequences WHERE sequence_name=?";
                    break;
                case DBMS_H2:
                    // In H2, sequences are listed in the "information_schema.sequences" table
                    // SEE: http://www.h2database.com/html/grammar.html#information_schema
                    sequenceSQL = "SELECT COUNT(1) " +
                                    "FROM INFORMATION_SCHEMA.SEQUENCES " +
                                    "WHERE SEQUENCE_NAME = ?";
                    break;
                default:
                    throw new SQLException("DBMS " + dbtype + " is unsupported.");
            }

            // If we have a SQL query to run for the sequence, then run it
            if (sequenceSQL!=null)
            {
                // Run the query, passing it our parameters
                statement = connection.prepareStatement(sequenceSQL);
                statement.setString(1, sequenceName);
                if(schemaFilter)
                {
                    statement.setString(2, schema);
                }
                results = statement.executeQuery();

                // If results are non-zero, then this sequence exists!
                if(results!=null && results.next() && results.getInt(1)>0)
                {
                    exists = true;
                }
            }
        }
        catch(SQLException e)
        {
            log.error("Error attempting to determine if sequence " + sequenceName + " exists", e);
        }
        finally
        {
            try
            {
                // Ensure statement gets closed
                if(statement!=null && !statement.isClosed())
                    statement.close();
                // Ensure ResultSet gets closed
                if(results!=null && !results.isClosed())
                    results.close();
            }
            catch(SQLException e)
            {
                // ignore it
            }
        }

        return exists;
    }

    /**
     * Execute a block of SQL against the current database connection.
     * <P>
     * The SQL is executed using the Flyway SQL parser.
     *
     * @param connection
     *            Current Database Connection
     * @param sqlToExecute
     *            The actual SQL to execute as a String
     * @throws SQLException if database error
     *            If a database error occurs
     */
    public static void executeSql(Connection connection, String sqlToExecute) throws SQLException
    {
        try
        {
            // Create a Flyway DbSupport object (based on our connection)
            // This is how Flyway determines the database *type* (e.g. Postgres vs Oracle)
            DbSupport dbSupport = DbSupportFactory.createDbSupport(connection, false);

            // Load our SQL string & execute via Flyway's SQL parser
            SqlScript script = new SqlScript(sqlToExecute, dbSupport);
            script.execute(dbSupport.getJdbcTemplate());
        }
        catch(FlywayException fe)
        {
            // If any FlywayException (Runtime) is thrown, change it to a SQLException
            throw new SQLException("Flyway executeSql() error occurred", fe);
        }
    }

    /**
     * Get the Database Schema Name in use by this Connection, so that it can
     * be used to limit queries in other methods (e.g. tableExists()).
<<<<<<< HEAD
     * <P>
     * NOTE: Once we upgrade to using Apache Commons DBCP / Pool version 2.0,
     * this method WILL BE REMOVED in favor of java.sql.Connection's new
     * "getSchema()" method.
     * http://docs.oracle.com/javase/7/docs/api/java/sql/Connection.html#getSchema()
     * 
     * @param connection 
=======
     *
     * @param connection
>>>>>>> e5cb6299
     *            Current Database Connection
     * @return Schema name as a string, or "null" if cannot be determined or unspecified
     */
    public static String getSchemaName(Connection connection)
            throws SQLException
    {
        String schema = null;
<<<<<<< HEAD
        DatabaseMetaData meta = connection.getMetaData();
        
        // Check the configured "db.schema" FIRST for the value configured there
        schema = DatabaseManager.canonicalize(ConfigurationManager.getProperty("db.schema"));
        
        // If unspecified, determine "sane" defaults based on DB type
        if(StringUtils.isBlank(schema))
        {
            String dbType = DatabaseManager.findDbKeyword(meta);
        
            if(dbType.equals(DatabaseManager.DBMS_POSTGRES))
=======
        
        // Try to get the schema from the DB connection itself.
        // As long as the Database driver supports JDBC4.1, there should be a getSchema() method
        // If this method is unimplemented or doesn't exist, it will throw an exception (likely an AbstractMethodError)
        try
        {
            schema = connection.getSchema();
        }
        catch (Exception|AbstractMethodError e)
        {
        }

        // If we don't know our schema, let's try the schema in the DSpace configuration
        if(StringUtils.isBlank(schema))
        {
            schema = canonicalize(connection, DSpaceServicesFactory.getInstance().getConfigurationService().getProperty("db.schema"));
        }
            
        // Still blank? Ok, we'll find a "sane" default based on the DB type
        if(StringUtils.isBlank(schema))
        {
            String dbType = getDbType(connection);

            if(dbType.equals(DBMS_POSTGRES))
>>>>>>> e5cb6299
            {
                // For PostgreSQL, the default schema is named "public"
                // See: http://www.postgresql.org/docs/9.0/static/ddl-schemas.html
                schema = "public";
            }
<<<<<<< HEAD
            else if (dbType.equals(DatabaseManager.DBMS_ORACLE))
            {
                // For Oracle, default schema is actually the user account
                // See: http://stackoverflow.com/a/13341390
                schema = meta.getUserName();
            }
            else
                schema = null;
        }
        
=======
            else if (dbType.equals(DBMS_ORACLE))
            {
                // For Oracle, default schema is actually the user account
                // See: http://stackoverflow.com/a/13341390
                DatabaseMetaData meta = connection.getMetaData();
                schema = meta.getUserName();
            }
            else // For H2 (in memory), there is no such thing as a schema
                schema = null;
        }

>>>>>>> e5cb6299
        return schema;
    }

    /**
     * Return the canonical name for a database identifier based on whether this
     * database defaults to storing identifiers in uppercase or lowercase.
     *
     * @param connection 
     *            Current Database Connection
     * @param dbIdentifier 
     *            Identifier to canonicalize (may be a table name, column name, etc)
     * @return The canonical name of the identifier.
     */
    public static String canonicalize(Connection connection, String dbIdentifier)
            throws SQLException
    {
        // Avoid any null pointers
        if(dbIdentifier==null)
            return null;
        
        DatabaseMetaData meta = connection.getMetaData();

        // Check how this database stores its identifiers, etc.
        // i.e. lowercase vs uppercase (by default we assume mixed case)
        if(meta.storesLowerCaseIdentifiers())
        {
            return StringUtils.lowerCase(dbIdentifier);
            
        }
        else if(meta.storesUpperCaseIdentifiers())
        {
            return StringUtils.upperCase(dbIdentifier);
        }
        else // Otherwise DB doesn't care about case
        {    
            return dbIdentifier;
        }
    }
    
    /**
     * Whether or not to tell Discovery to reindex itself based on the updated
     * database.
     * <P>
     * Whenever a DB migration occurs this is set to "true" to ensure the
     * Discovery index is updated. When Discovery initializes it calls
     * checkReindexDiscovery() to reindex if this flag is true.
     * <P>
     * Because the DB migration may be initialized by commandline or any one of
     * the many DSpace webapps, setting this to "true" actually writes a temporary
     * file which lets Solr know when reindex is needed.
     * @param reindex true or false
     */
    public static synchronized void setReindexDiscovery(boolean reindex)
    {
        File reindexFlag = new File(reindexDiscoveryFilePath);

        // If we need to flag Discovery to reindex, we'll create a temporary file to do so.
        if(reindex)
        {
            try
            {
                //If our flag file doesn't exist, create it as writeable to all
                if(!reindexFlag.exists())
                {
                    reindexFlag.createNewFile();
                    reindexFlag.setWritable(true, false);
                }
            }
            catch(IOException io)
            {
                log.error("Unable to create Discovery reindex flag file " + reindexFlag.getAbsolutePath() + ". You may need to reindex manually.", io);
            }
        }
        else // Otherwise, Discovery doesn't need to reindex. Delete the temporary file if it exists
        {
            //If our flag file exists, delete it
            if(reindexFlag.exists())
            {
                boolean deleted = reindexFlag.delete();
                if(!deleted)
                    log.error("Unable to delete Discovery reindex flag file " + reindexFlag.getAbsolutePath() + ". You may need to delete it manually.");
            }
        }
    }

    /**
     * Whether or not reindexing is required in Discovery.
     * <P>
     * Because the DB migration may be initialized by commandline or any one of
     * the many DSpace webapps, this checks for the existence of a temporary
     * file to know when Discovery/Solr needs reindexing.
     * @return whether reindex flag is true/false
     */
    public static boolean getReindexDiscovery()
    {
        // Simply check if the flag file exists
        File reindexFlag = new File(reindexDiscoveryFilePath);
        return reindexFlag.exists();
    }

    /**
     * Method to check whether we need to reindex in Discovery (i.e. Solr). If
     * reindexing is necessary, it is performed. If not, nothing happens.
     * <P>
     * This method is called by Discovery whenever it initializes a connection
     * to Solr.
     *
     * @param indexer
     *          The actual indexer to use to reindex Discovery, if needed
     * @see org.dspace.discovery.SolrServiceImpl
     */
    public static synchronized void checkReindexDiscovery(IndexingService indexer)
    {
        // We only do something if the reindexDiscovery flag has been triggered
        if(getReindexDiscovery())
        {
            // Kick off a custom thread to perform the reindexing in Discovery
            // (See ReindexerThread nested class below)
            ReindexerThread go = new ReindexerThread(indexer);
            go.start();
        }
    }

    /**
     * Determine the type of Database, based on the DB connection.
     *
     * @param connection current DB Connection
     * @return a DB keyword/type (see DatabaseUtils.DBMS_* constants)
     * @throws SQLException if database error
     */
    public static String getDbType(Connection connection)
            throws SQLException
    {
        DatabaseMetaData meta = connection.getMetaData();
        String prodName = meta.getDatabaseProductName();
        String dbms_lc = prodName.toLowerCase(Locale.ROOT);
        if (dbms_lc.contains("postgresql"))
        {
            return DBMS_POSTGRES;
        }
        else if (dbms_lc.contains("oracle"))
        {
            return DBMS_ORACLE;
        }
        else if (dbms_lc.contains("h2")) // Used for unit testing only
        {
            return DBMS_H2;
        }
        else
        {
            return dbms_lc;
        }
    }

    /**
     * Internal class to actually perform re-indexing in a separate thread.
     * (See checkReindexDiscovery() method)>
     */
    private static class ReindexerThread extends Thread
    {
        private final IndexingService indexer;

        /**
         * Constructor. Pass it an existing IndexingService
         * @param is
         */
        ReindexerThread(IndexingService is)
        {
            this.indexer = is;
        }

        /**
         * Actually perform Reindexing in Discovery/Solr.
         * This is synchronized so that only one thread can get in at a time.
         */
        @Override
        public void run()
        {
            synchronized(this.indexer)
            {
                // Make sure reindexDiscovery flag is still true
                // If multiple threads get here we only want to reindex ONCE
                if(DatabaseUtils.getReindexDiscovery())
                {
                    Context context = null;
                    try
                    {
                        context = new Context();
                        context.turnOffAuthorisationSystem();
                        log.info("Post database migration, reindexing all content in Discovery search and browse engine");

                        // Reindex Discovery completely
                        // Force clean all content
                        this.indexer.cleanIndex(true);
                        // Recreate the entire index (overwriting existing one)
                        this.indexer.createIndex(context);
                        // Rebuild spell checker (which is based on index)
                        this.indexer.buildSpellCheck();

                        log.info("Reindexing is complete");
                    }
                    catch(SearchServiceException sse)
                    {
                        log.warn("Unable to reindex content in Discovery search and browse engine. You may need to reindex manually.", sse);
                    }
                    catch(SQLException | IOException e)
                    {
                        log.error("Error attempting to reindex all contents for search/browse", e);
                    }
                    finally
                    {
                        // Reset our indexing flag. Indexing is done or it threw an error,
                        // Either way, we shouldn't try again.
                        DatabaseUtils.setReindexDiscovery(false);

                        // Clean up our context, if it still exists
                        if(context!=null && context.isValid())
                            context.abort();
                    }
                }
            }
        }
    }

    /**
     * Determine the type of Database, based on the DB connection.
     * 
     * @param connection current DB Connection
     * @return a DB keyword/type (see DatabaseUtils.DBMS_* constants)
     * @throws SQLException if database error
     */
    public static String getDbType(Connection connection)
            throws SQLException
    {
        DatabaseMetaData meta = connection.getMetaData();
        String prodName = meta.getDatabaseProductName();
        String dbms_lc = prodName.toLowerCase(Locale.ROOT);
        if (dbms_lc.contains("postgresql"))
        {
            return DBMS_POSTGRES;
        }
        else if (dbms_lc.contains("oracle"))
        {
            return DBMS_ORACLE;
        }
        else if (dbms_lc.contains("h2")) // Used for unit testing only
        {
            return DBMS_H2;
        }
        else
        {
            return dbms_lc;
        }
    }

    /**
     * Get a reference to the configured DataSource (which can be used to
     * initialize the database using Flyway).
     * <P>
     * This is NOT public, as we discourage direct connections to the database
     * which bypass Hibernate. Only Flyway should be allowed a direct connection.
     * @return DataSource
     */
    protected static DataSource getDataSource()
    {
        // DataSource is configured via our ServiceManager (i.e. via Spring).
        return DSpaceServicesFactory.getInstance().getServiceManager().getServiceByName("dataSource", BasicDataSource.class);
    }

    /**
     * In case of a unit test the flyway db is cached to long leading to exceptions, we need to clear the object
     */
    public static void clearFlywayDBCache()
    {
        flywaydb = null;
    }

    /**
     * Returns the current Flyway schema_version being used by the given database.
     * (i.e. the version of the highest numbered migration that this database has run)
     * @param connection current DB Connection
     * @return version as string
     * @throws SQLException if database error occurs
     */
    public static String getCurrentFlywayState(Connection connection) throws SQLException {
        PreparedStatement statement = connection.prepareStatement("SELECT \"version\" FROM \"schema_version\" ORDER BY \"version\" desc");
        ResultSet resultSet = statement.executeQuery();
        resultSet.next();
        return resultSet.getString("version");
    }

    /**
     * Return the DSpace version that this Flyway-enabled database reports to be compatible with.
     * The version is retrieved from Flyway, and parsed into a Double to represent an actual
     * DSpace version number (e.g. 5.0, 6.0, etc)
     * @param connection current DB Connection
     * @return reported DSpace version as a Double
     * @throws SQLException if database error occurs
     */
    public static Double getCurrentFlywayDSpaceState(Connection connection) throws SQLException
    {
        String flywayState = getCurrentFlywayState(connection);
        Matcher matcher = Pattern.compile("^([0-9]*\\.[0-9]*)(\\.)?.*").matcher(flywayState);
        if(matcher.matches())
        {
            return Double.parseDouble(matcher.group(1));
        }
        return null;
    }
}<|MERGE_RESOLUTION|>--- conflicted
+++ resolved
@@ -17,14 +17,10 @@
 import java.sql.ResultSet;
 import java.sql.SQLException;
 import java.util.ArrayList;
-<<<<<<< HEAD
-import java.util.Locale;
-=======
 import java.util.List;
 import java.util.Locale;
 import java.util.regex.Matcher;
 import java.util.regex.Pattern;
->>>>>>> e5cb6299
 import javax.sql.DataSource;
 
 import org.apache.commons.dbcp2.BasicDataSource;
@@ -1102,18 +1098,8 @@
     /**
      * Get the Database Schema Name in use by this Connection, so that it can
      * be used to limit queries in other methods (e.g. tableExists()).
-<<<<<<< HEAD
-     * <P>
-     * NOTE: Once we upgrade to using Apache Commons DBCP / Pool version 2.0,
-     * this method WILL BE REMOVED in favor of java.sql.Connection's new
-     * "getSchema()" method.
-     * http://docs.oracle.com/javase/7/docs/api/java/sql/Connection.html#getSchema()
-     * 
-     * @param connection 
-=======
      *
      * @param connection
->>>>>>> e5cb6299
      *            Current Database Connection
      * @return Schema name as a string, or "null" if cannot be determined or unspecified
      */
@@ -1121,19 +1107,6 @@
             throws SQLException
     {
         String schema = null;
-<<<<<<< HEAD
-        DatabaseMetaData meta = connection.getMetaData();
-        
-        // Check the configured "db.schema" FIRST for the value configured there
-        schema = DatabaseManager.canonicalize(ConfigurationManager.getProperty("db.schema"));
-        
-        // If unspecified, determine "sane" defaults based on DB type
-        if(StringUtils.isBlank(schema))
-        {
-            String dbType = DatabaseManager.findDbKeyword(meta);
-        
-            if(dbType.equals(DatabaseManager.DBMS_POSTGRES))
-=======
         
         // Try to get the schema from the DB connection itself.
         // As long as the Database driver supports JDBC4.1, there should be a getSchema() method
@@ -1158,24 +1131,11 @@
             String dbType = getDbType(connection);
 
             if(dbType.equals(DBMS_POSTGRES))
->>>>>>> e5cb6299
             {
                 // For PostgreSQL, the default schema is named "public"
                 // See: http://www.postgresql.org/docs/9.0/static/ddl-schemas.html
                 schema = "public";
             }
-<<<<<<< HEAD
-            else if (dbType.equals(DatabaseManager.DBMS_ORACLE))
-            {
-                // For Oracle, default schema is actually the user account
-                // See: http://stackoverflow.com/a/13341390
-                schema = meta.getUserName();
-            }
-            else
-                schema = null;
-        }
-        
-=======
             else if (dbType.equals(DBMS_ORACLE))
             {
                 // For Oracle, default schema is actually the user account
@@ -1187,7 +1147,6 @@
                 schema = null;
         }
 
->>>>>>> e5cb6299
         return schema;
     }
 
@@ -1308,37 +1267,6 @@
             // (See ReindexerThread nested class below)
             ReindexerThread go = new ReindexerThread(indexer);
             go.start();
-        }
-    }
-
-    /**
-     * Determine the type of Database, based on the DB connection.
-     *
-     * @param connection current DB Connection
-     * @return a DB keyword/type (see DatabaseUtils.DBMS_* constants)
-     * @throws SQLException if database error
-     */
-    public static String getDbType(Connection connection)
-            throws SQLException
-    {
-        DatabaseMetaData meta = connection.getMetaData();
-        String prodName = meta.getDatabaseProductName();
-        String dbms_lc = prodName.toLowerCase(Locale.ROOT);
-        if (dbms_lc.contains("postgresql"))
-        {
-            return DBMS_POSTGRES;
-        }
-        else if (dbms_lc.contains("oracle"))
-        {
-            return DBMS_ORACLE;
-        }
-        else if (dbms_lc.contains("h2")) // Used for unit testing only
-        {
-            return DBMS_H2;
-        }
-        else
-        {
-            return dbms_lc;
         }
     }
 
