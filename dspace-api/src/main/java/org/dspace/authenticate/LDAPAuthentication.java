/**
 * The contents of this file are subject to the license and copyright
 * detailed in the LICENSE and NOTICE files at the root of the source
 * tree and available online at
 *
 * http://www.dspace.org/license/
 */
package org.dspace.authenticate;

import java.io.IOException;
import java.sql.SQLException;
import java.util.Arrays;
import java.util.Hashtable;
import java.util.List;

import javax.naming.NamingEnumeration;
import javax.naming.NamingException;
import javax.naming.directory.Attribute;
import javax.naming.directory.Attributes;
import javax.naming.directory.BasicAttribute;
import javax.naming.directory.BasicAttributes;
import javax.naming.directory.SearchControls;
import javax.naming.directory.SearchResult;
import javax.naming.ldap.InitialLdapContext;
import javax.naming.ldap.LdapContext;
import javax.naming.ldap.StartTlsRequest;
import javax.naming.ldap.StartTlsResponse;
import javax.servlet.http.HttpServletRequest;
import javax.servlet.http.HttpServletResponse;

import org.apache.commons.collections.ListUtils;
import org.apache.commons.lang.StringUtils;
import org.apache.log4j.Logger;
import org.dspace.authenticate.factory.AuthenticateServiceFactory;
import org.dspace.authenticate.service.AuthenticationService;
import org.dspace.authorize.AuthorizeException;
import org.dspace.core.ConfigurationManager;
import org.dspace.core.Context;
import org.dspace.core.LogManager;
import org.dspace.eperson.EPerson;
import org.dspace.eperson.Group;
import org.dspace.eperson.factory.EPersonServiceFactory;
import org.dspace.eperson.service.EPersonService;
import org.dspace.eperson.service.GroupService;

/**
 * This combined LDAP authentication method supersedes both the 'LDAPAuthentication'
 * and the 'LDAPHierarchicalAuthentication' methods. It's capable of both:
 * - authenticaton  against a flat LDAP tree where all users are in the same unit
 *   (if search.user or search.password is not set)
 * - authentication against structured hierarchical LDAP trees of users. 
 *   An initial bind is required using a user name and password in order to
 *   search the tree and find the DN of the user. A second bind is then required to
 *   check the credentials of the user by binding directly to their DN.
 *
 * @author Stuart Lewis, Chris Yates, Alex Barbieri, Flavio Botelho, Reuben Pasquini, Samuel Ottenhoff, Ivan Masár
 * @version $Revision$
 */
public class LDAPAuthentication
    implements AuthenticationMethod {

    /** log4j category */
    private static Logger log = Logger.getLogger(LDAPAuthentication.class);

    protected AuthenticationService authenticationService = AuthenticateServiceFactory.getInstance().getAuthenticationService();
    protected EPersonService ePersonService = EPersonServiceFactory.getInstance().getEPersonService();
    protected GroupService groupService = EPersonServiceFactory.getInstance().getGroupService();


    /**
     * Let a real auth method return true if it wants.
     * @throws SQLException if database error
     */
    @Override
    public boolean canSelfRegister(Context context,
                                   HttpServletRequest request,
                                   String username)
        throws SQLException
    {
        // Looks to see if autoregister is set or not
        return ConfigurationManager.getBooleanProperty("authentication-ldap", "autoregister");
    }

    /**
     * Nothing here, initialization is done when auto-registering.
     * @throws SQLException if database error
     */
    @Override
    public void initEPerson(Context context, HttpServletRequest request,
            EPerson eperson)
        throws SQLException
    {
        // XXX should we try to initialize netid based on email addr,
        // XXX  for eperson created by some other method??
    }

    /**
     * Cannot change LDAP password through dspace, right?
     * @throws SQLException if database error
     */
    @Override
    public boolean allowSetPassword(Context context,
                                    HttpServletRequest request,
                                    String username)
        throws SQLException
    {
        // XXX is this right?
        return false;
    }

    /*
     * This is an explicit method.
     */
    @Override
    public boolean isImplicit()
    {
        return false;
    }

    /*
     * Add authenticated users to the group defined in dspace.cfg by
     * the login.specialgroup key.
     */
    @Override
    public List<Group> getSpecialGroups(Context context, HttpServletRequest request)
    {
        // Prevents anonymous users from being added to this group, and the second check
        // ensures they are LDAP users
        try
        {
            if (!context.getCurrentUser().getNetid().equals(""))
            {
                String groupName = ConfigurationManager.getProperty("authentication-ldap", "login.specialgroup");
                if ((groupName != null) && (!groupName.trim().equals("")))
                {
                    Group ldapGroup = groupService.findByName(context, groupName);
                    if (ldapGroup == null)
                    {
                        // Oops - the group isn't there.
                        log.warn(LogManager.getHeader(context,
                                "ldap_specialgroup",
                                "Group defined in login.specialgroup does not exist"));
                        return ListUtils.EMPTY_LIST;
                    } else
                    {
                        return Arrays.asList(ldapGroup);
                    }
                }
            }
        }
        catch (Exception npe) {
            // The user is not an LDAP user, so we don't need to worry about them
        }
        return ListUtils.EMPTY_LIST;
    }

    /*
     * Authenticate the given credentials.
     * This is the heart of the authentication method: test the
     * credentials for authenticity, and if accepted, attempt to match
     * (or optionally, create) an <code>EPerson</code>.  If an <code>EPerson</code> is found it is
     * set in the <code>Context</code> that was passed.
     *
     * @param context
     *  DSpace context, will be modified (ePerson set) upon success.
     *
     * @param username
     *  Username (or email address) when method is explicit. Use null for
     *  implicit method.
     *
     * @param password
     *  Password for explicit auth, or null for implicit method.
     *
     * @param realm
     *  Realm is an extra parameter used by some authentication methods, leave null if
     *  not applicable.
     *
     * @param request
     *  The HTTP request that started this operation, or null if not applicable.
     *
     * @return One of:
     *   SUCCESS, BAD_CREDENTIALS, CERT_REQUIRED, NO_SUCH_USER, BAD_ARGS
     * <p>Meaning:
     * <br>SUCCESS         - authenticated OK.
     * <br>BAD_CREDENTIALS - user exists, but credentials (e.g. passwd) don't match
     * <br>CERT_REQUIRED   - not allowed to login this way without X.509 cert.
     * <br>NO_SUCH_USER    - user not found using this method.
     * <br>BAD_ARGS        - user/pw not appropriate for this method
     */
    @Override
    public int authenticate(Context context,
                            String netid,
                            String password,
                            String realm,
                            HttpServletRequest request)
        throws SQLException
    {
        log.info(LogManager.getHeader(context, "auth", "attempting trivial auth of user="+netid));

        // Skip out when no netid or password is given.
        if (netid == null || password == null)
        {
            return BAD_ARGS;
        }

        // Locate the eperson
        EPerson eperson = null;
        try
        {
                eperson = ePersonService.findByNetid(context, netid.toLowerCase());
        }
        catch (SQLException e)
        {
        }
        SpeakerToLDAP ldap = new SpeakerToLDAP(log);

        // Get the DN of the user
        boolean anonymousSearch = ConfigurationManager.getBooleanProperty("authentication-ldap", "search.anonymous");
        String adminUser = ConfigurationManager.getProperty("authentication-ldap", "search.user");
        String adminPassword = ConfigurationManager.getProperty("authentication-ldap", "search.password");
        String objectContext = ConfigurationManager.getProperty("authentication-ldap", "object_context");
        String idField = ConfigurationManager.getProperty("authentication-ldap", "id_field");
        String dn = "";

        // If adminUser is blank and anonymous search is not allowed, then we can't search so construct the DN instead of searching it
        if ((StringUtils.isBlank(adminUser) || StringUtils.isBlank(adminPassword)) && !anonymousSearch)
        {
            dn = idField + "=" + netid + "," + objectContext;
        }
        else
        {
            dn = ldap.getDNOfUser(adminUser, adminPassword, context, netid);
        }

        // Check a DN was found
        if ((dn == null) || (dn.trim().equals("")))
        {
            log.info(LogManager
                .getHeader(context, "failed_login", "no DN found for user " + netid));
            return BAD_CREDENTIALS;
        }

        // if they entered a netid that matches an eperson
        if (eperson != null)
        {
            // e-mail address corresponds to active account
            if (eperson.getRequireCertificate())
            {
                return CERT_REQUIRED;
            }
            else if (!eperson.canLogIn())
            {
                return BAD_ARGS;
            }

            if (ldap.ldapAuthenticate(dn, password, context))
            {
                context.setCurrentUser(eperson);

                // assign user to groups based on ldap dn
                assignGroups(dn, ldap.ldapGroup, context);
                
                log.info(LogManager
                    .getHeader(context, "authenticate", "type=ldap"));
                return SUCCESS;
            }
            else
            {
                return BAD_CREDENTIALS;
            }
        }
        else
        {
            // the user does not already exist so try and authenticate them
            // with ldap and create an eperson for them

            if (ldap.ldapAuthenticate(dn, password, context))
            {
                // Register the new user automatically
                log.info(LogManager.getHeader(context,
                                "autoregister", "netid=" + netid));

                String email = ldap.ldapEmail;

                // Check if we were able to determine an email address from LDAP
                if (StringUtils.isEmpty(email))
                {
                    // If no email, check if we have a "netid_email_domain". If so, append it to the netid to create email
                    if (StringUtils.isNotEmpty(ConfigurationManager.getProperty("authentication-ldap", "netid_email_domain")))
                    {
                        email = netid + ConfigurationManager.getProperty("authentication-ldap", "netid_email_domain");
                    }
                    else
                    {
                        // We don't have a valid email address. We'll default it to 'netid' but log a warning
                        log.warn(LogManager.getHeader(context, "autoregister",
                                "Unable to locate email address for account '" + netid + "', so it has been set to '" + netid + "'. " +
                                "Please check the LDAP 'email_field' OR consider configuring 'netid_email_domain'."));
                        email = netid;
                    }
                }

                if (StringUtils.isNotEmpty(email))
                {
                    try
                    {
                        eperson = ePersonService.findByEmail(context, email);
                        if (eperson!=null)
                        {
                            log.info(LogManager.getHeader(context,
                                    "type=ldap-login", "type=ldap_but_already_email"));
                            context.turnOffAuthorisationSystem();
                            eperson.setNetid(netid.toLowerCase());
<<<<<<< HEAD
                            eperson.update();
                            context.commit();
=======
                            ePersonService.update(context, eperson);
                            context.dispatchEvents();
>>>>>>> e5cb6299
                            context.restoreAuthSystemState();
                            context.setCurrentUser(eperson);

                            // assign user to groups based on ldap dn
                            assignGroups(dn, ldap.ldapGroup, context);

                            return SUCCESS;
                        }
                        else
                        {
                            if (canSelfRegister(context, request, netid))
                            {
                                // TEMPORARILY turn off authorisation
                                try
                                {
                                    context.turnOffAuthorisationSystem();
<<<<<<< HEAD
                                    eperson = EPerson.create(context);
=======
                                    eperson = ePersonService.create(context);
>>>>>>> e5cb6299
                                    if (StringUtils.isNotEmpty(email))
                                    {
                                        eperson.setEmail(email);
                                    }
                                    if (StringUtils.isNotEmpty(ldap.ldapGivenName))
                                    {
                                        eperson.setFirstName(context, ldap.ldapGivenName);
                                    }
                                    if (StringUtils.isNotEmpty(ldap.ldapSurname))
                                    {
                                        eperson.setLastName(context, ldap.ldapSurname);
                                    }
                                    if (StringUtils.isNotEmpty(ldap.ldapPhone))                                    
                                    {
                                        ePersonService.setMetadata(context, eperson, "phone", ldap.ldapPhone);
                                    }
                                    eperson.setNetid(netid.toLowerCase());
                                    eperson.setCanLogIn(true);
                                    authenticationService.initEPerson(context, request, eperson);
                                    ePersonService.update(context, eperson);
                                    context.dispatchEvents();
                                    context.setCurrentUser(eperson);

                                    // assign user to groups based on ldap dn
                                    assignGroups(dn, ldap.ldapGroup, context);
                                }
                                catch (AuthorizeException e)
                                {
                                    return NO_SUCH_USER;
                                }
                                finally
                                {
                                    context.restoreAuthSystemState();
                                }

                                log.info(LogManager.getHeader(context, "authenticate",
                                            "type=ldap-login, created ePerson"));
                                return SUCCESS;
                            }
                            else
                            {
                                // No auto-registration for valid certs
                                log.info(LogManager.getHeader(context,
                                                "failed_login", "type=ldap_but_no_record"));
                                return NO_SUCH_USER;
                            }
                        }
                    }
                    catch (AuthorizeException e)
                    {
                        eperson = null;
                    }
                    finally
                    {
                        context.restoreAuthSystemState();
                    }
                }
            }
        }
        return BAD_ARGS;
    }

    /**
     * Internal class to manage LDAP query and results, mainly
     * because there are multiple values to return.
     */
    private static class SpeakerToLDAP {

        private Logger log = null;

        protected String ldapEmail = null;
        protected String ldapGivenName = null;
        protected String ldapSurname = null;
        protected String ldapPhone = null;
        protected String ldapGroup = null;

        /** LDAP settings */
        String ldap_provider_url = ConfigurationManager.getProperty("authentication-ldap", "provider_url");
        String ldap_id_field = ConfigurationManager.getProperty("authentication-ldap", "id_field");
        String ldap_search_context = ConfigurationManager.getProperty("authentication-ldap", "search_context");
        String ldap_search_scope = ConfigurationManager.getProperty("authentication-ldap", "search_scope");

        String ldap_email_field = ConfigurationManager.getProperty("authentication-ldap", "email_field");
        String ldap_givenname_field = ConfigurationManager.getProperty("authentication-ldap", "givenname_field");
        String ldap_surname_field = ConfigurationManager.getProperty("authentication-ldap", "surname_field");
        String ldap_phone_field = ConfigurationManager.getProperty("authentication-ldap", "phone_field");
        String ldap_group_field = ConfigurationManager.getProperty("authentication-ldap", "login.groupmap.attribute"); 
        
        boolean useTLS = ConfigurationManager.getBooleanProperty("authentication-ldap", "starttls", false);

        SpeakerToLDAP(Logger thelog)
        {
            log = thelog;
        }

        protected String getDNOfUser(String adminUser, String adminPassword, Context context, String netid)
        {
            // The resultant DN
            String resultDN;

            // The search scope to use (default to 0)
            int ldap_search_scope_value = 0;
            try
            {
                ldap_search_scope_value = Integer.parseInt(ldap_search_scope.trim());
            }
            catch (NumberFormatException e)
            {
                // Log the error if it has been set but is invalid
                if (ldap_search_scope != null)
                {
                    log.warn(LogManager.getHeader(context,
                            "ldap_authentication", "invalid search scope: " + ldap_search_scope));
                }
            }

            // Set up environment for creating initial context
            Hashtable<String, String> env = new Hashtable<String, String>();
            env.put(javax.naming.Context.INITIAL_CONTEXT_FACTORY, "com.sun.jndi.ldap.LdapCtxFactory");
            env.put(javax.naming.Context.PROVIDER_URL, ldap_provider_url);
            
            LdapContext ctx = null;
            StartTlsResponse startTLSResponse = null;

            try
            {
                if ((adminUser != null) && (!adminUser.trim().equals("")) &&
                    (adminPassword != null) && (!adminPassword.trim().equals("")))
                {
                    if(useTLS)
                    {
                        ctx = new InitialLdapContext(env, null);
                        // start TLS
                        startTLSResponse = (StartTlsResponse) ctx
                                .extendedOperation(new StartTlsRequest());
        
                        startTLSResponse.negotiate();
        
                        // perform simple client authentication
                        ctx.addToEnvironment(javax.naming.Context.SECURITY_AUTHENTICATION, "simple");
                        ctx.addToEnvironment(javax.naming.Context.SECURITY_PRINCIPAL,
                                adminUser);
                        ctx.addToEnvironment(javax.naming.Context.SECURITY_CREDENTIALS,
                                adminPassword);
                    }
                    else
                    {
                        // Use admin credentials for search// Authenticate
                        env.put(javax.naming.Context.SECURITY_AUTHENTICATION, "simple");
                        env.put(javax.naming.Context.SECURITY_PRINCIPAL, adminUser);
                        env.put(javax.naming.Context.SECURITY_CREDENTIALS, adminPassword);
                    }
                }
                else
                {
                    // Use anonymous authentication
                    env.put(javax.naming.Context.SECURITY_AUTHENTICATION, "none");
                }
                        
                if (ctx == null) {
                    // Create initial context
                    ctx = new InitialLdapContext(env, null);
                }

                Attributes matchAttrs = new BasicAttributes(true);
                matchAttrs.put(new BasicAttribute(ldap_id_field, netid));

                // look up attributes
                try
                {
                    SearchControls ctrls = new SearchControls();
                    ctrls.setSearchScope(ldap_search_scope_value);

                    String searchName = "";
                    if(useTLS)
                    {
                        searchName = ldap_search_context;
                    }
                    else
                    {
                        searchName = ldap_provider_url + ldap_search_context;
                    }
                    NamingEnumeration<SearchResult> answer = ctx.search(
                            searchName,
                            "(&({0}={1}))", new Object[] { ldap_id_field,
                                    netid }, ctrls);

                    while (answer.hasMoreElements()) {
                        SearchResult sr = answer.next();
                        if (StringUtils.isEmpty(ldap_search_context)) {
                            resultDN = sr.getName();
                        } else {
                            resultDN = (sr.getName() + "," + ldap_search_context);
                        }

                        String attlist[] = {ldap_email_field, ldap_givenname_field,
                                            ldap_surname_field, ldap_phone_field, ldap_group_field};
                        Attributes atts = sr.getAttributes();
                        Attribute att;

                        if (attlist[0] != null) {
                            att = atts.get(attlist[0]);
                            if (att != null)
                            {
                                ldapEmail = (String) att.get();
                            }
                        }

                        if (attlist[1] != null) {
                            att = atts.get(attlist[1]);
                            if (att != null)
                            {
                                ldapGivenName = (String) att.get();
                            }
                        }

                        if (attlist[2] != null) {
                            att = atts.get(attlist[2]);
                            if (att != null)
                            {
                                ldapSurname = (String) att.get();
                            }
                        }

                        if (attlist[3] != null) {
                            att = atts.get(attlist[3]);
                            if (att != null)
                            {
                                ldapPhone = (String) att.get();
                            }
                        }
                
                        if (attlist[4] != null) {
                            att = atts.get(attlist[4]);
                            if (att != null) 
                            {
                                ldapGroup = (String) att.get();
                            }
                        }

                        if (answer.hasMoreElements()) {
                            // Oh dear - more than one match
                            // Ambiguous user, can't continue

                        } else {
                            log.debug(LogManager.getHeader(context, "got DN", resultDN));
                            return resultDN;
                        }
                    }
                }
                catch (NamingException e)
                {
                    // if the lookup fails go ahead and create a new record for them because the authentication
                    // succeeded
                    log.warn(LogManager.getHeader(context,
                                "ldap_attribute_lookup", "type=failed_search "
                                        + e));
                }
            }
            catch (NamingException | IOException e)
            {
                log.warn(LogManager.getHeader(context,
                            "ldap_authentication", "type=failed_auth " + e));
            }
            finally
            {
                // Close the context when we're done
                try
                {
                    if (startTLSResponse != null)
                    {
                        startTLSResponse.close();
                    }
                    if (ctx != null)
                    {
                        ctx.close();
                    }
                }
                catch (NamingException | IOException e)
                {
                }
            }

            // No DN match found
            return null;
        }

        /**
         * contact the ldap server and attempt to authenticate
         */
        protected boolean ldapAuthenticate(String netid, String password,
                        Context context) {
            if (!password.equals("")) {
                
                LdapContext ctx = null;
                StartTlsResponse startTLSResponse = null;
                
                
                // Set up environment for creating initial context
                Hashtable<String, String> env = new Hashtable<String, String>();
                env.put(javax.naming.Context.INITIAL_CONTEXT_FACTORY,
                        "com.sun.jndi.ldap.LdapCtxFactory");
                env.put(javax.naming.Context.PROVIDER_URL, ldap_provider_url);

                try
                {
                    if(useTLS)
                    {
                        ctx = new InitialLdapContext(env, null);
                        // start TLS
                        startTLSResponse = (StartTlsResponse) ctx
                                .extendedOperation(new StartTlsRequest());
        
                        startTLSResponse.negotiate();
        
                        // perform simple client authentication
                        ctx.addToEnvironment(javax.naming.Context.SECURITY_AUTHENTICATION, "simple");
                        ctx.addToEnvironment(javax.naming.Context.SECURITY_PRINCIPAL,
                                netid);
                        ctx.addToEnvironment(javax.naming.Context.SECURITY_CREDENTIALS,
                                password);
                        ctx.addToEnvironment(javax.naming.Context.AUTHORITATIVE, "true");
                        ctx.addToEnvironment(javax.naming.Context.REFERRAL, "follow");
                        // dummy operation to check if authentication has succeeded
                        ctx.getAttributes("");
                    }

                    else if (!useTLS)
                    {
                        // Authenticate
                        env.put(javax.naming.Context.SECURITY_AUTHENTICATION, "Simple");
                        env.put(javax.naming.Context.SECURITY_PRINCIPAL, netid);
                        env.put(javax.naming.Context.SECURITY_CREDENTIALS, password);
                        env.put(javax.naming.Context.AUTHORITATIVE, "true");
                        env.put(javax.naming.Context.REFERRAL, "follow");
        
                        // Try to bind
                        ctx = new InitialLdapContext(env, null);
                    }
                }
                catch (NamingException | IOException e)
                {
                    // something went wrong (like wrong password) so return false
                    log.warn(LogManager.getHeader(context,
                            "ldap_authentication", "type=failed_auth " + e));
                    return false;
                } finally 
                {
                    // Close the context when we're done
                    try {
                        if (startTLSResponse != null)
                        {
                            startTLSResponse.close();
                        }
                        if (ctx != null)
                        {
                            ctx.close();
                        }
                    } catch (NamingException | IOException e) {}
                }
            } else 
            {
                return false;
            }

            return true;
        }        
    }

    /*
     * Returns URL to which to redirect to obtain credentials (either password
     * prompt or e.g. HTTPS port for client cert.); null means no redirect.
     *
     * @param context
     *  DSpace context, will be modified (ePerson set) upon success.
     *
     * @param request
     *  The HTTP request that started this operation, or null if not applicable.
     *
     * @param response
     *  The HTTP response from the servlet method.
     *
     * @return fully-qualified URL
     */
    @Override
    public String loginPageURL(Context context,
                            HttpServletRequest request,
                            HttpServletResponse response)
    {
        return response.encodeRedirectURL(request.getContextPath() +
                                          "/ldap-login");
    }

    /**
     * Returns message key for title of the "login" page, to use
     * in a menu showing the choice of multiple login methods.
     *
     * @param context
     *  DSpace context, will be modified (ePerson set) upon success.
     *
     * @return Message key to look up in i18n message catalog.
     */
    @Override
    public String loginPageTitle(Context context)
    {
        return "org.dspace.eperson.LDAPAuthentication.title";
    }


    /*
     * Add authenticated users to the group defined in dspace.cfg by
     * the authentication-ldap.login.groupmap.* key.
     */
    private void assignGroups(String dn, String group, Context context)
    {
        if (StringUtils.isNotBlank(dn)) 
        {
            System.out.println("dn:" + dn);
            int i = 1;
            String groupMap = ConfigurationManager.getProperty("authentication-ldap", "login.groupmap." + i);
            
            boolean cmp;
            
            while (groupMap != null)
            {
                String t[] = groupMap.split(":");
                String ldapSearchString = t[0];
                String dspaceGroupName = t[1];
 
                if (group == null) {
                    cmp = StringUtils.containsIgnoreCase(dn, ldapSearchString + ",");
                } else {
                    cmp = StringUtils.equalsIgnoreCase(group, ldapSearchString);
                }

                if (cmp) 
                {
                    // assign user to this group   
                    try
                    {
                        Group ldapGroup = groupService.findByName(context, dspaceGroupName);
                        if (ldapGroup != null)
                        {
                            groupService.addMember(context, ldapGroup, context.getCurrentUser());
                            groupService.update(context, ldapGroup);
                        }
                        else
                        {
                            // The group does not exist
                            log.warn(LogManager.getHeader(context,
                                    "ldap_assignGroupsBasedOnLdapDn",
                                    "Group defined in authentication-ldap.login.groupmap." + i + " does not exist :: " + dspaceGroupName));
                        }
                    }
                    catch (AuthorizeException ae)
                    {
                        log.debug(LogManager.getHeader(context, "assignGroupsBasedOnLdapDn could not authorize addition to group", dspaceGroupName));
                    }
                    catch (SQLException e)
                    {
                        log.debug(LogManager.getHeader(context, "assignGroupsBasedOnLdapDn could not find group", dspaceGroupName));
                    }
                }

                groupMap = ConfigurationManager.getProperty("authentication-ldap", "login.groupmap." + ++i);
            }
        }
    }
}<|MERGE_RESOLUTION|>--- conflicted
+++ resolved
@@ -311,13 +311,8 @@
                                     "type=ldap-login", "type=ldap_but_already_email"));
                             context.turnOffAuthorisationSystem();
                             eperson.setNetid(netid.toLowerCase());
-<<<<<<< HEAD
-                            eperson.update();
-                            context.commit();
-=======
                             ePersonService.update(context, eperson);
                             context.dispatchEvents();
->>>>>>> e5cb6299
                             context.restoreAuthSystemState();
                             context.setCurrentUser(eperson);
 
@@ -334,11 +329,7 @@
                                 try
                                 {
                                     context.turnOffAuthorisationSystem();
-<<<<<<< HEAD
-                                    eperson = EPerson.create(context);
-=======
                                     eperson = ePersonService.create(context);
->>>>>>> e5cb6299
                                     if (StringUtils.isNotEmpty(email))
                                     {
                                         eperson.setEmail(email);
