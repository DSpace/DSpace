/*
 * LDAPAuthentication.java
 *
 * Version: $Revision$
 *
 * Date: $Date$
 *
 * Copyright (c) 2002-2005, Hewlett-Packard Company and Massachusetts
 * Institute of Technology.  All rights reserved.
 *
 * Redistribution and use in source and binary forms, with or without
 * modification, are permitted provided that the following conditions are
 * met:
 *
 * - Redistributions of source code must retain the above copyright
 * notice, this list of conditions and the following disclaimer.
 *
 * - Redistributions in binary form must reproduce the above copyright
 * notice, this list of conditions and the following disclaimer in the
 * documentation and/or other materials provided with the distribution.
 *
 * - Neither the name of the Hewlett-Packard Company nor the name of the
 * Massachusetts Institute of Technology nor the names of their
 * contributors may be used to endorse or promote products derived from
 * this software without specific prior written permission.
 *
 * THIS SOFTWARE IS PROVIDED BY THE COPYRIGHT HOLDERS AND CONTRIBUTORS
 * ``AS IS'' AND ANY EXPRESS OR IMPLIED WARRANTIES, INCLUDING, BUT NOT
 * LIMITED TO, THE IMPLIED WARRANTIES OF MERCHANTABILITY AND FITNESS FOR
 * A PARTICULAR PURPOSE ARE DISCLAIMED. IN NO EVENT SHALL THE COPYRIGHT
 * HOLDERS OR CONTRIBUTORS BE LIABLE FOR ANY DIRECT, INDIRECT,
 * INCIDENTAL, SPECIAL, EXEMPLARY, OR CONSEQUENTIAL DAMAGES (INCLUDING,
 * BUT NOT LIMITED TO, PROCUREMENT OF SUBSTITUTE GOODS OR SERVICES; LOSS
 * OF USE, DATA, OR PROFITS; OR BUSINESS INTERRUPTION) HOWEVER CAUSED AND
 * ON ANY THEORY OF LIABILITY, WHETHER IN CONTRACT, STRICT LIABILITY, OR
 * TORT (INCLUDING NEGLIGENCE OR OTHERWISE) ARISING IN ANY WAY OUT OF THE
 * USE OF THIS SOFTWARE, EVEN IF ADVISED OF THE POSSIBILITY OF SUCH
 * DAMAGE.
 */
package org.dspace.authenticate;

import java.util.Hashtable;

import javax.naming.NamingEnumeration;
import javax.naming.NamingException;
import javax.naming.directory.Attribute;
import javax.naming.directory.Attributes;
import javax.naming.directory.BasicAttribute;
import javax.naming.directory.BasicAttributes;
import javax.naming.directory.DirContext;
import javax.naming.directory.InitialDirContext;
import javax.naming.directory.SearchResult;
import javax.servlet.http.HttpServletRequest;
import javax.servlet.http.HttpServletResponse;

import org.apache.log4j.Logger;
import org.dspace.authorize.AuthorizeException;
import org.dspace.core.ConfigurationManager;
import org.dspace.core.Context;
import org.dspace.core.LogManager;
import org.dspace.eperson.EPerson;
import org.dspace.eperson.Group;

/**
 * Authentication module to authenticate against a flat LDAP tree where
 * all users are in the same unit.
 *
 * @author Larry Stone, Stuart Lewis
 * @version $Revision$
 */
public class LDAPAuthentication
    implements AuthenticationMethod {

    /** log4j category */
    private static Logger log = Logger.getLogger(LDAPAuthentication.class);

    /**
     * Let a real auth method return true if it wants.
     */
    public boolean canSelfRegister(Context context,
                                   HttpServletRequest request,
                                   String username)
    {
        // XXX might also want to check that username exists in LDAP.

        return ConfigurationManager.getBooleanProperty("webui.ldap.autoregister");
    }

    /**
     *  Nothing here, initialization is done when auto-registering.
     */
    public void initEPerson(Context context, HttpServletRequest request,
            EPerson eperson)
    {
        // XXX should we try to initialize netid based on email addr,
        // XXX  for eperson created by some other method??
    }

    /**
     * Cannot change LDAP password through dspace, right?
     */
    public boolean allowSetPassword(Context context,
                                    HttpServletRequest request,
                                    String username)
    {
        // XXX is this right?
        return false;
    }

    /*
     * This is an explicit method.
     */
    public boolean isImplicit()
    {
        return false;
    }

    /*
     * Add authenticated users to the group defined in dspace.cfg by
     * the ldap.login.specialgroup key.
     */
    public int[] getSpecialGroups(Context context, HttpServletRequest request)
    {
		// Prevents anonymous users from being added to this group, and the second check
		// ensures they are LDAP users
		try
		{
			if (!context.getCurrentUser().getNetid().equals(""))
			{
				String groupName = ConfigurationManager.getProperty("ldap.login.specialgroup");
				if ((groupName != null) && (!groupName.trim().equals("")))
				{
				Group ldapGroup = Group.findByName(context, groupName);
					if (ldapGroup == null)
					{
						// Oops - the group isn't there.
						log.warn(LogManager.getHeader(context,
								"ldap_specialgroup",
								"Group defined in ldap.login.specialgroup does not exist"));
						return new int[0];
					} else
					{
						return new int[] { ldapGroup.getID() };
					}
				}
			}
		}
		catch (Exception npe) {
			// The user is not an LDAP user, so we don't need to worry about them
		}
		return new int[0];
    }
	
	/*
     * MIT policy on certs and groups, so always short-circuit.
     *
     * @return One of:
     *   SUCCESS, BAD_CREDENTIALS, CERT_REQUIRED, NO_SUCH_USER, BAD_ARGS
     */
    public int authenticate(Context context,
                            String netid,
                            String password,
                            String realm,
                            HttpServletRequest request)
    {
        log.info(LogManager.getHeader(context, "auth", "attempting trivial auth of user="+netid));

        // Skip out when no netid or password is given.
        if (netid == null || password == null)
        	return BAD_ARGS;

        // Locate the eperson
<<<<<<< HEAD
        EPerson eperson = EPerson.findByNetid(context, netid.toLowerCase());

=======
        EPerson eperson = null;
        try
        {
        		eperson = EPerson.findByNetid(context, netid.toLowerCase());
        }
        catch (SQLException e)
        {
        }
>>>>>>> a68d3779
        boolean loggedIn = false;
        SpeakerToLDAP ldap = new SpeakerToLDAP(log);

        // if they entered a netid that matches an eperson
        if (eperson != null)
        {
            // e-mail address corresponds to active account
            if (eperson.getRequireCertificate())
                return CERT_REQUIRED;
            else if (!eperson.canLogIn())
                return BAD_ARGS;
            {
                if (ldap.ldapAuthenticate(netid, password, context))
                {
                    context.setCurrentUser(eperson = EPerson.findByNetid(context, netid.toLowerCase()));
                    log.info(LogManager
                        .getHeader(context, "authenticate", "type=ldap"));
                    return SUCCESS;
                }
                else
                   return BAD_CREDENTIALS;
            }
        }

        // the user does not already exist so try and authenticate them
        // with ldap and create an eperson for them
        else
        {
            if (ldap.ldapAuthenticate(netid, password, context))
            {
                // Register the new user automatically
                log.info(LogManager.getHeader(context,
                                "autoregister", "netid=" + netid));

                if ((ldap.ldapEmail!=null)&&(!ldap.ldapEmail.equals("")))
                {
                    try
                    {
                        eperson = EPerson.findByEmail(context, ldap.ldapEmail);
	                    if (eperson!=null)
	                    {
	                        log.info(LogManager.getHeader(context,
	                                "type=ldap-login", "type=ldap_but_already_email"));
	                        context.setIgnoreAuthorization(true);
	                        eperson.setNetid(netid.toLowerCase());
	                        eperson.update();
                            try
                            {
	                            context.commit();
                            }
                            catch (java.sql.SQLException sqle)
                            {
                                throw new RuntimeException(sqle);
                            }
	                        context.setIgnoreAuthorization(false);
	                        context.setCurrentUser(eperson);
	                        return SUCCESS;
	                    }
	                    else
	                    {
	                        if (canSelfRegister(context, request, netid))
	                        {
	                            // TEMPORARILY turn off authorisation
	                            try
	                            {
	                                context.setIgnoreAuthorization(true);
	                                eperson = EPerson.create(context);
	                                if ((ldap.ldapEmail!=null)&&(!ldap.ldapEmail.equals(""))) eperson.setEmail(ldap.ldapEmail);
	                                else eperson.setEmail(netid);
	                                if ((ldap.ldapGivenName!=null)&&(!ldap.ldapGivenName.equals(""))) eperson.setFirstName(ldap.ldapGivenName);
	                                if ((ldap.ldapSurname!=null)&&(!ldap.ldapSurname.equals(""))) eperson.setLastName(ldap.ldapSurname);
	                                if ((ldap.ldapPhone!=null)&&(!ldap.ldapPhone.equals(""))) eperson.setMetadata("phone", ldap.ldapPhone);
	                                eperson.setNetid(netid.toLowerCase());
	                                eperson.setCanLogIn(true);
	                                AuthenticationManager.initEPerson(context, request, eperson);
	                                eperson.update();
	                                context.commit();
									context.setCurrentUser(eperson);
								}
	                            catch (AuthorizeException e)
	                            {
	                                return NO_SUCH_USER;
	                            }
                                catch (java.sql.SQLException sqle)
                                {
                                    throw new RuntimeException(sqle);
                                }
	                            finally
	                            {
	                                context.setIgnoreAuthorization(false);
	                            }

	                            log.info(LogManager.getHeader(context, "authenticate",
	                                        "type=ldap-login, created ePerson"));
	                            return SUCCESS;
	                        }
	                        else
	                        {
	                            // No auto-registration for valid certs
	                            log.info(LogManager.getHeader(context,
	                                            "failed_login", "type=ldap_but_no_record"));
	                            return NO_SUCH_USER;
	                        }
	                    }
                    }
                    catch (AuthorizeException e)
                    {
                        eperson = null;
                    }
                    finally
                    {
                        context.setIgnoreAuthorization(false);
                    }
                }
            }
        }
        return BAD_ARGS;
    }

    /**
     * Internal class to manage LDAP query and results, mainly
     * because there are multiple values to return.
     */
    public class SpeakerToLDAP {

        private Logger log = null;

        /** ldap email result */
        protected String ldapEmail = null;

        /** ldap name result */
        protected String ldapGivenName = null;
        protected String ldapSurname = null;
        protected String ldapPhone = null;

        SpeakerToLDAP(Logger thelog)
        {
            log = thelog;
        }

        /**
         * contact the ldap server and attempt to authenticate
         */
        protected boolean ldapAuthenticate(String netid, String password, Context context)
        {
            if (!password.equals(""))
            {
                String ldap_provider_url = ConfigurationManager.getProperty("ldap.provider_url");
                String ldap_id_field = ConfigurationManager.getProperty("ldap.id_field");
                String ldap_search_context = ConfigurationManager.getProperty("ldap.search_context");
                String ldap_object_context = ConfigurationManager.getProperty("ldap.object_context");

                // Set up environment for creating initial context
                Hashtable env = new Hashtable(11);
                env.put(javax.naming.Context.INITIAL_CONTEXT_FACTORY, "com.sun.jndi.ldap.LdapCtxFactory");
                env.put(javax.naming.Context.PROVIDER_URL, ldap_provider_url);

                // Authenticate
                env.put(javax.naming.Context.SECURITY_AUTHENTICATION, "simple");
                env.put(javax.naming.Context.SECURITY_PRINCIPAL, ldap_id_field+"="+netid+","+ldap_object_context);
                env.put(javax.naming.Context.SECURITY_CREDENTIALS, password);

                DirContext ctx = null;
                try
                {
                    // Create initial context
                    ctx = new InitialDirContext(env);

                    String ldap_email_field = ConfigurationManager.getProperty("ldap.email_field");
                    String ldap_givenname_field = ConfigurationManager.getProperty("ldap.givenname_field");
                    String ldap_surname_field = ConfigurationManager.getProperty("ldap.surname_field");
                    String ldap_phone_field = ConfigurationManager.getProperty("ldap.phone_field");

                    Attributes matchAttrs = new BasicAttributes(true);
                    matchAttrs.put(new BasicAttribute(ldap_id_field, netid));

                    String attlist[] = {ldap_email_field, ldap_givenname_field, ldap_surname_field, ldap_phone_field};

                    // look up attributes
                    try
                    {
                        NamingEnumeration answer = ctx.search(ldap_search_context, matchAttrs, attlist);
                        while(answer.hasMore()) {
                            SearchResult sr = (SearchResult)answer.next();
                            Attributes atts = sr.getAttributes();
                            Attribute att;

                            if (attlist[0]!=null)
                            {
                                    att = atts.get(attlist[0]);
                                    if (att != null) ldapEmail = (String)att.get();
                            }

                            if (attlist[1]!=null)
                            {
                                    att = atts.get(attlist[1]);
                                    if (att != null) ldapGivenName = (String)att.get();
                            }

                            if (attlist[2]!=null)
                            {
                                    att = atts.get(attlist[2]);
                                    if (att != null) ldapSurname = (String)att.get();
                            }

                            if (attlist[3]!=null)
                            {
                                    att = atts.get(attlist[3]);
                                    if (att != null) ldapPhone = (String)att.get();
                            }
                        }
                    }
                    catch (NamingException e)
                    {
                        // if the lookup fails go ahead and create a new record for them because the authentication
                        // succeeded
                        log.warn(LogManager.getHeader(context,
                                        "ldap_attribute_lookup", "type=failed_search "+e));
                        return true;
                    }
                }
                catch (NamingException e)
                {
                    log.warn(LogManager.getHeader(context,
                                        "ldap_authentication", "type=failed_auth "+e));
                    return false;
                }
                finally
                {
                    // Close the context when we're done
                    try
                    {
                        if (ctx != null)
                            ctx.close();
                    }
                    catch (NamingException e)
                    {
                    }
                }
            }
            else
            {
                return false;
            }

            return true;
        }


    }

    /*
     * Returns URL to which to redirect to obtain credentials (either password
     * prompt or e.g. HTTPS port for client cert.); null means no redirect.
     *
     * @param context
     *  DSpace context, will be modified (ePerson set) upon success.
     *
     * @param request
     *  The HTTP request that started this operation, or null if not applicable.
     *
     * @param response
     *  The HTTP response from the servlet method.
     *
     * @return fully-qualified URL
     */
    public String loginPageURL(Context context,
                            HttpServletRequest request,
                            HttpServletResponse response)
    {
        return response.encodeRedirectURL(request.getContextPath() +
                                          "/ldap-login");
    }

    /**
     * Returns message key for title of the "login" page, to use
     * in a menu showing the choice of multiple login methods.
     *
     * @param context
     *  DSpace context, will be modified (ePerson set) upon success.
     *
     * @return Message key to look up in i18n message catalog.
     */
    public String loginPageTitle(Context context)
    {
        return "org.dspace.eperson.LDAPAuthentication.title";
    }
}<|MERGE_RESOLUTION|>--- conflicted
+++ resolved
@@ -39,6 +39,7 @@
  */
 package org.dspace.authenticate;
 
+import java.sql.SQLException;
 import java.util.Hashtable;
 
 import javax.naming.NamingEnumeration;
@@ -80,6 +81,7 @@
     public boolean canSelfRegister(Context context,
                                    HttpServletRequest request,
                                    String username)
+        throws SQLException
     {
         // XXX might also want to check that username exists in LDAP.
 
@@ -91,6 +93,7 @@
      */
     public void initEPerson(Context context, HttpServletRequest request,
             EPerson eperson)
+        throws SQLException
     {
         // XXX should we try to initialize netid based on email addr,
         // XXX  for eperson created by some other method??
@@ -102,6 +105,7 @@
     public boolean allowSetPassword(Context context,
                                     HttpServletRequest request,
                                     String username)
+        throws SQLException
     {
         // XXX is this right?
         return false;
@@ -162,6 +166,7 @@
                             String password,
                             String realm,
                             HttpServletRequest request)
+        throws SQLException
     {
         log.info(LogManager.getHeader(context, "auth", "attempting trivial auth of user="+netid));
 
@@ -170,10 +175,6 @@
         	return BAD_ARGS;
 
         // Locate the eperson
-<<<<<<< HEAD
-        EPerson eperson = EPerson.findByNetid(context, netid.toLowerCase());
-
-=======
         EPerson eperson = null;
         try
         {
@@ -182,7 +183,6 @@
         catch (SQLException e)
         {
         }
->>>>>>> a68d3779
         boolean loggedIn = false;
         SpeakerToLDAP ldap = new SpeakerToLDAP(log);
 
@@ -229,14 +229,7 @@
 	                        context.setIgnoreAuthorization(true);
 	                        eperson.setNetid(netid.toLowerCase());
 	                        eperson.update();
-                            try
-                            {
-	                            context.commit();
-                            }
-                            catch (java.sql.SQLException sqle)
-                            {
-                                throw new RuntimeException(sqle);
-                            }
+	                        context.commit();
 	                        context.setIgnoreAuthorization(false);
 	                        context.setCurrentUser(eperson);
 	                        return SUCCESS;
@@ -266,10 +259,6 @@
 	                            {
 	                                return NO_SUCH_USER;
 	                            }
-                                catch (java.sql.SQLException sqle)
-                                {
-                                    throw new RuntimeException(sqle);
-                                }
 	                            finally
 	                            {
 	                                context.setIgnoreAuthorization(false);
