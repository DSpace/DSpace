/**
 * The contents of this file are subject to the license and copyright
 * detailed in the LICENSE and NOTICE files at the root of the source
 * tree and available online at
 *
 * http://www.dspace.org/license/
 */
package org.dspace.authenticate;

import java.io.UnsupportedEncodingException;
import java.net.URLEncoder;
import java.sql.SQLException;
import java.util.ArrayList;
import java.util.Arrays;
import java.util.Collections;
import java.util.Enumeration;
import java.util.HashMap;
import java.util.HashSet;
import java.util.List;
import java.util.Map;
import java.util.Set;
import java.util.UUID;
import javax.servlet.http.HttpServletRequest;
import javax.servlet.http.HttpServletResponse;

import org.apache.commons.lang3.StringUtils;
import org.apache.logging.log4j.Logger;
import org.dspace.authenticate.factory.AuthenticateServiceFactory;
import org.dspace.authorize.AuthorizeException;
import org.dspace.content.MetadataField;
import org.dspace.content.MetadataSchema;
import org.dspace.content.NonUniqueMetadataException;
import org.dspace.content.factory.ContentServiceFactory;
import org.dspace.content.service.MetadataFieldService;
import org.dspace.content.service.MetadataSchemaService;
import org.dspace.core.ConfigurationManager;
import org.dspace.core.Context;
import org.dspace.core.Utils;
import org.dspace.eperson.EPerson;
import org.dspace.eperson.Group;
import org.dspace.eperson.factory.EPersonServiceFactory;
import org.dspace.eperson.service.EPersonService;
import org.dspace.eperson.service.GroupService;
import org.dspace.services.ConfigurationService;
import org.dspace.services.factory.DSpaceServicesFactory;

/**
 * Shibboleth authentication for DSpace
 *
 * Shibboleth is a distributed authentication system for securely authenticating
 * users and passing attributes about the user from one or more identity
 * providers. In the Shibboleth terminology DSpace is a Service Provider which
 * receives authentication information and then based upon that provides a
 * service to the user. With Shibboleth DSpace will require that you use
 * Apache installed with the mod_shib module acting as a proxy for all HTTP
 * requests for your servlet container (typically Tomcat). DSpace will receive
 * authentication information from the mod_shib module through HTTP headers.
 *
 * See for more information on installing and configuring a Shibboleth
 * Service Provider:
 * https://wiki.shibboleth.net/confluence/display/SHIB2/Installation
 *
 * See the DSpace.cfg or DSpace manual for information on how to configure
 * this authentication module.
 *
 * @author <a href="mailto:bliong@melcoe.mq.edu.au">Bruc Liong, MELCOE</a>
 * @author <a href="mailto:kli@melcoe.mq.edu.au">Xiang Kevin Li, MELCOE</a>
 * @author <a href="http://www.scottphillips.com">Scott Phillips</a>
 * @version $Revision$
 */
public class ShibAuthentication implements AuthenticationMethod {
    /**
     * log4j category
     */
    private static Logger log = org.apache.logging.log4j.LogManager.getLogger(ShibAuthentication.class);

    /**
     * Additional metadata mappings
     **/
    protected Map<String, String> metadataHeaderMap = null;

    /**
     * Maximum length for eperson metadata fields
     **/
    protected final int NAME_MAX_SIZE = 64;
    protected final int PHONE_MAX_SIZE = 32;

    /**
     * Maximum length for eperson additional metadata fields
     **/
    protected final int METADATA_MAX_SIZE = 1024;

    protected EPersonService ePersonService = EPersonServiceFactory.getInstance().getEPersonService();
    protected GroupService groupService = EPersonServiceFactory.getInstance().getGroupService();
    protected MetadataFieldService metadataFieldService = ContentServiceFactory.getInstance().getMetadataFieldService();
    protected MetadataSchemaService metadataSchemaService = ContentServiceFactory.getInstance()
                                                                                 .getMetadataSchemaService();
    protected ConfigurationService configurationService = DSpaceServicesFactory.getInstance().getConfigurationService();


    /**
     * Authenticate the given or implicit credentials. This is the heart of the
     * authentication method: test the credentials for authenticity, and if
     * accepted, attempt to match (or optionally, create) an
     * <code>EPerson</code>. If an <code>EPerson</code> is found it is set in
     * the <code>Context</code> that was passed.
     *
     * DSpace supports authentication using NetID, or email address. A user's NetID
     * is a unique identifier from the IdP that identifies a particular user. The
     * NetID can be of almost any form such as a unique integer, string, or with
     * Shibboleth 2.0 you can use "targeted ids". You will need to coordinate with
     * your Shibboleth federation or identity provider. There are three ways to
     * supply identity information to DSpace:
     *
     * 1) NetID from Shibboleth Header (best)
     *
     * The NetID-based method is superior because users may change their email
     * address with the identity provider. When this happens DSpace will not be
     * able to associate their new address with their old account.
     *
     * 2) Email address from Shibboleth Header (okay)
     *
     * In the case where a NetID header is not available or not found DSpace
     * will fall back to identifying a user based-upon their email address.
     *
     * 3) Tomcat's Remote User (worst)
     *
     * In the event that neither Shibboleth headers are found then as a last
     * resort DSpace will look at Tomcat's remote user field. This is the least
     * attractive option because Tomcat has no way to supply additional
     * attributes about a user. Because of this the autoregister option is not
     * supported if this method is used.
     *
     * Identity Scheme Migration Strategies:
     *
     * If you are currently using Email based authentication (either 1 or 2) and
     * want to upgrade to NetID based authentication then there is an easy path.
     * Simply enable Shibboleth to pass the NetID attribute and set the netid-header
     * below to the correct value. When a user attempts to log in to DSpace first
     * DSpace will look for an EPerson with the passed NetID, however when this
     * fails DSpace will fall back to email based authentication. Then DSpace will
     * update the user's EPerson account record to set their netid so all future
     * authentications for this user will be based upon netid. One thing to note
     * is that DSpace will prevent an account from switching NetIDs. If an account
     * already has a NetID set and then they try and authenticate with a
     * different NetID the authentication will fail.
     *
     * @param context  DSpace context, will be modified (ePerson set) upon success.
     * @param username Username (or email address) when method is explicit. Use null
     *                 for implicit method.
     * @param password Password for explicit auth, or null for implicit method.
     * @param realm    Not used by Shibboleth-based authentication
     * @param request  The HTTP request that started this operation, or null if not
     *                 applicable.
     * @return One of: SUCCESS, BAD_CREDENTIALS, CERT_REQUIRED, NO_SUCH_USER,
     * BAD_ARGS
     * <p>
     * Meaning: <br>
     * SUCCESS - authenticated OK. <br>
     * BAD_CREDENTIALS - user exists, but credentials (e.g. passwd)
     * don't match <br>
     * CERT_REQUIRED - not allowed to login this way without X.509 cert.
     * <br>
     * NO_SUCH_USER - user not found using this method. <br>
     * BAD_ARGS - user/pw not appropriate for this method
     * @throws SQLException if database error
     */
    @Override
    public int authenticate(Context context, String username, String password,
                            String realm, HttpServletRequest request) throws SQLException {

        // Check if sword compatibility is allowed, and if so see if we can
        // authenticate based upon a username and password. This is really helpful
        // if your repo uses Shibboleth but you want some accounts to be able use
        // sword. This allows this compatibility without installing the password-based
        // authentication method which has side effects such as allowing users to login
        // with a username and password from the webui.
        boolean swordCompatibility = configurationService
            .getBooleanProperty("authentication-shibboleth.sword.compatibility", true);
        if (swordCompatibility &&
            username != null && username.length() > 0 &&
            password != null && password.length() > 0) {
            return swordCompatibility(context, username, password, request);
        }

        if (request == null) {
            log.warn("Unable to authenticate using Shibboleth because the request object is null.");
            return BAD_ARGS;
        }

        // Initialize the additional EPerson metadata.
        initialize(context);

        // Log all headers received if debugging is turned on. This is enormously
        // helpful when debugging shibboleth related problems.
        if (log.isDebugEnabled()) {
            log.debug("Starting Shibboleth Authentication");

            String message = "Received the following headers:\n";
            @SuppressWarnings("unchecked")
            Enumeration<String> headerNames = request.getHeaderNames();
            while (headerNames.hasMoreElements()) {
                String headerName = headerNames.nextElement();
                @SuppressWarnings("unchecked")
                Enumeration<String> headerValues = request.getHeaders(headerName);
                while (headerValues.hasMoreElements()) {
                    String headerValue = headerValues.nextElement();
                    message += "" + headerName + "='" + headerValue + "'\n";
                }
            }
            log.debug(message);
        }

        // Should we auto register new users.
        boolean autoRegister = configurationService.getBooleanProperty("authentication-shibboleth.autoregister", true);

        // Four steps to authenticate a user
        try {
            // Step 1: Identify User
            EPerson eperson = findEPerson(context, request);

            // Step 2: Register New User, if necessary
            if (eperson == null && autoRegister) {
                eperson = registerNewEPerson(context, request);
            }

            if (eperson == null) {
                return AuthenticationMethod.NO_SUCH_USER;
            }

            // Step 3: Update User's Metadata
            updateEPerson(context, request, eperson);

            // Step 4: Log the user in.
            context.setCurrentUser(eperson);
            request.getSession().setAttribute("shib.authenticated", true);
            AuthenticateServiceFactory.getInstance().getAuthenticationService().initEPerson(context, request, eperson);

            log.info(eperson.getEmail() + " has been authenticated via shibboleth.");
            return AuthenticationMethod.SUCCESS;

        } catch (Throwable t) {
            // Log the error, and undo the authentication before returning a failure.
            log.error("Unable to successfully authenticate using shibboleth for user because of an exception.", t);
            context.setCurrentUser(null);
            return AuthenticationMethod.NO_SUCH_USER;
        }
    }

    /**
     * Get list of extra groups that user implicitly belongs to. Note that this
     * method will be invoked regardless of the authentication status of the
     * user (logged-in or not) e.g. a group that depends on the client
     * network-address.
     *
     * DSpace is able to place users into pre-defined groups based upon values
     * received from Shibboleth. Using this option you can place all faculty members
     * into a DSpace group when the correct affiliation's attribute is provided.
     * When DSpace does this they are considered 'special groups', these are really
     * groups but the user's membership within these groups is not recorded in the
     * database. Each time a user authenticates they are automatically placed within
     * the pre-defined DSpace group, so if the user loses their affiliation then the
     * next time they login they will no longer be in the group.
     *
     * Depending upon the shibboleth attributed use in the role-header, it may be
     * scoped. Scoped is shibboleth terminology for identifying where an attribute
     * originated from. For example a students affiliation may be encoded as
     * "student@tamu.edu". The part after the @ sign is the scope, and the preceding
     * value is the value. You may use the whole value or only the value or scope.
     * Using this you could generate a role for students and one institution
     * different than students at another institution. Or if you turn on
     * ignore-scope you could ignore the institution and place all students into
     * one group.
     *
     * The values extracted (a user may have multiple roles) will be used to look
     * up which groups to place the user into. The groups are defined as
     * {@code authentication.shib.role.<role-name>} which is a comma separated list of
     * DSpace groups.
     *
     * @param context A valid DSpace context.
     * @param request The request that started this operation, or null if not
     *                applicable.
     * @return array of EPerson-group IDs, possibly 0-length, but never
     * <code>null</code>.
     */
    @Override
    public List<Group> getSpecialGroups(Context context, HttpServletRequest request) {
        try {
            // User has not successfuly authenticated via shibboleth.
            if (request == null ||
                context.getCurrentUser() == null ||
                request.getSession().getAttribute("shib.authenticated") == null) {
                return Collections.EMPTY_LIST;
            }

            // If we have already calculated the special groups then return them.
            if (request.getSession().getAttribute("shib.specialgroup") != null) {
                log.debug("Returning cached special groups.");
                List<UUID> sessionGroupIds = (List<UUID>) request.getSession().getAttribute("shib.specialgroup");
                List<Group> result = new ArrayList<>();
                for (UUID uuid : sessionGroupIds) {
                    result.add(groupService.find(context, uuid));
                }
                return result;
            }

            log.debug("Starting to determine special groups");
            String[] defaultRoles = configurationService.getArrayProperty("authentication-shibboleth.default-roles");
            String roleHeader = configurationService.getProperty("authentication-shibboleth.role-header");
            boolean ignoreScope = configurationService
                .getBooleanProperty("authentication-shibboleth.role-header.ignore-scope", true);
            boolean ignoreValue = configurationService
                .getBooleanProperty("authentication-shibboleth.role-header.ignore-value", false);

            if (ignoreScope && ignoreValue) {
                throw new IllegalStateException(
                    "Both config parameters for ignoring an roll attributes scope and value are turned on, this is " +
                        "not a permissable configuration. (Note: ignore-scope defaults to true) The configuration " +
                        "parameters are: 'authentication.shib.role-header.ignore-scope' and 'authentication.shib" +
                        ".role-header.ignore-value'");
            }

            // Get the Shib supplied affiliation or use the default affiliation
            List<String> affiliations = findMultipleAttributes(request, roleHeader);
            if (affiliations == null) {
                if (defaultRoles != null) {
                    affiliations = Arrays.asList(defaultRoles);
                }
                log.debug(
                    "Failed to find Shibboleth role header, '" + roleHeader + "', falling back to the default roles: " +
                        "'" + StringUtils
                        .join(defaultRoles, ",") + "'");
            } else {
                log.debug("Found Shibboleth role header: '" + roleHeader + "' = '" + affiliations + "'");
            }

            // Loop through each affiliation
            Set<Group> groups = new HashSet<>();
            if (affiliations != null) {
                for (String affiliation : affiliations) {
                    // If we ignore the affiliation's scope then strip the scope if it exists.
                    if (ignoreScope) {
                        int index = affiliation.indexOf('@');
                        if (index != -1) {
                            affiliation = affiliation.substring(0, index);
                        }
                    }
                    // If we ignore the value, then strip it out so only the scope remains.
                    if (ignoreValue) {
                        int index = affiliation.indexOf('@');
                        if (index != -1) {
                            affiliation = affiliation.substring(index + 1, affiliation.length());
                        }
                    }

                    // Get the group names
                    String[] groupNames = configurationService
                        .getArrayProperty("authentication-shibboleth.role." + affiliation);
                    if (groupNames == null || groupNames.length == 0) {
                        groupNames = configurationService
                            .getArrayProperty("authentication-shibboleth.role." + affiliation.toLowerCase());
                    }

                    if (groupNames == null) {
                        log.debug(
                            "Unable to find role mapping for the value, '" + affiliation + "', there should be a " +
                                "mapping in config/modules/authentication-shibboleth.cfg:  role." + affiliation + " =" +
                                " <some group name>");
                        continue;
                    } else {
                        log.debug(
                            "Mapping role affiliation to DSpace group: '" + StringUtils.join(groupNames, ",") + "'");
                    }

                    // Add each group to the list.
                    for (int i = 0; i < groupNames.length; i++) {
                        try {
                            Group group = groupService.findByName(context, groupNames[i].trim());
                            if (group != null) {
                                groups.add(group);
                            } else {
                                log.debug("Unable to find group: '" + groupNames[i].trim() + "'");
                            }
                        } catch (SQLException sqle) {
                            log.error(
                                "Exception thrown while trying to lookup affiliation role for group name: '" +
                                    groupNames[i]
                                        .trim() + "'", sqle);
                        }
                    } // for each groupNames
                } // foreach affiliations
            } // if affiliations


            log.info("Added current EPerson to special groups: " + groups);

            List<UUID> groupIds = new ArrayList<>();
            for (Group group : groups) {
                groupIds.add(group.getID());
            }

            // Cache the special groups, so we don't have to recalculate them again
            // for this session.
            request.getSession().setAttribute("shib.specialgroup", groupIds);

            return new ArrayList<>(groups);
        } catch (Throwable t) {
            log.error("Unable to validate any sepcial groups this user may belong too because of an exception.", t);
            return Collections.EMPTY_LIST;
        }
    }


    /**
     * Indicate whether or not a particular self-registering user can set
     * themselves a password in the profile info form.
     *
     * @param context DSpace context
     * @param request HTTP request, in case anything in that is used to decide
     * @param email   e-mail address of user attempting to register
     * @throws SQLException if database error
     */
    @Override
    public boolean allowSetPassword(Context context,
                                    HttpServletRequest request, String email) throws SQLException {
        // don't use password at all
        return false;
    }

    /**
     * Predicate, is this an implicit authentication method. An implicit method
     * gets credentials from the environment (such as an HTTP request or even
     * Java system properties) rather than the explicit username and password.
     * For example, a method that reads the X.509 certificates in an HTTPS
     * request is implicit.
     *
     * @return true if this method uses implicit authentication.
     */
    @Override
    public boolean isImplicit() {
        return false;
    }

    /**
     * Indicate whether or not a particular user can self-register, based on
     * e-mail address.
     *
     * @param context  DSpace context
     * @param request  HTTP request, in case anything in that is used to decide
     * @param username e-mail address of user attempting to register
     * @throws SQLException if database error
     */
    @Override
    public boolean canSelfRegister(Context context, HttpServletRequest request,
                                   String username) throws SQLException {

        // Shibboleth will auto create accounts if configured to do so, but that is not
        // the same as self register. Self register means that the user can sign up for
        // an account from the web. This is not supported with shibboleth.
        return false;
    }

    /**
     * Initialize a new e-person record for a self-registered new user.
     *
     * @param context DSpace context
     * @param request HTTP request, in case it's needed
     * @param eperson newly created EPerson record - email + information from the
     *                registration form will have been filled out.
     * @throws SQLException if database error
     */
    @Override
    public void initEPerson(Context context, HttpServletRequest request,
                            EPerson eperson) throws SQLException {
        // We don't do anything because all our work is done authenticate and special groups.
    }

    /**
     * Get login page to which to redirect. Returns URL (as string) to which to
     * redirect to obtain credentials (either password prompt or e.g. HTTPS port
     * for client cert.); null means no redirect.
     *
     * @param context  DSpace context, will be modified (ePerson set) upon success.
     * @param request  The HTTP request that started this operation, or null if not
     *                 applicable.
     * @param response The HTTP response from the servlet method.
     * @return fully-qualified URL or null
     */
    @Override
    public String loginPageURL(Context context, HttpServletRequest request, HttpServletResponse response) {
        // If this server is configured for lazy sessions then use this to
        // login, otherwise default to the protected shibboleth url.

        boolean lazySession = configurationService.getBooleanProperty("authentication-shibboleth.lazysession", false);

        if ( lazySession ) {
<<<<<<< HEAD
            String shibURL = configurationService.getProperty("authentication-shibboleth.lazysession.loginurl");
            boolean forceHTTPS =
                configurationService.getBooleanProperty("authentication-shibboleth.lazysession.secure",true);

            // Shibboleth authentication initiator
            if (shibURL == null || shibURL.length() == 0) {
                shibURL = "/Shibboleth.sso/Login";
            }
            shibURL = shibURL.trim();

            // Determine the return URL, where shib will send the user after authenticating. We need it to go back
            // to DSpace's shibboleth-login url so the we will extract the user's information and locally
            // authenticate them.
            String host = request.getServerName();
            int port = request.getServerPort();
            String contextPath = request.getContextPath();

=======
            String shibURL = getShibURL(request);

            // Determine the client redirect URL, where to redirect after authenticating.
>>>>>>> a49bf4b3
            String redirectUrl = null;
            if (request.getHeader("Referer") != null && StringUtils.isNotBlank(request.getHeader("Referer"))) {
                redirectUrl = request.getHeader("Referer");
            } else if (request.getHeader("X-Requested-With") != null
                    && StringUtils.isNotBlank(request.getHeader("X-Requested-With"))) {
                redirectUrl = request.getHeader("X-Requested-With");
            }

<<<<<<< HEAD
            String returnURL = ConfigurationManager.getProperty("dspace.baseUrl") + "/api/authn/shibboleth"
=======
            // Determine the server return URL, where shib will send the user after authenticating.
            // We need it to go back to DSpace's shibboleth-login url so we will extract the user's information
            // and locally authenticate them.
            String returnURL = configurationService.getProperty("dspace.server.url") + "/api/authn/shibboleth"
>>>>>>> a49bf4b3
                    + ((redirectUrl != null) ? "?redirectUrl=" + redirectUrl : "");

            try {
                shibURL += "?target=" + URLEncoder.encode(returnURL, "UTF-8");
            } catch (UnsupportedEncodingException uee) {
                log.error("Unable to generate lazysession authentication",uee);
            }

            log.debug("Redirecting user to Shibboleth initiator: " + shibURL);

            return response.encodeRedirectURL(shibURL);
        } else {
            // If we are not using lazy sessions rely on the protected URL.
            return response.encodeRedirectURL(request.getContextPath()
                    + "/shibboleth-login");
        }
    }

    @Override
    public String getName() {
        return "shibboleth";
    }

    /**
     * Identify an existing EPerson based upon the shibboleth attributes provided on
     * the request object. There are three cases where this can occurr, each as
     * a fallback for the previous method.
     *
     * 1) NetID from Shibboleth Header (best)
     *    The NetID-based method is superior because users may change their email
     *    address with the identity provider. When this happens DSpace will not be
     *    able to associate their new address with their old account.
     *
     * 2) Email address from Shibboleth Header (okay)
     *    In the case where a NetID header is not available or not found DSpace
     *    will fall back to identifying a user based upon their email address.
     *
     * 3) Tomcat's Remote User (worst)
     *    In the event that neither Shibboleth headers are found then as a last
     *    resort DSpace will look at Tomcat's remote user field. This is the least
     *    attractive option because Tomcat has no way to supply additional
     *    attributes about a user. Because of this the autoregister option is not
     *    supported if this method is used.
     *
     * If successful then the identified EPerson will be returned, otherwise null.
     *
     * @param context The DSpace database context
     * @param request The current HTTP Request
     * @return The EPerson identified or null.
     * @throws SQLException if database error
     * @throws AuthorizeException if authorization error
     */
    protected EPerson findEPerson(Context context, HttpServletRequest request) throws SQLException, AuthorizeException {

        boolean isUsingTomcatUser = configurationService
            .getBooleanProperty("authentication-shibboleth.email-use-tomcat-remote-user");
        String netidHeader = configurationService.getProperty("authentication-shibboleth.netid-header");
        String emailHeader = configurationService.getProperty("authentication-shibboleth.email-header");

        EPerson eperson = null;
        boolean foundNetID = false;
        boolean foundEmail = false;
        boolean foundRemoteUser = false;


        // 1) First, look for a netid header.
        if (netidHeader != null) {
            String netid = findSingleAttribute(request, netidHeader);

            if (netid != null) {
                foundNetID = true;
                eperson = ePersonService.findByNetid(context, netid);

                if (eperson == null) {
                    log.info(
                        "Unable to identify EPerson based upon Shibboleth netid header: '" + netidHeader + "'='" +
                            netid + "'.");
                } else {
                    log.debug(
                        "Identified EPerson based upon Shibboleth netid header: '" + netidHeader + "'='" + netid + "'" +
                            ".");
                }
            }
        }

        // 2) Second, look for an email header.
        if (eperson == null && emailHeader != null) {
            String email = findSingleAttribute(request, emailHeader);

            if (email != null) {
                foundEmail = true;
                email = email.toLowerCase();
                eperson = ePersonService.findByEmail(context, email);

                if (eperson == null) {
                    log.info(
                        "Unable to identify EPerson based upon Shibboleth email header: '" + emailHeader + "'='" +
                            email + "'.");
                } else {
                    log.info(
                        "Identified EPerson based upon Shibboleth email header: '" + emailHeader + "'='" + email + "'" +
                            ".");
                }

                if (eperson != null && eperson.getNetid() != null) {
                    // If the user has a netID it has been locked to that netid, don't let anyone else try and steal
                    // the account.
                    log.error(
                        "The identified EPerson based upon Shibboleth email header, '" + emailHeader + "'='" + email
                            + "', is locked to another netid: '" + eperson
                            .getNetid() + "'. This might be a possible hacking attempt to steal another users " +
                            "credentials. If the user's netid has changed you will need to manually change it to the " +
                            "correct value or unset it in the database.");
                    eperson = null;
                }
            }
        }

        // 3) Last, check to see if tomcat is passing a user.
        if (eperson == null && isUsingTomcatUser) {
            String email = request.getRemoteUser();

            if (email != null) {
                foundRemoteUser = true;
                email = email.toLowerCase();
                eperson = ePersonService.findByEmail(context, email);

                if (eperson == null) {
                    log.info("Unable to identify EPerson based upon Tomcat's remote user: '" + email + "'.");
                } else {
                    log.info("Identified EPerson based upon Tomcat's remote user: '" + email + "'.");
                }

                if (eperson != null && eperson.getNetid() != null) {
                    // If the user has a netID it has been locked to that netid, don't let anyone else try and steal
                    // the account.
                    log.error(
                        "The identified EPerson based upon Tomcat's remote user, '" + email + "', is locked to " +
                            "another netid: '" + eperson
                            .getNetid() + "'. This might be a possible hacking attempt to steal another users " +
                            "credentials. If the user's netid has changed you will need to manually change it to the " +
                            "correct value or unset it in the database.");
                    eperson = null;
                }
            }
        }

        if (!foundNetID && !foundEmail && !foundRemoteUser) {
            log.error(
                "Shibboleth authentication was not able to find a NetId, Email, or Tomcat Remote user for which to " +
                    "indentify a user from.");
        }


        return eperson;
    }


    /**
     * Register a new eperson object. This method is called when no existing user was
     * found for the NetID or Email and autoregister is enabled. When these conditions
     * are met this method will create a new eperson object.
     *
     * In order to create a new eperson object there is a minimal set of metadata
     * required: Email, First Name, and Last Name. If we don't have access to these
     * three pieces of information then we will be unable to create a new eperson
     * object, such as the case when Tomcat's Remote User field is used to identify
     * a particular user.
     *
     * Note, that this method only adds the minimal metadata. Any additional metadata
     * will need to be added by the updateEPerson method.
     *
     * @param context The current DSpace database context
     * @param request The current HTTP Request
     * @return A new eperson object or null if unable to create a new eperson.
     * @throws SQLException       if database error
     * @throws AuthorizeException if authorization error
     */
    protected EPerson registerNewEPerson(Context context, HttpServletRequest request)
        throws SQLException, AuthorizeException {

        // Header names
        String netidHeader = configurationService.getProperty("authentication-shibboleth.netid-header");
        String emailHeader = configurationService.getProperty("authentication-shibboleth.email-header");
        String fnameHeader = configurationService.getProperty("authentication-shibboleth.firstname-header");
        String lnameHeader = configurationService.getProperty("authentication-shibboleth.lastname-header");

        // Header values
        String netid = findSingleAttribute(request, netidHeader);
        String email = findSingleAttribute(request, emailHeader);
        String fname = findSingleAttribute(request, fnameHeader);
        String lname = findSingleAttribute(request, lnameHeader);

        if (email == null || (fnameHeader != null && fname == null) || (lnameHeader != null && lname == null)) {
            // We require that there be an email, first name, and last name. If we
            // don't have at least these three pieces of information then we fail.
            String message = "Unable to register new eperson because we are unable to find an email address along " +
                "with first and last name for the user.\n";
            message += "  NetId Header: '" + netidHeader + "'='" + netid + "' (Optional) \n";
            message += "  Email Header: '" + emailHeader + "'='" + email + "' \n";
            message += "  First Name Header: '" + fnameHeader + "'='" + fname + "' \n";
            message += "  Last Name Header: '" + lnameHeader + "'='" + lname + "'";
            log.error(message);

            return null; // TODO should this throw an exception?
        }

        // Truncate values of parameters that are too big.
        if (fname != null && fname.length() > NAME_MAX_SIZE) {
            log.warn(
                "Truncating eperson's first name because it is longer than " + NAME_MAX_SIZE + ": '" + fname + "'");
            fname = fname.substring(0, NAME_MAX_SIZE);
        }
        if (lname != null && lname.length() > NAME_MAX_SIZE) {
            log.warn("Truncating eperson's last name because it is longer than " + NAME_MAX_SIZE + ": '" + lname + "'");
            lname = lname.substring(0, NAME_MAX_SIZE);
        }

        // Turn off authorizations to create a new user
        context.turnOffAuthorisationSystem();
        EPerson eperson = ePersonService.create(context);

        // Set the minimum attributes for the new eperson
        if (netid != null) {
            eperson.setNetid(netid);
        }
        eperson.setEmail(email.toLowerCase());
        if (fname != null) {
            eperson.setFirstName(context, fname);
        }
        if (lname != null) {
            eperson.setLastName(context, lname);
        }
        eperson.setCanLogIn(true);

        // Commit the new eperson
        AuthenticateServiceFactory.getInstance().getAuthenticationService().initEPerson(context, request, eperson);
        ePersonService.update(context, eperson);
        context.dispatchEvents();

        // Turn authorizations back on.
        context.restoreAuthSystemState();

        if (log.isInfoEnabled()) {
            String message = "Auto registered new eperson using Shibboleth-based attributes:";
            if (netid != null) {
                message += "  NetId: '" + netid + "'\n";
            }
            message += "  Email: '" + email + "' \n";
            message += "  First Name: '" + fname + "' \n";
            message += "  Last Name: '" + lname + "'";
            log.info(message);
        }

        return eperson;
    }


    /**
     * After we successfully authenticated a user, this method will update the user's attributes. The
     * user's email, name, or other attribute may have been changed since the last time they
     * logged into DSpace. This method will update the database with their most recent information.
     *
     * This method handles the basic DSpace metadata (email, first name, last name) along with
     * additional metadata set using the setMetadata() methods on the eperson object. The
     * additional metadata are defined by a mapping created in the dspace.cfg.
     *
     * @param context The current DSpace database context
     * @param request The current HTTP Request
     * @param eperson The eperson object to update.
     * @throws SQLException       if database error
     * @throws AuthorizeException if authorization error
     */
    protected void updateEPerson(Context context, HttpServletRequest request, EPerson eperson)
        throws SQLException, AuthorizeException {

        // Header names & values
        String netidHeader = configurationService.getProperty("authentication-shibboleth.netid-header");
        String emailHeader = configurationService.getProperty("authentication-shibboleth.email-header");
        String fnameHeader = configurationService.getProperty("authentication-shibboleth.firstname-header");
        String lnameHeader = configurationService.getProperty("authentication-shibboleth.lastname-header");

        String netid = findSingleAttribute(request, netidHeader);
        String email = findSingleAttribute(request, emailHeader);
        String fname = findSingleAttribute(request, fnameHeader);
        String lname = findSingleAttribute(request, lnameHeader);

        // Truncate values of parameters that are too big.
        if (fname != null && fname.length() > NAME_MAX_SIZE) {
            log.warn(
                "Truncating eperson's first name because it is longer than " + NAME_MAX_SIZE + ": '" + fname + "'");
            fname = fname.substring(0, NAME_MAX_SIZE);
        }
        if (lname != null && lname.length() > NAME_MAX_SIZE) {
            log.warn("Truncating eperson's last name because it is longer than " + NAME_MAX_SIZE + ": '" + lname + "'");
            lname = lname.substring(0, NAME_MAX_SIZE);
        }

        context.turnOffAuthorisationSystem();

        // 1) Update the minimum metadata

        // Only update the netid if none has been previously set. This can occur when a repo switches
        // to netid based authentication. The current users do not have netids and fall back to email-based
        // identification but once they login we update their record and lock the account to a particular netid.
        if (netid != null && eperson.getNetid() == null) {
            eperson.setNetid(netid);
        }
        // The email could have changed if using netid based lookup.
        if (email != null) {
            eperson.setEmail(email.toLowerCase());
        }
        if (fname != null) {
            eperson.setFirstName(context, fname);
        }
        if (lname != null) {
            eperson.setLastName(context, lname);
        }

        if (log.isDebugEnabled()) {
            String message = "Updated the eperson's minimal metadata: \n";
            message += " Email Header: '" + emailHeader + "' = '" + email + "' \n";
            message += " First Name Header: '" + fnameHeader + "' = '" + fname + "' \n";
            message += " Last Name Header: '" + fnameHeader + "' = '" + lname + "'";
            log.debug(message);
        }

        // 2) Update additional eperson metadata
        for (String header : metadataHeaderMap.keySet()) {

            String field = metadataHeaderMap.get(header);
            String value = findSingleAttribute(request, header);

            // Truncate values
            if (value == null) {
                log.warn(
                    "Unable to update the eperson's '" + field + "' metadata because the header '" + header + "' does" +
                        " not exist.");
                continue;
            } else if ("phone".equals(field) && value.length() > PHONE_MAX_SIZE) {
                log.warn(
                    "Truncating eperson phone metadata because it is longer than " + PHONE_MAX_SIZE + ": '" + value +
                        "'");
                value = value.substring(0, PHONE_MAX_SIZE);
            } else if (value.length() > METADATA_MAX_SIZE) {
                log.warn(
                    "Truncating eperson " + field + " metadata because it is longer than " + METADATA_MAX_SIZE + ": " +
                        "'" + value + "'");
                value = value.substring(0, METADATA_MAX_SIZE);
            }

            ePersonService.setMetadata(context, eperson, field, value);
            log.debug(
                "Updated the eperson's '" + field + "' metadata using header: '" + header + "' = '" + value + "'.");
        }
        ePersonService.update(context, eperson);
        context.dispatchEvents();
        context.restoreAuthSystemState();
    }

    /**
     * Provide password-based authentication to enable sword compatibility.
     *
     * Sword compatibility will allow this authentication method to work when using
     * sword. Sword relies on username and password based authentication and is
     * entirely incapable of supporting shibboleth. This option allows you to
     * authenticate username and passwords for sword sessions without adding
     * another authentication method onto the stack. You will need to ensure that
     * a user has a password. One way to do that is to create the user via the
     * create-administrator command line command and then edit their permissions.
     *
     * @param context  The DSpace database context
     * @param username The username
     * @param password The password
     * @param request  The HTTP Request
     * @return A valid DSpace Authentication Method status code.
     * @throws SQLException if database error
     */
    protected int swordCompatibility(Context context, String username, String password, HttpServletRequest request)
        throws SQLException {

        EPerson eperson = null;

        log.debug("Shibboleth Sword compatibility activated.");
        eperson = ePersonService.findByEmail(context, username.toLowerCase());

        if (eperson == null) {
            // lookup failed.
            log.error(
                "Shibboleth-based password authentication failed for user " + username + " because no such user " +
                    "exists.");
            return NO_SUCH_USER;
        } else if (!eperson.canLogIn()) {
            // cannot login this way
            log.error(
                "Shibboleth-based password authentication failed for user " + username + " because the eperson object" +
                    " is not allowed to login.");
            return BAD_ARGS;
        } else if (eperson.getRequireCertificate()) {
            // this user can only login with x.509 certificate
            log.error(
                "Shibboleth-based password authentication failed for user " + username + " because the eperson object" +
                    " requires a certificate to authenticate..");
            return CERT_REQUIRED;
        } else if (ePersonService.checkPassword(context, eperson, password)) {
            // Password matched
            AuthenticateServiceFactory.getInstance().getAuthenticationService().initEPerson(context, request, eperson);
            context.setCurrentUser(eperson);
            log.info(eperson
                         .getEmail() + " has been authenticated via shibboleth using password-based sword " +
                         "compatibility mode.");
            return SUCCESS;
        } else {
            // Passsword failure
            log.error(
                "Shibboleth-based password authentication failed for user " + username + " because a bad password was" +
                    " supplied.");
            return BAD_CREDENTIALS;
        }

    }


    /**
     * Initialize Shibboleth Authentication.
     *
     * During initalization the mapping of additional eperson metadata will be loaded from the DSpace.cfg
     * and cached. While loading the metadata mapping this method will check the EPerson object to see
     * if it supports the metadata field. If the field is not supported and autocreate is turned on then
     * the field will be automatically created.
     *
     * It is safe to call this methods multiple times.
     *
     * @param context context
     * @throws SQLException if database error
     */
    protected synchronized void initialize(Context context) throws SQLException {

        if (metadataHeaderMap != null) {
            return;
        }


        HashMap<String, String> map = new HashMap<String, String>();

        String[] mappingString = configurationService.getArrayProperty("authentication-shibboleth.eperson.metadata");
        boolean autoCreate = configurationService
            .getBooleanProperty("authentication-shibboleth.eperson.metadata.autocreate", true);

        // Bail out if not set, returning an empty map.
        if (mappingString == null || mappingString.length == 0) {
            log.debug("No additional eperson metadata mapping found: authentication.shib.eperson.metadata");

            metadataHeaderMap = map;
            return;
        }

        log.debug("Loading additional eperson metadata from: 'authentication.shib.eperson.metadata' = '" + StringUtils
            .join(mappingString, ",") + "'");


        for (String metadataString : mappingString) {
            metadataString = metadataString.trim();

            String[] metadataParts = metadataString.split("=>");

            if (metadataParts.length != 2) {
                log.error("Unable to parse metadat mapping string: '" + metadataString + "'");
                continue;
            }

            String header = metadataParts[0].trim();
            String name = metadataParts[1].trim().toLowerCase();

            boolean valid = checkIfEpersonMetadataFieldExists(context, name);

            if (!valid && autoCreate) {
                valid = autoCreateEpersonMetadataField(context, name);
            }

            if (valid) {
                // The eperson field is fine, we can use it.
                log.debug("Loading additional eperson metadata mapping for: '" + header + "' = '" + name + "'");
                map.put(header, name);
            } else {
                // The field doesn't exist, and we can't use it.
                log.error(
                    "Skipping the additional eperson metadata mapping for: '" + header + "' = '" + name + "' because " +
                        "the field is not supported by the current configuration.");
            }
        } // foreach metadataStringList


        metadataHeaderMap = map;
        return;
    }

    /**
     * Check if a MetadataField for an eperson is available.
     *
     * @param metadataName The name of the metadata field.
     * @param context      context
     * @return True if a valid metadata field, otherwise false.
     * @throws SQLException if database error
     */
    protected synchronized boolean checkIfEpersonMetadataFieldExists(Context context, String metadataName)
        throws SQLException {

        if (metadataName == null) {
            return false;
        }

        // The phone is a predefined field
        if ("phone".equals(metadataName)) {
            return true;
        }

        MetadataField metadataField = metadataFieldService.findByElement(context, "eperson", metadataName, null);
        return metadataField != null;
    }

    /**
     * Validate Postgres Column Names
     */
    protected final String COLUMN_NAME_REGEX = "^[_A-Za-z0-9]+$";

    /**
     * Automatically create a new metadataField for an eperson
     *
     * @param context      context
     * @param metadataName The name of the new metadata field.
     * @return True if successful, otherwise false.
     * @throws SQLException if database error
     */
    protected synchronized boolean autoCreateEpersonMetadataField(Context context, String metadataName)
        throws SQLException {

        if (metadataName == null) {
            return false;
        }

        // The phone is a predefined field
        if ("phone".equals(metadataName)) {
            return true;
        }

        if (!metadataName.matches(COLUMN_NAME_REGEX)) {
            return false;
        }

        MetadataSchema epersonSchema = metadataSchemaService.find(context, "eperson");
        MetadataField metadataField = null;
        try {
            context.turnOffAuthorisationSystem();
            metadataField = metadataFieldService.create(context, epersonSchema, metadataName, null, null);
        } catch (AuthorizeException e) {
            log.error(e.getMessage(), e);
            return false;
        } catch (NonUniqueMetadataException e) {
            log.error(e.getMessage(), e);
            return false;
        } finally {
            context.restoreAuthSystemState();
        }
        return metadataField != null;
    }


    /**
     * Find a particular Shibboleth header value and return the all values.
     * The header name uses a bit of fuzzy logic, so it will first try case
     * sensitive, then it will try lowercase, and finally it will try uppercase.
     *
     * This method will not interpret the header value in any way.
     *
     * This method will return null if value is empty.
     *
     * @param request The HTTP request to look for values in.
     * @param name    The name of the attribute or header
     * @return The value of the attribute or header requested, or null if none found.
     */
    protected String findAttribute(HttpServletRequest request, String name) {
        if (name == null) {
            return null;
        }
        // First try to get the value from the attribute
        String value = (String) request.getAttribute(name);
        if (StringUtils.isEmpty(value)) {
            value = (String) request.getAttribute(name.toLowerCase());
        }
        if (StringUtils.isEmpty(value)) {
            value = (String) request.getAttribute(name.toUpperCase());
        }

        // Second try to get the value from the header
        if (StringUtils.isEmpty(value)) {
            value = request.getHeader(name);
        }
        if (StringUtils.isEmpty(value)) {
            value = request.getHeader(name.toLowerCase());
        }
        if (StringUtils.isEmpty(value)) {
            value = request.getHeader(name.toUpperCase());
        }

        // Added extra check for empty value of an attribute.
        // In case that value is Empty, it should not be returned, return 'null' instead.
        // This prevents passing empty value to other methods, stops the authentication process
        // and prevents creation of 'empty' DSpace EPerson if autoregister == true and it subsequent
        // authentication.
        if (StringUtils.isEmpty(value)) {
            log.debug("ShibAuthentication - attribute " + name + " is empty!");
            return null;
        }

        boolean reconvertAttributes =
            configurationService.getBooleanProperty(
                "authentication-shibboleth.reconvert.attributes",
                false);

        if (!StringUtils.isEmpty(value) && reconvertAttributes) {
            try {
                value = new String(value.getBytes("ISO-8859-1"), "UTF-8");
            } catch (UnsupportedEncodingException ex) {
                log.warn("Failed to reconvert shibboleth attribute ("
                             + name + ").", ex);
            }
        }

        return value;
    }


    /**
     * Find a particular Shibboleth header value and return the first value.
     * The header name uses a bit of fuzzy logic, so it will first try case
     * sensitive, then it will try lowercase, and finally it will try uppercase.
     *
     * Shibboleth attributes may contain multiple values separated by a
     * semicolon. This method will return the first value in the attribute. If
     * you need multiple values use findMultipleAttributes instead.
     *
     * If no attribute is found then null is returned.
     *
     * @param request The HTTP request to look for headers values on.
     * @param name    The name of the header
     * @return The value of the header requested, or null if none found.
     */
    protected String findSingleAttribute(HttpServletRequest request, String name) {
        if (name == null) {
            return null;
        }

        String value = findAttribute(request, name);


        if (value != null) {
            // If there are multiple values encoded in the shibboleth attribute
            // they are separated by a semicolon, and any semicolons in the
            // attribute are escaped with a backslash. For this case we are just
            // looking for the first attribute so we scan the value until we find
            // the first unescaped semicolon and chop off everything else.
            int idx = 0;
            do {
                idx = value.indexOf(';', idx);
                if (idx != -1 && value.charAt(idx - 1) != '\\') {
                    value = value.substring(0, idx);
                    break;
                }
            } while (idx >= 0);

            // Unescape the semicolon after splitting
            value = value.replaceAll("\\;", ";");
        }

        return value;
    }

    /**
     * Find a particular Shibboleth hattributeeader value and return the values.
     * The attribute name uses a bit of fuzzy logic, so it will first try case
     * sensitive, then it will try lowercase, and finally it will try uppercase.
     *
     * Shibboleth attributes may contain multiple values separated by a
     * semicolon and semicolons are escaped with a backslash. This method will
     * split all the attributes into a list and unescape semicolons.
     *
     * If no attributes are found then null is returned.
     *
     * @param request The HTTP request to look for headers values on.
     * @param name    The name of the attribute
     * @return The list of values found, or null if none found.
     */
    protected List<String> findMultipleAttributes(HttpServletRequest request, String name) {
        String values = findAttribute(request, name);

        if (values == null) {
            return null;
        }

        // Shibboleth attributes are separated by semicolons (and semicolons are
        // escaped with a backslash). So here we will scan through the string and
        // split on any unescaped semicolons.
        List<String> valueList = new ArrayList<String>();
        int idx = 0;
        do {
            idx = values.indexOf(';', idx);

            if (idx == 0) {
                // if the string starts with a semicolon just remove it. This will
                // prevent an endless loop in an error condition.
                values = values.substring(1, values.length());

            } else if (idx > 0 && values.charAt(idx - 1) == '\\') {
                // The attribute starts with an escaped semicolon
                idx++;
            } else if (idx > 0) {
                // First extract the value and store it on the list.
                String value = values.substring(0, idx);
                value = value.replaceAll("\\\\;", ";");
                valueList.add(value);

                // Next, remove the value from the string and continue to scan.
                values = values.substring(idx + 1, values.length());
                idx = 0;
            }
        } while (idx >= 0);

        // The last attribute will still be left on the values string, put it
        // into the list.
        if (values.length() > 0) {
            values = values.replaceAll("\\\\;", ";");
            valueList.add(values);
        }

        return valueList;
    }

    private String getShibURL(HttpServletRequest request) {
        String shibURL = configurationService.getProperty("authentication-shibboleth.lazysession.loginurl");
        boolean forceHTTPS =
                configurationService.getBooleanProperty("authentication-shibboleth.lazysession.secure",true);

        // Shibboleth authentication initiator
        if (shibURL == null || shibURL.length() == 0) {
            shibURL = "/Shibboleth.sso/Login";
        }
        shibURL = shibURL.trim();

        // Shibboleth url must be absolute
        if (shibURL.startsWith("/")) {
            String serverUrl = Utils.getBaseUrl(configurationService.getProperty("dspace.server.url"));
            shibURL = serverUrl + shibURL;
            if ((request.isSecure() || forceHTTPS) && shibURL.startsWith("http://")) {
                shibURL = shibURL.replace("http://", "https://");
            }
        }
        return shibURL;

    }

}
<|MERGE_RESOLUTION|>--- conflicted
+++ resolved
@@ -33,7 +33,6 @@
 import org.dspace.content.factory.ContentServiceFactory;
 import org.dspace.content.service.MetadataFieldService;
 import org.dspace.content.service.MetadataSchemaService;
-import org.dspace.core.ConfigurationManager;
 import org.dspace.core.Context;
 import org.dspace.core.Utils;
 import org.dspace.eperson.EPerson;
@@ -494,29 +493,9 @@
         boolean lazySession = configurationService.getBooleanProperty("authentication-shibboleth.lazysession", false);
 
         if ( lazySession ) {
-<<<<<<< HEAD
-            String shibURL = configurationService.getProperty("authentication-shibboleth.lazysession.loginurl");
-            boolean forceHTTPS =
-                configurationService.getBooleanProperty("authentication-shibboleth.lazysession.secure",true);
-
-            // Shibboleth authentication initiator
-            if (shibURL == null || shibURL.length() == 0) {
-                shibURL = "/Shibboleth.sso/Login";
-            }
-            shibURL = shibURL.trim();
-
-            // Determine the return URL, where shib will send the user after authenticating. We need it to go back
-            // to DSpace's shibboleth-login url so the we will extract the user's information and locally
-            // authenticate them.
-            String host = request.getServerName();
-            int port = request.getServerPort();
-            String contextPath = request.getContextPath();
-
-=======
             String shibURL = getShibURL(request);
 
             // Determine the client redirect URL, where to redirect after authenticating.
->>>>>>> a49bf4b3
             String redirectUrl = null;
             if (request.getHeader("Referer") != null && StringUtils.isNotBlank(request.getHeader("Referer"))) {
                 redirectUrl = request.getHeader("Referer");
@@ -525,14 +504,10 @@
                 redirectUrl = request.getHeader("X-Requested-With");
             }
 
-<<<<<<< HEAD
-            String returnURL = ConfigurationManager.getProperty("dspace.baseUrl") + "/api/authn/shibboleth"
-=======
             // Determine the server return URL, where shib will send the user after authenticating.
             // We need it to go back to DSpace's shibboleth-login url so we will extract the user's information
             // and locally authenticate them.
             String returnURL = configurationService.getProperty("dspace.server.url") + "/api/authn/shibboleth"
->>>>>>> a49bf4b3
                     + ((redirectUrl != null) ? "?redirectUrl=" + redirectUrl : "");
 
             try {
