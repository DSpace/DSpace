/**
 * The contents of this file are subject to the license and copyright
 * detailed in the LICENSE and NOTICE files at the root of the source
 * tree and available online at
 *
 * http://www.dspace.org/license/
 */
package org.dspace.authenticate;

import java.io.UnsupportedEncodingException;
import java.net.URLEncoder;
import java.sql.Connection;
import java.sql.DatabaseMetaData;
import java.sql.ResultSet;
import java.sql.SQLException;
import java.sql.Statement;

import javax.servlet.http.HttpServletRequest;

import java.util.ArrayList;
import java.util.Arrays;
import java.util.Enumeration;
import java.util.HashMap;
import java.util.HashSet;
import java.util.Iterator;
import java.util.List;
import java.util.Map;
import java.util.Set;

import javax.servlet.http.HttpServletResponse;

import org.apache.log4j.Logger;
import org.dspace.authorize.AuthorizeException;

import org.dspace.core.Context;
import org.dspace.core.ConfigurationManager;
import org.dspace.authenticate.AuthenticationManager;
import org.dspace.authenticate.AuthenticationMethod;
import org.dspace.eperson.EPerson;
import org.dspace.eperson.Group;
import org.dspace.storage.rdbms.DatabaseManager;

/**
 * Shibboleth authentication for DSpace
 * 
 * Shibboleth is a distributed authentication system for securely authenticating
 * users and passing attributes about the user from one or more identity
 * providers. In the Shibboleth terminology DSpace is a Service Provider which
 * receives authentication information and then based upon that provides a 
 * service to the user. With Shibboleth DSpace will require that you use 
 * Apache installed with the mod_shib module acting as a proxy for all HTTP
 * requests for your servlet container (typically Tomcat). DSpace will receive
 * authentication information from the mod_shib module through HTTP headers. 
 *
 * See for more information on installing and configuring a Shibboleth 
 * Service Provider:
 * https://wiki.shibboleth.net/confluence/display/SHIB2/Installation
 * 
 * See the DSpace.cfg or DSpace manual for information on how to configure
 * this authentication module.
 * 
 * @author <a href="mailto:bliong@melcoe.mq.edu.au">Bruc Liong, MELCOE</a>
 * @author <a href="mailto:kli@melcoe.mq.edu.au">Xiang Kevin Li, MELCOE</a>
 * @author <a href="http://www.scottphillips.com">Scott Phillips</a>
 * @version $Revision$
 */
public class ShibAuthentication implements AuthenticationMethod
{
	/** log4j category */
	private static Logger log = Logger.getLogger(ShibAuthentication.class);

	/** Additional metadata mappings **/
	private static Map<String,String> metadataHeaderMap = null;

	/** Maximum length for eperson metadata fields **/
	private static final int NAME_MAX_SIZE = 64;
	private static final int PHONE_MAX_SIZE = 32;

	/** Maximum length for eperson additional metadata fields **/
	private static final int METADATA_MAX_SIZE = 1024;


	/**
	 * Authenticate the given or implicit credentials. This is the heart of the
	 * authentication method: test the credentials for authenticity, and if
	 * accepted, attempt to match (or optionally, create) an
	 * <code>EPerson</code>. If an <code>EPerson</code> is found it is set in
	 * the <code>Context</code> that was passed.
	 * 
	 * DSpace supports authentication using NetID, or email address. A user's NetID
	 * is a unique identifier from the IdP that identifies a particular user. The
	 * NetID can be of almost any form such as a unique integer, string, or with
	 * Shibboleth 2.0 you can use "targeted ids". You will need to coordinate with
<<<<<<< HEAD
	 * your shibboleth federation or identity provider. There are three ways to
=======
	 * your Shibboleth federation or identity provider. There are three ways to
>>>>>>> b05e67a5
	 * supply identity information to DSpace:
	 * 
	 * 1) NetID from Shibboleth Header (best)
	 * 
	 *    The NetID-based method is superior because users may change their email
	 *    address with the identity provider. When this happens DSpace will not be 
	 *    able to associate their new address with their old account.
	 *    
	 * 2) Email address from Shibboleth Header (okay)
	 * 
	 *    In the case where a NetID header is not available or not found DSpace
	 *    will fall back to identifying a user based-upon their email address. 
	 *    
	 * 3) Tomcat's Remote User (worst)
	 * 
	 *    In the event that neither Shibboleth headers are found then as a last
	 *    resort DSpace will look at Tomcat's remote user field. This is the least
	 *    attractive option because Tomcat has no way to supply additional 
	 *    attributes about a user. Because of this the autoregister option is not
	 *    supported if this method is used.
	 *    
	 * Identity Scheme Migration Strategies:
	 * 
	 * If you are currently using Email based authentication (either 1 or 2) and
	 * want to upgrade to NetID based authentication then there is an easy path.
<<<<<<< HEAD
	 * Simply enable shibboleth to pass the NetID attribute and set the netid-header
	 * below to the correct value. When a user attempts to log in to DSpace first
	 * DSpace will look for an EPerson with the passed NetID, however when this
	 * fails DSpace will fall back to email based authentication. Then DSpace will
	 * update the user's EPerson account record to set their netted so all future
	 * authentications for this user will be based upon netted. One thing to note
	 * is that DSpace will prevent an account from switching NetIDs. If an account
	 * all ready has a NetID set and then they try and authenticate with a
=======
	 * Simply enable Shibboleth to pass the NetID attribute and set the netid-header
	 * below to the correct value. When a user attempts to log in to DSpace first
	 * DSpace will look for an EPerson with the passed NetID, however when this
	 * fails DSpace will fall back to email based authentication. Then DSpace will
	 * update the user's EPerson account record to set their netid so all future
	 * authentications for this user will be based upon netid. One thing to note
	 * is that DSpace will prevent an account from switching NetIDs. If an account
	 * already has a NetID set and then they try and authenticate with a
>>>>>>> b05e67a5
	 * different NetID the authentication will fail. 
	 * 
	 * @param context
	 *            DSpace context, will be modified (ePerson set) upon success.
	 * 
	 * @param username
	 *            Username (or email address) when method is explicit. Use null
	 *            for implicit method.
	 * 
	 * @param password
	 *            Password for explicit auth, or null for implicit method.
	 * 
	 * @param realm
	 *            Not used by Shibboleth-based authentication
	 * 
	 * @param request
	 *            The HTTP request that started this operation, or null if not
	 *            applicable.
	 * 
	 * @return One of: SUCCESS, BAD_CREDENTIALS, CERT_REQUIRED, NO_SUCH_USER,
	 *         BAD_ARGS
	 *         <p>
	 *         Meaning: <br>
	 *         SUCCESS - authenticated OK. <br>
	 *         BAD_CREDENTIALS - user exists, but credentials (e.g. passwd)
	 *         don't match <br>
	 *         CERT_REQUIRED - not allowed to login this way without X.509 cert.
	 *         <br>
	 *         NO_SUCH_USER - user not found using this method. <br>
	 *         BAD_ARGS - user/pw not appropriate for this method
	 */
	public int authenticate(Context context, String username, String password,
			String realm, HttpServletRequest request) throws SQLException {

<<<<<<< HEAD
		// Check if sword compatability is allowed, and if so see if we can
		// authenticate based upon a username and password. This is really helpfull
		// if your repo uses shibboleth but you want some accounts to be able use 
		// sword. This allows this compatability without installing the password-based
		// authentication method which has side effects such as allowing users to login
		// with a username and password from the webui.
		boolean swordCompatability = ConfigurationManager.getBooleanProperty("authentication-shibboleth","sword.compatability", true);
		if ( swordCompatability &&
				username != null && username.length() > 0 &&
				password != null && password.length() > 0 ) {
			return swordCompatability(context, username, password, request);
=======
		// Check if sword compatibility is allowed, and if so see if we can
		// authenticate based upon a username and password. This is really helpful
		// if your repo uses Shibboleth but you want some accounts to be able use 
		// sword. This allows this compatibility without installing the password-based
		// authentication method which has side effects such as allowing users to login
		// with a username and password from the webui.
		boolean swordCompatibility = ConfigurationManager.getBooleanProperty("authentication-shibboleth","sword.compatibility", true);
		if ( swordCompatibility &&
				username != null && username.length() > 0 &&
				password != null && password.length() > 0 ) {
			return swordCompatibility(context, username, password, request);
>>>>>>> b05e67a5
		}
		
		if (request == null) {
			log.warn("Unable to authenticate using Shibboleth because the request object is null.");
			return BAD_ARGS;
		}

		// Initialize the additional EPerson metadata.
		initialize();

		// Log all headers received if debugging is turned on. This is enormously
		// helpful when debugging shibboleth related problems.
		if (log.isDebugEnabled()) {
			log.debug("Starting Shibboleth Authentication");

<<<<<<< HEAD
			String message = "Recieved the following headers:\n";
=======
			String message = "Received the following headers:\n";
>>>>>>> b05e67a5
			Enumeration<String> headerNames = request.getHeaderNames();
			while (headerNames.hasMoreElements()) {
				String headerName = headerNames.nextElement();
				Enumeration<String> headerValues = request.getHeaders(headerName);
				while (headerValues.hasMoreElements()) {
					String headerValue = headerValues.nextElement();
					message += ""+headerName+"='"+headerValue+"'\n";
				}
			}
			log.debug(message);
		}

		// Should we auto register new users.
		boolean autoRegister = ConfigurationManager.getBooleanProperty("authentication-shibboleth","autoregister", true);

		// Four steps to authenticate a user
		try {
			// Step 1: Identify User
			EPerson eperson = findEPerson(context, request);
<<<<<<< HEAD

			// Step 2: Register New User, if necessary
			if (eperson == null && autoRegister)
				eperson = registerNewEPerson(context, request);

=======

			// Step 2: Register New User, if necessary
			if (eperson == null && autoRegister)
				eperson = registerNewEPerson(context, request);

>>>>>>> b05e67a5
			if (eperson == null) 
				return AuthenticationMethod.NO_SUCH_USER;

			// Step 3: Update User's Metadata
			updateEPerson(context, request, eperson);

			// Step 4: Log the user in.
			context.setCurrentUser(eperson);
			request.getSession().setAttribute("shib.authenticated", true);
			AuthenticationManager.initEPerson(context, request, eperson);

			log.info(eperson.getEmail()+" has been authenticated via shibboleth.");
			return AuthenticationMethod.SUCCESS;

		} catch (Throwable t) {
			// Log the error, and undo the authentication before returning a failure.
			log.error("Unable to successfully authenticate using shibboleth for user because of an exception.",t);
			context.setCurrentUser(null);
			return AuthenticationMethod.NO_SUCH_USER;
		}
	}

    /**
     * Get list of extra groups that user implicitly belongs to. Note that this
     * method will be invoked regardless of the authentication status of the
     * user (logged-in or not) e.g. a group that depends on the client
     * network-address.
     * 
     * DSpace is able to place users into pre-defined groups based upon values
     * received from Shibboleth. Using this option you can place all faculty members
     * into a DSpace group when the correct affiliation's attribute is provided.
     * When DSpace does this they are considered 'special groups', these are really
     * groups but the user's membership within these groups is not recorded in the
     * database. Each time a user authenticates they are automatically placed within
     * the pre-defined DSpace group, so if the user loses their affiliation then the
     * next time they login they will no longer be in the group.
     * 
<<<<<<< HEAD
     * Depending upon the shibboleth attributed use in the role-header it may be
=======
     * Depending upon the shibboleth attributed use in the role-header, it may be
>>>>>>> b05e67a5
     * scoped. Scoped is shibboleth terminology for identifying where an attribute
     * originated from. For example a students affiliation may be encoded as
     * "student@tamu.edu". The part after the @ sign is the scope, and the preceding
     * value is the value. You may use the whole value or only the value or scope.
     * Using this you could generate a role for students and one institution
     * different than students at another institution. Or if you turn on
     * ignore-scope you could ignore the institution and place all students into
     * one group.
     * 
     * The values extracted (a user may have multiple roles) will be used to look
     * up which groups to place the user into. The groups are defined as
     * "authentication.shib.role.<role-name>" which is a comma separated list of
     * DSpace groups. 
     * 
     * @param context
     *            A valid DSpace context.
     * 
     * @param request
     *            The request that started this operation, or null if not
     *            applicable.
     * 
     * @return array of EPerson-group IDs, possibly 0-length, but never
     *         <code>null</code>.
     */
	public int[] getSpecialGroups(Context context, HttpServletRequest request)
	{
		try {
<<<<<<< HEAD
			// User has not successfully authenticated via shibboleth.
=======
			// User has not successfuly authenticated via shibboleth.
>>>>>>> b05e67a5
			if ( request == null || 
					context.getCurrentUser() == null || 
					request.getSession().getAttribute("shib.authenticated") == null ) {
				return new int[0];
			}
<<<<<<< HEAD

			// If we have all ready calculated the special groups then return them.
			if (request.getSession().getAttribute("shib.specialgroup") != null)
			{
				log.debug("Returning cached special groups.");
				return (int[]) 
				request.getSession().getAttribute("shib.specialgroup");
			}

			log.debug("Starting to determine special groups");
			String defaultRoles = ConfigurationManager.getProperty("authentication-shibboleth","default-roles");
			String roleHeader = ConfigurationManager.getProperty("authentication-shibboleth","role-header");
			boolean ignoreScope = ConfigurationManager.getBooleanProperty("authentication-shibboleth","role-header.ignore-scope", true);
			boolean ignoreValue = ConfigurationManager.getBooleanProperty("authentication-shibboleth","role-header.ignore-value", false);

			if (ignoreScope && ignoreValue) {
				throw new IllegalStateException("Both config parameters for ignoring an roll attributes scope and value are turned on, this is not a permissable configuration. (Note: ignore-scope defaults to true) The configuration parameters are: 'authentication.shib.role-header.ignore-scope' and 'authentication.shib.role-header.ignore-value'");
			}

			// Get the Shib supplied affiliation or use the default affiliation
			List<String> affiliations = findMultipleHeaders(request, roleHeader);
			if (affiliations == null) {
				if (defaultRoles != null)
					affiliations = Arrays.asList(defaultRoles.split(","));
				log.debug("Failed to find Shibboleth role header, '"+roleHeader+"', falling back to the default roles: '"+defaultRoles+"'");
			} else {
				log.debug("Found Shibboleth role header: '"+roleHeader+"' = '"+affiliations+"'");
			}

			// Loop through each affilition
			Set<Integer> groups = new HashSet<Integer>();
			if (affiliations != null) {
				for ( String affiliation : affiliations) {
					// If we ignore the affilation's scope then strip the scope if it exists.
					if (ignoreScope) {
						int index = affiliation.indexOf('@');
						if (index != -1) {
							affiliation = affiliation.substring(0, index);
						}
					} 
					// If we ignore the value, then strip it out so only the scope remains.
					if (ignoreValue) {
						int index = affiliation.indexOf('@');
						if (index != -1) {
							affiliation = affiliation.substring(index+1, affiliation.length());
						}
					} 

					// Get the group names
					String groupNames = ConfigurationManager.getProperty("authentication-shibboleth","role." + affiliation);
					if (groupNames == null || groupNames.trim().length() == 0) {
						groupNames = ConfigurationManager.getProperty("authentication-shibboleth","role." + affiliation.toLowerCase());
					}

					if (groupNames == null) {
						log.debug("Unable to find role mapping for the value, '"+affiliation+"', there should be a mapping in the dspace.cfg:  authentication.shib.role."+affiliation+" = <some group name>");
						continue;
					} else {
						log.debug("Mapping role affiliation to DSpace group: '"+groupNames+"'");
					}

					// Add each group to the list.
					String[] names = groupNames.split(",");
					for (int i = 0; i < names.length; i++) {
						try {
							Group group = Group.findByName(context,names[i].trim());
							if (group != null)
								groups.add(group.getID());
							else 
								log.debug("Unable to find group: '"+names[i].trim()+"'");
						} catch (SQLException sqle) {
							log.error("Exception thrown while trying to lookup affiliation role for group name: '"+names[i].trim()+"'",sqle);
						}
					} // for each groupNames
				} // foreach affilations
			} // if affilaitons


			log.info("Added current EPerson to special groups: "+groups);

			// Convert from a Java Set to primitive int array
			int groupIds[] = new int[groups.size()];
			Iterator<Integer> it = groups.iterator();
			for (int i = 0; it.hasNext(); i++) {
				groupIds[i] = it.next();
			}

			// Cache the special groups, so we don't have to recalculate them again
			// for this session.
			request.getSession().setAttribute("shib.specialgroup", groupIds);

			return groupIds;
		} catch (Throwable t) {
			log.error("Unable to validate any sepcial groups this user may belong too because of an exception.",t);
			return new int[0];
		}
	}


	/**
	 * Indicate whether or not a particular self-registering user can set
	 * themselves a password in the profile info form.
	 * 
	 * @param context
	 *            DSpace context
	 * @param request
	 *            HTTP request, in case anything in that is used to decide
	 * @param email
	 *            e-mail address of user attempting to register
	 * 
	 */
	public boolean allowSetPassword(Context context,
			HttpServletRequest request, String email) throws SQLException {
		// don't use password at all
		return false;
	}

	/**
	 * Predicate, is this an implicit authentication method. An implicit method
	 * gets credentials from the environment (such as an HTTP request or even
	 * Java system properties) rather than the explicit username and password.
	 * For example, a method that reads the X.509 certificates in an HTTPS
	 * request is implicit.
	 * 
	 * @return true if this method uses implicit authentication.
	 */
	public boolean isImplicit()
	{
		return false;
	}

	/**
	 * Indicate whether or not a particular user can self-register, based on
	 * e-mail address.
	 * 
	 * @param context
	 *            DSpace context
	 * @param request
	 *            HTTP request, in case anything in that is used to decide
	 * @param username
	 *            e-mail address of user attempting to register
	 * 
	 */
	public boolean canSelfRegister(Context context, HttpServletRequest request,
			String username) throws SQLException {

		// Shibboleth will auto create accounts if configured to do so, but that is not
		// the same as self register. Self register means that the user can sign up for
		// an account from the web. This is not supported with shibboleth.
		return false;
	}

	/**
	 * Initialize a new e-person record for a self-registered new user.
	 * 
	 * @param context
	 *            DSpace context
	 * @param request
	 *            HTTP request, in case it's needed
	 * @param eperson
	 *            newly created EPerson record - email + information from the
	 *            registration form will have been filled out.
	 * 
	 */
	public void initEPerson(Context context, HttpServletRequest request,
			EPerson eperson) throws SQLException {
		// We don't do anything because all our work is done authenticate and special groups.
	}

	/**
	 * Get login page to which to redirect. Returns URL (as string) to which to
	 * redirect to obtain credentials (either password prompt or e.g. HTTPS port
	 * for client cert.); null means no redirect.
	 * 
	 * @param context
	 *            DSpace context, will be modified (ePerson set) upon success.
	 * 
	 * @param request
	 *            The HTTP request that started this operation, or null if not
	 *            applicable.
	 * 
	 * @param response
	 *            The HTTP response from the servlet method.
	 * 
	 * @return fully-qualified URL or null
	 */
	public String loginPageURL(Context context, HttpServletRequest request,
			HttpServletResponse response)
	{	
		// If this server is configured for lazy sessions then use this to
		// login, otherwise default to the protected shibboleth url.

		boolean lazySession = ConfigurationManager.getBooleanProperty("authentication-shibboleth","lazysession", false);

		if ( lazySession ) {
			String shibURL = ConfigurationManager.getProperty("authentication-shibboleth","lazysession.loginurl");
			boolean forceHTTPS = ConfigurationManager.getBooleanProperty("authentication-shibboleth","lazysession.secure",true);

			// Shibboleth authentication initiator 
			if (shibURL == null || shibURL.length() == 0)
				shibURL = "/Shibboleth.sso/Login";
			shibURL.trim();

			// Determine the return URL, where shib will send the user after authenticating. We need it to go back
			// to DSpace's shibboleth-login url so the we will extract the user's information and locally
			// authenticate them.
			String host = request.getServerName();
			int port = request.getServerPort();
			String contextPath = request.getContextPath();

			String returnURL;
			if (request.isSecure() || forceHTTPS)
				returnURL = "https://";
			else 
				returnURL = "http://";

			returnURL += host;
			if (!(port == 443 || port == 80))
				returnURL += ":" + port;
			returnURL += "/" + contextPath + "/shibboleth-login";

			try {
				shibURL += "?target="+URLEncoder.encode(returnURL, "UTF-8");
			} catch (UnsupportedEncodingException uee) {
				log.error("Unable to generate lazysession authentication",uee);
			}

			log.debug("Redirecting user to Shibboleth initiator: "+shibURL);

			return response.encodeRedirectURL(shibURL);
		} else {
			// If we are not using lazy sessions rely on the protected URL.
			return response.encodeRedirectURL(request.getContextPath()
					+ "/shibboleth-login");
		}
	}

	/**
	 * Get title of login page to which to redirect. Returns a <i>message
	 * key</i> that gets translated into the title or label for "login page" (or
	 * null, if not implemented) This title may be used to identify the link to
	 * the login page in a selection menu, when there are multiple ways to
	 * login.
	 * 
	 * @param context
	 *            DSpace context, will be modified (ePerson set) upon success.
	 * 
	 * @return title text.
	 */
	public String loginPageTitle(Context context)
	{
		return "org.dspace.authenticate.ShibAuthentication.title";
	}


	/**
	 * Identify an existing EPerson based upon the shibboleth attributes provided on
	 * the request object. There are three case underwhich this can occure each in
	 * a fall back position to the previous method.
	 * 
	 * 1) NetID from Shibboleth Header (best)
	 *    The NetID-based method is superior because users may change their email
	 *    address with the identity provider. When this happens DSpace will not be 
	 *    able to associate their new address with their old account.
	 * 
	 * 2) Email address from Shibboleth Header (okay)
	 *    In the case where a NetID header is not available or not found DSpace
	 *    will fall back to identifying a user based-upon their email address. 
	 *    
	 * 3) Tomcat's Remote User (worst)
	 *    In the event that neither Shibboleth headers are found then as a last
	 *    resort DSpace will look at Tomcat's remote user field. This is the least
	 *    attractive option because Tomcat has no way to supply additional 
	 *    attributes about a user. Because of this the autoregister option is not
	 *    supported if this method is used.
	 *    
	 * If successful then the identified EPerson will be returned, otherwise null.
	 * 
	 * @param context The DSpace database context
	 * @param request The current HTTP Request
	 * @return The EPerson identified or null.
	 */
	private EPerson findEPerson(Context context, HttpServletRequest request) throws SQLException, AuthorizeException {

		boolean isUsingTomcatUser = ConfigurationManager.getBooleanProperty("authentication-shibboleth","email-use-tomcat-remote-user");
		String netidHeader = ConfigurationManager.getProperty("authentication-shibboleth","netid-header");
		String emailHeader = ConfigurationManager.getProperty("authentication-shibboleth","email-header");

		EPerson eperson = null;
		boolean foundNetID = false;
		boolean foundEmail = false;
		boolean foundRemoteUser = false;


		// 1) First, look for a netid header.
		if (netidHeader != null) {
			String netid = findSingleHeader(request,netidHeader);

			if (netid != null) {
				foundNetID = true;
				eperson = EPerson.findByNetid(context, netid);

				if (eperson == null)
					log.info("Unable to identify EPerson based upon Shibboleth netid header: '"+netidHeader+"'='"+netid+"'.");
				else
					log.debug("Identified EPerson based upon Shibboleth netid header: '"+netidHeader+"'='"+netid+"'.");
			}
		}

		// 2) Second, look for an email header.
		if (eperson == null && emailHeader != null) {
			String email = findSingleHeader(request,emailHeader);

			if (email != null) {
				foundEmail = true;
				email = email.toLowerCase();
				eperson = EPerson.findByEmail(context, email);

				if (eperson == null)
					log.info("Unable to identify EPerson based upon Shibboleth email header: '"+emailHeader+"'='"+email+"'.");
				else
					log.info("Identified EPerson based upon Shibboleth email header: '"+emailHeader+"'='"+email+"'.");

				if (eperson != null && eperson.getNetid() != null) {
					// If the user has a netID it has been locked to that netid, don't let anyone else try and steal the account.
					log.error("The identified EPerson based upon Shibboleth email header, '"+emailHeader+"'='"+email+"', is locked to another netid: '"+eperson.getNetid()+"'. This might be a possible hacking attempt to steal another users credentials. If the user's netid has changed you will need to manually change it to the correct value or unset it in the database.");
					eperson = null;
				}
			}
		}

		// 3) Last, check to see if tomcat is passing a user.
		if (eperson == null && isUsingTomcatUser) {
			String email = request.getRemoteUser();

			if (email != null) {
				foundRemoteUser = true;
				email.toLowerCase();
				eperson = EPerson.findByEmail(context, email);

				if (eperson == null)
					log.info("Unable to identify EPerson based upon Tomcat's remote user: '"+email+"'.");
				else
					log.info("Identified EPerson based upon Tomcat's remote user: '"+email+"'.");

				if (eperson != null && eperson.getNetid() != null) {
					// If the user has a netID it has been locked to that netid, don't let anyone else try and steal the account.
					log.error("The identified EPerson based upon Tomcat's remote user, '"+email+"', is locked to another netid: '"+eperson.getNetid()+"'. This might be a possible hacking attempt to steal another users credentials. If the user's netid has changed you will need to manually change it to the correct value or unset it in the database.");
					eperson = null;
				}
			}
		}

		if (!foundNetID && !foundEmail && !foundRemoteUser) {
			log.error("Shibboleth authentication was not able to find a NetId, Email, or Tomcat Remote user for which to indentify a user from.");
		}


		return eperson;
	}


	/**
	 * Register a new eperson object. This method is called when no existing user was
	 * found for the NetID or Email and autoregister is enabled. When these conditions
	 * are met this method will create a new eperson object. 
	 * 
	 * In order to create a new eperson object there is a minimal set of metadata
	 * required: Email, First Name, and Last Name. If we don't have access to these
	 * three peices of information then we will be unable to create a new eperson
	 * object, such as the case when Tomcat's Remote User field is used to identify
	 * a particular user.
	 * 
	 * Note, that this method only adds the minimal metadata. Any additional metadata
	 * will need to be added by the updateEPerson method.
	 *
	 * @param context The current DSpace database context
	 * @param request The current HTTP Request
	 * @return A new eperson object or null if unable to create a new eperson.
	 */
	private EPerson registerNewEPerson(Context context, HttpServletRequest request) throws SQLException, AuthorizeException {

		// Header names
		String netidHeader = ConfigurationManager.getProperty("authentication-shibboleth","netid-header");
		String emailHeader = ConfigurationManager.getProperty("authentication-shibboleth","email-header");
		String fnameHeader = ConfigurationManager.getProperty("authentication-shibboleth","firstname-header");
		String lnameHeader = ConfigurationManager.getProperty("authentication-shibboleth","lastname-header");

		// Header values
		String netid = findSingleHeader(request,netidHeader);
		String email = findSingleHeader(request,emailHeader);
		String fname = findSingleHeader(request,fnameHeader);
		String lname = findSingleHeader(request,lnameHeader);

		if ( email == null || fname == null || lname == null) {
			// We require that there be an email, first name, and last name. If we
			// don't have at least these three pieces of information then we fail.
			String message = "Unable to register new eperson because we are unable to find an email address along with first and last name for the user.\n";
			message += "  NetId Header: '"+netidHeader+"'='"+netid+"' (Optional) \n";
			message += "  Email Header: '"+emailHeader+"'='"+email+"' \n";
			message += "  First Name Header: '"+fnameHeader+"'='"+fname+"' \n";
			message += "  Last Name Header: '"+lnameHeader+"'='"+lname+"'";
			log.error(message);

			return null; // TODO should this throw an exception?
		}

		// Truncate values parameters that are too big.
		if (fname.length() > NAME_MAX_SIZE) {
			log.warn("Truncating eperson's first name because it is longer than "+NAME_MAX_SIZE+": '"+fname+"'");
			fname = fname.substring(0,NAME_MAX_SIZE);
		}
		if (lname.length() > NAME_MAX_SIZE) {
			log.warn("Truncating eperson's last name because it is longer than "+NAME_MAX_SIZE+": '"+lname+"'");
			lname = lname.substring(0,NAME_MAX_SIZE);
		}

		// Turn off authorizations to create a new user
		context.turnOffAuthorisationSystem();
		EPerson eperson = EPerson.create(context);

		// Set the minimum attributes for the new eperson
		if (netid != null)
			eperson.setNetid(netid);
		eperson.setEmail(email.toLowerCase());
		eperson.setFirstName(fname);
		eperson.setLastName(lname);
		eperson.setCanLogIn(true);

		// Commit the new eperson
		AuthenticationManager.initEPerson(context, request, eperson);
		eperson.update();
		context.commit();

		// Turn authorizations back on.
		context.restoreAuthSystemState();

		if (log.isInfoEnabled()) {
			String message = "Auto registered new eperson using Shibboleth-based attributes:";
			if (netid != null)
				message += "  NetId: '"+netid+"'\n";
			message += "  Email: '"+email+"' \n";
			message += "  First Name: '"+fname+"' \n";
			message += "  Last Name: '"+lname+"'";
			log.info(message);
		}

		return eperson;
	}





	/**
	 * After sucessfully authenticate a user this method will update the users attributes. The
	 * user's email, name, or other attribute may have been changed since the last time they
	 * logged into DSpace. This method will update the database with their most recient information.
	 * 
	 * This method handles the basic DSpace metadata (email, first name, last name) along with
	 * additional metadata set using the setMetadata() methods on the eperson object. The
	 * additional metadata are defined by a mapping created in the dspace.cfg.
	 * 
	 * @param context The current DSpace database context
	 * @param request The current HTTP Request
	 * @param eperson The eperson object to update.
	 */
	private void updateEPerson(Context context, HttpServletRequest request, EPerson eperson) throws SQLException, AuthorizeException {

		// Header names & values
		String netidHeader = ConfigurationManager.getProperty("authentication-shibboleth","netid-header");
		String emailHeader = ConfigurationManager.getProperty("authentication-shibboleth","email-header");
		String fnameHeader = ConfigurationManager.getProperty("authentication-shibboleth","firstname-header");
		String lnameHeader = ConfigurationManager.getProperty("authentication-shibboleth","lastname-header");

		String netid = findSingleHeader(request,netidHeader);
		String email = findSingleHeader(request,emailHeader);
		String fname = findSingleHeader(request,fnameHeader);
		String lname = findSingleHeader(request,lnameHeader);

		// Truncate values parameters that are too big.
		if (fname.length() > NAME_MAX_SIZE) {
			log.warn("Truncating eperson's first name because it is longer than "+NAME_MAX_SIZE+": '"+fname+"'");
			fname = fname.substring(0,NAME_MAX_SIZE);
		}
		if (lname.length() > NAME_MAX_SIZE) {
			log.warn("Truncating eperson's last name because it is longer than "+NAME_MAX_SIZE+": '"+lname+"'");
			lname = lname.substring(0,NAME_MAX_SIZE);
		}

		context.turnOffAuthorisationSystem();

		// 1) Update the minimum metadata
		if (netid != null && eperson.getNetid() == null)
			// Only update the netid if none has been previously set. This can occur when a repo switches 
			// to netid based authentication. The current users do not have netids and fall back to email based
			// identification but once they login we update their record and lock the account to a particular netid.
			eperson.setNetid(netid);
		if (email != null)
			// The email could have changed if using netid based lookup.
			eperson.setEmail(email.toLowerCase());
		if (fname != null)
			eperson.setFirstName(fname);
		if (lname != null)
			eperson.setLastName(lname);

		if (log.isDebugEnabled()) {
			String message = "Updated the eperson's minimal metadata: \n";
			message += " Email Header: '"+emailHeader+"' = '"+email+"' \n";
			message += " First Name Header: '"+fnameHeader+"' = '"+fname+"' \n";
			message += " Last Name Header: '"+fnameHeader+"' = '"+lname+"'";
			log.debug(message);
		}

		// 2) Update additional eperson metadata
		for (String header : metadataHeaderMap.keySet()) {

			String field = metadataHeaderMap.get(header);
			String value = findSingleHeader(request, header);

			// Truncate values
			if (value == null) {
				log.warn("Unable to update the eperson's '"+field+"' metadata because the header '"+header+"' does not exist.");
				continue;
			} else if ("phone".equals(field) && value.length() > PHONE_MAX_SIZE) {
				log.warn("Truncating eperson phone metadata because it is longer than "+PHONE_MAX_SIZE+": '"+value+"'");
				value = value.substring(0,PHONE_MAX_SIZE);
			} else if (value.length() > METADATA_MAX_SIZE) {
				log.warn("Truncating eperson "+field+" metadata because it is longer than "+METADATA_MAX_SIZE+": '"+value+"'");
				value = value.substring(0,METADATA_MAX_SIZE);
			}

			eperson.setMetadata(field, value);
			log.debug("Updated the eperson's '"+field+"' metadata using header: '"+header+"' = '"+value+"'.");
		}
		eperson.update();
		context.commit();
		context.restoreAuthSystemState();
	}

	/**
	 * Provide password-based authentication to enable sword compatability. 
	 * 
	 * Sword compatability will allow this authentication method to work when using
	 * sword. Sort relies on username and password based authentication and is
	 * entirely incapable of supporting shibboleth. This option allows you to
	 * authenticate username and passwords for sword sessions with out adding
	 * another authentication method onto the stack. You will need to ensure that
	 * a user has a password. One way to do that is to create the user via the
	 * create-administrator command line command and then edit their permissions.
	 * 
	 * @param context The DSpace database context
	 * @param username The username
	 * @param password The password
	 * @param request The HTTP Request
	 * @return A valid DSpace Authentication Method status code.
	 */
	protected int swordCompatability(Context context, String username, String password, HttpServletRequest request) throws SQLException {

		EPerson eperson = null;

		log.debug("Shibboleth Sword compatability activated.");
		try {
			eperson = EPerson.findByEmail(context, username.toLowerCase());
		} catch (AuthorizeException ae) {
			// ignore exception, treat it as lookup failure.
		}

		if (eperson == null) {
			// lookup failed.
			log.error("Shibboleth-based password authentication failed for user "+username+" because no such user exists.");
			return NO_SUCH_USER;
		} else if (!eperson.canLogIn()) {
			// cannot login this way
			log.error("Shibboleth-based password authentication failed for user "+username+" because the eperson object is not allowed to login.");
			return BAD_ARGS;
		} else if (eperson.getRequireCertificate()) {
			// this user can only login with x.509 certificate
			log.error("Shibboleth-based password authentication failed for user "+username+" because the eperson object requires a certificate to authenticate..");
			return CERT_REQUIRED;
		}

		else if (eperson.checkPassword(password)) {
			// Password matched
			AuthenticationManager.initEPerson(context, request, eperson);
			context.setCurrentUser(eperson);
			log.info(eperson.getEmail()+" has been authenticated via shibboleth using password-based sword compatability mode.");
			return SUCCESS;
		} else {
			// Passsword failure
			log.error("Shibboleth-based password authentication failed for user "+username+" because a bad password was supplied.");
			return BAD_CREDENTIALS;
		}

	}



	/**
	 * Initialize Shibboleth Authentication. 
	 * 
	 * During initalization the mapping of additional eperson metadata will be loaded from the DSpace.cfg
	 * and cached. While loading the metadata mapping this method will check the EPerson object to see
	 * if it suports the metadata field. If the field is not supported and autocreate is turned on then
	 * the field will be automatically created.
	 * 
	 * It is safe to call this methods multiple times.
	 */
	private synchronized static void initialize() throws SQLException {

		if (metadataHeaderMap != null)
			return;


		HashMap<String, String> map = new HashMap<String,String>();

		String mappingString = ConfigurationManager.getProperty("authentication-shibboleth","eperson.metadata");
		boolean autoCreate = ConfigurationManager.getBooleanProperty("authentication-shibboleth","eperson.metadata.autocreate", true);

		// Bail out if not set, returning an empty map.
		if (mappingString == null || mappingString.trim().length() == 0) {
			log.debug("No additional eperson metadata mapping found: authentication.shib.eperson.metadata");

			metadataHeaderMap = map;
			return;
		}

		log.debug("Loading additional eperson metadata from: 'authentication.shib.eperson.metadata' = '"+mappingString+"'");


		String[] metadataStringList =  mappingString.split(",");
		for (String metadataString : metadataStringList) {
			metadataString = metadataString.trim();

			String[] metadataParts = metadataString.split("=>");

			if (metadataParts.length != 2) {
				log.error("Unable to parse metadat mapping string: '"+metadataString+"'");
				continue;
			}

			String header = metadataParts[0].trim();
			String name = metadataParts[1].trim().toLowerCase();

			boolean valid = checkIfEpersonMetadataFieldExists(name);

			if ( ! valid && autoCreate) {
				valid = autoCreateEpersonMetadataField(name);
			}

			if (valid) {
				// The eperson field is fine, we can use it.
				log.debug("Loading additional eperson metadata mapping for: '"+header+"' = '"+name+"'");
				map.put(header, name);
			} else {
				// The field dosn't exist, and we can't use it.
				log.error("Skipping the additional eperson metadata mapping for: '"+header+"' = '"+name+"' because the field is not supported by the current configuration.");
			}
		} // foreach metadataStringList


		metadataHeaderMap = map;
		return;
	}

	/**
	 * Check the EPerson table deffinition to see if the metadata field name is supported. It
	 * checks for three things 1) that the field exists and 2) that the field is of the correct
	 * type, varchar, and 3) that the field's size is suffcient.
	 * 
	 * If either of these checks fail then false is returned.
	 *
	 * If all these checks pass then true is returned, otherwise false.
	 *
	 * @param metadataName The name of the metadata field.
	 * @return True if a valid metadata field, otherwise false.
	 */
	private static synchronized boolean checkIfEpersonMetadataFieldExists(String metadataName) throws SQLException {

		if (metadataName == null)
			return false;

		if ("phone".equals(metadataName))
			// The phone is a predefined field
			return true;

		// Get a list of all the columns on the eperson table.
		Connection dbConnection = null;
		try {
			dbConnection = DatabaseManager.getConnection();
			DatabaseMetaData dbMetadata = dbConnection.getMetaData();
			String dbCatalog = dbConnection.getCatalog();
			ResultSet rs = dbMetadata.getColumns(dbCatalog,null,"eperson","%");

			// Loop through all the columns looking for our metadata field and check
			// it's definition.
			boolean foundColumn = false;
			boolean columnValid = false;
			while (rs.next()) {
				String columnName = rs.getString("COLUMN_NAME");
				String columnType = rs.getString("TYPE_NAME");
				int size = rs.getInt("COLUMN_SIZE");

				if (metadataName.equalsIgnoreCase(columnName)) {
					foundColumn = true;

					if ("varchar".equals(columnType) && size >= METADATA_MAX_SIZE)
						columnValid = true;

					break; // skip out on loop after we found our column.
				}

			} // while rs.next()
			rs.close();

			if ( foundColumn && columnValid)
				// The finally statement below will close the connection.
				return true;
			else if (!foundColumn)
				log.error("Unable to find eperson column for additional metadata named: '"+metadataName+"'");
			else if (!columnValid)
				log.error("The eperson column for additional metadata, '"+metadataName+"', is not defined as a varchar with at least a length of "+METADATA_MAX_SIZE);

		} finally {
			if (dbConnection != null)
				dbConnection.close();
		}
		return false;
	}

	/** Validate Postgres Column Names */
	private static final String COLUMN_NAME_REGEX = "^[_A-Za-z0-9]+$";
	
	/**
	 * Automattically create a new column in the EPerson table to support the additional
	 * metadata field. All additional fields are created with type varchar( METADATA_MAX_SIZE )
	 * 
	 * @param metadataName The name of the new metadata field.
	 * @return True if successfull, otherwise false.
	 */
	private static synchronized boolean autoCreateEpersonMetadataField(String metadataName) throws SQLException {

		if (metadataName == null)
			return false;

		if ("phone".equals(metadataName))
			// The phone is a predefined field
			return true;

		if ( ! metadataName.matches(COLUMN_NAME_REGEX))
			return false;

		// Create a new column for the metadata field. Note the metadataName variable is embedded because we can't use 
		// paramaterization for column names. However the string comes from the dspace.cfg and at the top of this method
		// we run a regex on it to validate it.
		String sql = "ALTER TABLE eperson ADD COLUMN "+metadataName+" varchar("+METADATA_MAX_SIZE+")";

		Connection dbConnection = null;
		try {
			dbConnection = DatabaseManager.getConnection();
			Statement alterStatement = dbConnection.createStatement();
			alterStatement.execute(sql);
			alterStatement.close();
			dbConnection.commit();

			log.info("Auto created the eperson column for additional metadata: '"+metadataName+"'");
			return true;

		} catch (SQLException sqle) {
			log.error("Unable to auto-create the eperson column for additional metadata '"+metadataName+"', because of error: ",sqle);
			return false;
		} finally {
			if (dbConnection != null)
				dbConnection.close();
		}
	}


	/**
	 * Find a particular Shibboleth header value and return the all values.
	 * The header name uses a bit of fuzzy logic, so it will first try case
	 * sensitive, then it will try lowercase, and finally it will try uppercase.
	 * 
	 * This method will not interpret the header value in anyway.
	 * 
	 * 
	 * @param request The HTTP request to look for headers values on.
	 * @param name The name of the header
	 * @return The value of the header requested, or null if none found.
	 */
	private String findHeader(HttpServletRequest request, String name) {
		String value = request.getHeader(name);
		if (value == null)
			value = request.getHeader(name.toLowerCase());
		if (value == null)
			value = request.getHeader(name.toUpperCase());
		
		return value;
	}


	/**
	 * Find a particular Shibboleth header value and return the first value.
	 * The header name uses a bit of fuzzy logic, so it will first try case
	 * sensitive, then it will try lowercase, and finally it will try uppercase.
	 * 
	 * Shibboleth attributes may contain multiple values separated by a
	 * semicolon. This method will return the first value in the attribute. If
	 * you need multiple values use findMultipleHeaders instead.
	 * 
	 * If no attribute is found then null is returned.
	 * 
	 * @param request The HTTP request to look for headers values on.
	 * @param name The name of the header
	 * @return The value of the header requested, or null if none found.
	 */
	private String findSingleHeader(HttpServletRequest request, String name) {

		String value = findHeader(request, name);


		if (value != null) {
			// If there are multiple values encodded in the shibboleth attribute
			// they are seperated by a semicolon, and any semicolons in the
			// attribute are escaped with a backslash. For this case we are just 
			// looking for the first attribute so we scan the value until we find 
			// the first unescaped semicolon and chop off everything else.
			int idx = 0;
			do {
				idx = value.indexOf(';',idx);
				if ( idx != -1 && value.charAt(idx-1) != '\\') {
					value = value.substring(0,idx);
					break;
				}
			} while (idx >= 0);

			// Unescape the semicolon after splitting
			value = value.replaceAll("\\;", ";");
		}

		return value;
	}

	/**
	 * Find a particular Shibboleth header value and return the all values.
	 * The header name uses a bit of fuzzy logic, so it will first try case
	 * sensitive, then it will try lowercase, and finaly it will try uppercase.
	 * 
	 * Shibboleth attributes may contain multiple values separated by a
	 * semicolon and semicolons are escaped with a backslash. This method will
	 * split all the attributes into a list and unescape semicolons.
	 * 
	 * If no attributes are found then null is returned.
	 * 
	 * @param request The HTTP request to look for headers values on.
	 * @param name The name of the header
	 * @return The list of values found, or null if none found.
	 */
	private List<String> findMultipleHeaders(HttpServletRequest request, String name) {
		String values = findHeader(request, name);

		if (values == null)
			return null;

		// Shibboleth attributes are seperated by semicolons (and semicolons are 
		// escaped with a backslash). So here we will scan through the string and 
		// split on any unescaped semicolons.
		List<String> valueList = new ArrayList<String>();
		int idx = 0;
		do {
			idx = values.indexOf(';',idx);

			if ( idx == 0 ) { 
				// if the string starts with a semicolon just remove it. This will
				// prevent an endless loop in an error condition.
				values = values.substring(1,values.length());

			} else if (idx > 0 && values.charAt(idx-1) != '\\' ) {
				// The attribute starts with an escaped semicolon
				idx++;
			} else if ( idx > 0) {
				// First extract the value and store it on the list.
				String value = values.substring(0,idx);	
				value = value.replaceAll("\\\\;", ";");
				valueList.add(value);

				// Next, remove the value from the string and continue to scan.
				values = values.substring(idx+1,values.length());
				idx = 0;
			}
		} while (idx >= 0);

		// The last attribute will still be left on the values string, put it 
		// into the list.
		if (values.length() > 0) {
			values = values.replaceAll("\\\\;", ";");
			valueList.add(values);
		}

		return valueList;
	}


}





























=======

			// If we have already calculated the special groups then return them.
			if (request.getSession().getAttribute("shib.specialgroup") != null)
			{
				log.debug("Returning cached special groups.");
				return (int[]) 
				request.getSession().getAttribute("shib.specialgroup");
			}

			log.debug("Starting to determine special groups");
			String defaultRoles = ConfigurationManager.getProperty("authentication-shibboleth","default-roles");
			String roleHeader = ConfigurationManager.getProperty("authentication-shibboleth","role-header");
			boolean ignoreScope = ConfigurationManager.getBooleanProperty("authentication-shibboleth","role-header.ignore-scope", true);
			boolean ignoreValue = ConfigurationManager.getBooleanProperty("authentication-shibboleth","role-header.ignore-value", false);

			if (ignoreScope && ignoreValue) {
				throw new IllegalStateException("Both config parameters for ignoring an roll attributes scope and value are turned on, this is not a permissable configuration. (Note: ignore-scope defaults to true) The configuration parameters are: 'authentication.shib.role-header.ignore-scope' and 'authentication.shib.role-header.ignore-value'");
			}

			// Get the Shib supplied affiliation or use the default affiliation
			List<String> affiliations = findMultipleHeaders(request, roleHeader);
			if (affiliations == null) {
				if (defaultRoles != null)
					affiliations = Arrays.asList(defaultRoles.split(","));
				log.debug("Failed to find Shibboleth role header, '"+roleHeader+"', falling back to the default roles: '"+defaultRoles+"'");
			} else {
				log.debug("Found Shibboleth role header: '"+roleHeader+"' = '"+affiliations+"'");
			}

			// Loop through each affiliation
			Set<Integer> groups = new HashSet<Integer>();
			if (affiliations != null) {
				for ( String affiliation : affiliations) {
					// If we ignore the affiliation's scope then strip the scope if it exists.
					if (ignoreScope) {
						int index = affiliation.indexOf('@');
						if (index != -1) {
							affiliation = affiliation.substring(0, index);
						}
					} 
					// If we ignore the value, then strip it out so only the scope remains.
					if (ignoreValue) {
						int index = affiliation.indexOf('@');
						if (index != -1) {
							affiliation = affiliation.substring(index+1, affiliation.length());
						}
					} 

					// Get the group names
					String groupNames = ConfigurationManager.getProperty("authentication-shibboleth","role." + affiliation);
					if (groupNames == null || groupNames.trim().length() == 0) {
						groupNames = ConfigurationManager.getProperty("authentication-shibboleth","role." + affiliation.toLowerCase());
					}

					if (groupNames == null) {
						log.debug("Unable to find role mapping for the value, '"+affiliation+"', there should be a mapping in the dspace.cfg:  authentication.shib.role."+affiliation+" = <some group name>");
						continue;
					} else {
						log.debug("Mapping role affiliation to DSpace group: '"+groupNames+"'");
					}

					// Add each group to the list.
					String[] names = groupNames.split(",");
					for (int i = 0; i < names.length; i++) {
						try {
							Group group = Group.findByName(context,names[i].trim());
							if (group != null)
								groups.add(group.getID());
							else 
								log.debug("Unable to find group: '"+names[i].trim()+"'");
						} catch (SQLException sqle) {
							log.error("Exception thrown while trying to lookup affiliation role for group name: '"+names[i].trim()+"'",sqle);
						}
					} // for each groupNames
				} // foreach affiliations
			} // if affiliations


			log.info("Added current EPerson to special groups: "+groups);

			// Convert from a Java Set to primitive int array
			int groupIds[] = new int[groups.size()];
			Iterator<Integer> it = groups.iterator();
			for (int i = 0; it.hasNext(); i++) {
				groupIds[i] = it.next();
			}

			// Cache the special groups, so we don't have to recalculate them again
			// for this session.
			request.getSession().setAttribute("shib.specialgroup", groupIds);

			return groupIds;
		} catch (Throwable t) {
			log.error("Unable to validate any sepcial groups this user may belong too because of an exception.",t);
			return new int[0];
		}
	}


	/**
	 * Indicate whether or not a particular self-registering user can set
	 * themselves a password in the profile info form.
	 * 
	 * @param context
	 *            DSpace context
	 * @param request
	 *            HTTP request, in case anything in that is used to decide
	 * @param email
	 *            e-mail address of user attempting to register
	 * 
	 */
	public boolean allowSetPassword(Context context,
			HttpServletRequest request, String email) throws SQLException {
		// don't use password at all
		return false;
	}

	/**
	 * Predicate, is this an implicit authentication method. An implicit method
	 * gets credentials from the environment (such as an HTTP request or even
	 * Java system properties) rather than the explicit username and password.
	 * For example, a method that reads the X.509 certificates in an HTTPS
	 * request is implicit.
	 * 
	 * @return true if this method uses implicit authentication.
	 */
	public boolean isImplicit()
	{
		return false;
	}

	/**
	 * Indicate whether or not a particular user can self-register, based on
	 * e-mail address.
	 * 
	 * @param context
	 *            DSpace context
	 * @param request
	 *            HTTP request, in case anything in that is used to decide
	 * @param username
	 *            e-mail address of user attempting to register
	 * 
	 */
	public boolean canSelfRegister(Context context, HttpServletRequest request,
			String username) throws SQLException {

		// Shibboleth will auto create accounts if configured to do so, but that is not
		// the same as self register. Self register means that the user can sign up for
		// an account from the web. This is not supported with shibboleth.
		return false;
	}

	/**
	 * Initialize a new e-person record for a self-registered new user.
	 * 
	 * @param context
	 *            DSpace context
	 * @param request
	 *            HTTP request, in case it's needed
	 * @param eperson
	 *            newly created EPerson record - email + information from the
	 *            registration form will have been filled out.
	 * 
	 */
	public void initEPerson(Context context, HttpServletRequest request,
			EPerson eperson) throws SQLException {
		// We don't do anything because all our work is done authenticate and special groups.
	}

	/**
	 * Get login page to which to redirect. Returns URL (as string) to which to
	 * redirect to obtain credentials (either password prompt or e.g. HTTPS port
	 * for client cert.); null means no redirect.
	 * 
	 * @param context
	 *            DSpace context, will be modified (ePerson set) upon success.
	 * 
	 * @param request
	 *            The HTTP request that started this operation, or null if not
	 *            applicable.
	 * 
	 * @param response
	 *            The HTTP response from the servlet method.
	 * 
	 * @return fully-qualified URL or null
	 */
	public String loginPageURL(Context context, HttpServletRequest request,
			HttpServletResponse response)
	{	
		// If this server is configured for lazy sessions then use this to
		// login, otherwise default to the protected shibboleth url.

		boolean lazySession = ConfigurationManager.getBooleanProperty("authentication-shibboleth","lazysession", false);

		if ( lazySession ) {
			String shibURL = ConfigurationManager.getProperty("authentication-shibboleth","lazysession.loginurl");
			boolean forceHTTPS = ConfigurationManager.getBooleanProperty("authentication-shibboleth","lazysession.secure",true);

			// Shibboleth authentication initiator 
			if (shibURL == null || shibURL.length() == 0)
				shibURL = "/Shibboleth.sso/Login";
			shibURL.trim();

			// Determine the return URL, where shib will send the user after authenticating. We need it to go back
			// to DSpace's shibboleth-login url so the we will extract the user's information and locally
			// authenticate them.
			String host = request.getServerName();
			int port = request.getServerPort();
			String contextPath = request.getContextPath();

			String returnURL;
			if (request.isSecure() || forceHTTPS)
				returnURL = "https://";
			else 
				returnURL = "http://";

			returnURL += host;
			if (!(port == 443 || port == 80))
				returnURL += ":" + port;
			returnURL += "/" + contextPath + "/shibboleth-login";

			try {
				shibURL += "?target="+URLEncoder.encode(returnURL, "UTF-8");
			} catch (UnsupportedEncodingException uee) {
				log.error("Unable to generate lazysession authentication",uee);
			}

			log.debug("Redirecting user to Shibboleth initiator: "+shibURL);

			return response.encodeRedirectURL(shibURL);
		} else {
			// If we are not using lazy sessions rely on the protected URL.
			return response.encodeRedirectURL(request.getContextPath()
					+ "/shibboleth-login");
		}
	}

	/**
	 * Get title of login page to which to redirect. Returns a <i>message
	 * key</i> that gets translated into the title or label for "login page" (or
	 * null, if not implemented) This title may be used to identify the link to
	 * the login page in a selection menu, when there are multiple ways to
	 * login.
	 * 
	 * @param context
	 *            DSpace context, will be modified (ePerson set) upon success.
	 * 
	 * @return title text.
	 */
	public String loginPageTitle(Context context)
	{
		return "org.dspace.authenticate.ShibAuthentication.title";
	}


	/**
	 * Identify an existing EPerson based upon the shibboleth attributes provided on
	 * the request object. There are three cases where this can occurr, each as
	 * a fallback for the previous method.
	 * 
	 * 1) NetID from Shibboleth Header (best)
	 *    The NetID-based method is superior because users may change their email
	 *    address with the identity provider. When this happens DSpace will not be 
	 *    able to associate their new address with their old account.
	 * 
	 * 2) Email address from Shibboleth Header (okay)
	 *    In the case where a NetID header is not available or not found DSpace
	 *    will fall back to identifying a user based upon their email address. 
	 *    
	 * 3) Tomcat's Remote User (worst)
	 *    In the event that neither Shibboleth headers are found then as a last
	 *    resort DSpace will look at Tomcat's remote user field. This is the least
	 *    attractive option because Tomcat has no way to supply additional 
	 *    attributes about a user. Because of this the autoregister option is not
	 *    supported if this method is used.
	 *    
	 * If successful then the identified EPerson will be returned, otherwise null.
	 * 
	 * @param context The DSpace database context
	 * @param request The current HTTP Request
	 * @return The EPerson identified or null.
	 */
	private EPerson findEPerson(Context context, HttpServletRequest request) throws SQLException, AuthorizeException {

		boolean isUsingTomcatUser = ConfigurationManager.getBooleanProperty("authentication-shibboleth","email-use-tomcat-remote-user");
		String netidHeader = ConfigurationManager.getProperty("authentication-shibboleth","netid-header");
		String emailHeader = ConfigurationManager.getProperty("authentication-shibboleth","email-header");

		EPerson eperson = null;
		boolean foundNetID = false;
		boolean foundEmail = false;
		boolean foundRemoteUser = false;


		// 1) First, look for a netid header.
		if (netidHeader != null) {
			String netid = findSingleHeader(request,netidHeader);

			if (netid != null) {
				foundNetID = true;
				eperson = EPerson.findByNetid(context, netid);

				if (eperson == null)
					log.info("Unable to identify EPerson based upon Shibboleth netid header: '"+netidHeader+"'='"+netid+"'.");
				else
					log.debug("Identified EPerson based upon Shibboleth netid header: '"+netidHeader+"'='"+netid+"'.");
			}
		}

		// 2) Second, look for an email header.
		if (eperson == null && emailHeader != null) {
			String email = findSingleHeader(request,emailHeader);

			if (email != null) {
				foundEmail = true;
				email = email.toLowerCase();
				eperson = EPerson.findByEmail(context, email);

				if (eperson == null)
					log.info("Unable to identify EPerson based upon Shibboleth email header: '"+emailHeader+"'='"+email+"'.");
				else
					log.info("Identified EPerson based upon Shibboleth email header: '"+emailHeader+"'='"+email+"'.");

				if (eperson != null && eperson.getNetid() != null) {
					// If the user has a netID it has been locked to that netid, don't let anyone else try and steal the account.
					log.error("The identified EPerson based upon Shibboleth email header, '"+emailHeader+"'='"+email+"', is locked to another netid: '"+eperson.getNetid()+"'. This might be a possible hacking attempt to steal another users credentials. If the user's netid has changed you will need to manually change it to the correct value or unset it in the database.");
					eperson = null;
				}
			}
		}

		// 3) Last, check to see if tomcat is passing a user.
		if (eperson == null && isUsingTomcatUser) {
			String email = request.getRemoteUser();

			if (email != null) {
				foundRemoteUser = true;
				email.toLowerCase();
				eperson = EPerson.findByEmail(context, email);

				if (eperson == null)
					log.info("Unable to identify EPerson based upon Tomcat's remote user: '"+email+"'.");
				else
					log.info("Identified EPerson based upon Tomcat's remote user: '"+email+"'.");

				if (eperson != null && eperson.getNetid() != null) {
					// If the user has a netID it has been locked to that netid, don't let anyone else try and steal the account.
					log.error("The identified EPerson based upon Tomcat's remote user, '"+email+"', is locked to another netid: '"+eperson.getNetid()+"'. This might be a possible hacking attempt to steal another users credentials. If the user's netid has changed you will need to manually change it to the correct value or unset it in the database.");
					eperson = null;
				}
			}
		}

		if (!foundNetID && !foundEmail && !foundRemoteUser) {
			log.error("Shibboleth authentication was not able to find a NetId, Email, or Tomcat Remote user for which to indentify a user from.");
		}


		return eperson;
	}


	/**
	 * Register a new eperson object. This method is called when no existing user was
	 * found for the NetID or Email and autoregister is enabled. When these conditions
	 * are met this method will create a new eperson object. 
	 * 
	 * In order to create a new eperson object there is a minimal set of metadata
	 * required: Email, First Name, and Last Name. If we don't have access to these
	 * three pieces of information then we will be unable to create a new eperson
	 * object, such as the case when Tomcat's Remote User field is used to identify
	 * a particular user.
	 * 
	 * Note, that this method only adds the minimal metadata. Any additional metadata
	 * will need to be added by the updateEPerson method.
	 *
	 * @param context The current DSpace database context
	 * @param request The current HTTP Request
	 * @return A new eperson object or null if unable to create a new eperson.
	 */
	private EPerson registerNewEPerson(Context context, HttpServletRequest request) throws SQLException, AuthorizeException {

		// Header names
		String netidHeader = ConfigurationManager.getProperty("authentication-shibboleth","netid-header");
		String emailHeader = ConfigurationManager.getProperty("authentication-shibboleth","email-header");
		String fnameHeader = ConfigurationManager.getProperty("authentication-shibboleth","firstname-header");
		String lnameHeader = ConfigurationManager.getProperty("authentication-shibboleth","lastname-header");

		// Header values
		String netid = findSingleHeader(request,netidHeader);
		String email = findSingleHeader(request,emailHeader);
		String fname = findSingleHeader(request,fnameHeader);
		String lname = findSingleHeader(request,lnameHeader);

		if ( email == null || fname == null || lname == null) {
			// We require that there be an email, first name, and last name. If we
			// don't have at least these three pieces of information then we fail.
			String message = "Unable to register new eperson because we are unable to find an email address along with first and last name for the user.\n";
			message += "  NetId Header: '"+netidHeader+"'='"+netid+"' (Optional) \n";
			message += "  Email Header: '"+emailHeader+"'='"+email+"' \n";
			message += "  First Name Header: '"+fnameHeader+"'='"+fname+"' \n";
			message += "  Last Name Header: '"+lnameHeader+"'='"+lname+"'";
			log.error(message);

			return null; // TODO should this throw an exception?
		}

		// Truncate values of parameters that are too big.
		if (fname.length() > NAME_MAX_SIZE) {
			log.warn("Truncating eperson's first name because it is longer than "+NAME_MAX_SIZE+": '"+fname+"'");
			fname = fname.substring(0,NAME_MAX_SIZE);
		}
		if (lname.length() > NAME_MAX_SIZE) {
			log.warn("Truncating eperson's last name because it is longer than "+NAME_MAX_SIZE+": '"+lname+"'");
			lname = lname.substring(0,NAME_MAX_SIZE);
		}

		// Turn off authorizations to create a new user
		context.turnOffAuthorisationSystem();
		EPerson eperson = EPerson.create(context);

		// Set the minimum attributes for the new eperson
		if (netid != null)
			eperson.setNetid(netid);
		eperson.setEmail(email.toLowerCase());
		eperson.setFirstName(fname);
		eperson.setLastName(lname);
		eperson.setCanLogIn(true);

		// Commit the new eperson
		AuthenticationManager.initEPerson(context, request, eperson);
		eperson.update();
		context.commit();

		// Turn authorizations back on.
		context.restoreAuthSystemState();

		if (log.isInfoEnabled()) {
			String message = "Auto registered new eperson using Shibboleth-based attributes:";
			if (netid != null)
				message += "  NetId: '"+netid+"'\n";
			message += "  Email: '"+email+"' \n";
			message += "  First Name: '"+fname+"' \n";
			message += "  Last Name: '"+lname+"'";
			log.info(message);
		}

		return eperson;
	}





	/**
	 * After we successfully authenticated a user, this method will update the user's attributes. The
	 * user's email, name, or other attribute may have been changed since the last time they
	 * logged into DSpace. This method will update the database with their most recent information.
	 * 
	 * This method handles the basic DSpace metadata (email, first name, last name) along with
	 * additional metadata set using the setMetadata() methods on the eperson object. The
	 * additional metadata are defined by a mapping created in the dspace.cfg.
	 * 
	 * @param context The current DSpace database context
	 * @param request The current HTTP Request
	 * @param eperson The eperson object to update.
	 */
	private void updateEPerson(Context context, HttpServletRequest request, EPerson eperson) throws SQLException, AuthorizeException {

		// Header names & values
		String netidHeader = ConfigurationManager.getProperty("authentication-shibboleth","netid-header");
		String emailHeader = ConfigurationManager.getProperty("authentication-shibboleth","email-header");
		String fnameHeader = ConfigurationManager.getProperty("authentication-shibboleth","firstname-header");
		String lnameHeader = ConfigurationManager.getProperty("authentication-shibboleth","lastname-header");

		String netid = findSingleHeader(request,netidHeader);
		String email = findSingleHeader(request,emailHeader);
		String fname = findSingleHeader(request,fnameHeader);
		String lname = findSingleHeader(request,lnameHeader);

		// Truncate values of parameters that are too big.
		if (fname.length() > NAME_MAX_SIZE) {
			log.warn("Truncating eperson's first name because it is longer than "+NAME_MAX_SIZE+": '"+fname+"'");
			fname = fname.substring(0,NAME_MAX_SIZE);
		}
		if (lname.length() > NAME_MAX_SIZE) {
			log.warn("Truncating eperson's last name because it is longer than "+NAME_MAX_SIZE+": '"+lname+"'");
			lname = lname.substring(0,NAME_MAX_SIZE);
		}

		context.turnOffAuthorisationSystem();

		// 1) Update the minimum metadata
		if (netid != null && eperson.getNetid() == null)
			// Only update the netid if none has been previously set. This can occur when a repo switches 
			// to netid based authentication. The current users do not have netids and fall back to email-based
			// identification but once they login we update their record and lock the account to a particular netid.
			eperson.setNetid(netid);
		if (email != null)
			// The email could have changed if using netid based lookup.
			eperson.setEmail(email.toLowerCase());
		if (fname != null)
			eperson.setFirstName(fname);
		if (lname != null)
			eperson.setLastName(lname);

		if (log.isDebugEnabled()) {
			String message = "Updated the eperson's minimal metadata: \n";
			message += " Email Header: '"+emailHeader+"' = '"+email+"' \n";
			message += " First Name Header: '"+fnameHeader+"' = '"+fname+"' \n";
			message += " Last Name Header: '"+fnameHeader+"' = '"+lname+"'";
			log.debug(message);
		}

		// 2) Update additional eperson metadata
		for (String header : metadataHeaderMap.keySet()) {

			String field = metadataHeaderMap.get(header);
			String value = findSingleHeader(request, header);

			// Truncate values
			if (value == null) {
				log.warn("Unable to update the eperson's '"+field+"' metadata because the header '"+header+"' does not exist.");
				continue;
			} else if ("phone".equals(field) && value.length() > PHONE_MAX_SIZE) {
				log.warn("Truncating eperson phone metadata because it is longer than "+PHONE_MAX_SIZE+": '"+value+"'");
				value = value.substring(0,PHONE_MAX_SIZE);
			} else if (value.length() > METADATA_MAX_SIZE) {
				log.warn("Truncating eperson "+field+" metadata because it is longer than "+METADATA_MAX_SIZE+": '"+value+"'");
				value = value.substring(0,METADATA_MAX_SIZE);
			}

			eperson.setMetadata(field, value);
			log.debug("Updated the eperson's '"+field+"' metadata using header: '"+header+"' = '"+value+"'.");
		}
		eperson.update();
		context.commit();
		context.restoreAuthSystemState();
	}

	/**
	 * Provide password-based authentication to enable sword compatibility. 
	 * 
	 * Sword compatibility will allow this authentication method to work when using
	 * sword. Sword relies on username and password based authentication and is
	 * entirely incapable of supporting shibboleth. This option allows you to
	 * authenticate username and passwords for sword sessions without adding
	 * another authentication method onto the stack. You will need to ensure that
	 * a user has a password. One way to do that is to create the user via the
	 * create-administrator command line command and then edit their permissions.
	 * 
	 * @param context The DSpace database context
	 * @param username The username
	 * @param password The password
	 * @param request The HTTP Request
	 * @return A valid DSpace Authentication Method status code.
	 */
	protected int swordCompatibility(Context context, String username, String password, HttpServletRequest request) throws SQLException {

		EPerson eperson = null;

		log.debug("Shibboleth Sword compatibility activated.");
		try {
			eperson = EPerson.findByEmail(context, username.toLowerCase());
		} catch (AuthorizeException ae) {
			// ignore exception, treat it as lookup failure.
		}

		if (eperson == null) {
			// lookup failed.
			log.error("Shibboleth-based password authentication failed for user "+username+" because no such user exists.");
			return NO_SUCH_USER;
		} else if (!eperson.canLogIn()) {
			// cannot login this way
			log.error("Shibboleth-based password authentication failed for user "+username+" because the eperson object is not allowed to login.");
			return BAD_ARGS;
		} else if (eperson.getRequireCertificate()) {
			// this user can only login with x.509 certificate
			log.error("Shibboleth-based password authentication failed for user "+username+" because the eperson object requires a certificate to authenticate..");
			return CERT_REQUIRED;
		}

		else if (eperson.checkPassword(password)) {
			// Password matched
			AuthenticationManager.initEPerson(context, request, eperson);
			context.setCurrentUser(eperson);
			log.info(eperson.getEmail()+" has been authenticated via shibboleth using password-based sword compatibility mode.");
			return SUCCESS;
		} else {
			// Passsword failure
			log.error("Shibboleth-based password authentication failed for user "+username+" because a bad password was supplied.");
			return BAD_CREDENTIALS;
		}

	}



	/**
	 * Initialize Shibboleth Authentication. 
	 * 
	 * During initalization the mapping of additional eperson metadata will be loaded from the DSpace.cfg
	 * and cached. While loading the metadata mapping this method will check the EPerson object to see
	 * if it supports the metadata field. If the field is not supported and autocreate is turned on then
	 * the field will be automatically created.
	 * 
	 * It is safe to call this methods multiple times.
	 */
	private synchronized static void initialize() throws SQLException {

		if (metadataHeaderMap != null)
			return;


		HashMap<String, String> map = new HashMap<String,String>();

		String mappingString = ConfigurationManager.getProperty("authentication-shibboleth","eperson.metadata");
		boolean autoCreate = ConfigurationManager.getBooleanProperty("authentication-shibboleth","eperson.metadata.autocreate", true);

		// Bail out if not set, returning an empty map.
		if (mappingString == null || mappingString.trim().length() == 0) {
			log.debug("No additional eperson metadata mapping found: authentication.shib.eperson.metadata");

			metadataHeaderMap = map;
			return;
		}

		log.debug("Loading additional eperson metadata from: 'authentication.shib.eperson.metadata' = '"+mappingString+"'");


		String[] metadataStringList =  mappingString.split(",");
		for (String metadataString : metadataStringList) {
			metadataString = metadataString.trim();

			String[] metadataParts = metadataString.split("=>");

			if (metadataParts.length != 2) {
				log.error("Unable to parse metadat mapping string: '"+metadataString+"'");
				continue;
			}

			String header = metadataParts[0].trim();
			String name = metadataParts[1].trim().toLowerCase();

			boolean valid = checkIfEpersonMetadataFieldExists(name);

			if ( ! valid && autoCreate) {
				valid = autoCreateEpersonMetadataField(name);
			}

			if (valid) {
				// The eperson field is fine, we can use it.
				log.debug("Loading additional eperson metadata mapping for: '"+header+"' = '"+name+"'");
				map.put(header, name);
			} else {
				// The field doesn't exist, and we can't use it.
				log.error("Skipping the additional eperson metadata mapping for: '"+header+"' = '"+name+"' because the field is not supported by the current configuration.");
			}
		} // foreach metadataStringList


		metadataHeaderMap = map;
		return;
	}

	/**
	 * Check the EPerson table definition to see if the metadata field name is supported. It
	 * checks for three things 1) that the field exists and 2) that the field is of the correct
	 * type, varchar, and 3) that the field's size is sufficient.
	 * 
	 * If either of these checks fail then false is returned.
	 *
	 * If all these checks pass then true is returned, otherwise false.
	 *
	 * @param metadataName The name of the metadata field.
	 * @return True if a valid metadata field, otherwise false.
	 */
	private static synchronized boolean checkIfEpersonMetadataFieldExists(String metadataName) throws SQLException {

		if (metadataName == null)
			return false;

		if ("phone".equals(metadataName))
			// The phone is a predefined field
			return true;

		// Get a list of all the columns on the eperson table.
		Connection dbConnection = null;
		try {
			dbConnection = DatabaseManager.getConnection();
			DatabaseMetaData dbMetadata = dbConnection.getMetaData();
			String dbCatalog = dbConnection.getCatalog();
			ResultSet rs = dbMetadata.getColumns(dbCatalog,null,"eperson","%");

			// Loop through all the columns looking for our metadata field and check
			// it's definition.
			boolean foundColumn = false;
			boolean columnValid = false;
			while (rs.next()) {
				String columnName = rs.getString("COLUMN_NAME");
				String columnType = rs.getString("TYPE_NAME");
				int size = rs.getInt("COLUMN_SIZE");

				if (metadataName.equalsIgnoreCase(columnName)) {
					foundColumn = true;

					if ("varchar".equals(columnType) && size >= METADATA_MAX_SIZE)
						columnValid = true;

					break; // skip out on loop after we found our column.
				}

			} // while rs.next()
			rs.close();

			if ( foundColumn && columnValid)
				// The finally statement below will close the connection.
				return true;
			else if (!foundColumn)
				log.error("Unable to find eperson column for additional metadata named: '"+metadataName+"'");
			else if (!columnValid)
				log.error("The eperson column for additional metadata, '"+metadataName+"', is not defined as a varchar with at least a length of "+METADATA_MAX_SIZE);

		} finally {
			if (dbConnection != null)
				dbConnection.close();
		}
		return false;
	}

	/** Validate Postgres Column Names */
	private static final String COLUMN_NAME_REGEX = "^[_A-Za-z0-9]+$";
	
	/**
	 * Automattically create a new column in the EPerson table to support the additional
	 * metadata field. All additional fields are created with type varchar( METADATA_MAX_SIZE )
	 * 
	 * @param metadataName The name of the new metadata field.
	 * @return True if successful, otherwise false.
	 */
	private static synchronized boolean autoCreateEpersonMetadataField(String metadataName) throws SQLException {

		if (metadataName == null)
			return false;

		if ("phone".equals(metadataName))
			// The phone is a predefined field
			return true;

		if ( ! metadataName.matches(COLUMN_NAME_REGEX))
			return false;

		// Create a new column for the metadata field. Note the metadataName variable is embedded because we can't use 
		// paramaterization for column names. However the string comes from the dspace.cfg and at the top of this method
		// we run a regex on it to validate it.
		String sql = "ALTER TABLE eperson ADD COLUMN "+metadataName+" varchar("+METADATA_MAX_SIZE+")";

		Connection dbConnection = null;
		try {
			dbConnection = DatabaseManager.getConnection();
			Statement alterStatement = dbConnection.createStatement();
			alterStatement.execute(sql);
			alterStatement.close();
			dbConnection.commit();

			log.info("Auto created the eperson column for additional metadata: '"+metadataName+"'");
			return true;

		} catch (SQLException sqle) {
			log.error("Unable to auto-create the eperson column for additional metadata '"+metadataName+"', because of error: ",sqle);
			return false;
		} finally {
			if (dbConnection != null)
				dbConnection.close();
		}
	}


	/**
	 * Find a particular Shibboleth header value and return the all values.
	 * The header name uses a bit of fuzzy logic, so it will first try case
	 * sensitive, then it will try lowercase, and finally it will try uppercase.
	 * 
	 * This method will not interpret the header value in any way.
	 * 
	 * 
	 * @param request The HTTP request to look for headers values on.
	 * @param name The name of the header
	 * @return The value of the header requested, or null if none found.
	 */
	private String findHeader(HttpServletRequest request, String name) {
		String value = request.getHeader(name);
		if (value == null)
			value = request.getHeader(name.toLowerCase());
		if (value == null)
			value = request.getHeader(name.toUpperCase());
		
		return value;
	}


	/**
	 * Find a particular Shibboleth header value and return the first value.
	 * The header name uses a bit of fuzzy logic, so it will first try case
	 * sensitive, then it will try lowercase, and finally it will try uppercase.
	 * 
	 * Shibboleth attributes may contain multiple values separated by a
	 * semicolon. This method will return the first value in the attribute. If
	 * you need multiple values use findMultipleHeaders instead.
	 * 
	 * If no attribute is found then null is returned.
	 * 
	 * @param request The HTTP request to look for headers values on.
	 * @param name The name of the header
	 * @return The value of the header requested, or null if none found.
	 */
	private String findSingleHeader(HttpServletRequest request, String name) {

		String value = findHeader(request, name);


		if (value != null) {
			// If there are multiple values encoded in the shibboleth attribute
			// they are separated by a semicolon, and any semicolons in the
			// attribute are escaped with a backslash. For this case we are just 
			// looking for the first attribute so we scan the value until we find 
			// the first unescaped semicolon and chop off everything else.
			int idx = 0;
			do {
				idx = value.indexOf(';',idx);
				if ( idx != -1 && value.charAt(idx-1) != '\\') {
					value = value.substring(0,idx);
					break;
				}
			} while (idx >= 0);

			// Unescape the semicolon after splitting
			value = value.replaceAll("\\;", ";");
		}

		return value;
	}

	/**
	 * Find a particular Shibboleth header value and return the all values.
	 * The header name uses a bit of fuzzy logic, so it will first try case
	 * sensitive, then it will try lowercase, and finally it will try uppercase.
	 * 
	 * Shibboleth attributes may contain multiple values separated by a
	 * semicolon and semicolons are escaped with a backslash. This method will
	 * split all the attributes into a list and unescape semicolons.
	 * 
	 * If no attributes are found then null is returned.
	 * 
	 * @param request The HTTP request to look for headers values on.
	 * @param name The name of the header
	 * @return The list of values found, or null if none found.
	 */
	private List<String> findMultipleHeaders(HttpServletRequest request, String name) {
		String values = findHeader(request, name);

		if (values == null)
			return null;

		// Shibboleth attributes are separated by semicolons (and semicolons are 
		// escaped with a backslash). So here we will scan through the string and 
		// split on any unescaped semicolons.
		List<String> valueList = new ArrayList<String>();
		int idx = 0;
		do {
			idx = values.indexOf(';',idx);

			if ( idx == 0 ) { 
				// if the string starts with a semicolon just remove it. This will
				// prevent an endless loop in an error condition.
				values = values.substring(1,values.length());

			} else if (idx > 0 && values.charAt(idx-1) != '\\' ) {
				// The attribute starts with an escaped semicolon
				idx++;
			} else if ( idx > 0) {
				// First extract the value and store it on the list.
				String value = values.substring(0,idx);	
				value = value.replaceAll("\\\\;", ";");
				valueList.add(value);

				// Next, remove the value from the string and continue to scan.
				values = values.substring(idx+1,values.length());
				idx = 0;
			}
		} while (idx >= 0);

		// The last attribute will still be left on the values string, put it 
		// into the list.
		if (values.length() > 0) {
			values = values.replaceAll("\\\\;", ";");
			valueList.add(values);
		}

		return valueList;
	}


}
>>>>>>> b05e67a5
<|MERGE_RESOLUTION|>--- conflicted
+++ resolved
@@ -91,11 +91,7 @@
 	 * is a unique identifier from the IdP that identifies a particular user. The
 	 * NetID can be of almost any form such as a unique integer, string, or with
 	 * Shibboleth 2.0 you can use "targeted ids". You will need to coordinate with
-<<<<<<< HEAD
-	 * your shibboleth federation or identity provider. There are three ways to
-=======
 	 * your Shibboleth federation or identity provider. There are three ways to
->>>>>>> b05e67a5
 	 * supply identity information to DSpace:
 	 * 
 	 * 1) NetID from Shibboleth Header (best)
@@ -121,16 +117,6 @@
 	 * 
 	 * If you are currently using Email based authentication (either 1 or 2) and
 	 * want to upgrade to NetID based authentication then there is an easy path.
-<<<<<<< HEAD
-	 * Simply enable shibboleth to pass the NetID attribute and set the netid-header
-	 * below to the correct value. When a user attempts to log in to DSpace first
-	 * DSpace will look for an EPerson with the passed NetID, however when this
-	 * fails DSpace will fall back to email based authentication. Then DSpace will
-	 * update the user's EPerson account record to set their netted so all future
-	 * authentications for this user will be based upon netted. One thing to note
-	 * is that DSpace will prevent an account from switching NetIDs. If an account
-	 * all ready has a NetID set and then they try and authenticate with a
-=======
 	 * Simply enable Shibboleth to pass the NetID attribute and set the netid-header
 	 * below to the correct value. When a user attempts to log in to DSpace first
 	 * DSpace will look for an EPerson with the passed NetID, however when this
@@ -139,7 +125,6 @@
 	 * authentications for this user will be based upon netid. One thing to note
 	 * is that DSpace will prevent an account from switching NetIDs. If an account
 	 * already has a NetID set and then they try and authenticate with a
->>>>>>> b05e67a5
 	 * different NetID the authentication will fail. 
 	 * 
 	 * @param context
@@ -174,19 +159,6 @@
 	public int authenticate(Context context, String username, String password,
 			String realm, HttpServletRequest request) throws SQLException {
 
-<<<<<<< HEAD
-		// Check if sword compatability is allowed, and if so see if we can
-		// authenticate based upon a username and password. This is really helpfull
-		// if your repo uses shibboleth but you want some accounts to be able use 
-		// sword. This allows this compatability without installing the password-based
-		// authentication method which has side effects such as allowing users to login
-		// with a username and password from the webui.
-		boolean swordCompatability = ConfigurationManager.getBooleanProperty("authentication-shibboleth","sword.compatability", true);
-		if ( swordCompatability &&
-				username != null && username.length() > 0 &&
-				password != null && password.length() > 0 ) {
-			return swordCompatability(context, username, password, request);
-=======
 		// Check if sword compatibility is allowed, and if so see if we can
 		// authenticate based upon a username and password. This is really helpful
 		// if your repo uses Shibboleth but you want some accounts to be able use 
@@ -198,7 +170,6 @@
 				username != null && username.length() > 0 &&
 				password != null && password.length() > 0 ) {
 			return swordCompatibility(context, username, password, request);
->>>>>>> b05e67a5
 		}
 		
 		if (request == null) {
@@ -214,11 +185,7 @@
 		if (log.isDebugEnabled()) {
 			log.debug("Starting Shibboleth Authentication");
 
-<<<<<<< HEAD
-			String message = "Recieved the following headers:\n";
-=======
 			String message = "Received the following headers:\n";
->>>>>>> b05e67a5
 			Enumeration<String> headerNames = request.getHeaderNames();
 			while (headerNames.hasMoreElements()) {
 				String headerName = headerNames.nextElement();
@@ -238,19 +205,11 @@
 		try {
 			// Step 1: Identify User
 			EPerson eperson = findEPerson(context, request);
-<<<<<<< HEAD
 
 			// Step 2: Register New User, if necessary
 			if (eperson == null && autoRegister)
 				eperson = registerNewEPerson(context, request);
 
-=======
-
-			// Step 2: Register New User, if necessary
-			if (eperson == null && autoRegister)
-				eperson = registerNewEPerson(context, request);
-
->>>>>>> b05e67a5
 			if (eperson == null) 
 				return AuthenticationMethod.NO_SUCH_USER;
 
@@ -288,11 +247,7 @@
      * the pre-defined DSpace group, so if the user loses their affiliation then the
      * next time they login they will no longer be in the group.
      * 
-<<<<<<< HEAD
-     * Depending upon the shibboleth attributed use in the role-header it may be
-=======
      * Depending upon the shibboleth attributed use in the role-header, it may be
->>>>>>> b05e67a5
      * scoped. Scoped is shibboleth terminology for identifying where an attribute
      * originated from. For example a students affiliation may be encoded as
      * "student@tamu.edu". The part after the @ sign is the scope, and the preceding
@@ -320,951 +275,12 @@
 	public int[] getSpecialGroups(Context context, HttpServletRequest request)
 	{
 		try {
-<<<<<<< HEAD
-			// User has not successfully authenticated via shibboleth.
-=======
 			// User has not successfuly authenticated via shibboleth.
->>>>>>> b05e67a5
 			if ( request == null || 
 					context.getCurrentUser() == null || 
 					request.getSession().getAttribute("shib.authenticated") == null ) {
 				return new int[0];
 			}
-<<<<<<< HEAD
-
-			// If we have all ready calculated the special groups then return them.
-			if (request.getSession().getAttribute("shib.specialgroup") != null)
-			{
-				log.debug("Returning cached special groups.");
-				return (int[]) 
-				request.getSession().getAttribute("shib.specialgroup");
-			}
-
-			log.debug("Starting to determine special groups");
-			String defaultRoles = ConfigurationManager.getProperty("authentication-shibboleth","default-roles");
-			String roleHeader = ConfigurationManager.getProperty("authentication-shibboleth","role-header");
-			boolean ignoreScope = ConfigurationManager.getBooleanProperty("authentication-shibboleth","role-header.ignore-scope", true);
-			boolean ignoreValue = ConfigurationManager.getBooleanProperty("authentication-shibboleth","role-header.ignore-value", false);
-
-			if (ignoreScope && ignoreValue) {
-				throw new IllegalStateException("Both config parameters for ignoring an roll attributes scope and value are turned on, this is not a permissable configuration. (Note: ignore-scope defaults to true) The configuration parameters are: 'authentication.shib.role-header.ignore-scope' and 'authentication.shib.role-header.ignore-value'");
-			}
-
-			// Get the Shib supplied affiliation or use the default affiliation
-			List<String> affiliations = findMultipleHeaders(request, roleHeader);
-			if (affiliations == null) {
-				if (defaultRoles != null)
-					affiliations = Arrays.asList(defaultRoles.split(","));
-				log.debug("Failed to find Shibboleth role header, '"+roleHeader+"', falling back to the default roles: '"+defaultRoles+"'");
-			} else {
-				log.debug("Found Shibboleth role header: '"+roleHeader+"' = '"+affiliations+"'");
-			}
-
-			// Loop through each affilition
-			Set<Integer> groups = new HashSet<Integer>();
-			if (affiliations != null) {
-				for ( String affiliation : affiliations) {
-					// If we ignore the affilation's scope then strip the scope if it exists.
-					if (ignoreScope) {
-						int index = affiliation.indexOf('@');
-						if (index != -1) {
-							affiliation = affiliation.substring(0, index);
-						}
-					} 
-					// If we ignore the value, then strip it out so only the scope remains.
-					if (ignoreValue) {
-						int index = affiliation.indexOf('@');
-						if (index != -1) {
-							affiliation = affiliation.substring(index+1, affiliation.length());
-						}
-					} 
-
-					// Get the group names
-					String groupNames = ConfigurationManager.getProperty("authentication-shibboleth","role." + affiliation);
-					if (groupNames == null || groupNames.trim().length() == 0) {
-						groupNames = ConfigurationManager.getProperty("authentication-shibboleth","role." + affiliation.toLowerCase());
-					}
-
-					if (groupNames == null) {
-						log.debug("Unable to find role mapping for the value, '"+affiliation+"', there should be a mapping in the dspace.cfg:  authentication.shib.role."+affiliation+" = <some group name>");
-						continue;
-					} else {
-						log.debug("Mapping role affiliation to DSpace group: '"+groupNames+"'");
-					}
-
-					// Add each group to the list.
-					String[] names = groupNames.split(",");
-					for (int i = 0; i < names.length; i++) {
-						try {
-							Group group = Group.findByName(context,names[i].trim());
-							if (group != null)
-								groups.add(group.getID());
-							else 
-								log.debug("Unable to find group: '"+names[i].trim()+"'");
-						} catch (SQLException sqle) {
-							log.error("Exception thrown while trying to lookup affiliation role for group name: '"+names[i].trim()+"'",sqle);
-						}
-					} // for each groupNames
-				} // foreach affilations
-			} // if affilaitons
-
-
-			log.info("Added current EPerson to special groups: "+groups);
-
-			// Convert from a Java Set to primitive int array
-			int groupIds[] = new int[groups.size()];
-			Iterator<Integer> it = groups.iterator();
-			for (int i = 0; it.hasNext(); i++) {
-				groupIds[i] = it.next();
-			}
-
-			// Cache the special groups, so we don't have to recalculate them again
-			// for this session.
-			request.getSession().setAttribute("shib.specialgroup", groupIds);
-
-			return groupIds;
-		} catch (Throwable t) {
-			log.error("Unable to validate any sepcial groups this user may belong too because of an exception.",t);
-			return new int[0];
-		}
-	}
-
-
-	/**
-	 * Indicate whether or not a particular self-registering user can set
-	 * themselves a password in the profile info form.
-	 * 
-	 * @param context
-	 *            DSpace context
-	 * @param request
-	 *            HTTP request, in case anything in that is used to decide
-	 * @param email
-	 *            e-mail address of user attempting to register
-	 * 
-	 */
-	public boolean allowSetPassword(Context context,
-			HttpServletRequest request, String email) throws SQLException {
-		// don't use password at all
-		return false;
-	}
-
-	/**
-	 * Predicate, is this an implicit authentication method. An implicit method
-	 * gets credentials from the environment (such as an HTTP request or even
-	 * Java system properties) rather than the explicit username and password.
-	 * For example, a method that reads the X.509 certificates in an HTTPS
-	 * request is implicit.
-	 * 
-	 * @return true if this method uses implicit authentication.
-	 */
-	public boolean isImplicit()
-	{
-		return false;
-	}
-
-	/**
-	 * Indicate whether or not a particular user can self-register, based on
-	 * e-mail address.
-	 * 
-	 * @param context
-	 *            DSpace context
-	 * @param request
-	 *            HTTP request, in case anything in that is used to decide
-	 * @param username
-	 *            e-mail address of user attempting to register
-	 * 
-	 */
-	public boolean canSelfRegister(Context context, HttpServletRequest request,
-			String username) throws SQLException {
-
-		// Shibboleth will auto create accounts if configured to do so, but that is not
-		// the same as self register. Self register means that the user can sign up for
-		// an account from the web. This is not supported with shibboleth.
-		return false;
-	}
-
-	/**
-	 * Initialize a new e-person record for a self-registered new user.
-	 * 
-	 * @param context
-	 *            DSpace context
-	 * @param request
-	 *            HTTP request, in case it's needed
-	 * @param eperson
-	 *            newly created EPerson record - email + information from the
-	 *            registration form will have been filled out.
-	 * 
-	 */
-	public void initEPerson(Context context, HttpServletRequest request,
-			EPerson eperson) throws SQLException {
-		// We don't do anything because all our work is done authenticate and special groups.
-	}
-
-	/**
-	 * Get login page to which to redirect. Returns URL (as string) to which to
-	 * redirect to obtain credentials (either password prompt or e.g. HTTPS port
-	 * for client cert.); null means no redirect.
-	 * 
-	 * @param context
-	 *            DSpace context, will be modified (ePerson set) upon success.
-	 * 
-	 * @param request
-	 *            The HTTP request that started this operation, or null if not
-	 *            applicable.
-	 * 
-	 * @param response
-	 *            The HTTP response from the servlet method.
-	 * 
-	 * @return fully-qualified URL or null
-	 */
-	public String loginPageURL(Context context, HttpServletRequest request,
-			HttpServletResponse response)
-	{	
-		// If this server is configured for lazy sessions then use this to
-		// login, otherwise default to the protected shibboleth url.
-
-		boolean lazySession = ConfigurationManager.getBooleanProperty("authentication-shibboleth","lazysession", false);
-
-		if ( lazySession ) {
-			String shibURL = ConfigurationManager.getProperty("authentication-shibboleth","lazysession.loginurl");
-			boolean forceHTTPS = ConfigurationManager.getBooleanProperty("authentication-shibboleth","lazysession.secure",true);
-
-			// Shibboleth authentication initiator 
-			if (shibURL == null || shibURL.length() == 0)
-				shibURL = "/Shibboleth.sso/Login";
-			shibURL.trim();
-
-			// Determine the return URL, where shib will send the user after authenticating. We need it to go back
-			// to DSpace's shibboleth-login url so the we will extract the user's information and locally
-			// authenticate them.
-			String host = request.getServerName();
-			int port = request.getServerPort();
-			String contextPath = request.getContextPath();
-
-			String returnURL;
-			if (request.isSecure() || forceHTTPS)
-				returnURL = "https://";
-			else 
-				returnURL = "http://";
-
-			returnURL += host;
-			if (!(port == 443 || port == 80))
-				returnURL += ":" + port;
-			returnURL += "/" + contextPath + "/shibboleth-login";
-
-			try {
-				shibURL += "?target="+URLEncoder.encode(returnURL, "UTF-8");
-			} catch (UnsupportedEncodingException uee) {
-				log.error("Unable to generate lazysession authentication",uee);
-			}
-
-			log.debug("Redirecting user to Shibboleth initiator: "+shibURL);
-
-			return response.encodeRedirectURL(shibURL);
-		} else {
-			// If we are not using lazy sessions rely on the protected URL.
-			return response.encodeRedirectURL(request.getContextPath()
-					+ "/shibboleth-login");
-		}
-	}
-
-	/**
-	 * Get title of login page to which to redirect. Returns a <i>message
-	 * key</i> that gets translated into the title or label for "login page" (or
-	 * null, if not implemented) This title may be used to identify the link to
-	 * the login page in a selection menu, when there are multiple ways to
-	 * login.
-	 * 
-	 * @param context
-	 *            DSpace context, will be modified (ePerson set) upon success.
-	 * 
-	 * @return title text.
-	 */
-	public String loginPageTitle(Context context)
-	{
-		return "org.dspace.authenticate.ShibAuthentication.title";
-	}
-
-
-	/**
-	 * Identify an existing EPerson based upon the shibboleth attributes provided on
-	 * the request object. There are three case underwhich this can occure each in
-	 * a fall back position to the previous method.
-	 * 
-	 * 1) NetID from Shibboleth Header (best)
-	 *    The NetID-based method is superior because users may change their email
-	 *    address with the identity provider. When this happens DSpace will not be 
-	 *    able to associate their new address with their old account.
-	 * 
-	 * 2) Email address from Shibboleth Header (okay)
-	 *    In the case where a NetID header is not available or not found DSpace
-	 *    will fall back to identifying a user based-upon their email address. 
-	 *    
-	 * 3) Tomcat's Remote User (worst)
-	 *    In the event that neither Shibboleth headers are found then as a last
-	 *    resort DSpace will look at Tomcat's remote user field. This is the least
-	 *    attractive option because Tomcat has no way to supply additional 
-	 *    attributes about a user. Because of this the autoregister option is not
-	 *    supported if this method is used.
-	 *    
-	 * If successful then the identified EPerson will be returned, otherwise null.
-	 * 
-	 * @param context The DSpace database context
-	 * @param request The current HTTP Request
-	 * @return The EPerson identified or null.
-	 */
-	private EPerson findEPerson(Context context, HttpServletRequest request) throws SQLException, AuthorizeException {
-
-		boolean isUsingTomcatUser = ConfigurationManager.getBooleanProperty("authentication-shibboleth","email-use-tomcat-remote-user");
-		String netidHeader = ConfigurationManager.getProperty("authentication-shibboleth","netid-header");
-		String emailHeader = ConfigurationManager.getProperty("authentication-shibboleth","email-header");
-
-		EPerson eperson = null;
-		boolean foundNetID = false;
-		boolean foundEmail = false;
-		boolean foundRemoteUser = false;
-
-
-		// 1) First, look for a netid header.
-		if (netidHeader != null) {
-			String netid = findSingleHeader(request,netidHeader);
-
-			if (netid != null) {
-				foundNetID = true;
-				eperson = EPerson.findByNetid(context, netid);
-
-				if (eperson == null)
-					log.info("Unable to identify EPerson based upon Shibboleth netid header: '"+netidHeader+"'='"+netid+"'.");
-				else
-					log.debug("Identified EPerson based upon Shibboleth netid header: '"+netidHeader+"'='"+netid+"'.");
-			}
-		}
-
-		// 2) Second, look for an email header.
-		if (eperson == null && emailHeader != null) {
-			String email = findSingleHeader(request,emailHeader);
-
-			if (email != null) {
-				foundEmail = true;
-				email = email.toLowerCase();
-				eperson = EPerson.findByEmail(context, email);
-
-				if (eperson == null)
-					log.info("Unable to identify EPerson based upon Shibboleth email header: '"+emailHeader+"'='"+email+"'.");
-				else
-					log.info("Identified EPerson based upon Shibboleth email header: '"+emailHeader+"'='"+email+"'.");
-
-				if (eperson != null && eperson.getNetid() != null) {
-					// If the user has a netID it has been locked to that netid, don't let anyone else try and steal the account.
-					log.error("The identified EPerson based upon Shibboleth email header, '"+emailHeader+"'='"+email+"', is locked to another netid: '"+eperson.getNetid()+"'. This might be a possible hacking attempt to steal another users credentials. If the user's netid has changed you will need to manually change it to the correct value or unset it in the database.");
-					eperson = null;
-				}
-			}
-		}
-
-		// 3) Last, check to see if tomcat is passing a user.
-		if (eperson == null && isUsingTomcatUser) {
-			String email = request.getRemoteUser();
-
-			if (email != null) {
-				foundRemoteUser = true;
-				email.toLowerCase();
-				eperson = EPerson.findByEmail(context, email);
-
-				if (eperson == null)
-					log.info("Unable to identify EPerson based upon Tomcat's remote user: '"+email+"'.");
-				else
-					log.info("Identified EPerson based upon Tomcat's remote user: '"+email+"'.");
-
-				if (eperson != null && eperson.getNetid() != null) {
-					// If the user has a netID it has been locked to that netid, don't let anyone else try and steal the account.
-					log.error("The identified EPerson based upon Tomcat's remote user, '"+email+"', is locked to another netid: '"+eperson.getNetid()+"'. This might be a possible hacking attempt to steal another users credentials. If the user's netid has changed you will need to manually change it to the correct value or unset it in the database.");
-					eperson = null;
-				}
-			}
-		}
-
-		if (!foundNetID && !foundEmail && !foundRemoteUser) {
-			log.error("Shibboleth authentication was not able to find a NetId, Email, or Tomcat Remote user for which to indentify a user from.");
-		}
-
-
-		return eperson;
-	}
-
-
-	/**
-	 * Register a new eperson object. This method is called when no existing user was
-	 * found for the NetID or Email and autoregister is enabled. When these conditions
-	 * are met this method will create a new eperson object. 
-	 * 
-	 * In order to create a new eperson object there is a minimal set of metadata
-	 * required: Email, First Name, and Last Name. If we don't have access to these
-	 * three peices of information then we will be unable to create a new eperson
-	 * object, such as the case when Tomcat's Remote User field is used to identify
-	 * a particular user.
-	 * 
-	 * Note, that this method only adds the minimal metadata. Any additional metadata
-	 * will need to be added by the updateEPerson method.
-	 *
-	 * @param context The current DSpace database context
-	 * @param request The current HTTP Request
-	 * @return A new eperson object or null if unable to create a new eperson.
-	 */
-	private EPerson registerNewEPerson(Context context, HttpServletRequest request) throws SQLException, AuthorizeException {
-
-		// Header names
-		String netidHeader = ConfigurationManager.getProperty("authentication-shibboleth","netid-header");
-		String emailHeader = ConfigurationManager.getProperty("authentication-shibboleth","email-header");
-		String fnameHeader = ConfigurationManager.getProperty("authentication-shibboleth","firstname-header");
-		String lnameHeader = ConfigurationManager.getProperty("authentication-shibboleth","lastname-header");
-
-		// Header values
-		String netid = findSingleHeader(request,netidHeader);
-		String email = findSingleHeader(request,emailHeader);
-		String fname = findSingleHeader(request,fnameHeader);
-		String lname = findSingleHeader(request,lnameHeader);
-
-		if ( email == null || fname == null || lname == null) {
-			// We require that there be an email, first name, and last name. If we
-			// don't have at least these three pieces of information then we fail.
-			String message = "Unable to register new eperson because we are unable to find an email address along with first and last name for the user.\n";
-			message += "  NetId Header: '"+netidHeader+"'='"+netid+"' (Optional) \n";
-			message += "  Email Header: '"+emailHeader+"'='"+email+"' \n";
-			message += "  First Name Header: '"+fnameHeader+"'='"+fname+"' \n";
-			message += "  Last Name Header: '"+lnameHeader+"'='"+lname+"'";
-			log.error(message);
-
-			return null; // TODO should this throw an exception?
-		}
-
-		// Truncate values parameters that are too big.
-		if (fname.length() > NAME_MAX_SIZE) {
-			log.warn("Truncating eperson's first name because it is longer than "+NAME_MAX_SIZE+": '"+fname+"'");
-			fname = fname.substring(0,NAME_MAX_SIZE);
-		}
-		if (lname.length() > NAME_MAX_SIZE) {
-			log.warn("Truncating eperson's last name because it is longer than "+NAME_MAX_SIZE+": '"+lname+"'");
-			lname = lname.substring(0,NAME_MAX_SIZE);
-		}
-
-		// Turn off authorizations to create a new user
-		context.turnOffAuthorisationSystem();
-		EPerson eperson = EPerson.create(context);
-
-		// Set the minimum attributes for the new eperson
-		if (netid != null)
-			eperson.setNetid(netid);
-		eperson.setEmail(email.toLowerCase());
-		eperson.setFirstName(fname);
-		eperson.setLastName(lname);
-		eperson.setCanLogIn(true);
-
-		// Commit the new eperson
-		AuthenticationManager.initEPerson(context, request, eperson);
-		eperson.update();
-		context.commit();
-
-		// Turn authorizations back on.
-		context.restoreAuthSystemState();
-
-		if (log.isInfoEnabled()) {
-			String message = "Auto registered new eperson using Shibboleth-based attributes:";
-			if (netid != null)
-				message += "  NetId: '"+netid+"'\n";
-			message += "  Email: '"+email+"' \n";
-			message += "  First Name: '"+fname+"' \n";
-			message += "  Last Name: '"+lname+"'";
-			log.info(message);
-		}
-
-		return eperson;
-	}
-
-
-
-
-
-	/**
-	 * After sucessfully authenticate a user this method will update the users attributes. The
-	 * user's email, name, or other attribute may have been changed since the last time they
-	 * logged into DSpace. This method will update the database with their most recient information.
-	 * 
-	 * This method handles the basic DSpace metadata (email, first name, last name) along with
-	 * additional metadata set using the setMetadata() methods on the eperson object. The
-	 * additional metadata are defined by a mapping created in the dspace.cfg.
-	 * 
-	 * @param context The current DSpace database context
-	 * @param request The current HTTP Request
-	 * @param eperson The eperson object to update.
-	 */
-	private void updateEPerson(Context context, HttpServletRequest request, EPerson eperson) throws SQLException, AuthorizeException {
-
-		// Header names & values
-		String netidHeader = ConfigurationManager.getProperty("authentication-shibboleth","netid-header");
-		String emailHeader = ConfigurationManager.getProperty("authentication-shibboleth","email-header");
-		String fnameHeader = ConfigurationManager.getProperty("authentication-shibboleth","firstname-header");
-		String lnameHeader = ConfigurationManager.getProperty("authentication-shibboleth","lastname-header");
-
-		String netid = findSingleHeader(request,netidHeader);
-		String email = findSingleHeader(request,emailHeader);
-		String fname = findSingleHeader(request,fnameHeader);
-		String lname = findSingleHeader(request,lnameHeader);
-
-		// Truncate values parameters that are too big.
-		if (fname.length() > NAME_MAX_SIZE) {
-			log.warn("Truncating eperson's first name because it is longer than "+NAME_MAX_SIZE+": '"+fname+"'");
-			fname = fname.substring(0,NAME_MAX_SIZE);
-		}
-		if (lname.length() > NAME_MAX_SIZE) {
-			log.warn("Truncating eperson's last name because it is longer than "+NAME_MAX_SIZE+": '"+lname+"'");
-			lname = lname.substring(0,NAME_MAX_SIZE);
-		}
-
-		context.turnOffAuthorisationSystem();
-
-		// 1) Update the minimum metadata
-		if (netid != null && eperson.getNetid() == null)
-			// Only update the netid if none has been previously set. This can occur when a repo switches 
-			// to netid based authentication. The current users do not have netids and fall back to email based
-			// identification but once they login we update their record and lock the account to a particular netid.
-			eperson.setNetid(netid);
-		if (email != null)
-			// The email could have changed if using netid based lookup.
-			eperson.setEmail(email.toLowerCase());
-		if (fname != null)
-			eperson.setFirstName(fname);
-		if (lname != null)
-			eperson.setLastName(lname);
-
-		if (log.isDebugEnabled()) {
-			String message = "Updated the eperson's minimal metadata: \n";
-			message += " Email Header: '"+emailHeader+"' = '"+email+"' \n";
-			message += " First Name Header: '"+fnameHeader+"' = '"+fname+"' \n";
-			message += " Last Name Header: '"+fnameHeader+"' = '"+lname+"'";
-			log.debug(message);
-		}
-
-		// 2) Update additional eperson metadata
-		for (String header : metadataHeaderMap.keySet()) {
-
-			String field = metadataHeaderMap.get(header);
-			String value = findSingleHeader(request, header);
-
-			// Truncate values
-			if (value == null) {
-				log.warn("Unable to update the eperson's '"+field+"' metadata because the header '"+header+"' does not exist.");
-				continue;
-			} else if ("phone".equals(field) && value.length() > PHONE_MAX_SIZE) {
-				log.warn("Truncating eperson phone metadata because it is longer than "+PHONE_MAX_SIZE+": '"+value+"'");
-				value = value.substring(0,PHONE_MAX_SIZE);
-			} else if (value.length() > METADATA_MAX_SIZE) {
-				log.warn("Truncating eperson "+field+" metadata because it is longer than "+METADATA_MAX_SIZE+": '"+value+"'");
-				value = value.substring(0,METADATA_MAX_SIZE);
-			}
-
-			eperson.setMetadata(field, value);
-			log.debug("Updated the eperson's '"+field+"' metadata using header: '"+header+"' = '"+value+"'.");
-		}
-		eperson.update();
-		context.commit();
-		context.restoreAuthSystemState();
-	}
-
-	/**
-	 * Provide password-based authentication to enable sword compatability. 
-	 * 
-	 * Sword compatability will allow this authentication method to work when using
-	 * sword. Sort relies on username and password based authentication and is
-	 * entirely incapable of supporting shibboleth. This option allows you to
-	 * authenticate username and passwords for sword sessions with out adding
-	 * another authentication method onto the stack. You will need to ensure that
-	 * a user has a password. One way to do that is to create the user via the
-	 * create-administrator command line command and then edit their permissions.
-	 * 
-	 * @param context The DSpace database context
-	 * @param username The username
-	 * @param password The password
-	 * @param request The HTTP Request
-	 * @return A valid DSpace Authentication Method status code.
-	 */
-	protected int swordCompatability(Context context, String username, String password, HttpServletRequest request) throws SQLException {
-
-		EPerson eperson = null;
-
-		log.debug("Shibboleth Sword compatability activated.");
-		try {
-			eperson = EPerson.findByEmail(context, username.toLowerCase());
-		} catch (AuthorizeException ae) {
-			// ignore exception, treat it as lookup failure.
-		}
-
-		if (eperson == null) {
-			// lookup failed.
-			log.error("Shibboleth-based password authentication failed for user "+username+" because no such user exists.");
-			return NO_SUCH_USER;
-		} else if (!eperson.canLogIn()) {
-			// cannot login this way
-			log.error("Shibboleth-based password authentication failed for user "+username+" because the eperson object is not allowed to login.");
-			return BAD_ARGS;
-		} else if (eperson.getRequireCertificate()) {
-			// this user can only login with x.509 certificate
-			log.error("Shibboleth-based password authentication failed for user "+username+" because the eperson object requires a certificate to authenticate..");
-			return CERT_REQUIRED;
-		}
-
-		else if (eperson.checkPassword(password)) {
-			// Password matched
-			AuthenticationManager.initEPerson(context, request, eperson);
-			context.setCurrentUser(eperson);
-			log.info(eperson.getEmail()+" has been authenticated via shibboleth using password-based sword compatability mode.");
-			return SUCCESS;
-		} else {
-			// Passsword failure
-			log.error("Shibboleth-based password authentication failed for user "+username+" because a bad password was supplied.");
-			return BAD_CREDENTIALS;
-		}
-
-	}
-
-
-
-	/**
-	 * Initialize Shibboleth Authentication. 
-	 * 
-	 * During initalization the mapping of additional eperson metadata will be loaded from the DSpace.cfg
-	 * and cached. While loading the metadata mapping this method will check the EPerson object to see
-	 * if it suports the metadata field. If the field is not supported and autocreate is turned on then
-	 * the field will be automatically created.
-	 * 
-	 * It is safe to call this methods multiple times.
-	 */
-	private synchronized static void initialize() throws SQLException {
-
-		if (metadataHeaderMap != null)
-			return;
-
-
-		HashMap<String, String> map = new HashMap<String,String>();
-
-		String mappingString = ConfigurationManager.getProperty("authentication-shibboleth","eperson.metadata");
-		boolean autoCreate = ConfigurationManager.getBooleanProperty("authentication-shibboleth","eperson.metadata.autocreate", true);
-
-		// Bail out if not set, returning an empty map.
-		if (mappingString == null || mappingString.trim().length() == 0) {
-			log.debug("No additional eperson metadata mapping found: authentication.shib.eperson.metadata");
-
-			metadataHeaderMap = map;
-			return;
-		}
-
-		log.debug("Loading additional eperson metadata from: 'authentication.shib.eperson.metadata' = '"+mappingString+"'");
-
-
-		String[] metadataStringList =  mappingString.split(",");
-		for (String metadataString : metadataStringList) {
-			metadataString = metadataString.trim();
-
-			String[] metadataParts = metadataString.split("=>");
-
-			if (metadataParts.length != 2) {
-				log.error("Unable to parse metadat mapping string: '"+metadataString+"'");
-				continue;
-			}
-
-			String header = metadataParts[0].trim();
-			String name = metadataParts[1].trim().toLowerCase();
-
-			boolean valid = checkIfEpersonMetadataFieldExists(name);
-
-			if ( ! valid && autoCreate) {
-				valid = autoCreateEpersonMetadataField(name);
-			}
-
-			if (valid) {
-				// The eperson field is fine, we can use it.
-				log.debug("Loading additional eperson metadata mapping for: '"+header+"' = '"+name+"'");
-				map.put(header, name);
-			} else {
-				// The field dosn't exist, and we can't use it.
-				log.error("Skipping the additional eperson metadata mapping for: '"+header+"' = '"+name+"' because the field is not supported by the current configuration.");
-			}
-		} // foreach metadataStringList
-
-
-		metadataHeaderMap = map;
-		return;
-	}
-
-	/**
-	 * Check the EPerson table deffinition to see if the metadata field name is supported. It
-	 * checks for three things 1) that the field exists and 2) that the field is of the correct
-	 * type, varchar, and 3) that the field's size is suffcient.
-	 * 
-	 * If either of these checks fail then false is returned.
-	 *
-	 * If all these checks pass then true is returned, otherwise false.
-	 *
-	 * @param metadataName The name of the metadata field.
-	 * @return True if a valid metadata field, otherwise false.
-	 */
-	private static synchronized boolean checkIfEpersonMetadataFieldExists(String metadataName) throws SQLException {
-
-		if (metadataName == null)
-			return false;
-
-		if ("phone".equals(metadataName))
-			// The phone is a predefined field
-			return true;
-
-		// Get a list of all the columns on the eperson table.
-		Connection dbConnection = null;
-		try {
-			dbConnection = DatabaseManager.getConnection();
-			DatabaseMetaData dbMetadata = dbConnection.getMetaData();
-			String dbCatalog = dbConnection.getCatalog();
-			ResultSet rs = dbMetadata.getColumns(dbCatalog,null,"eperson","%");
-
-			// Loop through all the columns looking for our metadata field and check
-			// it's definition.
-			boolean foundColumn = false;
-			boolean columnValid = false;
-			while (rs.next()) {
-				String columnName = rs.getString("COLUMN_NAME");
-				String columnType = rs.getString("TYPE_NAME");
-				int size = rs.getInt("COLUMN_SIZE");
-
-				if (metadataName.equalsIgnoreCase(columnName)) {
-					foundColumn = true;
-
-					if ("varchar".equals(columnType) && size >= METADATA_MAX_SIZE)
-						columnValid = true;
-
-					break; // skip out on loop after we found our column.
-				}
-
-			} // while rs.next()
-			rs.close();
-
-			if ( foundColumn && columnValid)
-				// The finally statement below will close the connection.
-				return true;
-			else if (!foundColumn)
-				log.error("Unable to find eperson column for additional metadata named: '"+metadataName+"'");
-			else if (!columnValid)
-				log.error("The eperson column for additional metadata, '"+metadataName+"', is not defined as a varchar with at least a length of "+METADATA_MAX_SIZE);
-
-		} finally {
-			if (dbConnection != null)
-				dbConnection.close();
-		}
-		return false;
-	}
-
-	/** Validate Postgres Column Names */
-	private static final String COLUMN_NAME_REGEX = "^[_A-Za-z0-9]+$";
-	
-	/**
-	 * Automattically create a new column in the EPerson table to support the additional
-	 * metadata field. All additional fields are created with type varchar( METADATA_MAX_SIZE )
-	 * 
-	 * @param metadataName The name of the new metadata field.
-	 * @return True if successfull, otherwise false.
-	 */
-	private static synchronized boolean autoCreateEpersonMetadataField(String metadataName) throws SQLException {
-
-		if (metadataName == null)
-			return false;
-
-		if ("phone".equals(metadataName))
-			// The phone is a predefined field
-			return true;
-
-		if ( ! metadataName.matches(COLUMN_NAME_REGEX))
-			return false;
-
-		// Create a new column for the metadata field. Note the metadataName variable is embedded because we can't use 
-		// paramaterization for column names. However the string comes from the dspace.cfg and at the top of this method
-		// we run a regex on it to validate it.
-		String sql = "ALTER TABLE eperson ADD COLUMN "+metadataName+" varchar("+METADATA_MAX_SIZE+")";
-
-		Connection dbConnection = null;
-		try {
-			dbConnection = DatabaseManager.getConnection();
-			Statement alterStatement = dbConnection.createStatement();
-			alterStatement.execute(sql);
-			alterStatement.close();
-			dbConnection.commit();
-
-			log.info("Auto created the eperson column for additional metadata: '"+metadataName+"'");
-			return true;
-
-		} catch (SQLException sqle) {
-			log.error("Unable to auto-create the eperson column for additional metadata '"+metadataName+"', because of error: ",sqle);
-			return false;
-		} finally {
-			if (dbConnection != null)
-				dbConnection.close();
-		}
-	}
-
-
-	/**
-	 * Find a particular Shibboleth header value and return the all values.
-	 * The header name uses a bit of fuzzy logic, so it will first try case
-	 * sensitive, then it will try lowercase, and finally it will try uppercase.
-	 * 
-	 * This method will not interpret the header value in anyway.
-	 * 
-	 * 
-	 * @param request The HTTP request to look for headers values on.
-	 * @param name The name of the header
-	 * @return The value of the header requested, or null if none found.
-	 */
-	private String findHeader(HttpServletRequest request, String name) {
-		String value = request.getHeader(name);
-		if (value == null)
-			value = request.getHeader(name.toLowerCase());
-		if (value == null)
-			value = request.getHeader(name.toUpperCase());
-		
-		return value;
-	}
-
-
-	/**
-	 * Find a particular Shibboleth header value and return the first value.
-	 * The header name uses a bit of fuzzy logic, so it will first try case
-	 * sensitive, then it will try lowercase, and finally it will try uppercase.
-	 * 
-	 * Shibboleth attributes may contain multiple values separated by a
-	 * semicolon. This method will return the first value in the attribute. If
-	 * you need multiple values use findMultipleHeaders instead.
-	 * 
-	 * If no attribute is found then null is returned.
-	 * 
-	 * @param request The HTTP request to look for headers values on.
-	 * @param name The name of the header
-	 * @return The value of the header requested, or null if none found.
-	 */
-	private String findSingleHeader(HttpServletRequest request, String name) {
-
-		String value = findHeader(request, name);
-
-
-		if (value != null) {
-			// If there are multiple values encodded in the shibboleth attribute
-			// they are seperated by a semicolon, and any semicolons in the
-			// attribute are escaped with a backslash. For this case we are just 
-			// looking for the first attribute so we scan the value until we find 
-			// the first unescaped semicolon and chop off everything else.
-			int idx = 0;
-			do {
-				idx = value.indexOf(';',idx);
-				if ( idx != -1 && value.charAt(idx-1) != '\\') {
-					value = value.substring(0,idx);
-					break;
-				}
-			} while (idx >= 0);
-
-			// Unescape the semicolon after splitting
-			value = value.replaceAll("\\;", ";");
-		}
-
-		return value;
-	}
-
-	/**
-	 * Find a particular Shibboleth header value and return the all values.
-	 * The header name uses a bit of fuzzy logic, so it will first try case
-	 * sensitive, then it will try lowercase, and finaly it will try uppercase.
-	 * 
-	 * Shibboleth attributes may contain multiple values separated by a
-	 * semicolon and semicolons are escaped with a backslash. This method will
-	 * split all the attributes into a list and unescape semicolons.
-	 * 
-	 * If no attributes are found then null is returned.
-	 * 
-	 * @param request The HTTP request to look for headers values on.
-	 * @param name The name of the header
-	 * @return The list of values found, or null if none found.
-	 */
-	private List<String> findMultipleHeaders(HttpServletRequest request, String name) {
-		String values = findHeader(request, name);
-
-		if (values == null)
-			return null;
-
-		// Shibboleth attributes are seperated by semicolons (and semicolons are 
-		// escaped with a backslash). So here we will scan through the string and 
-		// split on any unescaped semicolons.
-		List<String> valueList = new ArrayList<String>();
-		int idx = 0;
-		do {
-			idx = values.indexOf(';',idx);
-
-			if ( idx == 0 ) { 
-				// if the string starts with a semicolon just remove it. This will
-				// prevent an endless loop in an error condition.
-				values = values.substring(1,values.length());
-
-			} else if (idx > 0 && values.charAt(idx-1) != '\\' ) {
-				// The attribute starts with an escaped semicolon
-				idx++;
-			} else if ( idx > 0) {
-				// First extract the value and store it on the list.
-				String value = values.substring(0,idx);	
-				value = value.replaceAll("\\\\;", ";");
-				valueList.add(value);
-
-				// Next, remove the value from the string and continue to scan.
-				values = values.substring(idx+1,values.length());
-				idx = 0;
-			}
-		} while (idx >= 0);
-
-		// The last attribute will still be left on the values string, put it 
-		// into the list.
-		if (values.length() > 0) {
-			values = values.replaceAll("\\\\;", ";");
-			valueList.add(values);
-		}
-
-		return valueList;
-	}
-
-
-}
-
-
-
-
-
-
-
-
-
-
-
-
-
-
-
-
-
-
-
-
-
-
-
-
-
-
-
-
-
-=======
 
 			// If we have already calculated the special groups then return them.
 			if (request.getSession().getAttribute("shib.specialgroup") != null)
@@ -2169,4 +1185,3 @@
 
 
 }
->>>>>>> b05e67a5
