/**
 * The contents of this file are subject to the license and copyright
 * detailed in the LICENSE and NOTICE files at the root of the source
 * tree and available online at
 *
 * http://www.dspace.org/license/
 */
package org.dspace.submit.step;

<<<<<<< HEAD
import java.io.IOException;
import java.sql.SQLException;
=======
>>>>>>> e5cb6299
import java.util.Enumeration;
import java.util.HashMap;
<<<<<<< HEAD
import java.util.Map;

import javax.servlet.ServletException;
import javax.servlet.http.HttpServletRequest;
import javax.servlet.http.HttpServletResponse;
=======
import org.apache.commons.lang3.*;
>>>>>>> e5cb6299
import javax.servlet.http.HttpSession;

import org.apache.commons.lang3.StringUtils;
import org.apache.log4j.Logger;
import org.dspace.app.util.SubmissionInfo;
import org.dspace.app.util.Util;
import org.dspace.authorize.AuthorizeException;
import org.dspace.content.Item;
import org.dspace.core.Context;
import org.dspace.license.CCLookup;
<<<<<<< HEAD
import org.dspace.license.CreativeCommons;
=======
import org.dspace.license.LicenseMetadataValue;
import org.dspace.license.factory.LicenseServiceFactory;
import org.dspace.license.service.CreativeCommonsService;
>>>>>>> e5cb6299
import org.dspace.submit.AbstractProcessingStep;

/**
 * CCLicense step for DSpace Submission Process. 
 *
 * Processes the
 * user response to the license.
 * <P>
 * This class performs all the behind-the-scenes processing that
 * this particular step requires.  This class's methods are utilized 
 * by both the JSP-UI and the Manakin XML-UI
 * <P>
 * 
 * @see org.dspace.app.util.SubmissionConfig
 * @see org.dspace.app.util.SubmissionStepConfig
 * @see org.dspace.submit.AbstractProcessingStep
 * 
 * @author Tim Donohue
 * @author Wendy Bossons (based on earlier CC license step work, but updated
 * for DSpace 1.8 and CC web services api + curation)
 * @version $Revision$
 */
public class CCLicenseStep extends AbstractProcessingStep
{
    /***************************************************************************
     * STATUS / ERROR FLAGS (returned by doProcessing() if an error occurs or
     * additional user interaction may be required)
     * 
      * (Do NOT use status of 0, since it corresponds to STATUS_COMPLETE flag
     * defined in the JSPStepManager class)
     **************************************************************************/
    // user rejected the license
    public static final int STATUS_LICENSE_REJECTED = 1;

    /** log4j logger */
    private static Logger log = Logger.getLogger(CCLicenseStep.class);

    protected final CreativeCommonsService creativeCommonsService = LicenseServiceFactory.getInstance().getCreativeCommonsService();
    
    /**
     * Do any processing of the information input by the user, and/or perform
     * step processing (if no user interaction required)
     * <P>
     * It is this method's job to save any data to the underlying database, as
     * necessary, and return error messages (if any) which can then be processed
     * by the appropriate user interface (JSP-UI or XML-UI)
     * <P>
     * NOTE: If this step is a non-interactive step (i.e. requires no UI), then
     * it should perform *all* of its processing in this method!
     * 
     * @param context
     *            current DSpace context
     * @param request
     *            current servlet request object
     * @param response
     *            current servlet response object
     * @param subInfo
     *            submission info object
     * @return Status or error flag which will be processed by
     *         doPostProcessing() below! (if STATUS_COMPLETE or 0 is returned,
     *         no errors occurred!)
     */
    @Override
    public int doProcessing(Context context, HttpServletRequest request,
            HttpServletResponse response, SubmissionInfo subInfo)
            throws ServletException, IOException, SQLException,
            AuthorizeException,java.io.IOException
    {
	    HttpSession session = request.getSession();		
        session.setAttribute("inProgress", "TRUE");
        // check what submit button was pressed in User Interface
        String buttonPressed = Util.getSubmitButton(request, NEXT_BUTTON);
	    String choiceButton = Util.getSubmitButton(request, SELECT_CHANGE);
        Enumeration e = request.getParameterNames();
        String isFieldRequired = "FALSE";
        while (e.hasMoreElements())
        {
            String parameterName = (String) e.nextElement();
            if (parameterName.equals("button_required"))
            {
            	isFieldRequired = "TRUE";
                break;
            }
        }
        session.setAttribute("isFieldRequired", isFieldRequired);
        if (choiceButton.equals(SELECT_CHANGE))
        {
	        Item item = subInfo.getSubmissionItem().getItem();
<<<<<<< HEAD
	        CreativeCommons.MdField uriField = CreativeCommons.getCCField("uri");
=======
	        LicenseMetadataValue uriField = creativeCommonsService.getCCField("uri");
>>>>>>> e5cb6299
	        String licenseUri = uriField.ccItemValue(item);
	        if (licenseUri != null)
	        {
                removeRequiredAttributes(session);
            }
	        return STATUS_COMPLETE;
        }
        else if (buttonPressed.startsWith(PROGRESS_BAR_PREFIX) || buttonPressed.equals(PREVIOUS_BUTTON))
        {
            removeRequiredAttributes(session);
        }
        if (buttonPressed.equals(NEXT_BUTTON) || buttonPressed.equals(CANCEL_BUTTON) )
        {
            return processCC(context, request, response, subInfo);
        }
        else
        {  
            removeRequiredAttributes(session);
            session.removeAttribute("inProgress");
            return STATUS_COMPLETE;
        }
    }


    /**
     * Process the input from the CC license page using CC Web service
     * 
     * @param context
     *            current DSpace context
     * @param request
     *            current servlet request object
     * @param response
     *            current servlet response object
     * @param subInfo
     *            submission info object
     *
     * 
     * @return Status or error flag which will be processed by
     *         doPostProcessing() below! (if STATUS_COMPLETE or 0 is returned,
     *         no errors occurred!)
     */
    protected int processCC(Context context, HttpServletRequest request,
            HttpServletResponse response, SubmissionInfo subInfo)
            throws ServletException, IOException, SQLException,
            AuthorizeException {
       
        HttpSession session = request.getSession();
    	Map<String, String> map = new HashMap<String, String>();
    	String licenseclass = (request.getParameter("licenseclass_chooser") != null) ? request.getParameter("licenseclass_chooser") : "";
    	String jurisdiction = (configurationService.getProperty("cc.license.jurisdiction") != null) ? configurationService.getProperty("cc.license.jurisdiction") : "";
    	if (licenseclass.equals("standard")) {
    		map.put("commercial", request.getParameter("commercial_chooser"));
    		map.put("derivatives", request.getParameter("derivatives_chooser"));
    	} else if (licenseclass.equals("recombo")) {
    		map.put("sampling", request.getParameter("sampling_chooser"));
    	}
    	map.put("jurisdiction", jurisdiction);
    	
<<<<<<< HEAD
    	CreativeCommons.MdField uriField = CreativeCommons.getCCField("uri");
    	CreativeCommons.MdField nameField = CreativeCommons.getCCField("name");
    	Item item = subInfo.getSubmissionItem().getItem();
    	if ("webui.Submission.submit.CCLicenseStep.no_license".equals(licenseclass) || "xmlui.Submission.submit.CCLicenseStep.no_license".equals(licenseclass))  
    	{
    		CreativeCommons.removeLicense(context, uriField, nameField, item);
    		
			item.update();
			context.commit();
			removeRequiredAttributes(session);
			
    		return STATUS_COMPLETE;
    	}
    	else if (StringUtils.isBlank(licenseclass) || "webui.Submission.submit.CCLicenseStep.select_change".equals(licenseclass) || "xmlui.Submission.submit.CCLicenseStep.select_change".equals(licenseclass))
=======
    	LicenseMetadataValue uriField = creativeCommonsService.getCCField("uri");
    	LicenseMetadataValue nameField = creativeCommonsService.getCCField("name");

    	Item item = subInfo.getSubmissionItem().getItem();
    	if ("webui.Submission.submit.CCLicenseStep.no_license".equals(licenseclass) || "xmlui.Submission.submit.CCLicenseStep.no_license".equals(licenseclass)) 
    	{
    		creativeCommonsService.removeLicense(context, uriField, nameField, item);
    		
			itemService.update(context, item);
            context.dispatchEvents();
			removeRequiredAttributes(session);
			
    		return STATUS_COMPLETE;
    	} else if (StringUtils.isBlank(licenseclass) || "webui.Submission.submit.CCLicenseStep.select_change".equals(licenseclass) || "xmlui.Submission.submit.CCLicenseStep.select_change".equals(licenseclass))
>>>>>>> e5cb6299
    	{
    		removeRequiredAttributes(session);    
    		return STATUS_COMPLETE;
    	}
    	
    	CCLookup ccLookup = new CCLookup();
<<<<<<< HEAD
    	ccLookup.issue(licenseclass, map, ConfigurationManager.getProperty("cc.license.locale"));
    	if (ccLookup.isSuccess()) 
    	{
    		CreativeCommons.removeLicense(context, uriField, nameField, item);
    		
    		uriField.addItemValue(item, ccLookup.getLicenseUrl());
    		if (ConfigurationManager.getBooleanProperty("cc.submit.addbitstream")) {
    			CreativeCommons.setLicenseRDF(context, item, ccLookup.getRdf());
=======
    	ccLookup.issue(licenseclass, map, configurationService.getProperty("cc.license.locale"));

    	if (ccLookup.isSuccess()) 
    	{
    		creativeCommonsService.removeLicense(context, uriField, nameField, item);
    		
    		uriField.addItemValue(context, item, ccLookup.getLicenseUrl());
    		if (configurationService.getBooleanProperty("cc.submit.addbitstream")) {
                creativeCommonsService.setLicenseRDF(context, item, ccLookup.getRdf());
>>>>>>> e5cb6299
    		}	
    		if (configurationService.getBooleanProperty("cc.submit.setname")) {
    			nameField.addItemValue(context, item, ccLookup.getLicenseName());
    		}
<<<<<<< HEAD
    		
    		item.update();
    		context.commit();
=======
            
    		itemService.update(context, item);
            context.dispatchEvents();
>>>>>>> e5cb6299
    		removeRequiredAttributes(session);
    		session.removeAttribute("inProgress");
    	} 
    	else 
    	{
    		request.getSession().setAttribute("ccError", ccLookup.getErrorMessage());
    		String licenseUri = uriField.ccItemValue(item);
    		if (licenseUri != null)
    		{
    			uriField.removeItemValue(context, item, licenseUri);
    		}
    		return STATUS_LICENSE_REJECTED;
    	}
    	return STATUS_COMPLETE;
    }


	private void removeRequiredAttributes(HttpSession session) {
		session.removeAttribute("ccError");
		session.removeAttribute("isFieldRequired");
	}
     
     
     /**
     * Retrieves the number of pages that this "step" extends over. This method
     * is used to build the progress bar.
     * <P>
     * This method may just return 1 for most steps (since most steps consist of
     * a single page). But, it should return a number greater than 1 for any
     * "step" which spans across a number of HTML pages. For example, the
     * configurable "Describe" step (configured using input-forms.xml) overrides
     * this method to return the number of pages that are defined by its
     * configuration file.
     * <P>
     * Steps which are non-interactive (i.e. they do not display an interface to
     * the user) should return a value of 1, so that they are only processed
     * once!
     * 
     * @param request
     *            The HTTP Request
     * @param subInfo
     *            The current submission information object
     * 
     * @return the number of pages in this step
     */
    @Override
    public int getNumberOfPages(HttpServletRequest request,
            SubmissionInfo subInfo) throws ServletException
    {
		return 1;
    }
   
}<|MERGE_RESOLUTION|>--- conflicted
+++ resolved
@@ -7,25 +7,12 @@
  */
 package org.dspace.submit.step;
 
-<<<<<<< HEAD
-import java.io.IOException;
-import java.sql.SQLException;
-=======
->>>>>>> e5cb6299
 import java.util.Enumeration;
+import java.util.Map;
 import java.util.HashMap;
-<<<<<<< HEAD
-import java.util.Map;
-
-import javax.servlet.ServletException;
-import javax.servlet.http.HttpServletRequest;
-import javax.servlet.http.HttpServletResponse;
-=======
 import org.apache.commons.lang3.*;
->>>>>>> e5cb6299
 import javax.servlet.http.HttpSession;
 
-import org.apache.commons.lang3.StringUtils;
 import org.apache.log4j.Logger;
 import org.dspace.app.util.SubmissionInfo;
 import org.dspace.app.util.Util;
@@ -33,14 +20,16 @@
 import org.dspace.content.Item;
 import org.dspace.core.Context;
 import org.dspace.license.CCLookup;
-<<<<<<< HEAD
-import org.dspace.license.CreativeCommons;
-=======
 import org.dspace.license.LicenseMetadataValue;
 import org.dspace.license.factory.LicenseServiceFactory;
 import org.dspace.license.service.CreativeCommonsService;
->>>>>>> e5cb6299
 import org.dspace.submit.AbstractProcessingStep;
+
+import javax.servlet.ServletException;
+import javax.servlet.http.HttpServletRequest;
+import javax.servlet.http.HttpServletResponse;
+import java.io.IOException;
+import java.sql.SQLException;
 
 /**
  * CCLicense step for DSpace Submission Process. 
@@ -128,11 +117,7 @@
         if (choiceButton.equals(SELECT_CHANGE))
         {
 	        Item item = subInfo.getSubmissionItem().getItem();
-<<<<<<< HEAD
-	        CreativeCommons.MdField uriField = CreativeCommons.getCCField("uri");
-=======
 	        LicenseMetadataValue uriField = creativeCommonsService.getCCField("uri");
->>>>>>> e5cb6299
 	        String licenseUri = uriField.ccItemValue(item);
 	        if (licenseUri != null)
 	        {
@@ -191,22 +176,6 @@
     	}
     	map.put("jurisdiction", jurisdiction);
     	
-<<<<<<< HEAD
-    	CreativeCommons.MdField uriField = CreativeCommons.getCCField("uri");
-    	CreativeCommons.MdField nameField = CreativeCommons.getCCField("name");
-    	Item item = subInfo.getSubmissionItem().getItem();
-    	if ("webui.Submission.submit.CCLicenseStep.no_license".equals(licenseclass) || "xmlui.Submission.submit.CCLicenseStep.no_license".equals(licenseclass))  
-    	{
-    		CreativeCommons.removeLicense(context, uriField, nameField, item);
-    		
-			item.update();
-			context.commit();
-			removeRequiredAttributes(session);
-			
-    		return STATUS_COMPLETE;
-    	}
-    	else if (StringUtils.isBlank(licenseclass) || "webui.Submission.submit.CCLicenseStep.select_change".equals(licenseclass) || "xmlui.Submission.submit.CCLicenseStep.select_change".equals(licenseclass))
-=======
     	LicenseMetadataValue uriField = creativeCommonsService.getCCField("uri");
     	LicenseMetadataValue nameField = creativeCommonsService.getCCField("name");
 
@@ -221,23 +190,12 @@
 			
     		return STATUS_COMPLETE;
     	} else if (StringUtils.isBlank(licenseclass) || "webui.Submission.submit.CCLicenseStep.select_change".equals(licenseclass) || "xmlui.Submission.submit.CCLicenseStep.select_change".equals(licenseclass))
->>>>>>> e5cb6299
     	{
     		removeRequiredAttributes(session);    
     		return STATUS_COMPLETE;
     	}
     	
     	CCLookup ccLookup = new CCLookup();
-<<<<<<< HEAD
-    	ccLookup.issue(licenseclass, map, ConfigurationManager.getProperty("cc.license.locale"));
-    	if (ccLookup.isSuccess()) 
-    	{
-    		CreativeCommons.removeLicense(context, uriField, nameField, item);
-    		
-    		uriField.addItemValue(item, ccLookup.getLicenseUrl());
-    		if (ConfigurationManager.getBooleanProperty("cc.submit.addbitstream")) {
-    			CreativeCommons.setLicenseRDF(context, item, ccLookup.getRdf());
-=======
     	ccLookup.issue(licenseclass, map, configurationService.getProperty("cc.license.locale"));
 
     	if (ccLookup.isSuccess()) 
@@ -247,20 +205,13 @@
     		uriField.addItemValue(context, item, ccLookup.getLicenseUrl());
     		if (configurationService.getBooleanProperty("cc.submit.addbitstream")) {
                 creativeCommonsService.setLicenseRDF(context, item, ccLookup.getRdf());
->>>>>>> e5cb6299
     		}	
     		if (configurationService.getBooleanProperty("cc.submit.setname")) {
     			nameField.addItemValue(context, item, ccLookup.getLicenseName());
     		}
-<<<<<<< HEAD
-    		
-    		item.update();
-    		context.commit();
-=======
             
     		itemService.update(context, item);
             context.dispatchEvents();
->>>>>>> e5cb6299
     		removeRequiredAttributes(session);
     		session.removeAttribute("inProgress");
     	} 
