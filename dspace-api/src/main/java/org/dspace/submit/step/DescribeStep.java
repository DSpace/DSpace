/**
 * The contents of this file are subject to the license and copyright
 * detailed in the LICENSE and NOTICE files at the root of the source
 * tree and available online at
 *
 * http://www.dspace.org/license/
 */
package org.dspace.submit.step;

import java.io.IOException;
import java.sql.SQLException;
import java.util.HashMap;
import java.util.LinkedList;
import java.util.List;
import java.util.Map;

import javax.servlet.ServletException;
import javax.servlet.http.HttpServletRequest;
import javax.servlet.http.HttpServletResponse;

import org.apache.commons.lang.StringUtils;
import org.apache.log4j.Logger;
import org.dspace.app.util.DCInput;
import org.dspace.app.util.DCInputsReader;
import org.dspace.app.util.DCInputsReaderException;
import org.dspace.app.util.SubmissionInfo;
import org.dspace.app.util.Util;
import org.dspace.authorize.AuthorizeException;
import org.dspace.content.Collection;
import org.dspace.content.DCDate;
import org.dspace.content.DCPersonName;
import org.dspace.content.DCSeriesNumber;
import org.dspace.content.DCValue;
import org.dspace.content.Item;
import org.dspace.content.MetadataField;
import org.dspace.content.authority.ChoiceAuthorityManager;
import org.dspace.content.authority.Choices;
import org.dspace.content.authority.MetadataAuthorityManager;
import org.dspace.core.ConfigurationManager;
import org.dspace.core.Context;
import org.dspace.eperson.Group;
import org.dspace.submit.AbstractProcessingStep;

/**
 * Describe step for DSpace submission process. Handles the gathering of
 * descriptive information (i.e. metadata) for an item being submitted into
 * DSpace.
 * <P>
 * This class performs all the behind-the-scenes processing that
 * this particular step requires.  This class's methods are utilized
 * by both the JSP-UI and the Manakin XML-UI
 * <P>
 *
 * @see org.dspace.app.util.SubmissionConfig
 * @see org.dspace.app.util.SubmissionStepConfig
 * @see org.dspace.submit.AbstractProcessingStep
 *
 * @author Tim Donohue
 * @version $Revision$
 */
public class DescribeStep extends AbstractProcessingStep
{
    /** log4j logger */
    private static Logger log = Logger.getLogger(DescribeStep.class);

    /** hash of all submission forms details */
    private static DCInputsReader inputsReader = null;

    /***************************************************************************
     * STATUS / ERROR FLAGS (returned by doProcessing() if an error occurs or
     * additional user interaction may be required)
     *
     * (Do NOT use status of 0, since it corresponds to STATUS_COMPLETE flag
     * defined in the JSPStepManager class)
     **************************************************************************/
    // user requested an extra input field to be displayed
    public static final int STATUS_MORE_INPUT_REQUESTED = 1;

    // there were required fields that were not filled out
    public static final int STATUS_MISSING_REQUIRED_FIELDS = 2;
    
    // the metadata language qualifier
    public static final String LANGUAGE_QUALIFIER = getDefaultLanguageQualifier();

    /** Constructor */
    public DescribeStep() throws ServletException
    {
        //load the DCInputsReader
        getInputsReader();
    }

   

    /**
     * Do any processing of the information input by the user, and/or perform
     * step processing (if no user interaction required)
     * <P>
     * It is this method's job to save any data to the underlying database, as
     * necessary, and return error messages (if any) which can then be processed
     * by the appropriate user interface (JSP-UI or XML-UI)
     * <P>
     * NOTE: If this step is a non-interactive step (i.e. requires no UI), then
     * it should perform *all* of its processing in this method!
     *
     * @param context
     *            current DSpace context
     * @param request
     *            current servlet request object
     * @param response
     *            current servlet response object
     * @param subInfo
     *            submission info object
     * @return Status or error flag which will be processed by
     *         doPostProcessing() below! (if STATUS_COMPLETE or 0 is returned,
     *         no errors occurred!)
     */
    public int doProcessing(Context context, HttpServletRequest request,
            HttpServletResponse response, SubmissionInfo subInfo)
            throws ServletException, IOException, SQLException,
            AuthorizeException
    {
        // check what submit button was pressed in User Interface
        String buttonPressed = Util.getSubmitButton(request, NEXT_BUTTON);

        // get the item and current page
        Item item = subInfo.getSubmissionItem().getItem();
        int currentPage = getCurrentPage(request);

        // lookup applicable inputs
        Collection c = subInfo.getSubmissionItem().getCollection();
        DCInput[] inputs = null;
        try
        {
            inputs = inputsReader.getInputs(c).getPageRows(
                    currentPage - 1,
                    subInfo.getSubmissionItem().hasMultipleTitles(),
                    subInfo.getSubmissionItem().isPublishedBefore());
        }
        catch (DCInputsReaderException e)
        {
            throw new ServletException(e);
        }

        // Fetch the document type (dc.type)
<<<<<<< HEAD
        // Primero pregunto si el dc.type viene en un parametro
        String documentType = "";
        String documentTypeParameter = request.getParameter(MetadataField.formKey("dc", "type", null));
        if(documentTypeParameter != null)
        {
            documentType = documentTypeParameter;
        }
        else if( (item.getMetadata("dc.type") != null) && (item.getMetadata("dc.type").length >0) )
=======
        String documentType = "";
        if( (item.getMetadata("dc.type") != null) && (item.getMetadata("dc.type").length >0) )
>>>>>>> b05e67a5
        {
            documentType = item.getMetadata("dc.type")[0].value;
        }
        
        // Step 1:
        // clear out all item metadata defined on this page
        for (int i = 0; i < inputs.length; i++)
        {
<<<<<<< HEAD
  	    // Allow the clearing out of the metadata defined for other document types, provided it can change anytime
=======

        	// Allow the clearing out of the metadata defined for other document types, provided it can change anytime
        	
>>>>>>> b05e67a5
            if (!inputs[i]
                    .isVisible(subInfo.isInWorkflow() ? DCInput.WORKFLOW_SCOPE
                            : DCInput.SUBMISSION_SCOPE))
            {
                continue;
            }
            String qualifier = inputs[i].getQualifier();
            if (qualifier == null
                    && inputs[i].getInputType().equals("qualdrop_value"))
            {
            	List qualifiers=inputs[i].getPairs();
            	int j=1;
            	while (j<qualifiers.size()) {
            		item.clearMetadata(inputs[i].getSchema(), inputs[i].getElement(),
                            (String)(qualifiers.get(j)), Item.ANY);
            		j=j+2;
				}

            } else {
            	if (qualifier != null){
	                item.clearMetadata(inputs[i].getSchema(), inputs[i].getElement(),
	                    qualifier, Item.ANY);
            	} else {
            		item.clearMetadata(inputs[i].getSchema(), inputs[i].getElement(),
            				null, Item.ANY);
            	}
            }
        }

        // Clear required-field errors first since missing authority
        // values can add them too.
        clearErrorFields(request);

        // Step 2:
        // now update the item metadata.
        String fieldName;
        boolean moreInput = false;
        for (int j = 0; j < inputs.length; j++)
        {
<<<<<<< HEAD
            // Omit fields not allowed for this document type
=======
        	// Omit fields not allowed for this document type
>>>>>>> b05e67a5
            if(!inputs[j].isAllowedFor(documentType))
            {
            	continue;
            }

            if (!inputs[j]
                        .isVisible(subInfo.isInWorkflow() ? DCInput.WORKFLOW_SCOPE
                                : DCInput.SUBMISSION_SCOPE))
            {
                continue;
            }
            
            // Omit fields not visible based on user's group
            if(!inputs[j].isVisibleOnGroup(context))
            {
            	continue;
            }
            
            String element = inputs[j].getElement();
            String qualifier = inputs[j].getQualifier();
            String schema = inputs[j].getSchema();
            if (qualifier != null && !qualifier.equals(Item.ANY))
            {
                fieldName = schema + "_" + element + '_' + qualifier;
            }
            else
            {
                fieldName = schema + "_" + element;
            }

            String fieldKey = MetadataAuthorityManager.makeFieldKey(schema, element, qualifier);
            ChoiceAuthorityManager cmgr = ChoiceAuthorityManager.getManager();
            String inputType = inputs[j].getInputType();
            if (inputType.equals("name"))
            {
                readNames(request, item, schema, element, qualifier, inputs[j]
                        .getRepeatable());
            }
            else if (inputType.equals("date"))
            {
                readDate(request, item, schema, element, qualifier);
            }
            // choice-controlled input with "select" presentation type is
            // always rendered as a dropdown menu
            else if (inputType.equals("dropdown") || inputType.equals("list") ||
                     (cmgr.isChoicesConfigured(fieldKey) &&
                      "select".equals(cmgr.getPresentation(fieldKey))))
            {
                String[] vals = request.getParameterValues(fieldName);
                if (vals != null)
                {
                    for (int z = 0; z < vals.length; z++)
                    {
                        if (!vals[z].equals(""))
                        {
                            item.addMetadata(schema, element, qualifier, LANGUAGE_QUALIFIER,
                                    vals[z]);
                        }
                    }
                }
            }
            else if (inputType.equals("series"))
            {
                readSeriesNumbers(request, item, schema, element, qualifier,
                        inputs[j].getRepeatable());
            }
            else if (inputType.equals("qualdrop_value"))
            {
                List<String> quals = getRepeatedParameter(request, schema + "_"
                        + element, schema + "_" + element + "_qualifier");
                List<String> vals = getRepeatedParameter(request, schema + "_"
                        + element, schema + "_" + element + "_value");
                for (int z = 0; z < vals.size(); z++)
                {
                    String thisQual = quals.get(z);
                    if ("".equals(thisQual))
                    {
                        thisQual = null;
                    }
                    String thisVal = vals.get(z);
                    if (!buttonPressed.equals("submit_" + schema + "_"
                            + element + "_remove_" + z)
                            && !thisVal.equals(""))
                    {
                        item.addMetadata(schema, element, thisQual, null,
                                thisVal);
                    }
                }
            }
            else if ((inputType.equals("onebox"))
                    || (inputType.equals("twobox"))
                    || (inputType.equals("textarea")))
            {
                readText(request, item, schema, element, qualifier, inputs[j]
                        .getRepeatable(), inputs[j].isI18nable());
            }
            else
            {
                throw new ServletException("Field " + fieldName
                        + " has an unknown input type: " + inputType);
            }

            // determine if more input fields were requested
            if (!moreInput
                    && buttonPressed.equals("submit_" + fieldName + "_add"))
            {
                subInfo.setMoreBoxesFor(fieldName);
                subInfo.setJumpToField(fieldName);
                moreInput = true;
            }
            // was XMLUI's "remove" button pushed?
            else if (buttonPressed.equals("submit_" + fieldName + "_delete"))
            {
                subInfo.setJumpToField(fieldName);
            }
        }

        // Step 3:
        // Check to see if any fields are missing
        // Only check for required fields if user clicked the "next", the "previous" or the "progress bar" button
        if (buttonPressed.equals(NEXT_BUTTON)
                || buttonPressed.startsWith(PROGRESS_BAR_PREFIX)
                || buttonPressed.equals(PREVIOUS_BUTTON)
                || buttonPressed.equals(CANCEL_BUTTON))
        {
            for (int i = 0; i < inputs.length; i++)
            {
            	// Do not check the required attribute if it is not visible or not allowed for the document type
            	String scope = subInfo.isInWorkflow() ? DCInput.WORKFLOW_SCOPE : DCInput.SUBMISSION_SCOPE;
                if ( !( inputs[i].isVisible(scope) && inputs[i].isAllowedFor(documentType) ) )
                {
                	continue;
                }
<<<<<<< HEAD
            	
=======

                String qualifier = inputs[i].getQualifier();
                if (qualifier == null
                        && inputs[i].getInputType().equals("qualdrop_value"))
                {
                    qualifier = Item.ANY;
                }
>>>>>>> b05e67a5
                DCValue[] values = item.getMetadata(inputs[i].getSchema(),
                        inputs[i].getElement(), qualifier, Item.ANY);

<<<<<<< HEAD
                // Group-based restriction validation
                if(inputs[i].isGroupBased()) 
                {
                	Group group = findGroup(context, inputs[i].getGroup());
                	if( group == null) 
                	{
                		log.warn("Group "+inputs[i].getGroup()+ " does not exist, check your input_forms.xml" );
                	}
                	else if (!(Group.isMember(context, group.getID()) ^ inputs[i].hasToBeMemeber()) && values.length == 0 ) 
                	{
                		// agrega el campo faltante a la lista de errores 
                        addErrorField(request, getFieldName(inputs[i]));
                	}
                	else
                		continue;
                }
                
                if (inputs[i].isRequired() && values.length == 0)
=======
                if ((inputs[i].isRequired() && values.length == 0) &&
                     inputs[i].isVisible(subInfo.isInWorkflow() ? DCInput.WORKFLOW_SCOPE : DCInput.SUBMISSION_SCOPE))
>>>>>>> b05e67a5
                {
                    // since this field is missing add to list of error fields
                    addErrorField(request, getFieldName(inputs[i]));
                }
            }
        }

        // Step 4:
        // Save changes to database
        subInfo.getSubmissionItem().update();

        // commit changes
        context.commit();

        // check for request for more input fields, first
        if (moreInput)
        {
            return STATUS_MORE_INPUT_REQUESTED;
        }
        // if one or more fields errored out, return
        else if (getErrorFields(request) != null && getErrorFields(request).size() > 0)
        {
            return STATUS_MISSING_REQUIRED_FIELDS;
        }

        // completed without errors
        return STATUS_COMPLETE;
    }

    /**
     * Mini-cache of loaded groups for group-based validation
     * 
     * @return Group instance
     */
    private Map<String, Group> loadedGroups = new HashMap<String, Group>();
    private Group findGroup(Context context, String groupName) throws SQLException {
    	Group group = loadedGroups.get(groupName);
    	if(group == null) {
    		group = Group.findByName(context, groupName);
    		loadedGroups.put(groupName, group);
    	}
    	return group;
    }
    

    /**
     * Retrieves the number of pages that this "step" extends over. This method
     * is used to build the progress bar.
     * <P>
     * This method may just return 1 for most steps (since most steps consist of
     * a single page). But, it should return a number greater than 1 for any
     * "step" which spans across a number of HTML pages. For example, the
     * configurable "Describe" step (configured using input-forms.xml) overrides
     * this method to return the number of pages that are defined by its
     * configuration file.
     * <P>
     * Steps which are non-interactive (i.e. they do not display an interface to
     * the user) should return a value of 1, so that they are only processed
     * once!
     *
     * @param request
     *            The HTTP Request
     * @param subInfo
     *            The current submission information object
     *
     * @return the number of pages in this step
     */
    public int getNumberOfPages(HttpServletRequest request,
            SubmissionInfo subInfo) throws ServletException
    {
        // by default, prepare to use the "default" form definition
        Collection collection = null;

        if (subInfo.getSubmissionItem() != null)
        {
            collection = subInfo.getSubmissionItem().getCollection();
        }

        // get number of input pages (i.e. "Describe" pages)
        try
        {
            return getInputsReader().getNumberInputPages(collection);
        }
        catch (DCInputsReaderException e)
        {
            throw new ServletException(e);
        }
    }

    /**
     *
     * @return the current DCInputsReader
     */
    public static DCInputsReader getInputsReader() throws ServletException
    {
        // load inputsReader only the first time
        if (inputsReader == null)
        {
            // read configurable submissions forms data
            try
            {
                inputsReader = new DCInputsReader();
            }
            catch (DCInputsReaderException e)
            {
                throw new ServletException(e);
            }
        }
        
        return inputsReader;
    }
    
    /**
     * @param filename
     *        file to get the input reader for
     * @return the current DCInputsReader
     */
    public static DCInputsReader getInputsReader(String filename) throws ServletException
    {
        try
        {
            inputsReader = new DCInputsReader(filename);
        }
        catch (DCInputsReaderException e)
        {
            throw new ServletException(e);
        }
        return inputsReader;
    }
    
    /**
     * @return the default language qualifier for metadata
     */
    
    public static String getDefaultLanguageQualifier()
    {
       String language = "";
       language = ConfigurationManager.getProperty("default.language");
       if (StringUtils.isEmpty(language))
       {
           language = "en";
       }
       return language;
    }
    
    // ****************************************************************
    // ****************************************************************
    // METHODS FOR FILLING DC FIELDS FROM METADATA FORMS
    // ****************************************************************
    // ****************************************************************

    /**
     * Set relevant metadata fields in an item from name values in the form.
     * Some fields are repeatable in the form. If this is the case, and the
     * field is "dc.contributor.author", the names in the request will be from
     * the fields as follows:
     *
     * dc_contributor_author_last -> last name of first author
     * dc_contributor_author_first -> first name(s) of first author
     * dc_contributor_author_last_1 -> last name of second author
     * dc_contributor_author_first_1 -> first name(s) of second author
     *
     * and so on. If the field is unqualified:
     *
     * dc_contributor_last -> last name of first contributor
     * dc_contributor_first -> first name(s) of first contributor
     *
     * If the parameter "submit_dc_contributor_author_remove_n" is set, that
     * value is removed.
     *
     * Otherwise the parameters are of the form:
     *
     * dc_contributor_author_last dc_contributor_author_first
     *
     * The values will be put in separate DCValues, in the form "last name,
     * first name(s)", ordered as they appear in the list. These will replace
     * any existing values.
     *
     * @param request
     *            the request object
     * @param item
     *            the item to update
     * @param schema
     *            the metadata schema
     * @param element
     *            the metadata element
     * @param qualifier
     *            the metadata qualifier, or null if unqualified
     * @param repeated
     *            set to true if the field is repeatable on the form
     */
    protected void readNames(HttpServletRequest request, Item item,
            String schema, String element, String qualifier, boolean repeated)
    {
        String metadataField = MetadataField
                .formKey(schema, element, qualifier);

        String fieldKey = MetadataAuthorityManager.makeFieldKey(schema, element, qualifier);
        boolean isAuthorityControlled = MetadataAuthorityManager.getManager().isAuthorityControlled(fieldKey);

        // Names to add
        List<String> firsts = new LinkedList<String>();
        List<String> lasts = new LinkedList<String>();
        List<String> auths = new LinkedList<String>();
        List<String> confs = new LinkedList<String>();

        if (repeated)
        {
            firsts = getRepeatedParameter(request, metadataField, metadataField
                    + "_first");
            lasts = getRepeatedParameter(request, metadataField, metadataField
                    + "_last");

            if(isAuthorityControlled)
            {
               auths = getRepeatedParameter(request, metadataField, metadataField
                    + "_authority");
               confs = getRepeatedParameter(request, metadataField, metadataField
                    + "_confidence");
           }

            // Find out if the relevant "remove" button was pressed
            // TODO: These separate remove buttons are only relevant
            // for DSpace JSP UI, and the code below can be removed
            // once the DSpace JSP UI is obsolete!
            String buttonPressed = Util.getSubmitButton(request, "");
            String removeButton = "submit_" + metadataField + "_remove_";

            if (buttonPressed.startsWith(removeButton))
            {
                int valToRemove = Integer.parseInt(buttonPressed
                        .substring(removeButton.length()));

                firsts.remove(valToRemove);
                lasts.remove(valToRemove);
                if(isAuthorityControlled)
                {
                   auths.remove(valToRemove);
                   confs.remove(valToRemove);
                }
            }
        }
        else
        {
            // Just a single name
            String lastName = request.getParameter(metadataField + "_last");
            String firstNames = request.getParameter(metadataField + "_first");
            String authority = request.getParameter(metadataField + "_authority");
            String confidence = request.getParameter(metadataField + "_confidence");

            if (lastName != null)
            {
                lasts.add(lastName);
            }
            if (firstNames != null)
            {
                firsts.add(firstNames);
            }
            auths.add(authority == null ? "" : authority);
            confs.add(confidence == null ? "" : confidence);
        }

        // Remove existing values, already done in doProcessing see also bug DS-203
        // item.clearMetadata(schema, element, qualifier, Item.ANY);

        // Put the names in the correct form
        for (int i = 0; i < lasts.size(); i++)
        {
            String f = firsts.get(i);
            String l = lasts.get(i);

            // only add if lastname is non-empty
            if ((l != null) && !((l.trim()).equals("")))
            {
                // Ensure first name non-null
                if (f == null)
                {
                    f = "";
                }

                // If there is a comma in the last name, we take everything
                // after that comma, and add it to the right of the
                // first name
                int comma = l.indexOf(',');

                if (comma >= 0)
                {
                    f = f + l.substring(comma + 1);
                    l = l.substring(0, comma);

                    // Remove leading whitespace from first name
                    while (f.startsWith(" "))
                    {
                        f = f.substring(1);
                    }
                }

                // Add to the database -- unless required authority is missing
                if (isAuthorityControlled)
                {
                    String authKey = auths.size() > i ? auths.get(i) : null;
                    String sconf = (authKey != null && confs.size() > i) ? confs.get(i) : null;
                    if (MetadataAuthorityManager.getManager().isAuthorityRequired(fieldKey) &&
                        (authKey == null || authKey.length() == 0))
                    {
                        log.warn("Skipping value of "+metadataField+" because the required Authority key is missing or empty.");
                        addErrorField(request, metadataField);
                    }
                    else
                    {
                        item.addMetadata(schema, element, qualifier, null,
                                new DCPersonName(l, f).toString(), authKey,
                                (sconf != null && sconf.length() > 0) ?
                                        Choices.getConfidenceValue(sconf) : Choices.CF_ACCEPTED);
                    }
                }
                else
                {
                    item.addMetadata(schema, element, qualifier, null,
                            new DCPersonName(l, f).toString());
                }
            }
        }
    }

    /**
     * Fill out an item's metadata values from a plain standard text field. If
     * the field isn't repeatable, the input field name is called:
     *
     * element_qualifier
     *
     * or for an unqualified element:
     *
     * element
     *
     * Repeated elements are appended with an underscore then an integer. e.g.:
     *
     * dc_title_alternative dc_title_alternative_1
     *
     * The values will be put in separate DCValues, ordered as they appear in
     * the list. These will replace any existing values.
     *
     * @param request
     *            the request object
     * @param item
     *            the item to update
     * @param schema
     *            the short schema name
     * @param element
     *            the metadata element
     * @param qualifier
     *            the metadata qualifier, or null if unqualified
     * @param repeated
     *            set to true if the field is repeatable on the form
     * @param lang
     *            language to set (ISO code)
     */
    protected void readText(HttpServletRequest request, Item item, String schema,
            String element, String qualifier, boolean repeated, boolean is18nable)
    {
        // FIXME: Of course, language should be part of form, or determined
        // some other way
        String metadataField = MetadataField
                .formKey(schema, element, qualifier);

        String fieldKey = MetadataAuthorityManager.makeFieldKey(schema, element, qualifier);
        boolean isAuthorityControlled = MetadataAuthorityManager.getManager().isAuthorityControlled(fieldKey);

        // Values to add
        List<String> vals = null;
        List<String> langs = null;
        List<String> auths = null;
        List<String> confs = null;

        if (repeated)
        {
            vals = getRepeatedParameter(request, metadataField, metadataField);
            langs = getRepeatedParameter(request, metadataField, metadataField+"_lang");
            if (isAuthorityControlled)
            {
                auths = getRepeatedParameter(request, metadataField, metadataField+"_authority");
                confs = getRepeatedParameter(request, metadataField, metadataField+"_confidence");
            }

            // Find out if the relevant "remove" button was pressed
            // TODO: These separate remove buttons are only relevant
            // for DSpace JSP UI, and the code below can be removed
            // once the DSpace JSP UI is obsolete!
            String buttonPressed = Util.getSubmitButton(request, "");
            String removeButton = "submit_" + metadataField + "_remove_";

            if (buttonPressed.startsWith(removeButton))
            {
                int valToRemove = Integer.parseInt(buttonPressed
                        .substring(removeButton.length()));

                vals.remove(valToRemove);
                if(is18nable)
                	langs.remove(valToRemove);
                if(isAuthorityControlled)
                {
                   auths.remove(valToRemove);
                   confs.remove(valToRemove);
                }
            }
        }
        else
        {
            // Just a single name
            vals = new LinkedList<String>();
            langs = new LinkedList<String>();
            String value = request.getParameter(metadataField);
            String selectedLang = LANGUAGE_QUALIFIER;
            if(is18nable && request.getParameter(metadataField+"_lang") != null) {
            	selectedLang = request.getParameter(metadataField+"_lang");
            	if(selectedLang.isEmpty())
            		selectedLang = null;
            }
            
            if (value != null)
            {
                vals.add(value.trim());
                langs.add(selectedLang);
            }
            if (isAuthorityControlled)
            {
                auths = new LinkedList<String>();
                confs = new LinkedList<String>();
                String av = request.getParameter(metadataField+"_authority");
                String cv = request.getParameter(metadataField+"_confidence");
                auths.add(av == null ? "":av.trim());
                confs.add(cv == null ? "":cv.trim());
        }
        }

        // Remove existing values, already done in doProcessing see also bug DS-203
        // item.clearMetadata(schema, element, qualifier, Item.ANY);

        // Put the names in the correct form
        for (int i = 0; i < vals.size(); i++)
        {
            // Add to the database if non-empty
            String s = vals.get(i);
            String selectedLang = LANGUAGE_QUALIFIER;
            if(is18nable)
            	selectedLang = langs.get(i);
            	
            if ((s != null) && !s.equals(""))
            {
                if (isAuthorityControlled)
                {
                    String authKey = auths.size() > i ? auths.get(i) : null;
                    String sconf = (authKey != null && confs.size() > i) ? confs.get(i) : null;
                    if (MetadataAuthorityManager.getManager().isAuthorityRequired(fieldKey) &&
                        (authKey == null || authKey.length() == 0))
                    {
                        log.warn("Skipping value of "+metadataField+" because the required Authority key is missing or empty.");
                        addErrorField(request, metadataField);
                    }
                    else
                    {
                        item.addMetadata(schema, element, qualifier, selectedLang, s,
                                authKey, (sconf != null && sconf.length() > 0) ?
                                        Choices.getConfidenceValue(sconf) : Choices.CF_ACCEPTED);
                    }
                }
                else
                {
                    item.addMetadata(schema, element, qualifier, selectedLang, s);
                }
            }
        }
    }

    /**
     * Fill out a metadata date field with the value from a form. The date is
     * taken from the three parameters:
     *
     * element_qualifier_year element_qualifier_month element_qualifier_day
     *
     * The granularity is determined by the values that are actually set. If the
     * year isn't set (or is invalid)
     *
     * @param request
     *            the request object
     * @param item
     *            the item to update
     * @param schema
     *            the metadata schema
     * @param element
     *            the metadata element
     * @param qualifier
     *            the metadata qualifier, or null if unqualified
     * @throws SQLException
     */
    protected void readDate(HttpServletRequest request, Item item, String schema,
            String element, String qualifier) throws SQLException
    {
        String metadataField = MetadataField
                .formKey(schema, element, qualifier);

        int year = Util.getIntParameter(request, metadataField + "_year");
        int month = Util.getIntParameter(request, metadataField + "_month");
        int day = Util.getIntParameter(request, metadataField + "_day");

        // FIXME: Probably should be some more validation
        // Make a standard format date
        DCDate d = new DCDate(year, month, day, -1, -1, -1);

        // already done in doProcessing see also bug DS-203
        // item.clearMetadata(schema, element, qualifier, Item.ANY);

        if (year > 0)
        {
            // Only put in date if there is one!
            item.addMetadata(schema, element, qualifier, null, d.toString());
        }
    }

    /**
     * Set relevant metadata fields in an item from series/number values in the
     * form. Some fields are repeatable in the form. If this is the case, and
     * the field is "relation.ispartof", the names in the request will be from
     * the fields as follows:
     *
     * dc_relation_ispartof_series dc_relation_ispartof_number
     * dc_relation_ispartof_series_1 dc_relation_ispartof_number_1
     *
     * and so on. If the field is unqualified:
     *
     * dc_relation_series dc_relation_number
     *
     * Otherwise the parameters are of the form:
     *
     * dc_relation_ispartof_series dc_relation_ispartof_number
     *
     * The values will be put in separate DCValues, in the form "last name,
     * first name(s)", ordered as they appear in the list. These will replace
     * any existing values.
     *
     * @param request
     *            the request object
     * @param item
     *            the item to update
     * @param schema
     *            the metadata schema
     * @param element
     *            the metadata element
     * @param qualifier
     *            the metadata qualifier, or null if unqualified
     * @param repeated
     *            set to true if the field is repeatable on the form
     */
    protected void readSeriesNumbers(HttpServletRequest request, Item item,
            String schema, String element, String qualifier, boolean repeated)
    {
        String metadataField = MetadataField
                .formKey(schema, element, qualifier);

        // Names to add
        List<String> series = new LinkedList<String>();
        List<String> numbers = new LinkedList<String>();

        if (repeated)
        {
            series = getRepeatedParameter(request, metadataField, metadataField
                    + "_series");
            numbers = getRepeatedParameter(request, metadataField,
                    metadataField + "_number");

            // Find out if the relevant "remove" button was pressed
            String buttonPressed = Util.getSubmitButton(request, "");
            String removeButton = "submit_" + metadataField + "_remove_";

            if (buttonPressed.startsWith(removeButton))
            {
                int valToRemove = Integer.parseInt(buttonPressed
                        .substring(removeButton.length()));

                series.remove(valToRemove);
                numbers.remove(valToRemove);
            }
        }
        else
        {
            // Just a single name
            String s = request.getParameter(metadataField + "_series");
            String n = request.getParameter(metadataField + "_number");

            // Only put it in if there was a name present
            if ((s != null) && !s.equals(""))
            {
                // if number is null, just set to a nullstring
                if (n == null)
                {
                    n = "";
                }

                series.add(s);
                numbers.add(n);
            }
        }

        // Remove existing values, already done in doProcessing see also bug DS-203
        // item.clearMetadata(schema, element, qualifier, Item.ANY);

        // Put the names in the correct form
        for (int i = 0; i < series.size(); i++)
        {
            String s = (series.get(i)).trim();
            String n = (numbers.get(i)).trim();

            // Only add non-empty
            if (!s.equals("") || !n.equals(""))
            {
                item.addMetadata(schema, element, qualifier, null,
                        new DCSeriesNumber(s, n).toString());
            }
        }
    }

    /**
     * Get repeated values from a form. If "foo" is passed in as the parameter,
     * values in the form of parameters "foo", "foo_1", "foo_2", etc. are
     * returned.
     * <P>
     * This method can also handle "composite fields" (metadata fields which may
     * require multiple params, etc. a first name and last name).
     *
     * @param request
     *            the HTTP request containing the form information
     * @param metadataField
     *            the metadata field which can store repeated values
     * @param param
     *            the repeated parameter on the page (used to fill out the
     *            metadataField)
     *
     * @return a List of Strings
     */
    protected List<String> getRepeatedParameter(HttpServletRequest request,
            String metadataField, String param)
    {
        List<String> vals = new LinkedList<String>();

        int i = 1;    //start index at the first of the previously entered values
        boolean foundLast = false;

        // Iterate through the values in the form.
        while (!foundLast)
        {
            String s = null;

            //First, add the previously entered values.
            // This ensures we preserve the order that these values were entered
            s = request.getParameter(param + "_" + i);

            // If there are no more previously entered values,
            // see if there's a new value entered in textbox
            if (s==null)
            {
                s = request.getParameter(param);
                //this will be the last value added
                foundLast = true;
            }

            // We're only going to add non-null values
            if (s != null)
            {
                boolean addValue = true;

                // Check to make sure that this value was not selected to be
                // removed.
                // (This is for the "remove multiple" option available in
                // Manakin)
                String[] selected = request.getParameterValues(metadataField
                        + "_selected");

                if (selected != null)
                {
                    for (int j = 0; j < selected.length; j++)
                    {
                        if (selected[j].equals(metadataField + "_" + i))
                        {
                            addValue = false;
                        }
                    }
                }

                if (addValue)
                {
                    vals.add(s.trim());
                }
            }

            i++;
        }

        log.debug("getRepeatedParameter: metadataField=" + metadataField
                + " param=" + metadataField + ", return count = "+vals.size());

        return vals;
    }

    /**
     * Return the HTML / DRI field name for the given input.
     *
     * @param input
     */
    public static String getFieldName(DCInput input)
    {
        String dcSchema = input.getSchema();
        String dcElement = input.getElement();
        String dcQualifier = input.getQualifier();
        if (dcQualifier != null && !dcQualifier.equals(Item.ANY))
        {
            return dcSchema + "_" + dcElement + '_' + dcQualifier;
        }
        else
        {
            return dcSchema + "_" + dcElement;
        }

    }
}<|MERGE_RESOLUTION|>--- conflicted
+++ resolved
@@ -20,9 +20,10 @@
 
 import org.apache.commons.lang.StringUtils;
 import org.apache.log4j.Logger;
-import org.dspace.app.util.DCInput;
+
 import org.dspace.app.util.DCInputsReader;
 import org.dspace.app.util.DCInputsReaderException;
+import org.dspace.app.util.DCInput;
 import org.dspace.app.util.SubmissionInfo;
 import org.dspace.app.util.Util;
 import org.dspace.authorize.AuthorizeException;
@@ -33,9 +34,9 @@
 import org.dspace.content.DCValue;
 import org.dspace.content.Item;
 import org.dspace.content.MetadataField;
+import org.dspace.content.authority.MetadataAuthorityManager;
 import org.dspace.content.authority.ChoiceAuthorityManager;
 import org.dspace.content.authority.Choices;
-import org.dspace.content.authority.MetadataAuthorityManager;
 import org.dspace.core.ConfigurationManager;
 import org.dspace.core.Context;
 import org.dspace.eperson.Group;
@@ -142,7 +143,6 @@
         }
 
         // Fetch the document type (dc.type)
-<<<<<<< HEAD
         // Primero pregunto si el dc.type viene en un parametro
         String documentType = "";
         String documentTypeParameter = request.getParameter(MetadataField.formKey("dc", "type", null));
@@ -151,10 +151,6 @@
             documentType = documentTypeParameter;
         }
         else if( (item.getMetadata("dc.type") != null) && (item.getMetadata("dc.type").length >0) )
-=======
-        String documentType = "";
-        if( (item.getMetadata("dc.type") != null) && (item.getMetadata("dc.type").length >0) )
->>>>>>> b05e67a5
         {
             documentType = item.getMetadata("dc.type")[0].value;
         }
@@ -163,13 +159,9 @@
         // clear out all item metadata defined on this page
         for (int i = 0; i < inputs.length; i++)
         {
-<<<<<<< HEAD
-  	    // Allow the clearing out of the metadata defined for other document types, provided it can change anytime
-=======
 
         	// Allow the clearing out of the metadata defined for other document types, provided it can change anytime
         	
->>>>>>> b05e67a5
             if (!inputs[i]
                     .isVisible(subInfo.isInWorkflow() ? DCInput.WORKFLOW_SCOPE
                             : DCInput.SUBMISSION_SCOPE))
@@ -209,11 +201,7 @@
         boolean moreInput = false;
         for (int j = 0; j < inputs.length; j++)
         {
-<<<<<<< HEAD
-            // Omit fields not allowed for this document type
-=======
         	// Omit fields not allowed for this document type
->>>>>>> b05e67a5
             if(!inputs[j].isAllowedFor(documentType))
             {
             	continue;
@@ -347,9 +335,6 @@
                 {
                 	continue;
                 }
-<<<<<<< HEAD
-            	
-=======
 
                 String qualifier = inputs[i].getQualifier();
                 if (qualifier == null
@@ -357,11 +342,9 @@
                 {
                     qualifier = Item.ANY;
                 }
->>>>>>> b05e67a5
                 DCValue[] values = item.getMetadata(inputs[i].getSchema(),
                         inputs[i].getElement(), qualifier, Item.ANY);
 
-<<<<<<< HEAD
                 // Group-based restriction validation
                 if(inputs[i].isGroupBased()) 
                 {
@@ -379,11 +362,8 @@
                 		continue;
                 }
                 
-                if (inputs[i].isRequired() && values.length == 0)
-=======
                 if ((inputs[i].isRequired() && values.length == 0) &&
                      inputs[i].isVisible(subInfo.isInWorkflow() ? DCInput.WORKFLOW_SCOPE : DCInput.SUBMISSION_SCOPE))
->>>>>>> b05e67a5
                 {
                     // since this field is missing add to list of error fields
                     addErrorField(request, getFieldName(inputs[i]));
