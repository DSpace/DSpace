/**
 * The contents of this file are subject to the license and copyright
 * detailed in the LICENSE and NOTICE files at the root of the source
 * tree and available online at
 *
 * http://www.dspace.org/license/
 */
package org.dspace.scripts;

import java.io.BufferedWriter;
import java.io.File;
import java.io.FileInputStream;
import java.io.FileWriter;
import java.io.IOException;
import java.io.InputStream;
import java.sql.SQLException;
import java.text.SimpleDateFormat;
import java.util.ArrayList;
import java.util.Collections;
import java.util.Comparator;
import java.util.Date;
import java.util.HashSet;
import java.util.List;
import java.util.Set;
import java.util.regex.Pattern;

import org.apache.commons.collections4.ListUtils;
import org.apache.commons.io.FileUtils;
import org.apache.commons.lang3.StringUtils;
import org.apache.logging.log4j.Logger;
import org.dspace.authorize.AuthorizeException;
import org.dspace.authorize.service.AuthorizeService;
import org.dspace.content.Bitstream;
import org.dspace.content.Item;
import org.dspace.content.MetadataField;
import org.dspace.content.MetadataValue;
import org.dspace.content.ProcessStatus;
import org.dspace.content.dao.ProcessDAO;
import org.dspace.content.service.BitstreamFormatService;
import org.dspace.content.service.BitstreamService;
import org.dspace.content.service.MetadataFieldService;
import org.dspace.core.Constants;
import org.dspace.core.Context;
import org.dspace.core.LogManager;
import org.dspace.eperson.EPerson;
import org.dspace.eperson.service.EPersonService;
import org.dspace.scripts.service.ProcessService;
import org.springframework.beans.factory.annotation.Autowired;

/**
 * The implementation for the {@link ProcessService} class
 */
public class ProcessServiceImpl implements ProcessService {

    private static final Logger log = org.apache.logging.log4j.LogManager.getLogger(ProcessService.class);

    @Autowired
    private ProcessDAO processDAO;

    @Autowired
    private BitstreamService bitstreamService;

    @Autowired
    private BitstreamFormatService bitstreamFormatService;

    @Autowired
    private AuthorizeService authorizeService;

    @Autowired
    private MetadataFieldService metadataFieldService;

    @Autowired
    private EPersonService ePersonService;

    @Override
    public Process create(Context context, EPerson ePerson, String scriptName,
                          List<DSpaceCommandLineParameter> parameters) throws SQLException {

        Process process = new Process();
        process.setEPerson(ePerson);
        process.setName(scriptName);
        process.setParameters(DSpaceCommandLineParameter.concatenate(parameters));
        process.setCreationTime(new Date());
        Process createdProcess = processDAO.create(context, process);
        log.info(LogManager.getHeader(context, "process_create",
                                      "Process has been created for eperson with email " + ePerson.getEmail()
                                          + " with ID " + createdProcess.getID() + " and scriptName " +
                                          scriptName + " and parameters " + parameters));
        return createdProcess;
    }

    @Override
    public Process find(Context context, int processId) throws SQLException {
        return processDAO.findByID(context, Process.class, processId);
    }

    @Override
    public List<Process> findAll(Context context) throws SQLException {
        return processDAO.findAll(context, Process.class);
    }

    @Override
    public List<Process> findAll(Context context, int limit, int offset) throws SQLException {
        return processDAO.findAll(context, limit, offset);
    }

    @Override
    public List<Process> findAllSortByScript(Context context) throws SQLException {
        return processDAO.findAllSortByScript(context);
    }

    @Override
    public List<Process> findAllSortByStartTime(Context context) throws SQLException {
        List<Process> processes = findAll(context);
        Comparator<Process> comparing = Comparator
            .comparing(Process::getStartTime, Comparator.nullsLast(Comparator.naturalOrder()));
        comparing = comparing.thenComparing(Process::getID);
        processes.sort(comparing);
        return processes;
    }

    @Override
    public void start(Context context, Process process) throws SQLException {
        process.setProcessStatus(ProcessStatus.RUNNING);
        process.setStartTime(new Date());
        update(context, process);
        log.info(LogManager.getHeader(context, "process_start", "Process with ID " + process.getID()
            + " and name " + process.getName() + " has started"));

    }

    @Override
    public void fail(Context context, Process process) throws SQLException {
        process.setProcessStatus(ProcessStatus.FAILED);
        process.setFinishedTime(new Date());
        update(context, process);
        log.info(LogManager.getHeader(context, "process_fail", "Process with ID " + process.getID()
            + " and name " + process.getName() + " has failed"));

    }

    @Override
    public void complete(Context context, Process process) throws SQLException {
        process.setProcessStatus(ProcessStatus.COMPLETED);
        process.setFinishedTime(new Date());
        update(context, process);
        log.info(LogManager.getHeader(context, "process_complete", "Process with ID " + process.getID()
            + " and name " + process.getName() + " has been completed"));

    }

    @Override
    public void appendFile(Context context, Process process, InputStream is, String type, String fileName)
        throws IOException, SQLException, AuthorizeException {
        Bitstream bitstream = bitstreamService.create(context, is);
        if (getBitstream(context, process, type) != null) {
            throw new IllegalArgumentException("Cannot create another file of type: " + type + " for this process" +
                                                   " with id: " + process.getID());
        }
        bitstream.setName(context, fileName);
        bitstreamService.setFormat(context, bitstream, bitstreamFormatService.guessFormat(context, bitstream));
        MetadataField dspaceProcessFileTypeField = metadataFieldService
            .findByString(context, Process.BITSTREAM_TYPE_METADATAFIELD, '.');
        bitstreamService.addMetadata(context, bitstream, dspaceProcessFileTypeField, null, type);
        authorizeService.addPolicy(context, bitstream, Constants.READ, context.getCurrentUser());
        authorizeService.addPolicy(context, bitstream, Constants.WRITE, context.getCurrentUser());
        authorizeService.addPolicy(context, bitstream, Constants.DELETE, context.getCurrentUser());
        bitstreamService.update(context, bitstream);
        process.addBitstream(bitstream);
        update(context, process);
    }

    @Override
    public void delete(Context context, Process process) throws SQLException, IOException, AuthorizeException {

        for (Bitstream bitstream : ListUtils.emptyIfNull(process.getBitstreams())) {
            bitstreamService.delete(context, bitstream);
        }
        processDAO.delete(context, process);
        log.info(LogManager.getHeader(context, "process_delete", "Process with ID " + process.getID()
            + " and name " + process.getName() + " has been deleted"));
    }

    @Override
    public void update(Context context, Process process) throws SQLException {
        processDAO.save(context, process);
    }

    @Override
    public List<DSpaceCommandLineParameter> getParameters(Process process) {
        if (StringUtils.isBlank(process.getParameters())) {
            return Collections.emptyList();
        }

        String[] parameterArray = process.getParameters().split(Pattern.quote(DSpaceCommandLineParameter.SEPARATOR));
        List<DSpaceCommandLineParameter> parameterList = new ArrayList<>();

        for (String parameter : parameterArray) {
            parameterList.add(new DSpaceCommandLineParameter(parameter));
        }

        return parameterList;
    }

    @Override
    public Bitstream getBitstreamByName(Context context, Process process, String bitstreamName) {
        for (Bitstream bitstream : getBitstreams(context, process)) {
            if (StringUtils.equals(bitstream.getName(), bitstreamName)) {
                return bitstream;
            }
        }

        return null;
    }

    @Override
    public Bitstream getBitstream(Context context, Process process, String type) {
        List<Bitstream> allBitstreams = process.getBitstreams();

        if (type == null) {
            return null;
        } else {
            if (allBitstreams != null) {
                for (Bitstream bitstream : allBitstreams) {
                    if (StringUtils.equals(bitstreamService.getMetadata(bitstream,
                                                                        Process.BITSTREAM_TYPE_METADATAFIELD), type)) {
                        return bitstream;
                    }
                }
            }
        }
        return null;
    }

    @Override
    public List<Bitstream> getBitstreams(Context context, Process process) {
        return process.getBitstreams();
    }

    public int countTotal(Context context) throws SQLException {
        return processDAO.countRows(context);
    }

    @Override
    public List<String> getFileTypesForProcessBitstreams(Context context, Process process) {
        List<Bitstream> list = getBitstreams(context, process);
        Set<String> fileTypesSet = new HashSet<>();
        for (Bitstream bitstream : list) {
            List<MetadataValue> metadata = bitstreamService.getMetadata(bitstream,
                                                                        Process.BITSTREAM_TYPE_METADATAFIELD, Item.ANY);
            if (metadata != null && !metadata.isEmpty()) {
                fileTypesSet.add(metadata.get(0).getValue());
            }
        }
        return new ArrayList<>(fileTypesSet);
    }

    @Override
<<<<<<< HEAD
    public List<Process> search(Context context, ProcessQueryParameterContainer processQueryParameterContainer,
                                int limit, int offset) throws SQLException {
        return processDAO.search(context, processQueryParameterContainer, limit, offset);
    }

    @Override
    public int countSearch(Context context, ProcessQueryParameterContainer processQueryParameterContainer)
        throws SQLException {
        return processDAO.countTotalWithParameters(context, processQueryParameterContainer);
    }

=======
    public void appendLog(int processId, String scriptName, String output, ProcessLogLevel processLogLevel)
            throws IOException {
        File tmpDir = FileUtils.getTempDirectory();
        File tempFile = new File(tmpDir, scriptName + processId + ".log");
        FileWriter out = new FileWriter(tempFile, true);
        try {
            try (BufferedWriter writer = new BufferedWriter(out)) {
                writer.append(formatLogLine(processId, scriptName, output, processLogLevel));
                writer.newLine();
            }
        } finally {
            out.close();
        }
    }

    @Override
    public void createLogBitstream(Context context, Process process)
            throws IOException, SQLException, AuthorizeException {
        File tmpDir = FileUtils.getTempDirectory();
        File tempFile = new File(tmpDir, process.getName() + process.getID() + ".log");
        FileInputStream inputStream = FileUtils.openInputStream(tempFile);
        appendFile(context, process, inputStream, Process.OUTPUT_TYPE, process.getName() + process.getID() + ".log");
        inputStream.close();
        tempFile.delete();
    }

    private String formatLogLine(int processId, String scriptName, String output, ProcessLogLevel processLogLevel) {
        SimpleDateFormat sdf = new SimpleDateFormat("yyyy-MM-dd HH:mm:ss.SSS");
        StringBuilder sb = new StringBuilder();
        sb.append(sdf.format(new Date()));
        sb.append(" ");
        sb.append(processLogLevel);
        sb.append(" ");
        sb.append(scriptName);
        sb.append(" - ");
        sb.append(processId);
        sb.append(" @ ");
        sb.append(output);
        return  sb.toString();
    }
>>>>>>> e24f9246

}<|MERGE_RESOLUTION|>--- conflicted
+++ resolved
@@ -256,7 +256,6 @@
     }
 
     @Override
-<<<<<<< HEAD
     public List<Process> search(Context context, ProcessQueryParameterContainer processQueryParameterContainer,
                                 int limit, int offset) throws SQLException {
         return processDAO.search(context, processQueryParameterContainer, limit, offset);
@@ -268,7 +267,8 @@
         return processDAO.countTotalWithParameters(context, processQueryParameterContainer);
     }
 
-=======
+
+    @Override
     public void appendLog(int processId, String scriptName, String output, ProcessLogLevel processLogLevel)
             throws IOException {
         File tmpDir = FileUtils.getTempDirectory();
@@ -309,6 +309,5 @@
         sb.append(output);
         return  sb.toString();
     }
->>>>>>> e24f9246
 
 }