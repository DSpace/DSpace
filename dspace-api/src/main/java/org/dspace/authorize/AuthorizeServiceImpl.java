--- conflicted
+++ resolved
@@ -61,7 +61,7 @@
  */
 public class AuthorizeServiceImpl implements AuthorizeService {
 
-    private static Logger log = LogManager.getLogger(AuthorizeServiceImpl.class);
+    private static final Logger log = LogManager.getLogger();
 
     @Autowired(required = true)
     protected BitstreamService bitstreamService;
@@ -442,51 +442,6 @@
         }
     }
 
-<<<<<<< HEAD
-    @Override
-    public boolean isCommunityAdmin(Context c) throws SQLException {
-        EPerson e = c.getCurrentUser();
-        return isCommunityAdmin(c, e);
-    }
-
-    @Override
-    public boolean isCommunityAdmin(Context c, EPerson e) throws SQLException {
-        if (e != null) {
-            List<ResourcePolicy> policies = resourcePolicyService.find(c, e,
-                                                                       groupService.allMemberGroups(c, e),
-                                                                       Constants.ADMIN, Constants.COMMUNITY);
-
-            if (CollectionUtils.isNotEmpty(policies)) {
-                return true;
-            }
-        }
-
-        return false;
-    }
-
-    @Override
-    public boolean isCollectionAdmin(Context c) throws SQLException {
-        EPerson e = c.getCurrentUser();
-        return isCollectionAdmin(c, e);
-    }
-
-    @Override
-    public boolean isCollectionAdmin(Context c, EPerson e) throws SQLException {
-        if (e != null) {
-            List<ResourcePolicy> policies = resourcePolicyService.find(c, e,
-                                                                       groupService.allMemberGroups(c, e),
-                                                                       Constants.ADMIN, Constants.COLLECTION);
-
-            if (CollectionUtils.isNotEmpty(policies) || isCommunityAdmin(c, e)) {
-                return true;
-            }
-        }
-
-        return false;
-    }
-
-=======
->>>>>>> 7cb25c61
     ///////////////////////////////////////////////
     // policy manipulation methods
     ///////////////////////////////////////////////
@@ -812,6 +767,7 @@
      * @param context   context with the current user
      * @return          true if the current user is a community admin in the site
      *                  false when this is not the case, or an exception occurred
+     * @throws java.sql.SQLException passed through.
      */
     @Override
     public boolean isCommunityAdmin(Context context) throws SQLException {
@@ -824,6 +780,7 @@
      * @param context   context with the current user
      * @return          true if the current user is a collection admin in the site
      *                  false when this is not the case, or an exception occurred
+     * @throws java.sql.SQLException passed through.
      */
     @Override
     public boolean isCollectionAdmin(Context context) throws SQLException {
@@ -836,6 +793,7 @@
      * @param context   context with the current user
      * @return          true if the current user is a community or collection admin in the site
      *                  false when this is not the case, or an exception occurred
+     * @throws java.sql.SQLException passed through.
      */
     @Override
     public boolean isComColAdmin(Context context) throws SQLException {
