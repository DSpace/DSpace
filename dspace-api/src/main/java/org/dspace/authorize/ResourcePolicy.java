--- conflicted
+++ resolved
@@ -7,13 +7,11 @@
  */
 package org.dspace.authorize;
 
-<<<<<<< HEAD
 import java.sql.SQLException;
 import java.util.Calendar;
 import java.util.Date;
-=======
->>>>>>> 443d0336
 import org.apache.log4j.Logger;
+
 import org.dspace.content.DSpaceObject;
 import org.dspace.core.Constants;
 import org.dspace.core.Context;
@@ -21,9 +19,6 @@
 import org.dspace.eperson.Group;
 import org.dspace.storage.rdbms.DatabaseManager;
 import org.dspace.storage.rdbms.TableRow;
-
-import java.sql.SQLException;
-import java.util.Date;
 
 /**
  * Class representing a ResourcePolicy
@@ -483,7 +478,6 @@
         DatabaseManager.update(myContext, myRow);
     }
 
-<<<<<<< HEAD
 
     public String getRpName(){
         return myRow.getStringColumn("rpname");
@@ -504,7 +498,8 @@
     }
     public void setRpDescription(String description){
         myRow.setColumn("rpdescription", description);
-=======
+    }
+
     @Override
     public String toString() {
         String who = "???";
@@ -518,6 +513,6 @@
             who = e.getMessage();
         }
         return "POLICY" + "(" +  who + ")";
->>>>>>> 443d0336
-    }
+    }
+
 }