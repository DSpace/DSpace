--- conflicted
+++ resolved
@@ -51,16 +51,12 @@
           class="org.dspace.importer.external.pubmed.service.PubmedImportMetadataSourceServiceImpl" scope="singleton">
         <property name="metadataFieldMapping" ref="PubmedMetadataFieldMapping"/>
         <property name="baseAddress" value="https://eutils.ncbi.nlm.nih.gov/entrez/eutils/"/>
-<<<<<<< HEAD
         <property name="generateQueryForItem" ref="pubmedService"></property>
-
-=======
         <property name="supportedExtensions">
             <list>
                  <value>xml</value>
             </list>
         </property>
->>>>>>> af272683
     </bean>
 
 
@@ -70,8 +66,12 @@
 
     <bean id="BibtexImportService"
           class="org.dspace.importer.external.bibtex.service.BibtexImportMetadataSourceServiceImpl" scope="singleton">
-<<<<<<< HEAD
-        <!-- <property name="metadataFieldMapping" ref="BibtexMetadataFieldMapping"/>  -->
+          <property name="supportedExtensions">
+               <list>
+                     <value>bib</value>
+                     <value>bibtex</value>
+               </list>
+          </property>
     </bean>
 
 
@@ -91,16 +91,6 @@
     <bean id="scopusMetadataFieldMapping"
           class="org.dspace.importer.external.scopus.service.ScopusFieldMapping">
     </bean>
-=======
-          <property name="supportedExtensions">
-               <list>
-                     <value>bib</value>
-                     <value>bibtex</value>
-               </list>
-          </property>
-    </bean>
-
->>>>>>> af272683
     <!-- Metadatafield used to check against if it's already imported or not during the JSONLookupSearcher-->
     <bean id="lookupID" class="org.dspace.importer.external.metadatamapping.MetadataFieldConfig">
         <constructor-arg value="dc.identifier.other"/>
