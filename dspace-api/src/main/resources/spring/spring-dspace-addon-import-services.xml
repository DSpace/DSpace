<?xml version="1.0" encoding="UTF-8"?>
<!--

    The contents of this file are subject to the license and copyright
    detailed in the LICENSE and NOTICE files at the root of the source
    tree and available online at

    http://www.dspace.org/license/

-->
<beans xmlns="http://www.springframework.org/schema/beans"
       xmlns:xsi="http://www.w3.org/2001/XMLSchema-instance"
       xmlns:context="http://www.springframework.org/schema/context"
       xsi:schemaLocation="http://www.springframework.org/schema/beans
           http://www.springframework.org/schema/beans/spring-beans.xsd
           http://www.springframework.org/schema/context
           http://www.springframework.org/schema/context/spring-context.xsd"
       default-autowire-candidates="*Service,*DAO,javax.sql.DataSource">

    <context:annotation-config/> <!-- allows us to use spring annotations in beans -->

    <!--If multiple importServices have been configured here but only one is to be used during the lookup step (StartSubmissionLookupStep),
        this can be accomplished by specifying the property "publication-lookup.url" to the baseAddress of the required importService
        So for example
        publication-lookup.url=https://eutils.ncbi.nlm.nih.gov/entrez/eutils/
        Will result in using the PubmedImportService for the lookup step
        Omitting this property will default to searching over all configured ImportService implementations
    -->
    <bean id="importService" class="org.dspace.importer.external.service.ImportService" lazy-init="false" autowire="byType" destroy-method="destroy">
        <property name="importSources">
            <list>
                <ref bean="pubmedImportService" />
                <ref bean="bibtexImportService" />
                <ref bean="risImportService" />
                <ref bean="csvImportService" />
                <ref bean="tsvImportService" />
                <ref bean="endnoteImportService" />
            </list>
         </property>
    </bean>

    <bean id="PubmedEuropeImportService" class="org.dspace.importer.external.pubmedeurope.PubmedEuropeMetadataSourceServiceImpl" scope="singleton">
        <property name="metadataFieldMapping" ref="PubmedEuropeMetadataFieldMapping"/>
    </bean>
    <bean id="PubmedEuropeMetadataFieldMapping"
          class="org.dspace.importer.external.pubmedeurope.PubmedEuropeFieldMapping">
    </bean>

    <bean id="ADSImportService" class="org.dspace.importer.external.ads.ADSImportMetadataSourceServiceImpl" scope="singleton">
        <property name="metadataFieldMapping" ref="ADSMetadataFieldMapping"/>
    </bean>
    <bean id="ADSMetadataFieldMapping"
          class="org.dspace.importer.external.ads.ADSFieldMapping">
    </bean>

    <bean id="CiniiImportService"
          class="org.dspace.importer.external.cinii.CiniiImportMetadataSourceServiceImpl" scope="singleton">
        <property name="metadataFieldMapping" ref="CiniiMetadataFieldMapping"/>
    </bean>
    <bean id="CiniiMetadataFieldMapping"
          class="org.dspace.importer.external.cinii.CiniiFieldMapping">
    </bean>

    <bean id="CrossRefImportService"
          class="org.dspace.importer.external.crossref.CrossRefImportMetadataSourceServiceImpl" scope="singleton">
        <property name="metadataFieldMapping" ref="CrossRefMetadataFieldMapping"/>
    </bean>
    <bean id="CrossRefMetadataFieldMapping"
          class="org.dspace.importer.external.crossref.CrossRefFieldMapping">
    </bean>

    <bean id="ArXivImportService"
          class="org.dspace.importer.external.arxiv.service.ArXivImportMetadataSourceServiceImpl" scope="singleton">
        <property name="metadataFieldMapping" ref="ArXivMetadataFieldMapping"/>
        <property name="baseAddress" value="http://export.arxiv.org/api/query"/>
    </bean>
    <bean id="ArXivMetadataFieldMapping"
          class="org.dspace.importer.external.arxiv.metadatamapping.ArXivFieldMapping">
    </bean>


    <bean id="pubmedImportService"
          class="org.dspace.importer.external.pubmed.service.PubmedImportMetadataSourceServiceImpl">
        <property name="metadataFieldMapping" ref="pubmedMetadataFieldMapping"/>
        <property name="baseAddress" value="https://eutils.ncbi.nlm.nih.gov/entrez/eutils/"/>
        <property name="generateQueryForItem" ref="pubmedService"></property>
        <property name="supportedExtensions">
            <list>
                 <value>xml</value>
            </list>
        </property>
    </bean>


    <bean id="pubmedMetadataFieldMapping"
          class="org.dspace.importer.external.pubmed.metadatamapping.PubmedFieldMapping">
    </bean>

    <bean id="risImportService"
          class="org.dspace.importer.external.ris.service.RisImportMetadataSourceServiceImpl">
          <property name="supportedExtensions">
               <list>
                     <value>ris</value>
               </list>
          </property>
    </bean>

    <bean id="bibtexImportService"
          class="org.dspace.importer.external.bibtex.service.BibtexImportMetadataSourceServiceImpl">
          <property name="supportedExtensions">
               <list>
                     <value>bib</value>
                     <value>bibtex</value>
               </list>
          </property>
    </bean>

    <bean id="csvImportService"
          class="org.dspace.importer.external.csv.service.CharacterSeparatedImportMetadataSourceServiceImpl">
          <property name="metadataFieldMap" ref="csvMetadataFieldMap"></property>
          <property name="skipLines" value="1" />
          <property name="supportedExtensions">
               <list>
                     <value>csv</value>
               </list>
          </property>
    </bean>

    <bean id="tsvImportService"
          class="org.dspace.importer.external.csv.service.CharacterSeparatedImportMetadataSourceServiceImpl">
          <property name="importSource" value="TsvMetadataSource" />
          <property name="separator" value="\u0009" />
          <property name="skipLines" value="1" />
          <property name="metadataFieldMap" ref="tsvMetadataFieldMap" />
          <property name="supportedExtensions">
               <list>
                     <value>tsv</value>
               </list>
          </property>
    </bean>

    <bean id="endnoteImportService"
          class="org.dspace.importer.external.endnote.service.EndnoteImportMetadataSourceServiceImpl">
          <property name="metadataFieldMap" ref="endnoteMetadataFieldMap"></property>
          <property name="supportedExtensions">
               <list>
                     <value>enl</value>
                     <value>enw</value>
               </list>
          </property>
    </bean>


    <!-- Metadatafield used to check against if it's already imported or not during the JSONLookupSearcher-->
    <bean id="lookupID" class="org.dspace.importer.external.metadatamapping.MetadataFieldConfig">
        <constructor-arg value="dc.identifier.other"/>
    </bean>

    <bean id="EpoImportService"
          class="org.dspace.importer.external.epo.service.EpoImportMetadataSourceServiceImpl" scope="singleton">
        <property name="metadataFieldMapping" ref="epoMetadataFieldMapping"/>
    </bean>
    <bean id="epoMetadataFieldMapping"
          class="org.dspace.importer.external.epo.service.EpoFieldMapping">
    </bean>


    <bean id="ScopusImportService"
          class="org.dspace.importer.external.scopus.service.ScopusImportMetadataSourceServiceImpl" scope="singleton">
        <property name="metadataFieldMapping" ref="scopusMetadataFieldMapping"/>
        <property name="apiKey" value="${submission.lookup.scopus.apikey}"/>
        <property name="instKey" value="${submission.lookup.scopus.instkey}"/>
    </bean>
    <bean id="scopusMetadataFieldMapping"
          class="org.dspace.importer.external.scopus.service.ScopusFieldMapping">
    </bean>

<<<<<<< HEAD
    <bean id="ScieloImportService"
          class="org.dspace.importer.external.scielo.service.ScieloImportMetadataSourceServiceImpl" scope="singleton">
        <property name="metadataFieldMapping" ref="scieloMetadataFieldMapping"/>
    </bean>
    <bean id="scieloMetadataFieldMapping"
          class="org.dspace.importer.external.scielo.service.ScieloFieldMapping">
=======
    <bean id="WosImportService"
          class="org.dspace.importer.external.wos.service.WOSImportMetadataSourceServiceImpl" scope="singleton">
        <property name="metadataFieldMapping" ref="wosMetadataFieldMapping"/>
    </bean>
    <bean id="wosMetadataFieldMapping"
          class="org.dspace.importer.external.wos.service.WOSFieldMapping">
>>>>>>> 7f18fd11
    </bean>

</beans><|MERGE_RESOLUTION|>--- conflicted
+++ resolved
@@ -175,21 +175,19 @@
           class="org.dspace.importer.external.scopus.service.ScopusFieldMapping">
     </bean>
 
-<<<<<<< HEAD
     <bean id="ScieloImportService"
           class="org.dspace.importer.external.scielo.service.ScieloImportMetadataSourceServiceImpl" scope="singleton">
         <property name="metadataFieldMapping" ref="scieloMetadataFieldMapping"/>
     </bean>
     <bean id="scieloMetadataFieldMapping"
           class="org.dspace.importer.external.scielo.service.ScieloFieldMapping">
-=======
+    </bean>
     <bean id="WosImportService"
           class="org.dspace.importer.external.wos.service.WOSImportMetadataSourceServiceImpl" scope="singleton">
         <property name="metadataFieldMapping" ref="wosMetadataFieldMapping"/>
     </bean>
     <bean id="wosMetadataFieldMapping"
           class="org.dspace.importer.external.wos.service.WOSFieldMapping">
->>>>>>> 7f18fd11
     </bean>
 
 </beans>