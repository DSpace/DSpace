<?xml version="1.0" encoding="UTF-8"?>
<!--

    The contents of this file are subject to the license and copyright
    detailed in the LICENSE and NOTICE files at the root of the source
    tree and available online at

    http://www.dspace.org/license/

-->
<beans xmlns="http://www.springframework.org/schema/beans"
       xmlns:xsi="http://www.w3.org/2001/XMLSchema-instance"
       xmlns:context="http://www.springframework.org/schema/context"
       xsi:schemaLocation="http://www.springframework.org/schema/beans
           http://www.springframework.org/schema/beans/spring-beans.xsd
           http://www.springframework.org/schema/context
           http://www.springframework.org/schema/context/spring-context.xsd"
       default-autowire-candidates="*Service,*DAO,javax.sql.DataSource">

    <context:annotation-config/> <!-- allows us to use spring annotations in beans -->

<<<<<<< HEAD
=======
    <bean id="importService" class="org.dspace.importer.external.service.ImportService" scope="singleton"
          lazy-init="false" autowire="byType" destroy-method="destroy">
        <property name="importSources">
            <list>
                <ref bean="PubmedImportService"></ref>
                <ref bean="BibtexImportService"></ref>
            </list>
         </property>
    </bean>
>>>>>>> eb4abb7d

    <!--If multiple importServices have been configured here but only one is to be used during the lookup step (StartSubmissionLookupStep),
        this can be accomplished by specifying the property "publication-lookup.url" to the baseAddress of the required importService
        So for example
        publication-lookup.url=https://eutils.ncbi.nlm.nih.gov/entrez/eutils/
        Will result in using the PubmedImportService for the lookup step
        Omitting this property will default to searching over all configured ImportService implementations
    -->

    <bean id="importService" class="org.dspace.importer.external.service.ImportService" scope="singleton"
          lazy-init="false" autowire="byType" destroy-method="destroy">

    </bean>

    <bean id="ArXivImportService"
          class="org.dspace.importer.external.arxiv.service.ArXivImportMetadataSourceServiceImpl" scope="singleton">
        <property name="metadataFieldMapping" ref="ArXivMetadataFieldMapping"/>
        <property name="baseAddress" value="http://export.arxiv.org/api/query"/>
    </bean>
    <bean id="ArXivMetadataFieldMapping"
          class="org.dspace.importer.external.arxiv.metadatamapping.ArXivFieldMapping">
    </bean>


    <bean id="PubmedImportService"
          class="org.dspace.importer.external.pubmed.service.PubmedImportMetadataSourceServiceImpl" scope="singleton">
        <property name="metadataFieldMapping" ref="PubmedMetadataFieldMapping"/>
        <property name="baseAddress" value="https://eutils.ncbi.nlm.nih.gov/entrez/eutils/"/>
<<<<<<< HEAD
        <property name="generateQueryForItem" ref="pubmedService"></property>

=======
>>>>>>> eb4abb7d
    </bean>


    <bean id="PubmedMetadataFieldMapping"
          class="org.dspace.importer.external.pubmed.metadatamapping.PubmedFieldMapping">
    </bean>

<<<<<<< HEAD

    <bean id="EpoImportService"
          class="org.dspace.importer.external.epo.service.EpoImportMetadataSourceServiceImpl" scope="singleton">
        <property name="metadataFieldMapping" ref="epoMetadataFieldMapping"/>
    </bean>
    <bean id="epoMetadataFieldMapping"
          class="org.dspace.importer.external.scopus.service.ScopusFieldMapping">
    </bean>


    <bean id="ScopusImportService"
          class="org.dspace.importer.external.scopus.service.ScopusImportMetadataSourceServiceImpl" scope="singleton">
        <property name="metadataFieldMapping" ref="scopusMetadataFieldMapping"/>
    </bean>
    <bean id="scopusMetadataFieldMapping"
          class="org.dspace.importer.external.scopus.service.ScopusFieldMapping">
    </bean>
=======
    <bean id="BibtexImportService"
          class="org.dspace.importer.external.bibtex.service.BibtexImportMetadataSourceServiceImpl" scope="singleton">
        <!-- <property name="metadataFieldMapping" ref="BibtexMetadataFieldMapping"/>  -->
    </bean>

>>>>>>> eb4abb7d
    <!-- Metadatafield used to check against if it's already imported or not during the JSONLookupSearcher-->
    <bean id="lookupID" class="org.dspace.importer.external.metadatamapping.MetadataFieldConfig">
        <constructor-arg value="dc.identifier.other"/>
    </bean>

</beans><|MERGE_RESOLUTION|>--- conflicted
+++ resolved
@@ -19,8 +19,6 @@
 
     <context:annotation-config/> <!-- allows us to use spring annotations in beans -->
 
-<<<<<<< HEAD
-=======
     <bean id="importService" class="org.dspace.importer.external.service.ImportService" scope="singleton"
           lazy-init="false" autowire="byType" destroy-method="destroy">
         <property name="importSources">
@@ -30,7 +28,6 @@
             </list>
          </property>
     </bean>
->>>>>>> eb4abb7d
 
     <!--If multiple importServices have been configured here but only one is to be used during the lookup step (StartSubmissionLookupStep),
         this can be accomplished by specifying the property "publication-lookup.url" to the baseAddress of the required importService
@@ -39,11 +36,6 @@
         Will result in using the PubmedImportService for the lookup step
         Omitting this property will default to searching over all configured ImportService implementations
     -->
-
-    <bean id="importService" class="org.dspace.importer.external.service.ImportService" scope="singleton"
-          lazy-init="false" autowire="byType" destroy-method="destroy">
-
-    </bean>
 
     <bean id="ArXivImportService"
           class="org.dspace.importer.external.arxiv.service.ArXivImportMetadataSourceServiceImpl" scope="singleton">
@@ -59,11 +51,8 @@
           class="org.dspace.importer.external.pubmed.service.PubmedImportMetadataSourceServiceImpl" scope="singleton">
         <property name="metadataFieldMapping" ref="PubmedMetadataFieldMapping"/>
         <property name="baseAddress" value="https://eutils.ncbi.nlm.nih.gov/entrez/eutils/"/>
-<<<<<<< HEAD
         <property name="generateQueryForItem" ref="pubmedService"></property>
 
-=======
->>>>>>> eb4abb7d
     </bean>
 
 
@@ -71,7 +60,11 @@
           class="org.dspace.importer.external.pubmed.metadatamapping.PubmedFieldMapping">
     </bean>
 
-<<<<<<< HEAD
+    <bean id="BibtexImportService"
+          class="org.dspace.importer.external.bibtex.service.BibtexImportMetadataSourceServiceImpl" scope="singleton">
+        <!-- <property name="metadataFieldMapping" ref="BibtexMetadataFieldMapping"/>  -->
+    </bean>
+
 
     <bean id="EpoImportService"
           class="org.dspace.importer.external.epo.service.EpoImportMetadataSourceServiceImpl" scope="singleton">
@@ -89,13 +82,6 @@
     <bean id="scopusMetadataFieldMapping"
           class="org.dspace.importer.external.scopus.service.ScopusFieldMapping">
     </bean>
-=======
-    <bean id="BibtexImportService"
-          class="org.dspace.importer.external.bibtex.service.BibtexImportMetadataSourceServiceImpl" scope="singleton">
-        <!-- <property name="metadataFieldMapping" ref="BibtexMetadataFieldMapping"/>  -->
-    </bean>
-
->>>>>>> eb4abb7d
     <!-- Metadatafield used to check against if it's already imported or not during the JSONLookupSearcher-->
     <bean id="lookupID" class="org.dspace.importer.external.metadatamapping.MetadataFieldConfig">
         <constructor-arg value="dc.identifier.other"/>
