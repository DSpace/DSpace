<?xml version="1.0" encoding="UTF-8"?>
<!--

    The contents of this file are subject to the license and copyright
    detailed in the LICENSE and NOTICE files at the root of the source
    tree and available online at

    http://www.dspace.org/license/

-->
<beans xmlns="http://www.springframework.org/schema/beans"
       xmlns:xsi="http://www.w3.org/2001/XMLSchema-instance"
       xmlns:context="http://www.springframework.org/schema/context"
       xsi:schemaLocation="http://www.springframework.org/schema/beans
           http://www.springframework.org/schema/beans/spring-beans.xsd
           http://www.springframework.org/schema/context
           http://www.springframework.org/schema/context/spring-context.xsd"
       default-autowire-candidates="*Service,*DAO,javax.sql.DataSource">

    <context:annotation-config/> <!-- allows us to use spring annotations in beans -->

    <!--If multiple importServices have been configured here but only one is to be used during the lookup step (StartSubmissionLookupStep),
        this can be accomplished by specifying the property "publication-lookup.url" to the baseAddress of the required importService
        So for example
        publication-lookup.url=https://eutils.ncbi.nlm.nih.gov/entrez/eutils/
        Will result in using the PubmedImportService for the lookup step
        Omitting this property will default to searching over all configured ImportService implementations
    -->
<<<<<<< HEAD
    <bean id="importService" class="org.dspace.importer.external.service.ImportService" scope="singleton"
          lazy-init="false" autowire="byType" destroy-method="destroy">
        <property name="importSources">
            <list>
                <ref bean="PubmedImportService"></ref>
                <ref bean="BibtexImportService"></ref>
            </list>
         </property>
    </bean>

=======
    <bean id="importService" class="org.dspace.importer.external.service.ImportService" lazy-init="false" autowire="byType" destroy-method="destroy">
        <property name="importSources">
            <list>
                <ref bean="pubmedImportService" />
                <ref bean="bibtexImportService" />
                <ref bean="risImportService" />
                <ref bean="csvImportService" />
                <ref bean="tsvImportService" />
                <ref bean="endnoteImportService" />
            </list>
         </property>
    </bean>
  
>>>>>>> 2e5efda2
    <bean id="ArXivImportService"
          class="org.dspace.importer.external.arxiv.service.ArXivImportMetadataSourceServiceImpl" scope="singleton">
        <property name="metadataFieldMapping" ref="ArXivMetadataFieldMapping"/>
        <property name="baseAddress" value="http://export.arxiv.org/api/query"/>
    </bean>
    <bean id="ArXivMetadataFieldMapping"
          class="org.dspace.importer.external.arxiv.metadatamapping.ArXivFieldMapping">
    </bean>
<<<<<<< HEAD

=======
>>>>>>> 2e5efda2


    <bean id="pubmedImportService"
          class="org.dspace.importer.external.pubmed.service.PubmedImportMetadataSourceServiceImpl">
        <property name="metadataFieldMapping" ref="pubmedMetadataFieldMapping"/>
        <property name="baseAddress" value="https://eutils.ncbi.nlm.nih.gov/entrez/eutils/"/>
        <property name="generateQueryForItem" ref="pubmedService"></property>
        <property name="supportedExtensions">
            <list>
                 <value>xml</value>
            </list>
        </property>
    </bean>


    <bean id="pubmedMetadataFieldMapping"
          class="org.dspace.importer.external.pubmed.metadatamapping.PubmedFieldMapping">
    </bean>

    <bean id="risImportService"
          class="org.dspace.importer.external.ris.service.RisImportMetadataSourceServiceImpl">
          <property name="supportedExtensions">
               <list>
                     <value>ris</value>
               </list>
          </property>
    </bean>

    <bean id="bibtexImportService"
          class="org.dspace.importer.external.bibtex.service.BibtexImportMetadataSourceServiceImpl">
          <property name="supportedExtensions">
               <list>
                     <value>bib</value>
                     <value>bibtex</value>
               </list>
          </property>
    </bean>

<<<<<<< HEAD

    <bean id="EpoImportService"
          class="org.dspace.importer.external.epo.service.EpoImportMetadataSourceServiceImpl" scope="singleton">
        <property name="metadataFieldMapping" ref="epoMetadataFieldMapping"/>
    </bean>
    <bean id="epoMetadataFieldMapping"
          class="org.dspace.importer.external.epo.service.EpoFieldMapping">
    </bean>


    <bean id="ScopusImportService"
          class="org.dspace.importer.external.scopus.service.ScopusImportMetadataSourceServiceImpl" scope="singleton">
        <property name="metadataFieldMapping" ref="scopusMetadataFieldMapping"/>
    </bean>
    <bean id="scopusMetadataFieldMapping"
          class="org.dspace.importer.external.scopus.service.ScopusFieldMapping">
    </bean>
=======
    <bean id="csvImportService"
          class="org.dspace.importer.external.csv.service.CharacterSeparatedImportMetadataSourceServiceImpl">
          <property name="metadataFieldMap" ref="csvMetadataFieldMap"></property>
          <property name="skipLines" value="1" />
          <property name="supportedExtensions">
               <list>
                     <value>csv</value>
               </list>
          </property>
    </bean>

    <bean id="tsvImportService"
          class="org.dspace.importer.external.csv.service.CharacterSeparatedImportMetadataSourceServiceImpl">
          <property name="importSource" value="TsvMetadataSource" />
          <property name="separator" value="\u0009" />
          <property name="skipLines" value="1" />
          <property name="metadataFieldMap" ref="tsvMetadataFieldMap" />
          <property name="supportedExtensions">
               <list>
                     <value>tsv</value>
               </list>
          </property>
    </bean>

    <bean id="endnoteImportService"
          class="org.dspace.importer.external.endnote.service.EndnoteImportMetadataSourceServiceImpl">
          <property name="metadataFieldMap" ref="endnoteMetadataFieldMap"></property>
          <property name="supportedExtensions">
               <list>
                     <value>enl</value>
                     <value>enw</value>
               </list>
          </property>
    </bean>


>>>>>>> 2e5efda2
    <!-- Metadatafield used to check against if it's already imported or not during the JSONLookupSearcher-->
    <bean id="lookupID" class="org.dspace.importer.external.metadatamapping.MetadataFieldConfig">
        <constructor-arg value="dc.identifier.other"/>
    </bean>

</beans><|MERGE_RESOLUTION|>--- conflicted
+++ resolved
@@ -26,18 +26,6 @@
         Will result in using the PubmedImportService for the lookup step
         Omitting this property will default to searching over all configured ImportService implementations
     -->
-<<<<<<< HEAD
-    <bean id="importService" class="org.dspace.importer.external.service.ImportService" scope="singleton"
-          lazy-init="false" autowire="byType" destroy-method="destroy">
-        <property name="importSources">
-            <list>
-                <ref bean="PubmedImportService"></ref>
-                <ref bean="BibtexImportService"></ref>
-            </list>
-         </property>
-    </bean>
-
-=======
     <bean id="importService" class="org.dspace.importer.external.service.ImportService" lazy-init="false" autowire="byType" destroy-method="destroy">
         <property name="importSources">
             <list>
@@ -50,8 +38,7 @@
             </list>
          </property>
     </bean>
-  
->>>>>>> 2e5efda2
+
     <bean id="ArXivImportService"
           class="org.dspace.importer.external.arxiv.service.ArXivImportMetadataSourceServiceImpl" scope="singleton">
         <property name="metadataFieldMapping" ref="ArXivMetadataFieldMapping"/>
@@ -60,10 +47,6 @@
     <bean id="ArXivMetadataFieldMapping"
           class="org.dspace.importer.external.arxiv.metadatamapping.ArXivFieldMapping">
     </bean>
-<<<<<<< HEAD
-
-=======
->>>>>>> 2e5efda2
 
 
     <bean id="pubmedImportService"
@@ -102,25 +85,6 @@
           </property>
     </bean>
 
-<<<<<<< HEAD
-
-    <bean id="EpoImportService"
-          class="org.dspace.importer.external.epo.service.EpoImportMetadataSourceServiceImpl" scope="singleton">
-        <property name="metadataFieldMapping" ref="epoMetadataFieldMapping"/>
-    </bean>
-    <bean id="epoMetadataFieldMapping"
-          class="org.dspace.importer.external.epo.service.EpoFieldMapping">
-    </bean>
-
-
-    <bean id="ScopusImportService"
-          class="org.dspace.importer.external.scopus.service.ScopusImportMetadataSourceServiceImpl" scope="singleton">
-        <property name="metadataFieldMapping" ref="scopusMetadataFieldMapping"/>
-    </bean>
-    <bean id="scopusMetadataFieldMapping"
-          class="org.dspace.importer.external.scopus.service.ScopusFieldMapping">
-    </bean>
-=======
     <bean id="csvImportService"
           class="org.dspace.importer.external.csv.service.CharacterSeparatedImportMetadataSourceServiceImpl">
           <property name="metadataFieldMap" ref="csvMetadataFieldMap"></property>
@@ -157,10 +121,27 @@
     </bean>
 
 
->>>>>>> 2e5efda2
     <!-- Metadatafield used to check against if it's already imported or not during the JSONLookupSearcher-->
     <bean id="lookupID" class="org.dspace.importer.external.metadatamapping.MetadataFieldConfig">
         <constructor-arg value="dc.identifier.other"/>
     </bean>
 
+    <bean id="EpoImportService"
+          class="org.dspace.importer.external.epo.service.EpoImportMetadataSourceServiceImpl" scope="singleton">
+        <property name="metadataFieldMapping" ref="epoMetadataFieldMapping"/>
+    </bean>
+    <bean id="epoMetadataFieldMapping"
+          class="org.dspace.importer.external.epo.service.EpoFieldMapping">
+    </bean>
+
+
+    <bean id="ScopusImportService"
+          class="org.dspace.importer.external.scopus.service.ScopusImportMetadataSourceServiceImpl" scope="singleton">
+        <property name="metadataFieldMapping" ref="scopusMetadataFieldMapping"/>
+    </bean>
+    <bean id="scopusMetadataFieldMapping"
+          class="org.dspace.importer.external.scopus.service.ScopusFieldMapping">
+    </bean>
+
+
 </beans>