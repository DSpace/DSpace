<project xmlns="http://maven.apache.org/POM/4.0.0" xmlns:xsi="http://www.w3.org/2001/XMLSchema-instance" xsi:schemaLocation="http://maven.apache.org/POM/4.0.0 http://maven.apache.org/maven-v4_0_0.xsd">
    <modelVersion>4.0.0</modelVersion>
    <groupId>org.dspace</groupId>
    <artifactId>dspace-api</artifactId>
    <name>DSpace Kernel :: API and Implementation</name>
    <description>DSpace core data model and service APIs.</description>

    <!--
       A Parent POM that Maven inherits DSpace Defaults
       POM attributes from.
    -->
    <parent>
        <groupId>org.dspace</groupId>
        <artifactId>dspace-parent</artifactId>
<<<<<<< HEAD
        <version>8.0-drum-6-SNAPSHOT</version>
=======
        <version>8.1</version>
>>>>>>> 708826c5
        <relativePath>..</relativePath>
    </parent>

    <properties>
        <!-- This is the path to the root [dspace-src] directory. -->
        <root.basedir>${basedir}/..</root.basedir>
    </properties>

    <!--
       Runtime and Compile Time dependencies for DSpace.
    -->
    <build>
        <resources>
            <resource>
                <directory>src/main/resources</directory>
                <includes>
                    <include>maven.properties</include>
                    <include>scm.properties</include>
                </includes>
                <filtering>true</filtering>
            </resource>
            <resource>
                <directory>src/main/resources</directory>
                <excludes>
                    <exclude>maven.properties</exclude>
                    <exclude>scm.properties</exclude>
                </excludes>
                <filtering>false</filtering>
            </resource>
        </resources>
        <plugins>
            <plugin>
                <groupId>org.apache.maven.plugins</groupId>
                <artifactId>maven-compiler-plugin</artifactId>
                <configuration>
                    <debug>true</debug>
                    <showDeprecation>true</showDeprecation>
                    <annotationProcessorPaths>
                        <!-- Enable Hibernate's Metamodel Generator to generate metadata model classes
                             (ending in _ suffix) for more type-safe Criteria queries -->
                        <path>
                            <groupId>org.hibernate.orm</groupId>
                            <artifactId>hibernate-jpamodelgen</artifactId>
                            <version>${hibernate.version}</version>
                        </path>
                        <!-- Enable JAXB -->
                        <path>
                            <groupId>jakarta.xml.bind</groupId>
                            <artifactId>jakarta.xml.bind-api</artifactId>
                            <version>${jaxb-api.version}</version>
                        </path>
                        <!-- Enable Commons Annotations -->
                        <path>
                            <groupId>jakarta.annotation</groupId>
                            <artifactId>jakarta.annotation-api</artifactId>
                            <version>${jakarta-annotation.version}</version>
                        </path>
                        <!-- Enable http://errorprone.info -->
                        <path>
                            <groupId>com.google.errorprone</groupId>
                            <artifactId>error_prone_core</artifactId>
                            <version>${errorprone.version}</version>
                        </path>
                    </annotationProcessorPaths>
                </configuration>
            </plugin>
            <plugin>
                <groupId>org.apache.maven.plugins</groupId>
                <artifactId>maven-jar-plugin</artifactId>
                <configuration>
                    <archive>
                        <manifest>
                            <addDefaultImplementationEntries>true</addDefaultImplementationEntries>
                            <addDefaultSpecificationEntries>true</addDefaultSpecificationEntries>
                        </manifest>
                    </archive>
                </configuration>
                <executions>
                    <execution>
                        <goals>
                            <goal>test-jar</goal>
                        </goals>
                    </execution>
                </executions>
            </plugin>

            <plugin>
                <groupId>org.codehaus.mojo</groupId>
                <artifactId>build-helper-maven-plugin</artifactId>
                <version>3.6.0</version>
                <executions>
                    <execution>
                        <phase>validate</phase>
                        <goals>
                            <goal>maven-version</goal>
                        </goals>
                    </execution>
                </executions>
            </plugin>

            <plugin>
                <groupId>org.codehaus.mojo</groupId>
                <artifactId>buildnumber-maven-plugin</artifactId>
                <version>3.2.1</version>
                <configuration>
                    <revisionOnScmFailure>UNKNOWN_REVISION</revisionOnScmFailure>
                </configuration>
                <executions>
                    <execution>
                        <phase>validate</phase>
                        <goals>
                            <goal>create</goal>
                        </goals>
                    </execution>
                </executions>
            </plugin>

            <!-- This plugin allows us to run a Groovy script in our Maven POM
                 (see: https://groovy.github.io/gmaven/groovy-maven-plugin/execute.html )
                 We are generating a OS-agnostic version (agnostic.build.dir) of
                 the ${project.build.directory} property (full path of target dir).
                 This is needed by the Surefire & Failsafe plugins (see below)
                 to initialize the Unit Test environment's dspace.cfg file.
                 Otherwise, the Unit Test Framework will not work on Windows OS.
                 This Groovy code was mostly borrowed from:
                 http://stackoverflow.com/questions/3872355/how-to-convert-file-separator-in-maven
            -->
            <plugin>
                <groupId>org.codehaus.gmaven</groupId>
                <artifactId>groovy-maven-plugin</artifactId>
                <executions>
                    <execution>
                        <id>setproperty</id>
                        <phase>initialize</phase>
                        <goals>
                            <goal>execute</goal>
                        </goals>
                        <configuration>
                            <source>
                                project.properties['agnostic.build.dir'] = project.build.directory.replace(File.separator, '/');
                                log.info("Initializing Maven property 'agnostic.build.dir' to: {}", project.properties['agnostic.build.dir']);
                            </source>
                        </configuration>
                    </execution>
                </executions>
            </plugin>

            <plugin>
                <groupId>com.mycila</groupId>
                <artifactId>license-maven-plugin</artifactId>
                <configuration>
                    <excludes>
                        <exclude>src/test/resources/**</exclude>
                        <exclude>src/test/data/**</exclude>
                        <!-- Ignore license header requirements on Flyway upgrade scripts -->
                        <exclude>src/main/resources/org/dspace/storage/rdbms/flywayupgrade/**</exclude>
                    </excludes>
                </configuration>
            </plugin>

            <!-- Used to create/generate 'org.dspace.workflow' classes from our workflow-curation.xsd via JAXB -->
            <plugin>
                <groupId>org.codehaus.mojo</groupId>
                <artifactId>jaxb2-maven-plugin</artifactId>
<<<<<<< HEAD
                <version>3.1.0</version>
=======
                <version>3.2.0</version>
>>>>>>> 708826c5
                <executions>
                    <execution>
                        <id>workflow-curation</id>
                        <goals>
                            <goal>xjc</goal>
                        </goals>
                        <configuration>
                            <sources>
                                <source>src/main/resources/org/dspace/workflow</source>
                            </sources>
                            <packageName>org.dspace.workflow</packageName>
                            <addGeneratedAnnotation>true</addGeneratedAnnotation>
                            <noPackageLevelAnnotations>true</noPackageLevelAnnotations>
                        </configuration>
                    </execution>
                </executions>
            </plugin>

        </plugins>
    </build>


    <profiles>
        <profile>
            <id>spotbugs</id>
            <activation>
                <activeByDefault>false</activeByDefault>
            </activation>
            <build>
                <plugins>
                    <plugin>
                        <groupId>com.github.spotbugs</groupId>
                        <artifactId>spotbugs-maven-plugin</artifactId>
                    </plugin>
                </plugins>
            </build>
        </profile>

        <!-- Setup the Unit Test Environment (when -DskipUnitTests=false) -->
        <profile>
            <id>unit-test-environment</id>
            <activation>
                <activeByDefault>false</activeByDefault>
                <property>
                    <name>skipUnitTests</name>
                    <value>false</value>
                </property>
            </activation>
            <build>
                <plugins>
                    <!-- Unit Testing setup: This plugin unzips the
                         'testEnvironment.zip' file (created by dspace-parent POM), into
                         the 'target/testing/' folder, to essentially create a test
                         install of DSpace, against which Tests can be run. -->
                    <plugin>
                        <artifactId>maven-dependency-plugin</artifactId>
                        <configuration>
                            <outputDirectory>${project.build.directory}/testing</outputDirectory>
                            <artifactItems>
                                <artifactItem>
                                    <groupId>org.dspace</groupId>
                                    <artifactId>dspace-parent</artifactId>
                                    <version>${project.version}</version>
                                    <type>zip</type>
                                    <classifier>testEnvironment</classifier>
                                </artifactItem>
                            </artifactItems>
                        </configuration>
                        <executions>
                            <execution>
                                <id>setupUnitTestEnvironment</id>
                                <phase>generate-test-resources</phase>
                                <goals>
                                    <goal>unpack</goal>
                                </goals>
                            </execution>
                        </executions>
                    </plugin>

                    <!-- Run Unit Testing! This plugin just kicks off the tests. -->
                    <plugin>
                        <artifactId>maven-surefire-plugin</artifactId>
                        <configuration>
                            <systemPropertyVariables>
                                <!-- Specify the dspace.dir to use for test environment -->
                                <!-- ${agnostic.build.dir} is set dynamically by groovy-maven-plugin above -->
                                <!-- This system property is loaded by AbstractDSpaceTest to initialize the test environment -->
                                <dspace.dir>${agnostic.build.dir}/testing/dspace</dspace.dir>
                                <!-- Turn off any DSpace logging -->
                                <dspace.log.init.disable>true</dspace.log.init.disable>
                                <solr.install.dir>${agnostic.build.dir}/testing/dspace/solr/</solr.install.dir>
                            </systemPropertyVariables>
                        </configuration>
                    </plugin>
                </plugins>
            </build>
        </profile>

        <!-- Setup the Integration Test Environment (when -DskipIntegrationTests=false) -->
        <profile>
            <id>integration-test-environment</id>
            <activation>
                <activeByDefault>false</activeByDefault>
                <property>
                    <name>skipIntegrationTests</name>
                    <value>false</value>
                </property>
            </activation>
            <build>
                <plugins>
                    <!-- Integration Testing setup: This plugin unzips the
                         'testEnvironment.zip' file (created by dspace-parent POM), into
                         the 'target/testing/' folder, to essentially create a test
                         install of DSpace, against which Tests can be run. -->
                    <plugin>
                        <artifactId>maven-dependency-plugin</artifactId>
                        <configuration>
                            <outputDirectory>${project.build.directory}/testing</outputDirectory>
                            <artifactItems>
                                <artifactItem>
                                    <groupId>org.dspace</groupId>
                                    <artifactId>dspace-parent</artifactId>
                                    <version>${project.version}</version>
                                    <type>zip</type>
                                    <classifier>testEnvironment</classifier>
                                </artifactItem>
                            </artifactItems>
                        </configuration>
                        <executions>
                            <execution>
                                <id>setupIntegrationTestEnvironment</id>
                                <phase>pre-integration-test</phase>
                                <goals>
                                    <goal>unpack</goal>
                                </goals>
                            </execution>
                        </executions>
                    </plugin>

                    <!-- Run Integration Testing! This plugin just kicks off the tests. -->
                    <plugin>
                        <artifactId>maven-failsafe-plugin</artifactId>
                        <configuration>
                            <systemPropertyVariables>
                                <!-- Specify the dspace.dir to use for test environment -->
                                <!-- ${agnostic.build.dir} is set dynamically by groovy-maven-plugin above -->
                                <dspace.dir>${agnostic.build.dir}/testing/dspace</dspace.dir>
                                <!-- Turn off any DSpace logging -->
                                <dspace.log.init.disable>true</dspace.log.init.disable>
                                <solr.install.dir>${agnostic.build.dir}/testing/dspace/solr/</solr.install.dir>
                            </systemPropertyVariables>
                        </configuration>
                    </plugin>
                </plugins>
            </build>
        </profile>
    </profiles>

    <dependencies>
        <dependency>
            <groupId>org.apache.logging.log4j</groupId>
            <artifactId>log4j-api</artifactId>
        </dependency>
        <!-- UMD Customization -->
        <dependency>
            <groupId>org.apache.logging.log4j</groupId>
<<<<<<< HEAD
            <artifactId>log4j-layout-template-json</artifactId>
            <scope>runtime</scope>
        </dependency>
        <!-- End UMD Customization -->
=======
            <artifactId>log4j-core</artifactId>
        </dependency>
        <dependency>
            <groupId>org.apache.logging.log4j</groupId>
            <artifactId>log4j-slf4j2-impl</artifactId>
        </dependency>
>>>>>>> 708826c5
        <dependency>
            <groupId>org.hibernate.orm</groupId>
            <artifactId>hibernate-core</artifactId>
        </dependency>
        <dependency>
            <groupId>org.hibernate.orm</groupId>
            <artifactId>hibernate-jpamodelgen</artifactId>
        </dependency>
        <dependency>
            <groupId>org.hibernate.orm</groupId>
            <artifactId>hibernate-jcache</artifactId>
        </dependency>
        <dependency>
            <groupId>org.ehcache</groupId>
            <artifactId>ehcache</artifactId>
            <version>${ehcache.version}</version>
        </dependency>
        <!-- https://mvnrepository.com/artifact/org.springframework.boot/spring-boot-starter-cache
             Caching dependencies for sherpa service. -->
        <dependency>
            <groupId>org.springframework.boot</groupId>
            <artifactId>spring-boot-starter-cache</artifactId>
            <version>${spring-boot.version}</version>
            <exclusions>
                <exclusion>
                    <groupId>org.springframework.boot</groupId>
                    <artifactId>spring-boot-starter-logging</artifactId>
                </exclusion>
            </exclusions>
        </dependency>
        <dependency>
            <groupId>com.fasterxml.jackson.datatype</groupId>
            <artifactId>jackson-datatype-jsr310</artifactId>
        </dependency>
        <dependency>
            <groupId>javax.cache</groupId>
            <artifactId>cache-api</artifactId>
        </dependency>
        <dependency>
            <groupId>org.hibernate.validator</groupId>
            <artifactId>hibernate-validator-cdi</artifactId>
            <version>${hibernate-validator.version}</version>
        </dependency>

        <dependency>
            <groupId>org.springframework</groupId>
            <artifactId>spring-orm</artifactId>
            <exclusions>
                <!-- Spring JCL is unnecessary and conflicts with commons-logging when both are on classpath -->
                <exclusion>
                    <groupId>org.springframework</groupId>
                    <artifactId>spring-jcl</artifactId>
                </exclusion>
            </exclusions>
        </dependency>

        <dependency>
            <groupId>net.handle</groupId>
            <artifactId>handle</artifactId>
        </dependency>
        <!-- Only necessary to run Handle Server from commandline. This is why it is a runtime dependency. -->
        <dependency>
            <groupId>net.cnri</groupId>
            <artifactId>cnri-servlet-container</artifactId>
            <scope>runtime</scope>
            <exclusions>
                <!-- Excluded because this library is incompatible with Jakarta EE. It causes errors in DSpace during
                     startup & integration testing. Excluding doesn't seem to effect Handle Server startup. -->
<<<<<<< HEAD
=======
                <exclusion>
                    <groupId>org.mortbay.jasper</groupId>
                    <artifactId>apache-jsp</artifactId>
                </exclusion>
                <!-- Excluded BouncyCastle dependencies because we use a later version of BouncyCastle.
                     Having two versions of BouncyCastle in the classpath can cause Handle Server to throw errors. -->
                <exclusion>
                    <groupId>org.bouncycastle</groupId>
                    <artifactId>bcpkix-jdk15on</artifactId>
                </exclusion>
>>>>>>> 708826c5
                <exclusion>
                    <groupId>org.mortbay.jasper</groupId>
                    <artifactId>apache-jsp</artifactId>
                </exclusion>
            </exclusions>
        </dependency>

        <!-- Jetty is needed to run Handle Server ONLY. This is why it is a runtime dependency. -->
        <dependency>
            <groupId>org.eclipse.jetty</groupId>
            <artifactId>jetty-server</artifactId>
            <scope>runtime</scope>
        </dependency>
        <dependency>
            <groupId>org.dspace</groupId>
            <artifactId>mets</artifactId>
        </dependency>
        <dependency>
            <groupId>org.apache.jena</groupId>
            <artifactId>apache-jena-libs</artifactId>
            <type>pom</type>
        </dependency>
        <dependency>
            <groupId>commons-cli</groupId>
            <artifactId>commons-cli</artifactId>
        </dependency>
        <dependency>
            <groupId>commons-codec</groupId>
            <artifactId>commons-codec</artifactId>
        </dependency>
        <dependency>
            <groupId>org.apache.commons</groupId>
            <artifactId>commons-collections4</artifactId>
        </dependency>
        <dependency>
            <groupId>org.apache.commons</groupId>
            <artifactId>commons-dbcp2</artifactId>
        </dependency>

        <dependency>
            <groupId>commons-io</groupId>
            <artifactId>commons-io</artifactId>
        </dependency>
        <dependency>
            <groupId>org.apache.commons</groupId>
            <artifactId>commons-lang3</artifactId>
        </dependency>
        <dependency>
            <groupId>org.apache.commons</groupId>
            <artifactId>commons-pool2</artifactId>
        </dependency>
        <dependency>
            <groupId>commons-validator</groupId>
            <artifactId>commons-validator</artifactId>
        </dependency>
        <dependency>
            <groupId>jakarta.mail</groupId>
            <artifactId>jakarta.mail-api</artifactId>
            <scope>provided</scope>
        </dependency>
        <dependency>
            <groupId>org.eclipse.angus</groupId>
            <artifactId>jakarta.mail</artifactId>
        </dependency>
        <dependency>
            <groupId>jakarta.servlet</groupId>
            <artifactId>jakarta.servlet-api</artifactId>
            <scope>provided</scope>
        </dependency>
        <dependency>
            <groupId>jakarta.annotation</groupId>
            <artifactId>jakarta.annotation-api</artifactId>
        </dependency>
        <dependency>
            <groupId>jakarta.el</groupId>
            <artifactId>jakarta.el-api</artifactId>
        </dependency>
        <dependency>
            <groupId>jaxen</groupId>
            <artifactId>jaxen</artifactId>
        </dependency>
        <dependency>
            <groupId>org.jdom</groupId>
            <artifactId>jdom2</artifactId>
        </dependency>
        <dependency>
            <groupId>org.apache.pdfbox</groupId>
            <artifactId>pdfbox</artifactId>
        </dependency>
        <dependency>
            <groupId>org.apache.pdfbox</groupId>
            <artifactId>fontbox</artifactId>
        </dependency>
        <dependency>
            <groupId>com.ibm.icu</groupId>
            <artifactId>icu4j</artifactId>
        </dependency>
        <!-- Codebase at https://github.com/DSpace/oclc-harvester2 -->
        <dependency>
            <groupId>org.dspace</groupId>
            <artifactId>oclc-harvester2</artifactId>
        </dependency>
        <dependency>
            <groupId>org.dspace</groupId>
            <artifactId>dspace-services</artifactId>
        </dependency>
        <dependency>
            <groupId>junit</groupId>
            <artifactId>junit</artifactId>
            <scope>test</scope>
        </dependency>
        <dependency>
            <groupId>org.hamcrest</groupId>
            <artifactId>hamcrest</artifactId>
            <scope>test</scope>
        </dependency>
        <dependency>
            <groupId>com.h2database</groupId>
            <artifactId>h2</artifactId>
            <scope>test</scope>
        </dependency>
        <dependency>
            <groupId>org.mockito</groupId>
            <artifactId>mockito-inline</artifactId>
            <scope>test</scope>
        </dependency>
        <dependency>
            <groupId>org.springframework</groupId>
            <artifactId>spring-test</artifactId>
            <scope>test</scope>
        </dependency>
        <!-- Used for RSS / ATOM syndication feeds -->
        <dependency>
            <groupId>com.rometools</groupId>
            <artifactId>rome</artifactId>
        </dependency>
        <dependency>
            <groupId>com.rometools</groupId>
            <artifactId>rome-modules</artifactId>
        </dependency>
        <dependency>
            <groupId>org.jbibtex</groupId>
            <artifactId>jbibtex</artifactId>
            <version>1.0.20</version>
        </dependency>
        <dependency>
            <groupId>org.apache.httpcomponents</groupId>
            <artifactId>httpclient</artifactId>
        </dependency>
        <dependency>
            <groupId>org.apache.httpcomponents</groupId>
            <artifactId>httpcore</artifactId>
        </dependency>
        <dependency>
            <groupId>org.apache.httpcomponents</groupId>
            <artifactId>httpmime</artifactId>
        </dependency>

        <!-- SolrJ is used to communicate with Solr throughout the dspace-api -->
        <dependency>
            <groupId>org.apache.solr</groupId>
            <artifactId>solr-solrj</artifactId>
            <version>${solr.client.version}</version>
        </dependency>
        <!-- Solr Core is only needed for Integration Tests (to run a MockSolrServer) -->
        <!-- The following Solr / Lucene dependencies also support integration tests -->
        <dependency>
            <groupId>org.apache.solr</groupId>
            <artifactId>solr-core</artifactId>
            <scope>test</scope>
            <version>${solr.client.version}</version>
            <exclusions>
                <!-- Later version provided by Hibernate -->
                <exclusion>
                    <groupId>org.antlr</groupId>
                    <artifactId>antlr4-runtime</artifactId>
                </exclusion>
            </exclusions>
        </dependency>
        <dependency>
            <groupId>org.apache.lucene</groupId>
            <artifactId>lucene-core</artifactId>
        </dependency>
        <dependency>
            <groupId>org.apache.lucene</groupId>
            <artifactId>lucene-analyzers-icu</artifactId>
            <scope>test</scope>
        </dependency>
        <dependency>
            <groupId>org.apache.lucene</groupId>
            <artifactId>lucene-analyzers-smartcn</artifactId>
            <scope>test</scope>
        </dependency>
        <dependency>
            <groupId>org.apache.lucene</groupId>
            <artifactId>lucene-analyzers-stempel</artifactId>
            <scope>test</scope>
        </dependency>

        <!-- Tika is used to extract full text from documents in order to index in Solr -->
        <dependency>
            <groupId>org.apache.tika</groupId>
            <artifactId>tika-core</artifactId>
        </dependency>
        <dependency>
            <groupId>org.apache.tika</groupId>
            <artifactId>tika-parsers-standard-package</artifactId>
        </dependency>

        <dependency>
            <groupId>com.maxmind.geoip2</groupId>
            <artifactId>geoip2</artifactId>
            <version>2.17.0</version>
        </dependency>
        <dependency>
            <groupId>org.apache.ant</groupId>
            <artifactId>ant</artifactId>
        </dependency>
        <dependency>
            <groupId>dnsjava</groupId>
            <artifactId>dnsjava</artifactId>
            <version>3.6.2</version>
        </dependency>

        <dependency>
            <groupId>com.coverity.security</groupId>
            <artifactId>coverity-escapers</artifactId>
            <version>1.1.1</version>
        </dependency>

        <dependency>
            <groupId>com.google.guava</groupId>
            <artifactId>guava</artifactId>
        </dependency>

        <dependency>
            <groupId>org.postgresql</groupId>
            <artifactId>postgresql</artifactId>
        </dependency>

        <dependency>
            <groupId>jdbm</groupId>
            <artifactId>jdbm</artifactId>
            <version>1.0</version>
        </dependency>

        <!-- For ImageMagick MediaFilters -->
        <dependency>
            <groupId>org.im4java</groupId>
            <artifactId>im4java</artifactId>
            <version>1.4.0</version>
        </dependency>

        <!-- Flyway DB API (flywaydb.org) is used to manage DB upgrades automatically. -->
        <dependency>
            <groupId>org.flywaydb</groupId>
            <artifactId>flyway-core</artifactId>
            <version>${flyway.version}</version>
<<<<<<< HEAD
        </dependency>
        <dependency>
            <groupId>org.flywaydb</groupId>
            <artifactId>flyway-database-postgresql</artifactId>
            <version>${flyway.version}</version>
=======
>>>>>>> 708826c5
        </dependency>
        <dependency>
            <groupId>org.flywaydb</groupId>
            <artifactId>flyway-database-postgresql</artifactId>
            <version>${flyway.version}</version>
        </dependency>

        <!-- FindBugs -->
        <dependency>
            <groupId>com.google.code.findbugs</groupId>
            <artifactId>jsr305</artifactId>
        </dependency>
        <dependency>
            <groupId>com.google.code.findbugs</groupId>
            <artifactId>annotations</artifactId>
        </dependency>

        <dependency>
            <groupId>jakarta.inject</groupId>
            <artifactId>jakarta.inject-api</artifactId>
<<<<<<< HEAD
            <version>2.0.1</version>
=======
>>>>>>> 708826c5
        </dependency>

        <!-- JAXB API and implementation (no longer bundled as of Java 11) -->
        <dependency>
            <groupId>jakarta.xml.bind</groupId>
            <artifactId>jakarta.xml.bind-api</artifactId>
        </dependency>
        <dependency>
            <groupId>org.glassfish.jaxb</groupId>
            <artifactId>jaxb-runtime</artifactId>
        </dependency>

        <!-- Jersey / JAX-RS client (jakarta.ws.rs.*) dependencies needed to integrate with external sources/services -->
        <dependency>
            <groupId>org.glassfish.jersey.core</groupId>
            <artifactId>jersey-client</artifactId>
            <version>${jersey.version}</version>
        </dependency>
        <!-- Required because Jersey no longer includes a dependency injection provider by default.
             Needed to support PubMed API call in "PubmedImportMetadataSourceServiceImpl.GetRecord" -->
        <dependency>
            <groupId>org.glassfish.jersey.inject</groupId>
            <artifactId>jersey-hk2</artifactId>
            <version>${jersey.version}</version>
        </dependency>

        <!-- S3 -->
        <dependency>
            <groupId>com.amazonaws</groupId>
            <artifactId>aws-java-sdk-s3</artifactId>
            <version>1.12.780</version>
        </dependency>

        <!-- TODO: This may need to be replaced with the "orcid-model" artifact once this ticket is resolved:
             https://github.com/ORCID/orcid-model/issues/50 -->
        <!-- Maintained at https://github.com/DSpace/orcid-model -->
        <dependency>
            <groupId>org.dspace</groupId>
            <artifactId>orcid-model-jakarta</artifactId>
            <version>3.3.0</version>
            <exclusions>
                <exclusion>
                    <groupId>org.javassist</groupId>
                    <artifactId>javassist</artifactId>
                </exclusion>
<<<<<<< HEAD
=======
                <!-- Exclude snakeyaml as a newer version is brought in by Spring Boot -->
                <exclusion>
                    <groupId>org.yaml</groupId>
                    <artifactId>snakeyaml</artifactId>
                </exclusion>
>>>>>>> 708826c5
            </exclusions>
        </dependency>

        <dependency>
            <groupId>org.json</groupId>
            <artifactId>json</artifactId>
            <version>20231013</version>
        </dependency>

        <!-- Useful for testing command-line tools -->
        <dependency>
            <groupId>com.github.stefanbirkner</groupId>
            <artifactId>system-rules</artifactId>
            <version>1.19.0</version>
            <scope>test</scope>
        </dependency>

        <!-- Used for Solr core export/import -->
        <dependency>
            <groupId>com.opencsv</groupId>
            <artifactId>opencsv</artifactId>
            <version>5.10</version>
        </dependency>

        <!-- Email templating -->
        <dependency>
            <groupId>org.apache.velocity</groupId>
            <artifactId>velocity-engine-core</artifactId>
            <version>2.4.1</version>
        </dependency>

        <dependency>
            <groupId>org.xmlunit</groupId>
            <artifactId>xmlunit-core</artifactId>
            <version>2.10.0</version>
            <scope>test</scope>
        </dependency>

        <dependency>
            <groupId>org.apache.bcel</groupId>
            <artifactId>bcel</artifactId>
            <version>6.10.0</version>
            <scope>test</scope>
        </dependency>

        <!-- required for openaire api integration -->
        <dependency>
            <groupId>eu.openaire</groupId>
            <artifactId>funders-model</artifactId>
            <version>2.0.0</version>
            <exclusions>
                <!-- Newer version pulled in via Jersey below -->
                <exclusion>
                    <groupId>org.javassist</groupId>
                    <artifactId>javassist</artifactId>
                </exclusion>
            </exclusions>
        </dependency>
        
        <dependency>
          <groupId>eu.openaire</groupId>
          <artifactId>broker-client</artifactId>
          <version>1.1.2</version>
        </dependency>

        <dependency>
          <groupId>eu.openaire</groupId>
          <artifactId>broker-client</artifactId>
          <version>1.1.2</version>
        </dependency>

        <dependency>
            <groupId>org.mock-server</groupId>
            <artifactId>mockserver-junit-rule</artifactId>
            <version>5.15.0</version>
            <scope>test</scope>
            <exclusions>
                <!-- Exclude snakeyaml to avoid conflicts with: spring-boot-starter-cache -->
            	<exclusion>
            		<groupId>org.yaml</groupId>
            		<artifactId>snakeyaml</artifactId>
            	</exclusion>
                <exclusion>
                    <groupId>com.fasterxml.jackson.datatype</groupId>
                    <artifactId>jackson-datatype-jsr310</artifactId>
                </exclusion>
                <!-- Resolve dependency conflicts with Hibernate -->
                <exclusion>
                    <groupId>javax.xml.bind</groupId>
                    <artifactId>jaxb-api</artifactId>
                </exclusion>
                <!-- Resolve dependency conflicts with Solr -->
                <exclusion>
                    <groupId>javax.servlet</groupId>
                    <artifactId>javax.servlet-api</artifactId>
                </exclusion>
            </exclusions>
        </dependency>

        <dependency>
            <groupId>io.findify</groupId>
            <artifactId>s3mock_2.13</artifactId>
            <version>0.2.6</version>
            <scope>test</scope>
            <exclusions>
                <exclusion>
                    <groupId>com.amazonawsl</groupId>
                    <artifactId>aws-java-sdk-s3</artifactId>
                </exclusion>
                <exclusion>
                    <groupId>com.amazonaws</groupId>
                    <artifactId>aws-java-sdk-s3</artifactId>
                </exclusion>
            </exclusions>
        </dependency>
    </dependencies>
<<<<<<< HEAD

    <dependencyManagement>
        <dependencies>
          <!-- for mockserver -->
          <!-- Solve dependency convergence issues related to Solr and
               'mockserver-junit-rule' by selecting the versions we want to use. -->
          <dependency>
            <groupId>io.netty</groupId>
            <artifactId>netty-buffer</artifactId>
            <version>4.1.106.Final</version>
          </dependency>
          <dependency>
            <groupId>io.netty</groupId>
            <artifactId>netty-transport</artifactId>
            <version>4.1.106.Final</version>
          </dependency>
          <dependency>
            <groupId>io.netty</groupId>
            <artifactId>netty-transport-native-unix-common</artifactId>
            <version>4.1.106.Final</version>
           </dependency>
          <dependency>
            <groupId>io.netty</groupId>
            <artifactId>netty-common</artifactId>
            <version>4.1.106.Final</version>
          </dependency>
          <dependency>
            <groupId>io.netty</groupId>
            <artifactId>netty-handler</artifactId>
            <version>4.1.106.Final</version>
          </dependency>
          <dependency>
            <groupId>io.netty</groupId>
            <artifactId>netty-codec</artifactId>
            <version>4.1.106.Final</version>
          </dependency>
          <dependency>
            <groupId>org.apache.velocity</groupId>
            <artifactId>velocity-engine-core</artifactId>
            <version>2.3</version>
          </dependency>
          <dependency>
              <groupId>org.xmlunit</groupId>
              <artifactId>xmlunit-core</artifactId>
              <version>2.10.0</version>
              <scope>test</scope>
          </dependency>
          <dependency>
            <groupId>com.github.java-json-tools</groupId>
            <artifactId>json-schema-validator</artifactId>
            <version>2.2.14</version>
          </dependency>
          <dependency>
            <groupId>jakarta.validation</groupId>
            <artifactId>jakarta.validation-api</artifactId>
            <version>3.0.2</version>
          </dependency>
          <dependency>
            <groupId>io.swagger</groupId>
            <artifactId>swagger-core</artifactId>
            <version>1.6.2</version>
          </dependency>
          <dependency>
            <groupId>org.scala-lang</groupId>
            <artifactId>scala-library</artifactId>
            <version>2.13.11</version>
            <scope>test</scope>
          </dependency>
        </dependencies>
    </dependencyManagement>

=======
>>>>>>> 708826c5
</project><|MERGE_RESOLUTION|>--- conflicted
+++ resolved
@@ -12,11 +12,7 @@
     <parent>
         <groupId>org.dspace</groupId>
         <artifactId>dspace-parent</artifactId>
-<<<<<<< HEAD
-        <version>8.0-drum-6-SNAPSHOT</version>
-=======
-        <version>8.1</version>
->>>>>>> 708826c5
+        <version>8.1-drum-0-SNAPSHOT</version>
         <relativePath>..</relativePath>
     </parent>
 
@@ -181,11 +177,7 @@
             <plugin>
                 <groupId>org.codehaus.mojo</groupId>
                 <artifactId>jaxb2-maven-plugin</artifactId>
-<<<<<<< HEAD
-                <version>3.1.0</version>
-=======
                 <version>3.2.0</version>
->>>>>>> 708826c5
                 <executions>
                     <execution>
                         <id>workflow-curation</id>
@@ -349,22 +341,18 @@
             <groupId>org.apache.logging.log4j</groupId>
             <artifactId>log4j-api</artifactId>
         </dependency>
+        <dependency>
+            <groupId>org.apache.logging.log4j</groupId>
+            <artifactId>log4j-core</artifactId>
+        </dependency>
         <!-- UMD Customization -->
         <dependency>
             <groupId>org.apache.logging.log4j</groupId>
-<<<<<<< HEAD
             <artifactId>log4j-layout-template-json</artifactId>
             <scope>runtime</scope>
+            <artifactId>log4j-slf4j2-impl</artifactId>
         </dependency>
         <!-- End UMD Customization -->
-=======
-            <artifactId>log4j-core</artifactId>
-        </dependency>
-        <dependency>
-            <groupId>org.apache.logging.log4j</groupId>
-            <artifactId>log4j-slf4j2-impl</artifactId>
-        </dependency>
->>>>>>> 708826c5
         <dependency>
             <groupId>org.hibernate.orm</groupId>
             <artifactId>hibernate-core</artifactId>
@@ -433,8 +421,6 @@
             <exclusions>
                 <!-- Excluded because this library is incompatible with Jakarta EE. It causes errors in DSpace during
                      startup & integration testing. Excluding doesn't seem to effect Handle Server startup. -->
-<<<<<<< HEAD
-=======
                 <exclusion>
                     <groupId>org.mortbay.jasper</groupId>
                     <artifactId>apache-jsp</artifactId>
@@ -445,10 +431,9 @@
                     <groupId>org.bouncycastle</groupId>
                     <artifactId>bcpkix-jdk15on</artifactId>
                 </exclusion>
->>>>>>> 708826c5
-                <exclusion>
-                    <groupId>org.mortbay.jasper</groupId>
-                    <artifactId>apache-jsp</artifactId>
+                <exclusion>
+                    <groupId>org.bouncycastle</groupId>
+                    <artifactId>bcprov-jdk15on</artifactId>
                 </exclusion>
             </exclusions>
         </dependency>
@@ -704,19 +689,11 @@
             <groupId>org.flywaydb</groupId>
             <artifactId>flyway-core</artifactId>
             <version>${flyway.version}</version>
-<<<<<<< HEAD
         </dependency>
         <dependency>
             <groupId>org.flywaydb</groupId>
             <artifactId>flyway-database-postgresql</artifactId>
             <version>${flyway.version}</version>
-=======
->>>>>>> 708826c5
-        </dependency>
-        <dependency>
-            <groupId>org.flywaydb</groupId>
-            <artifactId>flyway-database-postgresql</artifactId>
-            <version>${flyway.version}</version>
         </dependency>
 
         <!-- FindBugs -->
@@ -732,10 +709,6 @@
         <dependency>
             <groupId>jakarta.inject</groupId>
             <artifactId>jakarta.inject-api</artifactId>
-<<<<<<< HEAD
-            <version>2.0.1</version>
-=======
->>>>>>> 708826c5
         </dependency>
 
         <!-- JAXB API and implementation (no longer bundled as of Java 11) -->
@@ -781,14 +754,11 @@
                     <groupId>org.javassist</groupId>
                     <artifactId>javassist</artifactId>
                 </exclusion>
-<<<<<<< HEAD
-=======
                 <!-- Exclude snakeyaml as a newer version is brought in by Spring Boot -->
                 <exclusion>
                     <groupId>org.yaml</groupId>
                     <artifactId>snakeyaml</artifactId>
                 </exclusion>
->>>>>>> 708826c5
             </exclusions>
         </dependency>
 
@@ -848,12 +818,6 @@
             </exclusions>
         </dependency>
         
-        <dependency>
-          <groupId>eu.openaire</groupId>
-          <artifactId>broker-client</artifactId>
-          <version>1.1.2</version>
-        </dependency>
-
         <dependency>
           <groupId>eu.openaire</groupId>
           <artifactId>broker-client</artifactId>
@@ -887,7 +851,7 @@
                 </exclusion>
             </exclusions>
         </dependency>
-
+        
         <dependency>
             <groupId>io.findify</groupId>
             <artifactId>s3mock_2.13</artifactId>
@@ -905,78 +869,4 @@
             </exclusions>
         </dependency>
     </dependencies>
-<<<<<<< HEAD
-
-    <dependencyManagement>
-        <dependencies>
-          <!-- for mockserver -->
-          <!-- Solve dependency convergence issues related to Solr and
-               'mockserver-junit-rule' by selecting the versions we want to use. -->
-          <dependency>
-            <groupId>io.netty</groupId>
-            <artifactId>netty-buffer</artifactId>
-            <version>4.1.106.Final</version>
-          </dependency>
-          <dependency>
-            <groupId>io.netty</groupId>
-            <artifactId>netty-transport</artifactId>
-            <version>4.1.106.Final</version>
-          </dependency>
-          <dependency>
-            <groupId>io.netty</groupId>
-            <artifactId>netty-transport-native-unix-common</artifactId>
-            <version>4.1.106.Final</version>
-           </dependency>
-          <dependency>
-            <groupId>io.netty</groupId>
-            <artifactId>netty-common</artifactId>
-            <version>4.1.106.Final</version>
-          </dependency>
-          <dependency>
-            <groupId>io.netty</groupId>
-            <artifactId>netty-handler</artifactId>
-            <version>4.1.106.Final</version>
-          </dependency>
-          <dependency>
-            <groupId>io.netty</groupId>
-            <artifactId>netty-codec</artifactId>
-            <version>4.1.106.Final</version>
-          </dependency>
-          <dependency>
-            <groupId>org.apache.velocity</groupId>
-            <artifactId>velocity-engine-core</artifactId>
-            <version>2.3</version>
-          </dependency>
-          <dependency>
-              <groupId>org.xmlunit</groupId>
-              <artifactId>xmlunit-core</artifactId>
-              <version>2.10.0</version>
-              <scope>test</scope>
-          </dependency>
-          <dependency>
-            <groupId>com.github.java-json-tools</groupId>
-            <artifactId>json-schema-validator</artifactId>
-            <version>2.2.14</version>
-          </dependency>
-          <dependency>
-            <groupId>jakarta.validation</groupId>
-            <artifactId>jakarta.validation-api</artifactId>
-            <version>3.0.2</version>
-          </dependency>
-          <dependency>
-            <groupId>io.swagger</groupId>
-            <artifactId>swagger-core</artifactId>
-            <version>1.6.2</version>
-          </dependency>
-          <dependency>
-            <groupId>org.scala-lang</groupId>
-            <artifactId>scala-library</artifactId>
-            <version>2.13.11</version>
-            <scope>test</scope>
-          </dependency>
-        </dependencies>
-    </dependencyManagement>
-
-=======
->>>>>>> 708826c5
 </project>