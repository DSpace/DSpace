--- conflicted
+++ resolved
@@ -562,25 +562,22 @@
         </dependency>
 
         <dependency>
-<<<<<<< HEAD
             <groupId>com.google.guava</groupId>
             <artifactId>guava</artifactId>
             <version>18.0</version>
         </dependency>
 
-
-=======
+        <dependency>
             <groupId>com.lyncode</groupId>
             <artifactId>xoai</artifactId>
             <version>2.2.9</version>
         </dependency>
 
->>>>>>> 51a31877
         <dependency>
             <groupId>postgresql</groupId>
             <artifactId>postgresql</artifactId>
         </dependency>
-		
+
         <dependency>
             <groupId>org.slf4j</groupId>
             <artifactId>slf4j-api</artifactId>
