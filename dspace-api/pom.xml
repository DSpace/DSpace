--- conflicted
+++ resolved
@@ -12,11 +12,7 @@
     <parent>
         <groupId>org.dspace</groupId>
         <artifactId>dspace-parent</artifactId>
-<<<<<<< HEAD
         <version>6.2-drum-2-SNAPSHOT</version>
-=======
-        <version>6.3</version>
->>>>>>> 813800ce
         <relativePath>..</relativePath>
     </parent>
 
