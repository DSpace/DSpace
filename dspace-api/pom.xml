<project xmlns="http://maven.apache.org/POM/4.0.0"
         xmlns:xsi="http://www.w3.org/2001/XMLSchema-instance"
         xsi:schemaLocation="http://maven.apache.org/POM/4.0.0 http://maven.apache.org/maven-v4_0_0.xsd">
    <modelVersion>4.0.0</modelVersion>
    <groupId>org.dspace</groupId>
    <artifactId>dspace-api</artifactId>
    <name>DSpace Kernel :: API and Implementation</name>
    <description>DSpace core data model and service APIs.</description>

    <!--
       A Parent POM that Maven inherits DSpace Defaults
       POM attributes from.
    -->
    <parent>
        <groupId>org.dspace</groupId>
        <artifactId>dspace-parent</artifactId>
        <version>7.3-SNAPSHOT</version>
        <relativePath>..</relativePath>
    </parent>

    <properties>
        <!-- This is the path to the root [dspace-src] directory. -->
        <root.basedir>${basedir}/..</root.basedir>
    </properties>

    <!--
       Runtime and Compile Time dependencies for DSpace.
    -->
    <build>
        <resources>
            <resource>
                <directory>src/main/resources</directory>
                <includes>
                    <include>maven.properties</include>
                    <include>scm.properties</include>
                </includes>
                <filtering>true</filtering>
            </resource>
            <resource>
                <directory>src/main/resources</directory>
                <excludes>
                    <exclude>maven.properties</exclude>
                    <exclude>scm.properties</exclude>
                </excludes>
                <filtering>false</filtering>
            </resource>
        </resources>
        <plugins>
            <plugin>
                <groupId>org.apache.maven.plugins</groupId>
                <artifactId>maven-compiler-plugin</artifactId>
                <configuration>
                    <debug>true</debug>
                    <showDeprecation>true</showDeprecation>
                    <annotationProcessorPaths>
                        <!-- Enable Hibernate's Metamodel Generator to generate metadata model classes
                             (ending in _ suffix) for more type-safe Criteria queries -->
                        <path>
                            <groupId>org.hibernate</groupId>
                            <artifactId>hibernate-jpamodelgen</artifactId>
                            <version>${hibernate.version}</version>
                        </path>
                        <!-- Enable JAXB -->
                        <path>
                            <groupId>javax.xml.bind</groupId>
                            <artifactId>jaxb-api</artifactId>
                            <version>${jaxb-api.version}</version>
                        </path>
                        <!-- Enable Commons Annotations -->
                        <path>
                            <groupId>javax.annotation</groupId>
                            <artifactId>javax.annotation-api</artifactId>
                            <version>${javax-annotation.version}</version>
                        </path>
                        <!-- Enable http://errorprone.info -->
                        <path>
                            <groupId>com.google.errorprone</groupId>
                            <artifactId>error_prone_core</artifactId>
                            <version>${errorprone.version}</version>
                        </path>
                    </annotationProcessorPaths>
                </configuration>
            </plugin>
            <plugin>
                <groupId>org.apache.maven.plugins</groupId>
                <artifactId>maven-jar-plugin</artifactId>
                <configuration>
                    <archive>
                        <manifest>
                            <addDefaultImplementationEntries>true</addDefaultImplementationEntries>
                            <addDefaultSpecificationEntries>true</addDefaultSpecificationEntries>
                        </manifest>
                    </archive>
                </configuration>
                <executions>
                    <execution>
                        <goals>
                            <goal>test-jar</goal>
                        </goals>
                    </execution>
                </executions>
            </plugin>

            <plugin>
                <groupId>org.codehaus.mojo</groupId>
                <artifactId>build-helper-maven-plugin</artifactId>
                <version>3.0.0</version>
                <executions>
                    <execution>
                        <phase>validate</phase>
                        <goals>
                            <goal>maven-version</goal>
                        </goals>
                    </execution>
                </executions>
            </plugin>

            <plugin>
                <groupId>org.codehaus.mojo</groupId>
                <artifactId>buildnumber-maven-plugin</artifactId>
                <version>1.4</version>
                <executions>
                    <execution>
                        <phase>validate</phase>
                        <goals>
                            <goal>create</goal>
                        </goals>
                    </execution>
                </executions>
            </plugin>

            <!-- This plugin allows us to run a Groovy script in our Maven POM
                 (see: https://groovy.github.io/gmaven/groovy-maven-plugin/execute.html )
                 We are generating a OS-agnostic version (agnostic.build.dir) of
                 the ${project.build.directory} property (full path of target dir).
                 This is needed by the Surefire & Failsafe plugins (see below)
                 to initialize the Unit Test environment's dspace.cfg file.
                 Otherwise, the Unit Test Framework will not work on Windows OS.
                 This Groovy code was mostly borrowed from:
                 http://stackoverflow.com/questions/3872355/how-to-convert-file-separator-in-maven
            -->
            <plugin>
                <groupId>org.codehaus.gmaven</groupId>
                <artifactId>groovy-maven-plugin</artifactId>
                <executions>
                    <execution>
                        <id>setproperty</id>
                        <phase>initialize</phase>
                        <goals>
                            <goal>execute</goal>
                        </goals>
                        <configuration>
                            <source>
                                project.properties['agnostic.build.dir'] = project.build.directory.replace(File.separator, '/');
                                log.info("Initializing Maven property 'agnostic.build.dir' to: {}", project.properties['agnostic.build.dir']);
                            </source>
                        </configuration>
                    </execution>
                </executions>
            </plugin>

            <plugin>
                <groupId>com.mycila</groupId>
                <artifactId>license-maven-plugin</artifactId>
                <configuration>
                    <excludes>
                        <exclude>src/test/resources/**</exclude>
                        <exclude>src/test/data/**</exclude>
                        <!-- Ignore license header requirements on Flyway upgrade scripts -->
                        <exclude>src/main/resources/org/dspace/storage/rdbms/flywayupgrade/**</exclude>
                    </excludes>
                </configuration>
            </plugin>

            <!-- Used to create/generate 'org.dspace.workflow' classes from our workflow-curation.xsd via JAXB -->
            <plugin>
                <groupId>org.codehaus.mojo</groupId>
                <artifactId>jaxb2-maven-plugin</artifactId>
                <version>2.5.0</version>
                <executions>
                    <execution>
                        <id>workflow-curation</id>
                        <goals>
                            <goal>xjc</goal>
                        </goals>
                        <configuration>
                            <sources>
                                <source>src/main/resources/org/dspace/workflow</source>
                            </sources>
                            <packageName>org.dspace.workflow</packageName>
                            <addGeneratedAnnotation>true</addGeneratedAnnotation>
                            <noPackageLevelAnnotations>true</noPackageLevelAnnotations>
                        </configuration>
                    </execution>
                </executions>
            </plugin>

        </plugins>
    </build>


    <profiles>
        <profile>
            <id>spotbugs</id>
            <activation>
                <activeByDefault>false</activeByDefault>
            </activation>
            <build>
                <plugins>
                    <plugin>
                        <groupId>com.github.spotbugs</groupId>
                        <artifactId>spotbugs-maven-plugin</artifactId>
                    </plugin>
                </plugins>
            </build>
        </profile>

        <!-- Setup the Unit Test Environment (when -DskipUnitTests=false) -->
        <profile>
            <id>unit-test-environment</id>
            <activation>
                <activeByDefault>false</activeByDefault>
                <property>
                    <name>skipUnitTests</name>
                    <value>false</value>
                </property>
            </activation>
            <build>
                <plugins>
                    <!-- Unit Testing setup: This plugin unzips the
                         'testEnvironment.zip' file (created by dspace-parent POM), into
                         the 'target/testing/' folder, to essentially create a test
                         install of DSpace, against which Tests can be run. -->
                    <plugin>
                        <artifactId>maven-dependency-plugin</artifactId>
                        <configuration>
                            <outputDirectory>${project.build.directory}/testing</outputDirectory>
                            <artifactItems>
                                <artifactItem>
                                    <groupId>org.dspace</groupId>
                                    <artifactId>dspace-parent</artifactId>
                                    <version>${project.version}</version>
                                    <type>zip</type>
                                    <classifier>testEnvironment</classifier>
                                </artifactItem>
                            </artifactItems>
                        </configuration>
                        <executions>
                            <execution>
                                <id>setupUnitTestEnvironment</id>
                                <phase>generate-test-resources</phase>
                                <goals>
                                    <goal>unpack</goal>
                                </goals>
                            </execution>
                        </executions>
                    </plugin>

                    <!-- Run Unit Testing! This plugin just kicks off the tests. -->
                    <plugin>
                        <artifactId>maven-surefire-plugin</artifactId>
                        <configuration>
                            <systemPropertyVariables>
                                <!-- Specify the dspace.dir to use for test environment -->
                                <!-- ${agnostic.build.dir} is set dynamically by groovy-maven-plugin above -->
                                <!-- This system property is loaded by AbstractDSpaceTest to initialize the test environment -->
                                <dspace.dir>${agnostic.build.dir}/testing/dspace/</dspace.dir>
                                <!-- Turn off any DSpace logging -->
                                <dspace.log.init.disable>true</dspace.log.init.disable>
                                <solr.install.dir>${agnostic.build.dir}/testing/dspace/solr/</solr.install.dir>
                            </systemPropertyVariables>
                        </configuration>
                    </plugin>
                </plugins>
            </build>
        </profile>

        <!-- Setup the Integration Test Environment (when -DskipIntegrationTests=false) -->
        <profile>
            <id>integration-test-environment</id>
            <activation>
                <activeByDefault>false</activeByDefault>
                <property>
                    <name>skipIntegrationTests</name>
                    <value>false</value>
                </property>
            </activation>
            <build>
                <plugins>
                    <!-- Integration Testing setup: This plugin unzips the
                         'testEnvironment.zip' file (created by dspace-parent POM), into
                         the 'target/testing/' folder, to essentially create a test
                         install of DSpace, against which Tests can be run. -->
                    <plugin>
                        <artifactId>maven-dependency-plugin</artifactId>
                        <configuration>
                            <outputDirectory>${project.build.directory}/testing</outputDirectory>
                            <artifactItems>
                                <artifactItem>
                                    <groupId>org.dspace</groupId>
                                    <artifactId>dspace-parent</artifactId>
                                    <version>${project.version}</version>
                                    <type>zip</type>
                                    <classifier>testEnvironment</classifier>
                                </artifactItem>
                            </artifactItems>
                        </configuration>
                        <executions>
                            <execution>
                                <id>setupIntegrationTestEnvironment</id>
                                <phase>pre-integration-test</phase>
                                <goals>
                                    <goal>unpack</goal>
                                </goals>
                            </execution>
                        </executions>
                    </plugin>

                    <!-- Run Integration Testing! This plugin just kicks off the tests. -->
                    <plugin>
                        <artifactId>maven-failsafe-plugin</artifactId>
                        <configuration>
                            <systemPropertyVariables>
                                <!-- Specify the dspace.dir to use for test environment -->
                                <!-- ${agnostic.build.dir} is set dynamically by groovy-maven-plugin above -->
                                <dspace.dir>${agnostic.build.dir}/testing/dspace/</dspace.dir>
                                <!-- Turn off any DSpace logging -->
                                <dspace.log.init.disable>true</dspace.log.init.disable>
                                <solr.install.dir>${agnostic.build.dir}/testing/dspace/solr/</solr.install.dir>
                            </systemPropertyVariables>
                        </configuration>
                    </plugin>
                </plugins>
            </build>
        </profile>
    </profiles>

    <dependencies>

        <dependency>
            <groupId>org.apache.logging.log4j</groupId>
            <artifactId>log4j-api</artifactId>
        </dependency>
        <dependency>
            <groupId>org.hibernate</groupId>
            <artifactId>hibernate-core</artifactId>
                <exclusions>
                    <!-- Newer version pulled in via Jersey below -->
                    <exclusion>
                        <groupId>org.javassist</groupId>
                        <artifactId>javassist</artifactId>
                    </exclusion>
                </exclusions>
        </dependency>
        <dependency>
            <groupId>org.hibernate</groupId>
            <artifactId>hibernate-jcache</artifactId>
        </dependency>
        <dependency>
            <groupId>org.ehcache</groupId>
            <artifactId>ehcache</artifactId>
            <version>${ehcache.version}</version>
        </dependency>
        <dependency>
            <groupId>org.hibernate</groupId>
            <artifactId>hibernate-jpamodelgen</artifactId>
        </dependency>
        <dependency>
            <groupId>org.hibernate.validator</groupId>
            <artifactId>hibernate-validator-cdi</artifactId>
            <version>${hibernate-validator.version}</version>
        </dependency>
        <dependency>
            <groupId>org.hibernate.javax.persistence</groupId>
            <artifactId>hibernate-jpa-2.1-api</artifactId>
            <version>1.0.0.Final</version>
        </dependency>

        <dependency>
            <groupId>org.springframework</groupId>
            <artifactId>spring-orm</artifactId>
        </dependency>

        <dependency>
            <groupId>net.handle</groupId>
            <artifactId>handle</artifactId>
        </dependency>
        <dependency>
            <groupId>net.cnri</groupId>
            <artifactId>cnri-servlet-container</artifactId>
            <exclusions>
                <!-- Newer versions provided in our parent POM -->
                <exclusion>
                    <groupId>org.ow2.asm</groupId>
                    <artifactId>asm-commons</artifactId>
                </exclusion>
                <!-- Newer version of Bouncycastle brought in via solr-cell -->
                <exclusion>
                    <groupId>org.bouncycastle</groupId>
                    <artifactId>bcpkix-jdk15on</artifactId>
                </exclusion>
                <exclusion>
                    <groupId>org.bouncycastle</groupId>
                    <artifactId>bcprov-jdk15on</artifactId>
                </exclusion>
                <!-- Newer version of Jetty in our parent POM & via Solr -->
                <exclusion>
                    <groupId>org.eclipse.jetty</groupId>
                    <artifactId>jetty-alpn-java-server</artifactId>
                </exclusion>
                <exclusion>
                    <groupId>org.eclipse.jetty</groupId>
                    <artifactId>jetty-deploy</artifactId>
                </exclusion>
                <exclusion>
                    <groupId>org.eclipse.jetty</groupId>
                    <artifactId>jetty-servlet</artifactId>
                </exclusion>
                <exclusion>
                    <groupId>org.eclipse.jetty</groupId>
                    <artifactId>jetty-servlets</artifactId>
                </exclusion>
                <exclusion>
                    <groupId>org.eclipse.jetty</groupId>
                    <artifactId>jetty-webapp</artifactId>
                </exclusion>
                <exclusion>
                    <groupId>org.eclipse.jetty</groupId>
                    <artifactId>jetty-xml</artifactId>
                </exclusion>
                <exclusion>
                    <groupId>org.eclipse.jetty.http2</groupId>
                    <artifactId>http2-common</artifactId>
                </exclusion>
                <exclusion>
                    <groupId>org.eclipse.jetty.http2</groupId>
                    <artifactId>http2-server</artifactId>
                </exclusion>
            </exclusions>
        </dependency>
        <!-- Jetty is needed to run Handle Server -->
        <dependency>
            <groupId>org.eclipse.jetty</groupId>
            <artifactId>jetty-server</artifactId>
        </dependency>
        <dependency>
            <groupId>org.dspace</groupId>
            <artifactId>mets</artifactId>
        </dependency>
        <dependency>
            <groupId>org.apache.jena</groupId>
            <artifactId>apache-jena-libs</artifactId>
            <type>pom</type>
            <exclusions>
                <exclusion>
                    <groupId>log4j</groupId>
                    <artifactId>log4j</artifactId>
                </exclusion>
            </exclusions>
        </dependency>
        <dependency>
            <groupId>commons-cli</groupId>
            <artifactId>commons-cli</artifactId>
        </dependency>
        <dependency>
            <groupId>commons-codec</groupId>
            <artifactId>commons-codec</artifactId>
        </dependency>
        <dependency>
            <groupId>org.apache.commons</groupId>
            <artifactId>commons-collections4</artifactId>
        </dependency>
        <dependency>
            <groupId>org.apache.commons</groupId>
            <artifactId>commons-dbcp2</artifactId>
        </dependency>
        <dependency>
            <groupId>commons-fileupload</groupId>
            <artifactId>commons-fileupload</artifactId>
        </dependency>

        <dependency>
            <groupId>commons-io</groupId>
            <artifactId>commons-io</artifactId>
        </dependency>
        <dependency>
            <groupId>org.apache.commons</groupId>
            <artifactId>commons-lang3</artifactId>
        </dependency>
        <dependency>
            <groupId>org.apache.commons</groupId>
            <artifactId>commons-pool2</artifactId>
        </dependency>
        <dependency>
            <groupId>commons-validator</groupId>
            <artifactId>commons-validator</artifactId>
        </dependency>
        <dependency>
            <groupId>com.sun.mail</groupId>
            <artifactId>javax.mail</artifactId>
        </dependency>
        <dependency>
            <groupId>javax.servlet</groupId>
            <artifactId>javax.servlet-api</artifactId>
            <scope>provided</scope>
        </dependency>
        <dependency>
            <groupId>javax.annotation</groupId>
            <artifactId>javax.annotation-api</artifactId>
        </dependency>
        <dependency>
            <groupId>jaxen</groupId>
            <artifactId>jaxen</artifactId>
            <exclusions>
                <exclusion>
                    <artifactId>xom</artifactId>
                    <groupId>xom</groupId>
                </exclusion>
            </exclusions>
        </dependency>
        <dependency>
            <groupId>org.jdom</groupId>
            <artifactId>jdom2</artifactId>
        </dependency>
        <dependency>
            <groupId>org.apache.pdfbox</groupId>
            <artifactId>pdfbox</artifactId>
        </dependency>
        <dependency>
            <groupId>org.apache.pdfbox</groupId>
            <artifactId>fontbox</artifactId>
        </dependency>
        <dependency>
            <groupId>org.apache.poi</groupId>
            <artifactId>poi-scratchpad</artifactId>
        </dependency>
        <dependency>
            <groupId>xalan</groupId>
            <artifactId>xalan</artifactId>
        </dependency>
        <dependency>
            <groupId>xerces</groupId>
            <artifactId>xercesImpl</artifactId>
        </dependency>
        <dependency>
            <groupId>com.ibm.icu</groupId>
            <artifactId>icu4j</artifactId>
        </dependency>
        <dependency>
            <groupId>org.dspace</groupId>
            <artifactId>oclc-harvester2</artifactId>
        </dependency>
        <dependency>
            <groupId>org.dspace</groupId>
            <artifactId>dspace-services</artifactId>
        </dependency>
        <dependency>
            <groupId>junit</groupId>
            <artifactId>junit</artifactId>
            <scope>test</scope>
        </dependency>
        <dependency>
            <groupId>org.hamcrest</groupId>
            <artifactId>hamcrest-all</artifactId>
            <scope>test</scope>
        </dependency>
        <dependency>
            <groupId>com.h2database</groupId>
            <artifactId>h2</artifactId>
            <scope>test</scope>
        </dependency>
        <dependency>
            <groupId>org.mockito</groupId>
            <artifactId>mockito-inline</artifactId>
            <scope>test</scope>
        </dependency>
        <dependency>
            <groupId>org.springframework</groupId>
            <artifactId>spring-test</artifactId>
            <scope>test</scope>
        </dependency>
        <!-- Used for RSS / ATOM syndication feeds -->
        <dependency>
            <groupId>com.rometools</groupId>
            <artifactId>rome</artifactId>
        </dependency>
        <dependency>
            <groupId>com.rometools</groupId>
            <artifactId>rome-modules</artifactId>
        </dependency>
        <dependency>
            <groupId>org.jbibtex</groupId>
            <artifactId>jbibtex</artifactId>
            <version>1.0.10</version>
        </dependency>
        <dependency>
            <groupId>org.apache.httpcomponents</groupId>
            <artifactId>httpclient</artifactId>
        </dependency>
        <dependency>
            <groupId>org.apache.httpcomponents</groupId>
            <artifactId>httpcore</artifactId>
        </dependency>
        <dependency>
            <groupId>org.apache.httpcomponents</groupId>
            <artifactId>httpmime</artifactId>
        </dependency>

        <dependency>
            <groupId>org.apache.solr</groupId>
            <artifactId>solr-solrj</artifactId>
            <version>${solr.client.version}</version>
            <exclusions>
                <!-- Newer Jetty version brought in via Parent POM -->
                <exclusion>
                    <groupId>org.eclipse.jetty</groupId>
                    <artifactId>jetty-http</artifactId>
                </exclusion>
                <exclusion>
                    <groupId>org.eclipse.jetty</groupId>
                    <artifactId>jetty-io</artifactId>
                </exclusion>
                <exclusion>
                    <groupId>org.eclipse.jetty</groupId>
                    <artifactId>jetty-util</artifactId>
                </exclusion>
            </exclusions>
        </dependency>
        <!-- Solr Core is needed for Integration Tests (to run a MockSolrServer)     -->
        <!-- The following Solr / Lucene dependencies also support integration tests -->
        <dependency>
            <groupId>org.apache.solr</groupId>
            <artifactId>solr-core</artifactId>
            <scope>test</scope>
            <version>${solr.client.version}</version>
            <exclusions>
                <!-- Newer version brought in by opencsv -->
                <exclusion>
                    <groupId>org.apache.commons</groupId>
                    <artifactId>commons-text</artifactId>
                </exclusion>
                <!-- Newer Jetty version brought in via Parent POM -->
                <exclusion>
                    <groupId>org.eclipse.jetty</groupId>
                    <artifactId>jetty-http</artifactId>
                </exclusion>
                <exclusion>
                    <groupId>org.eclipse.jetty</groupId>
                    <artifactId>jetty-io</artifactId>
                </exclusion>
                <exclusion>
                    <groupId>org.eclipse.jetty</groupId>
                    <artifactId>jetty-util</artifactId>
                </exclusion>
            </exclusions>
        </dependency>
        <dependency>
            <groupId>org.apache.solr</groupId>
            <artifactId>solr-cell</artifactId>
            <exclusions>
                <!-- Newer version brought in by opencsv -->
                <exclusion>
                    <groupId>org.apache.commons</groupId>
                    <artifactId>commons-text</artifactId>
                </exclusion>
                <!-- Newer Jetty version brought in via Parent POM -->
                <exclusion>
                    <groupId>org.eclipse.jetty</groupId>
                    <artifactId>jetty-http</artifactId>
                </exclusion>
                <exclusion>
                    <groupId>org.eclipse.jetty</groupId>
                    <artifactId>jetty-io</artifactId>
                </exclusion>
                <exclusion>
                    <groupId>org.eclipse.jetty</groupId>
                    <artifactId>jetty-util</artifactId>
                </exclusion>
            </exclusions>
        </dependency>
        <dependency>
            <groupId>org.apache.lucene</groupId>
            <artifactId>lucene-core</artifactId>
        </dependency>
        <!-- Used for full-text indexing with Solr -->
        <dependency>
            <groupId>org.apache.tika</groupId>
            <artifactId>tika-parsers</artifactId>
        </dependency>
        <dependency>
            <groupId>org.apache.lucene</groupId>
            <artifactId>lucene-analyzers-icu</artifactId>
            <scope>test</scope>
        </dependency>
        <dependency>
            <groupId>org.apache.lucene</groupId>
            <artifactId>lucene-analyzers-smartcn</artifactId>
            <scope>test</scope>
        </dependency>
        <dependency>
            <groupId>org.apache.lucene</groupId>
            <artifactId>lucene-analyzers-stempel</artifactId>
            <scope>test</scope>
        </dependency>
        <dependency>
            <groupId>org.apache.xmlbeans</groupId>
            <artifactId>xmlbeans</artifactId>
        </dependency>

        <dependency>
            <groupId>com.maxmind.geoip2</groupId>
            <artifactId>geoip2</artifactId>
            <version>2.11.0</version>
        </dependency>
        <dependency>
            <groupId>org.apache.ant</groupId>
            <artifactId>ant</artifactId>
        </dependency>
        <dependency>
            <groupId>dnsjava</groupId>
            <artifactId>dnsjava</artifactId>
            <version>2.1.7</version>
        </dependency>

        <dependency>
            <groupId>com.coverity.security</groupId>
            <artifactId>coverity-escapers</artifactId>
            <version>1.1.1</version>
        </dependency>

        <!--  Gson: Java to Json conversion -->
        <dependency>
            <groupId>com.google.code.gson</groupId>
            <artifactId>gson</artifactId>
            <scope>compile</scope>
        </dependency>

        <dependency>
            <groupId>com.google.guava</groupId>
            <artifactId>guava</artifactId>
        </dependency>

        <dependency>
            <groupId>org.postgresql</groupId>
            <artifactId>postgresql</artifactId>
        </dependency>

        <dependency>
            <groupId>jdbm</groupId>
            <artifactId>jdbm</artifactId>
            <version>1.0</version>
        </dependency>

        <!-- For ImageMagick MediaFilters -->
        <dependency>
            <groupId>org.im4java</groupId>
            <artifactId>im4java</artifactId>
            <version>1.4.0</version>
        </dependency>

        <!-- Flyway DB API (flywaydb.org) is used to manage DB upgrades automatically. -->
        <dependency>
            <groupId>org.flywaydb</groupId>
            <artifactId>flyway-core</artifactId>
            <version>6.5.7</version>
        </dependency>

        <!-- Google Analytics -->
        <dependency>
            <groupId>com.google.apis</groupId>
            <artifactId>google-api-services-analytics</artifactId>
        </dependency>
        <dependency>
            <groupId>com.google.api-client</groupId>
            <artifactId>google-api-client</artifactId>
        </dependency>
        <dependency>
            <groupId>com.google.http-client</groupId>
            <artifactId>google-http-client</artifactId>
        </dependency>
        <dependency>
            <groupId>com.google.http-client</groupId>
            <artifactId>google-http-client-jackson2</artifactId>
        </dependency>
        <dependency>
            <groupId>com.google.oauth-client</groupId>
            <artifactId>google-oauth-client</artifactId>
        </dependency>

        <!-- FindBugs -->
        <dependency>
            <groupId>com.google.code.findbugs</groupId>
            <artifactId>jsr305</artifactId>
        </dependency>
        <dependency>
            <groupId>com.google.code.findbugs</groupId>
            <artifactId>annotations</artifactId>
        </dependency>

        <dependency>
            <groupId>joda-time</groupId>
            <artifactId>joda-time</artifactId>
        </dependency>
        <dependency>
            <groupId>javax.inject</groupId>
            <artifactId>javax.inject</artifactId>
            <version>1</version>
            <type>jar</type>
        </dependency>

        <!-- JAXB API and implementation (no longer bundled as of Java 11) -->
        <dependency>
            <groupId>javax.xml.bind</groupId>
            <artifactId>jaxb-api</artifactId>
        </dependency>
        <dependency>
            <groupId>org.glassfish.jaxb</groupId>
            <artifactId>jaxb-runtime</artifactId>
        </dependency>

        <!-- Jersey / JAX-RS client (javax.ws.rs.*) dependencies needed to integrate with external sources/services -->
        <dependency>
            <groupId>org.glassfish.jersey.core</groupId>
            <artifactId>jersey-client</artifactId>
            <version>${jersey.version}</version>
        </dependency>
        <!-- Required because Jersey no longer includes a dependency injection provider by default.
             Needed to support PubMed API call in "PubmedImportMetadataSourceServiceImpl.GetRecord" -->
        <dependency>
            <groupId>org.glassfish.jersey.inject</groupId>
            <artifactId>jersey-hk2</artifactId>
            <version>${jersey.version}</version>
        </dependency>

        <!-- S3 -->
        <dependency>
            <groupId>com.amazonaws</groupId>
            <artifactId>aws-java-sdk-s3</artifactId>
            <version>1.12.116</version>
        </dependency>

        <dependency>
            <groupId>org.orcid</groupId>
            <artifactId>orcid-model</artifactId>
            <version>3.0.2</version>
            <exclusions>
                <exclusion>
                    <groupId>javax.validation</groupId>
                    <artifactId>validation-api</artifactId>
                </exclusion>
                <exclusion>
                    <groupId>com.fasterxml.jackson.jaxrs</groupId>
                    <artifactId>jackson-jaxrs-json-provider</artifactId>
                </exclusion>
                <exclusion>
                    <groupId>org.yaml</groupId>
                    <artifactId>snakeyaml</artifactId>
                </exclusion>
                <exclusion>
                    <groupId>org.javassist</groupId>
                    <artifactId>javassist</artifactId>
                </exclusion>
                <exclusion>
                	<groupId>io.swagger</groupId>
                	<artifactId>swagger-jersey-jaxrs</artifactId>
                </exclusion>
            </exclusions>
        </dependency>

        <dependency>
            <groupId>org.json</groupId>
            <artifactId>json</artifactId>
            <version>20180130</version>
        </dependency>

        <!-- Useful for testing command-line tools -->
        <dependency>
            <groupId>com.github.stefanbirkner</groupId>
            <artifactId>system-rules</artifactId>
            <version>1.19.0</version>
            <scope>test</scope>
        </dependency>

        <!-- Used for Solr core export/import -->
        <dependency>
            <groupId>com.opencsv</groupId>
            <artifactId>opencsv</artifactId>
            <version>5.2</version>
        </dependency>

        <!-- Email templating -->
        <dependency>
            <groupId>org.apache.velocity</groupId>
            <artifactId>velocity-engine-core</artifactId>
        </dependency>

        <dependency>
            <groupId>org.xmlunit</groupId>
            <artifactId>xmlunit-core</artifactId>
            <scope>test</scope>
        </dependency>

       <dependency>
            <groupId>org.apache.bcel</groupId>
            <artifactId>bcel</artifactId>
            <version>6.4.0</version>
        </dependency>

        <!-- required for openaire api integration -->
        <dependency>
            <groupId>eu.openaire</groupId>
            <artifactId>funders-model</artifactId>
            <version>2.0.0</version>
        </dependency>

        <dependency>
            <groupId>com.github.stefanbirkner</groupId>
            <artifactId>system-rules</artifactId>
            <version>1.19.0</version>
            <scope>test</scope>
        </dependency>

        <dependency>
            <groupId>org.mock-server</groupId>
            <artifactId>mockserver-junit-rule</artifactId>
            <version>5.11.2</version>
            <scope>test</scope>
        </dependency>
    </dependencies>

    <dependencyManagement>
        <dependencies>
          <!-- for mockserver -->
          <!-- Solve dependency convergence issues related to
               'mockserver-junit-rule' by selecting the versions we want to use. -->
          <dependency>
            <groupId>org.apache.commons</groupId>
            <artifactId>commons-text</artifactId>
            <version>1.9</version>
          </dependency>
          <dependency>
            <groupId>io.netty</groupId>
            <artifactId>netty-buffer</artifactId>
            <version>4.1.68.Final</version>
          </dependency>
          <dependency>
            <groupId>io.netty</groupId>
            <artifactId>netty-transport</artifactId>
            <version>4.1.68.Final</version>
          </dependency>
          <dependency>
            <groupId>io.netty</groupId>
            <artifactId>netty-common</artifactId>
            <version>4.1.68.Final</version>
          </dependency>
          <dependency>
            <groupId>io.netty</groupId>
            <artifactId>netty-handler</artifactId>
            <version>4.1.68.Final</version>
          </dependency>
          <dependency>
            <groupId>io.netty</groupId>
            <artifactId>netty-codec</artifactId>
            <version>4.1.68.Final</version>
          </dependency>
          <dependency>
<<<<<<< HEAD
=======
            <groupId>org.apache.velocity</groupId>
            <artifactId>velocity-engine-core</artifactId>
            <version>2.3</version>
          </dependency>
          <dependency>
>>>>>>> efb38698
              <groupId>org.xmlunit</groupId>
              <artifactId>xmlunit-core</artifactId>
              <version>2.8.0</version>
              <scope>test</scope>
          </dependency>
          <dependency>
            <groupId>com.github.java-json-tools</groupId>
            <artifactId>json-schema-validator</artifactId>
            <version>2.2.14</version>
          </dependency>
          <dependency>
            <groupId>jakarta.xml.bind</groupId>
            <artifactId>jakarta.xml.bind-api</artifactId>
            <version>2.3.3</version>
          </dependency>
          <dependency>
            <groupId>javax.validation</groupId>
            <artifactId>validation-api</artifactId>
            <version>2.0.1.Final</version>
          </dependency>
          <dependency>
            <groupId>io.swagger</groupId>
            <artifactId>swagger-core</artifactId>
            <version>1.6.2</version>
          </dependency>
        </dependencies>
    </dependencyManagement>

</project><|MERGE_RESOLUTION|>--- conflicted
+++ resolved
@@ -964,18 +964,10 @@
             <version>4.1.68.Final</version>
           </dependency>
           <dependency>
-<<<<<<< HEAD
-=======
-            <groupId>org.apache.velocity</groupId>
-            <artifactId>velocity-engine-core</artifactId>
-            <version>2.3</version>
-          </dependency>
-          <dependency>
->>>>>>> efb38698
-              <groupId>org.xmlunit</groupId>
-              <artifactId>xmlunit-core</artifactId>
-              <version>2.8.0</version>
-              <scope>test</scope>
+            <groupId>org.xmlunit</groupId>
+            <artifactId>xmlunit-core</artifactId>
+            <version>2.8.0</version>
+            <scope>test</scope>
           </dependency>
           <dependency>
             <groupId>com.github.java-json-tools</groupId>
