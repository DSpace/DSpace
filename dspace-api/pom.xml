--- conflicted
+++ resolved
@@ -12,11 +12,7 @@
     <parent>
         <groupId>org.dspace</groupId>
         <artifactId>dspace-parent</artifactId>
-<<<<<<< HEAD
-        <version>4.1-6-SNAPSHOT</version>
-=======
         <version>5.4</version>
->>>>>>> e2dd1089
         <relativePath>..</relativePath>
     </parent>
 
@@ -495,24 +491,16 @@
         <dependency>
             <groupId>gr.ekt.bte</groupId>
             <artifactId>bte-core</artifactId>
-<<<<<<< HEAD
-            <version>0.9.2.3</version>
-=======
             <version>0.9.3.5</version>
->>>>>>> e2dd1089
         </dependency>
         <dependency>
             <groupId>gr.ekt.bte</groupId>
             <artifactId>bte-io</artifactId>
-<<<<<<< HEAD
-            <version>0.9.2.3</version>
-=======
             <version>0.9.3.5</version>
         </dependency>
         <dependency>
             <groupId>org.apache.httpcomponents</groupId>
             <artifactId>httpcore</artifactId>
->>>>>>> e2dd1089
         </dependency>
         <dependency>
             <groupId>org.apache.httpcomponents</groupId>
