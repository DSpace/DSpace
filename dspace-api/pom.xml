--- conflicted
+++ resolved
@@ -549,26 +549,9 @@
             <version>1.0</version>
         </dependency>
         <dependency>
-<<<<<<< HEAD
             <groupId>org.jbibtex</groupId>
             <artifactId>jbibtex</artifactId>
             <version>1.0.10</version>
-=======
-            <groupId>gr.ekt.bte</groupId>
-            <artifactId>bte-io</artifactId>
-            <version>0.9.3.5</version>
-            <exclusions>
-                <exclusion>
-                    <groupId>net.bytebuddy</groupId>
-                    <artifactId>byte-buddy</artifactId>
-                </exclusion>
-                <!-- We use a later version of mockito -->
-                <exclusion>
-                    <groupId>org.mockito</groupId>
-                    <artifactId>mockito-core</artifactId>
-                </exclusion>
-            </exclusions>
->>>>>>> 206f6bdc
         </dependency>
         <dependency>
             <groupId>org.apache.httpcomponents</groupId>
