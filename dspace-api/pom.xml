<project xmlns="http://maven.apache.org/POM/4.0.0" xmlns:xsi="http://www.w3.org/2001/XMLSchema-instance" xsi:schemaLocation="http://maven.apache.org/POM/4.0.0 http://maven.apache.org/maven-v4_0_0.xsd">
    <modelVersion>4.0.0</modelVersion>
    <groupId>org.dspace</groupId>
    <artifactId>dspace-api</artifactId>
    <name>DSpace Kernel :: API and Implementation</name>
    <description>DSpace core data model and service APIs.</description>

    <!--
       A Parent POM that Maven inherits DSpace Defaults
       POM attributes from.
    -->
    <parent>
        <groupId>org.dspace</groupId>
        <artifactId>dspace-parent</artifactId>
        <version>7.0-beta6-SNAPSHOT</version>
        <relativePath>..</relativePath>
    </parent>

    <properties>
        <!-- This is the path to the root [dspace-src] directory. -->
        <root.basedir>${basedir}/..</root.basedir>
    </properties>

    <!--
       Runtime and Compile Time dependencies for DSpace.
    -->
    <build>
        <resources>
            <resource>
                <directory>src/main/resources</directory>
                <includes>
                    <include>maven.properties</include>
                    <include>scm.properties</include>
                </includes>
                <filtering>true</filtering>
            </resource>
            <resource>
                <directory>src/main/resources</directory>
                <excludes>
                    <exclude>maven.properties</exclude>
                    <exclude>scm.properties</exclude>
                </excludes>
                <filtering>false</filtering>
            </resource>
        </resources>
        <plugins>
            <plugin>
                <groupId>org.apache.maven.plugins</groupId>
                <artifactId>maven-compiler-plugin</artifactId>
                <configuration>
                    <debug>true</debug>
                    <showDeprecation>true</showDeprecation>
                    <annotationProcessorPaths>
                        <!-- Enable Hibernate's Metamodel Generator to generate metadata model classes
                             (ending in _ suffix) for more type-safe Criteria queries -->
                        <path>
                            <groupId>org.hibernate</groupId>
                            <artifactId>hibernate-jpamodelgen</artifactId>
                            <version>${hibernate.version}</version>
                        </path>
                        <!-- Enable JAXB -->
                        <path>
                            <groupId>javax.xml.bind</groupId>
                            <artifactId>jaxb-api</artifactId>
                            <version>${jaxb-api.version}</version>
                        </path>
                        <!-- Enable Commons Annotations -->
                        <path>
                            <groupId>javax.annotation</groupId>
                            <artifactId>javax.annotation-api</artifactId>
                            <version>${javax-annotation.version}</version>
                        </path>
                        <!-- Enable http://errorprone.info -->
                        <path>
                            <groupId>com.google.errorprone</groupId>
                            <artifactId>error_prone_core</artifactId>
                            <version>${errorprone.version}</version>
                        </path>
                    </annotationProcessorPaths>
                </configuration>
            </plugin>
            <plugin>
                <groupId>org.apache.maven.plugins</groupId>
                <artifactId>maven-jar-plugin</artifactId>
                <configuration>
                    <archive>
                        <manifest>
                            <addDefaultImplementationEntries>true</addDefaultImplementationEntries>
                            <addDefaultSpecificationEntries>true</addDefaultSpecificationEntries>
                        </manifest>
                    </archive>
                </configuration>
                <executions>
                    <execution>
                        <goals>
                            <goal>test-jar</goal>
                        </goals>
                    </execution>
                </executions>
            </plugin>

            <plugin>
                <groupId>org.codehaus.mojo</groupId>
                <artifactId>build-helper-maven-plugin</artifactId>
                <version>3.0.0</version>
                <executions>
                    <execution>
                        <phase>validate</phase>
                        <goals>
                            <goal>maven-version</goal>
                        </goals>
                    </execution>
                </executions>
            </plugin>

            <plugin>
                <groupId>org.codehaus.mojo</groupId>
                <artifactId>buildnumber-maven-plugin</artifactId>
                <version>1.4</version>
                <executions>
                    <execution>
                        <phase>validate</phase>
                        <goals>
                            <goal>create</goal>
                        </goals>
                    </execution>
                </executions>
            </plugin>

            <!-- This plugin allows us to run a Groovy script in our Maven POM
                 (see: https://groovy.github.io/gmaven/groovy-maven-plugin/execute.html )
                 We are generating a OS-agnostic version (agnostic.build.dir) of
                 the ${project.build.directory} property (full path of target dir).
                 This is needed by the Surefire & Failsafe plugins (see below)
                 to initialize the Unit Test environment's dspace.cfg file.
                 Otherwise, the Unit Test Framework will not work on Windows OS.
                 This Groovy code was mostly borrowed from:
                 http://stackoverflow.com/questions/3872355/how-to-convert-file-separator-in-maven
            -->
            <plugin>
                <groupId>org.codehaus.gmaven</groupId>
                <artifactId>groovy-maven-plugin</artifactId>
                <executions>
                    <execution>
                        <id>setproperty</id>
                        <phase>initialize</phase>
                        <goals>
                            <goal>execute</goal>
                        </goals>
                        <configuration>
                            <source>
                                project.properties['agnostic.build.dir'] = project.build.directory.replace(File.separator, '/');
                                log.info("Initializing Maven property 'agnostic.build.dir' to: {}", project.properties['agnostic.build.dir']);
                            </source>
                        </configuration>
                    </execution>
                </executions>
            </plugin>

            <plugin>
                <groupId>com.mycila</groupId>
                <artifactId>license-maven-plugin</artifactId>
                <configuration>
                    <excludes>
                        <exclude>src/test/resources/**</exclude>
                        <exclude>src/test/data/**</exclude>
                        <!-- Ignore license header requirements on Flyway upgrade scripts -->
                        <exclude>src/main/resources/org/dspace/storage/rdbms/flywayupgrade/**</exclude>
                    </excludes>
                </configuration>
            </plugin>

        </plugins>
    </build>


    <profiles>
        <profile>
            <id>spotbugs</id>
            <activation>
                <activeByDefault>false</activeByDefault>
            </activation>
            <build>
                <plugins>
                    <plugin>
                        <groupId>com.github.spotbugs</groupId>
                        <artifactId>spotbugs-maven-plugin</artifactId>
                    </plugin>
                </plugins>
            </build>
        </profile>

        <!-- Setup the Unit Test Environment (when -DskipUnitTests=false) -->
        <profile>
            <id>unit-test-environment</id>
            <activation>
                <activeByDefault>false</activeByDefault>
                <property>
                    <name>skipUnitTests</name>
                    <value>false</value>
                </property>
            </activation>
            <build>
                <plugins>
                    <!-- Unit Testing setup: This plugin unzips the
                         'testEnvironment.zip' file (created by dspace-parent POM), into
                         the 'target/testing/' folder, to essentially create a test
                         install of DSpace, against which Tests can be run. -->
                    <plugin>
                        <artifactId>maven-dependency-plugin</artifactId>
                        <configuration>
                            <outputDirectory>${project.build.directory}/testing</outputDirectory>
                            <artifactItems>
                                <artifactItem>
                                    <groupId>org.dspace</groupId>
                                    <artifactId>dspace-parent</artifactId>
                                    <version>${project.version}</version>
                                    <type>zip</type>
                                    <classifier>testEnvironment</classifier>
                                </artifactItem>
                            </artifactItems>
                        </configuration>
                        <executions>
                            <execution>
                                <id>setupUnitTestEnvironment</id>
                                <phase>generate-test-resources</phase>
                                <goals>
                                    <goal>unpack</goal>
                                </goals>
                            </execution>
                        </executions>
                    </plugin>

                    <!-- Run Unit Testing! This plugin just kicks off the tests. -->
                    <plugin>
                        <artifactId>maven-surefire-plugin</artifactId>
                        <configuration>
                            <systemPropertyVariables>
                                <!-- Specify the dspace.dir to use for test environment -->
                                <!-- ${agnostic.build.dir} is set dynamically by groovy-maven-plugin above -->
                                <!-- This system property is loaded by AbstractDSpaceTest to initialize the test environment -->
                                <dspace.dir>${agnostic.build.dir}/testing/dspace/</dspace.dir>
                                <!-- Turn off any DSpace logging -->
                                <dspace.log.init.disable>true</dspace.log.init.disable>
                                <solr.install.dir>${agnostic.build.dir}/testing/dspace/solr/</solr.install.dir>
                            </systemPropertyVariables>
                        </configuration>
                    </plugin>
                </plugins>
            </build>
        </profile>

        <!-- Setup the Integration Test Environment (when -DskipIntegrationTests=false) -->
        <profile>
            <id>integration-test-environment</id>
            <activation>
                <activeByDefault>false</activeByDefault>
                <property>
                    <name>skipIntegrationTests</name>
                    <value>false</value>
                </property>
            </activation>
            <build>
                <plugins>
                    <!-- Integration Testing setup: This plugin unzips the
                         'testEnvironment.zip' file (created by dspace-parent POM), into
                         the 'target/testing/' folder, to essentially create a test
                         install of DSpace, against which Tests can be run. -->
                    <plugin>
                        <artifactId>maven-dependency-plugin</artifactId>
                        <configuration>
                            <outputDirectory>${project.build.directory}/testing</outputDirectory>
                            <artifactItems>
                                <artifactItem>
                                    <groupId>org.dspace</groupId>
                                    <artifactId>dspace-parent</artifactId>
                                    <version>${project.version}</version>
                                    <type>zip</type>
                                    <classifier>testEnvironment</classifier>
                                </artifactItem>
                            </artifactItems>
                        </configuration>
                        <executions>
                            <execution>
                                <id>setupIntegrationTestEnvironment</id>
                                <phase>pre-integration-test</phase>
                                <goals>
                                    <goal>unpack</goal>
                                </goals>
                            </execution>
                        </executions>
                    </plugin>

                    <!-- Run Integration Testing! This plugin just kicks off the tests. -->
                    <plugin>
                        <artifactId>maven-failsafe-plugin</artifactId>
                        <configuration>
                            <systemPropertyVariables>
                                <!-- Specify the dspace.dir to use for test environment -->
                                <!-- ${agnostic.build.dir} is set dynamically by groovy-maven-plugin above -->
                                <dspace.dir>${agnostic.build.dir}/testing/dspace/</dspace.dir>
                                <!-- Turn off any DSpace logging -->
                                <dspace.log.init.disable>true</dspace.log.init.disable>
                                <solr.install.dir>${agnostic.build.dir}/testing/dspace/solr/</solr.install.dir>
                            </systemPropertyVariables>
                        </configuration>
                    </plugin>
                </plugins>
            </build>
        </profile>
    </profiles>

    <dependencies>

        <dependency>
            <groupId>org.hibernate</groupId>
            <artifactId>hibernate-ehcache</artifactId>
            <exclusions>
                <!-- Newer version pulled in via Jersey below -->
                <exclusion>
                    <groupId>org.javassist</groupId>
                    <artifactId>javassist</artifactId>
                </exclusion>
            </exclusions>
        </dependency>
        <dependency>
            <groupId>org.hibernate</groupId>
            <artifactId>hibernate-jpamodelgen</artifactId>
        </dependency>
        <dependency>
            <groupId>org.hibernate.validator</groupId>
            <artifactId>hibernate-validator-cdi</artifactId>
            <version>${hibernate-validator.version}</version>
        </dependency>
        <dependency>
            <groupId>org.hibernate.javax.persistence</groupId>
            <artifactId>hibernate-jpa-2.1-api</artifactId>
            <version>1.0.0.Final</version>
        </dependency>

        <dependency>
            <groupId>org.springframework</groupId>
            <artifactId>spring-orm</artifactId>
        </dependency>

        <dependency>
            <groupId>net.handle</groupId>
            <artifactId>handle</artifactId>
        </dependency>
        <dependency>
            <groupId>net.cnri</groupId>
            <artifactId>cnri-servlet-container</artifactId>
            <exclusions>
                <!-- Newer versions provided in our parent POM -->
                <exclusion>
                    <groupId>org.ow2.asm</groupId>
                    <artifactId>asm-commons</artifactId>
                </exclusion>
                <!-- Newer version of Bouncycastle brought in via solr-cell -->
                <exclusion>
                    <groupId>org.bouncycastle</groupId>
                    <artifactId>bcpkix-jdk15on</artifactId>
                </exclusion>
                <exclusion>
                    <groupId>org.bouncycastle</groupId>
                    <artifactId>bcprov-jdk15on</artifactId>
                </exclusion>
                <!-- Newer version of Jetty in our parent POM & via Solr -->
                <exclusion>
                    <groupId>org.eclipse.jetty</groupId>
                    <artifactId>jetty-alpn-java-server</artifactId>
                </exclusion>
                <exclusion>
                    <groupId>org.eclipse.jetty</groupId>
                    <artifactId>jetty-deploy</artifactId>
                </exclusion>
                <exclusion>
                    <groupId>org.eclipse.jetty</groupId>
                    <artifactId>jetty-servlet</artifactId>
                </exclusion>
                <exclusion>
                    <groupId>org.eclipse.jetty</groupId>
                    <artifactId>jetty-servlets</artifactId>
                </exclusion>
                <exclusion>
                    <groupId>org.eclipse.jetty</groupId>
                    <artifactId>jetty-webapp</artifactId>
                </exclusion>
                <exclusion>
                    <groupId>org.eclipse.jetty</groupId>
                    <artifactId>jetty-xml</artifactId>
                </exclusion>
                <exclusion>
                    <groupId>org.eclipse.jetty.http2</groupId>
                    <artifactId>http2-common</artifactId>
                </exclusion>
                <exclusion>
                    <groupId>org.eclipse.jetty.http2</groupId>
                    <artifactId>http2-server</artifactId>
                </exclusion>
            </exclusions>
        </dependency>
        <!-- Jetty is needed to run Handle Server -->
        <dependency>
            <groupId>org.eclipse.jetty</groupId>
            <artifactId>jetty-server</artifactId>
        </dependency>
        <dependency>
            <groupId>org.dspace</groupId>
            <artifactId>mets</artifactId>
        </dependency>
        <dependency>
            <groupId>org.apache.jena</groupId>
            <artifactId>apache-jena-libs</artifactId>
            <type>pom</type>
            <exclusions>
                <exclusion>
                    <groupId>log4j</groupId>
                    <artifactId>log4j</artifactId>
                </exclusion>
            </exclusions>
        </dependency>
        <dependency>
            <groupId>commons-cli</groupId>
            <artifactId>commons-cli</artifactId>
        </dependency>
        <dependency>
            <groupId>commons-codec</groupId>
            <artifactId>commons-codec</artifactId>
        </dependency>
        <dependency>
            <groupId>org.apache.commons</groupId>
            <artifactId>commons-collections4</artifactId>
        </dependency>
        <dependency>
            <groupId>org.apache.commons</groupId>
            <artifactId>commons-dbcp2</artifactId>
        </dependency>
        <dependency>
            <groupId>commons-fileupload</groupId>
            <artifactId>commons-fileupload</artifactId>
        </dependency>

        <dependency>
            <groupId>commons-io</groupId>
            <artifactId>commons-io</artifactId>
        </dependency>
        <dependency>
            <groupId>org.apache.commons</groupId>
            <artifactId>commons-lang3</artifactId>
        </dependency>
        <dependency>
            <groupId>org.apache.commons</groupId>
            <artifactId>commons-pool2</artifactId>
        </dependency>
        <dependency>
            <groupId>commons-validator</groupId>
            <artifactId>commons-validator</artifactId>
        </dependency>
        <dependency>
            <groupId>javax.mail</groupId>
            <artifactId>mail</artifactId>
        </dependency>
        <dependency>
            <groupId>javax.servlet</groupId>
            <artifactId>javax.servlet-api</artifactId>
            <scope>provided</scope>
        </dependency>
        <dependency>
            <groupId>javax.annotation</groupId>
            <artifactId>javax.annotation-api</artifactId>
        </dependency>
        <dependency>
            <groupId>jaxen</groupId>
            <artifactId>jaxen</artifactId>
            <exclusions>
                <exclusion>
                    <artifactId>xom</artifactId>
                    <groupId>xom</groupId>
                </exclusion>
            </exclusions>
        </dependency>
        <dependency>
            <groupId>org.jdom</groupId>
            <artifactId>jdom</artifactId>
        </dependency>
        <dependency>
            <groupId>org.apache.pdfbox</groupId>
            <artifactId>pdfbox</artifactId>
        </dependency>
        <dependency>
            <groupId>org.apache.pdfbox</groupId>
            <artifactId>fontbox</artifactId>
        </dependency>
        <dependency>
            <groupId>org.apache.poi</groupId>
            <artifactId>poi-scratchpad</artifactId>
        </dependency>
        <dependency>
            <groupId>xalan</groupId>
            <artifactId>xalan</artifactId>
        </dependency>
        <dependency>
            <groupId>xerces</groupId>
            <artifactId>xercesImpl</artifactId>
        </dependency>
        <dependency>
            <groupId>com.ibm.icu</groupId>
            <artifactId>icu4j</artifactId>
        </dependency>
        <dependency>
            <groupId>org.dspace</groupId>
            <artifactId>oclc-harvester2</artifactId>
        </dependency>
        <dependency>
            <groupId>org.dspace</groupId>
            <artifactId>dspace-services</artifactId>
        </dependency>
        <dependency>
            <groupId>junit</groupId>
            <artifactId>junit</artifactId>
            <scope>test</scope>
        </dependency>
        <dependency>
            <groupId>org.hamcrest</groupId>
            <artifactId>hamcrest-all</artifactId>
            <scope>test</scope>
        </dependency>
        <dependency>
            <groupId>com.h2database</groupId>
            <artifactId>h2</artifactId>
            <scope>test</scope>
        </dependency>
        <dependency>
            <groupId>org.mockito</groupId>
            <artifactId>mockito-inline</artifactId>
            <scope>test</scope>
            <exclusions>
                <!-- Different version provided by hibernate-ehcache -->
                <exclusion>
                    <groupId>net.bytebuddy</groupId>
                    <artifactId>byte-buddy</artifactId>
                </exclusion>
            </exclusions>
        </dependency>
        <dependency>
            <groupId>org.springframework</groupId>
            <artifactId>spring-test</artifactId>
            <scope>test</scope>
        </dependency>
        <!-- Used for RSS / ATOM syndication feeds -->
        <dependency>
            <groupId>org.rometools</groupId>
            <artifactId>rome-modules</artifactId>
            <version>1.0</version>
        </dependency>
        <dependency>
            <groupId>org.jbibtex</groupId>
            <artifactId>jbibtex</artifactId>
            <version>1.0.10</version>
        </dependency>
        <dependency>
            <groupId>org.apache.httpcomponents</groupId>
            <artifactId>httpclient</artifactId>
        </dependency>

        <dependency>
            <groupId>org.apache.solr</groupId>
            <artifactId>solr-solrj</artifactId>
            <version>${solr.client.version}</version>
            <exclusions>
                <!-- Newer Jetty version brought in via Parent POM -->
                <exclusion>
                    <groupId>org.eclipse.jetty</groupId>
                    <artifactId>jetty-http</artifactId>
                </exclusion>
                <exclusion>
                    <groupId>org.eclipse.jetty</groupId>
                    <artifactId>jetty-io</artifactId>
                </exclusion>
                <exclusion>
                    <groupId>org.eclipse.jetty</groupId>
                    <artifactId>jetty-util</artifactId>
                </exclusion>
            </exclusions>
        </dependency>
        <!-- Solr Core is needed for Integration Tests (to run a MockSolrServer)     -->
        <!-- The following Solr / Lucene dependencies also support integration tests -->
        <dependency>
            <groupId>org.apache.solr</groupId>
            <artifactId>solr-core</artifactId>
            <scope>test</scope>
            <version>${solr.client.version}</version>
            <exclusions>
                <!-- Newer version brought in by opencsv -->
                <exclusion>
                    <groupId>org.apache.commons</groupId>
                    <artifactId>commons-text</artifactId>
                </exclusion>
                <!-- Newer Jetty version brought in via Parent POM -->
                <exclusion>
                    <groupId>org.eclipse.jetty</groupId>
                    <artifactId>jetty-http</artifactId>
                </exclusion>
                <exclusion>
                    <groupId>org.eclipse.jetty</groupId>
                    <artifactId>jetty-io</artifactId>
                </exclusion>
                <exclusion>
                    <groupId>org.eclipse.jetty</groupId>
                    <artifactId>jetty-util</artifactId>
                </exclusion>
            </exclusions>
        </dependency>
        <dependency>
            <groupId>org.apache.solr</groupId>
            <artifactId>solr-cell</artifactId>
            <exclusions>
                <!-- Newer version brought in by opencsv -->
                <exclusion>
                    <groupId>org.apache.commons</groupId>
                    <artifactId>commons-text</artifactId>
                </exclusion>
                <!-- Newer Jetty version brought in via Parent POM -->
                <exclusion>
                    <groupId>org.eclipse.jetty</groupId>
                    <artifactId>jetty-http</artifactId>
                </exclusion>
                <exclusion>
                    <groupId>org.eclipse.jetty</groupId>
                    <artifactId>jetty-io</artifactId>
                </exclusion>
                <exclusion>
                    <groupId>org.eclipse.jetty</groupId>
                    <artifactId>jetty-util</artifactId>
                </exclusion>
            </exclusions>
        </dependency>
        <dependency>
            <groupId>org.apache.lucene</groupId>
            <artifactId>lucene-core</artifactId>
        </dependency>
        <!-- Used for full-text indexing with Solr -->
        <dependency>
            <groupId>org.apache.tika</groupId>
            <artifactId>tika-parsers</artifactId>
        </dependency>
        <dependency>
            <groupId>org.apache.lucene</groupId>
            <artifactId>lucene-analyzers-icu</artifactId>
            <scope>test</scope>
        </dependency>
        <dependency>
            <groupId>org.apache.lucene</groupId>
            <artifactId>lucene-analyzers-smartcn</artifactId>
            <scope>test</scope>
        </dependency>
        <dependency>
            <groupId>org.apache.lucene</groupId>
            <artifactId>lucene-analyzers-stempel</artifactId>
            <scope>test</scope>
        </dependency>
        <dependency>
            <groupId>org.apache.xmlbeans</groupId>
            <artifactId>xmlbeans</artifactId>
        </dependency>

        <dependency>
            <groupId>com.maxmind.geoip2</groupId>
            <artifactId>geoip2</artifactId>
            <version>2.11.0</version>
        </dependency>
        <dependency>
            <groupId>org.apache.ant</groupId>
            <artifactId>ant</artifactId>
        </dependency>
        <dependency>
            <groupId>dnsjava</groupId>
            <artifactId>dnsjava</artifactId>
            <version>2.1.7</version>
        </dependency>

        <dependency>
            <groupId>com.coverity.security</groupId>
            <artifactId>coverity-escapers</artifactId>
            <version>1.1.1</version>
        </dependency>

        <!--  Gson: Java to Json conversion -->
        <dependency>
            <groupId>com.google.code.gson</groupId>
            <artifactId>gson</artifactId>
            <scope>compile</scope>
        </dependency>

        <dependency>
            <groupId>com.google.guava</groupId>
            <artifactId>guava</artifactId>
        </dependency>

        <dependency>
            <groupId>org.postgresql</groupId>
            <artifactId>postgresql</artifactId>
        </dependency>

        <dependency>
            <groupId>jdbm</groupId>
            <artifactId>jdbm</artifactId>
            <version>1.0</version>
        </dependency>

        <!-- For ImageMagick MediaFilters -->
        <dependency>
            <groupId>org.im4java</groupId>
            <artifactId>im4java</artifactId>
            <version>1.4.0</version>
        </dependency>

        <!-- Flyway DB API (flywaydb.org) is used to manage DB upgrades automatically. -->
        <dependency>
            <groupId>org.flywaydb</groupId>
            <artifactId>flyway-core</artifactId>
            <version>6.5.5</version>
        </dependency>

        <!-- Google Analytics -->
        <dependency>
            <groupId>com.google.apis</groupId>
            <artifactId>google-api-services-analytics</artifactId>
        </dependency>
        <dependency>
            <groupId>com.google.api-client</groupId>
            <artifactId>google-api-client</artifactId>
        </dependency>
        <dependency>
            <groupId>com.google.http-client</groupId>
            <artifactId>google-http-client</artifactId>
        </dependency>
        <dependency>
            <groupId>com.google.http-client</groupId>
            <artifactId>google-http-client-jackson2</artifactId>
        </dependency>
        <dependency>
            <groupId>com.google.oauth-client</groupId>
            <artifactId>google-oauth-client</artifactId>
        </dependency>

        <!-- FindBugs -->
        <dependency>
            <groupId>com.google.code.findbugs</groupId>
            <artifactId>jsr305</artifactId>
        </dependency>
        <dependency>
            <groupId>com.google.code.findbugs</groupId>
            <artifactId>annotations</artifactId>
        </dependency>

        <dependency>
            <groupId>joda-time</groupId>
            <artifactId>joda-time</artifactId>
        </dependency>
        <dependency>
            <groupId>javax.inject</groupId>
            <artifactId>javax.inject</artifactId>
            <version>1</version>
            <type>jar</type>
        </dependency>

        <!-- JAXB API and implementation (no longer bundled as of Java 11) -->
        <dependency>
            <groupId>javax.xml.bind</groupId>
            <artifactId>jaxb-api</artifactId>
        </dependency>
        <dependency>
            <groupId>org.glassfish.jaxb</groupId>
            <artifactId>jaxb-runtime</artifactId>
        </dependency>

        <!-- Apache Axiom -->
        <dependency>
            <groupId>org.apache.ws.commons.axiom</groupId>
            <artifactId>axiom-impl</artifactId>
            <version>${axiom.version}</version>
            <exclusions>
                <!-- Exclude Geronimo as it is NOT necessary when using javax.activation (which we use)
                     See: https://ws.apache.org/axiom/userguide/ch04.html#d0e732 -->
                <exclusion>
                    <groupId>org.apache.geronimo.specs</groupId>
                    <artifactId>*</artifactId>
                </exclusion>
                <!-- Exclude Woodstox, as later version provided by Solr dependencies -->
                <exclusion>
                    <groupId>org.codehaus.woodstox</groupId>
                    <artifactId>woodstox-core-asl</artifactId>
                </exclusion>
            </exclusions>
        </dependency>
        <dependency>
            <groupId>org.apache.ws.commons.axiom</groupId>
            <artifactId>axiom-api</artifactId>
            <version>${axiom.version}</version>
            <exclusions>
                <!-- Exclude Geronimo as it is NOT necessary when using javax.activation (which we use)
                     See: https://ws.apache.org/axiom/userguide/ch04.html#d0e732 -->
                <exclusion>
                    <groupId>org.apache.geronimo.specs</groupId>
                    <artifactId>*</artifactId>
                </exclusion>
                <!-- Exclude Woodstox, as later version provided by Solr dependencies -->
                <exclusion>
                    <groupId>org.codehaus.woodstox</groupId>
                    <artifactId>woodstox-core-asl</artifactId>
                </exclusion>
            </exclusions>
        </dependency>

        <!-- Jersey / JAX-RS client (javax.ws.rs.*) dependencies needed to integrate with external sources/services -->
        <dependency>
            <groupId>org.glassfish.jersey.core</groupId>
            <artifactId>jersey-client</artifactId>
            <version>${jersey.version}</version>
        </dependency>
        <!-- Required because Jersey no longer includes a dependency injection provider by default.
             Needed to support PubMed API call in "PubmedImportMetadataSourceServiceImpl.GetRecord" -->
        <dependency>
            <groupId>org.glassfish.jersey.inject</groupId>
            <artifactId>jersey-hk2</artifactId>
            <version>${jersey.version}</version>
        </dependency>

        <!-- S3 -->
        <dependency>
            <groupId>com.amazonaws</groupId>
            <artifactId>aws-java-sdk-s3</artifactId>
            <version>1.10.50</version>
        </dependency>

        <dependency>
            <groupId>org.orcid</groupId>
            <artifactId>orcid-model</artifactId>
            <version>3.0.2</version>
            <exclusions>
                <exclusion>
                    <groupId>javax.validation</groupId>
                    <artifactId>validation-api</artifactId>
                </exclusion>
                <exclusion>
                    <groupId>com.fasterxml.jackson.jaxrs</groupId>
                    <artifactId>jackson-jaxrs-json-provider</artifactId>
                </exclusion>
                <exclusion>
                    <groupId>org.yaml</groupId>
                    <artifactId>snakeyaml</artifactId>
                </exclusion>
                <exclusion>
                    <groupId>org.javassist</groupId>
                    <artifactId>javassist</artifactId>
                </exclusion>
<<<<<<< HEAD
				<exclusion>
					<groupId>com.sun.jersey</groupId>
					<artifactId>jersey-core</artifactId>
				</exclusion>
				<exclusion>
					<groupId>javax.ws.rs</groupId>
					<artifactId>jsr311-api</artifactId>
				</exclusion>
=======
                <exclusion>
                	<groupId>io.swagger</groupId>
                	<artifactId>swagger-jersey-jaxrs</artifactId>
                </exclusion>
>>>>>>> ebd54fff
            </exclusions>
        </dependency>

        <dependency>
            <groupId>org.json</groupId>
            <artifactId>json</artifactId>
            <version>20180130</version>
        </dependency>
        
        <!-- To extract metadata from Json response, e.g. SimpleJsonPathMetadataContributor -->
        <dependency>
            <groupId>com.jayway.jsonpath</groupId>
            <artifactId>json-path</artifactId>
            <version>${json-path.version}</version>
        </dependency>

        <!-- Used for Solr core export/import -->
        <dependency>
            <groupId>com.opencsv</groupId>
            <artifactId>opencsv</artifactId>
            <version>5.2</version>
        </dependency>

        <!-- Email templating -->
        <dependency>
            <groupId>org.apache.velocity</groupId>
            <artifactId>velocity-engine-core</artifactId>
            <version>2.0</version>
            <type>jar</type>
        </dependency>

        <dependency>
            <groupId>org.xmlunit</groupId>
            <artifactId>xmlunit-core</artifactId>
            <version>2.6.3</version>
            <scope>test</scope>
        </dependency>

       <dependency>
            <groupId>org.apache.bcel</groupId>
            <artifactId>bcel</artifactId>
            <version>6.4.0</version>
        </dependency>
        
        <dependency>
		    <groupId>org.apache.xmlgraphics</groupId>
		    <artifactId>fop</artifactId>
		    <version>2.5</version>
		    <exclusions>
		        <exclusion>
		        	<groupId>javax.servlet</groupId>
	      			<artifactId>servlet-api</artifactId>
		        </exclusion>
	      	</exclusions> 
		</dependency>
		
		<dependency>
	        <groupId>de.undercouch</groupId>
	        <artifactId>citeproc-java</artifactId>
	        <version>1.0.1</version>
	        <exclusions>
	            <exclusion>
	               <groupId>org.apache.commons</groupId>
	               <artifactId>commons-lang3</artifactId>
	            </exclusion>
	            <exclusion>
	               <groupId>org.jbibtex</groupId>
	               <artifactId>jbibtex</artifactId>
	            </exclusion>
	            <exclusion>
	               <groupId>org.antlr</groupId>
	               <artifactId>antlr4-runtime</artifactId>
	            </exclusion>
         	</exclusions>
      </dependency>
      <dependency>
	      <groupId>org.citationstyles</groupId>
	      <artifactId>locales</artifactId>
	      <version>1.0</version>
      </dependency>
      <dependency>
	      <groupId>org.citationstyles</groupId>
	      <artifactId>styles</artifactId>
	      <version>1.0</version>
      </dependency>

    </dependencies>

</project><|MERGE_RESOLUTION|>--- conflicted
+++ resolved
@@ -856,21 +856,18 @@
                     <groupId>org.javassist</groupId>
                     <artifactId>javassist</artifactId>
                 </exclusion>
-<<<<<<< HEAD
-				<exclusion>
-					<groupId>com.sun.jersey</groupId>
-					<artifactId>jersey-core</artifactId>
-				</exclusion>
-				<exclusion>
-					<groupId>javax.ws.rs</groupId>
-					<artifactId>jsr311-api</artifactId>
-				</exclusion>
-=======
                 <exclusion>
                 	<groupId>io.swagger</groupId>
                 	<artifactId>swagger-jersey-jaxrs</artifactId>
                 </exclusion>
->>>>>>> ebd54fff
+                <exclusion>
+                    <groupId>com.sun.jersey</groupId>
+                    <artifactId>jersey-core</artifactId>
+                </exclusion>
+                <exclusion>
+                    <groupId>javax.ws.rs</groupId>
+                    <artifactId>jsr311-api</artifactId>
+                </exclusion>
             </exclusions>
         </dependency>
 
