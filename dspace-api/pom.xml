--- conflicted
+++ resolved
@@ -12,12 +12,7 @@
     <parent>
         <groupId>org.dspace</groupId>
         <artifactId>dspace-parent</artifactId>
-<<<<<<< HEAD
         <version>cris-2021.01.01-SNAPSHOT</version>
-=======
-        <version>7.1-SNAPSHOT</version>
->>>>>>> 3d9df392
-        <relativePath>..</relativePath>
     </parent>
 
     <properties>
