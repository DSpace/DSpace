<project xmlns="http://maven.apache.org/POM/4.0.0" xmlns:xsi="http://www.w3.org/2001/XMLSchema-instance" xsi:schemaLocation="http://maven.apache.org/POM/4.0.0 http://maven.apache.org/maven-v4_0_0.xsd">
    <modelVersion>4.0.0</modelVersion>
    <groupId>org.dspace</groupId>
    <artifactId>dspace-api</artifactId>
    <name>DSpace Kernel :: API and Implementation</name>
    <description>DSpace core data model and service APIs.</description>

    <!--
       A Parent POM that Maven inherits DSpace Defaults
       POM attributes from.
    -->
    <parent>
        <groupId>org.dspace</groupId>
        <artifactId>dspace-parent</artifactId>
        <version>7.0-beta5-SNAPSHOT</version>
        <relativePath>..</relativePath>
    </parent>

    <properties>
        <!-- This is the path to the root [dspace-src] directory. -->
        <root.basedir>${basedir}/..</root.basedir>
    </properties>

    <!--
       Runtime and Compile Time dependencies for DSpace.
    -->
    <build>
        <resources>
            <resource>
                <directory>src/main/resources</directory>
                <includes>
                    <include>maven.properties</include>
                    <include>scm.properties</include>
                </includes>
                <filtering>true</filtering>
            </resource>
            <resource>
                <directory>src/main/resources</directory>
                <excludes>
                    <exclude>maven.properties</exclude>
                    <exclude>scm.properties</exclude>
                </excludes>
                <filtering>false</filtering>
            </resource>
        </resources>
        <plugins>
            <plugin>
                <groupId>org.apache.maven.plugins</groupId>
                <artifactId>maven-compiler-plugin</artifactId>
                <configuration>
                    <debug>true</debug>
                    <showDeprecation>true</showDeprecation>
                    <annotationProcessorPaths>
                        <!-- Enable Hibernate's Metamodel Generator to generate metadata model classes
                             (ending in _ suffix) for more type-safe Criteria queries -->
                        <path>
                            <groupId>org.hibernate</groupId>
                            <artifactId>hibernate-jpamodelgen</artifactId>
                            <version>${hibernate.version}</version>
                        </path>
                        <!-- Enable JAXB -->
                        <path>
                            <groupId>javax.xml.bind</groupId>
                            <artifactId>jaxb-api</artifactId>
                            <version>${jaxb-api.version}</version>
                        </path>
                        <!-- Enable Commons Annotations -->
                        <path>
                            <groupId>javax.annotation</groupId>
                            <artifactId>javax.annotation-api</artifactId>
                            <version>${javax-annotation.version}</version>
                        </path>
                        <!-- Enable http://errorprone.info -->
                        <path>
                            <groupId>com.google.errorprone</groupId>
                            <artifactId>error_prone_core</artifactId>
                            <version>${errorprone.version}</version>
                        </path>
                    </annotationProcessorPaths>
                </configuration>
            </plugin>
            <plugin>
                <groupId>org.apache.maven.plugins</groupId>
                <artifactId>maven-jar-plugin</artifactId>
                <configuration>
                    <archive>
                        <manifest>
                            <addDefaultImplementationEntries>true</addDefaultImplementationEntries>
                            <addDefaultSpecificationEntries>true</addDefaultSpecificationEntries>
                        </manifest>
                    </archive>
                </configuration>
                <executions>
                    <execution>
                        <goals>
                            <goal>test-jar</goal>
                        </goals>
                    </execution>
                </executions>
            </plugin>

            <plugin>
                <groupId>org.codehaus.mojo</groupId>
                <artifactId>build-helper-maven-plugin</artifactId>
                <version>3.0.0</version>
                <executions>
                    <execution>
                        <phase>validate</phase>
                        <goals>
                            <goal>maven-version</goal>
                        </goals>
                    </execution>
                </executions>
            </plugin>

            <plugin>
                <groupId>org.codehaus.mojo</groupId>
                <artifactId>buildnumber-maven-plugin</artifactId>
                <version>1.4</version>
                <executions>
                    <execution>
                        <phase>validate</phase>
                        <goals>
                            <goal>create</goal>
                        </goals>
                    </execution>
                </executions>
            </plugin>

            <!-- This plugin allows us to run a Groovy script in our Maven POM
                 (see: https://groovy.github.io/gmaven/groovy-maven-plugin/execute.html )
                 We are generating a OS-agnostic version (agnostic.build.dir) of
                 the ${project.build.directory} property (full path of target dir).
                 This is needed by the Surefire & Failsafe plugins (see below)
                 to initialize the Unit Test environment's dspace.cfg file.
                 Otherwise, the Unit Test Framework will not work on Windows OS.
                 This Groovy code was mostly borrowed from:
                 http://stackoverflow.com/questions/3872355/how-to-convert-file-separator-in-maven
            -->
            <plugin>
                <groupId>org.codehaus.gmaven</groupId>
                <artifactId>groovy-maven-plugin</artifactId>
                <executions>
                    <execution>
                        <id>setproperty</id>
                        <phase>initialize</phase>
                        <goals>
                            <goal>execute</goal>
                        </goals>
                        <configuration>
                            <source>
                                project.properties['agnostic.build.dir'] = project.build.directory.replace(File.separator, '/');
                                log.info("Initializing Maven property 'agnostic.build.dir' to: {}", project.properties['agnostic.build.dir']);
                            </source>
                        </configuration>
                    </execution>
                </executions>
            </plugin>

            <plugin>
                <groupId>com.mycila</groupId>
                <artifactId>license-maven-plugin</artifactId>
                <configuration>
                    <excludes>
                        <exclude>src/test/resources/**</exclude>
                        <exclude>src/test/data/**</exclude>
                        <!-- Ignore license header requirements on Flyway upgrade scripts -->
                        <exclude>src/main/resources/org/dspace/storage/rdbms/flywayupgrade/**</exclude>
                    </excludes>
                </configuration>
            </plugin>

        </plugins>
    </build>


    <profiles>
        <profile>
            <id>spotbugs</id>
            <activation>
                <activeByDefault>false</activeByDefault>
            </activation>
            <build>
                <plugins>
                    <plugin>
                        <groupId>com.github.spotbugs</groupId>
                        <artifactId>spotbugs-maven-plugin</artifactId>
                    </plugin>
                </plugins>
            </build>
        </profile>

        <!-- Setup the Unit Test Environment (when -DskipUnitTests=false) -->
        <profile>
            <id>unit-test-environment</id>
            <activation>
                <activeByDefault>false</activeByDefault>
                <property>
                    <name>skipUnitTests</name>
                    <value>false</value>
                </property>
            </activation>
            <build>
                <plugins>
                    <!-- Unit Testing setup: This plugin unzips the
                         'testEnvironment.zip' file (created by dspace-parent POM), into
                         the 'target/testing/' folder, to essentially create a test
                         install of DSpace, against which Tests can be run. -->
                    <plugin>
                        <artifactId>maven-dependency-plugin</artifactId>
                        <configuration>
                            <outputDirectory>${project.build.directory}/testing</outputDirectory>
                            <artifactItems>
                                <artifactItem>
                                    <groupId>org.dspace</groupId>
                                    <artifactId>dspace-parent</artifactId>
                                    <version>${project.version}</version>
                                    <type>zip</type>
                                    <classifier>testEnvironment</classifier>
                                </artifactItem>
                            </artifactItems>
                        </configuration>
                        <executions>
                            <execution>
                                <id>setupUnitTestEnvironment</id>
                                <phase>generate-test-resources</phase>
                                <goals>
                                    <goal>unpack</goal>
                                </goals>
                            </execution>
                        </executions>
                    </plugin>

                    <!-- Run Unit Testing! This plugin just kicks off the tests. -->
                    <plugin>
                        <artifactId>maven-surefire-plugin</artifactId>
                        <configuration>
                            <systemPropertyVariables>
                                <!-- Specify the dspace.dir to use for test environment -->
                                <!-- ${agnostic.build.dir} is set dynamically by groovy-maven-plugin above -->
                                <!-- This system property is loaded by AbstractDSpaceTest to initialize the test environment -->
                                <dspace.dir>${agnostic.build.dir}/testing/dspace/</dspace.dir>
                                <!-- Turn off any DSpace logging -->
                                <dspace.log.init.disable>true</dspace.log.init.disable>
                                <solr.install.dir>${agnostic.build.dir}/testing/dspace/solr/</solr.install.dir>
                            </systemPropertyVariables>
                        </configuration>
                    </plugin>
                </plugins>
            </build>
        </profile>

        <!-- Setup the Integration Test Environment (when -DskipIntegrationTests=false) -->
        <profile>
            <id>integration-test-environment</id>
            <activation>
                <activeByDefault>false</activeByDefault>
                <property>
                    <name>skipIntegrationTests</name>
                    <value>false</value>
                </property>
            </activation>
            <build>
                <plugins>
                    <!-- Integration Testing setup: This plugin unzips the
                         'testEnvironment.zip' file (created by dspace-parent POM), into
                         the 'target/testing/' folder, to essentially create a test
                         install of DSpace, against which Tests can be run. -->
                    <plugin>
                        <artifactId>maven-dependency-plugin</artifactId>
                        <configuration>
                            <outputDirectory>${project.build.directory}/testing</outputDirectory>
                            <artifactItems>
                                <artifactItem>
                                    <groupId>org.dspace</groupId>
                                    <artifactId>dspace-parent</artifactId>
                                    <version>${project.version}</version>
                                    <type>zip</type>
                                    <classifier>testEnvironment</classifier>
                                </artifactItem>
                            </artifactItems>
                        </configuration>
                        <executions>
                            <execution>
                                <id>setupIntegrationTestEnvironment</id>
                                <phase>pre-integration-test</phase>
                                <goals>
                                    <goal>unpack</goal>
                                </goals>
                            </execution>
                        </executions>
                    </plugin>

                    <!-- Run Integration Testing! This plugin just kicks off the tests. -->
                    <plugin>
                        <artifactId>maven-failsafe-plugin</artifactId>
                        <configuration>
                            <systemPropertyVariables>
                                <!-- Specify the dspace.dir to use for test environment -->
                                <!-- ${agnostic.build.dir} is set dynamically by groovy-maven-plugin above -->
                                <dspace.dir>${agnostic.build.dir}/testing/dspace/</dspace.dir>
                                <!-- Turn off any DSpace logging -->
                                <dspace.log.init.disable>true</dspace.log.init.disable>
                                <solr.install.dir>${agnostic.build.dir}/testing/dspace/solr/</solr.install.dir>
                            </systemPropertyVariables>
                        </configuration>
                    </plugin>
                </plugins>
            </build>
        </profile>
    </profiles>

    <dependencies>

        <dependency>
            <groupId>org.hibernate</groupId>
            <artifactId>hibernate-ehcache</artifactId>
            <exclusions>
                <!-- Newer version pulled in via Jersey below -->
                <exclusion>
                    <groupId>org.javassist</groupId>
                    <artifactId>javassist</artifactId>
                </exclusion>
            </exclusions>
        </dependency>
        <dependency>
            <groupId>org.hibernate</groupId>
            <artifactId>hibernate-jpamodelgen</artifactId>
        </dependency>
        <dependency>
            <groupId>org.hibernate.validator</groupId>
            <artifactId>hibernate-validator-cdi</artifactId>
            <version>${hibernate-validator.version}</version>
        </dependency>
        <dependency>
            <groupId>org.hibernate.javax.persistence</groupId>
            <artifactId>hibernate-jpa-2.1-api</artifactId>
            <version>1.0.0.Final</version>
        </dependency>

        <dependency>
            <groupId>org.springframework</groupId>
            <artifactId>spring-orm</artifactId>
        </dependency>

        <dependency>
            <groupId>net.handle</groupId>
            <artifactId>handle</artifactId>
        </dependency>
        <dependency>
            <groupId>net.cnri</groupId>
            <artifactId>cnri-servlet-container</artifactId>
            <exclusions>
                <!-- Newer versions provided in our parent POM -->
                <exclusion>
                    <groupId>org.ow2.asm</groupId>
                    <artifactId>asm-commons</artifactId>
                </exclusion>
            </exclusions>
        </dependency>
        <!-- Jetty is needed to run Handle Server -->
        <dependency>
            <groupId>org.eclipse.jetty</groupId>
            <artifactId>jetty-server</artifactId>
        </dependency>
        <dependency>
            <groupId>org.dspace</groupId>
            <artifactId>mets</artifactId>
        </dependency>
        <dependency>
            <groupId>org.apache.jena</groupId>
            <artifactId>apache-jena-libs</artifactId>
            <type>pom</type>
        </dependency>
        <dependency>
            <groupId>commons-cli</groupId>
            <artifactId>commons-cli</artifactId>
        </dependency>
        <dependency>
            <groupId>commons-codec</groupId>
            <artifactId>commons-codec</artifactId>
        </dependency>
        <dependency>
            <groupId>org.apache.commons</groupId>
            <artifactId>commons-collections4</artifactId>
        </dependency>
        <dependency>
            <groupId>org.apache.commons</groupId>
            <artifactId>commons-dbcp2</artifactId>
        </dependency>
        <dependency>
            <groupId>commons-fileupload</groupId>
            <artifactId>commons-fileupload</artifactId>
        </dependency>

        <dependency>
            <groupId>commons-io</groupId>
            <artifactId>commons-io</artifactId>
        </dependency>
        <dependency>
            <groupId>org.apache.commons</groupId>
            <artifactId>commons-lang3</artifactId>
        </dependency>
        <dependency>
            <groupId>org.apache.commons</groupId>
            <artifactId>commons-pool2</artifactId>
        </dependency>
        <dependency>
            <groupId>commons-validator</groupId>
            <artifactId>commons-validator</artifactId>
        </dependency>
        <dependency>
            <groupId>javax.mail</groupId>
            <artifactId>mail</artifactId>
        </dependency>
        <dependency>
            <groupId>javax.servlet</groupId>
            <artifactId>javax.servlet-api</artifactId>
            <scope>provided</scope>
        </dependency>
        <dependency>
            <groupId>jaxen</groupId>
            <artifactId>jaxen</artifactId>
            <exclusions>
                <exclusion>
                    <artifactId>xom</artifactId>
                    <groupId>xom</groupId>
                </exclusion>
            </exclusions>
        </dependency>
        <dependency>
            <groupId>org.jdom</groupId>
            <artifactId>jdom</artifactId>
        </dependency>
        <dependency>
            <groupId>org.apache.pdfbox</groupId>
            <artifactId>pdfbox</artifactId>
        </dependency>
        <dependency>
            <groupId>org.apache.pdfbox</groupId>
            <artifactId>fontbox</artifactId>
        </dependency>
        <dependency>
            <groupId>org.apache.poi</groupId>
            <artifactId>poi-scratchpad</artifactId>
        </dependency>
        <dependency>
            <groupId>xalan</groupId>
            <artifactId>xalan</artifactId>
        </dependency>
        <dependency>
            <groupId>xerces</groupId>
            <artifactId>xercesImpl</artifactId>
        </dependency>
        <dependency>
            <groupId>com.ibm.icu</groupId>
            <artifactId>icu4j</artifactId>
        </dependency>
        <dependency>
            <groupId>org.dspace</groupId>
            <artifactId>oclc-harvester2</artifactId>
        </dependency>
        <dependency>
            <groupId>org.dspace</groupId>
            <artifactId>dspace-services</artifactId>
        </dependency>
        <dependency>
            <groupId>junit</groupId>
            <artifactId>junit</artifactId>
            <scope>test</scope>
        </dependency>
        <dependency>
            <groupId>org.hamcrest</groupId>
            <artifactId>hamcrest-all</artifactId>
            <scope>test</scope>
        </dependency>
        <dependency>
            <groupId>com.h2database</groupId>
            <artifactId>h2</artifactId>
            <scope>test</scope>
        </dependency>
        <dependency>
            <groupId>org.mockito</groupId>
            <artifactId>mockito-core</artifactId>
            <scope>test</scope>
        </dependency>
        <dependency>
            <groupId>org.springframework</groupId>
            <artifactId>spring-test</artifactId>
            <scope>test</scope>
        </dependency>
        <!-- Used for RSS / ATOM syndication feeds -->
        <dependency>
            <groupId>org.rometools</groupId>
            <artifactId>rome-modules</artifactId>
            <version>1.0</version>
        </dependency>
        <dependency>
            <groupId>gr.ekt.bte</groupId>
            <artifactId>bte-io</artifactId>
            <version>0.9.3.5</version>
            <exclusions>
                <exclusion>
                    <groupId>net.bytebuddy</groupId>
                    <artifactId>byte-buddy</artifactId>
                </exclusion>
            </exclusions>
        </dependency>
        <dependency>
            <groupId>org.apache.httpcomponents</groupId>
            <artifactId>httpclient</artifactId>
        </dependency>

        <dependency>
            <groupId>org.apache.solr</groupId>
            <artifactId>solr-solrj</artifactId>
            <version>${solr.client.version}</version>
        </dependency>
        <!-- Solr Core is needed for Integration Tests (to run a MockSolrServer)     -->
        <!-- The following Solr / Lucene dependencies also support integration tests -->
        <dependency>
            <groupId>org.apache.solr</groupId>
            <artifactId>solr-core</artifactId>
            <scope>test</scope>
            <version>${solr.client.version}</version>
            <exclusions>
                <exclusion>
                    <groupId>commons-cli</groupId>
                    <artifactId>commons-cli</artifactId>
                </exclusion>
                <exclusion>
                    <groupId>org.eclipse.jetty</groupId>
                    <artifactId>jetty-continuation</artifactId>
                </exclusion>
                <exclusion>
                    <groupId>org.eclipse.jetty</groupId>
                    <artifactId>jetty-deploy</artifactId>
                </exclusion>
                <exclusion>
                    <groupId>org.eclipse.jetty</groupId>
                    <artifactId>jetty-http</artifactId>
                </exclusion>
                <exclusion>
                    <groupId>org.eclipse.jetty</groupId>
                    <artifactId>jetty-io</artifactId>
                </exclusion>
                <exclusion>
                    <groupId>org.eclipse.jetty</groupId>
                    <artifactId>jetty-jmx</artifactId>
                </exclusion>
                <exclusion>
                    <groupId>org.eclipse.jetty</groupId>
                    <artifactId>jetty-rewrite</artifactId>
                </exclusion>
                <exclusion>
                    <groupId>org.eclipse.jetty</groupId>
                    <artifactId>jetty-security</artifactId>
                </exclusion>
                <exclusion>
                    <groupId>org.eclipse.jetty</groupId>
                    <artifactId>jetty-server</artifactId>
                </exclusion>
                <exclusion>
                    <groupId>org.eclipse.jetty</groupId>
                    <artifactId>jetty-servlet</artifactId>
                </exclusion>
                <exclusion>
                    <groupId>org.eclipse.jetty</groupId>
                    <artifactId>jetty-servlets</artifactId>
                </exclusion>
                <exclusion>
                    <groupId>org.eclipse.jetty</groupId>
                    <artifactId>jetty-util</artifactId>
                </exclusion>
                <exclusion>
                    <groupId>org.eclipse.jetty</groupId>
                    <artifactId>jetty-webapp</artifactId>
                </exclusion>
                <exclusion>
                    <groupId>org.eclipse.jetty</groupId>
                    <artifactId>jetty-xml</artifactId>
                </exclusion>
            </exclusions>
        </dependency>
        <dependency>
            <groupId>org.apache.solr</groupId>
            <artifactId>solr-cell</artifactId>
            <exclusions>
                <!-- Newer versions provided in our parent POM -->
                <exclusion>
                    <groupId>commons-cli</groupId>
                    <artifactId>commons-cli</artifactId>
                </exclusion>
                <exclusion>
                    <groupId>org.ow2.asm</groupId>
                    <artifactId>asm-commons</artifactId>
                </exclusion>
                <exclusion>
                    <groupId>org.bouncycastle</groupId>
                    <artifactId>bcpkix-jdk15on</artifactId>
                </exclusion>
                <exclusion>
                    <groupId>org.bouncycastle</groupId>
                    <artifactId>bcprov-jdk15on</artifactId>
                </exclusion>
                <exclusion>
                    <groupId>org.eclipse.jetty</groupId>
                    <artifactId>jetty-xml</artifactId>
                </exclusion>
                <exclusion>
                    <groupId>org.eclipse.jetty</groupId>
                    <artifactId>jetty-http</artifactId>
                </exclusion>
                <exclusion>
                    <groupId>org.eclipse.jetty</groupId>
                    <artifactId>jetty-servlet</artifactId>
                </exclusion>
                <exclusion>
                    <groupId>org.eclipse.jetty</groupId>
                    <artifactId>jetty-webapp</artifactId>
                </exclusion>
                <exclusion>
                    <groupId>org.eclipse.jetty</groupId>
                    <artifactId>jetty-util</artifactId>
                </exclusion>
                <exclusion>
                    <groupId>org.eclipse.jetty</groupId>
                    <artifactId>jetty-deploy</artifactId>
                </exclusion>
                <exclusion>
                    <groupId>org.eclipse.jetty</groupId>
                    <artifactId>jetty-continuation</artifactId>
                </exclusion>
                <exclusion>
                    <groupId>org.eclipse.jetty</groupId>
                    <artifactId>jetty-servlets</artifactId>
                </exclusion>
                <exclusion>
                    <groupId>org.eclipse.jetty</groupId>
                    <artifactId>jetty-io</artifactId>
                </exclusion>
                <exclusion>
                    <groupId>org.eclipse.jetty</groupId>
                    <artifactId>jetty-security</artifactId>
                </exclusion>
            </exclusions>
        </dependency>
        <dependency>
            <groupId>org.apache.lucene</groupId>
            <artifactId>lucene-core</artifactId>
        </dependency>
        <!-- Reminder: Keep icu4j (in Parent POM) synced with version used by lucene-analyzers-icu below,
             otherwise ICUFoldingFilterFactory may throw errors in tests.  -->
        <dependency>
            <groupId>org.apache.lucene</groupId>
            <artifactId>lucene-analyzers-icu</artifactId>
            <scope>test</scope>
        </dependency>
        <dependency>
            <groupId>org.apache.lucene</groupId>
            <artifactId>lucene-analyzers-smartcn</artifactId>
            <scope>test</scope>
        </dependency>
        <dependency>
            <groupId>org.apache.lucene</groupId>
            <artifactId>lucene-analyzers-stempel</artifactId>
            <scope>test</scope>
        </dependency>
        <dependency>
            <groupId>org.apache.xmlbeans</groupId>
            <artifactId>xmlbeans</artifactId>
            <version>2.6.0</version>
        </dependency>

        <dependency>
            <groupId>com.maxmind.geoip2</groupId>
            <artifactId>geoip2</artifactId>
            <version>2.11.0</version>
        </dependency>
        <dependency>
            <groupId>org.apache.ant</groupId>
            <artifactId>ant</artifactId>
        </dependency>
        <dependency>
            <groupId>dnsjava</groupId>
            <artifactId>dnsjava</artifactId>
            <version>2.1.7</version>
        </dependency>

        <dependency>
            <groupId>com.coverity.security</groupId>
            <artifactId>coverity-escapers</artifactId>
            <version>1.1.1</version>
        </dependency>

        <!--  Gson: Java to Json conversion -->
        <dependency>
            <groupId>com.google.code.gson</groupId>
            <artifactId>gson</artifactId>
            <scope>compile</scope>
        </dependency>

        <dependency>
            <groupId>com.google.guava</groupId>
            <artifactId>guava</artifactId>
        </dependency>

        <dependency>
            <groupId>org.postgresql</groupId>
            <artifactId>postgresql</artifactId>
        </dependency>

        <dependency>
            <groupId>jdbm</groupId>
            <artifactId>jdbm</artifactId>
            <version>1.0</version>
        </dependency>

        <!-- For ImageMagick MediaFilters -->
        <dependency>
            <groupId>org.im4java</groupId>
            <artifactId>im4java</artifactId>
            <version>1.4.0</version>
        </dependency>

        <!-- Flyway DB API (flywaydb.org) is used to manage DB upgrades automatically. -->
        <dependency>
            <groupId>org.flywaydb</groupId>
            <artifactId>flyway-core</artifactId>
            <version>6.5.5</version>
        </dependency>

        <!-- Google Analytics -->
        <dependency>
            <groupId>com.google.apis</groupId>
            <artifactId>google-api-services-analytics</artifactId>
        </dependency>
        <dependency>
            <groupId>com.google.api-client</groupId>
            <artifactId>google-api-client</artifactId>
        </dependency>
        <dependency>
            <groupId>com.google.http-client</groupId>
            <artifactId>google-http-client</artifactId>
        </dependency>
        <dependency>
            <groupId>com.google.http-client</groupId>
            <artifactId>google-http-client-jackson2</artifactId>
        </dependency>
        <dependency>
            <groupId>com.google.oauth-client</groupId>
            <artifactId>google-oauth-client</artifactId>
        </dependency>

        <!-- FindBugs -->
        <dependency>
            <groupId>com.google.code.findbugs</groupId>
            <artifactId>jsr305</artifactId>
        </dependency>
        <dependency>
            <groupId>com.google.code.findbugs</groupId>
            <artifactId>annotations</artifactId>
        </dependency>

        <dependency>
            <groupId>joda-time</groupId>
            <artifactId>joda-time</artifactId>
        </dependency>
        <dependency>
            <groupId>javax.inject</groupId>
            <artifactId>javax.inject</artifactId>
            <version>1</version>
            <type>jar</type>
        </dependency>

        <!-- JAXB API and implementation (no longer bundled as of Java 11) -->
        <dependency>
            <groupId>javax.xml.bind</groupId>
            <artifactId>jaxb-api</artifactId>
        </dependency>
        <dependency>
            <groupId>org.glassfish.jaxb</groupId>
            <artifactId>jaxb-runtime</artifactId>
        </dependency>

        <!-- Apache Axiom -->
        <dependency>
            <groupId>org.apache.ws.commons.axiom</groupId>
            <artifactId>axiom-impl</artifactId>
            <version>${axiom.version}</version>
            <exclusions>
                <!-- Exclude Geronimo as it is NOT necessary when using javax.activation (which we use)
                     See: https://ws.apache.org/axiom/userguide/ch04.html#d0e732 -->
                <exclusion>
                    <groupId>org.apache.geronimo.specs</groupId>
                    <artifactId>*</artifactId>
                </exclusion>
                <!-- Exclude Woodstox, as later version provided by Solr dependencies -->
                <exclusion>
                    <groupId>org.codehaus.woodstox</groupId>
                    <artifactId>woodstox-core-asl</artifactId>
                </exclusion>
            </exclusions>
        </dependency>
        <dependency>
            <groupId>org.apache.ws.commons.axiom</groupId>
            <artifactId>axiom-api</artifactId>
            <version>${axiom.version}</version>
            <exclusions>
                <!-- Exclude Geronimo as it is NOT necessary when using javax.activation (which we use)
                     See: https://ws.apache.org/axiom/userguide/ch04.html#d0e732 -->
                <exclusion>
                    <groupId>org.apache.geronimo.specs</groupId>
                    <artifactId>*</artifactId>
                </exclusion>
                <!-- Exclude Woodstox, as later version provided by Solr dependencies -->
                <exclusion>
                    <groupId>org.codehaus.woodstox</groupId>
                    <artifactId>woodstox-core-asl</artifactId>
                </exclusion>
            </exclusions>
        </dependency>

        <!-- Jersey / JAX-RS client (javax.ws.rs.*) dependencies needed to integrate with external sources/services -->
        <dependency>
            <groupId>org.glassfish.jersey.core</groupId>
            <artifactId>jersey-client</artifactId>
            <version>${jersey.version}</version>
        </dependency>
        <!-- Required because Jersey no longer includes a dependency injection provider by default.
             Needed to support PubMed API call in "PubmedImportMetadataSourceServiceImpl.GetRecord" -->
        <dependency>
            <groupId>org.glassfish.jersey.inject</groupId>
            <artifactId>jersey-hk2</artifactId>
            <version>${jersey.version}</version>
        </dependency>

        <!-- S3 -->
        <dependency>
            <groupId>com.amazonaws</groupId>
            <artifactId>aws-java-sdk-s3</artifactId>
            <version>1.10.50</version>
        </dependency>
<<<<<<< HEAD
        
        <dependency>
			<groupId>org.dspace</groupId>
			<artifactId>orcid-jaxb-api</artifactId>
			<version>3.0.0</version>
		</dependency>
        
=======

        <dependency>
            <groupId>org.orcid</groupId>
            <artifactId>orcid-model</artifactId>
            <version>3.0.2</version>
            <exclusions>
                <exclusion>
                    <groupId>javax.validation</groupId>
                    <artifactId>validation-api</artifactId>
                </exclusion>
                <exclusion>
                    <groupId>com.fasterxml.jackson.jaxrs</groupId>
                    <artifactId>jackson-jaxrs-json-provider</artifactId>
                </exclusion>
                <exclusion>
                    <groupId>org.yaml</groupId>
                    <artifactId>snakeyaml</artifactId>
                </exclusion>
                <exclusion>
                    <groupId>org.javassist</groupId>
                    <artifactId>javassist</artifactId>
                </exclusion>
            </exclusions>
        </dependency>

>>>>>>> f9258e5f
        <dependency>
            <groupId>org.json</groupId>
            <artifactId>json</artifactId>
            <version>20180130</version>
        </dependency>
        
        <!-- To extract metadata from Json response, e.g. SimpleJsonPathMetadataContributor -->
        <dependency>
            <groupId>com.jayway.jsonpath</groupId>
            <artifactId>json-path</artifactId>
            <version>${json-path.version}</version>
        </dependency>

        <!-- Used for Solr core export/import -->
        <dependency>
            <groupId>com.opencsv</groupId>
            <artifactId>opencsv</artifactId>
            <version>5.2</version>
        </dependency>

        <!-- Email templating -->
        <dependency>
            <groupId>org.apache.velocity</groupId>
            <artifactId>velocity-engine-core</artifactId>
            <version>2.0</version>
            <type>jar</type>
        </dependency>

        <dependency>
            <groupId>org.xmlunit</groupId>
            <artifactId>xmlunit-core</artifactId>
            <version>2.6.3</version>
            <scope>test</scope>
        </dependency>

       <dependency>
            <groupId>org.apache.bcel</groupId>
            <artifactId>bcel</artifactId>
            <version>6.4.0</version>
        </dependency>
        
        <dependency>
		    <groupId>org.apache.xmlgraphics</groupId>
		    <artifactId>fop</artifactId>
		    <version>2.5</version>
		    <exclusions>
		        <exclusion>
		        	<groupId>javax.servlet</groupId>
	      			<artifactId>servlet-api</artifactId>
		        </exclusion>
	      	</exclusions> 
		</dependency>
		
		<dependency>
	        <groupId>de.undercouch</groupId>
	        <artifactId>citeproc-java</artifactId>
	        <version>1.0.1</version>
	        <exclusions>
	            <exclusion>
	               <groupId>org.apache.commons</groupId>
	               <artifactId>commons-lang3</artifactId>
	            </exclusion>
	            <exclusion>
	               <groupId>org.jbibtex</groupId>
	               <artifactId>jbibtex</artifactId>
	            </exclusion>
	            <exclusion>
	               <groupId>org.antlr</groupId>
	               <artifactId>antlr4-runtime</artifactId>
	            </exclusion>
         	</exclusions>
      </dependency>
      <dependency>
	      <groupId>org.citationstyles</groupId>
	      <artifactId>locales</artifactId>
	      <version>1.0</version>
      </dependency>
      <dependency>
	      <groupId>org.citationstyles</groupId>
	      <artifactId>styles</artifactId>
	      <version>1.0</version>
      </dependency>

        <!-- Reminder: Keep icu4j (in Parent POM) synced with version used by lucene-analyzers-icu below,
             otherwise ICUFoldingFilterFactory may throw errors in tests.  -->
        <dependency>
            <groupId>org.apache.lucene</groupId>
            <artifactId>lucene-analyzers-icu</artifactId>
            <scope>test</scope>
        </dependency>
        <dependency>
            <groupId>org.apache.lucene</groupId>
            <artifactId>lucene-analyzers-smartcn</artifactId>
            <version>${solr.client.version}</version>
            <scope>test</scope>
        </dependency>
        <dependency>
            <groupId>org.apache.lucene</groupId>
            <artifactId>lucene-analyzers-stempel</artifactId>
            <version>${solr.client.version}</version>
            <scope>test</scope>
        </dependency>
    </dependencies>

</project><|MERGE_RESOLUTION|>--- conflicted
+++ resolved
@@ -841,15 +841,6 @@
             <artifactId>aws-java-sdk-s3</artifactId>
             <version>1.10.50</version>
         </dependency>
-<<<<<<< HEAD
-        
-        <dependency>
-			<groupId>org.dspace</groupId>
-			<artifactId>orcid-jaxb-api</artifactId>
-			<version>3.0.0</version>
-		</dependency>
-        
-=======
 
         <dependency>
             <groupId>org.orcid</groupId>
@@ -875,7 +866,6 @@
             </exclusions>
         </dependency>
 
->>>>>>> f9258e5f
         <dependency>
             <groupId>org.json</groupId>
             <artifactId>json</artifactId>
@@ -959,25 +949,6 @@
 	      <version>1.0</version>
       </dependency>
 
-        <!-- Reminder: Keep icu4j (in Parent POM) synced with version used by lucene-analyzers-icu below,
-             otherwise ICUFoldingFilterFactory may throw errors in tests.  -->
-        <dependency>
-            <groupId>org.apache.lucene</groupId>
-            <artifactId>lucene-analyzers-icu</artifactId>
-            <scope>test</scope>
-        </dependency>
-        <dependency>
-            <groupId>org.apache.lucene</groupId>
-            <artifactId>lucene-analyzers-smartcn</artifactId>
-            <version>${solr.client.version}</version>
-            <scope>test</scope>
-        </dependency>
-        <dependency>
-            <groupId>org.apache.lucene</groupId>
-            <artifactId>lucene-analyzers-stempel</artifactId>
-            <version>${solr.client.version}</version>
-            <scope>test</scope>
-        </dependency>
     </dependencies>
 
 </project>