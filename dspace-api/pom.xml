<project xmlns="http://maven.apache.org/POM/4.0.0" xmlns:xsi="http://www.w3.org/2001/XMLSchema-instance" xsi:schemaLocation="http://maven.apache.org/POM/4.0.0 http://maven.apache.org/maven-v4_0_0.xsd">
    <modelVersion>4.0.0</modelVersion>
    <groupId>org.dspace</groupId>
    <artifactId>dspace-api</artifactId>
    <name>DSpace Kernel :: API and Implementation</name>
    <description>DSpace core data model and service APIs.</description>

    <!--
       A Parent POM that Maven inherits DSpace Defaults
       POM attributes from.
    -->
    <parent>
        <groupId>org.dspace</groupId>
        <artifactId>dspace-parent</artifactId>
<<<<<<< HEAD
        <version>7.3-drum-0-SNAPSHOT</version>
=======
        <version>7.4</version>
>>>>>>> 4cdb6626
        <relativePath>..</relativePath>
    </parent>

    <properties>
        <!-- This is the path to the root [dspace-src] directory. -->
        <root.basedir>${basedir}/..</root.basedir>
    </properties>

    <!--
       Runtime and Compile Time dependencies for DSpace.
    -->
    <build>
        <resources>
            <resource>
                <directory>src/main/resources</directory>
                <includes>
                    <include>maven.properties</include>
                    <include>scm.properties</include>
                </includes>
                <filtering>true</filtering>
            </resource>
            <resource>
                <directory>src/main/resources</directory>
                <excludes>
                    <exclude>maven.properties</exclude>
                    <exclude>scm.properties</exclude>
                </excludes>
                <filtering>false</filtering>
            </resource>
        </resources>
        <plugins>
            <plugin>
                <groupId>org.apache.maven.plugins</groupId>
                <artifactId>maven-compiler-plugin</artifactId>
                <configuration>
                    <debug>true</debug>
                    <showDeprecation>true</showDeprecation>
                    <annotationProcessorPaths>
                        <!-- Enable Hibernate's Metamodel Generator to generate metadata model classes
                             (ending in _ suffix) for more type-safe Criteria queries -->
                        <path>
                            <groupId>org.hibernate</groupId>
                            <artifactId>hibernate-jpamodelgen</artifactId>
                            <version>${hibernate.version}</version>
                        </path>
                        <!-- Enable JAXB -->
                        <path>
                            <groupId>javax.xml.bind</groupId>
                            <artifactId>jaxb-api</artifactId>
                            <version>${jaxb-api.version}</version>
                        </path>
                        <!-- Enable Commons Annotations -->
                        <path>
                            <groupId>javax.annotation</groupId>
                            <artifactId>javax.annotation-api</artifactId>
                            <version>${javax-annotation.version}</version>
                        </path>
                        <!-- Enable http://errorprone.info -->
                        <path>
                            <groupId>com.google.errorprone</groupId>
                            <artifactId>error_prone_core</artifactId>
                            <version>${errorprone.version}</version>
                        </path>
                    </annotationProcessorPaths>
                </configuration>
            </plugin>
            <plugin>
                <groupId>org.apache.maven.plugins</groupId>
                <artifactId>maven-jar-plugin</artifactId>
                <configuration>
                    <archive>
                        <manifest>
                            <addDefaultImplementationEntries>true</addDefaultImplementationEntries>
                            <addDefaultSpecificationEntries>true</addDefaultSpecificationEntries>
                        </manifest>
                    </archive>
                </configuration>
                <executions>
                    <execution>
                        <goals>
                            <goal>test-jar</goal>
                        </goals>
                    </execution>
                </executions>
            </plugin>

            <plugin>
                <groupId>org.codehaus.mojo</groupId>
                <artifactId>build-helper-maven-plugin</artifactId>
                <version>3.0.0</version>
                <executions>
                    <execution>
                        <phase>validate</phase>
                        <goals>
                            <goal>maven-version</goal>
                        </goals>
                    </execution>
                </executions>
            </plugin>

            <plugin>
                <groupId>org.codehaus.mojo</groupId>
                <artifactId>buildnumber-maven-plugin</artifactId>
                <version>1.4</version>
                <executions>
                    <execution>
                        <phase>validate</phase>
                        <goals>
                            <goal>create</goal>
                        </goals>
                    </execution>
                </executions>
            </plugin>

            <!-- This plugin allows us to run a Groovy script in our Maven POM
                 (see: https://groovy.github.io/gmaven/groovy-maven-plugin/execute.html )
                 We are generating a OS-agnostic version (agnostic.build.dir) of
                 the ${project.build.directory} property (full path of target dir).
                 This is needed by the Surefire & Failsafe plugins (see below)
                 to initialize the Unit Test environment's dspace.cfg file.
                 Otherwise, the Unit Test Framework will not work on Windows OS.
                 This Groovy code was mostly borrowed from:
                 http://stackoverflow.com/questions/3872355/how-to-convert-file-separator-in-maven
            -->
            <plugin>
                <groupId>org.codehaus.gmaven</groupId>
                <artifactId>groovy-maven-plugin</artifactId>
                <executions>
                    <execution>
                        <id>setproperty</id>
                        <phase>initialize</phase>
                        <goals>
                            <goal>execute</goal>
                        </goals>
                        <configuration>
                            <source>
                                project.properties['agnostic.build.dir'] = project.build.directory.replace(File.separator, '/');
                                log.info("Initializing Maven property 'agnostic.build.dir' to: {}", project.properties['agnostic.build.dir']);
                            </source>
                        </configuration>
                    </execution>
                </executions>
            </plugin>

            <plugin>
                <groupId>com.mycila</groupId>
                <artifactId>license-maven-plugin</artifactId>
                <configuration>
                    <excludes>
                        <exclude>src/test/resources/**</exclude>
                        <exclude>src/test/data/**</exclude>
                        <!-- Ignore license header requirements on Flyway upgrade scripts -->
                        <exclude>src/main/resources/org/dspace/storage/rdbms/flywayupgrade/**</exclude>
                    </excludes>
                </configuration>
            </plugin>

            <!-- Used to create/generate 'org.dspace.workflow' classes from our workflow-curation.xsd via JAXB -->
            <plugin>
                <groupId>org.codehaus.mojo</groupId>
                <artifactId>jaxb2-maven-plugin</artifactId>
                <version>2.5.0</version>
                <executions>
                    <execution>
                        <id>workflow-curation</id>
                        <goals>
                            <goal>xjc</goal>
                        </goals>
                        <configuration>
                            <sources>
                                <source>src/main/resources/org/dspace/workflow</source>
                            </sources>
                            <packageName>org.dspace.workflow</packageName>
                            <addGeneratedAnnotation>true</addGeneratedAnnotation>
                            <noPackageLevelAnnotations>true</noPackageLevelAnnotations>
                        </configuration>
                    </execution>
                </executions>
            </plugin>

        </plugins>
    </build>


    <profiles>
        <profile>
            <id>spotbugs</id>
            <activation>
                <activeByDefault>false</activeByDefault>
            </activation>
            <build>
                <plugins>
                    <plugin>
                        <groupId>com.github.spotbugs</groupId>
                        <artifactId>spotbugs-maven-plugin</artifactId>
                    </plugin>
                </plugins>
            </build>
        </profile>

        <!-- Setup the Unit Test Environment (when -DskipUnitTests=false) -->
        <profile>
            <id>unit-test-environment</id>
            <activation>
                <activeByDefault>false</activeByDefault>
                <property>
                    <name>skipUnitTests</name>
                    <value>false</value>
                </property>
            </activation>
            <build>
                <plugins>
                    <!-- Unit Testing setup: This plugin unzips the
                         'testEnvironment.zip' file (created by dspace-parent POM), into
                         the 'target/testing/' folder, to essentially create a test
                         install of DSpace, against which Tests can be run. -->
                    <plugin>
                        <artifactId>maven-dependency-plugin</artifactId>
                        <configuration>
                            <outputDirectory>${project.build.directory}/testing</outputDirectory>
                            <artifactItems>
                                <artifactItem>
                                    <groupId>org.dspace</groupId>
                                    <artifactId>dspace-parent</artifactId>
                                    <version>${project.version}</version>
                                    <type>zip</type>
                                    <classifier>testEnvironment</classifier>
                                </artifactItem>
                            </artifactItems>
                        </configuration>
                        <executions>
                            <execution>
                                <id>setupUnitTestEnvironment</id>
                                <phase>generate-test-resources</phase>
                                <goals>
                                    <goal>unpack</goal>
                                </goals>
                            </execution>
                        </executions>
                    </plugin>

                    <!-- Run Unit Testing! This plugin just kicks off the tests. -->
                    <plugin>
                        <artifactId>maven-surefire-plugin</artifactId>
                        <configuration>
                            <systemPropertyVariables>
                                <!-- Specify the dspace.dir to use for test environment -->
                                <!-- ${agnostic.build.dir} is set dynamically by groovy-maven-plugin above -->
                                <!-- This system property is loaded by AbstractDSpaceTest to initialize the test environment -->
                                <dspace.dir>${agnostic.build.dir}/testing/dspace/</dspace.dir>
                                <!-- Turn off any DSpace logging -->
                                <dspace.log.init.disable>true</dspace.log.init.disable>
                                <solr.install.dir>${agnostic.build.dir}/testing/dspace/solr/</solr.install.dir>
                            </systemPropertyVariables>
                        </configuration>
                    </plugin>
                </plugins>
            </build>
        </profile>

        <!-- Setup the Integration Test Environment (when -DskipIntegrationTests=false) -->
        <profile>
            <id>integration-test-environment</id>
            <activation>
                <activeByDefault>false</activeByDefault>
                <property>
                    <name>skipIntegrationTests</name>
                    <value>false</value>
                </property>
            </activation>
            <build>
                <plugins>
                    <!-- Integration Testing setup: This plugin unzips the
                         'testEnvironment.zip' file (created by dspace-parent POM), into
                         the 'target/testing/' folder, to essentially create a test
                         install of DSpace, against which Tests can be run. -->
                    <plugin>
                        <artifactId>maven-dependency-plugin</artifactId>
                        <configuration>
                            <outputDirectory>${project.build.directory}/testing</outputDirectory>
                            <artifactItems>
                                <artifactItem>
                                    <groupId>org.dspace</groupId>
                                    <artifactId>dspace-parent</artifactId>
                                    <version>${project.version}</version>
                                    <type>zip</type>
                                    <classifier>testEnvironment</classifier>
                                </artifactItem>
                            </artifactItems>
                        </configuration>
                        <executions>
                            <execution>
                                <id>setupIntegrationTestEnvironment</id>
                                <phase>pre-integration-test</phase>
                                <goals>
                                    <goal>unpack</goal>
                                </goals>
                            </execution>
                        </executions>
                    </plugin>

                    <!-- Run Integration Testing! This plugin just kicks off the tests. -->
                    <plugin>
                        <artifactId>maven-failsafe-plugin</artifactId>
                        <configuration>
                            <systemPropertyVariables>
                                <!-- Specify the dspace.dir to use for test environment -->
                                <!-- ${agnostic.build.dir} is set dynamically by groovy-maven-plugin above -->
                                <dspace.dir>${agnostic.build.dir}/testing/dspace/</dspace.dir>
                                <!-- Turn off any DSpace logging -->
                                <dspace.log.init.disable>true</dspace.log.init.disable>
                                <solr.install.dir>${agnostic.build.dir}/testing/dspace/solr/</solr.install.dir>
                            </systemPropertyVariables>
                        </configuration>
                    </plugin>
                </plugins>
            </build>
        </profile>
    </profiles>

    <dependencies>
        <dependency>
            <groupId>org.apache.logging.log4j</groupId>
            <artifactId>log4j-api</artifactId>
        </dependency>
        <dependency>
            <groupId>org.hibernate</groupId>
            <artifactId>hibernate-core</artifactId>
                <exclusions>
                    <!-- Newer version pulled in via Jersey below -->
                    <exclusion>
                        <groupId>org.javassist</groupId>
                        <artifactId>javassist</artifactId>
                    </exclusion>
                </exclusions>
        </dependency>
        <dependency>
            <groupId>org.hibernate</groupId>
            <artifactId>hibernate-jcache</artifactId>
        </dependency>
        <dependency>
            <groupId>org.ehcache</groupId>
            <artifactId>ehcache</artifactId>
            <version>${ehcache.version}</version>
        </dependency>
        <!-- https://mvnrepository.com/artifact/org.springframework.boot/spring-boot-starter-cache
             Caching dependencies for sherpa service. -->
        <dependency>
            <groupId>org.springframework.boot</groupId>
            <artifactId>spring-boot-starter-cache</artifactId>
            <version>${spring-boot.version}</version>
            <exclusions>
                <exclusion>
                    <groupId>org.springframework.boot</groupId>
                    <artifactId>spring-boot-starter-logging</artifactId>
                </exclusion>
            </exclusions>
        </dependency>
        <dependency>
            <groupId>javax.cache</groupId>
            <artifactId>cache-api</artifactId>
        </dependency>
        <dependency>
            <groupId>org.hibernate</groupId>
            <artifactId>hibernate-jpamodelgen</artifactId>
        </dependency>
        <dependency>
            <groupId>org.hibernate.validator</groupId>
            <artifactId>hibernate-validator-cdi</artifactId>
            <version>${hibernate-validator.version}</version>
        </dependency>
        <dependency>
            <groupId>org.hibernate.javax.persistence</groupId>
            <artifactId>hibernate-jpa-2.1-api</artifactId>
            <version>1.0.2.Final</version>
        </dependency>

        <dependency>
            <groupId>org.springframework</groupId>
            <artifactId>spring-orm</artifactId>
        </dependency>

        <dependency>
            <groupId>net.handle</groupId>
            <artifactId>handle</artifactId>
        </dependency>
        <dependency>
            <groupId>net.cnri</groupId>
            <artifactId>cnri-servlet-container</artifactId>
            <exclusions>
                <!-- Newer versions provided in our parent POM -->
                <exclusion>
                    <groupId>org.ow2.asm</groupId>
                    <artifactId>asm-commons</artifactId>
                </exclusion>
                <!-- Newer version of Bouncycastle brought in via Tika -->
                <exclusion>
                    <groupId>org.bouncycastle</groupId>
                    <artifactId>bcpkix-jdk15on</artifactId>
                </exclusion>
                <exclusion>
                    <groupId>org.bouncycastle</groupId>
                    <artifactId>bcprov-jdk15on</artifactId>
                </exclusion>
            </exclusions>
        </dependency>
        <!-- Jetty is needed to run Handle Server -->
        <dependency>
            <groupId>org.eclipse.jetty</groupId>
            <artifactId>jetty-server</artifactId>
        </dependency>
        <dependency>
            <groupId>org.dspace</groupId>
            <artifactId>mets</artifactId>
        </dependency>
        <dependency>
            <groupId>org.apache.jena</groupId>
            <artifactId>apache-jena-libs</artifactId>
            <type>pom</type>
            <exclusions>
                <exclusion>
                    <groupId>log4j</groupId>
                    <artifactId>log4j</artifactId>
                </exclusion>
            </exclusions>
        </dependency>
        <dependency>
            <groupId>commons-cli</groupId>
            <artifactId>commons-cli</artifactId>
        </dependency>
        <dependency>
            <groupId>commons-codec</groupId>
            <artifactId>commons-codec</artifactId>
        </dependency>
        <dependency>
            <groupId>org.apache.commons</groupId>
            <artifactId>commons-collections4</artifactId>
        </dependency>
        <dependency>
            <groupId>org.apache.commons</groupId>
            <artifactId>commons-dbcp2</artifactId>
        </dependency>
        <dependency>
            <groupId>commons-fileupload</groupId>
            <artifactId>commons-fileupload</artifactId>
        </dependency>

        <dependency>
            <groupId>commons-io</groupId>
            <artifactId>commons-io</artifactId>
        </dependency>
        <dependency>
            <groupId>org.apache.commons</groupId>
            <artifactId>commons-lang3</artifactId>
        </dependency>
        <dependency>
            <groupId>org.apache.commons</groupId>
            <artifactId>commons-pool2</artifactId>
        </dependency>
        <dependency>
            <groupId>commons-validator</groupId>
            <artifactId>commons-validator</artifactId>
        </dependency>
        <dependency>
            <groupId>com.sun.mail</groupId>
            <artifactId>javax.mail</artifactId>
        </dependency>
        <dependency>
            <groupId>javax.servlet</groupId>
            <artifactId>javax.servlet-api</artifactId>
            <scope>provided</scope>
        </dependency>
        <dependency>
            <groupId>javax.annotation</groupId>
            <artifactId>javax.annotation-api</artifactId>
        </dependency>
        <dependency>
            <groupId>jaxen</groupId>
            <artifactId>jaxen</artifactId>
            <exclusions>
                <exclusion>
                    <artifactId>xom</artifactId>
                    <groupId>xom</groupId>
                </exclusion>
            </exclusions>
        </dependency>
        <dependency>
            <groupId>org.jdom</groupId>
            <artifactId>jdom2</artifactId>
        </dependency>
        <dependency>
            <groupId>org.apache.pdfbox</groupId>
            <artifactId>pdfbox</artifactId>
        </dependency>
        <dependency>
            <groupId>org.apache.pdfbox</groupId>
            <artifactId>fontbox</artifactId>
        </dependency>
        <dependency>
            <groupId>com.ibm.icu</groupId>
            <artifactId>icu4j</artifactId>
        </dependency>
        <!-- Codebase at https://github.com/DSpace/oclc-harvester2 -->
        <dependency>
            <groupId>org.dspace</groupId>
            <artifactId>oclc-harvester2</artifactId>
        </dependency>
        <dependency>
            <groupId>org.dspace</groupId>
            <artifactId>dspace-services</artifactId>
        </dependency>
        <dependency>
            <groupId>junit</groupId>
            <artifactId>junit</artifactId>
            <scope>test</scope>
        </dependency>
        <dependency>
            <groupId>org.hamcrest</groupId>
            <artifactId>hamcrest-all</artifactId>
            <scope>test</scope>
        </dependency>
        <dependency>
            <groupId>com.h2database</groupId>
            <artifactId>h2</artifactId>
            <scope>test</scope>
        </dependency>
        <dependency>
            <groupId>org.mockito</groupId>
            <artifactId>mockito-inline</artifactId>
            <scope>test</scope>
        </dependency>
        <dependency>
            <groupId>org.springframework</groupId>
            <artifactId>spring-test</artifactId>
            <scope>test</scope>
        </dependency>
        <!-- Used for RSS / ATOM syndication feeds -->
        <dependency>
            <groupId>com.rometools</groupId>
            <artifactId>rome</artifactId>
        </dependency>
        <dependency>
            <groupId>com.rometools</groupId>
            <artifactId>rome-modules</artifactId>
        </dependency>
        <dependency>
            <groupId>org.jbibtex</groupId>
            <artifactId>jbibtex</artifactId>
            <version>1.0.20</version>
        </dependency>
        <dependency>
            <groupId>org.apache.httpcomponents</groupId>
            <artifactId>httpclient</artifactId>
        </dependency>
        <dependency>
            <groupId>org.apache.httpcomponents</groupId>
            <artifactId>httpcore</artifactId>
        </dependency>
        <dependency>
            <groupId>org.apache.httpcomponents</groupId>
            <artifactId>httpmime</artifactId>
        </dependency>

        <!-- SolrJ is used to communicate with Solr throughout the dspace-api -->
        <dependency>
            <groupId>org.apache.solr</groupId>
            <artifactId>solr-solrj</artifactId>
            <version>${solr.client.version}</version>
        </dependency>
        <!-- Solr Core is only needed for Integration Tests (to run a MockSolrServer) -->
        <!-- The following Solr / Lucene dependencies also support integration tests -->
        <dependency>
            <groupId>org.apache.solr</groupId>
            <artifactId>solr-core</artifactId>
            <scope>test</scope>
            <version>${solr.client.version}</version>
            <exclusions>
                <!-- Newer version brought in by opencsv -->
                <exclusion>
                    <groupId>org.apache.commons</groupId>
                    <artifactId>commons-text</artifactId>
                </exclusion>
            </exclusions>
        </dependency>
        <dependency>
            <groupId>org.apache.lucene</groupId>
            <artifactId>lucene-core</artifactId>
        </dependency>
        <dependency>
            <groupId>org.apache.lucene</groupId>
            <artifactId>lucene-analyzers-icu</artifactId>
            <scope>test</scope>
        </dependency>
        <dependency>
            <groupId>org.apache.lucene</groupId>
            <artifactId>lucene-analyzers-smartcn</artifactId>
            <scope>test</scope>
        </dependency>
        <dependency>
            <groupId>org.apache.lucene</groupId>
            <artifactId>lucene-analyzers-stempel</artifactId>
            <scope>test</scope>
        </dependency>

        <!-- Tika is used to extract full text from documents in order to index in Solr -->
        <dependency>
            <groupId>org.apache.tika</groupId>
            <artifactId>tika-core</artifactId>
        </dependency>
        <dependency>
            <groupId>org.apache.tika</groupId>
            <artifactId>tika-parsers-standard-package</artifactId>
        </dependency>

        <dependency>
            <groupId>com.maxmind.geoip2</groupId>
            <artifactId>geoip2</artifactId>
            <version>2.11.0</version>
        </dependency>
        <dependency>
            <groupId>org.apache.ant</groupId>
            <artifactId>ant</artifactId>
        </dependency>
        <dependency>
            <groupId>dnsjava</groupId>
            <artifactId>dnsjava</artifactId>
            <version>2.1.7</version>
        </dependency>

        <dependency>
            <groupId>com.coverity.security</groupId>
            <artifactId>coverity-escapers</artifactId>
            <version>1.1.1</version>
        </dependency>

        <dependency>
            <groupId>com.google.guava</groupId>
            <artifactId>guava</artifactId>
        </dependency>

        <dependency>
            <groupId>org.postgresql</groupId>
            <artifactId>postgresql</artifactId>
        </dependency>

        <dependency>
            <groupId>jdbm</groupId>
            <artifactId>jdbm</artifactId>
            <version>1.0</version>
        </dependency>

        <!-- For ImageMagick MediaFilters -->
        <dependency>
            <groupId>org.im4java</groupId>
            <artifactId>im4java</artifactId>
            <version>1.4.0</version>
        </dependency>

        <!-- Flyway DB API (flywaydb.org) is used to manage DB upgrades automatically. -->
        <dependency>
            <groupId>org.flywaydb</groupId>
            <artifactId>flyway-core</artifactId>
            <version>8.4.4</version>
        </dependency>

        <!-- Google Analytics -->
        <dependency>
            <groupId>com.google.apis</groupId>
            <artifactId>google-api-services-analytics</artifactId>
        </dependency>
        <dependency>
            <groupId>com.google.api-client</groupId>
            <artifactId>google-api-client</artifactId>
        </dependency>
        <dependency>
            <groupId>com.google.http-client</groupId>
            <artifactId>google-http-client</artifactId>
        </dependency>
        <dependency>
            <groupId>com.google.http-client</groupId>
            <artifactId>google-http-client-jackson2</artifactId>
        </dependency>
        <dependency>
            <groupId>com.google.oauth-client</groupId>
            <artifactId>google-oauth-client</artifactId>
        </dependency>

        <!-- FindBugs -->
        <dependency>
            <groupId>com.google.code.findbugs</groupId>
            <artifactId>jsr305</artifactId>
        </dependency>
        <dependency>
            <groupId>com.google.code.findbugs</groupId>
            <artifactId>annotations</artifactId>
        </dependency>

        <dependency>
            <groupId>joda-time</groupId>
            <artifactId>joda-time</artifactId>
        </dependency>
        <dependency>
            <groupId>javax.inject</groupId>
            <artifactId>javax.inject</artifactId>
            <version>1</version>
            <type>jar</type>
        </dependency>

        <!-- JAXB API and implementation (no longer bundled as of Java 11) -->
        <dependency>
            <groupId>javax.xml.bind</groupId>
            <artifactId>jaxb-api</artifactId>
        </dependency>
        <dependency>
            <groupId>org.glassfish.jaxb</groupId>
            <artifactId>jaxb-runtime</artifactId>
        </dependency>

        <!-- Jersey / JAX-RS client (javax.ws.rs.*) dependencies needed to integrate with external sources/services -->
        <dependency>
            <groupId>org.glassfish.jersey.core</groupId>
            <artifactId>jersey-client</artifactId>
            <version>${jersey.version}</version>
        </dependency>
        <!-- Required because Jersey no longer includes a dependency injection provider by default.
             Needed to support PubMed API call in "PubmedImportMetadataSourceServiceImpl.GetRecord" -->
        <dependency>
            <groupId>org.glassfish.jersey.inject</groupId>
            <artifactId>jersey-hk2</artifactId>
            <version>${jersey.version}</version>
        </dependency>

        <!-- S3 -->
        <dependency>
            <groupId>com.amazonaws</groupId>
            <artifactId>aws-java-sdk-s3</artifactId>
            <version>1.12.261</version>
        </dependency>

        <dependency>
            <groupId>org.orcid</groupId>
            <artifactId>orcid-model</artifactId>
            <version>3.0.2</version>
            <exclusions>
                <exclusion>
                    <groupId>javax.validation</groupId>
                    <artifactId>validation-api</artifactId>
                </exclusion>
                <exclusion>
                    <groupId>com.fasterxml.jackson.jaxrs</groupId>
                    <artifactId>jackson-jaxrs-json-provider</artifactId>
                </exclusion>
                <exclusion>
                    <groupId>org.yaml</groupId>
                    <artifactId>snakeyaml</artifactId>
                </exclusion>
                <exclusion>
                    <groupId>org.javassist</groupId>
                    <artifactId>javassist</artifactId>
                </exclusion>
                <exclusion>
                	<groupId>io.swagger</groupId>
                	<artifactId>swagger-jersey-jaxrs</artifactId>
                </exclusion>
            </exclusions>
        </dependency>

        <dependency>
            <groupId>org.json</groupId>
            <artifactId>json</artifactId>
            <version>20180130</version>
        </dependency>

        <!-- Useful for testing command-line tools -->
        <dependency>
            <groupId>com.github.stefanbirkner</groupId>
            <artifactId>system-rules</artifactId>
            <version>1.19.0</version>
            <scope>test</scope>
        </dependency>

        <!-- Used for Solr core export/import -->
        <dependency>
            <groupId>com.opencsv</groupId>
            <artifactId>opencsv</artifactId>
            <version>5.6</version>
        </dependency>

        <!-- Email templating -->
        <dependency>
            <groupId>org.apache.velocity</groupId>
            <artifactId>velocity-engine-core</artifactId>
        </dependency>

        <dependency>
            <groupId>org.xmlunit</groupId>
            <artifactId>xmlunit-core</artifactId>
            <scope>test</scope>
        </dependency>

       <dependency>
            <groupId>org.apache.bcel</groupId>
            <artifactId>bcel</artifactId>
            <version>6.4.0</version>
        </dependency>

        <!-- required for openaire api integration -->
        <dependency>
            <groupId>eu.openaire</groupId>
            <artifactId>funders-model</artifactId>
            <version>2.0.0</version>
        </dependency>

        <dependency>
            <groupId>org.mock-server</groupId>
            <artifactId>mockserver-junit-rule</artifactId>
            <version>5.11.2</version>
            <scope>test</scope>
            <exclusions>
                <!-- Exclude snakeyaml to avoid conflicts with: spring-boot-starter-cache -->
            	<exclusion>
            		<groupId>org.yaml</groupId>
            		<artifactId>snakeyaml</artifactId>
            	</exclusion>
            </exclusions>
        </dependency>
    </dependencies>

    <dependencyManagement>
        <dependencies>
          <!-- for mockserver -->
          <!-- Solve dependency convergence issues related to
               'mockserver-junit-rule' by selecting the versions we want to use. -->
          <dependency>
            <groupId>org.apache.commons</groupId>
            <artifactId>commons-text</artifactId>
            <version>1.9</version>
          </dependency>
          <dependency>
            <groupId>io.netty</groupId>
            <artifactId>netty-buffer</artifactId>
            <version>4.1.68.Final</version>
          </dependency>
          <dependency>
            <groupId>io.netty</groupId>
            <artifactId>netty-transport</artifactId>
            <version>4.1.68.Final</version>
          </dependency>
          <dependency>
            <groupId>io.netty</groupId>
            <artifactId>netty-common</artifactId>
            <version>4.1.68.Final</version>
          </dependency>
          <dependency>
            <groupId>io.netty</groupId>
            <artifactId>netty-handler</artifactId>
            <version>4.1.68.Final</version>
          </dependency>
          <dependency>
            <groupId>io.netty</groupId>
            <artifactId>netty-codec</artifactId>
            <version>4.1.68.Final</version>
          </dependency>
          <dependency>
            <groupId>org.apache.velocity</groupId>
            <artifactId>velocity-engine-core</artifactId>
            <version>2.3</version>
          </dependency>
          <dependency>
              <groupId>org.xmlunit</groupId>
              <artifactId>xmlunit-core</artifactId>
              <version>2.8.0</version>
              <scope>test</scope>
          </dependency>
          <dependency>
            <groupId>com.github.java-json-tools</groupId>
            <artifactId>json-schema-validator</artifactId>
            <version>2.2.14</version>
          </dependency>
          <dependency>
            <groupId>jakarta.xml.bind</groupId>
            <artifactId>jakarta.xml.bind-api</artifactId>
            <version>2.3.3</version>
          </dependency>
          <dependency>
            <groupId>javax.validation</groupId>
            <artifactId>validation-api</artifactId>
            <version>2.0.1.Final</version>
          </dependency>
          <dependency>
            <groupId>io.swagger</groupId>
            <artifactId>swagger-core</artifactId>
            <version>1.6.2</version>
          </dependency>
        </dependencies>
    </dependencyManagement>

</project><|MERGE_RESOLUTION|>--- conflicted
+++ resolved
@@ -12,11 +12,7 @@
     <parent>
         <groupId>org.dspace</groupId>
         <artifactId>dspace-parent</artifactId>
-<<<<<<< HEAD
-        <version>7.3-drum-0-SNAPSHOT</version>
-=======
-        <version>7.4</version>
->>>>>>> 4cdb6626
+        <version>7.4-drum-0-SNAPSHOT</version>
         <relativePath>..</relativePath>
     </parent>
 
