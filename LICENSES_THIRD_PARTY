
DSpace uses third-party libraries which may be distributed under different 
licenses. We have listed all of these third party libraries and their licenses
below. This file can be regenerated at any time by simply running:
    
    mvn clean verify -Dthird.party.licenses=true

You must agree to the terms of these licenses, in addition to the DSpace 
source code license, in order to use this software.

---------------------------------------------------
Third party Java libraries listed by License type.

PLEASE NOTE: Some dependencies may be listed under multiple licenses if they
are dual-licensed. This is especially true of anything listed as 
"GNU General Public Library" below, as DSpace actually does NOT allow for any 
dependencies that are solely released under GPL terms. For more info see:
https://wiki.duraspace.org/display/DSPACE/Code+Contribution+Guidelines
---------------------------------------------------

    (MIT-style) netCDF C library license:

        * CDM core library (edu.ucar:cdm:4.5.5 - http://www.unidata.ucar.edu/software/netcdf-java/documentation.htm)
        * GRIB IOSP and Feature Collection (edu.ucar:grib:4.5.5 - http://www.unidata.ucar.edu/software/netcdf-java/)
        * HttpClient Wrappers (edu.ucar:httpservices:4.5.5 - http://www.unidata.ucar.edu/software/netcdf-java/documentation.htm)
        * netCDF-4 IOSP JNI connection to C library (edu.ucar:netcdf4:4.5.5 - http://www.unidata.ucar.edu/software/netcdf-java/netcdf4/)
        * udunits (edu.ucar:udunits:4.5.5 - http://www.unidata.ucar.edu/software/udunits//)

    3-Clause BSD License:

        * Protocol Buffers [Core] (com.google.protobuf:protobuf-java:3.11.0 - https://developers.google.com/protocol-buffers/protobuf-java/)

    Apache License v2:

        * parso (com.epam:parso:2.0.11 - https://github.com/epam/parso)

    Apache License v2.0:

        * Java Native Access (net.java.dev.jna:jna:5.5.0 - https://github.com/java-native-access/jna)

    Apache License, 2.0:

        * jersey-core-client (org.glassfish.jersey.core:jersey-client:2.30.1 - https://projects.eclipse.org/projects/ee4j.jersey/jersey-client)
        * jersey-core-common (org.glassfish.jersey.core:jersey-common:2.30.1 - https://projects.eclipse.org/projects/ee4j.jersey/jersey-common)
        * jersey-inject-hk2 (org.glassfish.jersey.inject:jersey-hk2:2.30.1 - https://projects.eclipse.org/projects/ee4j.jersey/project/jersey-hk2)

    Apache License, version 2.0:

        * JBoss Logging 3 (org.jboss.logging:jboss-logging:3.3.2.Final - http://www.jboss.org)

    Apache Software License, Version 2.0:

        * Ant-Contrib Tasks (ant-contrib:ant-contrib:1.0b3 - http://ant-contrib.sourceforge.net)
        * AWS SDK for Java - Core (com.amazonaws:aws-java-sdk-core:1.10.50 - https://aws.amazon.com/sdkforjava)
        * AWS Java SDK for AWS KMS (com.amazonaws:aws-java-sdk-kms:1.10.50 - https://aws.amazon.com/sdkforjava)
        * AWS Java SDK for Amazon S3 (com.amazonaws:aws-java-sdk-s3:1.10.50 - https://aws.amazon.com/sdkforjava)
        * jcommander (com.beust:jcommander:1.78 - https://jcommander.org)
        * HPPC Collections (com.carrotsearch:hppc:0.8.1 - http://labs.carrotsearch.com/hppc.html/hppc)
        * ClassMate (com.fasterxml:classmate:1.3.0 - http://github.com/cowtowncoder/java-classmate)
        * Jackson-annotations (com.fasterxml.jackson.core:jackson-annotations:2.12.3 - http://github.com/FasterXML/jackson)
        * Jackson-core (com.fasterxml.jackson.core:jackson-core:2.12.3 - https://github.com/FasterXML/jackson-core)
        * jackson-databind (com.fasterxml.jackson.core:jackson-databind:2.12.3 - http://github.com/FasterXML/jackson)
        * Jackson dataformat: Smile (com.fasterxml.jackson.dataformat:jackson-dataformat-smile:2.11.2 - http://github.com/FasterXML/jackson-dataformats-binary)
        * Jackson datatype: jdk8 (com.fasterxml.jackson.datatype:jackson-datatype-jdk8:2.10.3 - https://github.com/FasterXML/jackson-modules-java8/jackson-datatype-jdk8)
        * Jackson datatype: JSR310 (com.fasterxml.jackson.datatype:jackson-datatype-jsr310:2.10.3 - https://github.com/FasterXML/jackson-modules-java8/jackson-datatype-jsr310)
        * Jackson-module-parameter-names (com.fasterxml.jackson.module:jackson-module-parameter-names:2.10.3 - https://github.com/FasterXML/jackson-modules-java8/jackson-module-parameter-names)
        * zjsonpatch (com.flipkart.zjsonpatch:zjsonpatch:0.4.6 - https://github.com/flipkart-incubator/zjsonpatch/)
        * Caffeine cache (com.github.ben-manes.caffeine:caffeine:2.8.4 - https://github.com/ben-manes/caffeine)
        * Open JSON (com.github.openjson:openjson:1.0.12 - https://github.com/openjson/openjson)
        * JCIP Annotations under Apache License (com.github.stephenc.jcip:jcip-annotations:1.0-1 - http://stephenc.github.com/jcip-annotations)
        * Google APIs Client Library for Java (com.google.api-client:google-api-client:1.23.0 - https://github.com/google/google-api-java-client/google-api-client)
        * Google Analytics API v3-rev145-1.23.0 (com.google.apis:google-api-services-analytics:v3-rev145-1.23.0 - http://nexus.sonatype.org/oss-repository-hosting.html/google-api-services-analytics)
        * FindBugs-jsr305 (com.google.code.findbugs:jsr305:3.0.1 - http://findbugs.sourceforge.net/)
        * Gson (com.google.code.gson:gson:2.8.6 - https://github.com/google/gson/gson)
        * error-prone annotations (com.google.errorprone:error_prone_annotations:2.3.4 - http://nexus.sonatype.org/oss-repository-hosting.html/error_prone_parent/error_prone_annotations)
        * Guava InternalFutureFailureAccess and InternalFutures (com.google.guava:failureaccess:1.0.1 - https://github.com/google/guava/failureaccess)
        * Guava: Google Core Libraries for Java (com.google.guava:guava:30.0-jre - https://github.com/google/guava/guava)
        * Guava: Google Core Libraries for Java (JDK5 Backport) (com.google.guava:guava-jdk5:17.0 - http://code.google.com/p/guava-libraries/guava-jdk5)
        * Guava ListenableFuture only (com.google.guava:listenablefuture:9999.0-empty-to-avoid-conflict-with-guava - https://github.com/google/guava/listenablefuture)
        * Google HTTP Client Library for Java (com.google.http-client:google-http-client:1.23.0 - https://github.com/google/google-http-java-client/google-http-client)
        * Jackson 2 extensions to the Google HTTP Client Library for Java. (com.google.http-client:google-http-client-jackson2:1.23.0 - https://github.com/google/google-http-java-client/google-http-client-jackson2)
        * J2ObjC Annotations (com.google.j2objc:j2objc-annotations:1.3 - https://github.com/google/j2objc/)
        * Google OAuth Client Library for Java (com.google.oauth-client:google-oauth-client:1.23.0 - https://github.com/google/google-oauth-java-client/google-oauth-client)
        * ConcurrentLinkedHashMap (com.googlecode.concurrentlinkedhashmap:concurrentlinkedhashmap-lru:1.4.2 - http://code.google.com/p/concurrentlinkedhashmap)
        * JSON.simple (com.googlecode.json-simple:json-simple:1.1.1 - http://code.google.com/p/json-simple/)
        * Jackcess (com.healthmarketscience.jackcess:jackcess:3.0.1 - https://jackcess.sourceforge.io)
        * Jackcess Encrypt (com.healthmarketscience.jackcess:jackcess-encrypt:3.0.0 - http://jackcessencrypt.sf.net)
        * project ':json-path' (com.jayway.jsonpath:json-path:2.4.0 - https://github.com/jayway/JsonPath)
        * project ':json-path-assert' (com.jayway.jsonpath:json-path-assert:2.4.0 - https://github.com/jayway/JsonPath)
        * Disruptor Framework (com.lmax:disruptor:3.4.2 - http://lmax-exchange.github.com/disruptor)
        * builder-commons (com.lyncode:builder-commons:1.0.2 - http://nexus.sonatype.org/oss-repository-hosting.html/builder-commons)
        * MaxMind DB Reader (com.maxmind.db:maxmind-db:1.2.2 - http://dev.maxmind.com/)
        * MaxMind GeoIP2 API (com.maxmind.geoip2:geoip2:2.11.0 - http://dev.maxmind.com/geoip/geoip2/web-services)
        * Nimbus JOSE+JWT (com.nimbusds:nimbus-jose-jwt:7.9 - https://bitbucket.org/connect2id/nimbus-jose-jwt)
        * opencsv (com.opencsv:opencsv:5.2 - http://opencsv.sf.net)
        * java-libpst (com.pff:java-libpst:0.9.3 - https://github.com/rjohnsondev/java-libpst)
        * rome (com.rometools:rome:1.12.2 - http://rometools.com/rome)
        * rome-utils (com.rometools:rome-utils:1.12.2 - http://rometools.com/rome-utils)
        * fastinfoset (com.sun.xml.fastinfoset:FastInfoset:1.2.15 - http://fi.java.net)
        * T-Digest (com.tdunning:t-digest:3.1 - https://github.com/tdunning/t-digest)
        * JSON library from Android SDK (com.vaadin.external.google:android-json:0.0.20131108.vaadin1 - http://developer.android.com/sdk)
        * HikariCP (com.zaxxer:HikariCP-java7:2.4.13 - https://github.com/brettwooldridge/HikariCP)
        * SparseBitSet (com.zaxxer:SparseBitSet:1.2 - https://github.com/brettwooldridge/SparseBitSet)
        * Apache Commons BeanUtils (commons-beanutils:commons-beanutils:1.9.4 - https://commons.apache.org/proper/commons-beanutils/)
        * Apache Commons CLI (commons-cli:commons-cli:1.4 - http://commons.apache.org/proper/commons-cli/)
        * Apache Commons Codec (commons-codec:commons-codec:1.10 - http://commons.apache.org/proper/commons-codec/)
        * Apache Commons Collections (commons-collections:commons-collections:3.2.2 - http://commons.apache.org/collections/)
        * Commons Digester (commons-digester:commons-digester:1.8.1 - http://commons.apache.org/digester/)
        * Apache Commons FileUpload (commons-fileupload:commons-fileupload:1.3.3 - http://commons.apache.org/proper/commons-fileupload/)
        * Apache Commons IO (commons-io:commons-io:2.7 - https://commons.apache.org/proper/commons-io/)
        * Commons Lang (commons-lang:commons-lang:2.6 - http://commons.apache.org/lang/)
        * Apache Commons Logging (commons-logging:commons-logging:1.2 - http://commons.apache.org/proper/commons-logging/)
        * Apache Commons Validator (commons-validator:commons-validator:1.5.0 - http://commons.apache.org/proper/commons-validator/)
        * Boilerpipe -- Boilerplate Removal and Fulltext Extraction from HTML pages (de.l3s.boilerpipe:boilerpipe:1.1.0 - http://code.google.com/p/boilerpipe/)
        * Metrics Core (io.dropwizard.metrics:metrics-core:4.1.5 - https://metrics.dropwizard.io/metrics-core)
        * Graphite Integration for Metrics (io.dropwizard.metrics:metrics-graphite:4.1.5 - https://metrics.dropwizard.io/metrics-graphite)
        * Metrics Integration for Jetty 9.3 and higher (io.dropwizard.metrics:metrics-jetty9:4.1.5 - https://metrics.dropwizard.io/metrics-jetty9)
        * Metrics Integration with JMX (io.dropwizard.metrics:metrics-jmx:4.1.5 - https://metrics.dropwizard.io/metrics-jmx)
        * JVM Integration for Metrics (io.dropwizard.metrics:metrics-jvm:4.1.5 - https://metrics.dropwizard.io/metrics-jvm)
        * Netty (io.netty:netty:3.10.6.Final - http://netty.io/)
        * Netty/Buffer (io.netty:netty-buffer:4.1.50.Final - https://netty.io/netty-buffer/)
        * Netty/Codec (io.netty:netty-codec:4.1.50.Final - https://netty.io/netty-codec/)
        * Netty/Common (io.netty:netty-common:4.1.50.Final - https://netty.io/netty-common/)
        * Netty/Handler (io.netty:netty-handler:4.1.50.Final - https://netty.io/netty-handler/)
        * Netty/Resolver (io.netty:netty-resolver:4.1.50.Final - https://netty.io/netty-resolver/)
        * Netty/Transport (io.netty:netty-transport:4.1.50.Final - https://netty.io/netty-transport/)
        * Netty/Transport/Native/Epoll (io.netty:netty-transport-native-epoll:4.1.50.Final - https://netty.io/netty-transport-native-epoll/)
        * Netty/Transport/Native/Unix/Common (io.netty:netty-transport-native-unix-common:4.1.50.Final - https://netty.io/netty-transport-native-unix-common/)
        * OpenTracing API (io.opentracing:opentracing-api:0.33.0 - https://github.com/opentracing/opentracing-java/opentracing-api)
        * OpenTracing-noop (io.opentracing:opentracing-noop:0.33.0 - https://github.com/opentracing/opentracing-java/opentracing-noop)
        * OpenTracing-util (io.opentracing:opentracing-util:0.33.0 - https://github.com/opentracing/opentracing-java/opentracing-util)
        * Google S2 geometry library (io.sgr:s2-geometry-library-java:1.0.0 - https://github.com/sgr-io/s2-geometry-library-java)
        * Jakarta Bean Validation API (jakarta.validation:jakarta.validation-api:2.0.2 - https://beanvalidation.org)
        * javax.inject (javax.inject:javax.inject:1 - http://code.google.com/p/atinject/)
        * Bean Validation API (javax.validation:validation-api:2.0.1.Final - http://beanvalidation.org)
        * jdbm (jdbm:jdbm:1.0 - no url defined)
        * Joda-Time (joda-time:joda-time:2.9.2 - http://www.joda.org/joda-time/)
        * Byte Buddy (without dependencies) (net.bytebuddy:byte-buddy:1.10.2 - https://bytebuddy.net/byte-buddy)
        * Byte Buddy (without dependencies) (net.bytebuddy:byte-buddy:1.10.20 - https://bytebuddy.net/byte-buddy)
        * Byte Buddy agent (net.bytebuddy:byte-buddy-agent:1.10.20 - https://bytebuddy.net/byte-buddy-agent)
        * eigenbase-properties (net.hydromatic:eigenbase-properties:1.1.5 - http://github.com/julianhyde/eigenbase-properties)
        * "Java Concurrency in Practice" book annotations (net.jcip:jcip-annotations:1.0 - http://jcip.net/)
<<<<<<< HEAD
        * Ehcache Core (net.sf.ehcache:ehcache-core:2.4.3 - http://ehcache.org)
        * Ehcache 3 (org.ehcache:ehcache:3.4.0 - https://www.ehcache.org/)
        * JSR107 API (javax.cache:cache-api:1.1.0 - https://github.com/jsr107/jsr107spec)
        * opencsv (net.sf.opencsv:opencsv:2.3 - http://opencsv.sf.net)
        * Abdera Client (org.apache.abdera:abdera-client:1.1.3 - http://abdera.apache.org/abdera-client)
=======
        * ASM based accessors helper used by json-smart (net.minidev:accessors-smart:1.2 - http://www.minidev.net/)
        * JSON Small and Fast Parser (net.minidev:json-smart:2.3 - http://www.minidev.net/)
        * ehcache (net.sf.ehcache:ehcache:2.10.6 - http://ehcache.org)
        * Ehcache Core (net.sf.ehcache:ehcache-core:2.6.11 - http://ehcache.org)
>>>>>>> a1665ea4
        * Abdera Core (org.apache.abdera:abdera-core:1.1.3 - http://abdera.apache.org/abdera-core)
        * I18N Libraries (org.apache.abdera:abdera-i18n:1.1.3 - http://abdera.apache.org)
        * Apache Ant Core (org.apache.ant:ant:1.10.9 - https://ant.apache.org/)
        * Apache Ant Launcher (org.apache.ant:ant-launcher:1.10.9 - https://ant.apache.org/)
        * Apache Commons BCEL (org.apache.bcel:bcel:6.4.0 - https://commons.apache.org/proper/commons-bcel)
        * Calcite Core (org.apache.calcite:calcite-core:1.18.0 - https://calcite.apache.org/calcite-core)
        * Calcite Linq4j (org.apache.calcite:calcite-linq4j:1.18.0 - https://calcite.apache.org/calcite-linq4j)
        * Apache Calcite Avatica (org.apache.calcite.avatica:avatica-core:1.13.0 - https://calcite.apache.org/avatica/avatica-core)
        * Apache Commons Collections (org.apache.commons:commons-collections4:4.1 - http://commons.apache.org/proper/commons-collections/)
        * Apache Commons Compress (org.apache.commons:commons-compress:1.20 - https://commons.apache.org/proper/commons-compress/)
        * Apache Commons Configuration (org.apache.commons:commons-configuration2:2.7 - https://commons.apache.org/proper/commons-configuration/)
        * Apache Commons CSV (org.apache.commons:commons-csv:1.8 - https://commons.apache.org/proper/commons-csv/)
        * Apache Commons DBCP (org.apache.commons:commons-dbcp2:2.8.0 - https://commons.apache.org/dbcp/)
        * Apache Commons Exec (org.apache.commons:commons-exec:1.3 - http://commons.apache.org/proper/commons-exec/)
        * Apache Commons Lang (org.apache.commons:commons-lang3:3.7 - http://commons.apache.org/proper/commons-lang/)
        * Apache Commons Math (org.apache.commons:commons-math3:3.6.1 - http://commons.apache.org/proper/commons-math/)
        * Apache Commons Pool (org.apache.commons:commons-pool2:2.9.0 - https://commons.apache.org/proper/commons-pool/)
        * Apache Commons Text (org.apache.commons:commons-text:1.8 - https://commons.apache.org/proper/commons-text)
        * Curator Client (org.apache.curator:curator-client:2.13.0 - http://curator.apache.org/curator-client)
        * Curator Framework (org.apache.curator:curator-framework:2.13.0 - http://curator.apache.org/curator-framework)
        * Curator Recipes (org.apache.curator:curator-recipes:2.13.0 - http://curator.apache.org/curator-recipes)
        * Apache CXF Core (org.apache.cxf:cxf-core:3.3.6 - https://cxf.apache.org)
        * Apache CXF Runtime JAX-RS Frontend (org.apache.cxf:cxf-rt-frontend-jaxrs:3.3.6 - https://cxf.apache.org)
        * Apache CXF JAX-RS Client (org.apache.cxf:cxf-rt-rs-client:3.3.6 - https://cxf.apache.org)
        * Apache CXF Runtime Security functionality (org.apache.cxf:cxf-rt-security:3.3.6 - https://cxf.apache.org)
        * Apache CXF Runtime HTTP Transport (org.apache.cxf:cxf-rt-transports-http:3.3.6 - https://cxf.apache.org)
        * JTA 1.1 (org.apache.geronimo.specs:geronimo-jta_1.1_spec:1.1.1 - http://geronimo.apache.org/specs/geronimo-jta_1.1_spec)
        * Web Services Metadata 2.0 (org.apache.geronimo.specs:geronimo-ws-metadata_2.0_spec:1.1.3 - http://geronimo.apache.org/maven/specs/geronimo-ws-metadata_2.0_spec/1.1.3)
        * Apache Hadoop Annotations (org.apache.hadoop:hadoop-annotations:3.2.0 - no url defined)
        * Apache Hadoop Auth (org.apache.hadoop:hadoop-auth:3.2.0 - no url defined)
        * Apache Hadoop Common (org.apache.hadoop:hadoop-common:3.2.0 - no url defined)
        * Apache Hadoop HDFS Client (org.apache.hadoop:hadoop-hdfs-client:3.2.0 - no url defined)
        * htrace-core4 (org.apache.htrace:htrace-core4:4.1.0-incubating - http://incubator.apache.org/projects/htrace.html)
        * Apache HttpClient (org.apache.httpcomponents:httpclient:4.5.13 - http://hc.apache.org/httpcomponents-client)
        * Apache HttpClient Cache (org.apache.httpcomponents:httpclient-cache:4.2.6 - http://hc.apache.org/httpcomponents-client)
        * Apache HttpCore (org.apache.httpcomponents:httpcore:4.4.4 - http://hc.apache.org/httpcomponents-core-ga)
        * Apache HttpClient Mime (org.apache.httpcomponents:httpmime:4.5.12 - http://hc.apache.org/httpcomponents-client)
        * Apache James :: Mime4j :: Core (org.apache.james:apache-mime4j-core:0.8.3 - http://james.apache.org/mime4j/apache-mime4j-core)
        * Apache James :: Mime4j :: DOM (org.apache.james:apache-mime4j-dom:0.8.3 - http://james.apache.org/mime4j/apache-mime4j-dom)
        * Apache Jena - Libraries POM (org.apache.jena:apache-jena-libs:2.13.0 - http://jena.apache.org/apache-jena-libs/)
        * Apache Jena - ARQ (SPARQL 1.1 Query Engine) (org.apache.jena:jena-arq:2.13.0 - http://jena.apache.org/jena-arq/)
        * Apache Jena - Core (org.apache.jena:jena-core:2.13.0 - http://jena.apache.org/jena-core/)
        * Apache Jena - IRI (org.apache.jena:jena-iri:1.1.2 - http://jena.apache.org/jena-iri/)
        * Apache Jena - TDB (Native Triple Store) (org.apache.jena:jena-tdb:1.1.2 - http://jena.apache.org/jena-tdb/)
        * Kerby-kerb core (org.apache.kerby:kerb-core:1.0.1 - http://directory.apache.org/kerby/kerby-kerb/kerb-core)
        * Kerby-kerb Util (org.apache.kerby:kerb-util:1.0.1 - http://directory.apache.org/kerby/kerby-kerb/kerb-util)
        * Kerby ASN1 Project (org.apache.kerby:kerby-asn1:1.0.1 - http://directory.apache.org/kerby/kerby-common/kerby-asn1)
        * Kerby PKIX Project (org.apache.kerby:kerby-pkix:1.0.1 - http://directory.apache.org/kerby/kerby-pkix)
        * Apache Log4j 1.x Compatibility API (org.apache.logging.log4j:log4j-1.2-api:2.13.3 - https://logging.apache.org/log4j/2.x/log4j-1.2-api/)
        * Apache Log4j API (org.apache.logging.log4j:log4j-api:2.13.3 - https://logging.apache.org/log4j/2.x/log4j-api/)
        * Apache Log4j Core (org.apache.logging.log4j:log4j-core:2.13.3 - https://logging.apache.org/log4j/2.x/log4j-core/)
        * Apache Log4j JUL Adapter (org.apache.logging.log4j:log4j-jul:2.13.3 - https://logging.apache.org/log4j/2.x/log4j-jul/)
        * Apache Log4j SLF4J Binding (org.apache.logging.log4j:log4j-slf4j-impl:2.13.3 - https://logging.apache.org/log4j/2.x/log4j-slf4j-impl/)
        * Apache Log4j Web (org.apache.logging.log4j:log4j-web:2.13.3 - https://logging.apache.org/log4j/2.x/log4j-web/)
        * Lucene Common Analyzers (org.apache.lucene:lucene-analyzers-common:8.8.1 - https://lucene.apache.org/lucene-parent/lucene-analyzers-common)
        * Lucene ICU Analysis Components (org.apache.lucene:lucene-analyzers-icu:8.8.1 - https://lucene.apache.org/lucene-parent/lucene-analyzers-icu)
        * Lucene Kuromoji Japanese Morphological Analyzer (org.apache.lucene:lucene-analyzers-kuromoji:8.8.1 - https://lucene.apache.org/lucene-parent/lucene-analyzers-kuromoji)
        * Lucene Nori Korean Morphological Analyzer (org.apache.lucene:lucene-analyzers-nori:8.8.1 - https://lucene.apache.org/lucene-parent/lucene-analyzers-nori)
        * Lucene Phonetic Filters (org.apache.lucene:lucene-analyzers-phonetic:8.8.1 - https://lucene.apache.org/lucene-parent/lucene-analyzers-phonetic)
        * Lucene Smart Chinese Analyzer (org.apache.lucene:lucene-analyzers-smartcn:8.8.1 - https://lucene.apache.org/lucene-parent/lucene-analyzers-smartcn)
        * Lucene Stempel Analyzer (org.apache.lucene:lucene-analyzers-stempel:8.8.1 - https://lucene.apache.org/lucene-parent/lucene-analyzers-stempel)
        * Lucene Memory (org.apache.lucene:lucene-backward-codecs:8.8.1 - https://lucene.apache.org/lucene-parent/lucene-backward-codecs)
        * Lucene Classification (org.apache.lucene:lucene-classification:8.8.1 - https://lucene.apache.org/lucene-parent/lucene-classification)
        * Lucene codecs (org.apache.lucene:lucene-codecs:8.8.1 - https://lucene.apache.org/lucene-parent/lucene-codecs)
        * Lucene Core (org.apache.lucene:lucene-core:8.8.1 - https://lucene.apache.org/lucene-parent/lucene-core)
        * Lucene Expressions (org.apache.lucene:lucene-expressions:8.8.1 - https://lucene.apache.org/lucene-parent/lucene-expressions)
        * Lucene Grouping (org.apache.lucene:lucene-grouping:8.8.1 - https://lucene.apache.org/lucene-parent/lucene-grouping)
        * Lucene Highlighter (org.apache.lucene:lucene-highlighter:8.8.1 - https://lucene.apache.org/lucene-parent/lucene-highlighter)
        * Lucene Join (org.apache.lucene:lucene-join:8.8.1 - https://lucene.apache.org/lucene-parent/lucene-join)
        * Lucene Memory (org.apache.lucene:lucene-memory:8.8.1 - https://lucene.apache.org/lucene-parent/lucene-memory)
        * Lucene Miscellaneous (org.apache.lucene:lucene-misc:8.8.1 - https://lucene.apache.org/lucene-parent/lucene-misc)
        * Lucene Queries (org.apache.lucene:lucene-queries:8.8.1 - https://lucene.apache.org/lucene-parent/lucene-queries)
        * Lucene QueryParsers (org.apache.lucene:lucene-queryparser:8.8.1 - https://lucene.apache.org/lucene-parent/lucene-queryparser)
        * Lucene Sandbox (org.apache.lucene:lucene-sandbox:8.8.1 - https://lucene.apache.org/lucene-parent/lucene-sandbox)
        * Lucene Spatial Extras (org.apache.lucene:lucene-spatial-extras:8.8.1 - https://lucene.apache.org/lucene-parent/lucene-spatial-extras)
        * Lucene Spatial 3D (org.apache.lucene:lucene-spatial3d:8.8.1 - https://lucene.apache.org/lucene-parent/lucene-spatial3d)
        * Lucene Suggest (org.apache.lucene:lucene-suggest:8.8.1 - https://lucene.apache.org/lucene-parent/lucene-suggest)
        * Apache OpenNLP Tools (org.apache.opennlp:opennlp-tools:1.9.2 - https://www.apache.org/opennlp/opennlp-tools/)
        * Apache FontBox (org.apache.pdfbox:fontbox:2.0.24 - http://pdfbox.apache.org/)
        * PDFBox JBIG2 ImageIO plugin (org.apache.pdfbox:jbig2-imageio:3.0.3 - https://www.apache.org/jbig2-imageio/)
        * Apache JempBox (org.apache.pdfbox:jempbox:1.8.16 - http://www.apache.org/pdfbox-parent/jempbox/)
        * Apache PDFBox (org.apache.pdfbox:pdfbox:2.0.24 - https://www.apache.org/pdfbox-parent/pdfbox/)
        * Apache PDFBox tools (org.apache.pdfbox:pdfbox-tools:2.0.19 - https://www.apache.org/pdfbox-parent/pdfbox-tools/)
        * Apache Preflight (org.apache.pdfbox:preflight:2.0.19 - https://www.apache.org/pdfbox-parent/preflight/)
        * Apache XmpBox (org.apache.pdfbox:xmpbox:2.0.19 - https://www.apache.org/pdfbox-parent/xmpbox/)
        * Apache POI (org.apache.poi:poi:3.17 - http://poi.apache.org/)
        * Apache POI (org.apache.poi:poi-ooxml:3.17 - http://poi.apache.org/)
        * Apache POI (org.apache.poi:poi-ooxml-schemas:3.17 - http://poi.apache.org/)
        * Apache POI (org.apache.poi:poi-scratchpad:3.17 - http://poi.apache.org/)
        * Apache SIS features (org.apache.sis.core:sis-feature:1.0 - http://sis.apache.org/core/sis-feature)
        * Apache SIS metadata (org.apache.sis.core:sis-metadata:1.0 - http://sis.apache.org/core/sis-metadata)
        * Apache SIS referencing (org.apache.sis.core:sis-referencing:1.0 - http://sis.apache.org/core/sis-referencing)
        * Apache SIS utilities (org.apache.sis.core:sis-utility:1.0 - http://sis.apache.org/core/sis-utility)
        * Apache SIS netCDF storage (org.apache.sis.storage:sis-netcdf:1.0 - http://sis.apache.org/storage/sis-netcdf)
        * Apache SIS common storage (org.apache.sis.storage:sis-storage:1.0 - http://sis.apache.org/storage/sis-storage)
        * Apache Solr Content Extraction Library (org.apache.solr:solr-cell:8.8.1 - https://lucene.apache.org/solr-parent/solr-cell)
        * Apache Solr Core (org.apache.solr:solr-core:8.8.1 - https://lucene.apache.org/solr-parent/solr-core)
        * Apache Solr Solrj (org.apache.solr:solr-solrj:8.8.1 - https://lucene.apache.org/solr-parent/solr-solrj)
        * Apache Standard Taglib Implementation (org.apache.taglibs:taglibs-standard-impl:1.2.5 - http://tomcat.apache.org/taglibs/standard-1.2.5/taglibs-standard-impl)
        * Apache Standard Taglib Specification API (org.apache.taglibs:taglibs-standard-spec:1.2.5 - http://tomcat.apache.org/taglibs/standard-1.2.5/taglibs-standard-spec)
        * Apache Thrift (org.apache.thrift:libthrift:0.9.2 - http://thrift.apache.org)
        * Apache Tika core (org.apache.tika:tika-core:1.24.1 - http://tika.apache.org/)
        * Apache Tika Java-7 Components (org.apache.tika:tika-java7:1.24.1 - http://tika.apache.org/)
        * Apache Tika parsers (org.apache.tika:tika-parsers:1.24.1 - http://tika.apache.org/)
        * Apache Tika XMP (org.apache.tika:tika-xmp:1.24.1 - http://tika.apache.org/)
        * tomcat-embed-core (org.apache.tomcat.embed:tomcat-embed-core:9.0.33 - https://tomcat.apache.org/)
        * tomcat-embed-el (org.apache.tomcat.embed:tomcat-embed-el:9.0.33 - https://tomcat.apache.org/)
        * tomcat-embed-websocket (org.apache.tomcat.embed:tomcat-embed-websocket:9.0.33 - https://tomcat.apache.org/)
        * Apache Velocity - Engine (org.apache.velocity:velocity-engine-core:2.0 - http://velocity.apache.org/engine/devel/velocity-engine-core/)
        * Axiom API (org.apache.ws.commons.axiom:axiom-api:1.2.22 - http://ws.apache.org/axiom/)
        * LLOM (org.apache.ws.commons.axiom:axiom-impl:1.2.22 - http://ws.apache.org/axiom/implementations/axiom-impl/)
        * Abdera Model (FOM) Implementation (org.apache.ws.commons.axiom:fom-impl:1.2.22 - http://ws.apache.org/axiom/implementations/fom-impl/)
        * XmlSchema Core (org.apache.ws.xmlschema:xmlschema-core:2.2.5 - https://ws.apache.org/commons/xmlschema20/xmlschema-core/)
        * XmlBeans (org.apache.xmlbeans:xmlbeans:3.1.0 - https://xmlbeans.apache.org/)
        * zookeeper (org.apache.zookeeper:zookeeper:3.4.14 - no url defined)
        * Apache ZooKeeper - Jute (org.apache.zookeeper:zookeeper-jute:3.6.2 - http://zookeeper.apache.org/zookeeper-jute)
        * AssertJ fluent assertions (org.assertj:assertj-core:3.13.2 - http://assertj.org/assertj-core)
        * Evo Inflector (org.atteo:evo-inflector:1.2.2 - http://atteo.org/static/evo-inflector)
        * jose4j (org.bitbucket.b_c:jose4j:0.6.5 - https://bitbucket.org/b_c/jose4j/)
        * TagSoup (org.ccil.cowan.tagsoup:tagsoup:1.2.1 - http://home.ccil.org/~cowan/XML/tagsoup/)
        * Woodstox (org.codehaus.woodstox:woodstox-core-asl:4.4.1 - http://woodstox.codehaus.org)
        * Jetty :: Apache JSP Implementation (org.eclipse.jetty:apache-jsp:9.4.15.v20190215 - http://www.eclipse.org/jetty)
        * Apache :: JSTL module (org.eclipse.jetty:apache-jstl:9.4.15.v20190215 - http://tomcat.apache.org/taglibs/standard/)
        * Jetty :: ALPN :: Client (org.eclipse.jetty:jetty-alpn-client:9.4.34.v20201102 - https://eclipse.org/jetty/jetty-alpn-parent/jetty-alpn-client)
        * Jetty :: ALPN :: JDK9 Client Implementation (org.eclipse.jetty:jetty-alpn-java-client:9.4.34.v20201102 - https://eclipse.org/jetty/jetty-alpn-parent/jetty-alpn-java-client)
        * Jetty :: ALPN :: JDK9 Server Implementation (org.eclipse.jetty:jetty-alpn-java-server:9.4.34.v20201102 - https://eclipse.org/jetty/jetty-alpn-parent/jetty-alpn-java-server)
        * Jetty :: ALPN :: Server (org.eclipse.jetty:jetty-alpn-server:9.4.34.v20201102 - https://eclipse.org/jetty/jetty-alpn-parent/jetty-alpn-server)
        * Jetty :: Servlet Annotations (org.eclipse.jetty:jetty-annotations:9.4.15.v20190215 - http://www.eclipse.org/jetty)
        * Jetty :: Asynchronous HTTP Client (org.eclipse.jetty:jetty-client:9.4.34.v20201102 - https://eclipse.org/jetty/jetty-client)
        * Jetty :: Continuation (org.eclipse.jetty:jetty-continuation:9.4.34.v20201102 - https://eclipse.org/jetty/jetty-continuation)
        * Jetty :: Deployers (org.eclipse.jetty:jetty-deploy:9.4.34.v20201102 - https://eclipse.org/jetty/jetty-deploy)
        * Jetty :: Http Utility (org.eclipse.jetty:jetty-http:9.4.41.v20210516 - https://eclipse.org/jetty/jetty-http)
        * Jetty :: IO Utility (org.eclipse.jetty:jetty-io:9.4.41.v20210516 - https://eclipse.org/jetty/jetty-io)
        * Jetty :: JMX Management (org.eclipse.jetty:jetty-jmx:9.4.34.v20201102 - https://eclipse.org/jetty/jetty-jmx)
        * Jetty :: JNDI Naming (org.eclipse.jetty:jetty-jndi:9.4.15.v20190215 - http://www.eclipse.org/jetty)
        * Jetty :: Plus (org.eclipse.jetty:jetty-plus:9.4.15.v20190215 - http://www.eclipse.org/jetty)
        * Jetty :: Rewrite Handler (org.eclipse.jetty:jetty-rewrite:9.4.34.v20201102 - https://eclipse.org/jetty/jetty-rewrite)
        * Jetty :: Security (org.eclipse.jetty:jetty-security:9.4.34.v20201102 - https://eclipse.org/jetty/jetty-security)
        * Jetty :: Server Core (org.eclipse.jetty:jetty-server:9.4.41.v20210516 - https://eclipse.org/jetty/jetty-server)
        * Jetty :: Servlet Handling (org.eclipse.jetty:jetty-servlet:9.4.34.v20201102 - https://eclipse.org/jetty/jetty-servlet)
        * Jetty :: Utility Servlets and Filters (org.eclipse.jetty:jetty-servlets:9.4.34.v20201102 - https://eclipse.org/jetty/jetty-servlets)
        * Jetty :: Utilities (org.eclipse.jetty:jetty-util:9.4.41.v20210516 - https://eclipse.org/jetty/jetty-util)
        * Jetty :: Webapp Application Support (org.eclipse.jetty:jetty-webapp:9.4.34.v20201102 - https://eclipse.org/jetty/jetty-webapp)
        * Jetty :: XML utilities (org.eclipse.jetty:jetty-xml:9.4.34.v20201102 - https://eclipse.org/jetty/jetty-xml)
        * Jetty :: HTTP2 :: Client (org.eclipse.jetty.http2:http2-client:9.4.34.v20201102 - https://eclipse.org/jetty/http2-parent/http2-client)
        * Jetty :: HTTP2 :: Common (org.eclipse.jetty.http2:http2-common:9.4.34.v20201102 - https://eclipse.org/jetty/http2-parent/http2-common)
        * Jetty :: HTTP2 :: HPACK (org.eclipse.jetty.http2:http2-hpack:9.4.34.v20201102 - https://eclipse.org/jetty/http2-parent/http2-hpack)
        * Jetty :: HTTP2 :: HTTP Client Transport (org.eclipse.jetty.http2:http2-http-client-transport:9.4.34.v20201102 - https://eclipse.org/jetty/http2-parent/http2-http-client-transport)
        * Jetty :: HTTP2 :: Server (org.eclipse.jetty.http2:http2-server:9.4.34.v20201102 - https://eclipse.org/jetty/http2-parent/http2-server)
        * Jetty :: Schemas (org.eclipse.jetty.toolchain:jetty-schemas:3.1.2 - https://eclipse.org/jetty/jetty-schemas)
        * flyway-core (org.flywaydb:flyway-core:6.5.5 - https://flywaydb.org/flyway-core)
        * Ogg and Vorbis for Java, Core (org.gagravarr:vorbis-java-core:0.8 - https://github.com/Gagravarr/VorbisJava)
        * Apache Tika plugin for Ogg, Vorbis and FLAC (org.gagravarr:vorbis-java-tika:0.8 - https://github.com/Gagravarr/VorbisJava)
        * Hibernate Validator Engine (org.hibernate.validator:hibernate-validator:6.0.18.Final - http://hibernate.org/validator/hibernate-validator)
        * Hibernate Validator Portable Extension (org.hibernate.validator:hibernate-validator-cdi:6.0.18.Final - http://hibernate.org/validator/hibernate-validator-cdi)
        * Javassist (org.javassist:javassist:3.25.0-GA - http://www.javassist.org/)
        * Java Annotation Indexer (org.jboss:jandex:2.1.1.Final - http://www.jboss.org/jandex)
        * jtwig-core (org.jtwig:jtwig-core:5.87.0.RELEASE - http://jtwig.org)
        * jtwig-reflection (org.jtwig:jtwig-reflection:5.87.0.RELEASE - http://jtwig.org)
        * jtwig-spring (org.jtwig:jtwig-spring:5.87.0.RELEASE - http://jtwig.org)
        * jtwig-spring-boot-starter (org.jtwig:jtwig-spring-boot-starter:5.87.0.RELEASE - http://jtwig.org)
        * jtwig-web (org.jtwig:jtwig-web:5.87.0.RELEASE - http://jtwig.org)
        * Spatial4J (org.locationtech.spatial4j:spatial4j:0.7 - https://projects.eclipse.org/projects/locationtech.spatial4j)
        * MortBay :: Apache EL :: API and Implementation (org.mortbay.jasper:apache-el:8.5.35.1 - https://github.com/jetty-project/jasper-jsp/apache-el)
        * MortBay :: Apache Jasper :: JSP Implementation (org.mortbay.jasper:apache-jsp:8.5.35.1 - https://github.com/jetty-project/jasper-jsp/apache-jsp)
        * Jetty Server (org.mortbay.jetty:jetty:6.1.26 - http://www.eclipse.org/jetty/jetty-parent/project/modules/jetty)
        * Jetty Servlet Tester (org.mortbay.jetty:jetty-servlet-tester:6.1.26 - http://www.eclipse.org/jetty/jetty-parent/project/jetty-servlet-tester)
        * Jetty Utilities (org.mortbay.jetty:jetty-util:6.1.26 - http://www.eclipse.org/jetty/jetty-parent/project/jetty-util)
        * Servlet Specification API (org.mortbay.jetty:servlet-api:2.5-20081211 - http://jetty.mortbay.org/servlet-api)
        * Objenesis (org.objenesis:objenesis:3.1 - http://objenesis.org)
        * parboiled-core (org.parboiled:parboiled-core:1.3.1 - http://parboiled.org)
        * parboiled-java (org.parboiled:parboiled-java:1.3.1 - http://parboiled.org)
        * quartz (org.quartz-scheduler:quartz:2.3.2 - http://www.quartz-scheduler.org/quartz)
        * rome-modules (org.rometools:rome-modules:1.0 - http://www.rometools.org)
        * RRD4J (org.rrd4j:rrd4j:3.5 - https://github.com/rrd4j/rrd4j/)
        * JSONassert (org.skyscreamer:jsonassert:1.5.0 - https://github.com/skyscreamer/JSONassert)
        * Spring AOP (org.springframework:spring-aop:5.2.5.RELEASE - https://github.com/spring-projects/spring-framework)
        * Spring Beans (org.springframework:spring-beans:5.2.5.RELEASE - https://github.com/spring-projects/spring-framework)
        * Spring Context (org.springframework:spring-context:5.2.5.RELEASE - https://github.com/spring-projects/spring-framework)
        * Spring Context Support (org.springframework:spring-context-support:5.2.5.RELEASE - https://github.com/spring-projects/spring-framework)
        * Spring Core (org.springframework:spring-core:5.2.5.RELEASE - https://github.com/spring-projects/spring-framework)
        * Spring Expression Language (SpEL) (org.springframework:spring-expression:5.2.5.RELEASE - https://github.com/spring-projects/spring-framework)
        * Spring Commons Logging Bridge (org.springframework:spring-jcl:5.2.5.RELEASE - https://github.com/spring-projects/spring-framework)
        * Spring JDBC (org.springframework:spring-jdbc:5.2.5.RELEASE - https://github.com/spring-projects/spring-framework)
        * Spring Object/Relational Mapping (org.springframework:spring-orm:5.2.5.RELEASE - https://github.com/spring-projects/spring-framework)
        * Spring TestContext Framework (org.springframework:spring-test:5.2.5.RELEASE - https://github.com/spring-projects/spring-framework)
        * Spring Transaction (org.springframework:spring-tx:5.2.5.RELEASE - https://github.com/spring-projects/spring-framework)
        * Spring Web (org.springframework:spring-web:5.2.5.RELEASE - https://github.com/spring-projects/spring-framework)
        * Spring Web MVC (org.springframework:spring-webmvc:5.2.5.RELEASE - https://github.com/spring-projects/spring-framework)
        * Spring Boot (org.springframework.boot:spring-boot:2.2.6.RELEASE - https://projects.spring.io/spring-boot/#/spring-boot-parent/spring-boot)
        * Spring Boot AutoConfigure (org.springframework.boot:spring-boot-autoconfigure:2.2.6.RELEASE - https://projects.spring.io/spring-boot/#/spring-boot-parent/spring-boot-autoconfigure)
        * Spring Boot Configuration Processor (org.springframework.boot:spring-boot-configuration-processor:2.0.0.RELEASE - https://projects.spring.io/spring-boot/#/spring-boot-parent/spring-boot-tools/spring-boot-configuration-processor)
        * Spring Boot Starter (org.springframework.boot:spring-boot-starter:2.2.6.RELEASE - https://projects.spring.io/spring-boot/#/spring-boot-parent/spring-boot-starters/spring-boot-starter)
        * Spring Boot AOP Starter (org.springframework.boot:spring-boot-starter-aop:2.2.6.RELEASE - https://projects.spring.io/spring-boot/#/spring-boot-parent/spring-boot-starters/spring-boot-starter-aop)
        * Spring Boot Data REST Starter (org.springframework.boot:spring-boot-starter-data-rest:2.2.6.RELEASE - https://projects.spring.io/spring-boot/#/spring-boot-parent/spring-boot-starters/spring-boot-starter-data-rest)
        * Spring Boot Json Starter (org.springframework.boot:spring-boot-starter-json:2.2.6.RELEASE - https://projects.spring.io/spring-boot/#/spring-boot-parent/spring-boot-starters/spring-boot-starter-json)
        * Spring Boot Log4j 2 Starter (org.springframework.boot:spring-boot-starter-log4j2:2.2.6.RELEASE - https://projects.spring.io/spring-boot/#/spring-boot-parent/spring-boot-starters/spring-boot-starter-log4j2)
        * Spring Boot Security Starter (org.springframework.boot:spring-boot-starter-security:2.2.6.RELEASE - https://projects.spring.io/spring-boot/#/spring-boot-parent/spring-boot-starters/spring-boot-starter-security)
        * Spring Boot Test Starter (org.springframework.boot:spring-boot-starter-test:2.2.6.RELEASE - https://projects.spring.io/spring-boot/#/spring-boot-parent/spring-boot-starters/spring-boot-starter-test)
        * Spring Boot Tomcat Starter (org.springframework.boot:spring-boot-starter-tomcat:2.2.6.RELEASE - https://projects.spring.io/spring-boot/#/spring-boot-parent/spring-boot-starters/spring-boot-starter-tomcat)
        * Spring Boot Validation Starter (org.springframework.boot:spring-boot-starter-validation:2.2.6.RELEASE - https://projects.spring.io/spring-boot/#/spring-boot-parent/spring-boot-starters/spring-boot-starter-validation)
        * Spring Boot Web Starter (org.springframework.boot:spring-boot-starter-web:2.2.6.RELEASE - https://projects.spring.io/spring-boot/#/spring-boot-parent/spring-boot-starters/spring-boot-starter-web)
        * Spring Boot Test (org.springframework.boot:spring-boot-test:2.2.6.RELEASE - https://projects.spring.io/spring-boot/#/spring-boot-parent/spring-boot-test)
        * Spring Boot Test Auto-Configure (org.springframework.boot:spring-boot-test-autoconfigure:2.2.6.RELEASE - https://projects.spring.io/spring-boot/#/spring-boot-parent/spring-boot-test-autoconfigure)
        * Spring Data Core (org.springframework.data:spring-data-commons:2.2.6.RELEASE - https://www.spring.io/spring-data/spring-data-commons)
        * Spring Data REST - Core (org.springframework.data:spring-data-rest-core:3.2.6.RELEASE - https://www.spring.io/spring-data/spring-data-rest-parent/spring-data-rest-core)
        * Spring Data REST - HAL Browser (org.springframework.data:spring-data-rest-hal-browser:3.2.6.RELEASE - https://www.spring.io/spring-data/spring-data-rest-parent/spring-data-rest-hal-browser)
        * Spring Data REST - WebMVC (org.springframework.data:spring-data-rest-webmvc:3.2.6.RELEASE - https://www.spring.io/spring-data/spring-data-rest-parent/spring-data-rest-webmvc)
        * Spring HATEOAS (org.springframework.hateoas:spring-hateoas:1.0.4.RELEASE - https://github.com/spring-projects/spring-hateoas)
        * Spring Plugin - Core (org.springframework.plugin:spring-plugin-core:2.0.0.RELEASE - https://github.com/spring-projects/spring-plugin/spring-plugin-core)
        * spring-security-config (org.springframework.security:spring-security-config:5.2.2.RELEASE - http://spring.io/spring-security)
        * spring-security-core (org.springframework.security:spring-security-core:5.2.2.RELEASE - http://spring.io/spring-security)
        * spring-security-test (org.springframework.security:spring-security-test:5.2.2.RELEASE - http://spring.io/spring-security)
        * spring-security-web (org.springframework.security:spring-security-web:5.2.2.RELEASE - http://spring.io/spring-security)
        * SWORD v2 :: Common Server Library (org.swordapp:sword2-server:1.0 - http://www.swordapp.org/)
        * ISO Parser (org.tallison:isoparser:1.9.41.2 - https://github.com/tballison/mp4parser)
        * org.tallison:metadata-extractor (org.tallison:metadata-extractor:2.13.0 - https://drewnoakes.com/code/exif/)
        * XMPCore Shaded (org.tallison.xmp:xmpcore-shaded:6.1.10 - https://github.com/tballison)
        * xml-matchers (org.xmlmatchers:xml-matchers:0.10 - http://code.google.com/p/xml-matchers/)
        * org.xmlunit:xmlunit-core (org.xmlunit:xmlunit-core:2.6.3 - https://www.xmlunit.org/)
        * org.xmlunit:xmlunit-core (org.xmlunit:xmlunit-core:2.6.4 - https://www.xmlunit.org/)
        * SnakeYAML (org.yaml:snakeyaml:1.25 - http://www.snakeyaml.org)
        * ROME, RSS and atOM utilitiEs for Java (rome:rome:1.0 - https://rome.dev.java.net/)
        * xalan (xalan:xalan:2.7.0 - no url defined)
        * Xerces2-j (xerces:xercesImpl:2.12.0 - https://xerces.apache.org/xerces2-j/)
        * XML Commons External Components XML APIs (xml-apis:xml-apis:1.4.01 - http://xml.apache.org/commons/components/external/)

    Apache-2.0:

        * snappy-java (org.xerial.snappy:snappy-java:1.1.7.6 - https://github.com/xerial/snappy-java)

    BSD 2-Clause:

        * jersey-core-client (org.glassfish.jersey.core:jersey-client:2.30.1 - https://projects.eclipse.org/projects/ee4j.jersey/jersey-client)
        * jersey-inject-hk2 (org.glassfish.jersey.inject:jersey-hk2:2.30.1 - https://projects.eclipse.org/projects/ee4j.jersey/project/jersey-hk2)

    BSD 3-clause License w/nuclear disclaimer:

        * Java Advanced Imaging Image I/O Tools API core (standalone) (com.github.jai-imageio:jai-imageio-core:1.4.0 - https://github.com/jai-imageio/jai-imageio-core)

    BSD 3-clause New License:

        * dom4j (org.dom4j:dom4j:2.1.1 - http://dom4j.github.io/)

    BSD Licence 3:

        * Hamcrest (org.hamcrest:hamcrest:2.1 - http://hamcrest.org/JavaHamcrest/)

    BSD License:

        * AntLR Parser Generator (antlr:antlr:2.7.7 - http://www.antlr.org/)
        * coverity-escapers (com.coverity.security:coverity-escapers:1.1.1 - http://coverity.com/security)
        * JSONLD Java :: Core (com.github.jsonld-java:jsonld-java:0.5.1 - http://github.com/jsonld-java/jsonld-java/jsonld-java/)
        * curvesapi (com.github.virtuald:curvesapi:1.06 - https://github.com/virtuald/curvesapi)
        * dnsjava (dnsjava:dnsjava:2.1.7 - http://www.dnsjava.org)
        * Units of Measurement API (javax.measure:unit-api:1.0 - http://unitsofmeasurement.github.io/)
        * jaxen (jaxen:jaxen:1.1.6 - http://jaxen.codehaus.org/)
        * JLine (jline:jline:0.9.94 - http://jline.sourceforge.net)
        * ANTLR 4 Runtime (org.antlr:antlr4-runtime:4.5.1-1 - http://www.antlr.org/antlr4-runtime)
        * commons-compiler (org.codehaus.janino:commons-compiler:3.0.9 - http://janino-compiler.github.io/commons-compiler/)
        * janino (org.codehaus.janino:janino:3.0.9 - http://janino-compiler.github.io/janino/)
        * Stax2 API (org.codehaus.woodstox:stax2-api:3.1.4 - http://wiki.fasterxml.com/WoodstoxStax2)
        * Hamcrest All (org.hamcrest:hamcrest-all:1.3 - https://github.com/hamcrest/JavaHamcrest/hamcrest-all)
        * Hamcrest Core (org.hamcrest:hamcrest-core:1.3 - https://github.com/hamcrest/JavaHamcrest/hamcrest-core)
        * Hamcrest library (org.hamcrest:hamcrest-library:1.3 - https://github.com/hamcrest/JavaHamcrest/hamcrest-library)
        * JBibTeX (org.jbibtex:jbibtex:1.0.10 - http://www.jbibtex.org)
        * asm-analysis (org.ow2.asm:asm-analysis:7.1 - http://asm.ow2.org/)
        * asm-tree (org.ow2.asm:asm-tree:7.1 - http://asm.ow2.org/)
        * asm-util (org.ow2.asm:asm-util:7.1 - http://asm.ow2.org/)
        * JMatIO (org.tallison:jmatio:1.5 - https://github.com/tballison/jmatio)
        * XMLUnit for Java (xmlunit:xmlunit:1.3 - http://xmlunit.sourceforge.net/)

    BSD-2-Clause:

        * PostgreSQL JDBC Driver - JDBC 4.2 (org.postgresql:postgresql:42.2.9 - https://github.com/pgjdbc/pgjdbc)

    BSD-3-Clause:

        * asm (org.ow2.asm:asm:8.0.1 - http://asm.ow2.io/)
        * asm-commons (org.ow2.asm:asm-commons:8.0.1 - http://asm.ow2.io/)

    Bouncy Castle Licence:

        * Bouncy Castle S/MIME API (org.bouncycastle:bcmail-jdk15on:1.65 - http://www.bouncycastle.org/java.html)
        * Bouncy Castle PKIX, CMS, EAC, TSP, PKCS, OCSP, CMP, and CRMF APIs (org.bouncycastle:bcpkix-jdk15on:1.65 - http://www.bouncycastle.org/java.html)
        * Bouncy Castle Provider (org.bouncycastle:bcprov-jdk15on:1.65 - http://www.bouncycastle.org/java.html)

    CDDL/GPLv2+CE:

        * JavaBeans Activation Framework (com.sun.activation:javax.activation:1.2.0 - http://java.net/all/javax.activation/)
        * JavaBeans Activation Framework API jar (javax.activation:javax.activation-api:1.2.0 - http://java.net/all/javax.activation-api/)

    Common Development and Distribution License (CDDL):

        * istack common utility code runtime (com.sun.istack:istack-commons-runtime:3.0.7 - http://java.net/istack-commons/istack-commons-runtime/)
        * Jakarta Annotations API (jakarta.annotation:jakarta.annotation-api:1.3.5 - https://projects.eclipse.org/projects/ee4j.ca)
        * jakarta.ws.rs-api (jakarta.ws.rs:jakarta.ws.rs-api:2.1.6 - https://github.com/eclipse-ee4j/jaxrs-api)
        * JavaBeans Activation Framework (JAF) (javax.activation:activation:1.1 - http://java.sun.com/products/javabeans/jaf/index.jsp)
        * javax.annotation API (javax.annotation:javax.annotation-api:1.3.2 - http://jcp.org/en/jsr/detail?id=250)
        * JavaMail API (compat) (javax.mail:mail:1.4.7 - http://kenai.com/projects/javamail/mail)
        * Java Servlet API (javax.servlet:javax.servlet-api:3.1.0 - http://servlet-spec.java.net)
        * javax.transaction API (javax.transaction:javax.transaction-api:1.3 - http://jta-spec.java.net)
        * jaxb-api (javax.xml.bind:jaxb-api:2.3.1 - https://github.com/javaee/jaxb-spec/jaxb-api)
        * JAX-WS API (javax.xml.ws:jaxws-api:2.3.1 - https://github.com/javaee/jax-ws-spec)
        * JHighlight (org.codelibs:jhighlight:1.0.3 - https://github.com/codelibs/jhighlight)
        * HK2 API module (org.glassfish.hk2:hk2-api:2.6.1 - https://github.com/eclipse-ee4j/glassfish-hk2/hk2-api)
        * ServiceLocator Default Implementation (org.glassfish.hk2:hk2-locator:2.6.1 - https://github.com/eclipse-ee4j/glassfish-hk2/hk2-locator)
        * HK2 Implementation Utilities (org.glassfish.hk2:hk2-utils:2.6.1 - https://github.com/eclipse-ee4j/glassfish-hk2/hk2-utils)
        * OSGi resource locator (org.glassfish.hk2:osgi-resource-locator:1.0.3 - https://projects.eclipse.org/projects/ee4j/osgi-resource-locator)
        * aopalliance version 1.0 repackaged as a module (org.glassfish.hk2.external:aopalliance-repackaged:2.6.1 - https://github.com/eclipse-ee4j/glassfish-hk2/external/aopalliance-repackaged)
        * javax.inject:1 as OSGi bundle (org.glassfish.hk2.external:jakarta.inject:2.6.1 - https://github.com/eclipse-ee4j/glassfish-hk2/external/jakarta.inject)
        * JAXB Runtime (org.glassfish.jaxb:jaxb-runtime:2.3.1 - http://jaxb.java.net/jaxb-runtime-parent/jaxb-runtime)
        * TXW2 Runtime (org.glassfish.jaxb:txw2:2.3.1 - http://jaxb.java.net/jaxb-txw-parent/txw2)
        * jersey-core-client (org.glassfish.jersey.core:jersey-client:2.30.1 - https://projects.eclipse.org/projects/ee4j.jersey/jersey-client)
        * jersey-inject-hk2 (org.glassfish.jersey.inject:jersey-hk2:2.30.1 - https://projects.eclipse.org/projects/ee4j.jersey/project/jersey-hk2)
        * Java Transaction API (org.jboss.spec.javax.transaction:jboss-transaction-api_1.2_spec:1.1.1.Final - http://www.jboss.org/jboss-transaction-api_1.2_spec)
        * MIME streaming extension (org.jvnet.mimepull:mimepull:1.9.7 - http://mimepull.java.net)

    Cordra (Version 2) License Agreement:

        * net.cnri:cnri-servlet-container (net.cnri:cnri-servlet-container:3.0.0 - https://gitlab.com/cnri/cnri-servlet-container)
        * net.cnri:cnri-servlet-container-lib (net.cnri:cnri-servlet-container-lib:3.0.0 - https://gitlab.com/cnri/cnri-servlet-container)
        * net.cnri:cnriutil (net.cnri:cnriutil:2.0 - https://gitlab.com/cnri/cnriutil)

    Dual license consisting of the CDDL v1.1 and GPL v2:

        * saaj-impl (com.sun.xml.messaging.saaj:saaj-impl:1.4.0-b03 - http://java.net/saaj-impl/)
        * Extended StAX API (org.jvnet.staxex:stax-ex:1.8 - http://stax-ex.java.net/)

    EDL 1.0:

        * JavaBeans Activation Framework (com.sun.activation:jakarta.activation:1.2.1 - https://github.com/eclipse-ee4j/jaf/jakarta.activation)
        * JavaBeans Activation Framework API jar (jakarta.activation:jakarta.activation-api:1.2.1 - https://github.com/eclipse-ee4j/jaf/jakarta.activation-api)
        * Jakarta Activation API jar (jakarta.activation:jakarta.activation-api:1.2.2 - https://github.com/eclipse-ee4j/jaf/jakarta.activation-api)
        * jersey-core-client (org.glassfish.jersey.core:jersey-client:2.30.1 - https://projects.eclipse.org/projects/ee4j.jersey/jersey-client)
        * jersey-inject-hk2 (org.glassfish.jersey.inject:jersey-hk2:2.30.1 - https://projects.eclipse.org/projects/ee4j.jersey/project/jersey-hk2)

    EPL 2.0:

        * Jakarta Annotations API (jakarta.annotation:jakarta.annotation-api:1.3.5 - https://projects.eclipse.org/projects/ee4j.ca)
        * jakarta.ws.rs-api (jakarta.ws.rs:jakarta.ws.rs-api:2.1.6 - https://github.com/eclipse-ee4j/jaxrs-api)
        * HK2 API module (org.glassfish.hk2:hk2-api:2.6.1 - https://github.com/eclipse-ee4j/glassfish-hk2/hk2-api)
        * ServiceLocator Default Implementation (org.glassfish.hk2:hk2-locator:2.6.1 - https://github.com/eclipse-ee4j/glassfish-hk2/hk2-locator)
        * HK2 Implementation Utilities (org.glassfish.hk2:hk2-utils:2.6.1 - https://github.com/eclipse-ee4j/glassfish-hk2/hk2-utils)
        * OSGi resource locator (org.glassfish.hk2:osgi-resource-locator:1.0.3 - https://projects.eclipse.org/projects/ee4j/osgi-resource-locator)
        * aopalliance version 1.0 repackaged as a module (org.glassfish.hk2.external:aopalliance-repackaged:2.6.1 - https://github.com/eclipse-ee4j/glassfish-hk2/external/aopalliance-repackaged)
        * javax.inject:1 as OSGi bundle (org.glassfish.hk2.external:jakarta.inject:2.6.1 - https://github.com/eclipse-ee4j/glassfish-hk2/external/jakarta.inject)
        * jersey-core-client (org.glassfish.jersey.core:jersey-client:2.30.1 - https://projects.eclipse.org/projects/ee4j.jersey/jersey-client)
        * jersey-core-common (org.glassfish.jersey.core:jersey-common:2.30.1 - https://projects.eclipse.org/projects/ee4j.jersey/jersey-common)
        * jersey-inject-hk2 (org.glassfish.jersey.inject:jersey-hk2:2.30.1 - https://projects.eclipse.org/projects/ee4j.jersey/project/jersey-hk2)

    Eclipse Distribution License (EDL), Version 1.0:

        * Java Persistence API, Version 2.1 (org.hibernate.javax.persistence:hibernate-jpa-2.1-api:1.0.0.Final - http://hibernate.org)

    Eclipse Distribution License - v 1.0:

        * jakarta.xml.bind-api (jakarta.xml.bind:jakarta.xml.bind-api:2.3.2 - https://github.com/eclipse-ee4j/jaxb-api/jakarta.xml.bind-api)
        * Jakarta XML Binding API (jakarta.xml.bind:jakarta.xml.bind-api:2.3.3 - https://github.com/eclipse-ee4j/jaxb-api/jakarta.xml.bind-api)

    Eclipse Distribution License v. 1.0:

        * javax.persistence-api (javax.persistence:javax.persistence-api:2.2 - https://github.com/javaee/jpa-spec)

    Eclipse Public License:

        * AspectJ runtime (org.aspectj:aspectjrt:1.8.0 - http://www.aspectj.org)
        * AspectJ weaver (org.aspectj:aspectjweaver:1.9.5 - http://www.aspectj.org)
        * Eclipse Compiler for Java(TM) (org.eclipse.jdt:ecj:3.14.0 - http://www.eclipse.org/jdt)
        * Jetty :: Apache JSP Implementation (org.eclipse.jetty:apache-jsp:9.4.15.v20190215 - http://www.eclipse.org/jetty)
        * Apache :: JSTL module (org.eclipse.jetty:apache-jstl:9.4.15.v20190215 - http://tomcat.apache.org/taglibs/standard/)
        * Jetty :: ALPN :: Client (org.eclipse.jetty:jetty-alpn-client:9.4.34.v20201102 - https://eclipse.org/jetty/jetty-alpn-parent/jetty-alpn-client)
        * Jetty :: ALPN :: JDK9 Client Implementation (org.eclipse.jetty:jetty-alpn-java-client:9.4.34.v20201102 - https://eclipse.org/jetty/jetty-alpn-parent/jetty-alpn-java-client)
        * Jetty :: ALPN :: JDK9 Server Implementation (org.eclipse.jetty:jetty-alpn-java-server:9.4.34.v20201102 - https://eclipse.org/jetty/jetty-alpn-parent/jetty-alpn-java-server)
        * Jetty :: ALPN :: Server (org.eclipse.jetty:jetty-alpn-server:9.4.34.v20201102 - https://eclipse.org/jetty/jetty-alpn-parent/jetty-alpn-server)
        * Jetty :: Servlet Annotations (org.eclipse.jetty:jetty-annotations:9.4.15.v20190215 - http://www.eclipse.org/jetty)
        * Jetty :: Asynchronous HTTP Client (org.eclipse.jetty:jetty-client:9.4.34.v20201102 - https://eclipse.org/jetty/jetty-client)
        * Jetty :: Continuation (org.eclipse.jetty:jetty-continuation:9.4.34.v20201102 - https://eclipse.org/jetty/jetty-continuation)
        * Jetty :: Deployers (org.eclipse.jetty:jetty-deploy:9.4.34.v20201102 - https://eclipse.org/jetty/jetty-deploy)
        * Jetty :: Http Utility (org.eclipse.jetty:jetty-http:9.4.41.v20210516 - https://eclipse.org/jetty/jetty-http)
        * Jetty :: IO Utility (org.eclipse.jetty:jetty-io:9.4.41.v20210516 - https://eclipse.org/jetty/jetty-io)
        * Jetty :: JMX Management (org.eclipse.jetty:jetty-jmx:9.4.34.v20201102 - https://eclipse.org/jetty/jetty-jmx)
        * Jetty :: JNDI Naming (org.eclipse.jetty:jetty-jndi:9.4.15.v20190215 - http://www.eclipse.org/jetty)
        * Jetty :: Plus (org.eclipse.jetty:jetty-plus:9.4.15.v20190215 - http://www.eclipse.org/jetty)
        * Jetty :: Rewrite Handler (org.eclipse.jetty:jetty-rewrite:9.4.34.v20201102 - https://eclipse.org/jetty/jetty-rewrite)
        * Jetty :: Security (org.eclipse.jetty:jetty-security:9.4.34.v20201102 - https://eclipse.org/jetty/jetty-security)
        * Jetty :: Server Core (org.eclipse.jetty:jetty-server:9.4.41.v20210516 - https://eclipse.org/jetty/jetty-server)
        * Jetty :: Servlet Handling (org.eclipse.jetty:jetty-servlet:9.4.34.v20201102 - https://eclipse.org/jetty/jetty-servlet)
        * Jetty :: Utility Servlets and Filters (org.eclipse.jetty:jetty-servlets:9.4.34.v20201102 - https://eclipse.org/jetty/jetty-servlets)
        * Jetty :: Utilities (org.eclipse.jetty:jetty-util:9.4.41.v20210516 - https://eclipse.org/jetty/jetty-util)
        * Jetty :: Webapp Application Support (org.eclipse.jetty:jetty-webapp:9.4.34.v20201102 - https://eclipse.org/jetty/jetty-webapp)
        * Jetty :: XML utilities (org.eclipse.jetty:jetty-xml:9.4.34.v20201102 - https://eclipse.org/jetty/jetty-xml)
        * Jetty :: HTTP2 :: Client (org.eclipse.jetty.http2:http2-client:9.4.34.v20201102 - https://eclipse.org/jetty/http2-parent/http2-client)
        * Jetty :: HTTP2 :: Common (org.eclipse.jetty.http2:http2-common:9.4.34.v20201102 - https://eclipse.org/jetty/http2-parent/http2-common)
        * Jetty :: HTTP2 :: HPACK (org.eclipse.jetty.http2:http2-hpack:9.4.34.v20201102 - https://eclipse.org/jetty/http2-parent/http2-hpack)
        * Jetty :: HTTP2 :: HTTP Client Transport (org.eclipse.jetty.http2:http2-http-client-transport:9.4.34.v20201102 - https://eclipse.org/jetty/http2-parent/http2-http-client-transport)
        * Jetty :: HTTP2 :: Server (org.eclipse.jetty.http2:http2-server:9.4.34.v20201102 - https://eclipse.org/jetty/http2-parent/http2-server)
        * Jetty :: Schemas (org.eclipse.jetty.toolchain:jetty-schemas:3.1.2 - https://eclipse.org/jetty/jetty-schemas)
        * Jetty Server (org.mortbay.jetty:jetty:6.1.26 - http://www.eclipse.org/jetty/jetty-parent/project/modules/jetty)
        * Jetty Servlet Tester (org.mortbay.jetty:jetty-servlet-tester:6.1.26 - http://www.eclipse.org/jetty/jetty-parent/project/jetty-servlet-tester)
        * Jetty Utilities (org.mortbay.jetty:jetty-util:6.1.26 - http://www.eclipse.org/jetty/jetty-parent/project/jetty-util)

    Eclipse Public License (EPL), Version 1.0:

        * Java Persistence API, Version 2.1 (org.hibernate.javax.persistence:hibernate-jpa-2.1-api:1.0.0.Final - http://hibernate.org)

    Eclipse Public License 1.0:

        * JUnit (junit:junit:4.13.1 - http://junit.org)

    Eclipse Public License v1.0:

        * javax.persistence-api (javax.persistence:javax.persistence-api:2.2 - https://github.com/javaee/jpa-spec)

    Eclipse Public License, Version 1.0:

        * c3p0 (com.mchange:c3p0:0.9.5.5 - https://github.com/swaldman/c3p0)
        * mchange-commons-java (com.mchange:mchange-commons-java:0.2.19 - https://github.com/swaldman/mchange-commons-java)

    GNU General Public License, Version 2 with the Classpath Exception:

        * Java Transaction API (org.jboss.spec.javax.transaction:jboss-transaction-api_1.2_spec:1.1.1.Final - http://www.jboss.org/jboss-transaction-api_1.2_spec)

    GNU Lesser General Public License (LGPL):

        * SpotBugs Annotations (com.github.spotbugs:spotbugs-annotations:3.1.9 - https://spotbugs.github.io/)
        * FindBugs-Annotations (com.google.code.findbugs:annotations:3.0.1u2 - http://findbugs.sourceforge.net/)
        * c3p0 (com.mchange:c3p0:0.9.5.5 - https://github.com/swaldman/c3p0)
        * mchange-commons-java (com.mchange:mchange-commons-java:0.2.19 - https://github.com/swaldman/mchange-commons-java)
        * JHighlight (org.codelibs:jhighlight:1.0.3 - https://github.com/codelibs/jhighlight)
        * im4java (org.im4java:im4java:1.4.0 - http://sourceforge.net/projects/im4java/)
        * JacORB OMG-API (org.jacorb:jacorb-omgapi:3.9 - http://www.jacorb.org)
        * Javassist (org.javassist:javassist:3.25.0-GA - http://www.javassist.org/)
        * XOM (xom:xom:1.2.5 - http://xom.nu)

    GNU Library General Public License v2.1 or later:

        * Hibernate ORM - hibernate-core (org.hibernate:hibernate-core:5.4.10.Final - http://hibernate.org/orm)
        * Hibernate ORM - hibernate-ehcache (org.hibernate:hibernate-ehcache:5.4.10.Final - http://hibernate.org/orm)
        * Hibernate ORM - hibernate-jpamodelgen (org.hibernate:hibernate-jpamodelgen:5.4.10.Final - http://hibernate.org/orm)
        * Hibernate Commons Annotations (org.hibernate.common:hibernate-commons-annotations:5.1.0.Final - http://hibernate.org)

    Go License:

        * RE2/J (com.google.re2j:re2j:1.2 - http://github.com/google/re2j)

    Handle.Net Public License Agreement (Ver.2):

        * Handle Server (net.handle:handle:9.3.0 - https://www.handle.net)

    JDOM License (Apache-style license):

        * jdom (jdom:jdom:1.0 - no url defined)

    LGPL, version 2.1:

        * Java Native Access (net.java.dev.jna:jna:5.5.0 - https://github.com/java-native-access/jna)

    MIT:

        * toastr (org.webjars.bowergithub.codeseven:toastr:2.1.4 - http://webjars.org)
        * jquery (org.webjars.bowergithub.jquery:jquery-dist:3.5.1 - https://www.webjars.org)
        * bootstrap (org.webjars.bowergithub.twbs:bootstrap:4.5.2 - https://www.webjars.org)

    MIT License:

<<<<<<< HEAD
        * Bouncy Castle CMS and S/MIME API (org.bouncycastle:bcmail-jdk15:1.46 - http://www.bouncycastle.org/java.html)
        * Bouncy Castle Provider (org.bouncycastle:bcprov-jdk15:1.46 - http://www.bouncycastle.org/java.html)
        * Main (org.jmockit:jmockit:1.21 - http://www.jmockit.org)
        * OpenCloud (org.mcavallo:opencloud:0.3 - http://opencloud.mcavallo.org/)
        * Mockito (org.mockito:mockito-core:1.10.19 - http://www.mockito.org)
        * JCL 1.1.1 implemented over SLF4J (org.slf4j:jcl-over-slf4j:1.7.14 - http://www.slf4j.org)
        * JUL to SLF4J bridge (org.slf4j:jul-to-slf4j:1.7.14 - http://www.slf4j.org)
        * SLF4J API Module (org.slf4j:slf4j-api:1.7.14 - http://www.slf4j.org)
        * SLF4J LOG4J-12 Binding (org.slf4j:slf4j-log4j12:1.7.14 - http://www.slf4j.org)
        * iiif-apis (de.digitalcollections.iiif:iiif-apis:0.3.9 - https://github.com/dbmdz/iiif-apis)
=======
        * Java SemVer (com.github.zafarkhaja:java-semver:0.9.0 - https://github.com/zafarkhaja/jsemver)
        * org.brotli:dec (org.brotli:dec:0.1.2 - http://brotli.org/dec)
        * Checker Qual (org.checkerframework:checker-qual:3.5.0 - https://checkerframework.org)
        * jsoup Java HTML Parser (org.jsoup:jsoup:1.13.1 - https://jsoup.org/)
        * mockito-core (org.mockito:mockito-core:3.8.0 - https://github.com/mockito/mockito)
        * mockito-inline (org.mockito:mockito-inline:3.8.0 - https://github.com/mockito/mockito)
        * ORCID - Model (org.orcid:orcid-model:3.0.2 - http://github.com/ORCID/orcid-model)
        * JCL 1.2 implemented over SLF4J (org.slf4j:jcl-over-slf4j:1.7.25 - http://www.slf4j.org)
        * JUL to SLF4J bridge (org.slf4j:jul-to-slf4j:1.7.25 - http://www.slf4j.org)
        * SLF4J API Module (org.slf4j:slf4j-api:1.7.25 - http://www.slf4j.org)

    MIT License (MIT):

        * Itadaki jbzip2 (org.itadaki:bzip2:0.9.1 - https://code.google.com/p/jbzip2/)

    MIT license:

        * jersey-core-client (org.glassfish.jersey.core:jersey-client:2.30.1 - https://projects.eclipse.org/projects/ee4j.jersey/jersey-client)
        * jersey-inject-hk2 (org.glassfish.jersey.inject:jersey-hk2:2.30.1 - https://projects.eclipse.org/projects/ee4j.jersey/project/jersey-hk2)

    Modified BSD:

        * jersey-core-client (org.glassfish.jersey.core:jersey-client:2.30.1 - https://projects.eclipse.org/projects/ee4j.jersey/jersey-client)
        * jersey-inject-hk2 (org.glassfish.jersey.inject:jersey-hk2:2.30.1 - https://projects.eclipse.org/projects/ee4j.jersey/project/jersey-hk2)
>>>>>>> a1665ea4

    Mozilla Public License:

        * juniversalchardet (com.googlecode.juniversalchardet:juniversalchardet:1.0.3 - http://juniversalchardet.googlecode.com/)
        * h2 (com.h2database:h2:1.4.187 - no url defined)
        * Javassist (org.javassist:javassist:3.25.0-GA - http://www.javassist.org/)

    Mozilla Public License Version 2.0:

        * Saxon-HE (net.sf.saxon:Saxon-HE:9.8.0-14 - http://www.saxonica.com/)

    OGC copyright:

        * GeoAPI (org.opengis:geoapi:3.0.1 - http://www.geoapi.org/geoapi/)

    Public Domain:

        * jersey-core-client (org.glassfish.jersey.core:jersey-client:2.30.1 - https://projects.eclipse.org/projects/ee4j.jersey/jersey-client)
        * jersey-core-common (org.glassfish.jersey.core:jersey-common:2.30.1 - https://projects.eclipse.org/projects/ee4j.jersey/jersey-common)
        * jersey-inject-hk2 (org.glassfish.jersey.inject:jersey-hk2:2.30.1 - https://projects.eclipse.org/projects/ee4j.jersey/project/jersey-hk2)
        * XZ for Java (org.tukaani:xz:1.8 - https://tukaani.org/xz/java.html)

    Similar to Apache License but with the acknowledgment clause removed:

        * JDOM (org.jdom:jdom:1.1.3 - http://www.jdom.org)
        * JDOM (org.jdom:jdom2:2.0.6 - http://www.jdom.org)

    The Apache License, Version 2.0:

        * Woodstox (com.fasterxml.woodstox:woodstox-core:5.0.3 - https://github.com/FasterXML/woodstox)
        * SentimentAnalysisParser (edu.usc.ir:sentiment-analysis-parser:0.1 - https://github.com/USCDataScience/SentimentAnalysisParser)

    The GNU General Public License (GPL), Version 2, With Classpath Exception:

        * jersey-core-common (org.glassfish.jersey.core:jersey-common:2.30.1 - https://projects.eclipse.org/projects/ee4j.jersey/jersey-common)

    The JSON License:

        * JSON in Java (org.json:json:20180130 - https://github.com/douglascrockford/JSON-java)

    UnRar License:

        * Java UnRar (com.github.junrar:junrar:4.0.0 - https://github.com/junrar/junrar)

    Unicode/ICU License:

        * ICU4J (com.ibm.icu:icu4j:62.1 - http://icu-project.org/)

    W3C license:

        * jersey-core-client (org.glassfish.jersey.core:jersey-client:2.30.1 - https://projects.eclipse.org/projects/ee4j.jersey/jersey-client)
        * jersey-inject-hk2 (org.glassfish.jersey.inject:jersey-hk2:2.30.1 - https://projects.eclipse.org/projects/ee4j.jersey/project/jersey-hk2)

    jQuery license:

        * jersey-core-client (org.glassfish.jersey.core:jersey-client:2.30.1 - https://projects.eclipse.org/projects/ee4j.jersey/jersey-client)
        * jersey-inject-hk2 (org.glassfish.jersey.inject:jersey-hk2:2.30.1 - https://projects.eclipse.org/projects/ee4j.jersey/project/jersey-hk2)

    lgpl:

        * Java RMI API (org.jboss.spec.javax.rmi:jboss-rmi-api_1.0_spec:1.0.6.Final - http://www.jboss.org/jboss-rmi-api_1.0_spec)<|MERGE_RESOLUTION|>--- conflicted
+++ resolved
@@ -140,18 +140,11 @@
         * Byte Buddy agent (net.bytebuddy:byte-buddy-agent:1.10.20 - https://bytebuddy.net/byte-buddy-agent)
         * eigenbase-properties (net.hydromatic:eigenbase-properties:1.1.5 - http://github.com/julianhyde/eigenbase-properties)
         * "Java Concurrency in Practice" book annotations (net.jcip:jcip-annotations:1.0 - http://jcip.net/)
-<<<<<<< HEAD
-        * Ehcache Core (net.sf.ehcache:ehcache-core:2.4.3 - http://ehcache.org)
-        * Ehcache 3 (org.ehcache:ehcache:3.4.0 - https://www.ehcache.org/)
-        * JSR107 API (javax.cache:cache-api:1.1.0 - https://github.com/jsr107/jsr107spec)
-        * opencsv (net.sf.opencsv:opencsv:2.3 - http://opencsv.sf.net)
-        * Abdera Client (org.apache.abdera:abdera-client:1.1.3 - http://abdera.apache.org/abdera-client)
-=======
         * ASM based accessors helper used by json-smart (net.minidev:accessors-smart:1.2 - http://www.minidev.net/)
         * JSON Small and Fast Parser (net.minidev:json-smart:2.3 - http://www.minidev.net/)
         * ehcache (net.sf.ehcache:ehcache:2.10.6 - http://ehcache.org)
         * Ehcache Core (net.sf.ehcache:ehcache-core:2.6.11 - http://ehcache.org)
->>>>>>> a1665ea4
+        * Ehcache 3 (org.ehcache:ehcache:3.4.0 - https://www.ehcache.org/)
         * Abdera Core (org.apache.abdera:abdera-core:1.1.3 - http://abdera.apache.org/abdera-core)
         * I18N Libraries (org.apache.abdera:abdera-i18n:1.1.3 - http://abdera.apache.org)
         * Apache Ant Core (org.apache.ant:ant:1.10.9 - https://ant.apache.org/)
@@ -618,18 +611,7 @@
 
     MIT License:
 
-<<<<<<< HEAD
-        * Bouncy Castle CMS and S/MIME API (org.bouncycastle:bcmail-jdk15:1.46 - http://www.bouncycastle.org/java.html)
-        * Bouncy Castle Provider (org.bouncycastle:bcprov-jdk15:1.46 - http://www.bouncycastle.org/java.html)
-        * Main (org.jmockit:jmockit:1.21 - http://www.jmockit.org)
-        * OpenCloud (org.mcavallo:opencloud:0.3 - http://opencloud.mcavallo.org/)
-        * Mockito (org.mockito:mockito-core:1.10.19 - http://www.mockito.org)
-        * JCL 1.1.1 implemented over SLF4J (org.slf4j:jcl-over-slf4j:1.7.14 - http://www.slf4j.org)
-        * JUL to SLF4J bridge (org.slf4j:jul-to-slf4j:1.7.14 - http://www.slf4j.org)
-        * SLF4J API Module (org.slf4j:slf4j-api:1.7.14 - http://www.slf4j.org)
-        * SLF4J LOG4J-12 Binding (org.slf4j:slf4j-log4j12:1.7.14 - http://www.slf4j.org)
         * iiif-apis (de.digitalcollections.iiif:iiif-apis:0.3.9 - https://github.com/dbmdz/iiif-apis)
-=======
         * Java SemVer (com.github.zafarkhaja:java-semver:0.9.0 - https://github.com/zafarkhaja/jsemver)
         * org.brotli:dec (org.brotli:dec:0.1.2 - http://brotli.org/dec)
         * Checker Qual (org.checkerframework:checker-qual:3.5.0 - https://checkerframework.org)
@@ -654,7 +636,6 @@
 
         * jersey-core-client (org.glassfish.jersey.core:jersey-client:2.30.1 - https://projects.eclipse.org/projects/ee4j.jersey/jersey-client)
         * jersey-inject-hk2 (org.glassfish.jersey.inject:jersey-hk2:2.30.1 - https://projects.eclipse.org/projects/ee4j.jersey/project/jersey-hk2)
->>>>>>> a1665ea4
 
     Mozilla Public License:
 
