/**
 * The contents of this file are subject to the license and copyright
 * detailed in the LICENSE and NOTICE files at the root of the source
 * tree and available online at
 *
 * http://www.dspace.org/license/
 */
package org.dspace.xoai.app;

import com.lyncode.xoai.dataprovider.exceptions.ConfigurationException;
import com.lyncode.xoai.dataprovider.exceptions.MetadataBindException;
import com.lyncode.xoai.dataprovider.exceptions.WritingXmlException;
import com.lyncode.xoai.dataprovider.xml.XmlOutputContext;
import org.apache.commons.cli.CommandLine;
import org.apache.commons.cli.CommandLineParser;
import org.apache.commons.cli.Options;
import org.apache.commons.cli.PosixParser;
import org.apache.log4j.LogManager;
import org.apache.log4j.Logger;
import org.apache.solr.client.solrj.SolrQuery;
import org.apache.solr.client.solrj.SolrQuery.ORDER;
import org.apache.solr.client.solrj.SolrServer;
import org.apache.solr.client.solrj.SolrServerException;
import org.apache.solr.common.SolrDocumentList;
import org.apache.solr.common.SolrInputDocument;
import org.dspace.authorize.factory.AuthorizeServiceFactory;
import org.dspace.authorize.service.AuthorizeService;
import org.dspace.content.*;
import org.dspace.content.Collection;
import org.dspace.content.factory.ContentServiceFactory;
import org.dspace.content.service.ItemService;
import org.dspace.core.ConfigurationManager;
import org.dspace.core.Constants;
import org.dspace.core.Context;
import org.dspace.core.Utils;
import org.dspace.handle.Handle;
import org.dspace.xoai.exceptions.CompilingException;
import org.dspace.xoai.services.api.CollectionsService;
import org.dspace.xoai.services.api.cache.XOAICacheService;
import org.dspace.xoai.services.api.cache.XOAIItemCacheService;
import org.dspace.xoai.services.api.cache.XOAILastCompilationCacheService;
import org.dspace.xoai.services.api.config.ConfigurationService;
import org.dspace.xoai.services.api.solr.SolrServerResolver;
import org.dspace.xoai.solr.DSpaceSolrSearch;
import org.dspace.xoai.solr.exceptions.DSpaceSolrException;
import org.dspace.xoai.solr.exceptions.DSpaceSolrIndexerException;
import org.springframework.beans.factory.annotation.Autowired;
import org.springframework.context.annotation.AnnotationConfigApplicationContext;

import javax.xml.stream.XMLStreamException;
import java.io.ByteArrayOutputStream;
import java.io.IOException;
import java.net.ConnectException;
import java.sql.SQLException;
import java.text.ParseException;
import java.util.*;

import static com.lyncode.xoai.dataprovider.core.Granularity.Second;
import static org.dspace.xoai.util.ItemUtils.retrieveMetadata;

/**
 * @author Lyncode Development Team <dspace@lyncode.com>
 */
@SuppressWarnings("deprecation")
public class XOAI {
    private static Logger log = LogManager.getLogger(XOAI.class);

    private final Context context;
    private boolean optimize;
    private final boolean verbose;
    private boolean clean;

    @Autowired
    private SolrServerResolver solrServerResolver;
    @Autowired
    private XOAILastCompilationCacheService xoaiLastCompilationCacheService;
    @Autowired
    private XOAIItemCacheService xoaiItemCacheService;
    @Autowired
    private CollectionsService collectionsService;

    private final AuthorizeService authorizeService;
    private final ItemService itemService;


    private List<String> getFileFormats(Item item) {
        List<String> formats = new ArrayList<>();
        try {
            for (Bundle b : itemService.getBundles(item, "ORIGINAL")) {
                for (Bitstream bs : b.getBitstreams()) {
                    if (!formats.contains(bs.getFormat(context).getMIMEType())) {
                        formats.add(bs.getFormat(context).getMIMEType());
                    }
                }
            }
        } catch (SQLException ex) {
            log.error(ex.getMessage(), ex);
        }
        return formats;
    }

    public XOAI(Context context, boolean optimize, boolean clean, boolean verbose) {
        this.context = context;
        this.optimize = optimize;
        this.clean = clean;
        this.verbose = verbose;

        // Load necessary DSpace services
        this.authorizeService = AuthorizeServiceFactory.getInstance().getAuthorizeService();
        this.itemService = ContentServiceFactory.getInstance().getItemService();
    }

    public XOAI(Context ctx, boolean hasOption) {
        this.context = ctx;
        this.verbose = hasOption;

        // Load necessary DSpace services
        this.authorizeService = AuthorizeServiceFactory.getInstance().getAuthorizeService();
        this.itemService = ContentServiceFactory.getInstance().getItemService();
    }

    private void println(String line) {
        System.out.println(line);
    }

    public int index() throws DSpaceSolrIndexerException {
        int result = 0;
        try {

            if (clean) {
                clearIndex();
                System.out.println("Using full import.");
                result = this.indexAll();
            } else {
                SolrQuery solrParams = new SolrQuery("*:*")
                        .addField("item.lastmodified")
                        .addSortField("item.lastmodified", ORDER.desc).setRows(1);

                SolrDocumentList results = DSpaceSolrSearch.query(solrServerResolver.getServer(), solrParams);
                if (results.getNumFound() == 0) {
                    System.out.println("There are no indexed documents, using full import.");
                    result = this.indexAll();
                } else
                    result = this.index((Date) results.get(0).getFieldValue("item.lastmodified"));

            }
            solrServerResolver.getServer().commit();


            if (optimize) {
                println("Optimizing Index");
                solrServerResolver.getServer().optimize();
                println("Index optimized");
            }

            // Set last compilation date
            xoaiLastCompilationCacheService.put(new Date());
            return result;
        } catch (DSpaceSolrException | SolrServerException | IOException ex) {
            throw new DSpaceSolrIndexerException(ex.getMessage(), ex);
        }
    }

    private int index(Date last) throws DSpaceSolrIndexerException {
        System.out
                .println("Incremental import. Searching for documents modified after: "
                        + last.toString());
        // Index both in_archive items AND withdrawn items. Withdrawn items will be flagged withdrawn
        // (in order to notify external OAI harvesters of their new status)
<<<<<<< HEAD
        String sqlQuery = "SELECT item_id FROM item WHERE (in_archive=TRUE OR withdrawn=TRUE) AND discoverable=TRUE AND last_modified > ?";
        if(DatabaseManager.isOracle()){
                sqlQuery = "SELECT item_id FROM item WHERE (in_archive=1 OR withdrawn=1) AND discoverable=1 AND last_modified > ?";
        }

=======
>>>>>>> e5cb6299
        try {
            Iterator<Item> iterator = itemService.findInArchiveOrWithdrawnDiscoverableModifiedSince(
                    context, last);
            return this.index(iterator);
        } catch (SQLException ex) {
            throw new DSpaceSolrIndexerException(ex.getMessage(), ex);
        }
    }

    private int indexAll() throws DSpaceSolrIndexerException {
        System.out.println("Full import");
        try {
            // Index both in_archive items AND withdrawn items. Withdrawn items will be flagged withdrawn
            // (in order to notify external OAI harvesters of their new status)
<<<<<<< HEAD
            String sqlQuery = "SELECT item_id FROM item WHERE (in_archive=TRUE OR withdrawn=TRUE) AND discoverable=TRUE";
            if(DatabaseManager.isOracle()){
                sqlQuery = "SELECT item_id FROM item WHERE (in_archive=1 OR withdrawn=1) AND discoverable=1";
            }

            TableRowIterator iterator = DatabaseManager.query(context,
                    sqlQuery);
=======
            Iterator<Item> iterator = itemService.findInArchiveOrWithdrawnDiscoverableModifiedSince(
                    context, null);
>>>>>>> e5cb6299
            return this.index(iterator);
        } catch (SQLException ex) {
            throw new DSpaceSolrIndexerException(ex.getMessage(), ex);
        }
    }

    private int index(Iterator<Item> iterator)
            throws DSpaceSolrIndexerException {
        try {
            int i = 0;
            SolrServer server = solrServerResolver.getServer();
            while (iterator.hasNext()) {
                try {
                    Item item = iterator.next();
                    server.add(this.index(item));

                    //Uncache the item to keep memory consumption low
                    context.uncacheEntity(item);

                } catch (SQLException | MetadataBindException | ParseException
                        | XMLStreamException | WritingXmlException ex) {
                    log.error(ex.getMessage(), ex);
                }
                i++;
                if (i % 100 == 0) System.out.println(i + " items imported so far...");
            }
            System.out.println("Total: " + i + " items");
            server.commit();
            return i;
        } catch (SolrServerException | IOException ex) {
            throw new DSpaceSolrIndexerException(ex.getMessage(), ex);
        }
    }

    private SolrInputDocument index(Item item) throws SQLException, MetadataBindException, ParseException, XMLStreamException, WritingXmlException {
        SolrInputDocument doc = new SolrInputDocument();
        doc.addField("item.id", item.getID());
        boolean pub = this.isPublic(item);
        doc.addField("item.public", pub);
        String handle = item.getHandle();
        doc.addField("item.handle", handle);
        doc.addField("item.lastmodified", item.getLastModified());
        if (item.getSubmitter() != null) {
            doc.addField("item.submitter", item.getSubmitter().getEmail());
        }
        doc.addField("item.deleted", item.isWithdrawn() ? "true" : "false");
        for (Collection col : item.getCollections())
            doc.addField("item.collections",
                    "col_" + col.getHandle().replace("/", "_"));
        for (Community com : collectionsService.flatParentCommunities(context, item))
            doc.addField("item.communities",
                    "com_" + com.getHandle().replace("/", "_"));

        List<MetadataValue> allData = itemService.getMetadata(item,
                Item.ANY, Item.ANY, Item.ANY, Item.ANY);
        for (MetadataValue dc : allData) {
            MetadataField field = dc.getMetadataField();
            String key = "metadata."
                    + field.getMetadataSchema().getName() + "."
                    + field.getElement();
            if (field.getQualifier() != null) {
                key += "." + field.getQualifier();
            }
            doc.addField(key, dc.getValue());
            if (dc.getAuthority() != null) {
                doc.addField(key + ".authority", dc.getAuthority());
                doc.addField(key + ".confidence", dc.getConfidence() + "");
            }
        }

        for (String f : getFileFormats(item)) {
            doc.addField("metadata.dc.format.mimetype", f);
        }

        ByteArrayOutputStream out = new ByteArrayOutputStream();
        XmlOutputContext xmlContext = XmlOutputContext.emptyContext(out, Second);
        retrieveMetadata(context, item).write(xmlContext);
        xmlContext.getWriter().flush();
        xmlContext.getWriter().close();
        doc.addField("item.compile", out.toString());

        if (verbose) {
            println("Item with handle " + handle + " indexed");
        }

        return doc;
    }

    private boolean isPublic(Item item) {
        boolean pub = false;
        try {
            //Check if READ access allowed on this Item
<<<<<<< HEAD
            pub = AuthorizeManager.authorizeActionBoolean(context, item, Constants.READ);
=======
            pub = authorizeService.authorizeActionBoolean(context, item, Constants.READ);
>>>>>>> e5cb6299
        } catch (SQLException ex) {
            log.error(ex.getMessage());
        }
        return pub;
    }


    private static boolean getKnownExplanation(Throwable t) {
        if (t instanceof ConnectException) {
            System.err.println("Solr server ("
                    + ConfigurationManager.getProperty("oai", "solr.url")
                    + ") is down, turn it on.");
            return true;
        }

        return false;
    }

    private static boolean searchForReason(Throwable t) {
        if (getKnownExplanation(t))
            return true;
        if (t.getCause() != null)
            return searchForReason(t.getCause());
        return false;
    }

    private void clearIndex() throws DSpaceSolrIndexerException {
        try {
            System.out.println("Clearing index");
            solrServerResolver.getServer().deleteByQuery("*:*");
            solrServerResolver.getServer().commit();
            System.out.println("Index cleared");
        } catch (SolrServerException | IOException ex) {
            throw new DSpaceSolrIndexerException(ex.getMessage(), ex);
        }
    }

    private static void cleanCache(XOAIItemCacheService xoaiItemCacheService,  XOAICacheService xoaiCacheService) throws IOException {
        System.out.println("Purging cached OAI responses.");
        xoaiItemCacheService.deleteAll();
        xoaiCacheService.deleteAll();
    }

    private static final String COMMAND_IMPORT = "import";
    private static final String COMMAND_CLEAN_CACHE = "clean-cache";
    private static final String COMMAND_COMPILE_ITEMS = "compile-items";
    private static final String COMMAND_ERASE_COMPILED_ITEMS = "erase-compiled-items";

    public static void main(String[] argv) throws IOException, ConfigurationException {


        AnnotationConfigApplicationContext applicationContext = new AnnotationConfigApplicationContext(new Class[]{
                BasicConfiguration.class
        });

        ConfigurationService configurationService = applicationContext.getBean(ConfigurationService.class);
        XOAICacheService cacheService = applicationContext.getBean(XOAICacheService.class);
        XOAIItemCacheService itemCacheService = applicationContext.getBean(XOAIItemCacheService.class);

        Context ctx = null;

        try {
            CommandLineParser parser = new PosixParser();
            Options options = new Options();
            options.addOption("c", "clear", false, "Clear index before indexing");
            options.addOption("o", "optimize", false,
                    "Optimize index at the end");
            options.addOption("v", "verbose", false, "Verbose output");
            options.addOption("h", "help", false, "Shows some help");
            options.addOption("n", "number", true, "FOR DEVELOPMENT MUST DELETE");
            CommandLine line = parser.parse(options, argv);

            String[] validSolrCommands = {COMMAND_IMPORT, COMMAND_CLEAN_CACHE};
            String[] validDatabaseCommands = {COMMAND_CLEAN_CACHE, COMMAND_COMPILE_ITEMS, COMMAND_ERASE_COMPILED_ITEMS};


            boolean solr = true; // Assuming solr by default
            solr = !("database").equals(configurationService.getProperty("oai", "storage"));


            boolean run = false;
            if (line.getArgs().length > 0) {
                if (solr) {
                    if (Arrays.asList(validSolrCommands).contains(line.getArgs()[0])) {
                        run = true;
                    }
                } else {
                    if (Arrays.asList(validDatabaseCommands).contains(line.getArgs()[0])) {
                        run = true;
                    }
                }
            }

            if (!line.hasOption('h') && run) {
                System.out.println("OAI 2.0 manager action started");
                long start = System.currentTimeMillis();

                String command = line.getArgs()[0];

                if (COMMAND_IMPORT.equals(command)) {
<<<<<<< HEAD
                    ctx = new Context();
=======
                    ctx = new Context(Context.Mode.READ_ONLY);
>>>>>>> e5cb6299
                    XOAI indexer = new XOAI(ctx,
                            line.hasOption('o'),
                            line.hasOption('c'),
                            line.hasOption('v'));

                    applicationContext.getAutowireCapableBeanFactory().autowireBean(indexer);

                    int imported = indexer.index();
                    if (imported > 0) cleanCache(itemCacheService, cacheService);
                } else if (COMMAND_CLEAN_CACHE.equals(command)) {
                    cleanCache(itemCacheService, cacheService);
                } else if (COMMAND_COMPILE_ITEMS.equals(command)) {

                    ctx = new Context();
                    XOAI indexer = new XOAI(ctx, line.hasOption('v'));
                    applicationContext.getAutowireCapableBeanFactory().autowireBean(indexer);

                    indexer.compile();

                    cleanCache(itemCacheService, cacheService);
                } else if (COMMAND_ERASE_COMPILED_ITEMS.equals(command)) {
                    cleanCompiledItems(itemCacheService);
                    cleanCache(itemCacheService, cacheService);
                }

                System.out.println("OAI 2.0 manager action ended. It took "
                        + ((System.currentTimeMillis() - start) / 1000)
                        + " seconds.");
            } else {
                usage();
            }
        } catch (Throwable ex) {
            if (!searchForReason(ex)) {
                ex.printStackTrace();
            }
            log.error(ex.getMessage(), ex);
        }
        finally
        {
            // Abort our context, if still open
            if(ctx!=null && ctx.isValid())
                ctx.abort();
        }
    }

    private static void cleanCompiledItems(XOAIItemCacheService itemCacheService) throws IOException {
        System.out.println("Purging compiled items");
        itemCacheService.deleteAll();
    }

    private void compile() throws CompilingException {
        Iterator<Item> iterator;
        try {
            Date last = xoaiLastCompilationCacheService.get();

            if (last == null) {
                System.out.println("Retrieving all items to be compiled");
                iterator = itemService.findAll(context);
            } else {
                System.out.println("Retrieving items modified after " + last + " to be compiled");
                iterator = itemService.findByLastModifiedSince(context, last);
            }

            while (iterator.hasNext()) {
                Item item = iterator.next();
                if (verbose) System.out.println("Compiling item with handle: " + item.getHandle());
                xoaiItemCacheService.put(item, retrieveMetadata(context, item));
            }

            xoaiLastCompilationCacheService.put(new Date());
        } catch (SQLException | IOException e) {
            throw new CompilingException(e);
        }
        System.out.println("Items compiled");
    }

    private static void usage() {
        boolean solr = true; // Assuming solr by default
        solr = !("database").equals(ConfigurationManager.getProperty("oai", "storage"));

        if (solr) {
            System.out.println("OAI Manager Script");
            System.out.println("Syntax: oai <action> [parameters]");
            System.out.println("> Possible actions:");
            System.out.println("     " + COMMAND_IMPORT + " - To import DSpace items into OAI index and cache system");
            System.out.println("     " + COMMAND_CLEAN_CACHE + " - Cleans the OAI cached responses");
            System.out.println("> Parameters:");
            System.out.println("     -o Optimize index after indexing (" + COMMAND_IMPORT + " only)");
            System.out.println("     -c Clear index (" + COMMAND_IMPORT + " only)");
            System.out.println("     -v Verbose output");
            System.out.println("     -h Shows this text");
        } else {
            System.out.println("OAI Manager Script");
            System.out.println("Syntax: oai <action> [parameters]");
            System.out.println("> Possible actions:");
            System.out.println("     " + COMMAND_CLEAN_CACHE + " - Cleans the OAI cached responses");
            System.out.println("     " + COMMAND_COMPILE_ITEMS + " - Compiles all DSpace items");
            System.out.println("     " + COMMAND_ERASE_COMPILED_ITEMS + " - Erase the OAI compiled items");
            System.out.println("> Parameters:");
            System.out.println("     -v Verbose output");
            System.out.println("     -h Shows this text");
        }
    }
}<|MERGE_RESOLUTION|>--- conflicted
+++ resolved
@@ -167,14 +167,6 @@
                         + last.toString());
         // Index both in_archive items AND withdrawn items. Withdrawn items will be flagged withdrawn
         // (in order to notify external OAI harvesters of their new status)
-<<<<<<< HEAD
-        String sqlQuery = "SELECT item_id FROM item WHERE (in_archive=TRUE OR withdrawn=TRUE) AND discoverable=TRUE AND last_modified > ?";
-        if(DatabaseManager.isOracle()){
-                sqlQuery = "SELECT item_id FROM item WHERE (in_archive=1 OR withdrawn=1) AND discoverable=1 AND last_modified > ?";
-        }
-
-=======
->>>>>>> e5cb6299
         try {
             Iterator<Item> iterator = itemService.findInArchiveOrWithdrawnDiscoverableModifiedSince(
                     context, last);
@@ -189,18 +181,8 @@
         try {
             // Index both in_archive items AND withdrawn items. Withdrawn items will be flagged withdrawn
             // (in order to notify external OAI harvesters of their new status)
-<<<<<<< HEAD
-            String sqlQuery = "SELECT item_id FROM item WHERE (in_archive=TRUE OR withdrawn=TRUE) AND discoverable=TRUE";
-            if(DatabaseManager.isOracle()){
-                sqlQuery = "SELECT item_id FROM item WHERE (in_archive=1 OR withdrawn=1) AND discoverable=1";
-            }
-
-            TableRowIterator iterator = DatabaseManager.query(context,
-                    sqlQuery);
-=======
             Iterator<Item> iterator = itemService.findInArchiveOrWithdrawnDiscoverableModifiedSince(
                     context, null);
->>>>>>> e5cb6299
             return this.index(iterator);
         } catch (SQLException ex) {
             throw new DSpaceSolrIndexerException(ex.getMessage(), ex);
@@ -293,11 +275,7 @@
         boolean pub = false;
         try {
             //Check if READ access allowed on this Item
-<<<<<<< HEAD
-            pub = AuthorizeManager.authorizeActionBoolean(context, item, Constants.READ);
-=======
             pub = authorizeService.authorizeActionBoolean(context, item, Constants.READ);
->>>>>>> e5cb6299
         } catch (SQLException ex) {
             log.error(ex.getMessage());
         }
@@ -398,11 +376,7 @@
                 String command = line.getArgs()[0];
 
                 if (COMMAND_IMPORT.equals(command)) {
-<<<<<<< HEAD
-                    ctx = new Context();
-=======
                     ctx = new Context(Context.Mode.READ_ONLY);
->>>>>>> e5cb6299
                     XOAI indexer = new XOAI(ctx,
                             line.hasOption('o'),
                             line.hasOption('c'),
