--- conflicted
+++ resolved
@@ -326,12 +326,8 @@
         List<Date> dates = new LinkedList<Date>();
         List<ResourcePolicy> policies = authorizeService.getPoliciesActionFilter(context, item, Constants.READ);
         for (ResourcePolicy policy : policies) {
-<<<<<<< HEAD
             if (policy.getGroup() != null && policy.getGroup().getName() != null
                     && policy.getGroup().getName().equals("Anonymous")) {
-=======
-            if ((policy.getGroup()!=null) && (policy.getGroup().getName().equals("Anonymous"))) {
->>>>>>> 2ffa8edd
                 if (policy.getStartDate() != null) {
                     dates.add(policy.getStartDate());
                 }
@@ -456,12 +452,8 @@
 
         List<ResourcePolicy> policies = authorizeService.getPoliciesActionFilter(context, item, Constants.READ);
         for (ResourcePolicy policy : policies) {
-<<<<<<< HEAD
             if (policy.getGroup() != null && policy.getGroup().getName() != null
                     && policy.getGroup().getName().equals("Anonymous")) {
-=======
-            if ((policy.getGroup()!=null) && (policy.getGroup().getName().equals("Anonymous"))) {
->>>>>>> 2ffa8edd
                 
                 if (policy.getStartDate() != null && policy.getStartDate().after(new Date())) {
                     
