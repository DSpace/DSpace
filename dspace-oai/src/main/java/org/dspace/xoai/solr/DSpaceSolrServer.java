/**
 * The contents of this file are subject to the license and copyright
 * detailed in the LICENSE and NOTICE files at the root of the source
 * tree and available online at
 *
 * http://www.dspace.org/license/
 */

package org.dspace.xoai.solr;

import org.apache.log4j.LogManager;
import org.apache.log4j.Logger;
import org.apache.solr.client.solrj.SolrServer;
import org.apache.solr.client.solrj.SolrServerException;
import org.apache.solr.client.solrj.impl.HttpSolrServer;
import org.dspace.core.ConfigurationManager;

/**
 * 
 * @author Lyncode Development Team <dspace@lyncode.com>
 */
public class DSpaceSolrServer
{
    private static Logger log = LogManager.getLogger(DSpaceSolrServer.class);

    private static SolrServer _server = null;

    public static SolrServer getServer() throws SolrServerException
    {
        if (_server == null)
        {
<<<<<<< HEAD
            
                _server = new HttpSolrServer(
                        ConfigurationManager.getProperty("oai", "solr.url"));
                log.debug("Solr Server Initialized");
            
            
=======
            try
            {
                _server = new HttpSolrServer(
                        ConfigurationManager.getProperty("oai", "solr.url"));
                log.debug("Solr Server Initialized");
            }            
            catch (Exception e)
            {
                log.error(e.getMessage(), e);
            }
>>>>>>> a075de51
        }
        return _server;
    }
}<|MERGE_RESOLUTION|>--- conflicted
+++ resolved
@@ -29,14 +29,6 @@
     {
         if (_server == null)
         {
-<<<<<<< HEAD
-            
-                _server = new HttpSolrServer(
-                        ConfigurationManager.getProperty("oai", "solr.url"));
-                log.debug("Solr Server Initialized");
-            
-            
-=======
             try
             {
                 _server = new HttpSolrServer(
@@ -47,7 +39,6 @@
             {
                 log.error(e.getMessage(), e);
             }
->>>>>>> a075de51
         }
         return _server;
     }
