--- conflicted
+++ resolved
@@ -9,20 +9,11 @@
 package org.dspace.xoai.filter;
 
 import java.sql.SQLException;
-<<<<<<< HEAD
-import java.util.ArrayList;
-import java.util.List;
-
-import org.apache.log4j.LogManager;
-import org.apache.log4j.Logger;
-import org.dspace.authorize.AuthorizeManager;
-=======
 
 import org.apache.log4j.LogManager;
 import org.apache.log4j.Logger;
 import org.dspace.authorize.factory.AuthorizeServiceFactory;
 import org.dspace.authorize.service.AuthorizeService;
->>>>>>> e5cb6299
 import org.dspace.content.Item;
 import org.dspace.core.Constants;
 import org.dspace.handle.factory.HandleServiceFactory;
@@ -36,14 +27,10 @@
  */
 public class DSpaceAuthorizationFilter extends DSpaceFilter
 {
-<<<<<<< HEAD
-    private static Logger log = LogManager.getLogger(DSpaceAuthorizationFilter.class);
-=======
     private static final Logger log = LogManager.getLogger(DSpaceAuthorizationFilter.class);
 
     private static final AuthorizeService authorizeService
             = AuthorizeServiceFactory.getInstance().getAuthorizeService();
->>>>>>> e5cb6299
 
     private static final HandleService handleService
             = HandleServiceFactory.getInstance().getHandleService();
@@ -58,20 +45,12 @@
             String handle = DSpaceItem.parseHandle(item.getIdentifier());
             if (handle == null)
                 return false;
-<<<<<<< HEAD
-            Item dspaceItem = (Item) HandleManager.resolveToObject(context, handle);
-=======
             Item dspaceItem = (Item) handleService.resolveToObject(context, handle);
->>>>>>> e5cb6299
             if (dspaceItem == null)
                 return false;
 
             // Check if READ access allowed on Item
-<<<<<<< HEAD
-            pub = AuthorizeManager.authorizeActionBoolean(context, dspaceItem, Constants.READ);
-=======
             pub = authorizeService.authorizeActionBoolean(context, dspaceItem, Constants.READ);
->>>>>>> e5cb6299
         }
         catch (SQLException ex)
         {
