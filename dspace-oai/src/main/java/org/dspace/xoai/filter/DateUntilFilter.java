/**
 * The contents of this file are subject to the license and copyright
 * detailed in the LICENSE and NOTICE files at the root of the source
 * tree and available online at
 *
 * http://www.dspace.org/license/
 */
package org.dspace.xoai.filter;

import com.lyncode.builder.DateBuilder;
import com.lyncode.xoai.dataprovider.services.api.DateProvider;
import com.lyncode.xoai.dataprovider.services.impl.BaseDateProvider;
import org.apache.solr.client.solrj.util.ClientUtils;
import org.dspace.core.Context;
import org.dspace.xoai.data.DSpaceItem;
import org.dspace.xoai.filter.results.DatabaseFilterResult;
import org.dspace.xoai.filter.results.SolrFilterResult;

import java.util.Date;

/**
 * 
 * @author Lyncode Development Team <dspace@lyncode.com>
 */
public class DateUntilFilter extends DSpaceFilter
{
    private static DateProvider dateProvider = new BaseDateProvider();
    private Date date;

    public DateUntilFilter(Date date)
    {
        this.date = new DateBuilder(date).setMaxMilliseconds().build();
    }

    @Override
    public DatabaseFilterResult buildDatabaseQuery(Context context)
    {
        return new DatabaseFilterResult("i.last_modified <= ?", new java.sql.Date(date.getTime()));
    }

    @Override
    public boolean isShown(DSpaceItem item)
    {
        if (item.getDatestamp().compareTo(date) <= 0)
            return true;
        return false;
    }

    @Override
    public SolrFilterResult buildSolrQuery()
    {
<<<<<<< HEAD
        String format = dateProvider.format(date).replace("Z", ".999Z"); // Tweak to set the millisecon
=======
        String format = dateProvider.format(date).replace("Z", ".999Z"); // Tweak to set the milliseconds
        // if date has timestamp of 00:00:00, switch it to refer to end of day
>>>>>>> 3ff60474
        if (format.substring(11, 19).equals("00:00:00"))
        {
            format = format.substring(0, 11) + "23:59:59" + format.substring(19);
        }
<<<<<<< HEAD

=======
>>>>>>> 3ff60474
        return new SolrFilterResult("item.lastmodified:[* TO "
                + ClientUtils.escapeQueryChars(format) + "]");
    }

}<|MERGE_RESOLUTION|>--- conflicted
+++ resolved
@@ -49,20 +49,12 @@
     @Override
     public SolrFilterResult buildSolrQuery()
     {
-<<<<<<< HEAD
-        String format = dateProvider.format(date).replace("Z", ".999Z"); // Tweak to set the millisecon
-=======
         String format = dateProvider.format(date).replace("Z", ".999Z"); // Tweak to set the milliseconds
         // if date has timestamp of 00:00:00, switch it to refer to end of day
->>>>>>> 3ff60474
         if (format.substring(11, 19).equals("00:00:00"))
         {
             format = format.substring(0, 11) + "23:59:59" + format.substring(19);
         }
-<<<<<<< HEAD
-
-=======
->>>>>>> 3ff60474
         return new SolrFilterResult("item.lastmodified:[* TO "
                 + ClientUtils.escapeQueryChars(format) + "]");
     }
