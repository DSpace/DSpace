/**
 * The contents of this file are subject to the license and copyright
 * detailed in the LICENSE and NOTICE files at the root of the source
 * tree and available online at
 *
 * http://www.dspace.org/license/
 */
package org.dspace.xoai.filter;

import com.lyncode.xoai.dataprovider.core.ReferenceSet;
import org.apache.log4j.LogManager;
import org.apache.log4j.Logger;
import org.apache.solr.client.solrj.util.ClientUtils;
import org.dspace.xoai.data.DSpaceItem;
import org.dspace.xoai.filter.results.SolrFilterResult;
import org.dspace.xoai.services.api.CollectionsService;
import org.dspace.xoai.services.api.HandleResolver;


/**
 *
 * @author Lyncode Development Team <dspace@lyncode.com>
 */
public class DSpaceSetSpecFilter extends DSpaceFilter
{
    private static final Logger log = LogManager.getLogger(DSpaceSetSpecFilter.class);

    private final String setSpec;
    private final HandleResolver handleResolver;
    private final CollectionsService collectionsService;

    public DSpaceSetSpecFilter(CollectionsService collectionsService, HandleResolver handleResolver, String spec)
    {
        this.collectionsService = collectionsService;
        this.handleResolver = handleResolver;
        this.setSpec = spec;
    }

    @Override
<<<<<<< HEAD
    public DatabaseFilterResult buildDatabaseQuery(Context context)
    {
        if (setSpec.startsWith("col_"))
        {
            try
            {
                DSpaceObject dso = handleResolver.resolve(setSpec.replace("col_", "").replace("_", "/"));
		if(dso != null){
	                return new DatabaseFilterResult(
        	                "EXISTS (SELECT tmp.* FROM collection2item tmp WHERE tmp.resource_id=i.item_id AND collection_id = ?)",
                        dso.getID());
		}
            }
            catch (Exception ex)
            {
                log.error(ex.getMessage(), ex);
            }
        }
        else if (setSpec.startsWith("com_"))
        {
            try
            {
                DSpaceObject dso = handleResolver.resolve(setSpec.replace("com_", "").replace("_", "/"));
		if(dso != null){
                	List<Integer> list = collectionsService.getAllSubCollections(dso.getID());
	                String subCollections = StringUtils.join(list.iterator(), ",");
        	        return new DatabaseFilterResult(
                	        "EXISTS (SELECT tmp.* FROM collection2item tmp WHERE tmp.resource_id=i.item_id AND collection_id IN ("
                                + subCollections + "))");
		}
            }
            catch (Exception e)
            {
                log.error(e.getMessage(), e);
            }
        }
        return new DatabaseFilterResult();
    }

    @Override
=======
>>>>>>> e5cb6299
    public boolean isShown(DSpaceItem item)
    {
        for (ReferenceSet s : item.getSets())
            if (s.getSetSpec().equals(setSpec))
                return true;
        return false;
    }

    @Override
    public SolrFilterResult buildSolrQuery()
    {
        if (setSpec.startsWith("col_"))
        {
            try
            {
                return new SolrFilterResult("item.collections:"
                        + ClientUtils.escapeQueryChars(setSpec));
            }
            catch (Exception ex)
            {
                log.error(ex.getMessage(), ex);
            }
        }
        else if (setSpec.startsWith("com_"))
        {
            try
            {
                return new SolrFilterResult("item.communities:"
                        + ClientUtils.escapeQueryChars(setSpec));
            }
            catch (Exception e)
            {
                log.error(e.getMessage(), e);
            }
        }
        return new SolrFilterResult();
    }

}<|MERGE_RESOLUTION|>--- conflicted
+++ resolved
@@ -37,49 +37,6 @@
     }
 
     @Override
-<<<<<<< HEAD
-    public DatabaseFilterResult buildDatabaseQuery(Context context)
-    {
-        if (setSpec.startsWith("col_"))
-        {
-            try
-            {
-                DSpaceObject dso = handleResolver.resolve(setSpec.replace("col_", "").replace("_", "/"));
-		if(dso != null){
-	                return new DatabaseFilterResult(
-        	                "EXISTS (SELECT tmp.* FROM collection2item tmp WHERE tmp.resource_id=i.item_id AND collection_id = ?)",
-                        dso.getID());
-		}
-            }
-            catch (Exception ex)
-            {
-                log.error(ex.getMessage(), ex);
-            }
-        }
-        else if (setSpec.startsWith("com_"))
-        {
-            try
-            {
-                DSpaceObject dso = handleResolver.resolve(setSpec.replace("com_", "").replace("_", "/"));
-		if(dso != null){
-                	List<Integer> list = collectionsService.getAllSubCollections(dso.getID());
-	                String subCollections = StringUtils.join(list.iterator(), ",");
-        	        return new DatabaseFilterResult(
-                	        "EXISTS (SELECT tmp.* FROM collection2item tmp WHERE tmp.resource_id=i.item_id AND collection_id IN ("
-                                + subCollections + "))");
-		}
-            }
-            catch (Exception e)
-            {
-                log.error(e.getMessage(), e);
-            }
-        }
-        return new DatabaseFilterResult();
-    }
-
-    @Override
-=======
->>>>>>> e5cb6299
     public boolean isShown(DSpaceItem item)
     {
         for (ReferenceSet s : item.getSets())
