/**
 * The contents of this file are subject to the license and copyright
 * detailed in the LICENSE and NOTICE files at the root of the source
 * tree and available online at
 *
 * http://www.dspace.org/license/
 */
package org.dspace.xoai.services.impl.xoai;

import com.lyncode.xoai.dataprovider.core.DeleteMethod;
import com.lyncode.xoai.dataprovider.core.Granularity;
import com.lyncode.xoai.dataprovider.services.api.RepositoryConfiguration;
import org.apache.commons.io.FileUtils;
import org.apache.log4j.LogManager;
import org.apache.log4j.Logger;
import org.dspace.core.Context;
import org.dspace.xoai.exceptions.InvalidMetadataFieldException;
import org.dspace.xoai.services.api.config.ConfigurationService;
import org.dspace.xoai.services.api.database.EarliestDateResolver;
import org.springframework.web.context.request.RequestContextHolder;
import org.springframework.web.context.request.ServletRequestAttributes;

import javax.servlet.http.HttpServletRequest;
import java.io.File;
import java.io.IOException;
import java.sql.SQLException;
import java.util.ArrayList;
import java.util.Date;
import java.util.List;

/**
 * 
 * @author Lyncode Development Team <dspace@lyncode.com>
 * @author Domingo Iglesias <diglesias@ub.edu>
 */
public class DSpaceRepositoryConfiguration implements RepositoryConfiguration
{
    private static Logger log = LogManager.getLogger(DSpaceRepositoryConfiguration.class);

    private List<String> emails = null;
    private String name = null;
    private String baseUrl = null;
    private Context context;
    private EarliestDateResolver dateResolver;
    private ConfigurationService configurationService;

    public DSpaceRepositoryConfiguration(EarliestDateResolver dateResolver, ConfigurationService configurationService, Context context)
    {
        this.dateResolver = dateResolver;
        this.configurationService = configurationService;
        this.context = context;
    }

    @Override
    public List<String> getAdminEmails()
    {
        if (emails == null)
        {
            emails = new ArrayList<String>();
            String result = configurationService.getProperty("mail.admin");
            if (result == null)
            {
                log.warn("{ OAI 2.0 :: DSpace } Not able to retrieve the mail.admin property from the configuration file");
            }
            else
                emails.add(result);
        }
        return emails;
    }

    @Override
    public String getBaseUrl()
    {
        HttpServletRequest request = ((ServletRequestAttributes) RequestContextHolder.currentRequestAttributes()).getRequest();
        if (baseUrl == null)
        {
            baseUrl = configurationService.getProperty("oai", "dspace.oai.url");
            if (baseUrl == null) {
                log.warn("{ OAI 2.0 :: DSpace } Not able to retrieve the dspace.oai.url property from oai.cfg. Falling back to request address");
<<<<<<< HEAD
            baseUrl = request.getRequestURL().toString()
                    .replace(request.getPathInfo(), "");
=======
                baseUrl = request.getRequestURL().toString()
                    .replace(request.getPathInfo(), "");    
>>>>>>> 132f37a1
            }
        }
        return baseUrl + request.getPathInfo();
    }

    @Override
    public DeleteMethod getDeleteMethod()
    {
        return DeleteMethod.TRANSIENT;
    }

    @Override
    public Date getEarliestDate()
    {
        // Look at the database!
        try
        {
            return dateResolver.getEarliestDate(context);
        }
        catch (SQLException e)
        {
            log.error(e.getMessage(), e);
        }
        catch (InvalidMetadataFieldException e)
        {
            log.error(e.getMessage(), e);
        }
        return new Date();
    }

    @Override
    public Granularity getGranularity()
    {
        return Granularity.Second;
    }

    @Override
    public String getRepositoryName()
    {
        if (name == null)
        {
            name = configurationService.getProperty("dspace.name");
            if (name == null)
            {
                log.warn("{ OAI 2.0 :: DSpace } Not able to retrieve the dspace.name property from the configuration file");
                name = "OAI Repository";
            }
        }
        return name;
    }

	@Override
	public List<String> getDescription() {
		List<String> result = new ArrayList<String>();
		String descriptionFile = configurationService.getProperty("oai", "description.file");
		if (descriptionFile == null) {
			// Try indexed
			boolean stop = false;
			List<String> descriptionFiles = new ArrayList<String>();
			for (int i=0;!stop;i++) {
				String tmp = configurationService.getProperty("oai", "description.file."+i);
				if (tmp == null) stop = true;
				else descriptionFiles.add(tmp);
			}
			
			for (String path : descriptionFiles) {
				try {
				    File f = new File(path);
				    if (f.exists())
				        result.add(FileUtils.readFileToString(f));
				} catch (IOException e) {
					log.debug(e.getMessage(), e);
				}
			}
			
		} else {
			try {
			    File f = new File(descriptionFile);
			    if (f.exists())
			        result.add(FileUtils.readFileToString(f));
			} catch (IOException e) {
				log.debug(e.getMessage(), e);
			}
		}
		return result;
	}

}<|MERGE_RESOLUTION|>--- conflicted
+++ resolved
@@ -77,13 +77,9 @@
             baseUrl = configurationService.getProperty("oai", "dspace.oai.url");
             if (baseUrl == null) {
                 log.warn("{ OAI 2.0 :: DSpace } Not able to retrieve the dspace.oai.url property from oai.cfg. Falling back to request address");
-<<<<<<< HEAD
-            baseUrl = request.getRequestURL().toString()
-                    .replace(request.getPathInfo(), "");
-=======
                 baseUrl = request.getRequestURL().toString()
                     .replace(request.getPathInfo(), "");    
->>>>>>> 132f37a1
+            }
             }
         }
         return baseUrl + request.getPathInfo();
