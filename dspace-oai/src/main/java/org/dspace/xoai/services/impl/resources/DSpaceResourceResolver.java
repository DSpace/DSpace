--- conflicted
+++ resolved
@@ -14,27 +14,10 @@
 
 import javax.xml.transform.Source;
 import javax.xml.transform.Transformer;
-import javax.xml.transform.TransformerException;
-import javax.xml.transform.URIResolver;
 import javax.xml.transform.TransformerConfigurationException;
 import javax.xml.transform.TransformerFactory;
 import javax.xml.transform.stream.StreamSource;
 
-<<<<<<< HEAD
-public class DSpaceResourceResolver implements ResourceResolver {
-    private static final TransformerFactory transformerFactory = TransformerFactory.newInstance();
-    private static final String basePath = ConfigurationManager.getProperty("oai", "config.dir");
-    //includes in xslt (mainly for crosswalks)
-	static{
-    	transformerFactory.setURIResolver(new URIResolver(){
-    		@Override
-    		public Source resolve(String href, String base) throws TransformerException{
-    			String path = basePath.endsWith("/") ? basePath : basePath + "/";
-    			return new StreamSource(new File(path+href));
-    		}
-    	});
-    }
-=======
 import org.dspace.core.ConfigurationManager;
 
 import com.lyncode.xoai.dataprovider.services.api.ResourceResolver;
@@ -46,7 +29,6 @@
 
     private final String basePath = ConfigurationManager.getProperty("oai",
             "config.dir");
->>>>>>> d9e986d6
 
     @Override
     public InputStream getResource(String path) throws IOException
