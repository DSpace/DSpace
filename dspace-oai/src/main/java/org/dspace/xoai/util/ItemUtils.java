--- conflicted
+++ resolved
@@ -7,24 +7,6 @@
  */
 package org.dspace.xoai.util;
 
-<<<<<<< HEAD
-import com.lyncode.xoai.dataprovider.xml.xoai.Element;
-import com.lyncode.xoai.dataprovider.xml.xoai.Metadata;
-import com.lyncode.xoai.util.Base64Utils;
-import org.apache.log4j.LogManager;
-import org.apache.log4j.Logger;
-import org.dspace.authorize.AuthorizeException;
-import org.dspace.authorize.factory.AuthorizeServiceFactory;
-import org.dspace.authorize.service.AuthorizeService;
-import org.dspace.content.*;
-import org.dspace.content.authority.Choices;
-import org.dspace.core.ConfigurationManager;
-import org.dspace.core.Constants;
-import org.dspace.core.Utils;
-import org.dspace.xoai.data.DSpaceItem;
-
-=======
->>>>>>> 29a8d1f1
 import java.io.ByteArrayOutputStream;
 import java.io.IOException;
 import java.io.InputStream;
@@ -90,18 +72,11 @@
     
     private static final AuthorizeService authorizeService = AuthorizeServiceFactory.getInstance().getAuthorizeService();
 
-<<<<<<< HEAD
-    private static final AuthorizeService authorizeService
-            = AuthorizeServiceFactory.getInstance().getAuthorizeService();
-
-    private static Element getElement(List<Element> list, String name)
-=======
     private static final ResourcePolicyService resourcePolicyService = AuthorizeServiceFactory.getInstance().getResourcePolicyService();
     
     private static SimpleDateFormat sdf = new SimpleDateFormat("yyyy-MM-dd");
     
     public static Element getElement(List<Element> list, String name)
->>>>>>> 29a8d1f1
     {
         for (Element e : list)
             if (name.equals(e.getName()))
