/**
 * The contents of this file are subject to the license and copyright
 * detailed in the LICENSE and NOTICE files at the root of the source
 * tree and available online at
 *
 * http://www.dspace.org/license/
 */
package org.dspace.xoai.util;

import java.io.ByteArrayOutputStream;
import java.io.IOException;
import java.io.InputStream;
import java.sql.SQLException;
import java.text.SimpleDateFormat;
import java.util.Date;
import java.util.List;

import com.lyncode.xoai.dataprovider.xml.xoai.Element;
import com.lyncode.xoai.dataprovider.xml.xoai.Metadata;
import com.lyncode.xoai.util.Base64Utils;
import org.apache.logging.log4j.LogManager;
import org.apache.logging.log4j.Logger;
import org.dspace.app.util.factory.UtilServiceFactory;
import org.dspace.app.util.service.MetadataExposureService;
import org.dspace.authorize.AuthorizeException;
<<<<<<< HEAD
=======
import org.dspace.authorize.ResourcePolicy;
>>>>>>> b2ae1d54
import org.dspace.authorize.factory.AuthorizeServiceFactory;
import org.dspace.authorize.service.AuthorizeService;
import org.dspace.content.Bitstream;
import org.dspace.content.Bundle;
import org.dspace.content.Item;
import org.dspace.content.MetadataField;
import org.dspace.content.MetadataValue;
import org.dspace.content.authority.Choices;
import org.dspace.content.factory.ContentServiceFactory;
import org.dspace.content.service.BitstreamService;
import org.dspace.content.service.ItemService;
import org.dspace.content.service.RelationshipService;
import org.dspace.core.Constants;
import org.dspace.core.Context;
import org.dspace.core.Utils;
import org.dspace.services.ConfigurationService;
import org.dspace.services.factory.DSpaceServicesFactory;
import org.dspace.xoai.data.DSpaceItem;

/**
 * @author Lyncode Development Team (dspace at lyncode dot com)
 */
@SuppressWarnings("deprecation")
public class ItemUtils {
    private static final Logger log = LogManager.getLogger(ItemUtils.class);

    private static final MetadataExposureService metadataExposureService
            = UtilServiceFactory.getInstance().getMetadataExposureService();

    private static final ItemService itemService
            = ContentServiceFactory.getInstance().getItemService();

    private static final RelationshipService relationshipService
            = ContentServiceFactory.getInstance().getRelationshipService();

    private static final BitstreamService bitstreamService
            = ContentServiceFactory.getInstance().getBitstreamService();

    private static final ConfigurationService configurationService
            = DSpaceServicesFactory.getInstance().getConfigurationService();

    private static final AuthorizeService authorizeService
<<<<<<< HEAD
        = AuthorizeServiceFactory.getInstance().getAuthorizeService();
=======
            = AuthorizeServiceFactory.getInstance().getAuthorizeService();
>>>>>>> b2ae1d54

    /**
     * Default constructor
     */
    private ItemUtils() {
    }

    public static Element getElement(List<Element> list, String name) {
        for (Element e : list) {
            if (name.equals(e.getName())) {
                return e;
            }
        }

        return null;
    }

    public static Element create(String name) {
        Element e = new Element();
        e.setName(name);
        return e;
    }

    public static Element.Field createValue(String name, String value) {
        Element.Field e = new Element.Field();
        e.setValue(value);
        e.setName(name);
        return e;
    }

    private static Element createBundlesElement(Context context, Item item) throws SQLException {
        Element bundles = create("bundles");

        List<Bundle> bs;

        bs = item.getBundles();
        for (Bundle b : bs) {
            Element bundle = create("bundle");
            bundles.getElement().add(bundle);
            bundle.getField().add(createValue("name", b.getName()));

            Element bitstreams = create("bitstreams");
            bundle.getElement().add(bitstreams);
            List<Bitstream> bits = b.getBitstreams();
            for (Bitstream bit : bits) {
                // Check if bitstream is null and log the error
                if (bit == null) {
                    log.error("Null bitstream found, check item uuid: " + item.getID());
                    break;
                }
<<<<<<< HEAD
=======
                boolean primary = false;
                // Check if current bitstream is in original bundle + 1 of the 2 following
                // Bitstream = primary bitstream in bundle -> true
                // No primary bitstream found in bundle-> only the first one gets flagged as "primary"
                if (b.getName() != null && b.getName().equals("ORIGINAL") && (b.getPrimaryBitstream() != null
                        && b.getPrimaryBitstream().getID() == bit.getID()
                        || b.getPrimaryBitstream() == null && bit.getID() == bits.get(0).getID())) {
                    primary = true;
                }

>>>>>>> b2ae1d54
                Element bitstream = create("bitstream");
                bitstreams.getElement().add(bitstream);

                String baseUrl = configurationService.getProperty("oai.bitstream.baseUrl");
                String url = baseUrl + "/bitstreams/" + bit.getID().toString() + "/download";

                String cks = bit.getChecksum();
                String cka = bit.getChecksumAlgorithm();
                String oname = bit.getSource();
                String name = bit.getName();
                String description = bit.getDescription();

                if (name != null) {
                    bitstream.getField().add(createValue("name", name));
                }
                if (oname != null) {
                    bitstream.getField().add(createValue("originalName", name));
                }
                if (description != null) {
                    bitstream.getField().add(createValue("description", description));
                }
                // Add bitstream embargo information (READ policy present, for Anonymous group with a start date)
                addResourcePolicyInformation(context, bit, bitstream);

                bitstream.getField().add(createValue("format", bit.getFormat(context).getMIMEType()));
                bitstream.getField().add(createValue("size", "" + bit.getSizeBytes()));
                bitstream.getField().add(createValue("url", url));
                bitstream.getField().add(createValue("checksum", cks));
                bitstream.getField().add(createValue("checksumAlgorithm", cka));
                bitstream.getField().add(createValue("sid", bit.getSequenceID() + ""));
                // Add primary bitstream field to allow locating easily the primary bitstream information
                bitstream.getField().add(createValue("primary", primary + ""));
            }
        }

        return bundles;
    }

    /**
     * This method will add metadata information about associated resource policies for a give bitstream.
     * It will parse of relevant policies and add metadata information
     * @param context
     * @param bitstream the bitstream object
     * @param bitstreamEl the bitstream metadata object to add resource policy information to
     * @throws SQLException
     */
    private static void addResourcePolicyInformation(Context context, Bitstream bitstream, Element bitstreamEl)
            throws SQLException {
        // Pre-filter access policies by DSO (bitstream) and Action (READ)
        List<ResourcePolicy> policies = authorizeService.getPoliciesActionFilter(context, bitstream, Constants.READ);

        // Create resourcePolicies container
        Element resourcePolicies = create("resourcePolicies");

        for (ResourcePolicy policy : policies) {
            String groupName = policy.getGroup() != null ? policy.getGroup().getName() : null;
            String user = policy.getEPerson() != null ? policy.getEPerson().getName() : null;
            String action = Constants.actionText[policy.getAction()];
            Date startDate = policy.getStartDate();
            Date endDate = policy.getEndDate();

            SimpleDateFormat formatter = new SimpleDateFormat("yyyy-MM-dd");

            Element resourcePolicyEl = create("resourcePolicy");
            resourcePolicyEl.getField().add(createValue("group", groupName));
            resourcePolicyEl.getField().add(createValue("user", user));
            resourcePolicyEl.getField().add(createValue("action", action));
            if (startDate != null) {
                resourcePolicyEl.getField().add(createValue("start-date", formatter.format(startDate)));
            }
            if (endDate != null) {
                resourcePolicyEl.getField().add(createValue("end-date", formatter.format(endDate)));
            }
            // Add resourcePolicy to list of resourcePolicies
            resourcePolicies.getElement().add(resourcePolicyEl);
        }
        // Add list of resource policies to the corresponding Bitstream XML Element
        bitstreamEl.getElement().add(resourcePolicies);
    }

    private static Element createLicenseElement(Context context, Item item)
            throws SQLException, AuthorizeException, IOException {
        Element license = create("license");
        List<Bundle> licBundles;
        licBundles = itemService.getBundles(item, Constants.LICENSE_BUNDLE_NAME);
        if (!licBundles.isEmpty()) {
            Bundle licBundle = licBundles.get(0);
            List<Bitstream> licBits = licBundle.getBitstreams();
            if (!licBits.isEmpty()) {
                Bitstream licBit = licBits.get(0);
                if (authorizeService.authorizeActionBoolean(context, licBit, Constants.READ)) {
                    InputStream in;

                    in = bitstreamService.retrieve(context, licBit);
                    ByteArrayOutputStream out = new ByteArrayOutputStream();
                    Utils.bufferedCopy(in, out);
                    license.getField().add(createValue("bin", Base64Utils.encode(out.toString())));
                } else {
                    log.info("Missing READ rights for license bitstream. Did not include license bitstream for item: "
<<<<<<< HEAD
                             + item.getID() + ".");
=======
                            + item.getID() + ".");
>>>>>>> b2ae1d54
                }
            }
        }
        return license;
    }

    /**
     * This method will add all sub-elements to a top element, like: dc, or dcterms, ...     *
     * @param schema         Element argument passed by reference that will be changed
     * @param val            Metadatavalue that will be processed
     * @throws SQLException
     */
    private static void fillSchemaElement(Element schema, MetadataValue val) throws SQLException {
        MetadataField field = val.getMetadataField();
        Element valueElem = schema;

        // Has element.. with XOAI one could have only schema and value
        if (field.getElement() != null && !field.getElement().equals("")) {
            Element element = getElement(schema.getElement(), field.getElement());
            if (element == null) {
                element = create(field.getElement());
                schema.getElement().add(element);
            }
            valueElem = element;

            // Qualified element?
            if (field.getQualifier() != null && !field.getQualifier().equals("")) {
                Element qualifier = getElement(element.getElement(), field.getQualifier());
                if (qualifier == null) {
                    qualifier = create(field.getQualifier());
                    element.getElement().add(qualifier);
                }
                valueElem = qualifier;
            }
        }

        // Language?
        if (val.getLanguage() != null && !val.getLanguage().equals("")) {
            Element language = getElement(valueElem.getElement(), val.getLanguage());
            if (language == null) {
                language = create(val.getLanguage());
                valueElem.getElement().add(language);
            }
            valueElem = language;
        } else {
            Element language = getElement(valueElem.getElement(), "none");
            if (language == null) {
                language = create("none");
                valueElem.getElement().add(language);
            }
            valueElem = language;
        }

        valueElem.getField().add(createValue("value", val.getValue()));
        if (val.getAuthority() != null) {
            valueElem.getField().add(createValue("authority", val.getAuthority()));
            if (val.getConfidence() != Choices.CF_NOVALUE) {
                valueElem.getField().add(createValue("confidence", val.getConfidence() + ""));
            }
        }
    }

    /**
     * Utility method to retrieve a structured XML in XOAI format
     * @param context
     * @param item
     * @return Structured XML Metadata in XOAI format
     */
    public static Metadata retrieveMetadata(Context context, Item item) {
        Metadata metadata;

        // read all metadata into Metadata Object
        metadata = new Metadata();

        List<MetadataValue> vals = itemService.getMetadata(item, Item.ANY, Item.ANY, Item.ANY, Item.ANY);
        for (MetadataValue val : vals) {
            MetadataField field = val.getMetadataField();
            try {
                // Don't expose fields that are hidden by configuration
                if (metadataExposureService.isHidden(context, field.getMetadataSchema().getName(), field.getElement(),
                        field.getQualifier())) {
                    continue;
                }

                Element schema = getElement(metadata.getElement(), field.getMetadataSchema().getName());
                if (schema == null) {
                    schema = create(field.getMetadataSchema().getName());
                    metadata.getElement().add(schema);
                }

                fillSchemaElement(schema, val);
            } catch (SQLException se) {
                throw new RuntimeException(se);
            }
        }

        // Done! Metadata has been read!
        // Now adding bitstream info
        try {
            Element bundles = createBundlesElement(context, item);
            metadata.getElement().add(bundles);
        } catch (SQLException e) {
            log.warn(e.getMessage(), e);
        }

        // Other info
        Element other = create("others");

        other.getField().add(createValue("handle", item.getHandle()));
        other.getField().add(createValue("identifier", DSpaceItem.buildIdentifier(item.getHandle())));
        other.getField().add(createValue("lastModifyDate", item.getLastModified().toString()));
        metadata.getElement().add(other);

        // Repository Info
        Element repository = create("repository");
        repository.getField().add(createValue("url", configurationService.getProperty("dspace.ui.url")));
        repository.getField().add(createValue("name", configurationService.getProperty("dspace.name")));
        repository.getField().add(createValue("mail", configurationService.getProperty("mail.admin")));
        metadata.getElement().add(repository);

        // Licensing info
        try {
            Element license = createLicenseElement(context, item);
            metadata.getElement().add(license);
        } catch (AuthorizeException | IOException | SQLException e) {
            log.warn(e.getMessage(), e);
        }

        return metadata;
    }
}<|MERGE_RESOLUTION|>--- conflicted
+++ resolved
@@ -23,10 +23,7 @@
 import org.dspace.app.util.factory.UtilServiceFactory;
 import org.dspace.app.util.service.MetadataExposureService;
 import org.dspace.authorize.AuthorizeException;
-<<<<<<< HEAD
-=======
 import org.dspace.authorize.ResourcePolicy;
->>>>>>> b2ae1d54
 import org.dspace.authorize.factory.AuthorizeServiceFactory;
 import org.dspace.authorize.service.AuthorizeService;
 import org.dspace.content.Bitstream;
@@ -69,11 +66,7 @@
             = DSpaceServicesFactory.getInstance().getConfigurationService();
 
     private static final AuthorizeService authorizeService
-<<<<<<< HEAD
-        = AuthorizeServiceFactory.getInstance().getAuthorizeService();
-=======
             = AuthorizeServiceFactory.getInstance().getAuthorizeService();
->>>>>>> b2ae1d54
 
     /**
      * Default constructor
@@ -124,8 +117,6 @@
                     log.error("Null bitstream found, check item uuid: " + item.getID());
                     break;
                 }
-<<<<<<< HEAD
-=======
                 boolean primary = false;
                 // Check if current bitstream is in original bundle + 1 of the 2 following
                 // Bitstream = primary bitstream in bundle -> true
@@ -136,7 +127,6 @@
                     primary = true;
                 }
 
->>>>>>> b2ae1d54
                 Element bitstream = create("bitstream");
                 bitstreams.getElement().add(bitstream);
 
@@ -236,11 +226,7 @@
                     license.getField().add(createValue("bin", Base64Utils.encode(out.toString())));
                 } else {
                     log.info("Missing READ rights for license bitstream. Did not include license bitstream for item: "
-<<<<<<< HEAD
-                             + item.getID() + ".");
-=======
                             + item.getID() + ".");
->>>>>>> b2ae1d54
                 }
             }
         }
