<project xmlns="http://maven.apache.org/POM/4.0.0" xmlns:xsi="http://www.w3.org/2001/XMLSchema-instance" xsi:schemaLocation="http://maven.apache.org/POM/4.0.0 http://maven.apache.org/xsd/maven-4.0.0.xsd">
    <modelVersion>4.0.0</modelVersion>
    <artifactId>dspace-oai</artifactId>
    <packaging>jar</packaging>
    <name>DSpace OAI-PMH</name>
    <description>DSpace OAI-PMH Extension</description>

    <parent>
        <artifactId>dspace-parent</artifactId>
        <groupId>org.dspace</groupId>
<<<<<<< HEAD
        <version>7.6.1-drum-4-SNAPSHOT</version>
=======
        <version>7.6.2</version>
>>>>>>> 08947bc3
        <relativePath>..</relativePath>
    </parent>

    <properties>
        <!-- This is the path to the root [dspace-src] directory. -->
        <root.basedir>${basedir}/..</root.basedir>
        <xoai.version>3.4.0</xoai.version>
        <jtwig.version>5.87.0.RELEASE</jtwig.version>
    </properties>

    <build>
        <plugins>
            <plugin>
                <groupId>com.mycila</groupId>
                <artifactId>license-maven-plugin</artifactId>
                <configuration>
                    <excludes>
                        <!-- Ignore license header requirements on CSS/images/HTML/XSL -->
                        <exclude>src/main/resources/**</exclude>
                        <exclude>**/*.xsl</exclude>
                    </excludes>
                </configuration>
            </plugin>
        </plugins>
    </build>

    <dependencies>
        <dependency>
            <groupId>commons-cli</groupId>
            <artifactId>commons-cli</artifactId>
        </dependency>
        <dependency>
            <groupId>commons-io</groupId>
            <artifactId>commons-io</artifactId>
        </dependency>
        <dependency>
            <groupId>org.apache.commons</groupId>
            <artifactId>commons-lang3</artifactId>
        </dependency>

        <!-- OAI Data Provider Framework -->
        <dependency>
            <groupId>org.dspace</groupId>
            <artifactId>xoai</artifactId>
            <version>${xoai.version}</version>
            <exclusions>
                <!-- Use version provided by SolrJ -->
                <exclusion>
                    <groupId>com.fasterxml.woodstox</groupId>
                    <artifactId>woodstox-core</artifactId>
                </exclusion>
            </exclusions>
        </dependency>

        <!-- Java Injection -->
        <dependency>
            <groupId>javax.inject</groupId>
            <artifactId>javax.inject</artifactId>
            <version>1</version>
        </dependency>

        <!-- Needed to support Spring @Configuration classes (to register servlets/beans with Spring Boot webapp) -->
        <dependency>
            <groupId>org.springframework.boot</groupId>
            <artifactId>spring-boot-starter</artifactId>
            <version>${spring-boot.version}</version>
            <exclusions>
                <exclusion>
                    <groupId>org.springframework.boot</groupId>
                    <artifactId>spring-boot-starter-logging</artifactId>
                </exclusion>
            </exclusions>
        </dependency>

        <!-- Templating Engine -->
        <dependency>
            <groupId>org.jtwig</groupId>
            <artifactId>jtwig-spring-boot-starter</artifactId>
            <version>${jtwig.version}</version>
            <exclusions>
                <!-- We don't need spring-boot-starter-web, it is provided by our Spring Boot webapp -->
                <exclusion>
                    <groupId>org.springframework.boot</groupId>
                    <artifactId>spring-boot-starter-web</artifactId>
                </exclusion>
                <!-- More recent version is pulled in via below dependencies -->
                <exclusion>
                    <groupId>org.parboiled</groupId>
                    <artifactId>parboiled-java</artifactId>
                </exclusion>
            </exclusions>
        </dependency>

        <!-- Newer version, necessary to align with newer version of ASM in parent POM
             This is needed by both jtwig-spring-boot-starter and our tests. -->
        <dependency>
            <groupId>org.parboiled</groupId>
            <artifactId>parboiled-java</artifactId>
            <version>1.3.1</version>
        </dependency>

        <!-- Internal -->
        <dependency>
            <groupId>org.dspace</groupId>
            <artifactId>dspace-api</artifactId>
        </dependency>

        <!-- Web API -->
        <dependency>
            <groupId>javax.servlet</groupId>
            <artifactId>javax.servlet-api</artifactId>
            <scope>provided</scope>
        </dependency>

        <!-- Logging -->
        <dependency>
            <groupId>org.apache.logging.log4j</groupId>
            <artifactId>log4j-api</artifactId>
        </dependency>
        <dependency>
            <groupId>org.apache.logging.log4j</groupId>
            <artifactId>log4j-core</artifactId>
        </dependency>
        <dependency>
            <groupId>org.apache.logging.log4j</groupId>
            <artifactId>log4j-web</artifactId>
        </dependency>
        <dependency>
            <groupId>org.apache.logging.log4j</groupId>
            <artifactId>log4j-slf4j-impl</artifactId>
            <scope>runtime</scope>
        </dependency>
        <dependency>
            <groupId>org.apache.logging.log4j</groupId>
            <artifactId>log4j-1.2-api</artifactId>
        </dependency>

        <!-- Testing -->
        <dependency>
            <groupId>junit</groupId>
            <artifactId>junit</artifactId>
            <scope>test</scope>
        </dependency>
        <!-- Note: XOAI requires hamcrest both for testing and runtime -->
        <!-- As our Parent POM sets this to 'test' scope, we must override it -->
        <dependency>
            <groupId>org.hamcrest</groupId>
            <artifactId>hamcrest</artifactId>
            <scope>compile</scope>
        </dependency>
        <dependency>
            <groupId>org.mockito</groupId>
            <artifactId>mockito-inline</artifactId>
            <scope>test</scope>
        </dependency>
        <dependency>
            <groupId>org.springframework</groupId>
            <artifactId>spring-test</artifactId>
            <version>${spring.version}</version>
            <scope>test</scope>
        </dependency>
        <dependency>
            <groupId>org.xmlmatchers</groupId>
            <artifactId>xml-matchers</artifactId>
            <version>0.10</version>
            <scope>test</scope>
        </dependency>
    </dependencies>
</project><|MERGE_RESOLUTION|>--- conflicted
+++ resolved
@@ -8,11 +8,7 @@
     <parent>
         <artifactId>dspace-parent</artifactId>
         <groupId>org.dspace</groupId>
-<<<<<<< HEAD
-        <version>7.6.1-drum-4-SNAPSHOT</version>
-=======
         <version>7.6.2</version>
->>>>>>> 08947bc3
         <relativePath>..</relativePath>
     </parent>
 
