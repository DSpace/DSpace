--- conflicted
+++ resolved
@@ -8,11 +8,7 @@
     <parent>
         <artifactId>dspace-parent</artifactId>
         <groupId>org.dspace</groupId>
-<<<<<<< HEAD
-        <version>5.4-1-SNAPSHOT</version>
-=======
-        <version>5.5</version>
->>>>>>> 132f37a1
+        <version>5.5-0-SNAPSHOT</version>
         <relativePath>..</relativePath>
     </parent>
 
