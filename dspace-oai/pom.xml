<project xmlns="http://maven.apache.org/POM/4.0.0" xmlns:xsi="http://www.w3.org/2001/XMLSchema-instance" xsi:schemaLocation="http://maven.apache.org/POM/4.0.0 http://maven.apache.org/xsd/maven-4.0.0.xsd">
    <modelVersion>4.0.0</modelVersion>
    <artifactId>dspace-oai</artifactId>
    <packaging>jar</packaging>
    <name>DSpace OAI-PMH</name>
    <description>DSpace OAI-PMH Extension</description>

    <parent>
        <artifactId>dspace-parent</artifactId>
        <groupId>org.dspace</groupId>
<<<<<<< HEAD
        <version>7.6-drum-0-SNAPSHOT</version>
=======
        <version>7.6.1</version>
>>>>>>> 8ad5bc12
        <relativePath>..</relativePath>
    </parent>

    <properties>
        <!-- This is the path to the root [dspace-src] directory. -->
        <root.basedir>${basedir}/..</root.basedir>
        <xoai.version>3.4.0</xoai.version>
        <jtwig.version>5.87.0.RELEASE</jtwig.version>
    </properties>

    <build>
        <plugins>
            <plugin>
                <groupId>com.mycila</groupId>
                <artifactId>license-maven-plugin</artifactId>
                <configuration>
                    <excludes>
                        <!-- Ignore license header requirements on CSS/images/HTML/XSL -->
                        <exclude>src/main/resources/**</exclude>
                        <exclude>**/*.xsl</exclude>
                    </excludes>
                </configuration>
            </plugin>
        </plugins>
    </build>

    <dependencies>
        <dependency>
            <groupId>commons-cli</groupId>
            <artifactId>commons-cli</artifactId>
        </dependency>
        <dependency>
            <groupId>commons-io</groupId>
            <artifactId>commons-io</artifactId>
        </dependency>
        <dependency>
            <groupId>org.apache.commons</groupId>
            <artifactId>commons-lang3</artifactId>
        </dependency>

        <!-- OAI Data Provider Framework -->
        <dependency>
            <groupId>org.dspace</groupId>
            <artifactId>xoai</artifactId>
            <version>${xoai.version}</version>
            <exclusions>
                <!-- Use version provided by SolrJ -->
                <exclusion>
                    <groupId>com.fasterxml.woodstox</groupId>
                    <artifactId>woodstox-core</artifactId>
                </exclusion>
            </exclusions>
        </dependency>

        <!-- Java Injection -->
        <dependency>
            <groupId>javax.inject</groupId>
            <artifactId>javax.inject</artifactId>
            <version>1</version>
        </dependency>

        <!-- Needed to support Spring @Configuration classes (to register servlets/beans with Spring Boot webapp) -->
        <dependency>
            <groupId>org.springframework.boot</groupId>
            <artifactId>spring-boot-starter</artifactId>
            <version>${spring-boot.version}</version>
            <exclusions>
                <exclusion>
                    <groupId>org.springframework.boot</groupId>
                    <artifactId>spring-boot-starter-logging</artifactId>
                </exclusion>
            </exclusions>
        </dependency>

        <!-- Templating Engine -->
        <dependency>
            <groupId>org.jtwig</groupId>
            <artifactId>jtwig-spring-boot-starter</artifactId>
            <version>${jtwig.version}</version>
            <exclusions>
                <!-- We don't need spring-boot-starter-web, it is provided by our Spring Boot webapp -->
                <exclusion>
                    <groupId>org.springframework.boot</groupId>
                    <artifactId>spring-boot-starter-web</artifactId>
                </exclusion>
                <!-- More recent version is pulled in via below dependencies -->
                <exclusion>
                    <groupId>org.parboiled</groupId>
                    <artifactId>parboiled-java</artifactId>
                </exclusion>
            </exclusions>
        </dependency>

        <!-- Newer version, necessary to align with newer version of ASM in parent POM
             This is needed by both jtwig-spring-boot-starter and our tests. -->
        <dependency>
            <groupId>org.parboiled</groupId>
            <artifactId>parboiled-java</artifactId>
            <version>1.3.1</version>
        </dependency>

        <!-- Internal -->
        <dependency>
            <groupId>org.dspace</groupId>
            <artifactId>dspace-api</artifactId>
        </dependency>

        <!-- Web API -->
        <dependency>
            <groupId>javax.servlet</groupId>
            <artifactId>javax.servlet-api</artifactId>
            <scope>provided</scope>
        </dependency>

        <!-- Logging -->
        <dependency>
            <groupId>org.apache.logging.log4j</groupId>
            <artifactId>log4j-api</artifactId>
        </dependency>
        <dependency>
            <groupId>org.apache.logging.log4j</groupId>
            <artifactId>log4j-core</artifactId>
        </dependency>
        <dependency>
            <groupId>org.apache.logging.log4j</groupId>
            <artifactId>log4j-web</artifactId>
        </dependency>
        <dependency>
            <groupId>org.apache.logging.log4j</groupId>
            <artifactId>log4j-slf4j-impl</artifactId>
            <scope>runtime</scope>
        </dependency>
        <dependency>
            <groupId>org.apache.logging.log4j</groupId>
            <artifactId>log4j-1.2-api</artifactId>
        </dependency>

        <!-- Testing -->
        <dependency>
            <groupId>junit</groupId>
            <artifactId>junit</artifactId>
            <scope>test</scope>
        </dependency>
        <!-- Note: XOAI requires hamcrest both for testing and runtime -->
        <!-- As our Parent POM sets this to 'test' scope, we must override it -->
        <dependency>
            <groupId>org.hamcrest</groupId>
            <artifactId>hamcrest-all</artifactId>
            <scope>compile</scope>
        </dependency>
        <dependency>
            <groupId>org.mockito</groupId>
            <artifactId>mockito-inline</artifactId>
            <scope>test</scope>
        </dependency>
        <dependency>
            <groupId>org.springframework</groupId>
            <artifactId>spring-test</artifactId>
            <version>${spring.version}</version>
            <scope>test</scope>
        </dependency>
        <dependency>
            <groupId>org.xmlmatchers</groupId>
            <artifactId>xml-matchers</artifactId>
            <version>0.10</version>
            <scope>test</scope>
        </dependency>
    </dependencies>
</project><|MERGE_RESOLUTION|>--- conflicted
+++ resolved
@@ -8,11 +8,7 @@
     <parent>
         <artifactId>dspace-parent</artifactId>
         <groupId>org.dspace</groupId>
-<<<<<<< HEAD
-        <version>7.6-drum-0-SNAPSHOT</version>
-=======
-        <version>7.6.1</version>
->>>>>>> 8ad5bc12
+        <version>7.6.1-drum-0-SNAPSHOT</version>
         <relativePath>..</relativePath>
     </parent>
 
