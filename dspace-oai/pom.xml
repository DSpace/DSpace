<project xmlns="http://maven.apache.org/POM/4.0.0" xmlns:xsi="http://www.w3.org/2001/XMLSchema-instance" xsi:schemaLocation="http://maven.apache.org/POM/4.0.0 http://maven.apache.org/xsd/maven-4.0.0.xsd">
    <modelVersion>4.0.0</modelVersion>
    <artifactId>dspace-oai</artifactId>
    <packaging>war</packaging>
    <name>DSpace OAI-PMH</name>
    <description>DSpace OAI-PMH Web Application and API</description>

    <parent>
        <artifactId>dspace-parent</artifactId>
        <groupId>org.dspace</groupId>
<<<<<<< HEAD
        <version>5.5-SNAPSHOT</version>
=======
        <version>5.9-SNAPSHOT</version>
>>>>>>> 577f3e31
        <relativePath>..</relativePath>
    </parent>

    <properties>
        <!-- This is the path to the root [dspace-src] directory. -->
        <root.basedir>${basedir}/..</root.basedir>
        <xoai.version>3.2.10</xoai.version>
        <jtwig.version>2.0.1</jtwig.version>
    </properties>

    <build>
        <filters>
            <!-- Filter using the properties file defined by dspace-parent POM -->
            <filter>${filters.file}</filter>
        </filters>
        <plugins>
            <plugin>
                <groupId>org.apache.maven.plugins</groupId>
                <artifactId>maven-war-plugin</artifactId>
                <configuration>
                    <attachClasses>true</attachClasses>
                    <!-- In version 2.1-alpha-1, this was incorrectly named warSourceExcludes -->
                    <packagingExcludes>WEB-INF/lib/*.jar</packagingExcludes>
                    <warSourceExcludes>WEB-INF/lib/*.jar</warSourceExcludes>
                    <webResources>
                        <resource>
                            <filtering>true</filtering>
                            <directory>${basedir}/src/main/webapp</directory>
                            <includes>
                                <include>WEB-INF/web.xml</include>
                            </includes>
                        </resource>
                    </webResources>
                </configuration>
                <executions>
                    <execution>
                        <phase>prepare-package</phase>
                    </execution>
                </executions>
            </plugin>
            <plugin>
                <groupId>com.mycila</groupId>
                <artifactId>license-maven-plugin</artifactId>
                <configuration>
                    <excludes>
                        <exclude>src/main/webapp/**</exclude>
                        <exclude>**/*.xsl</exclude>
                    </excludes>
                </configuration>
            </plugin>
        </plugins>
    </build>

    <profiles>
        <profile>
            <id>oracle-support</id>
            <activation>
                <property>
                    <name>db.name</name>
                    <value>oracle</value>
                </property>
            </activation>
            <dependencies>
                <dependency>
                    <groupId>com.oracle</groupId>
                    <artifactId>ojdbc6</artifactId>
                </dependency>
            </dependencies>
        </profile>
    </profiles>

    <dependencies>
        <!-- OAI Data Provider Framework -->
        <dependency>
            <groupId>org.dspace</groupId>
            <artifactId>xoai</artifactId>
            <version>${xoai.version}</version>
        </dependency>
        <!-- Java Injection and MVC -->
        <dependency>
            <groupId>org.springframework</groupId>
            <artifactId>spring-core</artifactId>
        </dependency>
        <dependency>
            <groupId>org.springframework</groupId>
            <artifactId>spring-webmvc</artifactId>
        </dependency>
        <dependency>
            <groupId>org.springframework</groupId>
            <artifactId>spring-beans</artifactId>
        </dependency>
        <dependency>
            <groupId>org.springframework</groupId>
            <artifactId>spring-context</artifactId>
        </dependency>
        <dependency>
            <groupId>org.springframework</groupId>
            <artifactId>spring-aop</artifactId>
        </dependency>
        <dependency>
            <groupId>org.springframework</groupId>
            <artifactId>spring-web</artifactId>
        </dependency>
        <dependency>
            <groupId>cglib</groupId>
            <artifactId>cglib</artifactId>
            <version>3.1</version>
        </dependency>

        <!-- Templating Engine -->
        <dependency>
            <groupId>com.lyncode</groupId>
            <artifactId>jtwig-spring</artifactId>
            <version>${jtwig.version}</version>
        </dependency>


        <!-- Internal -->
        <dependency>
            <groupId>org.dspace</groupId>
            <artifactId>dspace-api</artifactId>
        </dependency>

        <!-- Solr (Datasource) -->
        <dependency>
            <groupId>org.apache.solr</groupId>
            <artifactId>solr-solrj</artifactId>
            <version>${solr.version}</version>
        </dependency>



        <!-- Web API -->
        <dependency>
            <groupId>javax.servlet</groupId>
            <artifactId>servlet-api</artifactId>
            <scope>provided</scope>
        </dependency>

        <!-- Logging -->
        <dependency>
            <groupId>org.slf4j</groupId>
            <artifactId>slf4j-log4j12</artifactId>
        </dependency>
        <dependency>
            <groupId>org.slf4j</groupId>
            <artifactId>slf4j-api</artifactId>
        </dependency>

        <!-- Utilities -->
        <dependency>
            <groupId>com.google.guava</groupId>
            <artifactId>guava</artifactId>
            <version>13.0</version>
        </dependency>
        <dependency>
            <groupId>com.lyncode</groupId>
            <artifactId>builder-commons</artifactId>
            <version>1.0.2</version>
        </dependency>

        <!-- Testing -->

        <dependency>
            <groupId>org.mockito</groupId>
            <artifactId>mockito-all</artifactId>
            <version>1.9.5</version>
        </dependency>
        <dependency>
            <groupId>com.lyncode</groupId>
            <artifactId>test-support</artifactId>
            <version>1.0.3</version>
            <scope>test</scope>
        </dependency>
        <dependency>
            <groupId>org.springframework</groupId>
            <artifactId>spring-test</artifactId>
            <version>${spring.version}</version>
        </dependency>
        <dependency>
            <groupId>org.springframework</groupId>
            <artifactId>spring-mock</artifactId>
            <version>2.0.8</version>
        </dependency>

        <dependency>
            <groupId>com.fasterxml.jackson.core</groupId>
            <artifactId>jackson-annotations</artifactId>
            <version>2.3.0</version>
        </dependency>
        <dependency>
            <groupId>com.fasterxml.jackson.core</groupId>
            <artifactId>jackson-core</artifactId>
            <version>2.3.3</version>
        </dependency>
        <dependency>
            <groupId>com.fasterxml.jackson.core</groupId>
            <artifactId>jackson-databind</artifactId>
            <version>2.3.3</version>
        </dependency>
        <dependency>
            <groupId>org.xmlmatchers</groupId>
            <artifactId>xml-matchers</artifactId>
            <version>0.10</version>
            <scope>test</scope>
        </dependency>
    </dependencies>

    <developers>
        <developer>
            <name>DSpace @ Lyncode</name>
            <email>dspace@lyncode.com</email>
            <organization>Lyncode</organization>
            <organizationUrl>http://www.lyncode.com</organizationUrl>
        </developer>
        <developer>
            <id>helix84</id>
            <name>Ivan Másar</name>
            <email>helix84@centrum.sk</email>
        </developer>
        <developer>
            <name>Ariel J. Lira</name>
            <email>arieljlira@gmail.com</email>
            <organization>SeDiCI</organization>
            <organizationUrl>http://sedici.unlp.edu.ar</organizationUrl>
        </developer>
    </developers>
</project><|MERGE_RESOLUTION|>--- conflicted
+++ resolved
@@ -8,17 +8,14 @@
     <parent>
         <artifactId>dspace-parent</artifactId>
         <groupId>org.dspace</groupId>
-<<<<<<< HEAD
-        <version>5.5-SNAPSHOT</version>
-=======
         <version>5.9-SNAPSHOT</version>
->>>>>>> 577f3e31
         <relativePath>..</relativePath>
     </parent>
 
     <properties>
         <!-- This is the path to the root [dspace-src] directory. -->
         <root.basedir>${basedir}/..</root.basedir>
+        <spring.version>3.2.5.RELEASE</spring.version>
         <xoai.version>3.2.10</xoai.version>
         <jtwig.version>2.0.1</jtwig.version>
     </properties>
@@ -95,26 +92,32 @@
         <dependency>
             <groupId>org.springframework</groupId>
             <artifactId>spring-core</artifactId>
+            <version>${spring.version}</version>
         </dependency>
         <dependency>
             <groupId>org.springframework</groupId>
             <artifactId>spring-webmvc</artifactId>
+            <version>${spring.version}</version>
         </dependency>
         <dependency>
             <groupId>org.springframework</groupId>
             <artifactId>spring-beans</artifactId>
+            <version>${spring.version}</version>
         </dependency>
         <dependency>
             <groupId>org.springframework</groupId>
             <artifactId>spring-context</artifactId>
+            <version>${spring.version}</version>
         </dependency>
         <dependency>
             <groupId>org.springframework</groupId>
             <artifactId>spring-aop</artifactId>
+            <version>${spring.version}</version>
         </dependency>
         <dependency>
             <groupId>org.springframework</groupId>
             <artifactId>spring-web</artifactId>
+            <version>${spring.version}</version>
         </dependency>
         <dependency>
             <groupId>cglib</groupId>
