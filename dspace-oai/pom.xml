<project xmlns="http://maven.apache.org/POM/4.0.0" xmlns:xsi="http://www.w3.org/2001/XMLSchema-instance" xsi:schemaLocation="http://maven.apache.org/POM/4.0.0 http://maven.apache.org/xsd/maven-4.0.0.xsd">
    <modelVersion>4.0.0</modelVersion>
    <artifactId>dspace-oai</artifactId>
    <packaging>jar</packaging>
    <name>DSpace OAI-PMH</name>
    <description>DSpace OAI-PMH Extension</description>

    <parent>
        <artifactId>dspace-parent</artifactId>
        <groupId>org.dspace</groupId>
<<<<<<< HEAD
        <version>7.3-drum-0-SNAPSHOT</version>
=======
        <version>7.4</version>
>>>>>>> 4cdb6626
        <relativePath>..</relativePath>
    </parent>

    <properties>
        <!-- This is the path to the root [dspace-src] directory. -->
        <root.basedir>${basedir}/..</root.basedir>
        <xoai.version>3.3.0</xoai.version>
        <jtwig.version>5.87.0.RELEASE</jtwig.version>
    </properties>

    <build>
        <plugins>
            <plugin>
                <groupId>com.mycila</groupId>
                <artifactId>license-maven-plugin</artifactId>
                <configuration>
                    <excludes>
                        <!-- Ignore license header requirements on CSS/images/HTML/XSL -->
                        <exclude>src/main/resources/**</exclude>
                        <exclude>**/*.xsl</exclude>
                    </excludes>
                </configuration>
            </plugin>
        </plugins>
    </build>

    <profiles>
        <profile>
            <id>oracle-support</id>
            <activation>
                <property>
                    <name>db.name</name>
                    <value>oracle</value>
                </property>
            </activation>
            <dependencies>
                <dependency>
                    <groupId>com.oracle</groupId>
                    <artifactId>ojdbc6</artifactId>
                </dependency>
            </dependencies>
        </profile>
    </profiles>

    <dependencies>
        <dependency>
            <groupId>commons-cli</groupId>
            <artifactId>commons-cli</artifactId>
        </dependency>
        <dependency>
            <groupId>commons-io</groupId>
            <artifactId>commons-io</artifactId>
        </dependency>
        <dependency>
            <groupId>org.apache.commons</groupId>
            <artifactId>commons-lang3</artifactId>
        </dependency>

        <!-- OAI Data Provider Framework -->
        <dependency>
            <groupId>org.dspace</groupId>
            <artifactId>xoai</artifactId>
            <version>${xoai.version}</version>
            <exclusions>
                <exclusion>
                    <groupId>org.hamcrest</groupId>
                    <artifactId>hamcrest-all</artifactId>
                </exclusion>
                <exclusion>
                    <!--Hard pinned below.-->
                    <groupId>org.mockito</groupId>
                    <artifactId>mockito-all</artifactId>
                </exclusion>
                <exclusion>
                    <groupId>org.apache.commons</groupId>
                    <artifactId>commons-lang3</artifactId>
                </exclusion>
                <exclusion>
                    <groupId>log4j</groupId>
                    <artifactId>log4j</artifactId>
                </exclusion>
                <exclusion>
                    <groupId>org.slf4j</groupId>
                    <artifactId>slf4j-log4j12</artifactId>
                </exclusion>
                <!-- Later version provided by SolrJ -->
                <exclusion>
                    <groupId>org.codehaus.woodstox</groupId>
                    <artifactId>wstx-asl</artifactId>
                </exclusion>
                <!-- Later version provided by Hibernate -->
                <exclusion>
                    <groupId>org.dom4j</groupId>
                    <artifactId>dom4j</artifactId>
                </exclusion>
                <!-- We don't use this test framework & it causes dependency convergence issues -->
                <exclusion>
                    <groupId>com.lyncode</groupId>
                    <artifactId>test-support</artifactId>
                </exclusion>
            </exclusions>
        </dependency>

        <!-- Java Injection -->
        <dependency>
            <groupId>javax.inject</groupId>
            <artifactId>javax.inject</artifactId>
            <version>1</version>
        </dependency>

        <!-- Needed to support Spring @Configuration classes (to register servlets/beans with Spring Boot webapp) -->
        <dependency>
            <groupId>org.springframework.boot</groupId>
            <artifactId>spring-boot-starter</artifactId>
            <version>${spring-boot.version}</version>
            <exclusions>
                <exclusion>
                    <groupId>org.springframework.boot</groupId>
                    <artifactId>spring-boot-starter-logging</artifactId>
                </exclusion>
            </exclusions>
        </dependency>

        <!-- Templating Engine -->
        <dependency>
            <groupId>org.jtwig</groupId>
            <artifactId>jtwig-spring-boot-starter</artifactId>
            <version>${jtwig.version}</version>
            <exclusions>
                <!-- We don't need spring-boot-starter-web, it is provided by our Spring Boot webapp -->
                <exclusion>
                    <groupId>org.springframework.boot</groupId>
                    <artifactId>spring-boot-starter-web</artifactId>
                </exclusion>
                <!-- More recent version is pulled in via below dependencies -->
                <exclusion>
                    <groupId>org.parboiled</groupId>
                    <artifactId>parboiled-java</artifactId>
                </exclusion>
            </exclusions>
        </dependency>

        <!-- Newer version, necessary to align with newer version of ASM in parent POM
             This is needed by both jtwig-spring-boot-starter and our tests. -->
        <dependency>
            <groupId>org.parboiled</groupId>
            <artifactId>parboiled-java</artifactId>
            <version>1.3.1</version>
        </dependency>

        <!-- Internal -->
        <dependency>
            <groupId>org.dspace</groupId>
            <artifactId>dspace-api</artifactId>
        </dependency>

        <!-- Web API -->
        <dependency>
            <groupId>javax.servlet</groupId>
            <artifactId>javax.servlet-api</artifactId>
            <scope>provided</scope>
        </dependency>

        <!-- Logging -->
        <dependency>
            <groupId>org.apache.logging.log4j</groupId>
            <artifactId>log4j-api</artifactId>
        </dependency>
        <dependency>
            <groupId>org.apache.logging.log4j</groupId>
            <artifactId>log4j-core</artifactId>
        </dependency>
        <dependency>
            <groupId>org.apache.logging.log4j</groupId>
            <artifactId>log4j-web</artifactId>
        </dependency>
        <dependency>
            <groupId>org.apache.logging.log4j</groupId>
            <artifactId>log4j-slf4j-impl</artifactId>
            <scope>runtime</scope>
        </dependency>
        <dependency>
            <groupId>org.apache.logging.log4j</groupId>
            <artifactId>log4j-1.2-api</artifactId>
        </dependency>

        <!-- Testing -->
        <dependency>
            <groupId>junit</groupId>
            <artifactId>junit</artifactId>
            <scope>test</scope>
        </dependency>
        <!-- Note: XOAI requires hamcrest both for testing and runtime -->
        <!-- As our Parent POM sets this to 'test' scope, we must override it -->
        <dependency>
            <groupId>org.hamcrest</groupId>
            <artifactId>hamcrest-all</artifactId>
            <scope>compile</scope>
        </dependency>
        <dependency>
            <groupId>org.mockito</groupId>
            <artifactId>mockito-inline</artifactId>
            <scope>test</scope>
        </dependency>
        <dependency>
            <groupId>org.springframework</groupId>
            <artifactId>spring-test</artifactId>
            <version>${spring.version}</version>
            <scope>test</scope>
        </dependency>
        <dependency>
            <groupId>org.xmlmatchers</groupId>
            <artifactId>xml-matchers</artifactId>
            <version>0.10</version>
            <scope>test</scope>
        </dependency>
    </dependencies>
</project><|MERGE_RESOLUTION|>--- conflicted
+++ resolved
@@ -8,11 +8,7 @@
     <parent>
         <artifactId>dspace-parent</artifactId>
         <groupId>org.dspace</groupId>
-<<<<<<< HEAD
-        <version>7.3-drum-0-SNAPSHOT</version>
-=======
-        <version>7.4</version>
->>>>>>> 4cdb6626
+        <version>7.4-drum-0-SNAPSHOT</version>
         <relativePath>..</relativePath>
     </parent>
 
