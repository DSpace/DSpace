<project xmlns="http://maven.apache.org/POM/4.0.0" xmlns:xsi="http://www.w3.org/2001/XMLSchema-instance" xsi:schemaLocation="http://maven.apache.org/POM/4.0.0 http://maven.apache.org/xsd/maven-4.0.0.xsd">
    <modelVersion>4.0.0</modelVersion>
    <artifactId>dspace-oai</artifactId>
    <packaging>jar</packaging>
    <name>DSpace OAI-PMH</name>
    <description>DSpace OAI-PMH Extension</description>

    <parent>
        <artifactId>dspace-parent</artifactId>
        <groupId>org.dspace</groupId>
<<<<<<< HEAD
        <version>cris-2021.01.01-SNAPSHOT</version>
=======
        <version>7.1-SNAPSHOT</version>
>>>>>>> 3d9df392
        <relativePath>..</relativePath>
    </parent>

    <properties>
        <!-- This is the path to the root [dspace-src] directory. -->
        <root.basedir>${basedir}/..</root.basedir>
        <xoai.version>3.3.0</xoai.version>
        <jtwig.version>5.87.0.RELEASE</jtwig.version>
    </properties>

    <build>
        <plugins>
            <plugin>
                <groupId>com.mycila</groupId>
                <artifactId>license-maven-plugin</artifactId>
                <configuration>
                    <excludes>
                        <!-- Ignore license header requirements on CSS/images/HTML/XSL -->
                        <exclude>src/main/resources/**</exclude>
                        <exclude>**/*.xsl</exclude>
                    </excludes>
                </configuration>
            </plugin>
        </plugins>
    </build>

    <profiles>
        <profile>
            <id>oracle-support</id>
            <activation>
                <property>
                    <name>db.name</name>
                    <value>oracle</value>
                </property>
            </activation>
            <dependencies>
                <dependency>
                    <groupId>com.oracle</groupId>
                    <artifactId>ojdbc6</artifactId>
                </dependency>
            </dependencies>
        </profile>
    </profiles>

    <dependencies>
        <dependency>
            <groupId>commons-cli</groupId>
            <artifactId>commons-cli</artifactId>
        </dependency>
        <dependency>
            <groupId>commons-io</groupId>
            <artifactId>commons-io</artifactId>
        </dependency>
        <dependency>
            <groupId>org.apache.commons</groupId>
            <artifactId>commons-lang3</artifactId>
        </dependency>

        <!-- OAI Data Provider Framework -->
        <dependency>
            <groupId>org.dspace</groupId>
            <artifactId>xoai</artifactId>
            <version>${xoai.version}</version>
            <exclusions>
                <exclusion>
                    <groupId>org.hamcrest</groupId>
                    <artifactId>hamcrest-all</artifactId>
                </exclusion>
                <exclusion>
                    <!--Hard pinned below.-->
                    <groupId>org.mockito</groupId>
                    <artifactId>mockito-all</artifactId>
                </exclusion>
                <exclusion>
                    <groupId>xml-apis</groupId>
                    <artifactId>xml-apis</artifactId>
                </exclusion>
                <exclusion>
                    <groupId>org.apache.commons</groupId>
                    <artifactId>commons-lang3</artifactId>
                </exclusion>
                <exclusion>
                    <groupId>log4j</groupId>
                    <artifactId>log4j</artifactId>
                </exclusion>
                <exclusion>
                    <groupId>org.slf4j</groupId>
                    <artifactId>slf4j-log4j12</artifactId>
                </exclusion>
                <!-- Later version provided by SolrJ -->
                <exclusion>
                    <groupId>org.codehaus.woodstox</groupId>
                    <artifactId>wstx-asl</artifactId>
                </exclusion>
                <!-- Later version provided by Hibernate -->
                <exclusion>
                    <groupId>org.dom4j</groupId>
                    <artifactId>dom4j</artifactId>
                </exclusion>
                <!-- We don't use this test framework & it causes dependency convergence issues -->
                <exclusion>
                    <groupId>com.lyncode</groupId>
                    <artifactId>test-support</artifactId>
                </exclusion>
            </exclusions>
        </dependency>

        <!-- Java Injection -->
        <dependency>
            <groupId>javax.inject</groupId>
            <artifactId>javax.inject</artifactId>
            <version>1</version>
        </dependency>

        <!-- Needed to support Spring @Configuration classes (to register servlets/beans with Spring Boot webapp) -->
        <dependency>
            <groupId>org.springframework.boot</groupId>
            <artifactId>spring-boot-starter</artifactId>
            <version>${spring-boot.version}</version>
            <exclusions>
                <exclusion>
                    <groupId>org.springframework.boot</groupId>
                    <artifactId>spring-boot-starter-logging</artifactId>
                </exclusion>
            </exclusions>
        </dependency>

        <!-- Templating Engine -->
        <dependency>
            <groupId>org.jtwig</groupId>
            <artifactId>jtwig-spring-boot-starter</artifactId>
            <version>${jtwig.version}</version>
            <exclusions>
                <!-- We don't need spring-boot-starter-web, it is provided by our Spring Boot webapp -->
                <exclusion>
                    <groupId>org.springframework.boot</groupId>
                    <artifactId>spring-boot-starter-web</artifactId>
                </exclusion>
                <!-- More recent version is pulled in via below dependencies -->
                <exclusion>
                    <groupId>org.parboiled</groupId>
                    <artifactId>parboiled-java</artifactId>
                </exclusion>
            </exclusions>
        </dependency>

        <!-- Newer version, necessary to align with newer version of ASM in parent POM
             This is needed by both jtwig-spring-boot-starter and our tests. -->
        <dependency>
            <groupId>org.parboiled</groupId>
            <artifactId>parboiled-java</artifactId>
            <version>1.3.1</version>
        </dependency>

        <!-- Internal -->
        <dependency>
            <groupId>org.dspace</groupId>
            <artifactId>dspace-api</artifactId>
        </dependency>

        <!-- Web API -->
        <dependency>
            <groupId>javax.servlet</groupId>
            <artifactId>javax.servlet-api</artifactId>
            <scope>provided</scope>
        </dependency>

        <!-- Logging -->
        <dependency>
            <groupId>org.apache.logging.log4j</groupId>
            <artifactId>log4j-api</artifactId>
        </dependency>
        <dependency>
            <groupId>org.apache.logging.log4j</groupId>
            <artifactId>log4j-core</artifactId>
        </dependency>
        <dependency>
            <groupId>org.apache.logging.log4j</groupId>
            <artifactId>log4j-web</artifactId>
        </dependency>
        <dependency>
            <groupId>org.apache.logging.log4j</groupId>
            <artifactId>log4j-slf4j-impl</artifactId>
            <scope>runtime</scope>
        </dependency>
        <dependency>
            <groupId>org.apache.logging.log4j</groupId>
            <artifactId>log4j-1.2-api</artifactId>
        </dependency>

        <!-- Testing -->
        <dependency>
            <groupId>junit</groupId>
            <artifactId>junit</artifactId>
            <scope>test</scope>
        </dependency>
        <!-- Note: XOAI requires hamcrest both for testing and runtime -->
        <!-- As our Parent POM sets this to 'test' scope, we must override it -->
        <dependency>
            <groupId>org.hamcrest</groupId>
            <artifactId>hamcrest-all</artifactId>
            <scope>compile</scope>
        </dependency>
        <dependency>
            <groupId>org.mockito</groupId>
            <artifactId>mockito-inline</artifactId>
            <scope>test</scope>
        </dependency>
        <dependency>
            <groupId>org.springframework</groupId>
            <artifactId>spring-test</artifactId>
            <version>${spring.version}</version>
            <scope>test</scope>
        </dependency>
        <dependency>
            <groupId>org.xmlmatchers</groupId>
            <artifactId>xml-matchers</artifactId>
            <version>0.10</version>
            <scope>test</scope>
        </dependency>
    </dependencies>
</project><|MERGE_RESOLUTION|>--- conflicted
+++ resolved
@@ -8,12 +8,7 @@
     <parent>
         <artifactId>dspace-parent</artifactId>
         <groupId>org.dspace</groupId>
-<<<<<<< HEAD
         <version>cris-2021.01.01-SNAPSHOT</version>
-=======
-        <version>7.1-SNAPSHOT</version>
->>>>>>> 3d9df392
-        <relativePath>..</relativePath>
     </parent>
 
     <properties>
