--- conflicted
+++ resolved
@@ -8,11 +8,7 @@
     <parent>
         <artifactId>dspace-parent</artifactId>
         <groupId>org.dspace</groupId>
-<<<<<<< HEAD
-        <version>8.0-drum-6-SNAPSHOT</version>
-=======
-        <version>8.1</version>
->>>>>>> 708826c5
+        <version>8.1-drum-0-SNAPSHOT</version>
         <relativePath>..</relativePath>
     </parent>
 
