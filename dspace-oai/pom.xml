--- conflicted
+++ resolved
@@ -5,28 +5,6 @@
     <name>DSpace OAI 2.0</name>
     <description>Parent project for the OAI API and Webapp</description>
 
-<<<<<<< HEAD
-   <!-- 
-      A Parent POM that Maven inherits DSpace Default 
-      POM atrributes from. 
-   -->
-   <parent>
-      <groupId>org.dspace</groupId>
-      <artifactId>dspace-parent</artifactId>
-      <version>1.8.3-SNAPSHOT</version>
-      <relativePath>..</relativePath>
-   </parent>
-
-   <properties>
-        <!-- This is the path to the root [dspace-src] directory. -->
-        <root.basedir>${basedir}/..</root.basedir>
-   </properties>
-   
-   <modules>
-      <module>dspace-oai-api</module>
-      <module>dspace-oai-webapp</module>
-   </modules>
-=======
     <parent>
         <artifactId>dspace-parent</artifactId>
         <groupId>org.dspace</groupId>
@@ -146,5 +124,4 @@
             <organizationUrl>http://sedici.unlp.edu.ar</organizationUrl>
         </developer>
     </developers>
->>>>>>> fbf5834a
 </project>