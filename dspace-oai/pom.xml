<project xmlns="http://maven.apache.org/POM/4.0.0" xmlns:xsi="http://www.w3.org/2001/XMLSchema-instance" xsi:schemaLocation="http://maven.apache.org/POM/4.0.0 http://maven.apache.org/xsd/maven-4.0.0.xsd">
    <modelVersion>4.0.0</modelVersion>
    <artifactId>dspace-oai</artifactId>
    <packaging>jar</packaging>
    <name>DSpace OAI-PMH</name>
    <description>DSpace OAI-PMH Extension</description>

    <parent>
        <artifactId>dspace-parent</artifactId>
        <groupId>org.dspace</groupId>
<<<<<<< HEAD
        <version>7.6.2-drum-3-SNAPSHOT</version>
=======
        <version>8.0</version>
>>>>>>> b2ae1d54
        <relativePath>..</relativePath>
    </parent>

    <properties>
        <!-- This is the path to the root [dspace-src] directory. -->
        <root.basedir>${basedir}/..</root.basedir>
        <xoai.version>3.4.0</xoai.version>
        <jtwig.version>5.87.0.RELEASE</jtwig.version>
    </properties>

    <build>
        <plugins>
            <plugin>
                <groupId>com.mycila</groupId>
                <artifactId>license-maven-plugin</artifactId>
                <configuration>
                    <excludes>
                        <!-- Ignore license header requirements on CSS/images/HTML/XSL -->
                        <exclude>src/main/resources/**</exclude>
                        <exclude>**/*.xsl</exclude>
                    </excludes>
                </configuration>
            </plugin>
        </plugins>
    </build>

    <dependencies>
        <dependency>
            <groupId>commons-cli</groupId>
            <artifactId>commons-cli</artifactId>
        </dependency>
        <dependency>
            <groupId>commons-io</groupId>
            <artifactId>commons-io</artifactId>
        </dependency>
        <dependency>
            <groupId>org.apache.commons</groupId>
            <artifactId>commons-lang3</artifactId>
        </dependency>

        <!-- OAI Data Provider Framework -->
        <dependency>
            <groupId>org.dspace</groupId>
            <artifactId>xoai</artifactId>
            <version>${xoai.version}</version>
            <exclusions>
                <!-- Use version provided by SolrJ -->
                <exclusion>
                    <groupId>com.fasterxml.woodstox</groupId>
                    <artifactId>woodstox-core</artifactId>
                </exclusion>
            </exclusions>
        </dependency>

        <!-- Java Injection -->
        <dependency>
            <groupId>javax.inject</groupId>
            <artifactId>javax.inject</artifactId>
            <version>1</version>
        </dependency>

        <!-- Needed to support Spring @Configuration classes (to register servlets/beans with Spring Boot webapp) -->
        <dependency>
            <groupId>org.springframework.boot</groupId>
            <artifactId>spring-boot-starter</artifactId>
            <version>${spring-boot.version}</version>
            <exclusions>
                <exclusion>
                    <groupId>org.springframework.boot</groupId>
                    <artifactId>spring-boot-starter-logging</artifactId>
                </exclusion>
            </exclusions>
        </dependency>

        <!-- Templating Engine -->
        <dependency>
            <groupId>org.jtwig</groupId>
            <artifactId>jtwig-spring-boot-starter</artifactId>
            <version>${jtwig.version}</version>
            <exclusions>
                <!-- We don't need spring-boot-starter-web, it is provided by our Spring Boot webapp -->
                <exclusion>
                    <groupId>org.springframework.boot</groupId>
                    <artifactId>spring-boot-starter-web</artifactId>
                </exclusion>
                <!-- More recent version is pulled in via below dependencies -->
                <exclusion>
                    <groupId>org.parboiled</groupId>
                    <artifactId>parboiled-java</artifactId>
                </exclusion>
            </exclusions>
        </dependency>

        <!-- Newer version, necessary to align with newer version of ASM in parent POM
             This is needed by both jtwig-spring-boot-starter and our tests. -->
        <dependency>
            <groupId>org.parboiled</groupId>
            <artifactId>parboiled-java</artifactId>
            <version>1.3.1</version>
        </dependency>

        <!-- Internal -->
        <dependency>
            <groupId>org.dspace</groupId>
            <artifactId>dspace-api</artifactId>
        </dependency>

        <!-- Web API -->
        <dependency>
            <groupId>jakarta.servlet</groupId>
            <artifactId>jakarta.servlet-api</artifactId>
            <scope>provided</scope>
        </dependency>

        <!-- Logging -->
        <dependency>
            <groupId>org.apache.logging.log4j</groupId>
            <artifactId>log4j-api</artifactId>
        </dependency>
        <dependency>
            <groupId>org.apache.logging.log4j</groupId>
            <artifactId>log4j-core</artifactId>
        </dependency>
        <dependency>
            <groupId>org.apache.logging.log4j</groupId>
            <artifactId>log4j-web</artifactId>
        </dependency>
        <dependency>
            <groupId>org.apache.logging.log4j</groupId>
            <artifactId>log4j-slf4j-impl</artifactId>
            <scope>runtime</scope>
        </dependency>
        <dependency>
            <groupId>org.apache.logging.log4j</groupId>
            <artifactId>log4j-1.2-api</artifactId>
        </dependency>

        <!-- Testing -->
        <dependency>
            <groupId>junit</groupId>
            <artifactId>junit</artifactId>
            <scope>test</scope>
        </dependency>
        <!-- Note: XOAI requires hamcrest both for testing and runtime -->
        <!-- As our Parent POM sets this to 'test' scope, we must override it -->
        <dependency>
            <groupId>org.hamcrest</groupId>
            <artifactId>hamcrest</artifactId>
            <scope>compile</scope>
        </dependency>
        <dependency>
            <groupId>org.mockito</groupId>
            <artifactId>mockito-inline</artifactId>
            <scope>test</scope>
        </dependency>
        <dependency>
            <groupId>org.springframework</groupId>
            <artifactId>spring-test</artifactId>
            <version>${spring.version}</version>
            <scope>test</scope>
        </dependency>
        <dependency>
            <groupId>org.xmlmatchers</groupId>
            <artifactId>xml-matchers</artifactId>
            <version>0.10</version>
            <scope>test</scope>
        </dependency>
    </dependencies>
</project><|MERGE_RESOLUTION|>--- conflicted
+++ resolved
@@ -8,11 +8,7 @@
     <parent>
         <artifactId>dspace-parent</artifactId>
         <groupId>org.dspace</groupId>
-<<<<<<< HEAD
-        <version>7.6.2-drum-3-SNAPSHOT</version>
-=======
-        <version>8.0</version>
->>>>>>> b2ae1d54
+        <version>8.0-drum-0-SNAPSHOT</version>
         <relativePath>..</relativePath>
     </parent>
 
