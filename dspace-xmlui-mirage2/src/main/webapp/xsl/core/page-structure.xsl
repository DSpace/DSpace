--- conflicted
+++ resolved
@@ -703,11 +703,7 @@
                     <hr/>
                     <div class="col-xs-7 col-sm-8">
                         <div>
-<<<<<<< HEAD
-                            <a href="http://www.dspace.org/" target="_blank">DSpace software</a> copyright&#160;&#169;&#160;2002-2015&#160; <a href="http://www.duraspace.org/" target="_blank">DuraSpace</a>
-=======
                             <a href="http://www.dspace.org/" target="_blank">DSpace software</a> copyright&#160;&#169;&#160;2002-2016&#160; <a href="http://www.duraspace.org/" target="_blank">DuraSpace</a>
->>>>>>> e5cb6299
                         </div>
                         <div class="hidden-print">
                             <a>
@@ -734,11 +730,7 @@
                             <span class="theme-by">Theme by&#160;</span>
                             <br/>
                             <a title="Atmire NV" target="_blank" href="http://atmire.com">
-<<<<<<< HEAD
-                                <img alt="Atmire NV" src="{concat($theme-path, 'images/@mirelogo-small.png')}"/>
-=======
                                 <img alt="Atmire NV" src="{concat($theme-path, 'images/atmire-logo-small.svg')}"/>
->>>>>>> e5cb6299
                             </a>
                         </div>
 
@@ -896,12 +888,7 @@
         </xsl:if>
     </xsl:template>
 
-<<<<<<< HEAD
-    <!--The Language Selection-->
- <!--The Language Selection
-=======
     <!--The Language Selection
->>>>>>> e5cb6299
         Uses a page metadata curRequestURI which was introduced by in /xmlui-mirage2/src/main/webapp/themes/Mirage2/sitemap.xmap-->
     <xsl:template name="languageSelection">
         <xsl:variable name="curRequestURI">
@@ -946,11 +933,7 @@
     </xsl:template>
 
     <!-- Builds the Query String part of the language URL. If there already is an existing query string
-<<<<<<< HEAD
-    like: ?filtertype=subject&filter_relational_operator=equals&filter=keyword1 it appends the locale parameter with the ampersand (&) symbol -->
-=======
 like: ?filtertype=subject&filter_relational_operator=equals&filter=keyword1 it appends the locale parameter with the ampersand (&) symbol -->
->>>>>>> e5cb6299
     <xsl:template name="getLanguageURL">
         <xsl:variable name="queryString" select="/dri:document/dri:meta/dri:pageMeta/dri:metadata[@element='request'][@qualifier='queryString']"/>
         <xsl:choose>
