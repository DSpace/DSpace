--- conflicted
+++ resolved
@@ -9,13 +9,9 @@
 ARG DSPACE_VERSION=latest
 
 # Step 1 - Run Maven Build
-<<<<<<< HEAD
 # UMD Customization
-FROM docker.lib.umd.edu/drum-dependencies-7_x:latest as build
+FROM docker.lib.umd.edu/drum-dependencies${DSPACE_VERSION} as build
 # End UMD Customization
-=======
-FROM dspace/dspace-dependencies:${DSPACE_VERSION} as build
->>>>>>> b2ae1d54
 ARG TARGET_DIR=dspace-installer
 WORKDIR /app
 # The dspace-installer directory will be written to /install
@@ -67,16 +63,10 @@
 # Expose Tomcat port
 EXPOSE 8080
 # Give java extra memory (2GB)
-<<<<<<< HEAD
+ENV JAVA_OPTS=-Xmx2000m
 # UMD Customization
-ENV DSPACE_INSTALL=/dspace \
-    JAVA_OPTS=-Xmx2000m \
-    TZ=America/New_York
-# End UMD Customization
+ENV TZ=America/New_York
 
-# Link the DSpace 'server' webapp into Tomcat's webapps directory.
-# This ensures that when we start Tomcat, it runs from /server path (e.g. http://localhost:8080/server/)
-# UMD Customization
 RUN apt-get update && \
     DEBIAN_FRONTEND=noninteractive apt-get install -y \
         rsync \
@@ -89,17 +79,7 @@
         vim \
         python3-lxml && \
     mkfifo /var/spool/postfix/public/pickup && \
-    ln -snf /usr/share/zoneinfo/$TZ /etc/localtime && echo $TZ > /etc/timezone && \
-    rm -rf /usr/local/tomcat/webapps/* && \
-    ln -s $DSPACE_INSTALL/webapps/server   /usr/local/tomcat/webapps/server
+    ln -snf /usr/share/zoneinfo/$TZ /etc/localtime && echo $TZ > /etc/timezone
 # End UMD Customization
-# If you wish to run "server" webapp off the ROOT path, then comment out the above RUN, and uncomment the below RUN.
-# You also MUST update the 'dspace.server.url' configuration to match.
-# Please note that server webapp should only run on one path at a time.
-#RUN mv /usr/local/tomcat/webapps/ROOT /usr/local/tomcat/webapps/ROOT.bk && \
-#    ln -s $DSPACE_INSTALL/webapps/server   /usr/local/tomcat/webapps/ROOT
-=======
-ENV JAVA_OPTS=-Xmx2000m
 # On startup, run DSpace Runnable JAR
-ENTRYPOINT ["java", "-jar", "webapps/server-boot.jar", "--dspace.dir=$DSPACE_INSTALL"]
->>>>>>> b2ae1d54
+ENTRYPOINT ["java", "-jar", "webapps/server-boot.jar", "--dspace.dir=$DSPACE_INSTALL"]