# This image will be published as dspace/dspace
# See https://github.com/DSpace/DSpace/tree/main/dspace/src/main/docker for usage details
#
# - note: default tag for branch: dspace/dspace: dspace/dspace:dspace-7_x

# This Dockerfile uses JDK11 by default, but has also been tested with JDK17.
# To build with JDK17, use "--build-arg JDK_VERSION=17"
ARG JDK_VERSION=11

# Step 1 - Run Maven Build
FROM dspace/dspace-dependencies:dspace-7_x as build
ARG TARGET_DIR=dspace-installer
WORKDIR /app
# The dspace-installer directory will be written to /install
RUN mkdir /install \
    && chown -Rv dspace: /install \
    && chown -Rv dspace: /app
USER dspace
# Copy the DSpace source code (from local machine) into the workdir (excluding .dockerignore contents)
ADD --chown=dspace . /app/
# Build DSpace (note: this build doesn't include the optional, deprecated "dspace-rest" webapp)
# Copy the dspace-installer directory to /install.  Clean up the build to keep the docker image small
<<<<<<< HEAD
RUN mvn package && \
=======
RUN mvn --no-transfer-progress package && \
>>>>>>> ec0853dd
  mv /app/dspace/target/${TARGET_DIR}/* /install && \
  mvn clean

# Step 2 - Run Ant Deploy
FROM openjdk:${JDK_VERSION}-slim as ant_build
ARG TARGET_DIR=dspace-installer
# COPY the /install directory from 'build' container to /dspace-src in this container
COPY --from=build /install /dspace-src
WORKDIR /dspace-src
# Create the initial install deployment using ANT
ENV ANT_VERSION 1.10.12
ENV ANT_HOME /tmp/ant-$ANT_VERSION
ENV PATH $ANT_HOME/bin:$PATH
# Need wget to install ant
RUN apt-get update \
    && apt-get install -y --no-install-recommends wget \
    && apt-get purge -y --auto-remove \
    && rm -rf /var/lib/apt/lists/*
# Download and install 'ant'
RUN mkdir $ANT_HOME && \
    wget -qO- "https://archive.apache.org/dist/ant/binaries/apache-ant-$ANT_VERSION-bin.tar.gz" | tar -zx --strip-components=1 -C $ANT_HOME
# Run necessary 'ant' deploy scripts
RUN ant init_installation update_configs update_code update_webapps

# Step 3 - Run tomcat
# Create a new tomcat image that does not retain the the build directory contents
FROM tomcat:9-jdk${JDK_VERSION}
# NOTE: DSPACE_INSTALL must align with the "dspace.dir" default configuration.
ENV DSPACE_INSTALL=/dspace
# Copy the /dspace directory from 'ant_build' containger to /dspace in this container
COPY --from=ant_build /dspace $DSPACE_INSTALL
# Expose Tomcat port and AJP port
EXPOSE 8080 8009
# Give java extra memory (2GB)
ENV JAVA_OPTS=-Xmx2000m

# Link the DSpace 'server' webapp into Tomcat's webapps directory.
# This ensures that when we start Tomcat, it runs from /server path (e.g. http://localhost:8080/server/)
RUN ln -s $DSPACE_INSTALL/webapps/server   /usr/local/tomcat/webapps/server
# If you wish to run "server" webapp off the ROOT path, then comment out the above RUN, and uncomment the below RUN.
# You also MUST update the 'dspace.server.url' configuration to match.
# Please note that server webapp should only run on one path at a time.
#RUN mv /usr/local/tomcat/webapps/ROOT /usr/local/tomcat/webapps/ROOT.bk && \
#    ln -s $DSPACE_INSTALL/webapps/server   /usr/local/tomcat/webapps/ROOT<|MERGE_RESOLUTION|>--- conflicted
+++ resolved
@@ -20,11 +20,7 @@
 ADD --chown=dspace . /app/
 # Build DSpace (note: this build doesn't include the optional, deprecated "dspace-rest" webapp)
 # Copy the dspace-installer directory to /install.  Clean up the build to keep the docker image small
-<<<<<<< HEAD
-RUN mvn package && \
-=======
 RUN mvn --no-transfer-progress package && \
->>>>>>> ec0853dd
   mv /app/dspace/target/${TARGET_DIR}/* /install && \
   mvn clean
 
