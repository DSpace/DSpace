--- conflicted
+++ resolved
@@ -15,11 +15,7 @@
    <parent>
       <groupId>org.dspace</groupId>
       <artifactId>dspace-parent</artifactId>
-<<<<<<< HEAD
-      <version>4.1-6-SNAPSHOT</version>
-=======
       <version>5.4</version>
->>>>>>> e2dd1089
       <relativePath>..</relativePath>
    </parent>
 
