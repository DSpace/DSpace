<project xmlns="http://maven.apache.org/POM/4.0.0" xmlns:xsi="http://www.w3.org/2001/XMLSchema-instance" xsi:schemaLocation="http://maven.apache.org/POM/4.0.0 http://maven.apache.org/maven-v4_0_0.xsd">
    <modelVersion>4.0.0</modelVersion>
    <groupId>org.dspace</groupId>
    <artifactId>dspace-sword</artifactId>
    <packaging>jar</packaging>
    <name>DSpace SWORD</name>
    <description>
        DSpace SWORD Deposit Service Provider Extension
    </description>

    <!--
       A Parent POM that Maven inherits DSpace Default
       POM attributes from.
    -->
    <parent>
        <groupId>org.dspace</groupId>
        <artifactId>dspace-parent</artifactId>
<<<<<<< HEAD
        <version>7.6-drum-0-SNAPSHOT</version>
=======
        <version>7.6.1</version>
>>>>>>> 8ad5bc12
        <relativePath>..</relativePath>
    </parent>

    <properties>
        <!-- This is the path to the root [dspace-src] directory. -->
        <root.basedir>${basedir}/..</root.basedir>
    </properties>

    <dependencies>

        <!-- Leave this out for the moment, as the source is in the tree -->
        <!--
        <dependency>
        <groupId>org.dspace</groupId>
        <artifactId>sword-common</artifactId>
        <version>1.0.0</version>
        </dependency>-->

        <dependency>
            <groupId>org.dspace</groupId>
            <artifactId>dspace-api</artifactId>
            <exclusions>
                <exclusion>
                    <groupId>org.slf4j</groupId>
                    <artifactId>slf4j-api</artifactId>
                </exclusion>
            </exclusions>
        </dependency>

        <dependency>
            <groupId>org.dspace</groupId>
            <artifactId>dspace-api-lang</artifactId>
        </dependency>

        <!-- Needed to support Spring @Configuration classes (to register servlets/beans with Spring Boot webapp) -->
        <dependency>
            <groupId>org.springframework.boot</groupId>
            <artifactId>spring-boot-starter</artifactId>
            <version>${spring-boot.version}</version>
            <exclusions>
                <exclusion>
                    <groupId>org.springframework.boot</groupId>
                    <artifactId>spring-boot-starter-logging</artifactId>
                </exclusion>
            </exclusions>
        </dependency>

        <dependency>
            <groupId>jaxen</groupId>
            <artifactId>jaxen</artifactId>
        </dependency>

        <!-- additional dependencies for the sword-common code -->
        <dependency>
            <groupId>commons-fileupload</groupId>
            <artifactId>commons-fileupload</artifactId>
        </dependency>
        <dependency>
            <groupId>org.apache.httpcomponents</groupId>
            <artifactId>httpclient</artifactId>
        </dependency>
        <dependency>
            <groupId>javax.servlet</groupId>
            <artifactId>javax.servlet-api</artifactId>
            <scope>provided</scope>
        </dependency>
        <dependency>
            <groupId>junit</groupId>
            <artifactId>junit</artifactId>
            <scope>test</scope>
        </dependency>

        <dependency>
            <groupId>org.apache.logging.log4j</groupId>
            <artifactId>log4j-api</artifactId>
        </dependency>
        <dependency>
            <groupId>org.apache.logging.log4j</groupId>
            <artifactId>log4j-core</artifactId>
        </dependency>
	<dependency>
            <groupId>org.apache.logging.log4j</groupId>
            <artifactId>log4j-web</artifactId>
	</dependency>

        <dependency>
            <groupId>xom</groupId>
            <artifactId>xom</artifactId>
            <version>1.3.7</version>
        </dependency>
        <dependency>
            <groupId>commons-io</groupId>
            <artifactId>commons-io</artifactId>
        </dependency>
    </dependencies>

</project><|MERGE_RESOLUTION|>--- conflicted
+++ resolved
@@ -15,11 +15,7 @@
     <parent>
         <groupId>org.dspace</groupId>
         <artifactId>dspace-parent</artifactId>
-<<<<<<< HEAD
-        <version>7.6-drum-0-SNAPSHOT</version>
-=======
-        <version>7.6.1</version>
->>>>>>> 8ad5bc12
+        <version>7.6.1-drum-0-SNAPSHOT</version>
         <relativePath>..</relativePath>
     </parent>
 
