--- conflicted
+++ resolved
@@ -114,15 +114,9 @@
     @GET
     @Produces({MediaType.APPLICATION_JSON, MediaType.APPLICATION_XML})
     public org.dspace.rest.common.ItemFilter getItemQuery(@QueryParam("expand") String expand, 
-<<<<<<< HEAD
-            @QueryParam("limit") @DefaultValue("100") Integer limit, @QueryParam("offset") @DefaultValue("0") Integer offset,
-            @QueryParam("userIP") String user_ip, @QueryParam("userAgent") String user_agent, @QueryParam("xforwardedfor") String xforwardedfor,
-            @QueryParam("filters") @DefaultValue("is_item,all_filters") String filters,
-=======
     		@QueryParam("limit") @DefaultValue("100") Integer limit, @QueryParam("offset") @DefaultValue("0") Integer offset,
     		@QueryParam("userIP") String user_ip, @QueryParam("userAgent") String user_agent, @QueryParam("xforwardedfor") String xforwardedfor,
     		@QueryParam("filters") @DefaultValue("is_item,all_filters") String filters,
->>>>>>> 50eed239
             @QueryParam("query_field[]") @DefaultValue("dc.title") List<String> query_field,
             @QueryParam("query_op[]") @DefaultValue("exists") List<String> query_op,
             @QueryParam("query_val[]") @DefaultValue("") List<String> query_val,
@@ -134,7 +128,7 @@
         try {
             context = createContext();
             if (!configurationService.getBooleanProperty("rest.reporting-authenticate", true)) {
-                context.turnOffAuthorisationSystem();                
+                context.turnOffAuthorisationSystem();
             }
             
             int index = Math.min(query_field.size(), Math.min(query_op.size(), query_val.size()));
@@ -149,22 +143,15 @@
             }
 
             List<UUID> uuids = getUuidsFromStrings(collSel);
-            List<List<MetadataField>> listFieldList = getMetadataFieldsList(context, query_field);            
+            List<List<MetadataField>> listFieldList = getMetadataFieldsList(context, query_field);
 
             Iterator<org.dspace.content.Item> childItems = itemService.findByMetadataQuery(context, listFieldList, query_op, query_val, uuids, regexClause, offset, limit);
              
             int count = itemFilterSet.processSaveItems(context, servletContext, childItems, true, expand);
-<<<<<<< HEAD
-            writeStats(siteService.findSite(context), UsageEvent.Action.VIEW, user_ip, user_agent, xforwardedfor, headers, request, context);
-            result.annotateQuery(query_field, query_op, query_val);
-            result.setUnfilteredItemCount(count);
-            context.complete();
-=======
     	    writeStats(siteService.findSite(context), UsageEvent.Action.VIEW, user_ip, user_agent, xforwardedfor, headers, request, context);
     	    result.annotateQuery(query_field, query_op, query_val);
     	    result.setUnfilteredItemCount(count);
     	    context.complete();
->>>>>>> 50eed239
         } catch (IOException e) {
             processException(e.getMessage(), context);
         } catch (SQLException e) {
@@ -178,7 +165,7 @@
         }
         return result;
     }
-    
+
     private List<List<MetadataField>> getMetadataFieldsList(org.dspace.core.Context context, List<String> query_field) throws SQLException {
         List<List<MetadataField>> listFieldList = new ArrayList<List<MetadataField>>();
         for(String s: query_field) {
@@ -203,18 +190,18 @@
         
             if (Item.ANY.equals(qualifier)) {
                 for(MetadataField mf: metadataFieldService.findFieldsByElementNameUnqualified(context, schema, element)){
-                    fields.add(mf);                                    
+                    fields.add(mf);
                 }
             } else {
                 MetadataField mf = metadataFieldService.findByElement(context, schema, element, qualifier);
                 if (mf != null) {
-                    fields.add(mf);                    
+                    fields.add(mf);
                 }
             }
         }
         return listFieldList;
     }
-    
+
     private List<UUID> getUuidsFromStrings(List<String> collSel) {
         List<UUID> uuids = new ArrayList<UUID>();
         for(String s: collSel) {
