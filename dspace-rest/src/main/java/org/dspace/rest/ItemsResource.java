/**
 * The contents of this file are subject to the license and copyright
 * detailed in the LICENSE and NOTICE files at the root of the source
 * tree and available online at
 *
 * http://www.dspace.org/license/
 */
package org.dspace.rest;

<<<<<<< HEAD
import java.io.IOException;
import java.io.InputStream;
import java.util.Date;
import java.sql.SQLException;
import java.util.ArrayList;
import java.util.LinkedList;
import java.util.List;

import javax.servlet.http.HttpServletRequest;
import javax.ws.rs.Consumes;
import javax.ws.rs.DELETE;
import javax.ws.rs.DefaultValue;
import javax.ws.rs.GET;
import javax.ws.rs.POST;
import javax.ws.rs.PUT;
import javax.ws.rs.Path;
import javax.ws.rs.PathParam;
import javax.ws.rs.Produces;
import javax.ws.rs.QueryParam;
import javax.ws.rs.WebApplicationException;
import javax.ws.rs.core.Context;
import javax.ws.rs.core.HttpHeaders;
import javax.ws.rs.core.MediaType;
import javax.ws.rs.core.Response;
import javax.ws.rs.core.Response.Status;

=======
>>>>>>> e5cb6299
import org.apache.log4j.Logger;
import org.dspace.authorize.AuthorizeException;
import org.dspace.authorize.factory.AuthorizeServiceFactory;
import org.dspace.authorize.service.AuthorizeService;
import org.dspace.authorize.service.ResourcePolicyService;
import org.dspace.content.Bundle;
import org.dspace.content.factory.ContentServiceFactory;
import org.dspace.content.service.*;
import org.dspace.eperson.factory.EPersonServiceFactory;
import org.dspace.eperson.service.GroupService;
import org.dspace.rest.common.Bitstream;
import org.dspace.rest.common.Item;
import org.dspace.rest.common.MetadataEntry;
import org.dspace.rest.exceptions.ContextException;
import org.dspace.usage.UsageEvent;

import javax.servlet.http.HttpServletRequest;
import javax.ws.rs.*;
import javax.ws.rs.core.Context;
import javax.ws.rs.core.HttpHeaders;
import javax.ws.rs.core.MediaType;
import javax.ws.rs.core.Response;
import javax.ws.rs.core.Response.Status;
import java.io.IOException;
import java.io.InputStream;
import java.sql.SQLException;
import java.util.ArrayList;
import java.util.Date;
import java.util.Iterator;
import java.util.List;

/**
 * Class which provide all CRUD methods over items.
 * 
 * @author Rostislav Novak (Computing and Information Centre, CTU in Prague)
 * 
 */
// Every DSpace class used without namespace is from package org.dspace.rest.common.*. Otherwise namespace is defined.
@SuppressWarnings("deprecation")
@Path("/items")
public class ItemsResource extends Resource
{
    protected CollectionService collectionService = ContentServiceFactory.getInstance().getCollectionService();
    protected ItemService itemService = ContentServiceFactory.getInstance().getItemService();
    protected AuthorizeService authorizeService = AuthorizeServiceFactory.getInstance().getAuthorizeService();
    protected BitstreamService bitstreamService = ContentServiceFactory.getInstance().getBitstreamService();
    protected BitstreamFormatService bitstreamFormatService = ContentServiceFactory.getInstance().getBitstreamFormatService();
    protected BundleService bundleService = ContentServiceFactory.getInstance().getBundleService();
    protected ResourcePolicyService resourcePolicyService = AuthorizeServiceFactory.getInstance().getResourcePolicyService();
    protected GroupService groupService = EPersonServiceFactory.getInstance().getGroupService();

    private static final Logger log = Logger.getLogger(ItemsResource.class);

    /**
     * Return item properties without metadata and bitstreams. You can add
     * additional properties by parameter expand.
     * 
     * @param itemId
     *            Id of item in DSpace.
     * @param expand
     *            String which define, what additional properties will be in
     *            returned item. Options are separeted by commas and are: "all",
     *            "metadata", "parentCollection", "parentCollectionList",
     *            "parentCommunityList" and "bitstreams".
     * @param headers
     *            If you want to access to item under logged user into context.
     *            In headers must be set header "rest-dspace-token" with passed
     *            token from login method.
     * @return If user is allowed to read item, it returns item. Otherwise is
     *         thrown WebApplicationException with response status
     *         UNAUTHORIZED(401) or NOT_FOUND(404) if was id incorrect.
     * @throws WebApplicationException
     *             This exception can be throw by NOT_FOUND(bad id of item),
     *             UNAUTHORIZED, SQLException if wasproblem with reading from
     *             database and ContextException, if there was problem with
     *             creating context of DSpace.
     */
    @GET
    @Path("/{item_id}")
    @Produces({ MediaType.APPLICATION_JSON, MediaType.APPLICATION_XML })
    public Item getItem(@PathParam("item_id") String itemId, @QueryParam("expand") String expand,
            @QueryParam("userIP") String user_ip, @QueryParam("userAgent") String user_agent,
            @QueryParam("xforwardedfor") String xforwardedfor, @Context HttpHeaders headers, @Context HttpServletRequest request)
            throws WebApplicationException
    {

        log.info("Reading item(id=" + itemId + ").");
        org.dspace.core.Context context = null;
        Item item = null;

        try
        {
            context = createContext();
            org.dspace.content.Item dspaceItem = findItem(context, itemId, org.dspace.core.Constants.READ);

            writeStats(dspaceItem, UsageEvent.Action.VIEW, user_ip, user_agent, xforwardedfor, headers, request, context);

            item = new Item(dspaceItem, servletContext, expand, context);
            context.complete();
            log.trace("Item(id=" + itemId + ") was successfully read.");

        }
        catch (SQLException e)
        {
            processException("Could not read item(id=" + itemId + "), SQLException. Message: " + e, context);
        }
        catch (ContextException e)
        {
            processException("Could not read item(id=" + itemId + "), ContextException. Message: " + e.getMessage(), context);
        }
        finally
        {
            processFinally(context);
        }

        return item;
    }

    /**
     * It returns an array of items in DSpace. You can define how many items in
     * list will be and from which index will start. Items in list are sorted by
     * handle, not by id.
     * 
     * @param limit
     *            How many items in array will be. Default value is 100.
     * @param offset
     *            On which index will array start. Default value is 0.
     * @param headers
     *            If you want to access to item under logged user into context.
     *            In headers must be set header "rest-dspace-token" with passed
     *            token from login method.
     * @return Return array of items, on which has logged user into context
     *         permission.
     * @throws WebApplicationException
     *             It can be thrown by SQLException, when was problem with
     *             reading items from database or ContextException, when was
     *             problem with creating context of DSpace.
     */
    @GET
    @Produces({ MediaType.APPLICATION_JSON, MediaType.APPLICATION_XML })
    public Item[] getItems(@QueryParam("expand") String expand, @QueryParam("limit") @DefaultValue("100") Integer limit,
            @QueryParam("offset") @DefaultValue("0") Integer offset, @QueryParam("userIP") String user_ip,
            @QueryParam("userAgent") String user_agent, @QueryParam("xforwardedfor") String xforwardedfor,
            @Context HttpHeaders headers, @Context HttpServletRequest request) throws WebApplicationException
    {

        log.info("Reading items.(offset=" + offset + ",limit=" + limit + ").");
        org.dspace.core.Context context = null;
        List<Item> items = null;

        try
        {
            context = createContext();

            Iterator<org.dspace.content.Item> dspaceItems = itemService.findAllUnfiltered(context);
            items = new ArrayList<Item>();

            if (!((limit != null) && (limit >= 0) && (offset != null) && (offset >= 0)))
            {
                log.warn("Paging was badly set, using default values.");
                limit = 100;
                offset = 0;
            }

            for (int i = 0; (dspaceItems.hasNext()) && (i < (limit + offset)); i++)
            {
                org.dspace.content.Item dspaceItem = dspaceItems.next();
                if (i >= offset)
                {
                    if (itemService.isItemListedForUser(context, dspaceItem))
                    {
                        items.add(new Item(dspaceItem, servletContext, expand, context));
                        writeStats(dspaceItem, UsageEvent.Action.VIEW, user_ip, user_agent, xforwardedfor,
                                headers, request, context);
                    }
                }
            }
            context.complete();
        }
        catch (SQLException e)
        {
            processException("Something went wrong while reading items from database. Message: " + e, context);
        }
        catch (ContextException e)
        {
            processException("Something went wrong while reading items, ContextException. Message: " + e.getMessage(), context);
        }
        finally
        {
            processFinally(context);
        }

        log.trace("Items were successfully read.");
        return items.toArray(new Item[0]);
    }

    /**
     * Returns item metadata in list.
     * 
     * @param itemId
     *            Id of item in DSpace.
     * @param headers
     *            If you want to access to item under logged user into context.
     *            In headers must be set header "rest-dspace-token" with passed
     *            token from login method.
     * @return Return list of metadata fields if was everything ok. Otherwise it
     *         throw WebApplication exception with response code NOT_FOUND(404)
     *         or UNAUTHORIZED(401).
     * @throws WebApplicationException
     *             It can be thrown by two exceptions: SQLException if was
     *             problem wtih reading item from database and ContextException,
     *             if was problem with creating context of DSpace. And can be
     *             thrown by NOT_FOUND and UNAUTHORIZED too.
     */
    @GET
    @Path("/{item_id}/metadata")
    @Produces({ MediaType.APPLICATION_JSON, MediaType.APPLICATION_XML })
    public MetadataEntry[] getItemMetadata(@PathParam("item_id") String itemId, @QueryParam("userIP") String user_ip,
            @QueryParam("userAgent") String user_agent, @QueryParam("xforwardedfor") String xforwardedfor,
            @Context HttpHeaders headers, @Context HttpServletRequest request) throws WebApplicationException
    {

        log.info("Reading item(id=" + itemId + ") metadata.");
        org.dspace.core.Context context = null;
        List<MetadataEntry> metadata = null;

        try
        {
            context = createContext();
            org.dspace.content.Item dspaceItem = findItem(context, itemId, org.dspace.core.Constants.READ);

            writeStats(dspaceItem, UsageEvent.Action.VIEW, user_ip, user_agent, xforwardedfor, headers, request, context);

            metadata = new org.dspace.rest.common.Item(dspaceItem, servletContext, "metadata", context).getMetadata();
            context.complete();
        }
        catch (SQLException e)
        {
            processException("Could not read item(id=" + itemId + "), SQLException. Message: " + e, context);
        }
        catch (ContextException e)
        {
            processException("Could not read item(id=" + itemId + "), ContextException. Message: " + e.getMessage(), context);
        }
        finally
        {
            processFinally(context);
        }

        log.trace("Item(id=" + itemId + ") metadata were successfully read.");
        return metadata.toArray(new MetadataEntry[0]);
    }

    /**
     * Return array of bitstreams in item. It can be paged.
     * 
     * @param itemId
     *            Id of item in DSpace.
     * @param limit
     *            How many items will be in array.
     * @param offset
     *            On which index will start array.
     * @param headers
     *            If you want to access to item under logged user into context.
     *            In headers must be set header "rest-dspace-token" with passed
     *            token from login method.
     * @return Return paged array of bitstreams in item.
     * @throws WebApplicationException
     *             It can be throw by NOT_FOUND, UNAUTHORIZED, SQLException if
     *             was problem with reading from database and ContextException
     *             if was problem with creating context of DSpace.
     */
    @GET
    @Path("/{item_id}/bitstreams")
    @Produces({ MediaType.APPLICATION_JSON, MediaType.APPLICATION_XML })
    public Bitstream[] getItemBitstreams(@PathParam("item_id") String itemId,
            @QueryParam("limit") @DefaultValue("20") Integer limit, @QueryParam("offset") @DefaultValue("0") Integer offset,
            @QueryParam("userIP") String user_ip, @QueryParam("userAgent") String user_agent,
            @QueryParam("xforwardedfor") String xforwardedfor, @Context HttpHeaders headers, @Context HttpServletRequest request)
            throws WebApplicationException
    {

        log.info("Reading item(id=" + itemId + ") bitstreams.(offset=" + offset + ",limit=" + limit + ")");
        org.dspace.core.Context context = null;
        List<Bitstream> bitstreams = null;
        try
        {
            context = createContext();
            org.dspace.content.Item dspaceItem = findItem(context, itemId, org.dspace.core.Constants.READ);

            writeStats(dspaceItem, UsageEvent.Action.VIEW, user_ip, user_agent, xforwardedfor, headers, request, context);

            List<Bitstream> itemBitstreams = new Item(dspaceItem, servletContext, "bitstreams", context).getBitstreams();

            if ((offset + limit) > (itemBitstreams.size() - offset))
            {
                bitstreams = itemBitstreams.subList(offset, itemBitstreams.size());
            }
            else
            {
                bitstreams = itemBitstreams.subList(offset, offset + limit);
            }
            context.complete();
        }
        catch (SQLException e)
        {
            processException("Could not read item(id=" + itemId + ") bitstreams, SQLExcpetion. Message: " + e, context);
        }
        catch (ContextException e)
        {
            processException("Could not read item(id=" + itemId + ") bitstreams, ContextException. Message: " + e.getMessage(),
                    context);
        }
        finally
        {
            processFinally(context);
        }

        log.trace("Item(id=" + itemId + ") bitstreams were successfully read.");
        return bitstreams.toArray(new Bitstream[0]);
    }

    /**
     * Adding metadata fields to item. If metadata key is in item, it will be
     * added, NOT REPLACED!
     * 
     * @param itemId
     *            Id of item in DSpace.
     * @param metadata
     *            List of metadata fields, which will be added into item.
     * @param headers
     *            If you want to access to item under logged user into context.
     *            In headers must be set header "rest-dspace-token" with passed
     *            token from login method.
     * @return It returns status code OK(200) if all was ok. UNAUTHORIZED(401)
     *         if user is not allowed to write to item. NOT_FOUND(404) if id of
     *         item is incorrect.
     * @throws WebApplicationException
     *             It is throw by these exceptions: SQLException, if was problem
     *             with reading from database or writing to database.
     *             AuthorizeException, if was problem with authorization to item
     *             fields. ContextException, if was problem with creating
     *             context of DSpace.
     */
    @POST
    @Path("/{item_id}/metadata")
    @Consumes({ MediaType.APPLICATION_JSON, MediaType.APPLICATION_XML })
    public Response addItemMetadata(@PathParam("item_id") String itemId, List<org.dspace.rest.common.MetadataEntry> metadata,
            @QueryParam("userIP") String user_ip, @QueryParam("userAgent") String user_agent,
            @QueryParam("xforwardedfor") String xforwardedfor, @Context HttpHeaders headers, @Context HttpServletRequest request)
            throws WebApplicationException
    {

        log.info("Adding metadata to item(id=" + itemId + ").");
        org.dspace.core.Context context = null;

        try
        {
            context = createContext();
            org.dspace.content.Item dspaceItem = findItem(context, itemId, org.dspace.core.Constants.WRITE);

            writeStats(dspaceItem, UsageEvent.Action.UPDATE, user_ip, user_agent, xforwardedfor, headers, request, context);

            for (MetadataEntry entry : metadata)
            {
                // TODO Test with Java split
                String data[] = mySplit(entry.getKey()); // Done by my split, because of java split was not function.
                if ((data.length >= 2) && (data.length <= 3))
                {
                    itemService.addMetadata(context, dspaceItem, data[0], data[1], data[2], entry.getLanguage(), entry.getValue());
                }
            }
            context.complete();

        }
        catch (SQLException e)
        {
            processException("Could not write metadata to item(id=" + itemId + "), SQLException. Message: " + e, context);
        }
        catch (ContextException e)
        {
            processException("Could not write metadata to item(id=" + itemId + "), ContextException. Message: " + e.getMessage(),
                    context);
        }
        finally
        {
            processFinally(context);
        }

        log.info("Metadata to item(id=" + itemId + ") were successfully added.");
        return Response.status(Status.OK).build();
    }

    /**
     * Create bitstream in item.
     * 
     * @param itemId
     *            Id of item in DSpace.
     * @param inputStream
     *            Data of bitstream in inputStream.
     * @param headers
     *            If you want to access to item under logged user into context.
     *            In headers must be set header "rest-dspace-token" with passed
     *            token from login method.
     * @return Returns bitstream with status code OK(200). If id of item is
     *         invalid , it returns status code NOT_FOUND(404). If user is not
     *         allowed to write to item, UNAUTHORIZED(401).
     * @throws WebApplicationException
     *             It is thrown by these exceptions: SQLException, when was
     *             problem with reading/writing from/to database.
     *             AuthorizeException, when was problem with authorization to
     *             item and add bitstream to item. IOException, when was problem
     *             with creating file or reading from inpustream.
     *             ContextException. When was problem with creating context of
     *             DSpace.
     */
    // TODO Add option to add bitstream by URI.(for very big files)
    @POST
    @Path("/{item_id}/bitstreams")
    public Bitstream addItemBitstream(@PathParam("item_id") String itemId, InputStream inputStream,
            @QueryParam("name") String name, @QueryParam("description") String description,
            @QueryParam("groupId") String groupId, @QueryParam("year") Integer year, @QueryParam("month") Integer month,
            @QueryParam("day") Integer day, @QueryParam("userIP") String user_ip, @QueryParam("userAgent") String user_agent,
            @QueryParam("xforwardedfor") String xforwardedfor, @Context HttpHeaders headers, @Context HttpServletRequest request)
            throws WebApplicationException
    {

        log.info("Adding bitstream to item(id=" + itemId + ").");
        org.dspace.core.Context context = null;
        Bitstream bitstream = null;

        try
        {
            context = createContext();
            org.dspace.content.Item dspaceItem = findItem(context, itemId, org.dspace.core.Constants.WRITE);

            writeStats(dspaceItem, UsageEvent.Action.UPDATE, user_ip, user_agent, xforwardedfor, headers, request, context);

            // Is better to add bitstream to ORIGINAL bundle or to item own?
            log.trace("Creating bitstream in item.");
            org.dspace.content.Bundle bundle = null;
            org.dspace.content.Bitstream dspaceBitstream = null;
            List<Bundle> bundles = itemService.getBundles(dspaceItem, org.dspace.core.Constants.CONTENT_BUNDLE_NAME);

			if(bundles != null && bundles.size() != 0)
			{
				bundle = bundles.get(0); // There should be only one bundle ORIGINAL.
			}
            if (bundle == null)
            {
                log.trace("Creating bundle in item.");
                dspaceBitstream = itemService.createSingleBitstream(context, inputStream, dspaceItem);
            }
            else
            {
                log.trace("Getting bundle from item.");
                dspaceBitstream = bitstreamService.create(context, bundle, inputStream);
            }

            dspaceBitstream.setSource(context, "DSpace REST API");

            // Set bitstream name and description
            if (name != null)
            {
                if (BitstreamResource.getMimeType(name) == null)
                {
                    dspaceBitstream.setFormat(context, bitstreamFormatService.findUnknown(context));
                }
                else
                {
                    bitstreamService.setFormat(context, dspaceBitstream, bitstreamFormatService.findByMIMEType(context, BitstreamResource.getMimeType(name)));
                }

                dspaceBitstream.setName(context, name);
            }
            if (description != null)
            {
                dspaceBitstream.setDescription(context, description);
            }

            // Create policy for bitstream
            if (groupId != null)
            {
                bundles = dspaceBitstream.getBundles();
                for (Bundle dspaceBundle : bundles)
                {
                    List<org.dspace.authorize.ResourcePolicy> bitstreamsPolicies = bundleService.getBitstreamPolicies(context, dspaceBundle);

                    // Remove default bitstream policies
                    List<org.dspace.authorize.ResourcePolicy> policiesToRemove = new ArrayList<org.dspace.authorize.ResourcePolicy>();
                    for (org.dspace.authorize.ResourcePolicy policy : bitstreamsPolicies) {
                        if (policy.getdSpaceObject().getID().equals(dspaceBitstream.getID()))
                        {
                            policiesToRemove.add(policy);
                        }
                    }
                    for (org.dspace.authorize.ResourcePolicy policy : policiesToRemove)
                    {
                        bitstreamsPolicies.remove(policy);
                    }

                    org.dspace.authorize.ResourcePolicy dspacePolicy = resourcePolicyService.create(context);
                    dspacePolicy.setAction(org.dspace.core.Constants.READ);
                    dspacePolicy.setGroup(groupService.findByIdOrLegacyId(context, groupId));
                    dspacePolicy.setdSpaceObject(dspaceBitstream);
                    if ((year != null) || (month != null) || (day != null))
                    {
                        Date date = new Date();
                        if (year != null)
                        {
                            date.setYear(year - 1900);
                        }
                        if (month != null)
                        {
                            date.setMonth(month - 1);
                        }
                        if (day != null)
                        {
                            date.setDate(day);
                        }
                        date.setHours(0);
                        date.setMinutes(0);
                        date.setSeconds(0);
                        dspacePolicy.setStartDate(date);
                    }

<<<<<<< HEAD
                    dspacePolicy.update();
                    dspaceBitstream.updateLastModified();
=======
                    resourcePolicyService.update(context, dspacePolicy);

                    bitstreamService.updateLastModified(context, dspaceBitstream);
>>>>>>> e5cb6299
                }
            }

            dspaceBitstream = bitstreamService.find(context, dspaceBitstream.getID());
            bitstream = new Bitstream(dspaceBitstream, servletContext, "", context);

            context.complete();

        }
        catch (SQLException e)
        {
            processException("Could not create bitstream in item(id=" + itemId + "), SQLException. Message: " + e, context);
        }
        catch (AuthorizeException e)
        {
            processException("Could not create bitstream in item(id=" + itemId + "), AuthorizeException. Message: " + e, context);
        }
        catch (IOException e)
        {
            processException("Could not create bitstream in item(id=" + itemId + "), IOException Message: " + e, context);
        }
        catch (ContextException e)
        {
            processException(
                    "Could not create bitstream in item(id=" + itemId + "), ContextException Message: " + e.getMessage(), context);
        }
        finally
        {
            processFinally(context);
        }

        log.info("Bitstream(id=" + bitstream.getUUID() + ") was successfully added into item(id=" + itemId + ").");
        return bitstream;
    }

    /**
     * Replace all metadata in item with new passed metadata.
     * 
     * @param itemId
     *            Id of item in DSpace.
     * @param metadata
     *            List of metadata fields, which will replace old metadata in
     *            item.
     * @param headers
     *            If you want to access to item under logged user into context.
     *            In headers must be set header "rest-dspace-token" with passed
     *            token from login method.
     * @return It returns status code: OK(200). NOT_FOUND(404) if item was not
     *         found, UNAUTHORIZED(401) if user is not allowed to write to item.
     * @throws WebApplicationException
     *             It is thrown by: SQLException, when was problem with database
     *             reading or writting, AuthorizeException when was problem with
     *             authorization to item and metadata fields. And
     *             ContextException, when was problem with creating context of
     *             DSpace.
     */
    @PUT
    @Path("/{item_id}/metadata")
    @Consumes({ MediaType.APPLICATION_JSON, MediaType.APPLICATION_XML })
    public Response updateItemMetadata(@PathParam("item_id") String itemId, MetadataEntry[] metadata,
            @QueryParam("userIP") String user_ip, @QueryParam("userAgent") String user_agent,
            @QueryParam("xforwardedfor") String xforwardedfor, @Context HttpHeaders headers, @Context HttpServletRequest request)
            throws WebApplicationException
    {

        log.info("Updating metadata in item(id=" + itemId + ").");
        org.dspace.core.Context context = null;

        try
        {
            context = createContext();
            org.dspace.content.Item dspaceItem = findItem(context, itemId, org.dspace.core.Constants.WRITE);

            writeStats(dspaceItem, UsageEvent.Action.UPDATE, user_ip, user_agent, xforwardedfor, headers, request, context);

            log.trace("Deleting original metadata from item.");
            for (MetadataEntry entry : metadata)
            {
                String data[] = mySplit(entry.getKey());
                if ((data.length >= 2) && (data.length <= 3))
                {
                    itemService.clearMetadata(context, dspaceItem, data[0], data[1], data[2], org.dspace.content.Item.ANY);
                }
            }

            log.trace("Adding new metadata to item.");
            for (MetadataEntry entry : metadata)
            {
                String data[] = mySplit(entry.getKey());
                if ((data.length >= 2) && (data.length <= 3))
                {
                    itemService.addMetadata(context, dspaceItem, data[0], data[1], data[2], entry.getLanguage(), entry.getValue());
                }
            }
            //Update the item to ensure that all the events get fired.
            itemService.update(context, dspaceItem);

            context.complete();

        }
        catch (SQLException e)
        {
            processException("Could not update metadata in item(id=" + itemId + "), SQLException. Message: " + e, context);
        }
        catch (ContextException e)
        {
            processException(
                    "Could not update metadata in item(id=" + itemId + "), ContextException. Message: " + e.getMessage(), context);
        } catch (AuthorizeException e) {
            processException(
                    "Could not update metadata in item(id=" + itemId + "), AuthorizeException. Message: " + e.getMessage(), context);
        } finally
        {
            processFinally(context);
        }

        log.info("Metadata of item(id=" + itemId + ") were successfully updated.");
        return Response.status(Status.OK).build();
    }

    /**
     * Delete item from DSpace. It delete bitstreams only from item bundle.
     * 
     * @param itemId
     *            Id of item which will be deleted.
     * @param headers
     *            If you want to access to item under logged user into context.
     *            In headers must be set header "rest-dspace-token" with passed
     *            token from login method.
     * @return It returns status code: OK(200). NOT_FOUND(404) if item was not
     *         found, UNAUTHORIZED(401) if user is not allowed to delete item
     *         metadata.
     * @throws WebApplicationException
     *             It can be thrown by: SQLException, when was problem with
     *             database reading. AuthorizeException, when was problem with
     *             authorization to item.(read and delete) IOException, when was
     *             problem with deleting bitstream file. ContextException, when
     *             was problem with creating context of DSpace.
     */
    @DELETE
    @Path("/{item_id}")
    public Response deleteItem(@PathParam("item_id") String itemId, @QueryParam("userIP") String user_ip,
            @QueryParam("userAgent") String user_agent, @QueryParam("xforwardedfor") String xforwardedfor,
            @Context HttpHeaders headers, @Context HttpServletRequest request) throws WebApplicationException
    {

        log.info("Deleting item(id=" + itemId + ").");
        org.dspace.core.Context context = null;

        try
        {
            context = createContext();
            org.dspace.content.Item dspaceItem = findItem(context, itemId, org.dspace.core.Constants.DELETE);

            writeStats(dspaceItem, UsageEvent.Action.REMOVE, user_ip, user_agent, xforwardedfor, headers, request, context);

            log.trace("Deleting item.");
            itemService.delete(context, dspaceItem);
            context.complete();

        }
        catch (SQLException e)
        {
            processException("Could not delete item(id=" + itemId + "), SQLException. Message: " + e, context);
        }
        catch (AuthorizeException e)
        {
            processException("Could not delete item(id=" + itemId + "), AuthorizeException. Message: " + e, context);
            throw new WebApplicationException(Response.Status.INTERNAL_SERVER_ERROR);
        }
        catch (IOException e)
        {
            processException("Could not delete item(id=" + itemId + "), IOException. Message: " + e, context);
        }
        catch (ContextException e)
        {
            processException("Could not delete item(id=" + itemId + "), ContextException. Message: " + e.getMessage(), context);
        }
        finally
        {
            processFinally(context);
        }

        log.info("Item(id=" + itemId + ") was successfully deleted.");
        return Response.status(Status.OK).build();
    }

    /**
     * Delete all item metadata.
     * 
     * @param itemId
     *            Id of item in DSpace.
     * @param headers
     *            If you want to access to item under logged user into context.
     *            In headers must be set header "rest-dspace-token" with passed
     *            token from login method.
     * @return It returns status code: OK(200). NOT_FOUND(404) if item was not
     *         found, UNAUTHORIZED(401) if user is not allowed to delete item
     *         metadata.
     * @throws WebApplicationException
     *             Thrown by three exceptions. SQLException, when there was
     *             a problem reading item from database or editing metadata
     *             fields. AuthorizeException, when there was a problem with
     *             authorization to item. And ContextException, when there was a problem
     *             with creating a DSpace context.
     */
    @DELETE
    @Path("/{item_id}/metadata")
    public Response deleteItemMetadata(@PathParam("item_id") String itemId, @QueryParam("userIP") String user_ip,
            @QueryParam("userAgent") String user_agent, @QueryParam("xforwardedfor") String xforwardedfor,
            @Context HttpHeaders headers, @Context HttpServletRequest request) throws WebApplicationException
    {

        log.info("Deleting metadata in item(id=" + itemId + ").");
        org.dspace.core.Context context = null;

        try
        {
            context = createContext();
            org.dspace.content.Item dspaceItem = findItem(context, itemId, org.dspace.core.Constants.WRITE);

            writeStats(dspaceItem, UsageEvent.Action.UPDATE, user_ip, user_agent, xforwardedfor, headers, request, context);

            log.trace("Deleting metadata.");
            // TODO Rewrite without deprecated object. Leave there only generated metadata.
            
            String valueAccessioned = itemService.getMetadataFirstValue(dspaceItem, "dc", "date", "accessioned", org.dspace.content.Item.ANY);
            String valueAvailable = itemService.getMetadataFirstValue(dspaceItem, "dc", "date", "available", org.dspace.content.Item.ANY);
            String valueURI = itemService.getMetadataFirstValue(dspaceItem, "dc", "identifier", "uri", org.dspace.content.Item.ANY);
            String valueProvenance = itemService.getMetadataFirstValue(dspaceItem, "dc", "description", "provenance", org.dspace.content.Item.ANY);

            itemService.clearMetadata(context, dspaceItem, org.dspace.content.Item.ANY, org.dspace.content.Item.ANY, org.dspace.content.Item.ANY,
                    org.dspace.content.Item.ANY);

            // Add their generated metadata
            itemService.addMetadata(context, dspaceItem, "dc", "date", "accessioned", null, valueAccessioned);
            itemService.addMetadata(context, dspaceItem, "dc", "date", "available", null, valueAvailable);
            itemService.addMetadata(context, dspaceItem, "dc", "identifier", "uri", null, valueURI);
            itemService.addMetadata(context, dspaceItem, "dc", "description", "provenance", null, valueProvenance);

            context.complete();
        }
        catch (SQLException e)
        {
            processException("Could not delete item(id=" + itemId + "), SQLException. Message: " + e, context);
        }
        catch (ContextException e)
        {
            processException("Could not delete item(id=" + itemId + "), ContextException. Message:" + e.getMessage(), context);
        }
        finally
        {
            processFinally(context);
        }

        log.info("Item(id=" + itemId + ") metadata were successfully deleted.");
        return Response.status(Status.OK).build();
    }

    /**
     * Delete bitstream from item bundle.
     * 
     * @param itemId
     *            Id of item in DSpace.
     * @param headers
     *            If you want to access to item under logged user into context.
     *            In headers must be set header "rest-dspace-token" with passed
     *            token from login method.
     * @param bitstreamId
     *            Id of bitstream, which will be deleted from bundle.
     * @return Return status code OK(200) if is all ok. NOT_FOUND(404) if item
     *         or bitstream was not found. UNAUTHORIZED(401) if user is not
     *         allowed to delete bitstream.
     * @throws WebApplicationException
     *             It is thrown, when: Was problem with edditting database,
     *             SQLException. Or problem with authorization to item, bundle
     *             or bitstream, AuthorizeException. When was problem with
     *             deleting file IOException. Or problem with creating context
     *             of DSpace, ContextException.
     */
    @DELETE
    @Path("/{item_id}/bitstreams/{bitstream_id}")
    public Response deleteItemBitstream(@PathParam("item_id") String itemId, @PathParam("bitstream_id") String bitstreamId,
            @QueryParam("userIP") String user_ip, @QueryParam("userAgent") String user_agent,
            @QueryParam("xforwardedfor") String xforwardedfor, @Context HttpHeaders headers, @Context HttpServletRequest request)
            throws WebApplicationException
    {

        log.info("Deleting bitstream in item(id=" + itemId + ").");
        org.dspace.core.Context context = null;

        try
        {
            context = createContext();
            org.dspace.content.Item item = findItem(context, itemId, org.dspace.core.Constants.WRITE);

            org.dspace.content.Bitstream bitstream = bitstreamService.findByIdOrLegacyId(context, bitstreamId);
            if (bitstream == null)
            {
                context.abort();
                log.warn("Bitstream(id=" + bitstreamId + ") was not found.");
                return Response.status(Status.NOT_FOUND).build();
            }
            else if (!authorizeService.authorizeActionBoolean(context, bitstream, org.dspace.core.Constants.DELETE))
            {
                context.abort();
                log.error("User(" + context.getCurrentUser().getEmail() + ") is not allowed to delete bitstream(id=" + bitstreamId + ").");
                return Response.status(Status.UNAUTHORIZED).build();
            }

            writeStats(item, UsageEvent.Action.UPDATE, user_ip, user_agent, xforwardedfor, headers, request, context);
            writeStats(bitstream, UsageEvent.Action.REMOVE, user_ip, user_agent, xforwardedfor, headers,
                    request, context);

            log.trace("Deleting bitstream...");
            bitstreamService.delete(context, bitstream);

            context.complete();

        }
        catch (SQLException e)
        {
            processException("Could not delete bitstream(id=" + bitstreamId + "), SQLException. Message: " + e, context);
        }
        catch (AuthorizeException e)
        {
            processException("Could not delete bitstream(id=" + bitstreamId + "), AuthorizeException. Message: " + e, context);
        }
        catch (IOException e)
        {
            processException("Could not delete bitstream(id=" + bitstreamId + "), IOException. Message: " + e, context);
        }
        catch (ContextException e)
        {
            processException("Could not delete bitstream(id=" + bitstreamId + "), ContextException. Message:" + e.getMessage(),
                    context);
        }
        finally
        {
            processFinally(context);
        }

        log.info("Bitstream(id=" + bitstreamId + ") from item(id=" + itemId + ") was successfuly deleted .");
        return Response.status(Status.OK).build();
    }

    /**
     * Find items by one metadata field.
     * 
     * @param metadataEntry
     *            Metadata field to search by.
<<<<<<< HEAD
     * @param scheme
     *            Scheme of metadata(key).
     * @param value
     *            Value of metadata field.
=======
>>>>>>> e5cb6299
     * @param headers
     *            If you want to access the item as the user logged into context,
     *            header "rest-dspace-token" must be set to token value retrieved
     *            from the login method.
     * @return Return array of found items.
     * @throws WebApplicationException
     *             Can be thrown: SQLException - problem with
     *             database reading. AuthorizeException - problem with
     *             authorization to item. IOException - problem with
     *             reading from metadata field. ContextException -
     *             problem with creating DSpace context.
     */
    @POST
    @Path("/find-by-metadata-field")
    @Produces({ MediaType.APPLICATION_JSON, MediaType.APPLICATION_XML })
    public Item[] findItemsByMetadataField(MetadataEntry metadataEntry, @QueryParam("expand") String expand,
            @QueryParam("userIP") String user_ip, @QueryParam("userAgent") String user_agent,
            @QueryParam("xforwardedfor") String xforwardedfor, @Context HttpHeaders headers, @Context HttpServletRequest request)
            throws WebApplicationException
    {

        log.info("Looking for item with metadata(key=" + metadataEntry.getKey() + ",value=" + metadataEntry.getValue()
                + ", language=" + metadataEntry.getLanguage() + ").");
        org.dspace.core.Context context = null;

        List<Item> items = new ArrayList<Item>();
        String[] metadata = mySplit(metadataEntry.getKey());

        // Must used own style.
        if ((metadata.length < 2) || (metadata.length > 3))
        {
            log.error("Finding failed, bad metadata key.");
            throw new WebApplicationException(Response.Status.NOT_FOUND);
        }

        try
        {
            context = createContext();

<<<<<<< HEAD
            List<Object> parameterList = new LinkedList<>();
            String sql = "SELECT RESOURCE_ID, TEXT_VALUE, TEXT_LANG, SHORT_ID, ELEMENT, QUALIFIER " +
                    "FROM METADATAVALUE " +
                    "JOIN METADATAFIELDREGISTRY ON METADATAVALUE.METADATA_FIELD_ID = METADATAFIELDREGISTRY.METADATA_FIELD_ID " +
                    "JOIN METADATASCHEMAREGISTRY ON METADATAFIELDREGISTRY.METADATA_SCHEMA_ID = METADATASCHEMAREGISTRY.METADATA_SCHEMA_ID " +
                    "WHERE " +
                    "SHORT_ID= ?  AND " +
                    "ELEMENT= ? AND ";
                    parameterList.add(metadata[0]);
                    parameterList.add(metadata[1]);
            if (metadata.length > 3)
            {
                sql += "QUALIFIER= ? AND ";
                parameterList.add(metadata[2]);
            }
            if (org.dspace.storage.rdbms.DatabaseManager.isOracle())
            {
                sql += "dbms_lob.compare(TEXT_VALUE, ?) = 0 AND ";
                parameterList.add(metadataEntry.getValue());
            }
            else
            {
                sql += "TEXT_VALUE=? AND ";
                parameterList.add(metadataEntry.getValue());
            }
            if (metadataEntry.getLanguage() != null)
            {
                sql += "TEXT_LANG=?";
                parameterList.add(metadataEntry.getLanguage());
            }
            else
            {
                sql += "TEXT_LANG is null";
            }

            Object[] parameters = parameterList.toArray();
            TableRowIterator iterator = org.dspace.storage.rdbms.DatabaseManager.query(context, sql, parameters);
            while (iterator.hasNext())
            {
                TableRow row = iterator.next();
                org.dspace.content.Item dspaceItem = this.findItem(context, row.getIntColumn("RESOURCE_ID"),
                        org.dspace.core.Constants.READ);
                Item item = new Item(dspaceItem, expand, context);
                writeStats(dspaceItem, UsageEvent.Action.VIEW, user_ip, user_agent, xforwardedfor, headers,
                        request, context);
                items.add(item);
=======
            Iterator<org.dspace.content.Item> itemIterator = itemService.findByMetadataField(context, metadataEntry.getSchema(),
                    metadataEntry.getElement(), metadataEntry.getQualifier(), metadataEntry.getValue());

            while (itemIterator.hasNext())
            {
                org.dspace.content.Item dspaceItem = itemIterator.next();
                //Only return items that are available for the current user
                if (itemService.isItemListedForUser(context, dspaceItem)) {
                    Item item = new Item(dspaceItem, servletContext, expand, context);
                    writeStats(dspaceItem, UsageEvent.Action.VIEW, user_ip, user_agent, xforwardedfor, headers,
                            request, context);
                    items.add(item);
                }
>>>>>>> e5cb6299
            }

            context.complete();
        }
        catch (SQLException e)
        {
            processException("Something went wrong while finding item. SQLException, Message: " + e, context);
        }
        catch (ContextException e)
        {
            processException("Context error:" + e.getMessage(), context);
        } catch (AuthorizeException e) {
            processException("Authorize error:" + e.getMessage(), context);
        } catch (IOException e) {
            processException("IO error:" + e.getMessage(), context);
        } finally
        {
            processFinally(context);
        }

        if (items.size() == 0)
        {
            log.info("Items not found.");
        }
        else
        {
            log.info("Items were found.");
        }

        return items.toArray(new Item[0]);
    }

    /**
     * Find item from DSpace database. It is encapsulation of method
     * org.dspace.content.Item.find with checking if item exist and if user
     * logged into context has permission to do passed action.
     * 
     * @param context
     *            Context of actual logged user.
     * @param id
     *            Id of item in DSpace.
     * @param action
     *            Constant from org.dspace.core.Constants.
     * @return It returns DSpace item.
     * @throws WebApplicationException
     *             Is thrown when item with passed id is not exists and if user
     *             has no permission to do passed action.
     */
    private org.dspace.content.Item findItem(org.dspace.core.Context context, String id, int action) throws WebApplicationException
    {
        org.dspace.content.Item item = null;
        try
        {
            item = itemService.findByIdOrLegacyId(context, id);

            if (item == null)
            {
                context.abort();
                log.warn("Item(id=" + id + ") was not found!");
                throw new WebApplicationException(Response.Status.NOT_FOUND);
            }
            else if (!authorizeService.authorizeActionBoolean(context, item, action))
            {
                context.abort();
                if (context.getCurrentUser() != null)
                {
                    log.error("User(" + context.getCurrentUser().getEmail() + ") has not permission to "
                            + getActionString(action) + " item!");
                }
                else
                {
                    log.error("User(anonymous) has not permission to " + getActionString(action) + " item!");
                }
                throw new WebApplicationException(Response.Status.UNAUTHORIZED);
            }

        }
        catch (SQLException e)
        {
            processException("Something get wrong while finding item(id=" + id + "). SQLException, Message: " + e, context);
        }
        return item;
    }
}<|MERGE_RESOLUTION|>--- conflicted
+++ resolved
@@ -7,35 +7,6 @@
  */
 package org.dspace.rest;
 
-<<<<<<< HEAD
-import java.io.IOException;
-import java.io.InputStream;
-import java.util.Date;
-import java.sql.SQLException;
-import java.util.ArrayList;
-import java.util.LinkedList;
-import java.util.List;
-
-import javax.servlet.http.HttpServletRequest;
-import javax.ws.rs.Consumes;
-import javax.ws.rs.DELETE;
-import javax.ws.rs.DefaultValue;
-import javax.ws.rs.GET;
-import javax.ws.rs.POST;
-import javax.ws.rs.PUT;
-import javax.ws.rs.Path;
-import javax.ws.rs.PathParam;
-import javax.ws.rs.Produces;
-import javax.ws.rs.QueryParam;
-import javax.ws.rs.WebApplicationException;
-import javax.ws.rs.core.Context;
-import javax.ws.rs.core.HttpHeaders;
-import javax.ws.rs.core.MediaType;
-import javax.ws.rs.core.Response;
-import javax.ws.rs.core.Response.Status;
-
-=======
->>>>>>> e5cb6299
 import org.apache.log4j.Logger;
 import org.dspace.authorize.AuthorizeException;
 import org.dspace.authorize.factory.AuthorizeServiceFactory;
@@ -562,14 +533,9 @@
                         dspacePolicy.setStartDate(date);
                     }
 
-<<<<<<< HEAD
-                    dspacePolicy.update();
-                    dspaceBitstream.updateLastModified();
-=======
                     resourcePolicyService.update(context, dspacePolicy);
 
                     bitstreamService.updateLastModified(context, dspaceBitstream);
->>>>>>> e5cb6299
                 }
             }
 
@@ -921,13 +887,6 @@
      * 
      * @param metadataEntry
      *            Metadata field to search by.
-<<<<<<< HEAD
-     * @param scheme
-     *            Scheme of metadata(key).
-     * @param value
-     *            Value of metadata field.
-=======
->>>>>>> e5cb6299
      * @param headers
      *            If you want to access the item as the user logged into context,
      *            header "rest-dspace-token" must be set to token value retrieved
@@ -967,54 +926,6 @@
         {
             context = createContext();
 
-<<<<<<< HEAD
-            List<Object> parameterList = new LinkedList<>();
-            String sql = "SELECT RESOURCE_ID, TEXT_VALUE, TEXT_LANG, SHORT_ID, ELEMENT, QUALIFIER " +
-                    "FROM METADATAVALUE " +
-                    "JOIN METADATAFIELDREGISTRY ON METADATAVALUE.METADATA_FIELD_ID = METADATAFIELDREGISTRY.METADATA_FIELD_ID " +
-                    "JOIN METADATASCHEMAREGISTRY ON METADATAFIELDREGISTRY.METADATA_SCHEMA_ID = METADATASCHEMAREGISTRY.METADATA_SCHEMA_ID " +
-                    "WHERE " +
-                    "SHORT_ID= ?  AND " +
-                    "ELEMENT= ? AND ";
-                    parameterList.add(metadata[0]);
-                    parameterList.add(metadata[1]);
-            if (metadata.length > 3)
-            {
-                sql += "QUALIFIER= ? AND ";
-                parameterList.add(metadata[2]);
-            }
-            if (org.dspace.storage.rdbms.DatabaseManager.isOracle())
-            {
-                sql += "dbms_lob.compare(TEXT_VALUE, ?) = 0 AND ";
-                parameterList.add(metadataEntry.getValue());
-            }
-            else
-            {
-                sql += "TEXT_VALUE=? AND ";
-                parameterList.add(metadataEntry.getValue());
-            }
-            if (metadataEntry.getLanguage() != null)
-            {
-                sql += "TEXT_LANG=?";
-                parameterList.add(metadataEntry.getLanguage());
-            }
-            else
-            {
-                sql += "TEXT_LANG is null";
-            }
-
-            Object[] parameters = parameterList.toArray();
-            TableRowIterator iterator = org.dspace.storage.rdbms.DatabaseManager.query(context, sql, parameters);
-            while (iterator.hasNext())
-            {
-                TableRow row = iterator.next();
-                org.dspace.content.Item dspaceItem = this.findItem(context, row.getIntColumn("RESOURCE_ID"),
-                        org.dspace.core.Constants.READ);
-                Item item = new Item(dspaceItem, expand, context);
-                writeStats(dspaceItem, UsageEvent.Action.VIEW, user_ip, user_agent, xforwardedfor, headers,
-                        request, context);
-                items.add(item);
-=======
             Iterator<org.dspace.content.Item> itemIterator = itemService.findByMetadataField(context, metadataEntry.getSchema(),
                     metadataEntry.getElement(), metadataEntry.getQualifier(), metadataEntry.getValue());
 
@@ -1028,7 +939,6 @@
                             request, context);
                     items.add(item);
                 }
->>>>>>> e5cb6299
             }
 
             context.complete();
