--- conflicted
+++ resolved
@@ -9,16 +9,12 @@
 
 import org.apache.log4j.Logger;
 import org.dspace.authorize.AuthorizeManager;
-<<<<<<< HEAD
 import javax.servlet.http.HttpServletRequest;
-=======
-import org.dspace.core.Context;
 import org.dspace.handle.HandleManager;
 import org.dspace.rest.common.DSpaceObject;
 import org.dspace.search.DSQuery;
 import org.dspace.search.QueryArgs;
 import org.dspace.search.QueryResults;
->>>>>>> 7126b21d
 
 import javax.ws.rs.*;
 import javax.ws.rs.core.Context;
@@ -28,9 +24,7 @@
 import java.io.IOException;
 import java.sql.SQLException;
 import java.util.ArrayList;
-<<<<<<< HEAD
-
-import org.dspace.content.DSpaceObject;
+
 import org.dspace.content.ItemIterator;
 import org.dspace.core.ConfigurationManager;
 import org.dspace.core.Constants;
@@ -40,9 +34,7 @@
 import org.dspace.storage.rdbms.TableRowIterator;
 import org.dspace.usage.UsageEvent;
 import org.dspace.utils.DSpace;
-=======
 import java.util.List;
->>>>>>> 7126b21d
 
 /**
  * Created with IntelliJ IDEA.
@@ -90,8 +82,6 @@
             if(offset==null){
             	offset=0;
             }
-            log.debug("limit " + size + " offset " + offset);
-            
             ArrayList<org.dspace.rest.common.Item> selectedItems= new ArrayList<org.dspace.rest.common.Item>();
             ItemIterator items = org.dspace.content.Item.findAll(context);
             int count=0;
@@ -174,15 +164,91 @@
             throw new WebApplicationException(Response.Status.INTERNAL_SERVER_ERROR);
         }
     }
-<<<<<<< HEAD
     
+
+    // /items/search?q=Albert Einstein
+    @GET
+    @Path("/search")
+    @Produces({MediaType.APPLICATION_JSON, MediaType.APPLICATION_XML})
+    public org.dspace.rest.common.ItemReturn search(
+    		@QueryParam("q") String query,
+    		@QueryParam("expand") String expand,
+    		@QueryParam("limit") Integer limit, 
+    		@QueryParam("offset") Integer offset,
+    		@Context HttpServletRequest request) throws WebApplicationException{
+        try {
+            if(context == null || !context.isValid()) {
+                context = new org.dspace.core.Context();
+                //Failed SQL is ignored as a failed SQL statement, prevent: current transaction is aborted, commands ignored until end of transaction block
+                context.getDBConnection().setAutoCommit(true);
+            }
+
+            if(limit==null || limit>maxPagination){
+            	limit=maxPagination;
+            }
+            if(offset==null){
+            	offset=0;
+            }
+            
+            QueryArgs queryArgs = new QueryArgs();
+            queryArgs.setQuery(query);
+            QueryResults queryResults = DSQuery.doQuery(context, queryArgs);
+
+            List<String> handleList = queryResults.getHitHandles();
+            List<org.dspace.rest.common.Item> dsoList = new ArrayList<org.dspace.rest.common.Item>();
+            int added=0;
+            int count=0;
+            for(String handle : handleList) {
+                org.dspace.content.DSpaceObject dso = HandleManager.resolveToObject(context, handle);
+                if(dso instanceof  org.dspace.content.Item){
+                	if(count>=offset && added<(offset+limit)){
+	                	org.dspace.content.Item item = ( org.dspace.content.Item)dso;
+	                	if(AuthorizeManager.authorizeActionBoolean(context, item, org.dspace.core.Constants.READ)) {
+	                	   dsoList.add(new org.dspace.rest.common.Item(item, expand, context));
+	                	   added++;
+	                	}
+                	} 
+                	if(added>=limit){
+                		break;
+                	}
+                }
+                count++;
+            }
+            
+            org.dspace.rest.common.ItemReturn item_return = new org.dspace.rest.common.ItemReturn();
+            org.dspace.rest.common.Context item_context = new org.dspace.rest.common.Context();
+            item_context.setLimit(limit);
+            item_context.setOffset(offset);
+            item_context.setTotal_count(handleList.size());
+            StringBuffer requestURL = request.getRequestURL();
+            String queryString = request.getQueryString();
+
+            if (queryString == null) {
+            	item_context.setQuery(requestURL.toString());
+            } else {
+            	item_context.setQuery(requestURL.append('?').append(queryString).toString());
+            }
+            item_return.setContext(item_context);
+            item_return.setItem(dsoList);
+            
+
+            return item_return;
+
+        } catch (SQLException e) {
+            log.error(e.getMessage());
+            throw new WebApplicationException(Response.Status.INTERNAL_SERVER_ERROR);
+        } catch (IOException e) {
+            log.error(e.getMessage());
+            throw new WebApplicationException(Response.Status.INTERNAL_SERVER_ERROR);
+        }
+    }
     
     private void writeStats(Integer item_id, String user_ip, String user_agent,
 			String xforwarderfor, HttpHeaders headers,
 			HttpServletRequest request) {
 		
     	try{
-    		DSpaceObject item = DSpaceObject.find(context, Constants.ITEM, item_id);
+    		 org.dspace.content.DSpaceObject item =  org.dspace.content.DSpaceObject.find(context, Constants.ITEM, item_id);
     		
     		if(user_ip==null || user_ip.length()==0){
     			new DSpace().getEventService().fireEvent(
@@ -208,43 +274,4 @@
 		}
     		
 	}
-
-=======
-
-    // /items/search?q=Albert Einstein
-    @GET
-    @Path("/search")
-    @Produces({MediaType.APPLICATION_JSON, MediaType.APPLICATION_XML})
-    public DSpaceObject[] search(@QueryParam("q") String query) {
-        try {
-            if(context == null || !context.isValid()) {
-                context = new Context();
-                //Failed SQL is ignored as a failed SQL statement, prevent: current transaction is aborted, commands ignored until end of transaction block
-                context.getDBConnection().setAutoCommit(true);
-            }
-
-            //TODO, I'm not 100% sure that results are limited to just Items...
-
-            QueryArgs queryArgs = new QueryArgs();
-            queryArgs.setQuery(query);
-            QueryResults queryResults = DSQuery.doQuery(context, queryArgs);
-
-            List<String> handleList = queryResults.getHitHandles();
-            List<DSpaceObject> dsoList = new ArrayList<DSpaceObject>();
-            for(String handle : handleList) {
-                org.dspace.content.DSpaceObject dso = HandleManager.resolveToObject(context, handle);
-                dsoList.add(new DSpaceObject(dso));
-            }
-
-            return dsoList.toArray(new org.dspace.rest.common.DSpaceObject[0]);
-
-        } catch (SQLException e) {
-            log.error(e.getMessage());
-            throw new WebApplicationException(Response.Status.INTERNAL_SERVER_ERROR);
-        } catch (IOException e) {
-            log.error(e.getMessage());
-            throw new WebApplicationException(Response.Status.INTERNAL_SERVER_ERROR);
-        }
-    }
->>>>>>> 7126b21d
 }