/**
 * The contents of this file are subject to the license and copyright
 * detailed in the LICENSE and NOTICE files at the root of the source
 * tree and available online at
 *
 * http://www.dspace.org/license/
 */
package org.dspace.rest;

import org.apache.log4j.Logger;
import org.dspace.authorize.AuthorizeManager;
import org.dspace.content.Item;
import org.dspace.content.ItemIterator;
import org.dspace.core.ConfigurationManager;
import org.dspace.handle.HandleManager;
import org.dspace.rest.common.ItemReturn;
import org.dspace.rest.search.Search;
import org.dspace.search.DSQuery;
import org.dspace.search.QueryArgs;
import org.dspace.search.QueryResults;
import org.dspace.usage.UsageEvent;
import org.dspace.utils.DSpace;

import javax.servlet.http.HttpServletRequest;
import javax.ws.rs.*;
import javax.ws.rs.core.Context;
import javax.ws.rs.core.HttpHeaders;
import javax.ws.rs.core.MediaType;
import javax.ws.rs.core.Response;
import java.io.IOException;
import java.lang.reflect.Constructor;
import java.lang.reflect.InvocationTargetException;
import java.net.URLDecoder;
import java.sql.SQLException;
import java.util.*;

/**
 * Created with IntelliJ IDEA.
 * User: peterdietz
 * Date: 9/19/13
 * Time: 4:54 PM
 * To change this template use File | Settings | File Templates.
 */
@Path("/items")
public class ItemsResource {
	
	private static final String OFFSET = "offset";
	private static final String LIMIT = "limit";
	private static final String EXPAND = "expand";
	private static final String ORDER_ASC = "order_asc";
	private static final String ORDER_DESC = "order_desc";

	private static final String SEARCH_PREFIX="item.search.";
	private static final String SORT_PREFIX="item.sort.";
	
	private static final boolean writeStatistics;
	private static final int maxPagination;
	private static final HashMap<String,String> searchMapping;
	private static final HashMap<String,String> sortMapping;
	private static final ArrayList<String> reservedWords;
	private static final String searchClass;
	
	static{
		writeStatistics=ConfigurationManager.getBooleanProperty("rest","stats",false);
		maxPagination=ConfigurationManager.getIntProperty("rest", "max_pagination");
		HashMap<String,String> sm = new HashMap<String,String>();
		HashMap<String,String> sortm = new HashMap<String,String>();
		Enumeration<?> propertyNames = ConfigurationManager.getProperties("rest").propertyNames();
        while(propertyNames.hasMoreElements())
        {
            String key = ((String) propertyNames.nextElement()).trim();
            if (key.startsWith(SEARCH_PREFIX)){
            	sm.put(key.substring(SEARCH_PREFIX.length()), ConfigurationManager.getProperty("rest", key));
            }
            if (key.startsWith(SORT_PREFIX)){
            	sortm.put(key.substring(SORT_PREFIX.length()), ConfigurationManager.getProperty("rest", key));
            }
        }
        searchMapping = sm;
        sortMapping = sortm;

        searchClass=ConfigurationManager.getProperty("rest","implementing.search.class");
        
        ArrayList<String> reservedWord= new ArrayList<String>();
        reservedWord.add(OFFSET);
        reservedWord.add(LIMIT);
        reservedWord.add(EXPAND);
        reservedWord.add(ORDER_ASC);
        reservedWord.add(ORDER_DESC);
        reservedWords=reservedWord;
	}
	
	 /** log4j category */
    private static final Logger log = Logger.getLogger(ItemsResource.class);
    //ItemList - Not Implemented

    private static org.dspace.core.Context context;
    
    @GET
    @Path("/")
    @Produces({MediaType.APPLICATION_JSON, MediaType.APPLICATION_XML})
    public org.dspace.rest.common.ItemReturn list(
    		@QueryParam(EXPAND) String expand,
    		@QueryParam(LIMIT) Integer size, 
    		@QueryParam(OFFSET) Integer offset,
    		@Context HttpServletRequest request)  throws WebApplicationException {
    	
    	try {
            if(context == null || !context.isValid()) {
                context = new org.dspace.core.Context();
                //Failed SQL is ignored as a failed SQL statement, prevent: current transaction is aborted, commands ignored until end of transaction block
                context.getDBConnection().setAutoCommit(true);
            }
            //make sure maximum count per page is more than allowed
            if(size==null || size>maxPagination){
            	size=maxPagination;
            }
            if(offset==null){
            	offset=0;
            }
            ArrayList<org.dspace.rest.common.Item> selectedItems= new ArrayList<org.dspace.rest.common.Item>();
            ItemIterator items = org.dspace.content.Item.findAll(context);
            int count=0;
            int added=0;
            org.dspace.content.Item item;
            while(items.hasNext() && added<size){
            	item = items.next();
            	if(count>=offset && added<(offset+size)){
            		if(AuthorizeManager.authorizeActionBoolean(context, item, org.dspace.core.Constants.READ)) {
                        selectedItems.add(new org.dspace.rest.common.Item(item, expand, context));
                        added++;
                    }
            	}
            	count++;
            }
            
            org.dspace.rest.common.Context item_context = new org.dspace.rest.common.Context();
            item_context.setLimit(size);
            item_context.setOffset(offset);
            StringBuffer requestURL = request.getRequestURL();
            String queryString = request.getQueryString();

            if (queryString == null) {
            	item_context.setQuery(requestURL.toString());
            } else {
            	item_context.setQuery(requestURL.append('?').append(queryString).toString());
            }
<<<<<<< HEAD
            
            
           	item_context.setTotal_count(org.dspace.content.Item.getCount(context));
=======

            item_context.setTotal_count(Item.countAll(context));
>>>>>>> a3aae6b6
            
            ItemReturn item_return= new ItemReturn();
            item_return.setContext(item_context);
            item_return.setItem(selectedItems);
            return(item_return);
           
            
            
    	 } catch (SQLException e)  {
             log.error(e.getMessage());
             throw new WebApplicationException(Response.Status.INTERNAL_SERVER_ERROR);
         }
    	
    }

    /**
     * Get a specific Item by its Handle: prefix/suffix
     */
    @GET
    @Path("/{prefix}/{suffix}")
    @Produces({MediaType.APPLICATION_JSON, MediaType.APPLICATION_XML})
    public org.dspace.rest.common.Item getItem(@PathParam("prefix") String prefix, @PathParam("suffix") String suffix,  @QueryParam(EXPAND) String expand,
    		@QueryParam("userIP") String user_ip, @QueryParam("userAgent") String user_agent, @QueryParam("xforwarderfor") String xforwarderfor,
    		@Context HttpHeaders headers, @Context HttpServletRequest request) throws WebApplicationException {
    	
    	
        try {
            if(context == null || !context.isValid()) {
                context = new org.dspace.core.Context();
                //Failed SQL is ignored as a failed SQL statement, prevent: current transaction is aborted, commands ignored until end of transaction block
                context.getDBConnection().setAutoCommit(true);
            }
            
            org.dspace.content.DSpaceObject dso = HandleManager.resolveToObject(context, prefix + "/" + suffix);
            if(dso instanceof org.dspace.content.Item){
            	org.dspace.content.Item item = (org.dspace.content.Item)dso;
	            if(AuthorizeManager.authorizeActionBoolean(context, item, org.dspace.core.Constants.READ)) {
	            	if(writeStatistics){
	    				writeStats(item, user_ip, user_agent, xforwarderfor, headers, request);
	    			}
	                return new org.dspace.rest.common.Item(item, expand, context);
	            } else {
	                throw new WebApplicationException(Response.Status.UNAUTHORIZED);
	            }
            } else {
            	throw new WebApplicationException(Response.Status.NO_CONTENT);
            }

        } catch (SQLException e)  {
            log.error(e.getMessage());
            throw new WebApplicationException(Response.Status.INTERNAL_SERVER_ERROR);
        }
    }

    /**
     * Get an Item by its internal item_id
     */
    @GET
    @Path("/{item_id}")
    @Produces({MediaType.APPLICATION_JSON, MediaType.APPLICATION_XML})
    public org.dspace.rest.common.Item getItem(@PathParam("item_id") Integer item_id, @QueryParam(EXPAND) String expand,
    		@QueryParam("userIP") String user_ip, @QueryParam("userAgent") String user_agent, @QueryParam("xforwarderfor") String xforwarderfor,
    		@Context HttpHeaders headers, @Context HttpServletRequest request) throws WebApplicationException {
    	
    	
        try {
            if(context == null || !context.isValid()) {
                context = new org.dspace.core.Context();
                //Failed SQL is ignored as a failed SQL statement, prevent: current transaction is aborted, commands ignored until end of transaction block
                context.getDBConnection().setAutoCommit(true);
            }

            org.dspace.content.Item item = org.dspace.content.Item.find(context, item_id);

            if(AuthorizeManager.authorizeActionBoolean(context, item, org.dspace.core.Constants.READ)) {
            	if(writeStatistics){
    				writeStats(item, user_ip, user_agent, xforwarderfor, headers, request);
    			}
                return new org.dspace.rest.common.Item(item, expand, context);
            } else {
                throw new WebApplicationException(Response.Status.UNAUTHORIZED);
            }

        } catch (SQLException e)  {
            log.error(e.getMessage());
            throw new WebApplicationException(Response.Status.INTERNAL_SERVER_ERROR);
        }
    }
    

    // /items/search?q=Albert Einstein
    @GET
    @Path("/search")
    @Produces({MediaType.APPLICATION_JSON, MediaType.APPLICATION_XML})
    public org.dspace.rest.common.ItemReturn search(
    		@QueryParam("q") String query,
    		@QueryParam(EXPAND) String expand,
    		@QueryParam(LIMIT) Integer limit, 
    		@QueryParam(OFFSET) Integer offset,
    		@QueryParam(ORDER_ASC) String order_asc,
    		@QueryParam(ORDER_DESC) String order_desc,
    		@Context HttpServletRequest request) throws WebApplicationException{
        try {
            if(context == null || !context.isValid()) {
                context = new org.dspace.core.Context();
                //Failed SQL is ignored as a failed SQL statement, prevent: current transaction is aborted, commands ignored until end of transaction block
                context.getDBConnection().setAutoCommit(true);
            }
            if(limit==null || limit>maxPagination){
    			limit=maxPagination;
    		}
    		if(offset==null){
    			offset=0;
    		}
            
            if(query!=null){
            	return luceneSearch(query, expand, limit, offset, request);
            } else {
            	return parameterSearch(expand, limit, offset, request, order_asc, order_desc);
            }

        } catch (SQLException e) {
            log.error(e.getMessage());
            throw new WebApplicationException(Response.Status.INTERNAL_SERVER_ERROR);
        } catch (IOException e) {
            log.error(e.getMessage());
            throw new WebApplicationException(Response.Status.INTERNAL_SERVER_ERROR);
        }
    }

    @GET
    @Path("/search/help")
    @Produces({MediaType.TEXT_HTML})
    public String search_help(){
    	StringBuilder content= new StringBuilder();
    	content.append("<H1>Search by lucene query</H1>");
    	content.append("Use parameter 'q' and specify a correct lucene search query. E.g. /items/search?q=Albert Einstein<br/>");
    	content.append("Additionally you can also provide 'expand', 'limit', and 'offset' parameters to refine the search results.<br/>");
    	content.append("<H1>Search by parameters</H1>");
    	content.append("You can search on the following fields:");
    	content.append("<table border =\"1\">");
    	Iterator<String> search =searchMapping.keySet().iterator();
    	while(search.hasNext()){
    		content.append("<tr><td>"+search.next()+"</td></tr>");
    	}
    	content.append("</table>");
    	content.append("All fields in a query are takens as 'and' catenations.<br/>");
    	content.append("For an exact matching string surround string with '\"', e.g. \"Albert Einstein\". Leaving out '\"' searches for items which either Albert or Einstein.<br/>");
    	content.append("You have to URL encode special characters in your query, e.g. \"Alpha &amp; Omega\" should be submitted as \"Alpha %26 Omega\"<br/>");
    	content.append("Example: /items/search?author=\"Albert Einstein\"&amp;publisher=Oxford<br/>searches for content with the author Albert Einstein which were published by someone with Oxford in their name.");
    	content.append("Sorting can be don either ascending or descanding on one field. Use paramter 'order_asc' or 'order_desc'. You can sort by the following fields: ");
    	Iterator<String> sort = sortMapping.keySet().iterator();
    	content.append("<table border =\"1\">");
    	while(sort.hasNext()){
    		content.append("<tr><td>"+sort.next()+"</td></tr>");
    	}
    	content.append("</table>");
    	content.append("Additionally you can also provide 'expand', 'limit', and 'offset' parameters to refine the search results.<br/>");
    	content.append("Example: /items/search?author=\"Albert Einstein\"&amp;publisher=Oxford&amp;order_desc=title&amp;expand=metadata&amp;limit=10<br/>" +
    			"This searches for content by Albert Einstein and published by someone with Oxford in the titel; the results will contain a maximum of 10 " +
    			"itmes sorted by title in descending order with all metadata information displayed.");
    	return new String("<html><title>Search Help Page</title><body>" + content.toString() + "</body></html>");
    }
    
	private org.dspace.rest.common.ItemReturn luceneSearch(String query,
			String expand, Integer limit, Integer offset,
			HttpServletRequest request) throws IOException, SQLException,
			WebApplicationException {
		
		QueryArgs queryArgs = new QueryArgs();
		queryArgs.setQuery(query);
		QueryResults queryResults = DSQuery.doQuery(context, queryArgs);

		List<String> handleList = queryResults.getHitHandles();
		List<org.dspace.rest.common.Item> dsoList = new ArrayList<org.dspace.rest.common.Item>();
		int added=0;
		int count=0;
		for(String handle : handleList) {
		    org.dspace.content.DSpaceObject dso = HandleManager.resolveToObject(context, handle);
		    if(dso instanceof  org.dspace.content.Item){
		    	if(count>=offset && added<(offset+limit)){
		        	org.dspace.content.Item item = ( org.dspace.content.Item)dso;
		        	if(AuthorizeManager.authorizeActionBoolean(context, item, org.dspace.core.Constants.READ)) {
		        	   dsoList.add(new org.dspace.rest.common.Item(item, expand, context));
		        	   added++;
		        	}
		    	} 
		    	if(added>=limit){
		    		break;
		    	}
		    }
		    count++;
		}
		
		org.dspace.rest.common.ItemReturn item_return = new org.dspace.rest.common.ItemReturn();
		org.dspace.rest.common.Context item_context = new org.dspace.rest.common.Context();
		item_context.setLimit(limit);
		item_context.setOffset(offset);
		item_context.setTotal_count(handleList.size());
		StringBuffer requestURL = request.getRequestURL();
		String queryString = request.getQueryString();

		if (queryString == null) {
			item_context.setQuery(requestURL.toString());
		} else {
			item_context.setQuery(requestURL.append('?').append(queryString).toString());
		}
		item_return.setContext(item_context);
		item_return.setItem(dsoList);
		
		

		return item_return;
	}
	
	private org.dspace.rest.common.ItemReturn parameterSearch(
			String expand, Integer limit, Integer offset,
			HttpServletRequest request, String order_asc, String order_desc) throws IOException, SQLException,
			WebApplicationException {
				
		org.dspace.rest.common.ItemReturn item_return = new org.dspace.rest.common.ItemReturn();
		org.dspace.rest.common.Context item_context = new org.dspace.rest.common.Context();
		item_context.setLimit(limit);
		item_context.setOffset(offset);
		item_return.setContext(item_context);
		StringBuffer requestURL = request.getRequestURL();
		String queryString = request.getQueryString();

		if (queryString == null) {
			item_context.setQuery(requestURL.toString());
		} else {
			item_context.setQuery(requestURL.append('?').append(URLDecoder.decode(queryString,"UTF-8")).toString());
		}		
		if(searchClass==null){
			log.error("'implementing.search.class' not set in rest config");
			item_context.addError("'implementing.search.class' not set in rest config");
			return item_return;
		}		

		Map<String,String[]> requestMap=request.getParameterMap();
		
		
		HashMap<String,String> querymap= new HashMap<String,String>();
		Iterator<String> requestKeys=requestMap.keySet().iterator();
		while(requestKeys.hasNext()){
			String key = requestKeys.next();
			String[] values = requestMap.get(key);
			log.debug("key, value " + key + " " + values);
			if(searchMapping.containsKey(key) && values!=null){
				for(String value : values){
					querymap.put(searchMapping.get(key), URLDecoder.decode(value,"UTF-8"));
					log.debug("segments " + key + " " +"not decoded "+ value +" decoded "+ URLDecoder.decode(value,"UTF-8"));
				}
			} else if(!reservedWords.contains(key)){
				log.error("query parameter " + key + " not supported or value null");
				item_context.addError("not recognised query parameter: " + key);
				return item_return;
			}
		}
		
		if(order_asc!=null && order_desc!=null){
			log.error("Both order ascending and order descending set - invalid use");
			item_context.addError("It is not allowed to set both parameters 'order_asc' and 'order_desc'.");
			return item_return;
		}
		String sortfield=null;
		String field=null;
		String sortorder=null;
		if(order_asc!=null){
			sortorder="asc";
			field=order_asc;
		} else if (order_desc!=null){
			sortorder="desc";
			field=order_desc;
		}
		
		if(field!=null && sortMapping.containsKey(field)){
			sortfield = sortMapping.get(field);
		} else if(field!=null){
			log.error("order field " + field+ " not supported");
			item_context.addError("not recognised order field: " + field);
			return item_return;
		}

		
		
		try{
			Class<?> clazz = Class.forName(searchClass);
			Constructor<?> constructor = clazz.getConstructor();
			Search instance = (Search) constructor.newInstance();
			item_return.setItem(instance.search(context, querymap, expand, limit, offset,sortfield,sortorder));
			item_context.setTotal_count(instance.getTotalCount());
		} catch(ClassNotFoundException ex) {
			item_context.addError("'implementing.search.class' does not point to an existing class");
			log.error(ex);
		} catch(NoSuchMethodException ex) {
			item_context.addError("'implementing.search.class' does have an empty contructor");
			log.error(ex);
		} catch(InstantiationException ex) {
			item_context.addError("constructor for 'implementing.search.class' could not be instantiated");
			log.error(ex);
		} catch(IllegalAccessException ex) {
			item_context.addError("'caught IllegalAccessException for instance of 'implementing.search.class'");
			log.error(ex);
		} catch(InvocationTargetException ex) {
			item_context.addError("'caught InvocationTargetException for instance of 'implementing.search.class'");
			log.error(ex);
		}
    		
		return item_return;
	}
	
	
    private void writeStats(org.dspace.content.DSpaceObject dso, String user_ip, String user_agent,
			String xforwarderfor, HttpHeaders headers,
			HttpServletRequest request) {
		
		if(user_ip==null || user_ip.length()==0){
			new DSpace().getEventService().fireEvent(
                     new UsageEvent(
                                     UsageEvent.Action.VIEW,
                                     request,
                                     context,
                                     dso));
		} else{
    		new DSpace().getEventService().fireEvent(
                     new UsageEvent(
                                     UsageEvent.Action.VIEW,
                                     user_ip,
                                     user_agent,
                                     xforwarderfor,
                                     context,
                                     dso));
		}
		log.debug("fired event");
    		
    		
	}
}<|MERGE_RESOLUTION|>--- conflicted
+++ resolved
@@ -27,7 +27,13 @@
 import javax.ws.rs.core.HttpHeaders;
 import javax.ws.rs.core.MediaType;
 import javax.ws.rs.core.Response;
+
+import java.io.BufferedReader;
+import java.io.FileNotFoundException;
+import java.io.FileReader;
 import java.io.IOException;
+import java.io.InputStream;
+import java.io.InputStreamReader;
 import java.lang.reflect.Constructor;
 import java.lang.reflect.InvocationTargetException;
 import java.net.URLDecoder;
@@ -145,14 +151,8 @@
             } else {
             	item_context.setQuery(requestURL.append('?').append(queryString).toString());
             }
-<<<<<<< HEAD
-            
-            
-           	item_context.setTotal_count(org.dspace.content.Item.getCount(context));
-=======
-
+            
             item_context.setTotal_count(Item.countAll(context));
->>>>>>> a3aae6b6
             
             ItemReturn item_return= new ItemReturn();
             item_return.setContext(item_context);
@@ -282,40 +282,97 @@
             throw new WebApplicationException(Response.Status.INTERNAL_SERVER_ERROR);
         }
     }
-
+    
     @GET
     @Path("/search/help")
     @Produces({MediaType.TEXT_HTML})
     public String search_help(){
-    	StringBuilder content= new StringBuilder();
-    	content.append("<H1>Search by lucene query</H1>");
-    	content.append("Use parameter 'q' and specify a correct lucene search query. E.g. /items/search?q=Albert Einstein<br/>");
-    	content.append("Additionally you can also provide 'expand', 'limit', and 'offset' parameters to refine the search results.<br/>");
-    	content.append("<H1>Search by parameters</H1>");
-    	content.append("You can search on the following fields:");
-    	content.append("<table border =\"1\">");
+    	BufferedReader br=null;
+    	InputStream input=null;
+    	String marker1="\\{searchfields\\}";
+    	String marker2="\\{sortfields\\}";
+    	StringBuilder content = new StringBuilder();
+    	StringBuilder searchfields= new StringBuilder();
+    	StringBuilder sortfields= new StringBuilder();
+    	try {
+			input= this.getClass().getClassLoader().getResourceAsStream("/html/searchHelp.html");
+			br = new BufferedReader(new InputStreamReader(input));
+			String line;
+			while((line=br.readLine())!=null){
+				content.append(line);
+			}
+		} catch (FileNotFoundException e) {
+			e.printStackTrace();
+			log.error(e);
+		} catch (IOException e) {
+			e.printStackTrace();
+			log.error(e);
+		} finally {
+			if(input!=null){
+				try {
+					input.close();
+				} catch (IOException e) {
+					e.printStackTrace();
+					log.error(e);
+				}
+			}
+			if(br!=null){
+				try {
+					br.close();
+				} catch (IOException e) {
+					e.printStackTrace();
+					log.error(e);
+				}
+			}
+		}
     	Iterator<String> search =searchMapping.keySet().iterator();
     	while(search.hasNext()){
-    		content.append("<tr><td>"+search.next()+"</td></tr>");
+    		searchfields.append("<tr><td>"+search.next()+"</td></tr>");
     	}
-    	content.append("</table>");
-    	content.append("All fields in a query are takens as 'and' catenations.<br/>");
-    	content.append("For an exact matching string surround string with '\"', e.g. \"Albert Einstein\". Leaving out '\"' searches for items which either Albert or Einstein.<br/>");
-    	content.append("You have to URL encode special characters in your query, e.g. \"Alpha &amp; Omega\" should be submitted as \"Alpha %26 Omega\"<br/>");
-    	content.append("Example: /items/search?author=\"Albert Einstein\"&amp;publisher=Oxford<br/>searches for content with the author Albert Einstein which were published by someone with Oxford in their name.");
-    	content.append("Sorting can be don either ascending or descanding on one field. Use paramter 'order_asc' or 'order_desc'. You can sort by the following fields: ");
     	Iterator<String> sort = sortMapping.keySet().iterator();
-    	content.append("<table border =\"1\">");
     	while(sort.hasNext()){
-    		content.append("<tr><td>"+sort.next()+"</td></tr>");
+    		sortfields.append("<tr><td>"+sort.next()+"</td></tr>");
     	}
-    	content.append("</table>");
-    	content.append("Additionally you can also provide 'expand', 'limit', and 'offset' parameters to refine the search results.<br/>");
-    	content.append("Example: /items/search?author=\"Albert Einstein\"&amp;publisher=Oxford&amp;order_desc=title&amp;expand=metadata&amp;limit=10<br/>" +
-    			"This searches for content by Albert Einstein and published by someone with Oxford in the titel; the results will contain a maximum of 10 " +
-    			"itmes sorted by title in descending order with all metadata information displayed.");
-    	return new String("<html><title>Search Help Page</title><body>" + content.toString() + "</body></html>");
+    	String all=content.toString();
+    	all=all.replaceAll(marker1, searchfields.toString());
+    	all=all.replaceAll(marker2, sortfields.toString());
+    	
+    	return all;
     }
+
+//    @GET
+//    @Path("/search/help")
+//    @Produces({MediaType.TEXT_HTML})
+//    public String search_help(){
+//    	StringBuilder content= new StringBuilder();
+//    	content.append("<H1>Search by lucene query</H1>");
+//    	content.append("Use parameter 'q' and specify a correct lucene search query. E.g. /items/search?q=Albert Einstein<br/>");
+//    	content.append("Additionally you can also provide 'expand', 'limit', and 'offset' parameters to refine the search results.<br/>");
+//    	content.append("<H1>Search by parameters</H1>");
+//    	content.append("You can search on the following fields:");
+//    	content.append("<table border =\"1\">");
+//    	Iterator<String> search =searchMapping.keySet().iterator();
+//    	while(search.hasNext()){
+//    		content.append("<tr><td>"+search.next()+"</td></tr>");
+//    	}
+//    	content.append("</table>");
+//    	content.append("All fields in a query are takens as 'and' catenations.<br/>");
+//    	content.append("For an exact matching string surround string with '\"', e.g. \"Albert Einstein\". Leaving out '\"' searches for items which either Albert or Einstein.<br/>");
+//    	content.append("You have to URL encode special characters in your query, e.g. \"Alpha &amp; Omega\" should be submitted as \"Alpha %26 Omega\"<br/>");
+//    	content.append("Example: /items/search?author=\"Albert Einstein\"&amp;publisher=Oxford<br/>searches for content with the author Albert Einstein which were published by someone with Oxford in their name.");
+//    	content.append("Sorting can be don either ascending or descanding on one field. Use paramter 'order_asc' or 'order_desc'. You can sort by the following fields: ");
+//    	Iterator<String> sort = sortMapping.keySet().iterator();
+//    	content.append("<table border =\"1\">");
+//    	while(sort.hasNext()){
+//    		content.append("<tr><td>"+sort.next()+"</td></tr>");
+//    	}
+//    	content.append("</table>");
+//    	content.append("Additionally you can also provide 'expand', 'limit', and 'offset' parameters to refine the search results.<br/>");
+//    	content.append("Example: /items/search?author=\"Albert Einstein\"&amp;publisher=Oxford&amp;order_desc=title&amp;expand=metadata&amp;limit=10<br/>" +
+//    			"This searches for content by Albert Einstein and published by someone with Oxford in the titel; the results will contain a maximum of 10 " +
+//    			"itmes sorted by title in descending order with all metadata information displayed.");
+//    	return new String("<html><title>Search Help Page</title><body>" + content.toString() + "</body></html>");
+//    }
     
 	private org.dspace.rest.common.ItemReturn luceneSearch(String query,
 			String expand, Integer limit, Integer offset,
