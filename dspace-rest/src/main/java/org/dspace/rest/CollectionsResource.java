--- conflicted
+++ resolved
@@ -366,18 +366,6 @@
                 }
             }
             workspaceItem.update();
-<<<<<<< HEAD
-
-            // Index item to browse.
-            org.dspace.browse.IndexBrowse browse = new org.dspace.browse.IndexBrowse(context);
-            browse.indexItem(dspaceItem);
-
-            log.trace("Installing item to collection(id=" + collectionId + ").");
-            dspaceItem = org.dspace.content.InstallItem.installItem(context, workspaceItem);
-
-            
-            returnItem = new Item(dspaceItem, servletContext, "", context);
-=======
             
             // Must insert the item into workflow
             if(ConfigurationManager.getProperty("workflow","workflow.framework").equals("xmlworkflow")){
@@ -391,7 +379,6 @@
                 WorkflowManager.start(context, (WorkspaceItem )workspaceItem);
             }
             returnItem=new Item(workspaceItem.getItem(),"",context);
->>>>>>> 50ac3b68
 
             context.complete();
 
