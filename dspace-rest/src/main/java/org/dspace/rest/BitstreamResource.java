--- conflicted
+++ resolved
@@ -52,21 +52,8 @@
 // Every DSpace class used without namespace is from package
 // org.dspace.rest.common.*. Otherwise namespace is defined.
 @Path("/bitstreams")
-<<<<<<< HEAD
-public class BitstreamResource {
-    Logger log = Logger.getLogger(BitstreamResource.class);
-    
-    private static final boolean writeStatistics;
-	
-	static{
-		writeStatistics=ConfigurationManager.getBooleanProperty("rest","stats",false);
-	}
-
-    //BitstreamList - Not Implemented
-=======
 public class BitstreamResource extends Resource
 {
->>>>>>> b7a469d5
 
     private static Logger log = Logger.getLogger(BitstreamResource.class);
 
@@ -97,13 +84,6 @@
      */
     @GET
     @Path("/{bitstream_id}")
-<<<<<<< HEAD
-    @Produces({MediaType.APPLICATION_JSON, MediaType.APPLICATION_XML})
-    public Bitstream getBitstream(@PathParam("bitstream_id") Integer bitstream_id, @QueryParam("expand") String expand) {
-        org.dspace.core.Context context = null;
-        try {
-            context = new org.dspace.core.Context();
-=======
     @Produces({ MediaType.APPLICATION_JSON, MediaType.APPLICATION_XML })
     public Bitstream getBitstream(@PathParam("bitstream_id") Integer bitstreamId, @QueryParam("expand") String expand,
             @QueryParam("userIP") String user_ip, @QueryParam("userAgent") String user_agent,
@@ -187,7 +167,6 @@
             }
             context.complete();
             log.trace("Policies for bitstream(id=" + bitstreamId + ") was successfully read.");
->>>>>>> b7a469d5
 
         }
         catch (SQLException e)
@@ -266,19 +245,6 @@
                     }
                 }
             }
-<<<<<<< HEAD
-        } catch(SQLException e) {
-            log.error(e.getMessage());
-            throw new WebApplicationException(Response.Status.INTERNAL_SERVER_ERROR);
-        } finally {
-            if(context != null) {
-                try {
-                    context.complete();
-                } catch (SQLException e) {
-                    log.error(e.getMessage() + " occurred while trying to close");
-                }
-            }
-=======
 
             context.complete();
             log.trace("Bitstreams were successfully read.");
@@ -292,7 +258,6 @@
         {
             processException("Something went wrong while reading bitstreams, ContextException. Message: " + e.getMessage(),
                     context);
->>>>>>> b7a469d5
         }
         finally
         {
@@ -325,43 +290,6 @@
      */
     @GET
     @Path("/{bitstream_id}/retrieve")
-<<<<<<< HEAD
-    public javax.ws.rs.core.Response getFile(@PathParam("bitstream_id") final Integer bitstream_id,
-    		@QueryParam("userIP") String user_ip, @QueryParam("userAgent") String user_agent, @QueryParam("xforwarderfor") String xforwarderfor,
-    		@Context HttpHeaders headers, @Context HttpServletRequest request) {
-        org.dspace.core.Context context = null;
-        try {
-            context = new org.dspace.core.Context();
-
-            org.dspace.content.Bitstream bitstream = org.dspace.content.Bitstream.find(context, bitstream_id);
-            if(AuthorizeManager.authorizeActionBoolean(context, bitstream, org.dspace.core.Constants.READ)) {
-            	if(writeStatistics){
-    				writeStats(context, bitstream_id, user_ip, user_agent, xforwarderfor, headers, request);
-    			}
-            	
-                return Response.ok(bitstream.retrieve()).type(bitstream.getFormat().getMIMEType()).build();
-            } else {
-                throw new WebApplicationException(Response.Status.UNAUTHORIZED);
-            }
-
-        } catch (IOException e) {
-            log.error(e.getMessage());
-            throw new WebApplicationException(Response.Status.INTERNAL_SERVER_ERROR);
-        } catch (SQLException e) {
-            log.error(e.getMessage());
-            throw new WebApplicationException(Response.Status.INTERNAL_SERVER_ERROR);
-        } catch (AuthorizeException e) {
-            log.error(e.getMessage());
-            throw new WebApplicationException(Response.Status.UNAUTHORIZED);
-        } finally {
-            if(context != null) {
-                try {
-                    context.complete();
-                } catch (SQLException e) {
-                    log.error(e.getMessage() + " occurred while trying to close");
-                }
-            }
-=======
     public javax.ws.rs.core.Response getBitstreamData(@PathParam("bitstream_id") Integer bitstreamId,
             @QueryParam("userIP") String user_ip, @QueryParam("userAgent") String user_agent,
             @QueryParam("xforwardedfor") String xforwardedfor, @Context HttpHeaders headers, @Context HttpServletRequest request)
@@ -608,7 +536,6 @@
         {
             processException("Could not update bitstream(id=" + bitstreamId + ") metadata, AuthorizeException. Message: " + e,
                     context);
->>>>>>> b7a469d5
         }
         catch (ContextException e)
         {
@@ -624,41 +551,6 @@
         log.info("Bitstream metadata(id=" + bitstreamId + ") were successfully updated.");
         return Response.ok().build();
     }
-<<<<<<< HEAD
-    
-	private void writeStats(org.dspace.core.Context context, Integer bitstream_id, String user_ip, String user_agent,
-			String xforwarderfor, HttpHeaders headers,
-			HttpServletRequest request) {
-		
-    	try{
-    		DSpaceObject bitstream = DSpaceObject.find(context, Constants.BITSTREAM, bitstream_id);
-    		
-    		if(user_ip==null || user_ip.length()==0){
-    			new DSpace().getEventService().fireEvent(
-	                     new UsageEvent(
-	                                     UsageEvent.Action.VIEW,
-	                                     request,
-	                                     context,
-	                                     bitstream));
-    		} else{
-	    		new DSpace().getEventService().fireEvent(
-	                     new UsageEvent(
-	                                     UsageEvent.Action.VIEW,
-	                                     user_ip,
-	                                     user_agent,
-	                                     xforwarderfor,
-	                                     context,
-	                                     bitstream));
-    		}
-    		log.debug("fired event");
-    		
-		} catch(SQLException ex){
-			log.error("SQL exception can't write usageEvent \n" + ex);
-		}
-    		
-	}
-=======
->>>>>>> b7a469d5
 
     /**
      * Update bitstream data. Changes bitstream data by editing database rows.
