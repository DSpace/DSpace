--- conflicted
+++ resolved
@@ -3,11 +3,7 @@
     <groupId>org.dspace</groupId>
     <artifactId>dspace-rest</artifactId>
     <packaging>war</packaging>
-<<<<<<< HEAD
-    <version>7.6.1-drum-4-SNAPSHOT</version>
-=======
     <version>7.6.2</version>
->>>>>>> 08947bc3
     <name>DSpace (Deprecated) REST Webapp</name>
     <description>DSpace RESTful Web Services API. NOTE: this REST API is DEPRECATED.
         Please consider using the REST API in the dspace-server-webapp instead!</description>
@@ -16,11 +12,7 @@
     <parent>
         <groupId>org.dspace</groupId>
         <artifactId>dspace-parent</artifactId>
-<<<<<<< HEAD
-        <version>7.6.1-drum-4-SNAPSHOT</version>
-=======
         <version>7.6.2</version>
->>>>>>> 08947bc3
         <relativePath>..</relativePath>
     </parent>
 
