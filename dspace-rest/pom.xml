--- conflicted
+++ resolved
@@ -3,11 +3,7 @@
     <groupId>org.dspace</groupId>
     <artifactId>dspace-rest</artifactId>
     <packaging>war</packaging>
-<<<<<<< HEAD
-    <version>5.7-drum-1-SNAPSHOT</version>
-=======
-    <version>6.2</version>
->>>>>>> e5cb6299
+    <version>6.2-drum-0-SNAPSHOT</version>
     <name>DSpace REST :: API and Implementation</name>
     <description>DSpace RESTful Web Services API</description>
     <url>http://demo.dspace.org</url>
@@ -15,11 +11,7 @@
     <parent>
         <groupId>org.dspace</groupId>
         <artifactId>dspace-parent</artifactId>
-<<<<<<< HEAD
-        <version>5.7-drum-1-SNAPSHOT</version>
-=======
-        <version>6.2</version>
->>>>>>> e5cb6299
+        <version>6.2-drum-0-SNAPSHOT</version>
         <relativePath>..</relativePath>
     </parent>
 
@@ -59,14 +51,6 @@
         <dependency>
             <groupId>org.glassfish.jersey.core</groupId>
             <artifactId>jersey-server</artifactId>
-<<<<<<< HEAD
-            <version>1.19</version>
-        </dependency>
-        <dependency>
-            <groupId>com.sun.jersey</groupId>
-            <artifactId>jersey-servlet</artifactId>
-            <version>1.19</version>
-=======
             <version>2.22.1</version>
         </dependency>
         <dependency>
@@ -85,19 +69,12 @@
                     <artifactId>jackson-annotations</artifactId>
                 </exclusion>
             </exclusions>
->>>>>>> e5cb6299
-        </dependency>
-
-        <dependency>
-<<<<<<< HEAD
-            <groupId>com.sun.jersey</groupId>
-            <artifactId>jersey-json</artifactId>
-            <version>1.19</version>
-=======
+        </dependency>
+
+        <dependency>
             <groupId>com.fasterxml.jackson.core</groupId>
             <artifactId>jackson-annotations</artifactId>
             <version>2.5.4</version>
->>>>>>> e5cb6299
         </dependency>
 
         <!-- Spring 3 dependencies -->
@@ -118,15 +95,9 @@
 		
         <!-- Jersey + Spring -->
         <dependency>
-<<<<<<< HEAD
-            <groupId>com.sun.jersey.contribs</groupId>
-            <artifactId>jersey-spring</artifactId>
-            <version>1.19</version>
-=======
             <groupId>org.glassfish.jersey.ext</groupId>
             <artifactId>jersey-spring3</artifactId>
             <version>2.22.1</version>
->>>>>>> e5cb6299
             <exclusions>
                 <exclusion>
                     <groupId>org.springframework</groupId>
