<?xml version="1.0" encoding="UTF-8"?>
<project xmlns="http://maven.apache.org/POM/4.0.0" xmlns:xsi="http://www.w3.org/2001/XMLSchema-instance" xsi:schemaLocation="http://maven.apache.org/POM/4.0.0 http://maven.apache.org/maven-v4_0_0.xsd">
    <modelVersion>4.0.0</modelVersion>
    <groupId>org.dspace</groupId>
    <artifactId>dspace-parent</artifactId>
    <packaging>pom</packaging>
<<<<<<< HEAD
    <version>6.3-drum-8-SNAPSHOT</version>
=======
    <version>7.2.1</version>
>>>>>>> e8b92088
    <name>DSpace Parent Project</name>
    <description>
   	DSpace open source software is a turnkey institutional repository application.
    </description>
    <url>https://github.com/dspace/DSpace</url>

    <organization>
        <name>LYRASIS</name>
        <url>http://www.dspace.org</url>
    </organization>

    <properties>
        <!--=== GENERAL / DSPACE-API DEPENDENCIES ===-->
        <java.version>11</java.version>
        <spring.version>5.2.20.RELEASE</spring.version>
        <spring-boot.version>2.2.6.RELEASE</spring-boot.version>
        <spring-security.version>5.2.2.RELEASE</spring-security.version> <!-- sync with version used by spring-boot-->
        <hibernate.version>5.4.10.Final</hibernate.version>
        <hibernate-validator.version>6.0.18.Final</hibernate-validator.version>
        <postgresql.driver.version>42.2.25</postgresql.driver.version>
        <solr.client.version>8.8.1</solr.client.version>

        <axiom.version>1.2.22</axiom.version>
        <errorprone.version>2.10.0</errorprone.version>
        <!-- NOTE: when updating jackson.version, also sync jackson-databind dependency below -->
        <jackson.version>2.12.3</jackson.version>
        <javax-annotation.version>1.3.2</javax-annotation.version>
        <jaxb-api.version>2.3.1</jaxb-api.version>
        <jaxb-runtime.version>2.3.1</jaxb-runtime.version>
        <!-- NOTE: Jetty needed for Solr, Handle Server & tests -->
        <jetty.version>9.4.41.v20210516</jetty.version>
        <log4j.version>2.17.1</log4j.version>
        <pdfbox-version>2.0.24</pdfbox-version>
        <poi-version>3.17</poi-version>
        <slf4j.version>1.7.25</slf4j.version>

        <!--=== SERVER WEBAPP DEPENDENCIES ===-->
        <!-- Spring Data REST HAL Browser (used by Server webapp) -->
        <spring-hal-browser.version>3.2.6.RELEASE</spring-hal-browser.version>
        <!-- Library for reading JSON documents: https://github.com/json-path/JsonPath (used by Server webapp) -->
        <json-path.version>2.4.0</json-path.version>
        <!-- Library for managing JSON Web Tokens (JWT): https://bitbucket.org/connect2id/nimbus-jose-jwt/wiki/Home
             (used by Server webapp) -->
        <nimbus-jose-jwt.version>7.9</nimbus-jose-jwt.version>

        <!--=== OTHER MODULE-SPECIFIC DEPENDENCIES ===-->
        <!-- PIN Jena to 2.x until both RDF and SWORDv2 can be updated to Jena 3. Requires package renaming, see
             https://jena.apache.org/documentation/migrate_jena2_jena3.html -->
        <jena.version>2.13.0</jena.version>
        <!-- Used by (now obsolete) 'dspace-rest' WAR -->
        <jersey.version>2.30.1</jersey.version>

        <!--=== MAVEN SETTINGS ===-->
        <project.build.sourceEncoding>UTF-8</project.build.sourceEncoding>
        <project.reporting.outputEncoding>${project.build.sourceEncoding}</project.reporting.outputEncoding>
<<<<<<< HEAD
        
        <!--  See https://jira.duraspace.org/browse/DS-3903 for a discussion of the version of jackson that is needed -->
        <jackson.version>2.8.11</jackson.version>
        <jersey.version>2.22.1</jersey.version>
        <java.version>1.7</java.version>
        <postgresql.driver.version>42.2.1</postgresql.driver.version>
        <solr.version>4.10.4</solr.version>
        <jena.version>2.13.0</jena.version>
        <slf4j.version>1.7.14</slf4j.version>
        <!--
            Hibernate version pinned to 4.2, 4.3 does not work with the spring version we are currently using
            Upgrading the spring version will make the XMLUI crash
=======

        <!--=== TEST SETTINGS (CUSTOM) ===-->
        <!-- By default skip running all tests.
             NOTE: Tests are always built, because we have modules that depend on common test infrastructure.
             * Run all tests : 'mvn install -DskipUnitTests=false -DskipIntegrationTests=false'
             * Run unit tests ONLY: 'mvn install -DskipUnitTests=false'
             * Run integration tests ONLY: `mvn install -DskipIntegrationTests=false'
>>>>>>> e8b92088
        -->
        <skipUnitTests>true</skipUnitTests>
        <skipIntegrationTests>true</skipIntegrationTests>

        <!-- 'root.basedir' is the path to the root [dspace-src] dir. It must be redefined by each child POM,
                     as it is used to reference the LICENSE.header and *.properties file(s) in that directory. -->
        <root.basedir>${basedir}</root.basedir>
    </properties>

    <build>
        <!-- Define Maven Plugin Settings that should be inherited to ALL submodule POMs.
             (NOTE: individual POMs can override specific settings). -->
        <pluginManagement>
            <plugins>
                <!-- Use to enforce particular versions of Java and Maven,
                     and to ensure no conflicting dependencies -->
                <plugin>
                    <groupId>org.apache.maven.plugins</groupId>
                    <artifactId>maven-enforcer-plugin</artifactId>
                    <version>3.0.0-M3</version>
                    <executions>
                        <execution>
                            <id>enforce-java</id>
                            <goals>
                                <goal>enforce</goal>
                            </goals>
                            <configuration>
                                <rules>
                                    <requireJavaVersion>
                                        <version>${java.version}</version>
                                    </requireJavaVersion>
                                    <requireMavenVersion>
                                        <version>[3.0.5,)</version>
                                    </requireMavenVersion>
                                </rules>
                            </configuration>
                        </execution>
                        <!-- Make sure that we do not have conflicting dependencies-->
                        <execution>
                            <id>enforce-versions</id>
                            <goals>
                                <goal>enforce</goal>
                            </goals>
                            <configuration>
                                <rules>
                                    <DependencyConvergence />
                                </rules>
                            </configuration>
                        </execution>
                        <execution>
                            <id>ban-dependencies</id>
                            <goals>
                                <goal>enforce</goal>
                            </goals>
                            <configuration>
                                <rules>
                                    <bannedDependencies>
                                        <excludes>
                                            <exclude>log4j:log4j</exclude>
                                        </excludes>
                                    </bannedDependencies>
                                </rules>
                            </configuration>
                        </execution>
                    </executions>
                </plugin>
                <!-- Used to compile all Java classes -->
                <plugin>
                    <groupId>org.apache.maven.plugins</groupId>
                    <artifactId>maven-compiler-plugin</artifactId>
                    <version>3.8.1</version>
                    <configuration>
                        <release>11</release>
                        <!-- Turn on http://errorprone.info (requires fork=true & below compilerArgs)-->
                        <fork>true</fork>
                        <compilerArgs>
                            <arg>-XDcompilePolicy=simple</arg>
                            <arg>-Xplugin:ErrorProne</arg>
                            <arg>-J--add-exports=jdk.compiler/com.sun.tools.javac.api=ALL-UNNAMED</arg>
                            <arg>-J--add-exports=jdk.compiler/com.sun.tools.javac.file=ALL-UNNAMED</arg>
                            <arg>-J--add-exports=jdk.compiler/com.sun.tools.javac.main=ALL-UNNAMED</arg>
                            <arg>-J--add-exports=jdk.compiler/com.sun.tools.javac.model=ALL-UNNAMED</arg>
                            <arg>-J--add-exports=jdk.compiler/com.sun.tools.javac.parser=ALL-UNNAMED</arg>
                            <arg>-J--add-exports=jdk.compiler/com.sun.tools.javac.processing=ALL-UNNAMED</arg>
                            <arg>-J--add-exports=jdk.compiler/com.sun.tools.javac.tree=ALL-UNNAMED</arg>
                            <arg>-J--add-exports=jdk.compiler/com.sun.tools.javac.util=ALL-UNNAMED</arg>
                            <arg>-J--add-opens=jdk.compiler/com.sun.tools.javac.code=ALL-UNNAMED</arg>
                            <arg>-J--add-opens=jdk.compiler/com.sun.tools.javac.comp=ALL-UNNAMED</arg>
                        </compilerArgs>
                        <annotationProcessorPaths>
                            <path>
                                <groupId>com.google.errorprone</groupId>
                                <artifactId>error_prone_core</artifactId>
                                <version>${errorprone.version}</version>
                            </path>
                        </annotationProcessorPaths>
                    </configuration>
                </plugin>
                <!-- Used to package all DSpace JARs -->
                <plugin>
                    <groupId>org.apache.maven.plugins</groupId>
                    <artifactId>maven-jar-plugin</artifactId>
                    <version>3.2.0</version>
                    <configuration>
                        <archive>
                            <manifest>
                                <addDefaultImplementationEntries>true</addDefaultImplementationEntries>
                                <addDefaultSpecificationEntries>true</addDefaultSpecificationEntries>
                            </manifest>
                        </archive>
                    </configuration>
                </plugin>
                <!-- Used to package all DSpace WARs -->
                <plugin>
                    <groupId>org.apache.maven.plugins</groupId>
                    <artifactId>maven-war-plugin</artifactId>
                    <version>3.2.3</version>
                    <configuration>
                        <failOnMissingWebXml>false</failOnMissingWebXml>
                        <!-- Filter the web.xml (needed for IDE compatibility/debugging) -->
                        <filteringDeploymentDescriptors>true</filteringDeploymentDescriptors>
                        <archive>
                            <manifest>
                                <addDefaultImplementationEntries>true</addDefaultImplementationEntries>
                                <addDefaultSpecificationEntries>true</addDefaultSpecificationEntries>
                            </manifest>
                        </archive>
                    </configuration>
                </plugin>
                <!-- Used to run Unit tests (when enabled by -DskipUnitTests=false) -->
                <plugin>
                    <groupId>org.apache.maven.plugins</groupId>
                    <artifactId>maven-surefire-plugin</artifactId>
                    <version>2.22.2</version>
                    <configuration>
                        <!-- Allow for the ability to pass JVM memory flags for Unit Tests. Since
                             maven-surefire-plugin forks a new JVM, it ignores MAVEN_OPTS.-->
                        <argLine>${test.argLine} ${surefireJacoco}</argLine>
                        <!-- tests whose name starts by Abstract will be ignored -->
                        <excludes>
                            <exclude>**/Abstract*</exclude>
                        </excludes>
                        <!-- Detailed logs in surefire-reports/testName-output.txt instead of stdout -->
                        <redirectTestOutputToFile>true</redirectTestOutputToFile>
                        <!-- Ensure full stacktrace is logged (when errors occur) -->
                        <trimStackTrace>false</trimStackTrace>
                        <!-- Whether to skip unit tests or not -->
                        <skipTests>${skipUnitTests}</skipTests>
                        <!--
                        Enable to debug Maven Surefire tests in remote proces
                        <debugForkedProcess>true</debugForkedProcess>
                        -->
                    </configuration>
                </plugin>
                <!-- Used to run Integration tests (when enabled by -DskipIntegrationTests=false) -->
                <plugin>
                    <artifactId>maven-failsafe-plugin</artifactId>
                    <version>2.22.2</version>
                    <configuration>
                        <!-- Allow for the ability to pass JVM memory flags for Unit Tests. Since
                             maven-failsafe-plugin forks a new JVM, it ignores MAVEN_OPTS.-->
                        <argLine>${test.argLine} ${failsafeJacoco}</argLine>
                        <excludes>
                            <exclude>**/Abstract*</exclude>
                        </excludes>
                         <!-- Detailed logs in failsafe-reports/testName-output.txt instead of stdout -->
                        <redirectTestOutputToFile>true</redirectTestOutputToFile>
                        <!-- Ensure full stacktrace is logged (when errors occur) -->
                        <trimStackTrace>false</trimStackTrace>
                        <!-- Whether to skip integration tests or not -->
                        <skipTests>${skipIntegrationTests}</skipTests>
                    </configuration>
                    <executions>
                        <execution>
                            <goals>
                                <goal>integration-test</goal>
                                <goal>verify</goal>
                            </goals>
                        </execution>
                    </executions>
                </plugin>
                <!-- Used to validate all code style rules in source code via the Checkstyle config in checkstyle.xml -->
                <!-- Can be skipped by passing -Dcheckstyle.skip=true to Maven. -->
                <plugin>
                    <groupId>org.apache.maven.plugins</groupId>
                    <artifactId>maven-checkstyle-plugin</artifactId>
                    <version>3.1.0</version>
                    <executions>
                        <execution>
                            <id>verify-style</id>
                            <!-- Bind to verify so it runs after package & unit tests, but before install -->
                            <phase>verify</phase>
                            <goals>
                                <goal>check</goal>
                            </goals>
                        </execution>
                    </executions>
                    <configuration>
                        <sourceDirectories>
                            <sourceDirectory>src/main/java</sourceDirectory>
                        </sourceDirectories>
                        <configLocation>${root.basedir}/checkstyle.xml</configLocation>
                        <encoding>${project.build.sourceEncoding}</encoding>
                        <logViolationsToConsole>true</logViolationsToConsole>
                        <failOnViolation>true</failOnViolation>
                        <!-- Enable checks on all test source files -->
                        <includeTestSourceDirectory>true</includeTestSourceDirectory>
                        <!-- Define our suppressions file location, and the key used to pass it to checkstyle.xml-->
                        <suppressionsLocation>${root.basedir}/checkstyle-suppressions.xml</suppressionsLocation>
                        <suppressionsFileExpression>checkstyle.suppressions.file</suppressionsFileExpression>
                    </configuration>
                    <dependencies>
                        <!-- Override dependencies to use latest version of checkstyle -->
                        <dependency>
                            <groupId>com.puppycrawl.tools</groupId>
                            <artifactId>checkstyle</artifactId>
                            <version>8.30</version>
                        </dependency>
                    </dependencies>
                </plugin>
                <plugin>
                    <groupId>com.github.spotbugs</groupId>
                    <artifactId>spotbugs-maven-plugin</artifactId>
                    <version>4.0.4</version>
                    <configuration>
                        <effort>Max</effort>
                        <threshold>Low</threshold>
                        <xmlOutput>true</xmlOutput>
                    </configuration>
                    <dependencies>
                        <dependency>
                            <groupId>com.github.spotbugs</groupId>
                            <artifactId>spotbugs</artifactId>
                            <version>4.1.2</version>
                        </dependency>
                    </dependencies>
                    <executions>
                        <execution>
                            <phase>compile</phase>
                            <goals>
                                <goal>check</goal>
                            </goals>
                        </execution>
                    </executions>
                </plugin>
                <!-- Used to clean all 'target' directories from parent project -->
                <!-- This additional configuration also cleans sub-modules -->
                <plugin>
                    <artifactId>maven-clean-plugin</artifactId>
                    <version>3.1.0</version>
                    <configuration>
                        <filesets>
                            <fileset>
                                <directory>dspace/modules</directory>
                                <includes>
                                    <include>**/target</include>
                                </includes>
                            </fileset>
                        </filesets>
                    </configuration>
                </plugin>
                <plugin>
                    <artifactId>maven-assembly-plugin</artifactId>
                    <version>3.2.0</version>
                </plugin>
                <plugin>
                    <groupId>org.apache.maven.plugins</groupId>
                    <artifactId>maven-dependency-plugin</artifactId>
                    <version>3.1.2</version>
                </plugin>
                <plugin>
                    <groupId>org.apache.maven.plugins</groupId>
                    <artifactId>maven-resources-plugin</artifactId>
                    <version>3.1.0</version>
                </plugin>
                <!-- Used to validate License Headers (see build process) -->
                <plugin>
                    <groupId>com.mycila</groupId>
                    <artifactId>license-maven-plugin</artifactId>
                    <version>3.0</version>
                </plugin>
                <!-- Used to generate a new release via Sonatype (see release profile). -->
                <plugin>
                    <groupId>org.sonatype.plugins</groupId>
                    <artifactId>nexus-staging-maven-plugin</artifactId>
                    <version>1.6.8</version>
                </plugin>
                <!-- Used to generate JavaDocs for new releases (see release profile). -->
                <plugin>
                    <groupId>org.apache.maven.plugins</groupId>
                    <artifactId>maven-javadoc-plugin</artifactId>
                    <version>3.2.0</version>
                    <configuration>
                        <!-- Never fail a build based on Javadoc errors -->
                        <failOnError>false</failOnError>
                    </configuration>
                </plugin>
                <!-- Used to generate source JARs for new releases (see release profile). -->
                <plugin>
                    <groupId>org.apache.maven.plugins</groupId>
                    <artifactId>maven-source-plugin</artifactId>
                    <version>3.2.1</version>
                </plugin>
                <!-- Used for custom Groovy code that fills out the 'agnostic.build.dir' needed to
                     set 'dspace.dir' for our testing environment -->
                <plugin>
                    <groupId>org.codehaus.gmaven</groupId>
                    <artifactId>groovy-maven-plugin</artifactId>
                    <version>2.1.1</version>
                </plugin>
                <!-- Used to sign new releases via GPG (see release profile). -->
                <plugin>
                    <groupId>org.apache.maven.plugins</groupId>
                    <artifactId>maven-gpg-plugin</artifactId>
                    <version>1.6</version>
                </plugin>
                <!-- Used for code coverage reporting (see 'measure-test-coverage' profile) -->
                <plugin>
                    <groupId>org.jacoco</groupId>
                    <artifactId>jacoco-maven-plugin</artifactId>
                    <version>0.8.5</version>
                </plugin>
            </plugins>
        </pluginManagement>

        <!-- These plugin settings only apply to this single POM and are not inherited
            to any submodules. -->
        <plugins>
            <!-- Specify our settings for new releases via 'mvn release:*' -->
            <plugin>
                <groupId>org.apache.maven.plugins</groupId>
                <artifactId>maven-release-plugin</artifactId>
                <version>2.5.3</version>
                <configuration>
                    <!-- During release:prepare and release:perform, pass the "release" property to enable the
                     "release" profile (and enable/disable other profiles based on whether they need releasing) -->
                    <arguments>-Drelease</arguments>
                    <goals>deploy</goals>
                    <!-- Suggest tagging the release in SCM as "dspace-[version]" -->
                    <tagNameFormat>dspace-@{project.version}</tagNameFormat>
                    <!-- Auto-Version all modules the same as the parent module -->
                    <autoVersionSubmodules>true</autoVersionSubmodules>
                </configuration>
            </plugin>
            <!-- Check license headers in all files using LICENSE.header template -->
            <plugin>
                <groupId>com.mycila</groupId>
                <artifactId>license-maven-plugin</artifactId>
                <configuration>
                    <!-- License header file (can be a URL, but that's less stable if external site is down on occasion) -->
                    <header>${root.basedir}/LICENSE.header</header>
                    <!--Just check headers of everything in the /src directory -->
                    <includes>
                        <include>src/**</include>
                    </includes>
                    <!--Use all default exclusions for IDE files & Maven files, see:
                        http://mycila.mathieu.photography/license-maven-plugin/ -->
                    <useDefaultExcludes>true</useDefaultExcludes>
                    <!-- Add some default DSpace exclusions not covered by <useDefaultExcludes>
                         Individual Maven projects may choose to override these defaults. -->
                    <excludes>
                        <exclude>**/src/test/resources/**</exclude>
                        <exclude>**/src/test/data/**</exclude>
                        <exclude>**/src/main/license/**</exclude>
                        <exclude>**/META-INF/**</exclude>
                        <exclude>**/robots.txt</exclude>
                        <exclude>**/LICENSE*</exclude>
                        <exclude>**/README*</exclude>
                        <exclude>**/readme*</exclude>
                        <exclude>**/.gitignore</exclude>
                        <exclude>**/*.cfg</exclude>
                        <exclude>**/*.conf</exclude>
                    </excludes>
                    <mapping>
                        <!-- Custom DSpace file extensions which are not recognized by license-maven-plugin:
                             *.ttl (used by RDF), *.ts (used in Docker Compose for UI) -->
                        <ttl>SCRIPT_STYLE</ttl>
                        <ts>JAVADOC_STYLE</ts>
                    </mapping>
                    <encoding>UTF-8</encoding>
                    <!-- maven-license-plugin recommends a strict check (e.g. check spaces/tabs too) -->
                    <strictCheck>true</strictCheck>
                </configuration>
                <executions>
                    <execution>
                        <id>check-headers</id>
                        <phase>verify</phase>
                        <goals>
                            <goal>check</goal>
                        </goals>
                    </execution>
                </executions>
            </plugin>

            <!-- Validate all XML formatted files in the project (including submodules) -->
            <plugin>
                <groupId>org.codehaus.mojo</groupId>
                <artifactId>xml-maven-plugin</artifactId>
                <version>1.0.2</version>
                <executions>
                    <execution>
                        <id>validate-ALL-xml-and-xsl</id>
                        <phase>process-test-resources</phase>
                        <goals>
                            <goal>validate</goal>
                        </goals>
                    </execution>
                </executions>
                <configuration>
                    <validationSets>
                        <!-- validate ALL XML and XSL files throughout the project (excluding target dirs) -->
                        <validationSet>
                            <dir>${root.basedir}</dir>
                            <includes>
                                <include>**/*.xml</include>
                                <include>**/*.xsl</include>
                                <include>**/*.xsd</include>
                            </includes>
                            <excludes>
                                <exclude>**/target/**</exclude>
                            </excludes>
                        </validationSet>
                    </validationSets>
                </configuration>
            </plugin>

            <!-- Enforce our version of Java, Maven, dependencies, etc. -->
            <plugin>
                <groupId>org.apache.maven.plugins</groupId>
                <artifactId>maven-enforcer-plugin</artifactId>
            </plugin>

            <!-- Enforce our code style via CheckStyle (see settings above) -->
            <plugin>
                <groupId>org.apache.maven.plugins</groupId>
                <artifactId>maven-checkstyle-plugin</artifactId>
            </plugin>
        </plugins>
    </build>

    <profiles>
        <!-- Allow for passing extra memory to Unit/Integration tests.
             By default this gives unit tests 1GB of memory max (when tests are enabled),
             unless tweaked on commandline (e.g. "-Dtest.argLine=-Xmx512m"). Since
             m-surefire-p and m-failsafe-p both fork a new JVM for testing, they ignores MAVEN_OPTS. -->
        <profile>
            <id>test-argLine</id>
            <activation>
                <property>
                    <name>!test.argLine</name>
                </property>
            </activation>
            <properties>
                <test.argLine>-Xmx1024m</test.argLine>
            </properties>
        </profile>

        <!-- This profile ensures that we generate the Unit Test Environment, whenever the testEnvironment.xml
             file is found. This allows us to run Unit & Integration tests separately for CI, etc. -->
        <profile>
            <id>test-environment</id>
            <activation>
                <file>
                    <exists>src/main/assembly/testEnvironment.xml</exists>
                </file>
                <!-- Disable if we are doing a release (-Drelease) -->
                <property>
                    <name>!release</name>
                </property>
            </activation>
            <build>
                <plugins>
                    <!-- This plugin builds the testEnvironment.zip package
                         based on the specifications in testEnvironment.xml.
                         TestEnvironment.zip is an entire DSpace installation
                         directory, which is installed by 'dspace-api' and
                         used to run our DSpace Unit/Integration tests.  -->
                    <plugin>
                        <artifactId>maven-assembly-plugin</artifactId>
                        <executions>
                            <execution>
                                <phase>generate-test-resources</phase>
                                <goals>
                                    <goal>single</goal>
                                </goals>
                                <configuration>
                                    <descriptors>
                                        <descriptor>src/main/assembly/testEnvironment.xml</descriptor>
                                    </descriptors>
                                </configuration>
                            </execution>
                        </executions>
                        <inherited>false</inherited>
                    </plugin>
                </plugins>
            </build>
        </profile>

        <!-- Measure test coverage of Unit Tests using JaCoCo (when -DskipUnitTests=false) -->
        <profile>
            <id>measure-unit-test-coverage</id>
            <activation>
                <activeByDefault>false</activeByDefault>
                <property>
                    <name>skipUnitTests</name>
                    <value>false</value>
                </property>
            </activation>
            <build>
                <plugins>
                    <!-- Report unit test code coverage -->
                    <plugin>
                        <groupId>org.jacoco</groupId>
                        <artifactId>jacoco-maven-plugin</artifactId>
                        <executions>
                            <!--
                                Prepares the property pointing to the JaCoCo runtime agent which
                                is passed as VM argument when Maven the Surefire plugin is executed.
                            -->
                            <execution>
                                <id>pre-unit-test</id>
                                <goals>
                                    <goal>prepare-agent</goal>
                                </goals>
                                <configuration>
                                    <!-- Sets the path to the file which contains the execution data. -->
                                    <destFile>${project.build.directory}/coverage-reports/jacoco-ut.exec</destFile>
                                    <!--
                                        Sets the name of the property containing the settings
                                        for JaCoCo runtime agent.
                                    -->
                                    <propertyName>surefireJacoco</propertyName>
                                </configuration>
                            </execution>
                        </executions>
                    </plugin>
                </plugins>
            </build>
        </profile>

        <!-- Measure test coverage of Integration Tests using JaCoCo (when -DskipIntegrationTests=false) -->
        <profile>
            <id>measure-integration-test-coverage</id>
            <activation>
                <activeByDefault>false</activeByDefault>
                <property>
                    <name>skipIntegrationTests</name>
                    <value>false</value>
                </property>
            </activation>
            <build>
                <plugins>
                    <!-- Report integration test code coverage -->
                    <plugin>
                        <groupId>org.jacoco</groupId>
                        <artifactId>jacoco-maven-plugin</artifactId>
                        <executions>
                            <!--
                                Prepares the property pointing to the JaCoCo runtime agent which
                                is passed as VM argument when Maven the Failsafe plugin is executed.
                            -->
                            <execution>
                                <id>pre-integration-test</id>
                                <phase>pre-integration-test</phase>
                                <goals>
                                    <goal>prepare-agent</goal>
                                </goals>
                                <configuration>
                                    <!-- Sets the path to the file which contains the execution data. -->
                                    <destFile>${project.build.directory}/coverage-reports/jacoco-it.exec</destFile>
                                    <!--
                                        Sets the name of the property containing the settings
                                        for JaCoCo runtime agent.
                                    -->
                                    <propertyName>failsafeJacoco</propertyName>
                                </configuration>
                            </execution>
                        </executions>
                    </plugin>
                </plugins>
            </build>
        </profile>

        <!--
             Generate a list of all THIRD PARTY open source licenses for all DSpace dependencies.
             This list is automatically written to the [src]/LICENSES_THIRD_PARTY file.
             Third party tools whose licenses are unknown by Maven are maintained in
             [src]/src/main/license/LICENSES_THIRD_PARTY.properties.
             To update "LICENSES_THIRD_PARTY", just run:
                 mvn clean verify -Dthird.party.licenses=true
        -->
        <profile>
            <id>third-party-licenses</id>
            <activation>
                <activeByDefault>false</activeByDefault>
                <!-- This profile should ONLY be active when user specifies
                     -Dthird.party.licenses=true on command-line. -->
                <property>
                    <name>third.party.licenses</name>
                </property>
            </activation>
            <build>
                <plugins>
                    <plugin>
                        <groupId>org.codehaus.mojo</groupId>
                        <artifactId>license-maven-plugin</artifactId>
                        <version>2.0.0</version>
                        <!-- This plugin only needs to be run on the Parent POM
                             as it aggregates results from all child POMs. -->
                        <inherited>false</inherited>
                        <executions>
                            <execution>
                                <phase>verify</phase>
                                <goals>
                                    <goal>aggregate-add-third-party</goal>
                                </goals>
                                <configuration>
                                    <outputDirectory>${root.basedir}</outputDirectory>
                                    <thirdPartyFilename>LICENSES_THIRD_PARTY</thirdPartyFilename>
                                    <excludedGroups>org\.dspace</excludedGroups>
                                    <!-- Use the template which groups all dependencies by their License type (easier to read!). -->
                                    <!-- SEE: https://fisheye.codehaus.org/browse/mojo/trunk/mojo/license-maven-plugin/src/main/resources/org/codehaus/mojo/license -->
                                    <fileTemplate>src/main/license/third-party-file-groupByLicense.ftl</fileTemplate>
                                    <!-- License names that should all be merged into the *first* listed name -->
                                    <licenseMerges>
                                        <licenseMerge>Apache Software License, Version 2.0|Apache Software License, version 2.0|The Apache Software License, Version 2.0|Apache License Version 2.0|Apache License, Version 2.0|Apache Public License 2.0|Apache License 2.0|Apache Software License - Version 2.0|Apache 2.0 License|Apache 2.0 license|Apache License V2.0|Apache 2|Apache License|Apache|ASF 2.0|Apache 2.0|Apache License v2|Apache License v2.0|Apache License, 2.0|Apache License, version 2.0|Apache-2.0|The Apache License, Version 2.0</licenseMerge>
                                        <!-- Ant-contrib is an Apache License -->
                                        <licenseMerge>Apache Software License, Version 2.0|http://ant-contrib.sourceforge.net/tasks/LICENSE.txt</licenseMerge>
                                        <!-- XML Commons claims these licenses, but it's really Apache License: https://xerces.apache.org/xml-commons/licenses.html -->
                                        <licenseMerge>Apache Software License, Version 2.0|The SAX License|The W3C License</licenseMerge>
                                        <!-- JDOM uses this license, but it's essentially just Apache -->
                                        <licenseMerge>Apache Software License, Version 2.0|Similar to Apache License but with the acknowledgment clause removed</licenseMerge>
                                        <licenseMerge>BSD License|The BSD License|BSD licence|BSD license|BSD|BSD-style license|New BSD License|New BSD license|Revised BSD License|BSD 2-Clause license|3-Clause BSD License|BSD 2-Clause|BSD 3-clause New License|BSD Licence 3|BSD-2-Clause|BSD-3-Clause|Modified BSD|The New BSD License</licenseMerge>
                                        <!-- DSpace uses a BSD License -->
                                        <licenseMerge>BSD License|DSpace BSD License|DSpace Sourcecode License</licenseMerge>
                                        <!-- Coverity uses modified BSD: https://github.com/coverity/coverity-security-library -->
                                        <licenseMerge>BSD License|BSD style modified by Coverity</licenseMerge>
                                        <!-- Jaxen claims this license, but it's really BSD: http://jaxen.codehaus.org/license.html -->
                                        <licenseMerge>BSD License|http://jaxen.codehaus.org/license.html</licenseMerge>
                                        <!-- Java Advanced Imaging Image I/O Tools API core is just a BSD: https://github.com/jai-imageio/jai-imageio-core/blob/master/LICENSE.txt -->
                                        <licenseMerge>BSD License|BSD 3-clause License w/nuclear disclaimer</licenseMerge>
                                        <licenseMerge>Common Development and Distribution License (CDDL)|Common Development and Distribution License (CDDL) v1.0|COMMON DEVELOPMENT AND DISTRIBUTION LICENSE (CDDL) Version 1.0|Common Development and Distribution License|CDDL, v1.0|CDDL 1.0 license|CDDL 1.0|CDDL 1.1|CDDL|Dual license consisting of the CDDL v1.1 and GPL v2</licenseMerge>
                                        <!-- Jersey / Java Servlet API claims this license, but is actually CDDL 1.0: http://servlet-spec.java.net -->
                                        <licenseMerge>Common Development and Distribution License (CDDL)|CDDL + GPLv2 with classpath exception</licenseMerge>
                                        <!-- Jersey claims this license, but it is dual licensed with CDDL 1.1 being one: https://jersey.java.net/license.html -->
                                        <licenseMerge>Common Development and Distribution License (CDDL)|CDDL+GPL License</licenseMerge>
                                        <!-- JavaMail claims this license, but it is dual licensed with CDDL being one: https://java.net/projects/javamail/pages/License -->
                                        <licenseMerge>Common Development and Distribution License (CDDL)|GPLv2+CE|CDDL/GPLv2+CE</licenseMerge>
                                        <!-- JAXB claims this license, but it is dual licensed with CDDL being one: https://jaxb.java.net/ -->
                                        <licenseMerge>Common Development and Distribution License (CDDL)|GPL2 w/ CPE</licenseMerge>
                                        <!-- JBoss Transaction API claims this license, but it is dual licensed with CDDL being one: https://github.com/jboss/jboss-transaction-api_spec -->
                                        <licenseMerge>Common Development and Distribution License (CDDL)|GNU General Public License, Version 2 with the Classpath Exception</licenseMerge>
                                        <licenseMerge>Eclipse Distribution License, Version 1.0|Eclipse Distribution License (EDL), Version 1.0|Eclipse Distribution License - v 1.0|Eclipse Distribution License v. 1.0|EDL 1.0</licenseMerge>
                                        <licenseMerge>Eclipse Public License|Eclipse Public License - Version 1.0|Eclipse Public License - v 1.0|EPL 1.0 license|Eclipse Public License (EPL), Version 1.0|Eclipse Public License 1.0|Eclipse Public License v1.0|Eclipse Public License, Version 1.0|EPL 2.0</licenseMerge>
                                        <!-- JUnit claims this license but is actually Eclipse Public License: http://junit.org/license.html -->
                                        <licenseMerge>Eclipse Public License|Common Public License Version 1.0</licenseMerge>
                                        <!-- Jersey is dual licensed as EPL but lists its main license as GPL: https://github.com/eclipse-ee4j/jersey#licensing-and-governance -->
                                        <licenseMerge>Eclipse Public License|The GNU General Public License (GPL), Version 2, With Classpath Exception</licenseMerge>
                                        <licenseMerge>GNU Lesser General Public License (LGPL)|The GNU Lesser General Public License, Version 2.1|GNU Lesser General Public License (LGPL), Version 2.1|GNU LESSER GENERAL PUBLIC LICENSE, Version 2.1|GNU Lesser General Public License, version 2.1|GNU LESSER GENERAL PUBLIC LICENSE|GNU Lesser General Public License|GNU Lesser Public License|GNU Lesser General Public License, Version 2.1|Lesser General Public License (LGPL) v 2.1|LGPL 2.1|LGPL 2.1 license|LGPL 3.0 license|LGPL, v2.1 or later|LGPL|LGPL, version 2.1|lgpl|Lesser General Public License, version 3 or greater</licenseMerge>
                                        <!-- Hibernate ORM claims this license, but it's really regular LGPL: https://hibernate.org/community/license/ -->
                                        <licenseMerge>GNU Lesser General Public License (LGPL)|GNU Library General Public License v2.1 or later</licenseMerge>
                                        <licenseMerge>MIT License|The MIT License|MIT LICENSE|MIT|MIT license|MIT License (MIT)</licenseMerge>
                                        <!-- BouncyCastle uses an MIT-style license: https://www.bouncycastle.org/licence.html -->
                                        <licenseMerge>MIT License|Bouncy Castle Licence</licenseMerge>
                                        <!-- netCDF tools uses an MIT-style license -->
                                        <licenseMerge>MIT License|(MIT-style) netCDF C library license</licenseMerge>
                                        <licenseMerge>Mozilla Public License|Mozilla Public License version 1.1|Mozilla Public License 1.1 (MPL 1.1)|MPL 1.1|Mozilla Public License Version 2.0|Mozilla Public License, Version 2.0</licenseMerge>
                                        <!-- H2 Database claims this license, but for our purposes it's MPL: http://www.h2database.com -->
                                        <licenseMerge>Mozilla Public License|MPL 2.0, and EPL 1.0</licenseMerge>
                                        <!-- "concurrent.concurrent" claims this license, but is actually Public Domain: http://mvnrepository.com/artifact/concurrent/concurrent/ -->
                                        <licenseMerge>Public Domain|Public domain, Sun Microsoystems</licenseMerge>
                                        <!-- WTFPL is essentially Public Domain: http://www.wtfpl.net/ ;) -->
                                        <licenseMerge>Public Domain|WTFPL</licenseMerge>
                                    </licenseMerges>
                                    <!-- For Licenses which are "Unknown" by Maven, load them from a properties file -->
                                    <useMissingFile>true</useMissingFile>
                                    <missingFile>src/main/license/LICENSES_THIRD_PARTY.properties</missingFile>
                                </configuration>
                            </execution>
                        </executions>
                    </plugin>
                </plugins>
            </build>
        </profile>

        <!--
           These profiles activate the inclusion of various modules into
           the DSpace Build process. They activate automatically if the
           source module is in the local file system, correctly located
           relative to this file.
        -->

        <!--
           Builds DSpace "Assembly & Configuration" project
        -->
        <profile>
            <id>dspace</id>
            <activation>
                <file>
                    <exists>dspace/pom.xml</exists>
                </file>
            </activation>
            <modules>
                <module>dspace</module>
            </modules>
        </profile>

        <!--
           Builds central API for DSpace
        -->
        <profile>
            <id>dspace-api</id>
            <activation>
                <file>
                    <exists>dspace-api/pom.xml</exists>
                </file>
            </activation>
            <modules>
                <module>dspace-api</module>
            </modules>
        </profile>

        <!--
           Builds Services for DSpace
        -->
        <profile>
            <id>dspace-services</id>
            <activation>
                <file>
                    <exists>dspace-services/pom.xml</exists>
                </file>
            </activation>
            <modules>
                <module>dspace-services</module>
            </modules>
        </profile>

        <!--
           Builds XOAI Gateway extension for DSpace
        -->
        <profile>
            <id>dspace-oai</id>
            <activation>
                <file>
                    <exists>dspace-oai/pom.xml</exists>
                </file>
            </activation>
            <modules>
                <module>dspace-oai</module>
            </modules>
        </profile>

        <!--
             Builds RDF API and Data Provider extension for DSpace
        -->
        <profile>
            <id>dspace-rdf</id>
            <activation>
                <file>
                    <exists>dspace-rdf/pom.xml</exists>
                </file>
            </activation>
            <modules>
                <module>dspace-rdf</module>
            </modules>
        </profile>

        <!--
            Builds IIIF extension for DSpace
        -->
        <profile>
            <id>dspace-iiif</id>
            <activation>
                <file>
                    <exists>dspace-iiif/pom.xml</exists>
                </file>
            </activation>
            <modules>
                <module>dspace-iiif</module>
            </modules>
        </profile>

       <!-- REST Jersey (Deprecated REST API from DSpace 6.x or below) -->
       <!-- As this module is deprecated, it only builds if you activate it via -Pdspace-rest -->
       <profile>
           <id>dspace-rest</id>
           <activation>
               <activeByDefault>false</activeByDefault>
               <!-- Enable if we are doing a release (-Drelease), to tag/release this optional module -->
               <property>
                   <name>release</name>
               </property>
           </activation>
           <modules>
               <module>dspace-rest</module>
           </modules>
           <dependencyManagement>
               <dependencies>
                   <dependency>
                       <groupId>org.dspace</groupId>
                       <artifactId>dspace-rest</artifactId>
                       <version>7.2.1</version>
                       <type>jar</type>
                       <classifier>classes</classifier>
                   </dependency>
                   <dependency>
                       <groupId>org.dspace</groupId>
                       <artifactId>dspace-rest</artifactId>
                       <version>7.2.1</version>
                       <type>war</type>
                   </dependency>
               </dependencies>
           </dependencyManagement>
       </profile>


        <!--
           Builds SWORD extension for DSpace
        -->
        <profile>
            <id>dspace-sword</id>
            <activation>
                <activeByDefault>false</activeByDefault>
            </activation>
            <modules>
                <module>dspace-sword</module>
            </modules>
        </profile>


        <!--
<<<<<<< HEAD
          SKIP Building SOLR WAR for DSpace
        <profile>
            <id>dspace-solr</id>
            <activation>
                <file>
                    <exists>dspace-solr/pom.xml</exists>
                </file>
            </activation>
            <modules>
                <module>dspace-solr</module>
            </modules>
        </profile>
        -->

        <!--
           Builds SWORDv2 WAR for DSpace
=======
           Builds SWORDv2 extension for DSpace
>>>>>>> e8b92088
        -->
        <profile>
            <id>dspace-swordv2</id>
            <activation>
                <file>
                    <exists>dspace-swordv2/pom.xml</exists>
                </file>
            </activation>
            <modules>
                <module>dspace-swordv2</module>
            </modules>
        </profile>

        <!--
<<<<<<< HEAD
           Builds XMLUI Mirage2 WAR for DSpace
        -->
        <profile>
            <id>dspace-xmlui-mirage2</id>
            <activation>
                <file>
                    <exists>dspace-xmlui-mirage2/pom.xml</exists>
                </file>
            </activation>
            <modules>
                <module>dspace-xmlui-mirage2</module>
            </modules>
        </profile>

        <!--
           Builds XMLUI WAR for DSpace
        -->
        <profile>
            <id>dspace-xmlui</id>
=======
           Builds Server API webapp for DSpace
        -->
		<profile>
            <id>dspace-server-webapp</id>
>>>>>>> e8b92088
            <activation>
                <file>
                    <exists>dspace-server-webapp/pom.xml</exists>
                </file>
            </activation>
            <modules>
                <module>dspace-server-webapp</module>
            </modules>
        </profile>

        <!--
         The 'release' profile is used by the 'maven-release-plugin' (see above)
         to actually perform a DSpace software release to Maven central.
         This profile contains settings which are ONLY enabled when performing
         a DSpace release. See also https://wiki.duraspace.org/display/DSPACE/Release+Procedure
         NOTE: You MUST trigger this profile by running "-Drelease"
         (as that flag also triggers other modules to be enabled/disabled as necessary for release)
        -->
        <profile>
            <id>release</id>
            <activation>
                <activeByDefault>false</activeByDefault>
                <!-- Enable this profile if we are doing a release (-Drelease) -->
                <property>
                    <name>release</name>
                </property>
            </activation>
            <build>
                <plugins>
                    <!-- Configure Nexus plugin for new releases via Sonatype.
                         See: http://central.sonatype.org/pages/apache-maven.html -->
                    <plugin>
                        <groupId>org.sonatype.plugins</groupId>
                        <artifactId>nexus-staging-maven-plugin</artifactId>
                        <extensions>true</extensions>
                        <configuration>
                            <!-- In your settings.xml, your username/password
                                 MUST be specified for server 'ossrh' -->
                            <serverId>ossrh</serverId>
                            <nexusUrl>https://oss.sonatype.org/</nexusUrl>
                            <!-- Disable autoclose of repository after upload, as this sometimes times out -->
                            <skipStagingRepositoryClose>true</skipStagingRepositoryClose>
                            <!-- Require manual verification / release to Maven Central -->
                            <autoReleaseAfterClose>false</autoReleaseAfterClose>
                            <!-- Increase Staging timeout to 10mins -->
                            <stagingProgressTimeoutMinutes>10</stagingProgressTimeoutMinutes>
                        </configuration>
                    </plugin>
                    <!-- For new releases, generate Source JAR files -->
                    <plugin>
                        <groupId>org.apache.maven.plugins</groupId>
                        <artifactId>maven-source-plugin</artifactId>
                        <executions>
                            <execution>
                                <id>attach-sources</id>
                                <goals>
                                    <goal>jar-no-fork</goal>
                                </goals>
                            </execution>
                        </executions>
                    </plugin>
                    <!-- For new releases, generate JavaDocs for each module -->
                    <plugin>
                        <groupId>org.apache.maven.plugins</groupId>
                        <artifactId>maven-javadoc-plugin</artifactId>
                        <executions>
                            <execution>
                                <id>attach-javadocs</id>
                                <goals>
                                    <goal>jar</goal>
                                </goals>
                            </execution>
                        </executions>
                    </plugin>
                    <!-- Sign any new releases via GPG.
                         NOTE: you may optionall specify the "gpg.passphrase" in your settings.xml -->
                    <plugin>
                        <groupId>org.apache.maven.plugins</groupId>
                        <artifactId>maven-gpg-plugin</artifactId>
                        <executions>
                            <execution>
                                <id>sign-artifacts</id>
                                <phase>verify</phase>
                                <goals>
                                    <goal>sign</goal>
                                </goals>
                            </execution>
                        </executions>
                    </plugin>
                </plugins>
            </build>
        </profile>
    </profiles>

    <!--
      Dependency management provides a means to control which
      versions of dependency jars are used for compilation
      and packaging into the distribution.  Rather than placing
      a version in your dependencies, look here first to see if
      its already strongly defined in dspace-parent and dspace-api.
    -->
    <dependencyManagement>
        <dependencies>
            <!-- DSpace core and endorsed Addons -->
            <dependency>
                <groupId>org.dspace</groupId>
                <artifactId>dspace-api</artifactId>
<<<<<<< HEAD
                <version>6.3-drum-8-SNAPSHOT</version>
=======
                <version>7.2.1</version>
            </dependency>
            <dependency>
                <groupId>org.dspace</groupId>
                <artifactId>dspace-api</artifactId>
                <type>test-jar</type>
                <version>7.2.1</version>
                <scope>test</scope>
>>>>>>> e8b92088
            </dependency>
            <dependency>
                <groupId>org.dspace.modules</groupId>
                <artifactId>additions</artifactId>
<<<<<<< HEAD
                <version>6.3-drum-8-SNAPSHOT</version>
=======
                <version>7.2.1</version>
>>>>>>> e8b92088
            </dependency>

            <dependency>
                <groupId>org.dspace</groupId>
                <artifactId>dspace-sword</artifactId>
<<<<<<< HEAD
                <version>6.3-drum-8-SNAPSHOT</version>
                <type>jar</type>
                <classifier>classes</classifier>
            </dependency>
            <dependency>
                <groupId>org.dspace</groupId>
                <artifactId>dspace-sword</artifactId>
                <version>6.3-drum-8-SNAPSHOT</version>
                <type>war</type>
=======
                <version>7.2.1</version>
>>>>>>> e8b92088
            </dependency>
            <dependency>
                <groupId>org.dspace</groupId>
                <artifactId>dspace-swordv2</artifactId>
<<<<<<< HEAD
                <version>6.3-drum-8-SNAPSHOT</version>
                <type>jar</type>
                <classifier>classes</classifier>
            </dependency>
            <dependency>
                <groupId>org.dspace</groupId>
                <artifactId>dspace-swordv2</artifactId>
                <version>6.3-drum-8-SNAPSHOT</version>
                <type>war</type>
            </dependency>
            <dependency>
                <groupId>org.dspace</groupId>
                <artifactId>dspace-jspui</artifactId>
                <version>6.3-drum-8-SNAPSHOT</version>
                <type>jar</type>
                <classifier>classes</classifier>
            </dependency>
            <dependency>
                <groupId>org.dspace</groupId>
                <artifactId>dspace-jspui</artifactId>
                <version>6.3-drum-8-SNAPSHOT</version>
                <type>war</type>
            </dependency>
            <dependency>
                <groupId>org.dspace</groupId>
                <artifactId>dspace-oai</artifactId>
                <version>6.3-drum-8-SNAPSHOT</version>
                <type>jar</type>
                <classifier>classes</classifier>
            </dependency>
            <dependency>
                <groupId>org.dspace</groupId>
                <artifactId>dspace-oai</artifactId>
                <version>6.3-drum-8-SNAPSHOT</version>
                <type>war</type>
            </dependency>
            <dependency>
                <groupId>org.dspace</groupId>
                <artifactId>dspace-xmlui</artifactId>
                <version>6.3-drum-8-SNAPSHOT</version>
=======
                <version>7.2.1</version>
            </dependency>
            <dependency>
                <groupId>org.dspace</groupId>
                <artifactId>dspace-oai</artifactId>
                <version>7.2.1</version>
            </dependency>
            <dependency>
                <groupId>org.dspace</groupId>
                <artifactId>dspace-services</artifactId>
                <version>7.2.1</version>
            </dependency>
            <dependency>
                <groupId>org.dspace</groupId>
                <artifactId>dspace-server-webapp</artifactId>
                <type>test-jar</type>
                <version>7.2.1</version>
                <scope>test</scope>
            </dependency>
            <dependency>
                <groupId>org.dspace</groupId>
                <artifactId>dspace-rdf</artifactId>
                <version>7.2.1</version>
            </dependency>
            <dependency>
                <groupId>org.dspace</groupId>
                <artifactId>dspace-iiif</artifactId>
                <version>7.2.1</version>
            </dependency>
            <dependency>
                <groupId>org.dspace</groupId>
                <artifactId>dspace-server-webapp</artifactId>
                <version>7.2.1</version>
>>>>>>> e8b92088
                <type>jar</type>
                <classifier>classes</classifier>
            </dependency>
            <dependency>
                <groupId>org.dspace</groupId>
<<<<<<< HEAD
                <artifactId>dspace-xmlui</artifactId>
                <version>6.3-drum-8-SNAPSHOT</version>
=======
                <artifactId>dspace-server-webapp</artifactId>
                <version>7.2.1</version>
>>>>>>> e8b92088
                <type>war</type>
            </dependency>
            <!-- DSpace API Localization Packages -->
            <dependency>
                <groupId>org.dspace</groupId>
<<<<<<< HEAD
                <artifactId>dspace-services</artifactId>
                <version>6.3-drum-8-SNAPSHOT</version>
            </dependency>
            <dependency>
                <groupId>org.dspace</groupId>
                <artifactId>dspace-rdf</artifactId>
                <version>6.3-drum-8-SNAPSHOT</version>
                <type>war</type>
=======
                <artifactId>dspace-api-lang</artifactId>
                <version>[7.0.0,8.0.0)</version>
>>>>>>> e8b92088
            </dependency>

            <!-- DSpace third Party Dependencies -->

            <dependency>
<<<<<<< HEAD
                <groupId>org.dspace</groupId>
                <artifactId>dspace-rest</artifactId>
                <version>6.3-drum-8-SNAPSHOT</version>
                <type>jar</type>
                <classifier>classes</classifier>
=======
                <groupId>org.postgresql</groupId>
                <artifactId>postgresql</artifactId>
                <version>${postgresql.driver.version}</version>
>>>>>>> e8b92088
            </dependency>

            <!-- Solr introduces multiple versions of zookeeper. So,
                 we specify the version we want -->
            <dependency>
<<<<<<< HEAD
                <groupId>org.dspace</groupId>
                <artifactId>dspace-rest</artifactId>
                <version>6.3-drum-8-SNAPSHOT</version>
                <type>war</type>
            </dependency>
            <dependency>
                <groupId>org.dspace</groupId>
                <artifactId>dspace-solr</artifactId>
                <version>6.3-drum-8-SNAPSHOT</version>
                <type>jar</type>
                <classifier>classes</classifier>
=======
                <groupId>org.apache.zookeeper</groupId>
                <artifactId>zookeeper</artifactId>
                <version>3.4.14</version>
>>>>>>> e8b92088
            </dependency>

            <!-- solr-cell and axiom-api disagree on versions -->
            <dependency>
<<<<<<< HEAD
                <groupId>org.dspace</groupId>
                <artifactId>dspace-solr</artifactId>
                <version>6.3-drum-8-SNAPSHOT</version>
                <type>war</type>
                <classifier>skinny</classifier>
=======
                <groupId>org.apache.james</groupId>
                <artifactId>apache-mime4j-core</artifactId>
                <version>0.8.3</version>
>>>>>>> e8b92088
            </dependency>

            <!-- solr-core, solr-cell disagree with nimbus-jose-jwt -->
            <dependency>
                <groupId>org.ow2.asm</groupId>
                <artifactId>asm</artifactId>
                <version>8.0.1</version>
            </dependency>

            <dependency>
                <groupId>org.hibernate</groupId>
                <artifactId>hibernate-core</artifactId>
                <version>${hibernate.version}</version>
            </dependency>

            <dependency>
                <groupId>org.hibernate</groupId>
                <artifactId>hibernate-jpamodelgen</artifactId>
                <version>${hibernate.version}</version>
            </dependency>

            <dependency>
                <groupId>org.hibernate</groupId>
                <artifactId>hibernate-ehcache</artifactId>
                <version>${hibernate.version}</version>
            </dependency>

            <dependency>
                <groupId>org.hibernate</groupId>
                <artifactId>hibernate-validator</artifactId>
                <!-- This artifact doesn't track the main Hibernate version. -->
                <version>${hibernate-validator.version}</version>
            </dependency>

            <dependency>
                <groupId>org.springframework</groupId>
                <artifactId>spring-orm</artifactId>
                <version>${spring.version}</version>
            </dependency>
            <dependency>
                <groupId>org.swordapp</groupId>
                <artifactId>sword-common</artifactId>
                <version>1.1</version>
            </dependency>
            <!-- Explicitly Specify Latest Version of Spring -->
            <dependency>
                <artifactId>spring-core</artifactId>
                <groupId>org.springframework</groupId>
                <version>${spring.version}</version>
            </dependency>

            <dependency>
                <artifactId>spring-beans</artifactId>
                <groupId>org.springframework</groupId>
                <version>${spring.version}</version>
            </dependency>

            <dependency>
                <artifactId>spring-aop</artifactId>
                <groupId>org.springframework</groupId>
                <version>${spring.version}</version>
            </dependency>

            <dependency>
                <artifactId>spring-context</artifactId>
                <groupId>org.springframework</groupId>
                <version>${spring.version}</version>
            </dependency>

            <dependency>
                <artifactId>spring-tx</artifactId>
                <groupId>org.springframework</groupId>
                <version>${spring.version}</version>
            </dependency>

            <dependency>
		    <artifactId>spring-jdbc</artifactId>
                <groupId>org.springframework</groupId>
                <version>${spring.version}</version>
            </dependency>

            <dependency>
                <artifactId>spring-web</artifactId>
                <groupId>org.springframework</groupId>
                <version>${spring.version}</version>
            </dependency>

            <dependency>
                <artifactId>spring-webmvc</artifactId>
                <groupId>org.springframework</groupId>
                <version>${spring.version}</version>
            </dependency>

            <dependency>
                <groupId>org.springframework</groupId>
                <artifactId>spring-expression</artifactId>
                <version>${spring.version}</version>
            </dependency>

            <dependency>
                <groupId>org.springframework</groupId>
                <artifactId>spring-context-support</artifactId>
                <version>${spring.version}</version>
            </dependency>

            <dependency>
                <groupId>org.springframework</groupId>
                <artifactId>spring-test</artifactId>
                <version>${spring.version}</version>
                <scope>test</scope>
            </dependency>

            <dependency>
                <groupId>org.springframework.boot</groupId>
                <artifactId>spring-boot-starter-test</artifactId>
                <version>${spring-boot.version}</version>
                <scope>test</scope>
                <exclusions>
                    <!-- We are still using JUnit 4, while Spring Boot defaults to JUnit 5 -->
                    <exclusion>
                        <groupId>org.junit.jupiter</groupId>
                        <artifactId>junit-jupiter</artifactId>
                    </exclusion>
                    <exclusion>
                        <groupId>org.junit.vintage</groupId>
                        <artifactId>junit-vintage-engine</artifactId>
                    </exclusion>
                    <!-- We use a later version of Mockito -->
                    <exclusion>
                        <groupId>org.mockito</groupId>
                        <artifactId>mockito-junit-jupiter</artifactId>
                    </exclusion>
                    <exclusion>
                        <groupId>org.mockito</groupId>
                        <artifactId>mockito-core</artifactId>
                    </exclusion>
                </exclusions>
            </dependency>

            <dependency>
                <groupId>org.apache.solr</groupId>
                <artifactId>solr-cell</artifactId>
                <version>${solr.client.version}</version>
            </dependency>
            <dependency>
                <groupId>org.apache.lucene</groupId>
                <artifactId>lucene-core</artifactId>
                <version>${solr.client.version}</version>
            </dependency>
            <!-- Used for full-text indexing with Solr. Should be synced with version of Tika in solr-cell -->
            <dependency>
                <groupId>org.apache.tika</groupId>
                <artifactId>tika-parsers</artifactId>
                <version>1.24.1</version>
                <!-- Exclude a few tika-parsers dependencies that we already use, with slightly different versions -->
                <exclusions>
                    <exclusion>
                        <groupId>com.google.protobuf</groupId>
                        <artifactId>protobuf-java</artifactId>
                    </exclusion>
                    <exclusion>
                        <groupId>net.sf.ehcache</groupId>
                        <artifactId>ehcache-core</artifactId>
                    </exclusion>
                    <exclusion>
                        <groupId>jakarta.ws.rs</groupId>
                        <artifactId>jakarta.ws.rs-api</artifactId>
                    </exclusion>
                    <exclusion>
                        <groupId>javax.xml.soap</groupId>
                        <artifactId>javax.xml.soap-api</artifactId>
                    </exclusion>
                    <exclusion>
                        <groupId>org.jvnet.staxex</groupId>
                        <artifactId>stax-ex</artifactId>
                    </exclusion>
                </exclusions>
            </dependency>
            <!-- Reminder: Keep icu4j (in Parent POM) synced with version used by lucene-analyzers-icu below,
             otherwise ICUFoldingFilterFactory may throw errors in tests.  -->
            <dependency>
                <groupId>org.apache.lucene</groupId>
                <artifactId>lucene-analyzers-icu</artifactId>
                <version>${solr.client.version}</version>
                <scope>test</scope>
            </dependency>
            <dependency>
                <groupId>org.apache.lucene</groupId>
                <artifactId>lucene-analyzers-smartcn</artifactId>
                <version>${solr.client.version}</version>
                <scope>test</scope>
            </dependency>
            <dependency>
                <groupId>org.apache.lucene</groupId>
                <artifactId>lucene-analyzers-stempel</artifactId>
                <version>${solr.client.version}</version>
                <scope>test</scope>
            </dependency>


            <dependency>
                <groupId>org.apache.ant</groupId>
                <artifactId>ant</artifactId>
<<<<<<< HEAD
                <version>1.9.1</version>
=======
                <version>1.10.11</version>
>>>>>>> e8b92088
            </dependency>
            <dependency>
                <groupId>org.apache.jena</groupId>
                <artifactId>apache-jena-libs</artifactId>
                <type>pom</type>
                <version>${jena.version}</version>
                <exclusions>
                    <exclusion>
                        <groupId>org.slf4j</groupId>
                        <artifactId>slf4j-log4j12</artifactId>
                    </exclusion>
                    <!-- Newer version brought in by solr-cell -->
                    <exclusion>
                        <groupId>org.apache.commons</groupId>
                        <artifactId>commons-csv</artifactId>
                    </exclusion>
                </exclusions>
            </dependency>
            <dependency>
                <groupId>net.handle</groupId>
                <artifactId>handle</artifactId>
                <version>9.3.0</version>
            </dependency>
            <!-- Required to run Handle Server -->
            <dependency>
                <groupId>net.cnri</groupId>
                <artifactId>cnri-servlet-container</artifactId>
                <version>3.0.0</version>
                <exclusions>
                    <!-- A later version of Jetty is pulled in below -->
                    <exclusion>
                        <groupId>org.eclipse.jetty</groupId>
                        <artifactId>jetty-http</artifactId>
                    </exclusion>
                    <exclusion>
                        <groupId>org.eclipse.jetty</groupId>
                        <artifactId>jetty-io</artifactId>
                    </exclusion>
                    <exclusion>
                        <groupId>org.eclipse.jetty</groupId>
                        <artifactId>jetty-util</artifactId>
                    </exclusion>
                </exclusions>
            </dependency>
            <!-- Jetty is needed to run Handle Server (and tests in some modules) -->
            <dependency>
                <groupId>org.eclipse.jetty</groupId>
                <artifactId>jetty-server</artifactId>
                <version>${jetty.version}</version>
            </dependency>
            <dependency>
                <groupId>org.dspace</groupId>
                <artifactId>mets</artifactId>
                <version>1.5.2</version>
            </dependency>

            <!-- Required by Commons Configuration -->
            <dependency>
                <groupId>commons-beanutils</groupId>
                <artifactId>commons-beanutils</artifactId>
                <version>1.9.4</version>
            </dependency>
            <dependency>
                <groupId>commons-cli</groupId>
                <artifactId>commons-cli</artifactId>
                <version>1.4</version>
            </dependency>
            <dependency>
                <groupId>commons-codec</groupId>
                <artifactId>commons-codec</artifactId>
                <version>1.10</version>
            </dependency>
            <dependency>
                <groupId>org.apache.commons</groupId>
                <artifactId>commons-collections4</artifactId>
                <version>4.1</version>
            </dependency>
            <!-- commons-collections v3 is still required by commons-beanutils,
                 which is required by commons-configuration. Once those are
                 upgraded, we should remove this dependency -->
            <dependency>
                <groupId>commons-collections</groupId>
                <artifactId>commons-collections</artifactId>
                <version>3.2.2</version>
            </dependency>
            <dependency>
                <groupId>org.apache.commons</groupId>
                <artifactId>commons-configuration2</artifactId>
                <version>2.7</version>
            </dependency>
            <dependency>
                <groupId>org.apache.commons</groupId>
                <artifactId>commons-dbcp2</artifactId>
                <version>2.8.0</version>
            </dependency>
            <dependency>
                <groupId>commons-fileupload</groupId>
                <artifactId>commons-fileupload</artifactId>
                <version>1.3.3</version>
            </dependency>
            <dependency>
                <groupId>commons-io</groupId>
                <artifactId>commons-io</artifactId>
                <version>2.7</version>
            </dependency>
            <dependency>
                <groupId>org.apache.commons</groupId>
                <artifactId>commons-lang3</artifactId>
                <version>3.7</version>
            </dependency>
            <!-- NOTE: We don't use commons-logging directly, but many dependencies rely on it.
                 So, we specify the version to use to avoid dependency convergence issues. -->
            <dependency>
                <groupId>commons-logging</groupId>
                <artifactId>commons-logging</artifactId>
                <version>1.2</version>
            </dependency>
            <dependency>
                <groupId>org.apache.commons</groupId>
                <artifactId>commons-pool2</artifactId>
                <version>2.9.0</version>
            </dependency>
            <dependency>
                <groupId>commons-validator</groupId>
                <artifactId>commons-validator</artifactId>
                <version>1.5.0</version>
            </dependency>
            <dependency>
                <groupId>joda-time</groupId>
                <artifactId>joda-time</artifactId>
                <version>2.9.2</version>
            </dependency>
            <dependency>
                <groupId>com.sun.mail</groupId>
                <artifactId>javax.mail</artifactId>
                <version>1.6.2</version>
            </dependency>
            <dependency>
                <groupId>javax.servlet</groupId>
                <artifactId>javax.servlet-api</artifactId>
                <version>3.1.0</version>
            </dependency>

            <dependency>
                <groupId>jaxen</groupId>
                <artifactId>jaxen</artifactId>
                <version>1.1.6</version>
                <exclusions>
                    <exclusion>
                        <artifactId>xom</artifactId>
                        <groupId>xom</groupId>
                    </exclusion>
                </exclusions>
            </dependency>
            <dependency>
                <groupId>org.jdom</groupId>
                <artifactId>jdom</artifactId>
                <version>1.1.3</version>
            </dependency>

            <dependency>
                <groupId>org.apache.logging.log4j</groupId>
                <artifactId>log4j-api</artifactId>
                <version>${log4j.version}</version>
            </dependency>
            <dependency>
                <groupId>org.apache.logging.log4j</groupId>
                <artifactId>log4j-1.2-api</artifactId>
                <version>${log4j.version}</version>
            </dependency>
            <dependency>
                <groupId>org.apache.logging.log4j</groupId>
                <artifactId>log4j-core</artifactId>
                <version>${log4j.version}</version>
            </dependency>
            <dependency>
                <groupId>org.apache.logging.log4j</groupId>
                <artifactId>log4j-web</artifactId>
                <version>${log4j.version}</version>
            </dependency>
            <dependency>
                <groupId>org.apache.logging.log4j</groupId>
                <artifactId>log4j-slf4j-impl</artifactId>
                <version>${log4j.version}</version>
            </dependency>
            <dependency>
                <groupId>org.apache.logging.log4j</groupId>
                <artifactId>log4j-jul</artifactId>
                <version>${log4j.version}</version>
            </dependency>
            <dependency>
                <groupId>org.slf4j</groupId>
                <artifactId>jul-to-slf4j</artifactId>
                <version>${slf4j.version}</version>
            </dependency>

            <dependency>
                <groupId>org.apache.pdfbox</groupId>
                <artifactId>pdfbox</artifactId>
                <version>${pdfbox-version}</version>
            </dependency>
            <dependency>
                <groupId>org.apache.pdfbox</groupId>
                <artifactId>fontbox</artifactId>
                <version>${pdfbox-version}</version>
            </dependency>
            <dependency>
                <groupId>org.apache.poi</groupId>
                <artifactId>poi</artifactId>
<<<<<<< HEAD
                <version>3.17</version>
=======
                <version>${poi-version}</version>
>>>>>>> e8b92088
            </dependency>
            <dependency>
                <groupId>org.apache.poi</groupId>
                <artifactId>poi-scratchpad</artifactId>
<<<<<<< HEAD
                <version>3.17</version>
=======
                <version>${poi-version}</version>
>>>>>>> e8b92088
            </dependency>
            <dependency>
                <groupId>org.apache.poi</groupId>
                <artifactId>poi-ooxml</artifactId>
<<<<<<< HEAD
                <version>3.17</version>
=======
                <version>${poi-version}</version>
                <exclusions>
                    <!-- Newer version brought in by solr-cell -->
                    <exclusion>
                        <groupId>com.github.virtuald</groupId>
                        <artifactId>curvesapi</artifactId>
                    </exclusion>
                </exclusions>
>>>>>>> e8b92088
            </dependency>
            <dependency>
                <groupId>org.apache.poi</groupId>
                <artifactId>poi-ooxml-schemas</artifactId>
                <version>${poi-version}</version>
                <exclusions>
                    <!-- Newer version pulled in below -->
                    <exclusion>
                        <groupId>org.apache.xmlbeans</groupId>
                        <artifactId>xmlbeans</artifactId>
                    </exclusion>
                </exclusions>
            </dependency>
            <dependency>
                <groupId>org.apache.xmlbeans</groupId>
                <artifactId>xmlbeans</artifactId>
                <version>3.1.0</version>
            </dependency>
            <dependency>
                <groupId>xalan</groupId>
                <artifactId>xalan</artifactId>
                <version>2.7.0</version>
            </dependency>
            <dependency>
                <groupId>xerces</groupId>
                <artifactId>xercesImpl</artifactId>
                <version>2.12.0</version>
            </dependency>
            <dependency>
                <groupId>xml-apis</groupId>
                <artifactId>xml-apis</artifactId>
                <version>1.4.01</version>
            </dependency>

            <!-- Keep icu4j synced with version used by lucene-analyzers-icu (Solr) -->
            <dependency>
                <groupId>com.ibm.icu</groupId>
                <artifactId>icu4j</artifactId>
                <version>62.1</version>
            </dependency>
            <dependency>
                <groupId>com.oracle</groupId>
                <artifactId>ojdbc6</artifactId>
                <version>11.2.0.4.0</version>
            </dependency>
            <dependency>
                <groupId>org.dspace</groupId>
                <artifactId>oclc-harvester2</artifactId>
                <version>0.1.12</version>
            </dependency>
            <dependency>
                <groupId>org.apache.httpcomponents</groupId>
                <artifactId>httpcore</artifactId>
                <version>4.4.4</version>
            </dependency>
            <dependency>
                <groupId>org.apache.httpcomponents</groupId>
                <artifactId>httpclient</artifactId>
                <version>4.5.13</version>
            </dependency>
            <dependency>
                <groupId>org.slf4j</groupId>
                <artifactId>jcl-over-slf4j</artifactId>
                <version>${slf4j.version}</version>
            </dependency>
            <dependency>
                <groupId>org.slf4j</groupId>
                <artifactId>slf4j-api</artifactId>
                <version>${slf4j.version}</version>
            </dependency>
            <dependency>
                <groupId>org.slf4j</groupId>
                <artifactId>slf4j-jdk14</artifactId>
                <version>${slf4j.version}</version>
            </dependency>
            <dependency>
                <groupId>org.slf4j</groupId>
                <artifactId>log4j-over-slf4j</artifactId>
                <version>${slf4j.version}</version>
            </dependency>
            <!-- http://errorprone.info : used to check for common/obvious code errors during compilation -->
            <dependency>
                <groupId>com.google.errorprone</groupId>
                <artifactId>error_prone_core</artifactId>
                <version>${errorprone.version}</version>
                <scope>compile</scope>
            </dependency>
            <!-- JUnit, Mockito and Hamcrest are used for Unit/Integration tests -->
            <dependency>
                <groupId>junit</groupId>
                <artifactId>junit</artifactId>
                <version>4.13.1</version>
                <scope>test</scope>
            </dependency>
            <dependency>
                <groupId>org.hamcrest</groupId>
                <artifactId>hamcrest-all</artifactId>
                <version>1.3</version>
                <scope>test</scope>
            </dependency>
            <dependency>
                <groupId>org.hamcrest</groupId>
                <artifactId>hamcrest-core</artifactId>
                <version>1.3</version>
                <scope>test</scope>
            </dependency>
            <dependency>
                <groupId>org.mockito</groupId>
                <artifactId>mockito-inline</artifactId>
                <version>3.12.4</version>
                <scope>test</scope>
            </dependency>
            <!-- H2 is an in-memory database used for Unit/Integration tests -->
            <dependency>
                <groupId>com.h2database</groupId>
                <artifactId>h2</artifactId>
                <version>1.4.187</version>
                <scope>test</scope>
            </dependency>
            <dependency>
                <groupId>com.google.code.gson</groupId>
                <artifactId>gson</artifactId>
                <version>2.8.6</version>
                <scope>compile</scope>
            </dependency>
            <!-- Google Analytics -->
            <dependency>
                <groupId>com.google.apis</groupId>
                <artifactId>google-api-services-analytics</artifactId>
                <version>v3-rev145-1.23.0</version>
            </dependency>
            <dependency>
                <groupId>com.google.api-client</groupId>
                <artifactId>google-api-client</artifactId>
                <version>1.23.0</version>
            </dependency>
            <dependency>
                <groupId>com.google.http-client</groupId>
                <artifactId>google-http-client</artifactId>
                <version>1.23.0</version>
            </dependency>
            <dependency>
                <groupId>com.google.http-client</groupId>
                <artifactId>google-http-client-jackson2</artifactId>
                <version>1.23.0</version>
                <exclusions>
                    <exclusion>
                        <artifactId>jackson-core</artifactId>
                        <groupId>com.fasterxml.jackson.core</groupId>
                    </exclusion>
                    <exclusion>
                        <artifactId>jackson-databind</artifactId>
                        <groupId>com.fasterxml.jackson.core</groupId>
                    </exclusion>
                </exclusions>
            </dependency>
            <dependency>
                <groupId>com.google.oauth-client</groupId>
                <artifactId>google-oauth-client</artifactId>
<<<<<<< HEAD
                <version>1.23.0</version>
=======
                <version>1.32.1</version>
>>>>>>> e8b92088
            </dependency>

            <!-- Findbugs annotations -->
            <dependency>
                <groupId>com.google.code.findbugs</groupId>
                <artifactId>jsr305</artifactId>
                <version>3.0.1</version>
                <scope>provided</scope>
            </dependency>
            <dependency>
                <groupId>com.google.code.findbugs</groupId>
                <artifactId>annotations</artifactId>
                <version>3.0.1u2</version>
                <scope>provided</scope>
            </dependency>
<<<<<<< HEAD
            <dependency>
                <groupId>org.mockito</groupId>
                <artifactId>mockito-core</artifactId>
                <version>1.10.19</version>
                <scope>test</scope>
            </dependency>
            <dependency>
                <groupId>com.fasterxml.jackson.core</groupId>
                <artifactId>jackson-core</artifactId>
=======

            <!-- Converge miscellaneous transitive dependencies. -->
            <dependency>
                <groupId>com.fasterxml</groupId>
                <artifactId>classmate</artifactId>
                <version>1.3.0</version>
            </dependency>
            <dependency>
                <groupId>com.fasterxml.jackson.core</groupId>
                <artifactId>jackson-annotations</artifactId>
>>>>>>> e8b92088
                <version>${jackson.version}</version>
            </dependency>
            <dependency>
                <groupId>com.fasterxml.jackson.core</groupId>
<<<<<<< HEAD
                <artifactId>jackson-databind</artifactId>
                <version>2.8.11.1</version> <!-- TODO sync. with jackson.version -->
            </dependency>
            <dependency>
                <groupId>com.fasterxml.jackson.core</groupId>
                <artifactId>jackson-annotations</artifactId>
                <version>${jackson.version}</version>
            </dependency>
=======
                <artifactId>jackson-core</artifactId>
                <version>${jackson.version}</version>
            </dependency>
            <dependency>
                <groupId>com.fasterxml.jackson.core</groupId>
                <artifactId>jackson-databind</artifactId>
                <version>${jackson.version}</version>
            </dependency>
            <dependency>
                <groupId>com.google.guava</groupId>
                <artifactId>guava</artifactId>
                <version>30.0-jre</version>
            </dependency>
            <dependency>
                <groupId>xom</groupId>
                <artifactId>xom</artifactId>
                <version>1.2.5</version>
            </dependency>
            <!-- JAXB API and implementation (no longer bundled as of Java 11) -->
            <dependency>
                <groupId>javax.xml.bind</groupId>
                <artifactId>jaxb-api</artifactId>
                <version>${jaxb-api.version}</version>
            </dependency>
            <dependency>
                <groupId>org.glassfish.jaxb</groupId>
                <artifactId>jaxb-runtime</artifactId>
                <version>${jaxb-runtime.version}</version>
                <scope>runtime</scope>
            </dependency>
            <dependency>
                <groupId>javax.annotation</groupId>
                <artifactId>javax.annotation-api</artifactId>
                <version>${javax-annotation.version}</version>
            </dependency>
            <!-- mockito-inline and hibernate-ehcache pull in different versions of byte-buddy. Specify which we want. -->
            <!-- TODO: We might be able to remove this after hibernate-ehcache is replaced by hibernate-jcache -->
            <dependency>
                <groupId>net.bytebuddy</groupId>
                <artifactId>byte-buddy</artifactId>
                <version>1.11.13</version>
            </dependency>
>>>>>>> e8b92088
        </dependencies>
    </dependencyManagement>

    <licenses>
        <license>
            <name>DSpace BSD License</name>
            <url>https://raw.github.com/DSpace/DSpace/main/LICENSE</url>
            <distribution>repo</distribution>
            <comments>
               A BSD 3-Clause license for the DSpace codebase.
            </comments>
        </license>
    </licenses>

    <issueManagement>
        <system>GitHub</system>
        <url>https://github.com/DSpace/DSpace/issues</url>
    </issueManagement>

    <mailingLists>
        <mailingList>
            <name>DSpace Technical Users List</name>
            <subscribe>
               https://groups.google.com/d/forum/dspace-tech
            </subscribe>
            <unsubscribe>
               https://groups.google.com/d/forum/dspace-tech
            </unsubscribe>
            <post>dspace-tech AT googlegroups.com</post>
            <archive>
               https://groups.google.com/d/forum/dspace-tech
            </archive>
        </mailingList>
        <mailingList>
            <name>DSpace Developers List</name>
            <subscribe>
               https://groups.google.com/d/forum/dspace-devel
            </subscribe>
            <unsubscribe>
               https://groups.google.com/d/forum/dspace-devel
            </unsubscribe>
            <post>dspace-devel AT googlegroups.com</post>
            <archive>
               https://groups.google.com/d/forum/dspace-devel
            </archive>
        </mailingList>
        <mailingList>
            <name>DSpace Community List</name>
            <subscribe>
               https://groups.google.com/d/forum/dspace-community
            </subscribe>
            <unsubscribe>
               https://groups.google.com/d/forum/dspace-community
            </unsubscribe>
            <post>dspace-community AT googlegroups.com</post>
            <archive>
               https://groups.google.com/d/forum/dspace-community
            </archive>
        </mailingList>
        <mailingList>
            <name>DSpace Commit Change-Log</name>
            <subscribe>
               https://groups.google.com/d/forum/dspace-changelog
            </subscribe>
            <unsubscribe>
               https://groups.google.com/d/forum/dspace-changelog
            </unsubscribe>
            <archive>
               https://groups.google.com/d/forum/dspace-changelog
            </archive>
        </mailingList>
    </mailingLists>

    <developers>
        <developer>
           <name>DSpace Committers</name>
           <email>dspace-devel@googlegroups.com</email>
           <url>https://wiki.lyrasis.org/display/DSPACE/DSpace+Committers</url>
           <roles>
             <role>committer</role>
           </roles>
        </developer>
    </developers>

    <contributors>
        <contributor>
           <name>DSpace Contributors</name>
           <email>dspace-tech@googlegroups.com</email>
           <url>https://wiki.lyrasis.org/display/DSPACE/DSpaceContributors</url>
           <roles>
             <role>developer</role>
           </roles>
        </contributor>
    </contributors>

    <!--
      Information about the SCM repository where source code exists.
    -->
    <scm>
        <connection>scm:git:git@github.com:DSpace/DSpace.git</connection>
        <developerConnection>scm:git:git@github.com:DSpace/DSpace.git</developerConnection>
        <url>git@github.com:DSpace/DSpace.git</url>
<<<<<<< HEAD
        <tag>dspace-6.3</tag>
=======
        <tag>dspace-7.2.1</tag>
>>>>>>> e8b92088
    </scm>


    <!-- Configure our release repositories to use Sonatype.
         See: http://central.sonatype.org/pages/apache-maven.html -->
    <distributionManagement>
        <snapshotRepository>
            <id>ossrh</id>
            <url>https://oss.sonatype.org/content/repositories/snapshots</url>
        </snapshotRepository>
        <repository>
            <id>ossrh</id>
            <url>https://oss.sonatype.org/service/local/staging/deploy/maven2/</url>
        </repository>
    </distributionManagement>

<<<<<<< HEAD
    <!-- Enable access to artifacts in Sonatype's snapshot repo for Snapshots ONLY -->
    <repositories>
        <repository>
          <id>maven-snapshots</id>
          <url>http://oss.sonatype.org/content/repositories/snapshots</url>
          <layout>default</layout>
            <releases>
              <enabled>false</enabled>
            </releases>
          <snapshots>
            <enabled>true</enabled>
          </snapshots>
        </repository>
    </repositories>

=======
    <repositories>
        <!-- Check Maven Central first (before other repos below) -->
        <repository>
            <id>maven-central</id>
            <url>https://repo.maven.apache.org/maven2</url>
        </repository>
        <!-- Enable access to artifacts in Sonatype's snapshot repo for Snapshots ONLY -->
        <repository>
            <id>maven-snapshots</id>
            <url>https://oss.sonatype.org/content/repositories/snapshots</url>
            <layout>default</layout>
            <releases>
                <enabled>false</enabled>
            </releases>
            <snapshots>
                <enabled>true</enabled>
            </snapshots>
        </repository>
        <!-- For Handle Server -->
        <repository>
            <id>handle.net</id>
            <url>https://handle.net/maven</url>
        </repository>
    </repositories>
>>>>>>> e8b92088
</project><|MERGE_RESOLUTION|>--- conflicted
+++ resolved
@@ -4,11 +4,7 @@
     <groupId>org.dspace</groupId>
     <artifactId>dspace-parent</artifactId>
     <packaging>pom</packaging>
-<<<<<<< HEAD
-    <version>6.3-drum-8-SNAPSHOT</version>
-=======
-    <version>7.2.1</version>
->>>>>>> e8b92088
+    <version>7.2.1-drum-0-SNAPSHOT</version>
     <name>DSpace Parent Project</name>
     <description>
    	DSpace open source software is a turnkey institutional repository application.
@@ -64,20 +60,6 @@
         <!--=== MAVEN SETTINGS ===-->
         <project.build.sourceEncoding>UTF-8</project.build.sourceEncoding>
         <project.reporting.outputEncoding>${project.build.sourceEncoding}</project.reporting.outputEncoding>
-<<<<<<< HEAD
-        
-        <!--  See https://jira.duraspace.org/browse/DS-3903 for a discussion of the version of jackson that is needed -->
-        <jackson.version>2.8.11</jackson.version>
-        <jersey.version>2.22.1</jersey.version>
-        <java.version>1.7</java.version>
-        <postgresql.driver.version>42.2.1</postgresql.driver.version>
-        <solr.version>4.10.4</solr.version>
-        <jena.version>2.13.0</jena.version>
-        <slf4j.version>1.7.14</slf4j.version>
-        <!--
-            Hibernate version pinned to 4.2, 4.3 does not work with the spring version we are currently using
-            Upgrading the spring version will make the XMLUI crash
-=======
 
         <!--=== TEST SETTINGS (CUSTOM) ===-->
         <!-- By default skip running all tests.
@@ -85,7 +67,6 @@
              * Run all tests : 'mvn install -DskipUnitTests=false -DskipIntegrationTests=false'
              * Run unit tests ONLY: 'mvn install -DskipUnitTests=false'
              * Run integration tests ONLY: `mvn install -DskipIntegrationTests=false'
->>>>>>> e8b92088
         -->
         <skipUnitTests>true</skipUnitTests>
         <skipIntegrationTests>true</skipIntegrationTests>
@@ -887,14 +868,14 @@
                    <dependency>
                        <groupId>org.dspace</groupId>
                        <artifactId>dspace-rest</artifactId>
-                       <version>7.2.1</version>
+                       <version>7.2.1-drum-0-SNAPSHOT</version>
                        <type>jar</type>
                        <classifier>classes</classifier>
                    </dependency>
                    <dependency>
                        <groupId>org.dspace</groupId>
                        <artifactId>dspace-rest</artifactId>
-                       <version>7.2.1</version>
+                       <version>7.2.1-drum-0-SNAPSHOT</version>
                        <type>war</type>
                    </dependency>
                </dependencies>
@@ -917,26 +898,7 @@
 
 
         <!--
-<<<<<<< HEAD
-          SKIP Building SOLR WAR for DSpace
-        <profile>
-            <id>dspace-solr</id>
-            <activation>
-                <file>
-                    <exists>dspace-solr/pom.xml</exists>
-                </file>
-            </activation>
-            <modules>
-                <module>dspace-solr</module>
-            </modules>
-        </profile>
-        -->
-
-        <!--
-           Builds SWORDv2 WAR for DSpace
-=======
            Builds SWORDv2 extension for DSpace
->>>>>>> e8b92088
         -->
         <profile>
             <id>dspace-swordv2</id>
@@ -951,32 +913,10 @@
         </profile>
 
         <!--
-<<<<<<< HEAD
-           Builds XMLUI Mirage2 WAR for DSpace
-        -->
-        <profile>
-            <id>dspace-xmlui-mirage2</id>
-            <activation>
-                <file>
-                    <exists>dspace-xmlui-mirage2/pom.xml</exists>
-                </file>
-            </activation>
-            <modules>
-                <module>dspace-xmlui-mirage2</module>
-            </modules>
-        </profile>
-
-        <!--
-           Builds XMLUI WAR for DSpace
-        -->
-        <profile>
-            <id>dspace-xmlui</id>
-=======
            Builds Server API webapp for DSpace
         -->
 		<profile>
             <id>dspace-server-webapp</id>
->>>>>>> e8b92088
             <activation>
                 <file>
                     <exists>dspace-server-webapp/pom.xml</exists>
@@ -1084,208 +1024,99 @@
             <dependency>
                 <groupId>org.dspace</groupId>
                 <artifactId>dspace-api</artifactId>
-<<<<<<< HEAD
-                <version>6.3-drum-8-SNAPSHOT</version>
-=======
-                <version>7.2.1</version>
+                <version>7.2.1-drum-0-SNAPSHOT</version>
             </dependency>
             <dependency>
                 <groupId>org.dspace</groupId>
                 <artifactId>dspace-api</artifactId>
                 <type>test-jar</type>
-                <version>7.2.1</version>
+                <version>7.2.1-drum-0-SNAPSHOT</version>
                 <scope>test</scope>
->>>>>>> e8b92088
             </dependency>
             <dependency>
                 <groupId>org.dspace.modules</groupId>
                 <artifactId>additions</artifactId>
-<<<<<<< HEAD
-                <version>6.3-drum-8-SNAPSHOT</version>
-=======
-                <version>7.2.1</version>
->>>>>>> e8b92088
+                <version>7.2.1-drum-0-SNAPSHOT</version>
             </dependency>
 
             <dependency>
                 <groupId>org.dspace</groupId>
                 <artifactId>dspace-sword</artifactId>
-<<<<<<< HEAD
-                <version>6.3-drum-8-SNAPSHOT</version>
-                <type>jar</type>
-                <classifier>classes</classifier>
-            </dependency>
-            <dependency>
-                <groupId>org.dspace</groupId>
-                <artifactId>dspace-sword</artifactId>
-                <version>6.3-drum-8-SNAPSHOT</version>
-                <type>war</type>
-=======
-                <version>7.2.1</version>
->>>>>>> e8b92088
+                <version>7.2.1-drum-0-SNAPSHOT</version>
             </dependency>
             <dependency>
                 <groupId>org.dspace</groupId>
                 <artifactId>dspace-swordv2</artifactId>
-<<<<<<< HEAD
-                <version>6.3-drum-8-SNAPSHOT</version>
-                <type>jar</type>
-                <classifier>classes</classifier>
-            </dependency>
-            <dependency>
-                <groupId>org.dspace</groupId>
-                <artifactId>dspace-swordv2</artifactId>
-                <version>6.3-drum-8-SNAPSHOT</version>
-                <type>war</type>
-            </dependency>
-            <dependency>
-                <groupId>org.dspace</groupId>
-                <artifactId>dspace-jspui</artifactId>
-                <version>6.3-drum-8-SNAPSHOT</version>
-                <type>jar</type>
-                <classifier>classes</classifier>
-            </dependency>
-            <dependency>
-                <groupId>org.dspace</groupId>
-                <artifactId>dspace-jspui</artifactId>
-                <version>6.3-drum-8-SNAPSHOT</version>
-                <type>war</type>
+                <version>7.2.1-drum-0-SNAPSHOT</version>
             </dependency>
             <dependency>
                 <groupId>org.dspace</groupId>
                 <artifactId>dspace-oai</artifactId>
-                <version>6.3-drum-8-SNAPSHOT</version>
-                <type>jar</type>
-                <classifier>classes</classifier>
-            </dependency>
-            <dependency>
-                <groupId>org.dspace</groupId>
-                <artifactId>dspace-oai</artifactId>
-                <version>6.3-drum-8-SNAPSHOT</version>
-                <type>war</type>
-            </dependency>
-            <dependency>
-                <groupId>org.dspace</groupId>
-                <artifactId>dspace-xmlui</artifactId>
-                <version>6.3-drum-8-SNAPSHOT</version>
-=======
-                <version>7.2.1</version>
-            </dependency>
-            <dependency>
-                <groupId>org.dspace</groupId>
-                <artifactId>dspace-oai</artifactId>
-                <version>7.2.1</version>
+                <version>7.2.1-drum-0-SNAPSHOT</version>
             </dependency>
             <dependency>
                 <groupId>org.dspace</groupId>
                 <artifactId>dspace-services</artifactId>
-                <version>7.2.1</version>
+                <version>7.2.1-drum-0-SNAPSHOT</version>
             </dependency>
             <dependency>
                 <groupId>org.dspace</groupId>
                 <artifactId>dspace-server-webapp</artifactId>
                 <type>test-jar</type>
-                <version>7.2.1</version>
+                <version>7.2.1-drum-0-SNAPSHOT</version>
                 <scope>test</scope>
             </dependency>
             <dependency>
                 <groupId>org.dspace</groupId>
                 <artifactId>dspace-rdf</artifactId>
-                <version>7.2.1</version>
+                <version>7.2.1-drum-0-SNAPSHOT</version>
             </dependency>
             <dependency>
                 <groupId>org.dspace</groupId>
                 <artifactId>dspace-iiif</artifactId>
-                <version>7.2.1</version>
+                <version>7.2.1-drum-0-SNAPSHOT</version>
             </dependency>
             <dependency>
                 <groupId>org.dspace</groupId>
                 <artifactId>dspace-server-webapp</artifactId>
-                <version>7.2.1</version>
->>>>>>> e8b92088
+                <version>7.2.1-drum-0-SNAPSHOT</version>
                 <type>jar</type>
                 <classifier>classes</classifier>
             </dependency>
             <dependency>
                 <groupId>org.dspace</groupId>
-<<<<<<< HEAD
-                <artifactId>dspace-xmlui</artifactId>
-                <version>6.3-drum-8-SNAPSHOT</version>
-=======
                 <artifactId>dspace-server-webapp</artifactId>
-                <version>7.2.1</version>
->>>>>>> e8b92088
+                <version>7.2.1-drum-0-SNAPSHOT</version>
                 <type>war</type>
             </dependency>
             <!-- DSpace API Localization Packages -->
             <dependency>
                 <groupId>org.dspace</groupId>
-<<<<<<< HEAD
-                <artifactId>dspace-services</artifactId>
-                <version>6.3-drum-8-SNAPSHOT</version>
-            </dependency>
-            <dependency>
-                <groupId>org.dspace</groupId>
-                <artifactId>dspace-rdf</artifactId>
-                <version>6.3-drum-8-SNAPSHOT</version>
-                <type>war</type>
-=======
                 <artifactId>dspace-api-lang</artifactId>
                 <version>[7.0.0,8.0.0)</version>
->>>>>>> e8b92088
             </dependency>
 
             <!-- DSpace third Party Dependencies -->
 
             <dependency>
-<<<<<<< HEAD
-                <groupId>org.dspace</groupId>
-                <artifactId>dspace-rest</artifactId>
-                <version>6.3-drum-8-SNAPSHOT</version>
-                <type>jar</type>
-                <classifier>classes</classifier>
-=======
                 <groupId>org.postgresql</groupId>
                 <artifactId>postgresql</artifactId>
                 <version>${postgresql.driver.version}</version>
->>>>>>> e8b92088
             </dependency>
 
             <!-- Solr introduces multiple versions of zookeeper. So,
                  we specify the version we want -->
             <dependency>
-<<<<<<< HEAD
-                <groupId>org.dspace</groupId>
-                <artifactId>dspace-rest</artifactId>
-                <version>6.3-drum-8-SNAPSHOT</version>
-                <type>war</type>
-            </dependency>
-            <dependency>
-                <groupId>org.dspace</groupId>
-                <artifactId>dspace-solr</artifactId>
-                <version>6.3-drum-8-SNAPSHOT</version>
-                <type>jar</type>
-                <classifier>classes</classifier>
-=======
                 <groupId>org.apache.zookeeper</groupId>
                 <artifactId>zookeeper</artifactId>
                 <version>3.4.14</version>
->>>>>>> e8b92088
             </dependency>
 
             <!-- solr-cell and axiom-api disagree on versions -->
             <dependency>
-<<<<<<< HEAD
-                <groupId>org.dspace</groupId>
-                <artifactId>dspace-solr</artifactId>
-                <version>6.3-drum-8-SNAPSHOT</version>
-                <type>war</type>
-                <classifier>skinny</classifier>
-=======
                 <groupId>org.apache.james</groupId>
                 <artifactId>apache-mime4j-core</artifactId>
                 <version>0.8.3</version>
->>>>>>> e8b92088
             </dependency>
 
             <!-- solr-core, solr-cell disagree with nimbus-jose-jwt -->
@@ -1489,11 +1320,7 @@
             <dependency>
                 <groupId>org.apache.ant</groupId>
                 <artifactId>ant</artifactId>
-<<<<<<< HEAD
-                <version>1.9.1</version>
-=======
                 <version>1.10.11</version>
->>>>>>> e8b92088
             </dependency>
             <dependency>
                 <groupId>org.apache.jena</groupId>
@@ -1703,27 +1530,16 @@
             <dependency>
                 <groupId>org.apache.poi</groupId>
                 <artifactId>poi</artifactId>
-<<<<<<< HEAD
-                <version>3.17</version>
-=======
                 <version>${poi-version}</version>
->>>>>>> e8b92088
             </dependency>
             <dependency>
                 <groupId>org.apache.poi</groupId>
                 <artifactId>poi-scratchpad</artifactId>
-<<<<<<< HEAD
-                <version>3.17</version>
-=======
                 <version>${poi-version}</version>
->>>>>>> e8b92088
             </dependency>
             <dependency>
                 <groupId>org.apache.poi</groupId>
                 <artifactId>poi-ooxml</artifactId>
-<<<<<<< HEAD
-                <version>3.17</version>
-=======
                 <version>${poi-version}</version>
                 <exclusions>
                     <!-- Newer version brought in by solr-cell -->
@@ -1732,7 +1548,6 @@
                         <artifactId>curvesapi</artifactId>
                     </exclusion>
                 </exclusions>
->>>>>>> e8b92088
             </dependency>
             <dependency>
                 <groupId>org.apache.poi</groupId>
@@ -1892,11 +1707,7 @@
             <dependency>
                 <groupId>com.google.oauth-client</groupId>
                 <artifactId>google-oauth-client</artifactId>
-<<<<<<< HEAD
-                <version>1.23.0</version>
-=======
                 <version>1.32.1</version>
->>>>>>> e8b92088
             </dependency>
 
             <!-- Findbugs annotations -->
@@ -1912,17 +1723,6 @@
                 <version>3.0.1u2</version>
                 <scope>provided</scope>
             </dependency>
-<<<<<<< HEAD
-            <dependency>
-                <groupId>org.mockito</groupId>
-                <artifactId>mockito-core</artifactId>
-                <version>1.10.19</version>
-                <scope>test</scope>
-            </dependency>
-            <dependency>
-                <groupId>com.fasterxml.jackson.core</groupId>
-                <artifactId>jackson-core</artifactId>
-=======
 
             <!-- Converge miscellaneous transitive dependencies. -->
             <dependency>
@@ -1933,21 +1733,10 @@
             <dependency>
                 <groupId>com.fasterxml.jackson.core</groupId>
                 <artifactId>jackson-annotations</artifactId>
->>>>>>> e8b92088
                 <version>${jackson.version}</version>
             </dependency>
             <dependency>
                 <groupId>com.fasterxml.jackson.core</groupId>
-<<<<<<< HEAD
-                <artifactId>jackson-databind</artifactId>
-                <version>2.8.11.1</version> <!-- TODO sync. with jackson.version -->
-            </dependency>
-            <dependency>
-                <groupId>com.fasterxml.jackson.core</groupId>
-                <artifactId>jackson-annotations</artifactId>
-                <version>${jackson.version}</version>
-            </dependency>
-=======
                 <artifactId>jackson-core</artifactId>
                 <version>${jackson.version}</version>
             </dependency>
@@ -1990,7 +1779,6 @@
                 <artifactId>byte-buddy</artifactId>
                 <version>1.11.13</version>
             </dependency>
->>>>>>> e8b92088
         </dependencies>
     </dependencyManagement>
 
@@ -2093,11 +1881,7 @@
         <connection>scm:git:git@github.com:DSpace/DSpace.git</connection>
         <developerConnection>scm:git:git@github.com:DSpace/DSpace.git</developerConnection>
         <url>git@github.com:DSpace/DSpace.git</url>
-<<<<<<< HEAD
-        <tag>dspace-6.3</tag>
-=======
         <tag>dspace-7.2.1</tag>
->>>>>>> e8b92088
     </scm>
 
 
@@ -2114,23 +1898,6 @@
         </repository>
     </distributionManagement>
 
-<<<<<<< HEAD
-    <!-- Enable access to artifacts in Sonatype's snapshot repo for Snapshots ONLY -->
-    <repositories>
-        <repository>
-          <id>maven-snapshots</id>
-          <url>http://oss.sonatype.org/content/repositories/snapshots</url>
-          <layout>default</layout>
-            <releases>
-              <enabled>false</enabled>
-            </releases>
-          <snapshots>
-            <enabled>true</enabled>
-          </snapshots>
-        </repository>
-    </repositories>
-
-=======
     <repositories>
         <!-- Check Maven Central first (before other repos below) -->
         <repository>
@@ -2155,5 +1922,4 @@
             <url>https://handle.net/maven</url>
         </repository>
     </repositories>
->>>>>>> e8b92088
 </project>