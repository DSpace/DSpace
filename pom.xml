--- conflicted
+++ resolved
@@ -4,11 +4,7 @@
     <groupId>org.dspace</groupId>
     <artifactId>dspace-parent</artifactId>
     <packaging>pom</packaging>
-<<<<<<< HEAD
-    <version>7.6.2-drum-3-SNAPSHOT</version>
-=======
-    <version>8.0</version>
->>>>>>> b2ae1d54
+    <version>8.0-drum-0-SNAPSHOT</version>
     <name>DSpace Parent Project</name>
     <description>
    	DSpace open source software is a turnkey institutional repository application.
@@ -22,15 +18,6 @@
 
     <properties>
         <!--=== GENERAL / DSPACE-API DEPENDENCIES ===-->
-<<<<<<< HEAD
-        <java.version>11</java.version>
-        <spring.version>5.3.34</spring.version>
-        <spring-boot.version>2.7.18</spring-boot.version>
-        <spring-security.version>5.7.11</spring-security.version> <!-- sync with version used by spring-boot-->
-        <hibernate.version>5.6.15.Final</hibernate.version>
-        <hibernate-validator.version>6.2.5.Final</hibernate-validator.version>
-        <postgresql.driver.version>42.7.3</postgresql.driver.version>
-=======
         <java.version>17</java.version>
         <spring.version>6.1.8</spring.version>
         <spring-boot.version>3.2.6</spring-boot.version>
@@ -39,7 +26,6 @@
         <hibernate-validator.version>8.0.1.Final</hibernate-validator.version>
         <postgresql.driver.version>42.7.3</postgresql.driver.version>
         <flyway.version>10.10.0</flyway.version>
->>>>>>> b2ae1d54
         <solr.client.version>8.11.3</solr.client.version>
 
         <ehcache.version>3.10.8</ehcache.version>
@@ -47,28 +33,15 @@
         <!-- NOTE: when updating jackson.version, also sync jackson-databind.version below -->
         <jackson.version>2.16.0</jackson.version>
         <jackson-databind.version>2.16.0</jackson-databind.version>
-<<<<<<< HEAD
-        <javax-annotation.version>1.3.2</javax-annotation.version>
-        <jaxb-api.version>2.3.1</jaxb-api.version>
-        <jaxb-runtime.version>2.3.9</jaxb-runtime.version>
-=======
         <jakarta-annotation.version>2.1.1</jakarta-annotation.version>
         <jaxb-api.version>4.0.2</jaxb-api.version>
         <jaxb-runtime.version>4.0.5</jaxb-runtime.version>
->>>>>>> b2ae1d54
         <jcache-version>1.1.1</jcache-version>
         <!-- NOTE: Jetty needed for Solr, Handle Server & tests -->
         <jetty.version>9.4.54.v20240208</jetty.version>
         <log4j.version>2.23.1</log4j.version>
         <pdfbox-version>2.0.31</pdfbox-version>
         <rome.version>1.19.0</rome.version>
-<<<<<<< HEAD
-        <slf4j.version>1.7.36</slf4j.version>
-        <tika.version>2.9.2</tika.version>
-        <!-- Sync with whatever version Tika uses -->
-        <bouncycastle.version>1.78.1</bouncycastle.version>
-
-=======
         <slf4j.version>2.0.11</slf4j.version>
         <tika.version>2.9.2</tika.version>
         <!-- Sync BouncyCastle & ASM with whatever version Tika uses -->
@@ -76,7 +49,6 @@
         <asm.version>8.0.1</asm.version>
         <!-- Jersey is used to integrate with external sources/services -->
         <jersey.version>3.1.5</jersey.version>
->>>>>>> b2ae1d54
         <!--=== SERVER WEBAPP DEPENDENCIES ===-->
         <!-- Library for reading JSON documents: https://github.com/json-path/JsonPath (used by Server webapp) -->
         <json-path.version>2.9.0</json-path.version>
@@ -85,16 +57,8 @@
         <nimbus-jose-jwt.version>9.37.3</nimbus-jose-jwt.version>
 
         <!--=== OTHER MODULE-SPECIFIC DEPENDENCIES ===-->
-<<<<<<< HEAD
-        <!-- PIN Jena to 2.x until both RDF and SWORDv2 can be updated to Jena 3. Requires package renaming, see
-             https://jena.apache.org/documentation/migrate_jena2_jena3.html -->
-        <jena.version>2.13.0</jena.version>
-        <!-- Used by (now obsolete) 'dspace-rest' WAR -->
-        <jersey.version>2.39.1</jersey.version>
-=======
         <!-- Jena is used by both RDF and SWORDv2 -->
         <jena.version>4.9.0</jena.version>
->>>>>>> b2ae1d54
 
         <!--=== MAVEN SETTINGS ===-->
         <project.build.sourceEncoding>UTF-8</project.build.sourceEncoding>
@@ -378,11 +342,7 @@
                 </plugin>
                 <plugin>
                     <artifactId>maven-assembly-plugin</artifactId>
-<<<<<<< HEAD
-                    <version>3.6.0</version>
-=======
                     <version>3.7.1</version>
->>>>>>> b2ae1d54
                 </plugin>
                 <plugin>
                     <groupId>org.apache.maven.plugins</groupId>
@@ -934,43 +894,6 @@
             </modules>
         </profile>
 
-<<<<<<< HEAD
-       <!-- REST Jersey (Deprecated REST API from DSpace 6.x or below) -->
-       <!-- As this module is deprecated, it only builds if you activate it via -Pdspace-rest -->
-       <profile>
-           <id>dspace-rest</id>
-           <activation>
-               <activeByDefault>false</activeByDefault>
-               <!-- Enable if we are doing a release (-Drelease), to tag/release this optional module -->
-               <property>
-                   <name>release</name>
-               </property>
-           </activation>
-           <modules>
-               <module>dspace-rest</module>
-           </modules>
-           <dependencyManagement>
-               <dependencies>
-                   <dependency>
-                       <groupId>org.dspace</groupId>
-                       <artifactId>dspace-rest</artifactId>
-                       <version>7.6.2-drum-3-SNAPSHOT</version>
-                       <type>jar</type>
-                       <classifier>classes</classifier>
-                   </dependency>
-                   <dependency>
-                       <groupId>org.dspace</groupId>
-                       <artifactId>dspace-rest</artifactId>
-                       <version>7.6.2-drum-3-SNAPSHOT</version>
-                       <type>war</type>
-                   </dependency>
-               </dependencies>
-           </dependencyManagement>
-       </profile>
-
-
-=======
->>>>>>> b2ae1d54
         <!--
            Builds SWORD extension for DSpace
         -->
@@ -1114,114 +1037,62 @@
             <dependency>
                 <groupId>org.dspace</groupId>
                 <artifactId>dspace-api</artifactId>
-<<<<<<< HEAD
-                <version>7.6.2-drum-3-SNAPSHOT</version>
-=======
-                <version>8.0</version>
->>>>>>> b2ae1d54
+                <version>8.0-drum-0-SNAPSHOT</version>
             </dependency>
             <dependency>
                 <groupId>org.dspace</groupId>
                 <artifactId>dspace-api</artifactId>
                 <type>test-jar</type>
-<<<<<<< HEAD
-                <version>7.6.2-drum-3-SNAPSHOT</version>
-=======
-                <version>8.0</version>
->>>>>>> b2ae1d54
+                <version>8.0-drum-0-SNAPSHOT</version>
                 <scope>test</scope>
             </dependency>
             <dependency>
                 <groupId>org.dspace.modules</groupId>
                 <artifactId>additions</artifactId>
-<<<<<<< HEAD
-                <version>7.6.2-drum-3-SNAPSHOT</version>
-=======
-                <version>8.0</version>
->>>>>>> b2ae1d54
+                <version>8.0-drum-0-SNAPSHOT</version>
             </dependency>
 
             <dependency>
                 <groupId>org.dspace</groupId>
                 <artifactId>dspace-sword</artifactId>
-<<<<<<< HEAD
-                <version>7.6.2-drum-3-SNAPSHOT</version>
-=======
-                <version>8.0</version>
->>>>>>> b2ae1d54
+                <version>8.0-drum-0-SNAPSHOT</version>
             </dependency>
             <dependency>
                 <groupId>org.dspace</groupId>
                 <artifactId>dspace-swordv2</artifactId>
-<<<<<<< HEAD
-                <version>7.6.2-drum-3-SNAPSHOT</version>
-=======
-                <version>8.0</version>
->>>>>>> b2ae1d54
+                <version>8.0-drum-0-SNAPSHOT</version>
             </dependency>
             <dependency>
                 <groupId>org.dspace</groupId>
                 <artifactId>dspace-oai</artifactId>
-<<<<<<< HEAD
-                <version>7.6.2-drum-3-SNAPSHOT</version>
-=======
-                <version>8.0</version>
->>>>>>> b2ae1d54
+                <version>8.0-drum-0-SNAPSHOT</version>
             </dependency>
             <dependency>
                 <groupId>org.dspace</groupId>
                 <artifactId>dspace-services</artifactId>
-<<<<<<< HEAD
-                <version>7.6.2-drum-3-SNAPSHOT</version>
-=======
-                <version>8.0</version>
->>>>>>> b2ae1d54
+                <version>8.0-drum-0-SNAPSHOT</version>
             </dependency>
             <dependency>
                 <groupId>org.dspace</groupId>
                 <artifactId>dspace-server-webapp</artifactId>
                 <type>test-jar</type>
-<<<<<<< HEAD
-                <version>7.6.2-drum-3-SNAPSHOT</version>
-=======
-                <version>8.0</version>
->>>>>>> b2ae1d54
+                <version>8.0-drum-0-SNAPSHOT</version>
                 <scope>test</scope>
             </dependency>
             <dependency>
                 <groupId>org.dspace</groupId>
                 <artifactId>dspace-rdf</artifactId>
-<<<<<<< HEAD
-                <version>7.6.2-drum-3-SNAPSHOT</version>
-=======
-                <version>8.0</version>
->>>>>>> b2ae1d54
+                <version>8.0-drum-0-SNAPSHOT</version>
             </dependency>
             <dependency>
                 <groupId>org.dspace</groupId>
                 <artifactId>dspace-iiif</artifactId>
-<<<<<<< HEAD
-                <version>7.6.2-drum-3-SNAPSHOT</version>
-=======
-                <version>8.0</version>
->>>>>>> b2ae1d54
+                <version>8.0-drum-0-SNAPSHOT</version>
             </dependency>
             <dependency>
                 <groupId>org.dspace</groupId>
                 <artifactId>dspace-server-webapp</artifactId>
-<<<<<<< HEAD
-                <version>7.6.2-drum-3-SNAPSHOT</version>
-                <type>jar</type>
-                <classifier>classes</classifier>
-            </dependency>
-            <dependency>
-                <groupId>org.dspace</groupId>
-                <artifactId>dspace-server-webapp</artifactId>
-                <version>7.6.2-drum-3-SNAPSHOT</version>
-                <type>war</type>
-=======
-                <version>8.0</version>
->>>>>>> b2ae1d54
+                <version>8.0-drum-0-SNAPSHOT</version>
             </dependency>
             <!-- DSpace API Localization Packages -->
             <dependency>
@@ -1531,16 +1402,6 @@
                 <groupId>net.handle</groupId>
                 <artifactId>handle</artifactId>
                 <version>9.3.1</version>
-<<<<<<< HEAD
-		<exclusions>
-                    <!-- A later version is brought in by google-oauth-client -->
-                    <exclusion>
-                        <groupId>com.google.code.gson</groupId>
-                        <artifactId>gson</artifactId>
-                    </exclusion>
-                </exclusions>
-=======
->>>>>>> b2ae1d54
             </dependency>
             <!-- Only necessary to run Handle Server from commandline. Therefore, a runtime dependency. -->
             <dependency>
@@ -1645,13 +1506,6 @@
                 <groupId>org.apache.commons</groupId>
                 <artifactId>commons-dbcp2</artifactId>
                 <version>2.11.0</version>
-<<<<<<< HEAD
-            </dependency>
-            <dependency>
-                <groupId>commons-fileupload</groupId>
-                <artifactId>commons-fileupload</artifactId>
-                <version>1.5</version>
-=======
                 <exclusions>
                     <!-- Newer version is pulled in by Hibernate -->
                     <exclusion>
@@ -1659,7 +1513,6 @@
                         <artifactId>jakarta.transaction-api</artifactId>
                     </exclusion>
                 </exclusions>
->>>>>>> b2ae1d54
             </dependency>
             <dependency>
                 <groupId>commons-io</groupId>
@@ -1671,11 +1524,7 @@
                 <artifactId>commons-lang3</artifactId>
                 <version>3.14.0</version>
             </dependency>
-<<<<<<< HEAD
-            <!-- NOTE: We don't use commons-logging or commons-compress directly,
-=======
             <!-- NOTE: We don't use commons-logging, commons-compress or commons-csv directly,
->>>>>>> b2ae1d54
                  but many dependencies rely on them. Only here specified to avoid dependency convergence issues. -->
             <dependency>
                 <groupId>commons-logging</groupId>
@@ -1686,14 +1535,11 @@
                 <groupId>org.apache.commons</groupId>
                 <artifactId>commons-compress</artifactId>
                 <version>1.26.0</version>
-<<<<<<< HEAD
-=======
             </dependency>
             <dependency>
                 <groupId>org.apache.commons</groupId>
                 <artifactId>commons-csv</artifactId>
                 <version>1.10.0</version>
->>>>>>> b2ae1d54
             </dependency>
             <dependency>
                 <groupId>org.apache.commons</groupId>
@@ -1870,39 +1716,25 @@
                 <scope>compile</scope>
             </dependency>
             <dependency>
-<<<<<<< HEAD
+                <groupId>com.google.errorprone</groupId>
+                <artifactId>error_prone_annotations</artifactId>
+                <version>${errorprone.version}</version>
+                <scope>compile</scope>
+            </dependency>
+            <!-- JUnit, Mockito and Hamcrest are used for Unit/Integration tests -->
+            <dependency>
                 <groupId>org.hamcrest</groupId>
                 <artifactId>hamcrest</artifactId>
                 <version>2.2</version>
                 <scope>test</scope>
-=======
-                <groupId>com.google.errorprone</groupId>
-                <artifactId>error_prone_annotations</artifactId>
-                <version>${errorprone.version}</version>
-                <scope>compile</scope>
->>>>>>> b2ae1d54
-            </dependency>
-            <!-- JUnit, Mockito and Hamcrest are used for Unit/Integration tests -->
-            <dependency>
-                <groupId>org.hamcrest</groupId>
-<<<<<<< HEAD
-                <artifactId>hamcrest-core</artifactId>
-=======
-                <artifactId>hamcrest</artifactId>
->>>>>>> b2ae1d54
-                <version>2.2</version>
-                <scope>test</scope>
-            </dependency>
-            <dependency>
-<<<<<<< HEAD
-=======
+            </dependency>
+            <dependency>
                 <groupId>org.hamcrest</groupId>
                 <artifactId>hamcrest-core</artifactId>
                 <version>2.2</version>
                 <scope>test</scope>
             </dependency>
             <dependency>
->>>>>>> b2ae1d54
                 <groupId>junit</groupId>
                 <artifactId>junit</artifactId>
                 <version>4.13.2</version>
@@ -2014,15 +1846,12 @@
                 <groupId>xom</groupId>
                 <artifactId>xom</artifactId>
                 <version>1.3.9</version>
-<<<<<<< HEAD
-=======
                 <exclusions>
                     <exclusion>
                         <groupId>xml-apis</groupId>
                         <artifactId>xml-apis</artifactId>
                     </exclusion>
                 </exclusions>
->>>>>>> b2ae1d54
             </dependency>
 
             <!-- json-path is needed by Spring HATEOAS -->
@@ -2165,11 +1994,7 @@
         <connection>scm:git:git@github.com:DSpace/DSpace.git</connection>
         <developerConnection>scm:git:git@github.com:DSpace/DSpace.git</developerConnection>
         <url>git@github.com:DSpace/DSpace.git</url>
-<<<<<<< HEAD
-        <tag>dspace-7.6.2</tag>
-=======
         <tag>dspace-8.0</tag>
->>>>>>> b2ae1d54
     </scm>
 
 
