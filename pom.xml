<?xml version="1.0" encoding="UTF-8"?>
<project xmlns="http://maven.apache.org/POM/4.0.0" xmlns:xsi="http://www.w3.org/2001/XMLSchema-instance" xsi:schemaLocation="http://maven.apache.org/POM/4.0.0 http://maven.apache.org/maven-v4_0_0.xsd">
   <modelVersion>4.0.0</modelVersion>
   <groupId>org.dspace</groupId>
   <artifactId>dspace-parent</artifactId>
   <packaging>pom</packaging>
<<<<<<< HEAD
   <version>CRIS-4.1.3-SNAPSHOT</version>
=======
   <version>4.2</version>
>>>>>>> 2f756662
   <name>DSpace Parent Project</name>
   <url>https://github.com/Cineca/DSpace</url>
   <description>
   	DSpace open source software is a turnkey institutional repository application. The DSpace-CRIS addon add the missing features to allow you to track all research entities!
   </description>

   <organization>
      <name>DuraSpace</name>
      <url>http://www.dspace.org</url>
   </organization>

    <!-- 
    comment this out to avoid accidental release on sonatype under org.dspace group id
    <parent>
        <groupId>org.sonatype.oss</groupId>
        <artifactId>oss-parent</artifactId>
        <version>7</version>
        <relativePath />
    </parent> -->
    
    <!--Force UTF-8 encoding during build on all platforms-->
    <properties>		
		<!-- Warning hibernate core many pom point to 3.3.2.GA to be compliant with hibernate-annotation 3.4.0.GA (required by spring ORM 3.1.1.RELEASE)-->
		<!--<org.hibernate.version>3.6.10.Final</org.hibernate.version> -->
		<org.hibernate.version>4.1.8.Final</org.hibernate.version>
		<org.hibernate.ehcache.version>4.0.1.Final</org.hibernate.ehcache.version>
		<org.hibernate.entitymanager.version>4.1.8.Final</org.hibernate.entitymanager.version>
		<org.hibernate.annotations.version>4.0.1.Final</org.hibernate.annotations.version>
		<org.hibernate.jpa.version>1.0.1.Final</org.hibernate.jpa.version>
		
		
		<org.jdyna.version>5.0</org.jdyna.version>		
		<it.cilea.ccommons.version>2.0</it.cilea.ccommons.version>
        <project.build.sourceEncoding>UTF-8</project.build.sourceEncoding>
        <java.version>1.6</java.version> <!-- DSpace requires Java 1.6 or higher -->		
        <lucene.version>4.4.0</lucene.version>
        <solr.version>4.4.0</solr.version>
        <slf4j.version>1.6.1</slf4j.version>
        <!-- 'root.basedir' is the path to the root [dspace-src] dir. It must be redefined by each child POM,
             as it is used to reference the LICENSE_HEADER and *.properties file(s) in that directory. -->
        <root.basedir>${basedir}</root.basedir>
    </properties>

    <build>
	  <!-- Define Maven Plugin Settings that should be inherited to ALL submodule POMs.
          (NOTE: individual POMs can override specific settings). -->
      <pluginManagement>
          <plugins>
	      <plugin>
                  <groupId>org.apache.maven.plugins</groupId>
        	  <artifactId>maven-javadoc-plugin</artifactId>
        	  <configuration>
          	     <minmemory>128m</minmemory>
          	     <maxmemory>1g</maxmemory>
        	  </configuration>
      	      </plugin>
              <plugin>
                  <artifactId>maven-compiler-plugin</artifactId>
                  <version>2.3.2</version>
                  <configuration>
                    <source>${java.version}</source>
                    <target>${java.version}</target>
                  </configuration>
              </plugin>
              <plugin>
                <groupId>org.apache.maven.plugins</groupId>
                <artifactId>maven-jar-plugin</artifactId>
                <version>2.3.2</version>
                <configuration>
                    <archive>
                        <manifest>
                            <addDefaultImplementationEntries>true</addDefaultImplementationEntries>
                            <addDefaultSpecificationEntries>true</addDefaultSpecificationEntries>
                        </manifest>
                    </archive>
                </configuration>
              </plugin>
              <plugin>
                <groupId>org.apache.maven.plugins</groupId>
                <artifactId>maven-war-plugin</artifactId>
                <!-- We'd rather this be an open-ended range of versions.
				But, because of a Maven bug, we must force a specific version:
				http://jira.codehaus.org/browse/MNG-2742
				Once the bug is fixed, we should put open-ended range in dspace-pom -->
                <version>2.4</version>
                <configuration>
                    <failOnMissingWebXml>false</failOnMissingWebXml>
                    <archive>
                        <manifest>
                            <addDefaultImplementationEntries>true</addDefaultImplementationEntries>
                            <addDefaultSpecificationEntries>true</addDefaultSpecificationEntries>
                        </manifest>
                    </archive>
                </configuration>
             </plugin>
             <plugin>
                <groupId>org.apache.maven.plugins</groupId>
                <artifactId>maven-surefire-plugin</artifactId>
                <version>2.6</version>
                <!-- tests whose name starts by Abstract will be ignored -->
                <configuration>
                    <excludes>
                        <exclude>**/Abstract*</exclude>
                    </excludes>
                    <!--
					Enable to debug Maven Surefire tests in remote proces
					<debugForkedProcess>true</debugForkedProcess>
					-->
                    <!-- required when running JMockit under Java 1.5 -->
                    <argLine>-javaagent:"${settings.localRepository}"/org/dspace/dependencies/jmockit/dspace-jmockit/0.999.4/dspace-jmockit-0.999.4.jar</argLine>
                </configuration>
             </plugin>
             <plugin>
                <artifactId>maven-assembly-plugin</artifactId>
                <version>2.2.1</version>
             </plugin>
             <plugin>
                <groupId>com.mycila.maven-license-plugin</groupId>
                <artifactId>maven-license-plugin</artifactId>
                <version>1.9.0</version>
             </plugin>           
          </plugins>
      </pluginManagement>
      <!-- These plugin settings only apply to this single POM and are not inherited
           to any submodules. -->
      <plugins>
         <!-- Ensure that any *.properties files have UTF-8 chars encoded (e.g. "\u00e9") *before* using them to filter dspace.cfg and other configs -->
         <plugin>
           <artifactId>maven-antrun-plugin</artifactId>
           <version>1.7</version>
           <executions>
             <execution>
               <id>native2ascii-utf8</id>
               <phase>generate-resources</phase>
               <configuration>
                 <target name="Encode any UTF-8 chars in properties">
                   <!-- Run 'native2ascii' to encode UTF-8 characters in properties files. Place the resulting file(s) in /target -->
                   <native2ascii encoding="UTF8" src="${root.basedir}" dest="${root.basedir}/target" includes="*.properties" />
                 </target>
               </configuration>
               <goals>
                 <goal>run</goal>
               </goals>
             </execution>
           </executions>
           <!-- Required dependencies for native2ascii to function -->
           <dependencies>
             <dependency>
               <groupId>com.sun</groupId>
               <artifactId>tools</artifactId>
               <version>${java.version}</version>
               <scope>system</scope>
               <!-- Path to tools.jar (containing native2ascii tool) is determined by a profile (see below) -->
               <systemPath>${toolsjar}</systemPath>
             </dependency>
           </dependencies>
         </plugin>

         <plugin>
            <artifactId>maven-release-plugin</artifactId>
            <version>2.3.2</version>
            <configuration>
                <!-- During release:perform, enable the "release" profile (see below) -->
                <releaseProfiles>release</releaseProfiles>
                <goals>deploy</goals>
                <!-- Suggest tagging the release in SCM as "dspace-[version]" -->
                <tagNameFormat>dspace-cris-@{project.version}</tagNameFormat>
                <!-- Auto-Version all modules the same as the parent module -->
                <autoVersionSubmodules>true</autoVersionSubmodules>
            </configuration>
         </plugin>
         <plugin>
                <groupId>com.mycila.maven-license-plugin</groupId>
                <artifactId>maven-license-plugin</artifactId>
                <configuration>
                    <!-- License header file (can be a URL, but that's less stable if external site is down on occasion) -->
                    <header>${root.basedir}/LICENSE_HEADER</header>
                    <!--Just check headers of everything in the /src directory -->
                    <includes>
                        <include>src/**</include>
                    </includes>
                    <!--Use all default exclusions for IDE files & Maven files, see: 
                        http://code.google.com/p/maven-license-plugin/wiki/Configuration#Default_excludes -->
                    <useDefaultExcludes>true</useDefaultExcludes>
                    <!-- Add some default DSpace exclusions not covered by <useDefaultExcludes> 
                         Individual Maven projects may choose to override these defaults. -->
                    <excludes>
                        <exclude>**/src/test/resources/**</exclude>
                        <exclude>**/src/test/data/**</exclude>
                        <exclude>**/testEnvironment.properties</exclude>
                        <exclude>**/META-INF/**</exclude>
                        <exclude>**/robots.txt</exclude>
                        <exclude>**/*.LICENSE</exclude>
                        <exclude>**/LICENSE*</exclude>
                        <exclude>**/README*</exclude>
                        <exclude>**/readme*</exclude>
                        <exclude>**/.gitignore</exclude>
                        <exclude>**/build.properties*</exclude>
                    </excludes>
                    <mapping> 
                        <!-- Custom DSpace file extensions which are not recognized by maven-release-plugin: 
                             *.xmap, *.xslt, *.wsdd, *.wsdl, *.LICENSE -->
                        <xmap>XML_STYLE</xmap>
                        <xslt>XML_STYLE</xslt>
                        <wsdd>XML_STYLE</wsdd>
                        <wsdl>XML_STYLE</wsdl>
                        <LICENSE>TEXT</LICENSE>
                    </mapping>  
                    <encoding>UTF-8</encoding>
                    <!-- maven-license-plugin recommends a strict check (e.g. check spaces/tabs too) -->
                    <strictCheck>true</strictCheck>
                </configuration>
                <executions>
                    <execution>
                        <id>check-headers</id>
                        <phase>verify</phase>
                        <goals>
                            <goal>check</goal>
                        </goals>
                    </execution>
                </executions>
         </plugin>
      </plugins>
   </build>
   
   <profiles>

       <!-- By default the main dspace.cfg file will be filtered during the build
            using the "build.properties" file. This profile takes effect, unless
            "-Denv" is passed in (see 'environment' profile below for more info). -->
       <profile>
           <id>default</id>
           <activation>
               <property>
                    <name>!env</name>
                </property>
           </activation>
           <properties>
               <!-- 'root.basedir' is the relative path to the [dspace-src] root folder -->
               <!-- NOTE that we are using the copy in the target dir, which has any Unicode characters encoded (see native2ascii above) -->
               <filters.file>${root.basedir}/target/build.properties</filters.file>
           </properties>
       </profile>

       <!-- Users can pass in an environment flag "-Denv" to tell DSpace to use
            a different properties file during its build process. 
            For example: "mvn package -Denv=test" would build DSpace using the
            settings in "test.properties" instead of those in "build.properties" -->
       <profile>
           <id>environment</id>
           <activation>
                <property>
                    <name>env</name>
                </property>
           </activation>
           <properties>
                <!-- 'root.basedir' is the relative path to the [dspace-src] root folder -->
                <!-- NOTE that we are using the copy in the target dir, which has any Unicode characters encoded (see native2ascii above) -->
                <filters.file>${root.basedir}/target/${env}.properties</filters.file>
           </properties>
       </profile>


        <!-- This profile ensures that we ONLY generate the Unit Test Environment
             if the testEnvironment.xml file is found. That way the Test Environment
             is NOT built when running a 'mvn package' on a "binary" release. -->
        <profile>
            <id>generate-test-env</id>
            <activation>
                <file>
                    <exists>src/main/assembly/testEnvironment.xml</exists>
                </file>
            </activation>
            <build>
                <plugins>
                    <!-- This plugin builds the testEnvironment.zip package
                         based on the specifications in testEnvironment.xml -->
                    <plugin>
                        <artifactId>maven-assembly-plugin</artifactId>
                        <executions>
                            <execution>
                                <phase>generate-test-resources</phase>
                                <goals>
                                    <goal>single</goal>
                                </goals>
                                <configuration>
                                    <descriptors>
                                        <descriptor>src/main/assembly/testEnvironment.xml</descriptor>
                                    </descriptors>
                                    <filters>
                                        <filter>src/main/filters/testEnvironment.properties</filter>
                                    </filters>
                                </configuration>
                            </execution>
                        </executions>
                        <inherited>false</inherited>
                    </plugin>
                </plugins>
            </build>
        </profile>

        <!-- Determine path to Java Tools JAR. This JAR contains the 'native2ascii' tool (required above by maven-antrun-plugin)-->
        <!-- In most platforms Unix/Windows it's named tools.jar. But, on Mac it's classes.jar (see next profile) -->
        <profile>
          <id>default-java-tools</id>
          <activation>
            <activeByDefault>true</activeByDefault>
            <file>
                <exists>${java.home}/../lib/tools.jar</exists>
            </file>
          </activation>
          <properties>
            <toolsjar>${java.home}/../lib/tools.jar</toolsjar>
          </properties>
        </profile>
        <profile>
          <id>mac-java-tools</id>
          <activation>
            <activeByDefault>false</activeByDefault>
            <file>
                <exists>${java.home}/../Classes/classes.jar</exists>
            </file>
          </activation>
          <properties>
            <toolsjar>${java.home}/../Classes/classes.jar</toolsjar>
          </properties>
        </profile>


        <!--
           These profiles activate the inclusion of various modules into
           the DSpace Build process. They activate automatically if the
           source module is in the local file system, correctly located
           relative to this file.
        -->

		<profile>
			<id>dspace-cris-ametrics</id>
			<activation>
			 	<file>
                    <exists>dspace-cris-ametrics/pom.xml</exists>
                </file>
				<activeByDefault>true</activeByDefault>
			</activation>
			<modules>
				<module>dspace-cris-ametrics</module>
			</modules>
		</profile>
		
        <!--
           Builds DSpace "Assembly & Configuration" project
        -->
        <profile>
            <id>dspace</id>
            <activation>
                <file>
                    <exists>dspace/pom.xml</exists>
                </file>
            </activation>
            <modules>
                <module>dspace</module>
            </modules>
        </profile>

        <!--
           Builds central API for DSpace
        -->
        <profile>
            <id>dspace-api</id>
            <activation>
                <file>
                    <exists>dspace-api/pom.xml</exists>
                </file>
            </activation>
            <modules>
                <module>dspace-api</module>
            </modules>
        </profile>

        <!--
           Builds Services for DSpace
        -->
        <profile>
            <id>dspace-services</id>
            <activation>
                <file>
                    <exists>dspace-services/pom.xml</exists>
                </file>
            </activation>
            <modules>
                <module>dspace-services</module>
            </modules>
        </profile> 

        <!--
           Builds XOAI Gateway WAR for DSpace
        -->
      <profile>
            <id>dspace-oai</id>
            <activation>
                <file>
                    <exists>dspace-oai/pom.xml</exists>
                </file>
            </activation>
            <modules>
                <module>dspace-oai</module>
            </modules>
        </profile> 

        <!--
           Builds JSPUI WAR for DSpace
        -->
        <profile>
            <id>dspace-jspui</id>
            <activation>
                <file>
                    <exists>dspace-jspui/pom.xml</exists>
                </file>
            </activation>
            <modules>
                <module>dspace-jspui</module>
            </modules>
        </profile>

       <!-- REST Jersey -->
       <profile>
           <id>dspace-rest</id>
           <activation>
               <file>
                   <exists>dspace-rest/pom.xml</exists>
               </file>
           </activation>
           <modules>
               <module>dspace-rest</module>
           </modules>
       </profile>


        <!--
           Builds SWORD WAR for DSpace
        -->
        <profile>
            <id>dspace-sword</id>
            <activation>
                <file>
                    <exists>dspace-sword/pom.xml</exists>
                </file>
            </activation>
            <modules>
                <module>dspace-sword</module>
            </modules>
        </profile>


        <!--
           Builds SOLR WAR for DSpace
        -->
        <profile>
            <id>dspace-solr</id>
            <activation>
                <file>
                    <exists>dspace-solr/pom.xml</exists>
                </file>
            </activation>
            <modules>
                <module>dspace-solr</module>
            </modules>
        </profile>

        <!--
           Builds SWORDv2 WAR for DSpace
       -->
        <profile>
            <id>dspace-swordv2</id>
            <activation>
                <file>
                    <exists>dspace-swordv2/pom.xml</exists>
                </file>
            </activation>
            <modules>
                <module>dspace-swordv2</module>
            </modules>
        </profile> 

        <!--
           Builds XMLUI WAR for DSpace
        -->
         <profile>
            <id>dspace-xmlui</id>
            <activation>
                <file>
                    <exists>dspace-xmlui/pom.xml</exists>
                </file>
            </activation>
            <modules>
                <module>dspace-xmlui</module>
            </modules>
        </profile> 

        <!--
           Builds LNI WAR & Client for DSpace
        -->
         <profile>
            <id>dspace-lni</id>
            <activation>
                <file>
                    <exists>dspace-lni/pom.xml</exists>
                </file>
            </activation>
            <modules>
                <module>dspace-lni</module>
                <module>dspace-lni/dspace-lni-client</module>
            </modules>
        </profile>


    <!--
           Builds CRIS Module for DSpace
        -->
        <profile>
            <id>dspace-cris</id>
            <activation>
                <file>
                    <exists>dspace-cris/pom.xml</exists>
                </file>
                <activeByDefault>true</activeByDefault>
            </activation>
            <modules>
                <module>dspace-cris</module>
            </modules>
        </profile>



      <!--
         The 'release' profile is used by the 'maven-release-plugin' (see above)
         to actually perform a DSpace software release to Maven central.
       -->
      <profile>
         <id>release</id>
         <activation>
            <activeByDefault>false</activeByDefault>
         </activation>
         <!-- Activate all modules *except* for the 'dspace' module,
              as it does not include any Java source code to release. -->
         <modules>
            <module>dspace-api</module>
            <module>dspace-jspui</module>
            <!-- <module>dspace-xmlui</module> -->
            <module>dspace-lni</module> 
            <module>dspace-oai</module>
            <module>dspace-cris-ametrics</module>
            <module>dspace-cris</module>
            <module>dspace-rest</module>
            <module>dspace-sword</module>
            <module>dspace-swordv2</module>
         </modules>
      </profile>

      <!-- Skip Unit Tests by default, but allow override on command line
           by setting property "-Dmaven.test.skip=false" -->
      <profile>
        <id>skiptests</id>
        <activation>
            <!-- This profile should be active at all times, unless the user
                 specifies a different value for "maven.test.skip" -->
            <property>
                <name>!maven.test.skip</name>
            </property>
        </activation>
        <properties>
            <maven.test.skip>true</maven.test.skip>
        </properties>
      </profile>
   </profiles>

   <!--
      Dependency management provides a means to control which
      versions of dependency jars are used for compilation
      and packaging into the distribution.  Rather than placing
      a version in your dependencies, look here first to see if
      its already strongly defined in dspace-parent and dspace-api.
   -->
   <dependencyManagement>
      <dependencies>
         <!-- DSpace core and endorsed Addons -->
         <dependency>
            <groupId>org.dspace</groupId>
            <artifactId>dspace-api</artifactId>
<<<<<<< HEAD
            <version>${project.version}</version>
=======
            <version>4.2</version>
>>>>>>> 2f756662
         </dependency>
         <dependency>
            <groupId>org.dspace.modules</groupId>
            <artifactId>additions</artifactId>
<<<<<<< HEAD
			<version>${project.version}</version>
=======
            <version>4.2</version>
>>>>>>> 2f756662
         </dependency>

         <dependency>
            <groupId>org.dspace</groupId>
            <artifactId>dspace-sword</artifactId>
<<<<<<< HEAD
			<version>${project.version}</version>
=======
            <version>4.2</version>
>>>>>>> 2f756662
            <type>jar</type>
            <classifier>classes</classifier>
         </dependency>
         <dependency>
            <groupId>org.dspace</groupId>
            <artifactId>dspace-sword</artifactId>
<<<<<<< HEAD
			<version>${project.version}</version>
=======
            <version>4.2</version>
>>>>>>> 2f756662
            <type>war</type>
         </dependency>
         <dependency>
            <groupId>org.dspace</groupId>
            <artifactId>dspace-swordv2</artifactId>
<<<<<<< HEAD
			<version>${project.version}</version>
=======
            <version>4.2</version>
>>>>>>> 2f756662
            <type>jar</type>
            <classifier>classes</classifier>
         </dependency>
         <dependency>
            <groupId>org.dspace</groupId>
            <artifactId>dspace-swordv2</artifactId>
<<<<<<< HEAD
			<version>${project.version}</version>
=======
            <version>4.2</version>
>>>>>>> 2f756662
            <type>war</type>
         </dependency>

         <dependency>
            <groupId>org.dspace</groupId>
            <artifactId>dspace-jspui</artifactId>
<<<<<<< HEAD
			<version>${project.version}</version>
=======
            <version>4.2</version>
>>>>>>> 2f756662
            <type>jar</type>
            <classifier>classes</classifier>
         </dependency>
         <dependency>
            <groupId>org.dspace</groupId>
            <artifactId>dspace-jspui</artifactId>
<<<<<<< HEAD
			<version>${project.version}</version>
=======
            <version>4.2</version>
>>>>>>> 2f756662
            <type>war</type>
         </dependency>
         <dependency>
            <groupId>org.dspace</groupId>
            <artifactId>dspace-oai</artifactId>
<<<<<<< HEAD
			<version>${project.version}</version>
=======
            <version>4.2</version>
>>>>>>> 2f756662
            <type>jar</type>
            <classifier>classes</classifier>
         </dependency>
         <dependency>
            <groupId>org.dspace</groupId>
            <artifactId>dspace-oai</artifactId>
<<<<<<< HEAD
			<version>${project.version}</version>
=======
            <version>4.2</version>
>>>>>>> 2f756662
            <type>war</type>
         </dependency>
         <dependency>
            <groupId>org.dspace</groupId>
            <artifactId>dspace-lni</artifactId>
<<<<<<< HEAD
			<version>${project.version}</version>
=======
            <version>4.2</version>
>>>>>>> 2f756662
            <type>jar</type>
            <classifier>classes</classifier>
         </dependency>
         <dependency>
            <groupId>org.dspace</groupId>
            <artifactId>dspace-lni-client</artifactId>
<<<<<<< HEAD
			<version>${project.version}</version>
=======
            <version>4.2</version>
>>>>>>> 2f756662
         </dependency>
         <dependency>
            <groupId>org.dspace</groupId>
            <artifactId>dspace-lni</artifactId>
<<<<<<< HEAD
			<version>${project.version}</version>
=======
            <version>4.2</version>
>>>>>>> 2f756662
            <type>war</type>
         </dependency>
         <dependency>
            <groupId>org.dspace</groupId>
            <artifactId>dspace-xmlui</artifactId>
<<<<<<< HEAD
			<version>${project.version}</version>
			<type>jar</type>
=======
            <version>4.2</version>
            <type>jar</type>
>>>>>>> 2f756662
            <classifier>classes</classifier>
         </dependency>
         <dependency>
            <groupId>org.dspace</groupId>
            <artifactId>dspace-xmlui</artifactId>
<<<<<<< HEAD
			<version>${project.version}</version>
=======
            <version>4.2</version>
>>>>>>> 2f756662
            <type>war</type>
         </dependency>
         <dependency>
            <groupId>org.dspace</groupId>
            <artifactId>pubmed-lookup</artifactId>
            <version>${project.version}</version>
         </dependency>
         <dependency>
            <groupId>org.dspace</groupId>
            <artifactId>pubmed-lookup-web</artifactId>
            <version>${project.version}</version>
            <type>war</type>
         </dependency>         
         <dependency>
            <groupId>org.dspace</groupId>
            <artifactId>dspace-services</artifactId>
<<<<<<< HEAD
			<version>${project.version}</version>
=======
            <version>4.2</version>
>>>>>>> 2f756662
         </dependency>
         <!-- DSpace Localization Packages -->
         <dependency>
            <groupId>org.dspace</groupId>
            <artifactId>dspace-api-lang</artifactId>
            <version>[4.0.0,5.0.0)</version>
         </dependency>
         <dependency>
            <groupId>org.dspace</groupId>
            <artifactId>dspace-xmlui-lang</artifactId>
            <version>[4.0.0,5.0.0)</version>
            <type>war</type>
         </dependency>
         <!-- DSpace third Party Dependencies -->

         <dependency>
            <groupId>org.swordapp</groupId>
            <artifactId>sword-common</artifactId>
            <version>1.1</version>
         </dependency>
        <!-- Explicitly Specify Latest Version of Spring -->
        <dependency>
            <artifactId>spring-core</artifactId>
            <groupId>org.springframework</groupId>
            <version>3.1.1.RELEASE</version>
        </dependency>

        <dependency>
            <artifactId>spring-beans</artifactId>
            <groupId>org.springframework</groupId>
            <version>3.1.1.RELEASE</version>
        </dependency>

        <dependency>
            <artifactId>spring-aop</artifactId>
            <groupId>org.springframework</groupId>
            <version>3.1.1.RELEASE</version>
        </dependency>

        <dependency>
            <artifactId>spring-context</artifactId>
            <groupId>org.springframework</groupId>
            <version>3.1.1.RELEASE</version>
        </dependency>

        <dependency>
            <artifactId>spring-tx</artifactId>
            <groupId>org.springframework</groupId>
            <version>3.1.1.RELEASE</version>
        </dependency>

        <dependency>
            <artifactId>spring-jdbc</artifactId>
            <groupId>org.springframework</groupId>
            <version>3.1.1.RELEASE</version>
        </dependency>

        <dependency>
            <artifactId>spring-web</artifactId>
            <groupId>org.springframework</groupId>
            <version>3.1.1.RELEASE</version>
        </dependency>

        <dependency>
            <artifactId>spring-webmvc</artifactId>
            <groupId>org.springframework</groupId>
            <version>3.1.1.RELEASE</version>
        </dependency>

         <dependency>
            <groupId>org.apache.ant</groupId>
            <artifactId>ant</artifactId>
            <version>1.7.0</version>
         </dependency>
         <dependency>
		    <groupId>org.apache.solr</groupId>
		    <artifactId>solr-solrj</artifactId>
		    <version>${solr.version}</version>
		 </dependency>
         <dependency>
            <groupId>org.apache.lucene</groupId>
            <artifactId>lucene-core</artifactId>
            <version>${lucene.version}</version>
         </dependency>
         <dependency>
            <groupId>org.apache.lucene</groupId>
            <artifactId>lucene-analyzers-common</artifactId>
            <version>${lucene.version}</version>
         </dependency>
         <dependency>
			<groupId>org.apache.lucene</groupId>
			<artifactId>lucene-queryparser</artifactId>
			<version>${lucene.version}</version>
		</dependency>
         <dependency>
            <groupId>org.dspace</groupId>
            <artifactId>handle</artifactId>
            <version>6.2</version>
         </dependency>
         <dependency>
            <groupId>org.dspace</groupId>
            <artifactId>jargon</artifactId>
            <version>1.4.25</version>
         </dependency>
         <dependency>
            <groupId>org.dspace</groupId>
            <artifactId>mets</artifactId>
            <version>1.5.2</version>
         </dependency>
         <dependency>
            <groupId>org.dspace.dependencies</groupId>
            <artifactId>dspace-tm-extractors</artifactId>
            <version>1.0.1</version>
         </dependency>
         <dependency>
            <groupId>commons-cli</groupId>
            <artifactId>commons-cli</artifactId>
            <version>1.2</version>
         </dependency>
         <dependency>
            <groupId>commons-codec</groupId>
            <artifactId>commons-codec</artifactId>
            <version>1.7</version>
         </dependency>
         <dependency>
            <groupId>commons-collections</groupId>
            <artifactId>commons-collections</artifactId>
            <version>3.2.1</version>
            <!-- <version>3.1</version> xmlui - wing -->
         </dependency>
         <dependency>
            <groupId>commons-dbcp</groupId>
            <artifactId>commons-dbcp</artifactId>
            <version>1.4</version>
         </dependency>
         <dependency>
            <groupId>commons-discovery</groupId>
            <artifactId>commons-discovery</artifactId>
            <version>0.5</version>
         </dependency>
         <dependency>
            <groupId>commons-fileupload</groupId>
            <artifactId>commons-fileupload</artifactId>
            <version>1.2.2</version>
         </dependency>
         <dependency>
            <groupId>commons-io</groupId>
            <artifactId>commons-io</artifactId>
            <version>2.4</version>
         </dependency>
         <dependency>
            <groupId>commons-lang</groupId>
            <artifactId>commons-lang</artifactId>
            <version>2.6</version>
            <!-- <version>2.1</version> in xmlui - wing -->
         </dependency>
         <dependency>
            <groupId>commons-logging</groupId>
            <artifactId>commons-logging</artifactId>
            <version>1.1.1</version>
         </dependency>
         <dependency>
            <groupId>commons-pool</groupId>
            <artifactId>commons-pool</artifactId>
            <version>1.6</version>
         </dependency>
          <dependency>
              <groupId>commons-validator</groupId>
              <artifactId>commons-validator</artifactId>
              <version>1.4.0</version>
          </dependency>
         <dependency>
            <groupId>javax.mail</groupId>
            <artifactId>mail</artifactId>
            <version>1.4.5</version>
         </dependency>
         <dependency>
            <groupId>javax.servlet</groupId>
            <artifactId>servlet-api</artifactId>
            <version>2.5</version>
         </dependency>

         <dependency>
            <groupId>jaxen</groupId>
            <artifactId>jaxen</artifactId>
            <version>1.1</version>
            <exclusions>
               <exclusion>
                  <artifactId>xom</artifactId>
                  <groupId>xom</groupId>
               </exclusion>
            </exclusions>
         </dependency>
         <dependency>
            <groupId>jdom</groupId>
            <artifactId>jdom</artifactId>
            <version>1.1</version>
         </dependency>
         <dependency>
            <groupId>log4j</groupId>
            <artifactId>log4j</artifactId>
            <version>1.2.17</version>
         </dependency>
         <dependency>
            <groupId>oro</groupId>
            <artifactId>oro</artifactId>
            <version>2.0.8</version>
         </dependency>
         <dependency>
            <groupId>org.apache.pdfbox</groupId>
            <artifactId>pdfbox</artifactId>
            <version>1.7.1</version>
         </dependency>
         <dependency>
            <groupId>org.apache.pdfbox</groupId>
            <artifactId>fontbox</artifactId>
            <version>1.7.1</version>
         </dependency>
         <dependency>
            <groupId>org.apache.pdfbox</groupId>
            <artifactId>jempbox</artifactId>
            <version>1.6.0</version>
         </dependency>
         <dependency>
	        <groupId>org.bouncycastle</groupId>
	        <artifactId>bcprov-jdk15</artifactId>
	        <version>1.44</version>
	    </dependency>
	    <dependency>
	        <groupId>org.bouncycastle</groupId>
	        <artifactId>bcmail-jdk15</artifactId>
	        <version>1.44</version>
	    </dependency>
         <dependency>
           <groupId>org.apache.poi</groupId>
           <artifactId>poi</artifactId>
           <version>3.6</version>
         </dependency>
         <dependency>
            <groupId>org.apache.poi</groupId>
            <artifactId>poi-scratchpad</artifactId>
            <version>3.6</version>
         </dependency>
         <dependency>
            <groupId>org.apache.poi</groupId>
            <artifactId>poi-ooxml</artifactId>
            <version>3.6</version>
         </dependency>
         <dependency>
            <groupId>net.java.dev.rome</groupId>
            <artifactId>rome</artifactId>
            <version>1.0.0</version>
         </dependency>
         <dependency>
            <groupId>rome</groupId>
            <artifactId>opensearch</artifactId>
            <version>0.1</version>
         </dependency>
         <dependency>
            <groupId>xalan</groupId>
            <artifactId>xalan</artifactId>
            <version>2.7.1</version>
         </dependency>
         <dependency>
            <groupId>xerces</groupId>
            <artifactId>xercesImpl</artifactId>
            <version>2.9.0</version>
            <!--  <version>2.8.0</version> in xmlui -->
         </dependency>
         <dependency>
            <groupId>xml-apis</groupId>
            <artifactId>xmlParserAPIs</artifactId>
            <version>2.0.2</version>
         </dependency>
         <dependency>
            <groupId>javax.activation</groupId>
            <artifactId>activation</artifactId>
            <version>1.1</version>
         </dependency>

         <dependency>
            <groupId>wsdl4j</groupId>
            <artifactId>wsdl4j</artifactId>
            <version>1.5.1</version>
         </dependency>
         <dependency>
            <groupId>javax.xml</groupId>
            <artifactId>jaxrpc-api</artifactId>
            <version>1.1</version>
         </dependency>
         <dependency>
            <groupId>axis</groupId>
            <artifactId>axis</artifactId>
            <version>1.3</version>
         </dependency>
         <dependency>
            <groupId>axis</groupId>
            <artifactId>axis-ant</artifactId>
            <version>1.3</version>
            <scope>compile</scope>
         </dependency>
         <dependency>
            <groupId>axis</groupId>
            <artifactId>axis-saaj</artifactId>
            <version>1.2</version>
         </dependency>
         <dependency>
            <groupId>com.ibm.icu</groupId>
            <artifactId>icu4j</artifactId>
            <version>51.1</version>
         </dependency>
         <dependency>
			<groupId>postgresql</groupId>
			<artifactId>postgresql</artifactId>
            <version>9.1-901-1.jdbc4</version>
		</dependency>
         <dependency>
            <groupId>com.oracle</groupId>
            <artifactId>ojdbc6</artifactId>
            <version>11.2.0.4</version>
         </dependency>
         <dependency>
            <groupId>com.sun.media</groupId>
            <artifactId>jai_imageio</artifactId>
            <version>1.0_01</version>
         </dependency>
         <dependency>
            <groupId>javax.media</groupId>
            <artifactId>jai_core</artifactId>
            <version>1.1.2_01</version>
         </dependency>
         <dependency>
            <groupId>org.dspace</groupId>
            <artifactId>oclc-harvester2</artifactId>
            <version>0.1.12</version>
         </dependency>
         <dependency>
            <groupId>commons-httpclient</groupId>
            <artifactId>commons-httpclient</artifactId>
            <version>3.1</version>
         </dependency>
         <dependency>
            <groupId>net.sourceforge.jexcelapi</groupId>
            <artifactId>jxl</artifactId>
            <version>2.6.12</version>
        </dependency>
        <dependency>
             <groupId>org.slf4j</groupId>
             <artifactId>jcl-over-slf4j</artifactId>
             <version>${slf4j.version}</version>
         </dependency>
         <dependency>
             <groupId>org.slf4j</groupId>
             <artifactId>slf4j-api</artifactId>
             <version>${slf4j.version}</version>
         </dependency>
         <dependency>
             <groupId>org.slf4j</groupId>
             <artifactId>slf4j-jdk14</artifactId>
             <version>${slf4j.version}</version>
         </dependency>
         <dependency>
             <groupId>org.slf4j</groupId>
             <artifactId>slf4j-log4j12</artifactId>
             <version>${slf4j.version}</version>
         </dependency>
         <dependency>
            <groupId>junit</groupId>
            <artifactId>junit</artifactId>
            <version>4.8.1</version>
            <scope>test</scope>
         </dependency>
         <dependency>
            <groupId>org.dspace.dependencies.jmockit</groupId>
            <artifactId>dspace-jmockit</artifactId>
            <version>0.999.4</version>
            <scope>test</scope>
         </dependency>

        <dependency>
	    <groupId>org.apache.httpcomponents</groupId>
	    <artifactId>httpclient</artifactId>
	    <version>4.2.1</version>	    
	</dependency>

         <dependency>
            <groupId>com.h2database</groupId>
            <artifactId>h2</artifactId>
            <version>1.2.137</version>
            <scope>test</scope>
         </dependency>


		<dependency>
			<groupId>net.sourceforge.htmlcleaner</groupId>
			<artifactId>htmlcleaner</artifactId>
			<version>2.2</version>
		</dependency>
		
        <dependency>
            <groupId>javax.servlet</groupId>
            <artifactId>jstl</artifactId>
            <version>1.2</version>
        </dependency>
			 
		<dependency>
    		<groupId>javassist</groupId>
    		<artifactId>javassist</artifactId>
    		<version>3.12.1.GA</version>
		</dependency> 

         <dependency>
            <groupId>org.databene</groupId>
            <artifactId>contiperf</artifactId>
            <version>1.06</version>
            <scope>test</scope>
        </dependency>	    
		<dependency>
			<groupId>org.dspace</groupId>
			<artifactId>dspace-cris-api</artifactId>
			<version>${project.version}</version>			
		</dependency>
		<dependency>
			<groupId>org.dspace</groupId>
			<artifactId>dspace-cris-jspui-api</artifactId>
			<version>${project.version}</version>			
		</dependency>
		<dependency>
			<groupId>org.dspace</groupId>
			<artifactId>dspace-cris-jspui-webapp</artifactId>
			<version>${project.version}</version>
			<type>war</type>			
		</dependency>		
		<dependency>
			<groupId>org.dspace</groupId>
			<artifactId>dspace-cris-jspui-webapp</artifactId>
			<version>${project.version}</version>			
		</dependency>
		<dependency>
			<groupId>org.dspace</groupId>
			<artifactId>dspace-cris-webservices-api</artifactId>
			<version>${project.version}</version>			
		</dependency>
		<dependency>
			<groupId>org.dspace</groupId>
			<artifactId>dspace-cris-webservices-webapp</artifactId>
			<version>${project.version}</version>
		</dependency>
		<dependency>
			<groupId>org.dspace</groupId>
			<artifactId>dspace-cris-webservices-webapp</artifactId>
			<version>${project.version}</version>
			<type>war</type>			
		</dependency>
		 <dependency>
             <groupId>org.dspace</groupId>
			 <artifactId>pubmed-retrieve</artifactId>
			 <version>${project.version}</version>
         </dependency>
		<dependency>
			<groupId>net.sf.flexjson</groupId>
			<artifactId>flexjson</artifactId>
			<version>2.1</version>
		</dependency>
		   
        <dependency>
            <groupId>com.google.code.gson</groupId>
            <artifactId>gson</artifactId>
            <version>2.2.1</version>
            <scope>compile</scope>
        </dependency>
      </dependencies>
   </dependencyManagement>

   <licenses>
      <license>
         <name>DuraSpace BSD License</name>
         <url>https://raw.github.com/DSpace/DSpace/master/LICENSE</url>
         <distribution>repo</distribution>
         <comments>
            A BSD 3-Clause license for the DSpace codebase.
         </comments>
      </license>
    </licenses>

   <issueManagement>
      <system>JIRA</system>
      <url>https://jira.duraspace.org/browse/DS</url>
   </issueManagement>

   <mailingLists>
      <mailingList>
         <name>DSpace Technical Users List</name>
         <subscribe>
            http://lists.sourceforge.net/mailman/listinfo/dspace-tech
         </subscribe>
         <unsubscribe>
            http://lists.sourceforge.net/mailman/listinfo/dspace-tech
         </unsubscribe>
         <post>dspace-tech AT lists.sourceforge.net</post>
         <archive>
            http://sourceforge.net/mailarchive/forum.php?forum_name=dspace-tech
         </archive>
      </mailingList>
      <mailingList>
         <name>DSpace Developers List</name>
         <subscribe>
            http://lists.sourceforge.net/mailman/listinfo/dspace-devel
         </subscribe>
         <unsubscribe>
            http://lists.sourceforge.net/mailman/listinfo/dspace-devel
         </unsubscribe>
         <post>dspace-devel AT lists.sourceforge.net</post>
         <archive>
            http://sourceforge.net/mailarchive/forum.php?forum_name=dspace-devel
         </archive>
      </mailingList>
      <mailingList>
         <name>DSpace General Issues List</name>
         <subscribe>
            http://lists.sourceforge.net/mailman/listinfo/dspace-general
         </subscribe>
         <unsubscribe>
            http://lists.sourceforge.net/mailman/listinfo/dspace-general
         </unsubscribe>
         <post>dspace-general AT lists.sourceforge.net</post>
         <archive>
            http://sourceforge.net/mailarchive/forum.php?forum_name=dspace-general
         </archive>
      </mailingList>
      <mailingList>
         <name>DSpace SCM Commit Change-Log</name>
         <subscribe>
            http://lists.sourceforge.net/mailman/listinfo/dspace-changelog
         </subscribe>
         <unsubscribe>
            http://lists.sourceforge.net/mailman/listinfo/dspace-changelog
         </unsubscribe>
         <post>noreply AT lists.sourceforge.net</post>
         <archive>
            http://sourceforge.net/mailarchive/forum.php?forum_name=dspace-changelog
         </archive>
      </mailingList>
   </mailingLists>

   <developers>
      <developer>
         <name>Andrea Bollini</name>
         <email>a.bollini at cineca.it</email>
         <url>http://www.linkedin.com/in/andreabollini</url>
         <organization>CINECA</organization>
         <organizationUrl>http://www.cineca.it</organizationUrl>
         <roles>
            <role>commiter</role>
         </roles>
         <timezone>+1</timezone>
      </developer>
      <developer>
         <name>Ben Bosman</name>
         <email>benbosman at atmire.com</email>
         <organization>@mire NV</organization>
         <organizationUrl>http://www.atmire.com</organizationUrl>
          <roles>
            <role>commiter</role>
         </roles>
      </developer>
      <developer>
         <name>Mark Diggory</name>
         <email>mdiggory at atmire.com</email>
         <url>http://purl.org/net/mdiggory/homepage</url>
         <organization>@mire NV</organization>
         <organizationUrl>http://www.atmire.com</organizationUrl>
         <roles>
            <role>commiter</role>
         </roles>
         <timezone>-8</timezone>
      </developer>
      <developer>
         <name>Tim Donohue</name>
         <email>tdonohue at users.sourceforge.net</email>
         <roles>
            <role>commiter</role>
         </roles>
      </developer>
      <developer>
         <name>Jim Downing</name>
         <email>jimdowning at users.sourceforge.net</email>
         <roles>
            <role>commiter</role>
         </roles>
      </developer>
      <developer>
         <name>Richard Jones</name>
         <email>richard-jones at users.sourceforge.net</email>
         <roles>
            <role>commiter</role>
         </roles>
      </developer>
      <developer>
         <name>Claudia Juergen</name>
         <email>cjuergen at users.sourceforge.net</email>
         <roles>
            <role>commiter</role>
         </roles>
      </developer>
      <developer>
         <name>Stuart Lewis</name>
         <email>stuart at stuartlewis.com</email>
         <url>http://stuartlewis.com/</url>
         <organization>University of Auckland Library</organization>
         <organizationUrl>http://www.library.auckland.ac.nz/</organizationUrl>
         <roles>
            <role>commiter</role>
         </roles>
         <timezone>+12</timezone>
      </developer>
      <developer>
         <name>Gabriela Mircea</name>
         <email>mirceag at users.sourceforge.net</email>
         <roles>
            <role>commiter</role>
         </roles>
      </developer>
      <developer>
         <name>Scott Phillips</name>
         <email>scottphillips at users.sourceforge.net</email>
         <roles>
            <role>commiter</role>
         </roles>
      </developer>
      <developer>
         <name>Richard Rodgers</name>
         <email>rrodgers at users.sourceforge.net</email>
         <roles>
            <role>commiter</role>
         </roles>
      </developer>
      <developer>
         <name>James Rutherford</name>
         <email>jrutherford at users.sourceforge.net</email>
         <roles>
            <role>commiter</role>
         </roles>
      </developer>
      <developer>
          <name>Kim Shepherd</name>
          <email>kims at waikato.ac.nz</email>
          <organization>Library Consortium of New Zealand</organization>
          <organizationUrl>http://www.lconz.ac.nz/</organizationUrl>
          <roles>
              <role>commiter</role>
          </roles>
          <timezone>+12</timezone>
      </developer>
      <developer>
         <name>Larry Stone</name>
         <email>lcs at mit.edu</email>
         <organization>MIT Libraries</organization>
         <organizationUrl>http://libraries.mit.edu</organizationUrl>
         <roles>
            <role>commiter</role>
         </roles>
         <timezone>-5</timezone>
      </developer>
      <developer>
         <name>Robert Tansley</name>
         <email>rtansley at users.sourceforge.net</email>
         <roles>
            <role>commiter</role>
         </roles>
      </developer>
      <developer>
         <name>Graham Triggs</name>
         <email>grahamtriggs at users.sourceforge.net</email>
         <roles>
            <role>commiter</role>
         </roles>
      </developer>
      <developer>
         <name>Jeffrey Trimble</name>
         <email />
         <roles>
           <role>commiter</role>
        </roles>
      </developer>
      <developer>
         <name>Mark H. Wood</name>
         <email>mwoodiupui at users.sourceforge.net</email>
         <roles>
            <role>commiter</role>
         </roles>
      </developer>
      <developer>
         <name>Scott Yeadon</name>
         <email>syeadon at users.sourceforge.net</email>
         <roles>
            <role>commiter</role>
         </roles>
      </developer>
   </developers>

   <contributors>
      <contributor>
         <name>Add Your Name Here and submit a patch!</name>
         <email>contributor at myu.edu</email>
         <url>http://www.myu.edu/me</url>
         <organization>My University</organization>
         <organizationUrl>http://www.myu.edu</organizationUrl>
         <roles>
            <role>developer</role>
         </roles>
         <timezone>0</timezone>
      </contributor>
      <contributor>
         <name>Pere Villega</name>
         <email>pere.villega@gmail.com</email>
         <url>http://www.perevillega.com</url>
         <organization />
         <organizationUrl />
         <roles>
            <role>developer</role>
         </roles>
         <timezone>0</timezone>
      </contributor>
      <contributor>
         <name>Sands Fish</name>
         <email>sands at mit.edu</email>
         <organization>MIT Libraries</organization>
         <organizationUrl>http://libraries.mit.edu</organizationUrl>
         <roles>
            <role>developer</role>
         </roles>
         <timezone>-5</timezone>
      </contributor>
      <contributor>
         <name>Steve Swinsburg</name>
         <email>steve.swinsburg@anu.edu.au</email>
         <organization>The Australian National University</organization>
         <organizationUrl>http://www.anu.edu.au</organizationUrl>
         <roles>
            <role>developer</role>
         </roles>
         <timezone>+10</timezone>
      </contributor>
   </contributors>

   <!--
      The Subversion repository location is used by Continuum to update against
      when changes have occurred.  This spawns a new build cycle and releases
      snapshots into the snapshot repository below.
   -->
   <scm>
<<<<<<< HEAD
      <connection>scm:git:https://github.com/Cineca/DSpace.git</connection>
      <developerConnection>scm:git:https://github.com/Cineca/DSpace.git</developerConnection>
      <url>https://github.com/Cineca/DSpace.git</url>
      <tag>dspace-cris-master</tag>
   </scm>
=======
      <connection>scm:git:git@github.com:DSpace/DSpace.git</connection>
      <developerConnection>scm:git:git@github.com:DSpace/DSpace.git</developerConnection>
      <url>git@github.com:DSpace/DSpace.git</url>
     <tag>dspace-4.2</tag>
  </scm>
>>>>>>> 2f756662

   <repositories>
       <repository>
			<id>cineca-repo</id>
			<name>Cineca Maven Repository</name>
			<url>https://github.com/Cineca/mvn-repo/raw/master/releases</url>
			<releases>
				<enabled>true</enabled>
				<checksumPolicy>never</checksumPolicy>
			</releases>
			<snapshots>
				<enabled>false</enabled>
				<checksumPolicy>never</checksumPolicy>
			</snapshots>
		</repository>
		
		<repository>
			<id>cineca-repo-snapshot</id>
			<name>Cineca Maven Repository</name>
			<url>https://github.com/Cineca/mvn-repo/raw/master/snapshots</url>
			<releases>
				<enabled>false</enabled>
				<checksumPolicy>never</checksumPolicy>
			</releases>
			<snapshots>
				<enabled>true</enabled>
				<checksumPolicy>never</checksumPolicy>
			</snapshots>
		</repository>
		
		<repository>
	         <id>sonatype-releases</id>
	         <name>Sonatype Releases Repository</name>
	         <url>http://oss.sonatype.org/content/repositories/releases/</url>
	    </repository>
   
   </repositories>
   
   <pluginRepositories>
        <pluginRepository>
            <id>cineca-repo</id>
			<name>Cineca Maven Repository</name>
			<url>https://github.com/Cineca/mvn-repo/raw/master/releases</url>
			<releases>
				<enabled>true</enabled>
				<checksumPolicy>never</checksumPolicy>
			</releases>
			<snapshots>
				<enabled>false</enabled>
				<checksumPolicy>never</checksumPolicy>
			</snapshots>
        </pluginRepository>
        
        <pluginRepository>
            <id>cineca-repo-snapshot</id>
			<name>Cineca Maven Repository</name>
			<url>https://github.com/Cineca/mvn-repo/raw/master/snapshots</url>
			<releases>
				<enabled>false</enabled>
				<checksumPolicy>never</checksumPolicy>
			</releases>
			<snapshots>
				<enabled>true</enabled>
				<checksumPolicy>never</checksumPolicy>
			</snapshots>
        </pluginRepository>
        
        <pluginRepository>
            <id>sonatype-releases</id>
	         <name>Sonatype Releases Repository</name>
	         <url>http://oss.sonatype.org/content/repositories/releases/</url>
        </pluginRepository>
    </pluginRepositories>
    
    <!--
        Distribution Management is currently used by the Continuum
        server to update snapshots it generates. This will also be used
        on release to deploy release versions to the repository by the
        release manager.
    -->
   	<distributionManagement>
    	<repository>
        	<id>repo</id>
        	<name>Cineca Maven Repository</name>
        	<url>https://github.com/Cineca/mvn-repo/raw/master/releases</url>
    	</repository>
    	<snapshotRepository>
        	<id>snapshot-repo</id>
        	<name>Cineca Maven Repository</name>
        	<url>https://github.com/Cineca/mvn-repo/raw/master/snapshots</url>
    	</snapshotRepository>
    	<site>
            <id>website</id>
            <url>http://cineca.github.io/dspace-cris/index.html</url>
        </site>        
	</distributionManagement>

</project><|MERGE_RESOLUTION|>--- conflicted
+++ resolved
@@ -4,11 +4,7 @@
    <groupId>org.dspace</groupId>
    <artifactId>dspace-parent</artifactId>
    <packaging>pom</packaging>
-<<<<<<< HEAD
-   <version>CRIS-4.1.3-SNAPSHOT</version>
-=======
-   <version>4.2</version>
->>>>>>> 2f756662
+   <version>CRIS-4.2.0-SNAPSHOT</version>
    <name>DSpace Parent Project</name>
    <url>https://github.com/Cineca/DSpace</url>
    <description>
@@ -20,14 +16,13 @@
       <url>http://www.dspace.org</url>
    </organization>
 
-    <!-- 
-    comment this out to avoid accidental release on sonatype under org.dspace group id
+    <!--    <!-- brings the sonatype snapshot repository and signing requirement on board -->
     <parent>
         <groupId>org.sonatype.oss</groupId>
         <artifactId>oss-parent</artifactId>
         <version>7</version>
         <relativePath />
-    </parent> -->
+    </parent>
     
     <!--Force UTF-8 encoding during build on all platforms-->
     <properties>		
@@ -598,157 +593,96 @@
          <dependency>
             <groupId>org.dspace</groupId>
             <artifactId>dspace-api</artifactId>
-<<<<<<< HEAD
             <version>${project.version}</version>
-=======
-            <version>4.2</version>
->>>>>>> 2f756662
          </dependency>
          <dependency>
             <groupId>org.dspace.modules</groupId>
             <artifactId>additions</artifactId>
-<<<<<<< HEAD
-			<version>${project.version}</version>
-=======
-            <version>4.2</version>
->>>>>>> 2f756662
+			<version>${project.version}</version>
          </dependency>
 
          <dependency>
             <groupId>org.dspace</groupId>
             <artifactId>dspace-sword</artifactId>
-<<<<<<< HEAD
-			<version>${project.version}</version>
-=======
-            <version>4.2</version>
->>>>>>> 2f756662
+			<version>${project.version}</version>
             <type>jar</type>
             <classifier>classes</classifier>
          </dependency>
          <dependency>
             <groupId>org.dspace</groupId>
             <artifactId>dspace-sword</artifactId>
-<<<<<<< HEAD
-			<version>${project.version}</version>
-=======
-            <version>4.2</version>
->>>>>>> 2f756662
+			<version>${project.version}</version>
             <type>war</type>
          </dependency>
          <dependency>
             <groupId>org.dspace</groupId>
             <artifactId>dspace-swordv2</artifactId>
-<<<<<<< HEAD
-			<version>${project.version}</version>
-=======
-            <version>4.2</version>
->>>>>>> 2f756662
+			<version>${project.version}</version>
             <type>jar</type>
             <classifier>classes</classifier>
          </dependency>
          <dependency>
             <groupId>org.dspace</groupId>
             <artifactId>dspace-swordv2</artifactId>
-<<<<<<< HEAD
-			<version>${project.version}</version>
-=======
-            <version>4.2</version>
->>>>>>> 2f756662
+			<version>${project.version}</version>
             <type>war</type>
          </dependency>
 
          <dependency>
             <groupId>org.dspace</groupId>
             <artifactId>dspace-jspui</artifactId>
-<<<<<<< HEAD
-			<version>${project.version}</version>
-=======
-            <version>4.2</version>
->>>>>>> 2f756662
+			<version>${project.version}</version>
             <type>jar</type>
             <classifier>classes</classifier>
          </dependency>
          <dependency>
             <groupId>org.dspace</groupId>
             <artifactId>dspace-jspui</artifactId>
-<<<<<<< HEAD
-			<version>${project.version}</version>
-=======
-            <version>4.2</version>
->>>>>>> 2f756662
+			<version>${project.version}</version>
             <type>war</type>
          </dependency>
          <dependency>
             <groupId>org.dspace</groupId>
             <artifactId>dspace-oai</artifactId>
-<<<<<<< HEAD
-			<version>${project.version}</version>
-=======
-            <version>4.2</version>
->>>>>>> 2f756662
+			<version>${project.version}</version>
             <type>jar</type>
             <classifier>classes</classifier>
          </dependency>
          <dependency>
             <groupId>org.dspace</groupId>
             <artifactId>dspace-oai</artifactId>
-<<<<<<< HEAD
-			<version>${project.version}</version>
-=======
-            <version>4.2</version>
->>>>>>> 2f756662
+			<version>${project.version}</version>
             <type>war</type>
          </dependency>
          <dependency>
             <groupId>org.dspace</groupId>
             <artifactId>dspace-lni</artifactId>
-<<<<<<< HEAD
-			<version>${project.version}</version>
-=======
-            <version>4.2</version>
->>>>>>> 2f756662
+			<version>${project.version}</version>
             <type>jar</type>
             <classifier>classes</classifier>
          </dependency>
          <dependency>
             <groupId>org.dspace</groupId>
             <artifactId>dspace-lni-client</artifactId>
-<<<<<<< HEAD
-			<version>${project.version}</version>
-=======
-            <version>4.2</version>
->>>>>>> 2f756662
+			<version>${project.version}</version>
          </dependency>
          <dependency>
             <groupId>org.dspace</groupId>
             <artifactId>dspace-lni</artifactId>
-<<<<<<< HEAD
-			<version>${project.version}</version>
-=======
-            <version>4.2</version>
->>>>>>> 2f756662
+			<version>${project.version}</version>
             <type>war</type>
          </dependency>
          <dependency>
             <groupId>org.dspace</groupId>
             <artifactId>dspace-xmlui</artifactId>
-<<<<<<< HEAD
 			<version>${project.version}</version>
 			<type>jar</type>
-=======
-            <version>4.2</version>
-            <type>jar</type>
->>>>>>> 2f756662
             <classifier>classes</classifier>
          </dependency>
          <dependency>
             <groupId>org.dspace</groupId>
             <artifactId>dspace-xmlui</artifactId>
-<<<<<<< HEAD
-			<version>${project.version}</version>
-=======
-            <version>4.2</version>
->>>>>>> 2f756662
+			<version>${project.version}</version>
             <type>war</type>
          </dependency>
          <dependency>
@@ -765,11 +699,7 @@
          <dependency>
             <groupId>org.dspace</groupId>
             <artifactId>dspace-services</artifactId>
-<<<<<<< HEAD
-			<version>${project.version}</version>
-=======
-            <version>4.2</version>
->>>>>>> 2f756662
+			<version>${project.version}</version>
          </dependency>
          <!-- DSpace Localization Packages -->
          <dependency>
@@ -1522,19 +1452,11 @@
       snapshots into the snapshot repository below.
    -->
    <scm>
-<<<<<<< HEAD
       <connection>scm:git:https://github.com/Cineca/DSpace.git</connection>
       <developerConnection>scm:git:https://github.com/Cineca/DSpace.git</developerConnection>
       <url>https://github.com/Cineca/DSpace.git</url>
       <tag>dspace-cris-master</tag>
    </scm>
-=======
-      <connection>scm:git:git@github.com:DSpace/DSpace.git</connection>
-      <developerConnection>scm:git:git@github.com:DSpace/DSpace.git</developerConnection>
-      <url>git@github.com:DSpace/DSpace.git</url>
-     <tag>dspace-4.2</tag>
-  </scm>
->>>>>>> 2f756662
 
    <repositories>
        <repository>
