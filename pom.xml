<project xmlns="http://maven.apache.org/POM/4.0.0" xmlns:xsi="http://www.w3.org/2001/XMLSchema-instance" xsi:schemaLocation="http://maven.apache.org/POM/4.0.0 http://maven.apache.org/maven-v4_0_0.xsd">

   <!--
      Licensed to the Apache Software Foundation (ASF) under one or more
      contributor license agreements. See the NOTICE file distributed
      with this work for additional information regarding copyright
      ownership. The ASF licenses this file to you under the Apache
      License, Version 2.0 (the "License"); you may not use this file
      except in compliance with the License. You may obtain a copy of
      the License at http://www.apache.org/licenses/LICENSE-2.0 Unless
      required by applicable law or agreed to in writing, software
      distributed under the License is distributed on an "AS IS" BASIS,
      WITHOUT WARRANTIES OR CONDITIONS OF ANY KIND, either express or
      implied. See the License for the specific language governing
      permissions and limitations under the License.
   -->

   <modelVersion>4.0.0</modelVersion>

   <parent>
      <groupId>org.apache</groupId>
      <artifactId>apache</artifactId>
      <version>4</version>
   </parent>

   <groupId>org.dspace.dependencies.solr</groupId>
   <artifactId>dspace-solr-parent</artifactId>
   <name>Apache Solr Parent POM</name>
<<<<<<< HEAD
   <version>1.4.1.1-SNAPSHOT</version>
=======
   <version>1.4.0.1</version>
>>>>>>> 85736468
   <description>Apache Solr Parent POM</description>
   <url>http://lucene.apache.org/solr</url>
   <packaging>pom</packaging>

   <issueManagement>
      <system>JIRA</system>
      <url>http://issues.apache.org/jira/browse/SOLR</url>
   </issueManagement>


   <inceptionYear>2006</inceptionYear>

   <licenses>
      <license>
         <name>Apache 2</name>
         <url>http://www.apache.org/licenses/LICENSE-2.0.txt</url>
      </license>
   </licenses>

   <scm>
      <connection>
      scm:svn:https://scm.dspace.org/svn/repo/modules/dspace-solr/tags/dspace-solr-parent-1.4.0.1
    </connection>
      <developerConnection>
      scm:svn:https://scm.dspace.org/svn/repo/modules/dspace-solr/tags/dspace-solr-parent-1.4.0.1
    </developerConnection>
<<<<<<< HEAD
     <url>http://svn.apache.org/viewvc/maven/pom/tags/apache-4/dspace-solr-parent</url>
=======
     <url>http://svn.apache.org/viewvc/maven/pom/tags/dspace-solr-parent-1.4.0.1</url>
>>>>>>> 85736468
  </scm>

   <!--
      Distribution Management is currently used by the Continuum server
      to update snapshots it generates. This will also be used on
      release to deploy release versions to the repository by the
      release manager.
   -->
   <distributionManagement>
      <repository>
         <id>maven.dspace.org/release</id>
         <name>DSpace Maven Repository</name>
         <url>scp://maven.dspace.org/var/maven/release</url>
      </repository>
      <snapshotRepository>
         <id>maven.dspace.org-snapshot</id>
         <name>DSpace Maven Repository</name>
         <url>scp://maven.dspace.org/var/maven/snapshot</url>
         <uniqueVersion>true</uniqueVersion>
      </snapshotRepository>
   </distributionManagement>


   <modules>
      <module>webapp</module>
   </modules>

   <build>
      <plugins>
         <plugin>
            <artifactId>maven-compiler-plugin</artifactId>
            <configuration>
               <source>1.5</source>
               <target>1.5</target>
            </configuration>
         </plugin>
         <plugin>
            <groupId>org.apache.maven.plugins</groupId>
            <artifactId>maven-source-plugin</artifactId>
            <version>2.1.1</version>
            <executions>
               <execution>
                  <id>attach-sources</id>
                  <phase>package</phase>
                  <goals>
                     <goal>jar-no-fork</goal>
                  </goals>
               </execution>
            </executions>
         </plugin>
         <plugin>
            <groupId>org.apache.maven.plugins</groupId>
            <artifactId>maven-javadoc-plugin</artifactId>
            <executions>
               <execution>
                  <id>attach-javadocs</id>
                  <phase>package</phase>
                  <goals>
                     <goal>jar</goal>
                  </goals>
               </execution>
            </executions>
         </plugin>



      </plugins>
   </build>
    
   <dependencies>
      <dependency>
         <groupId>javax.servlet</groupId>
         <artifactId>servlet-api</artifactId>
         <version>2.5</version>
         <scope>provided</scope>
      </dependency>
      <dependency>
         <groupId>junit</groupId>
         <artifactId>junit</artifactId>
         <version>4.3.1</version>
         <scope>test</scope>
      </dependency>
   </dependencies>
</project><|MERGE_RESOLUTION|>--- conflicted
+++ resolved
@@ -26,11 +26,7 @@
    <groupId>org.dspace.dependencies.solr</groupId>
    <artifactId>dspace-solr-parent</artifactId>
    <name>Apache Solr Parent POM</name>
-<<<<<<< HEAD
-   <version>1.4.1.1-SNAPSHOT</version>
-=======
    <version>1.4.0.1</version>
->>>>>>> 85736468
    <description>Apache Solr Parent POM</description>
    <url>http://lucene.apache.org/solr</url>
    <packaging>pom</packaging>
@@ -57,11 +53,7 @@
       <developerConnection>
       scm:svn:https://scm.dspace.org/svn/repo/modules/dspace-solr/tags/dspace-solr-parent-1.4.0.1
     </developerConnection>
-<<<<<<< HEAD
-     <url>http://svn.apache.org/viewvc/maven/pom/tags/apache-4/dspace-solr-parent</url>
-=======
      <url>http://svn.apache.org/viewvc/maven/pom/tags/dspace-solr-parent-1.4.0.1</url>
->>>>>>> 85736468
   </scm>
 
    <!--
@@ -86,6 +78,11 @@
 
 
    <modules>
+      <module>common</module>
+      <module>solrj</module>
+      <module>core</module>
+      <module>server</module>
+      <module>contrib</module>
       <module>webapp</module>
    </modules>
 
