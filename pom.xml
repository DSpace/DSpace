<?xml version="1.0" encoding="UTF-8"?>
<project xmlns="http://maven.apache.org/POM/4.0.0" xmlns:xsi="http://www.w3.org/2001/XMLSchema-instance" xsi:schemaLocation="http://maven.apache.org/POM/4.0.0 http://maven.apache.org/maven-v4_0_0.xsd">
    <modelVersion>4.0.0</modelVersion>
    <groupId>org.dspace</groupId>
    <artifactId>dspace-parent</artifactId>
    <packaging>pom</packaging>
    <version>10.0-SNAPSHOT</version>
    <name>DSpace Parent Project</name>
    <description>
   	DSpace open source software is a turnkey institutional repository application.
    </description>
    <url>https://github.com/DSpace/DSpace</url>

    <organization>
        <name>LYRASIS</name>
        <url>https://dspace.org</url>
    </organization>

    <properties>
        <!--=== GENERAL / DSPACE-API DEPENDENCIES ===-->
        <java.version>17</java.version>
<<<<<<< HEAD
        <spring.version>6.2.12</spring.version>
        <spring-ldap.version>3.2.15</spring-ldap.version>
        <spring-boot.version>3.5.7</spring-boot.version>
        <spring-security.version>6.5.6</spring-security.version> <!-- sync with version used by spring-boot-->
=======
        <spring.version>6.2.14</spring.version>
        <spring-boot.version>3.5.8</spring-boot.version>
        <spring-security.version>6.5.7</spring-security.version> <!-- sync with version used by spring-boot-->
>>>>>>> 2ae1c22c
        <hibernate.version>6.4.10.Final</hibernate.version>
        <hibernate-validator.version>8.0.3.Final</hibernate-validator.version>
        <postgresql.driver.version>42.7.8</postgresql.driver.version>
        <flyway.version>10.22.0</flyway.version>
        <solr.client.version>8.11.4</solr.client.version>

        <ehcache.version>3.11.1</ehcache.version>
        <errorprone.version>2.42.0</errorprone.version>
        <!-- NOTE: when updating jackson.version, also sync jackson-annotations.version below -->
        <jackson.version>2.20.1</jackson.version>
        <jackson-annotations.version>2.20</jackson-annotations.version>
        <jakarta-annotation.version>2.1.1</jakarta-annotation.version>
        <jaxb-api.version>4.0.4</jaxb-api.version>
        <jaxb-runtime.version>4.0.6</jaxb-runtime.version>
        <jcache-version>1.1.1</jcache-version>
        <!-- NOTE: Jetty needed for Solr, Handle Server & tests -->
        <jetty.version>9.4.58.v20250814</jetty.version>
        <log4j.version>2.25.2</log4j.version>
        <pdfbox-version>3.0.5</pdfbox-version>
        <rome.version>1.19.0</rome.version>
        <!-- SLF4J is not used, but specified for dependency convergence issues between many dependencies -->
        <slf4j.version>2.0.17</slf4j.version>
        <tika.version>3.2.3</tika.version>
        <!-- Sync BouncyCastle & ASM with whatever version Tika uses -->
        <bouncycastle.version>1.82</bouncycastle.version>
        <asm.version>9.9</asm.version>
        <!-- Jersey is used to integrate with external sources/services -->
        <jersey.version>3.1.11</jersey.version>
        <!--=== SERVER WEBAPP DEPENDENCIES ===-->
        <!-- Library for reading JSON documents: https://github.com/json-path/JsonPath (used by Server webapp) -->
        <json-path.version>2.10.0</json-path.version>
        <!-- Library for managing JSON Web Tokens (JWT): https://bitbucket.org/connect2id/nimbus-jose-jwt/wiki/Home
             (used by Server webapp) -->
        <nimbus-jose-jwt.version>9.48</nimbus-jose-jwt.version>

        <!--=== OTHER MODULE-SPECIFIC DEPENDENCIES ===-->
        <!-- Jena is used by both RDF and SWORDv2 -->
        <jena.version>4.10.0</jena.version>
        <!-- JClouds is used by dspace-api -->
        <jclouds.version>2.7.0</jclouds.version>

        <!--=== MAVEN SETTINGS ===-->
        <project.build.sourceEncoding>UTF-8</project.build.sourceEncoding>
        <project.reporting.outputEncoding>${project.build.sourceEncoding}</project.reporting.outputEncoding>

        <!--=== TEST SETTINGS (CUSTOM) ===-->
        <!-- By default skip running all tests.
             NOTE: Tests are always built, because we have modules that depend on common test infrastructure.
             * Run all tests : 'mvn install -DskipUnitTests=false -DskipIntegrationTests=false'
             * Run unit tests ONLY: 'mvn install -DskipUnitTests=false'
             * Run integration tests ONLY: `mvn install -DskipIntegrationTests=false'
        -->
        <skipUnitTests>true</skipUnitTests>
        <skipIntegrationTests>true</skipIntegrationTests>

        <!-- 'root.basedir' is the path to the root [dspace-src] dir. It must be redefined by each child POM,
                     as it is used to reference the LICENSE.header and *.properties file(s) in that directory. -->
        <root.basedir>${basedir}</root.basedir>
    </properties>

    <build>
        <!-- Define Maven Plugin Settings that should be inherited to ALL submodule POMs.
             (NOTE: individual POMs can override specific settings). -->
        <pluginManagement>
            <plugins>
                <!-- Use to enforce particular versions of Java and Maven,
                     and to ensure no conflicting dependencies -->
                <plugin>
                    <groupId>org.apache.maven.plugins</groupId>
                    <artifactId>maven-enforcer-plugin</artifactId>
                    <version>3.6.2</version>
                    <executions>
                        <execution>
                            <id>enforce-java</id>
                            <goals>
                                <goal>enforce</goal>
                            </goals>
                            <configuration>
                                <rules>
                                    <requireJavaVersion>
                                        <version>${java.version}</version>
                                    </requireJavaVersion>
                                    <requireMavenVersion>
                                        <version>[3.8,)</version>
                                    </requireMavenVersion>
                                </rules>
                            </configuration>
                        </execution>
                        <!-- Make sure that we do not have conflicting dependencies-->
                        <execution>
                            <id>enforce-versions</id>
                            <goals>
                                <goal>enforce</goal>
                            </goals>
                            <configuration>
                                <rules>
                                    <DependencyConvergence />
                                </rules>
                            </configuration>
                        </execution>
                        <execution>
                            <id>ban-dependencies</id>
                            <goals>
                                <goal>enforce</goal>
                            </goals>
                            <configuration>
                                <rules>
                                    <bannedDependencies>
                                        <excludes>
                                            <exclude>log4j:log4j</exclude>
                                        </excludes>
                                    </bannedDependencies>
                                </rules>
                            </configuration>
                        </execution>
                    </executions>
                </plugin>
                <!-- Used to compile all Java classes -->
                <plugin>
                    <groupId>org.apache.maven.plugins</groupId>
                    <artifactId>maven-compiler-plugin</artifactId>
                    <version>3.14.1</version>
                    <configuration>
                        <release>${java.version}</release>
                        <!-- Turn on http://errorprone.info (requires fork=true & below compilerArgs)-->
                        <fork>true</fork>
                        <compilerArgs>
                            <arg>-XDcompilePolicy=simple</arg>
                            <arg>--should-stop=ifError=FLOW</arg>
                            <arg>-Xplugin:ErrorProne</arg>
                            <arg>-J--add-exports=jdk.compiler/com.sun.tools.javac.api=ALL-UNNAMED</arg>
                            <arg>-J--add-exports=jdk.compiler/com.sun.tools.javac.file=ALL-UNNAMED</arg>
                            <arg>-J--add-exports=jdk.compiler/com.sun.tools.javac.main=ALL-UNNAMED</arg>
                            <arg>-J--add-exports=jdk.compiler/com.sun.tools.javac.model=ALL-UNNAMED</arg>
                            <arg>-J--add-exports=jdk.compiler/com.sun.tools.javac.parser=ALL-UNNAMED</arg>
                            <arg>-J--add-exports=jdk.compiler/com.sun.tools.javac.processing=ALL-UNNAMED</arg>
                            <arg>-J--add-exports=jdk.compiler/com.sun.tools.javac.tree=ALL-UNNAMED</arg>
                            <arg>-J--add-exports=jdk.compiler/com.sun.tools.javac.util=ALL-UNNAMED</arg>
                            <arg>-J--add-opens=jdk.compiler/com.sun.tools.javac.code=ALL-UNNAMED</arg>
                            <arg>-J--add-opens=jdk.compiler/com.sun.tools.javac.comp=ALL-UNNAMED</arg>
                            <arg>-Xpkginfo:always</arg>
                            <!-- Allows for the Reflection API to retrieve parameter names from methods. For example,
                                 it enables @PathVariable annotations to use parameter names automatically. -->
                            <arg>-parameters</arg>
                        </compilerArgs>
                        <annotationProcessorPaths>
                            <path>
                                <groupId>com.google.errorprone</groupId>
                                <artifactId>error_prone_core</artifactId>
                                <version>${errorprone.version}</version>
                            </path>
                        </annotationProcessorPaths>
                    </configuration>
                </plugin>
                <!-- Used to package all DSpace JARs -->
                <plugin>
                    <groupId>org.apache.maven.plugins</groupId>
                    <artifactId>maven-jar-plugin</artifactId>
                    <version>3.5.0</version>
                    <configuration>
                        <archive>
                            <manifest>
                                <addDefaultImplementationEntries>true</addDefaultImplementationEntries>
                                <addDefaultSpecificationEntries>true</addDefaultSpecificationEntries>
                            </manifest>
                        </archive>
                    </configuration>
                </plugin>
                <!-- Used to package all DSpace WARs -->
                <plugin>
                    <groupId>org.apache.maven.plugins</groupId>
                    <artifactId>maven-war-plugin</artifactId>
                    <version>3.5.1</version>
                    <configuration>
                        <failOnMissingWebXml>false</failOnMissingWebXml>
                        <!-- Filter the web.xml (needed for IDE compatibility/debugging) -->
                        <filteringDeploymentDescriptors>true</filteringDeploymentDescriptors>
                        <archive>
                            <manifest>
                                <addDefaultImplementationEntries>true</addDefaultImplementationEntries>
                                <addDefaultSpecificationEntries>true</addDefaultSpecificationEntries>
                            </manifest>
                        </archive>
                    </configuration>
                </plugin>
                <!-- Used to run Unit tests (when enabled by -DskipUnitTests=false) -->
                <plugin>
                    <groupId>org.apache.maven.plugins</groupId>
                    <artifactId>maven-surefire-plugin</artifactId>
                    <version>3.5.4</version>
                    <configuration>
                        <!-- Allow for the ability to pass JVM memory flags for Unit Tests. Since
                             maven-surefire-plugin forks a new JVM, it ignores MAVEN_OPTS.-->
                        <argLine>${test.argLine} ${surefireJacoco}</argLine>
                        <!-- tests whose name starts by Abstract will be ignored -->
                        <excludes>
                            <exclude>**/Abstract*</exclude>
                        </excludes>
                        <!-- Detailed logs in surefire-reports/testName-output.txt instead of stdout -->
                        <redirectTestOutputToFile>true</redirectTestOutputToFile>
                        <!-- Ensure full stacktrace is logged (when errors occur) -->
                        <trimStackTrace>false</trimStackTrace>
                        <!-- Whether to skip unit tests or not -->
                        <skipTests>${skipUnitTests}</skipTests>
                        <!-- Do not fail immediately if a test specified via "-Dtest=[testClass]" isn't found.
                             This allows the build to continue and keep trying to run that test in other modules. -->
                        <failIfNoSpecifiedTests>false</failIfNoSpecifiedTests>
                        <!--
                        Enable to debug Maven Surefire tests in remote proces
                        <debugForkedProcess>true</debugForkedProcess>
                        -->
                    </configuration>
                </plugin>
                <!-- Used to run Integration tests (when enabled by -DskipIntegrationTests=false) -->
                <plugin>
                    <artifactId>maven-failsafe-plugin</artifactId>
                    <version>3.5.4</version>
                    <configuration>
                        <!-- Allow for the ability to pass JVM memory flags for Unit Tests. Since
                             maven-failsafe-plugin forks a new JVM, it ignores MAVEN_OPTS.-->
                        <argLine>${test.argLine} ${failsafeJacoco}</argLine>
                        <excludes>
                            <exclude>**/Abstract*</exclude>
                        </excludes>
                         <!-- Detailed logs in failsafe-reports/testName-output.txt instead of stdout -->
                        <redirectTestOutputToFile>true</redirectTestOutputToFile>
                        <!-- Ensure full stacktrace is logged (when errors occur) -->
                        <trimStackTrace>false</trimStackTrace>
                        <!-- Whether to skip integration tests or not -->
                        <skipTests>${skipIntegrationTests}</skipTests>
                        <!-- Do not fail immediately if a test specified via "-Dit.test=[testClass]" isn't found.
                             This allows the build to continue and keep trying to run that test in other modules. -->
                        <failIfNoSpecifiedTests>false</failIfNoSpecifiedTests>
                    </configuration>
                    <executions>
                        <execution>
                            <goals>
                                <goal>integration-test</goal>
                                <goal>verify</goal>
                            </goals>
                        </execution>
                    </executions>
                </plugin>
                <!-- Used to validate all code style rules in source code via the Checkstyle config in checkstyle.xml -->
                <!-- Can be skipped by passing -Dcheckstyle.skip=true to Maven. -->
                <plugin>
                    <groupId>org.apache.maven.plugins</groupId>
                    <artifactId>maven-checkstyle-plugin</artifactId>
                    <version>3.6.0</version>
                    <executions>
                        <execution>
                            <id>verify-style</id>
                            <!-- Bind to verify so it runs after package & unit tests, but before install -->
                            <phase>verify</phase>
                            <goals>
                                <goal>check</goal>
                            </goals>
                        </execution>
                    </executions>
                    <configuration>
                        <sourceDirectories>
                            <sourceDirectory>src/main/java</sourceDirectory>
                        </sourceDirectories>
                        <configLocation>${root.basedir}/checkstyle.xml</configLocation>
                        <logViolationsToConsole>true</logViolationsToConsole>
                        <failOnViolation>true</failOnViolation>
                        <!-- Enable checks on all test source files -->
                        <includeTestSourceDirectory>true</includeTestSourceDirectory>
                        <!-- Define our suppressions file location, and the key used to pass it to checkstyle.xml-->
                        <suppressionsLocation>${root.basedir}/checkstyle-suppressions.xml</suppressionsLocation>
                        <suppressionsFileExpression>checkstyle.suppressions.file</suppressionsFileExpression>
                    </configuration>
                    <dependencies>
                        <!-- Override dependencies to use latest version of checkstyle -->
                        <dependency>
                            <groupId>com.puppycrawl.tools</groupId>
                            <artifactId>checkstyle</artifactId>
                            <version>10.26.1</version>
                        </dependency>
                    </dependencies>
                </plugin>
                <plugin>
                    <groupId>com.github.spotbugs</groupId>
                    <artifactId>spotbugs-maven-plugin</artifactId>
                    <version>4.9.8.2</version>
                    <configuration>
                        <effort>Max</effort>
                        <threshold>Low</threshold>
                        <xmlOutput>true</xmlOutput>
                    </configuration>
                    <dependencies>
                        <dependency>
                            <groupId>com.github.spotbugs</groupId>
                            <artifactId>spotbugs</artifactId>
                            <version>4.9.8</version>
                        </dependency>
                    </dependencies>
                    <executions>
                        <execution>
                            <phase>compile</phase>
                            <goals>
                                <goal>check</goal>
                            </goals>
                        </execution>
                    </executions>
                </plugin>
                <!-- Used to clean all 'target' directories from parent project -->
                <!-- This additional configuration also cleans sub-modules -->
                <plugin>
                    <artifactId>maven-clean-plugin</artifactId>
                    <version>3.5.0</version>
                    <configuration>
                        <filesets>
                            <fileset>
                                <directory>dspace/modules</directory>
                                <includes>
                                    <include>**/target</include>
                                </includes>
                            </fileset>
                        </filesets>
                    </configuration>
                </plugin>
                <plugin>
                    <artifactId>maven-assembly-plugin</artifactId>
                    <version>3.8.0</version>
                </plugin>
                <plugin>
                    <groupId>org.apache.maven.plugins</groupId>
                    <artifactId>maven-dependency-plugin</artifactId>
                    <version>3.9.0</version>
                </plugin>
                <plugin>
                    <groupId>org.apache.maven.plugins</groupId>
                    <artifactId>maven-resources-plugin</artifactId>
                    <version>3.4.0</version>
                </plugin>
                <!-- Used to validate License Headers (see build process) -->
                <plugin>
                    <groupId>com.mycila</groupId>
                    <artifactId>license-maven-plugin</artifactId>
                    <version>3.0</version>
                </plugin>
                <!-- Used to generate a new release via Sonatype (see release profile). -->
                <plugin>
                    <groupId>org.sonatype.central</groupId>
                    <artifactId>central-publishing-maven-plugin</artifactId>
                    <version>0.9.0</version>
                </plugin>
                <!-- Used to generate JavaDocs for new releases (see release profile). -->
                <plugin>
                    <groupId>org.apache.maven.plugins</groupId>
                    <artifactId>maven-javadoc-plugin</artifactId>
                    <version>3.12.0</version>
                    <configuration>
                        <!-- Never fail a build based on Javadoc errors -->
                        <failOnError>false</failOnError>
                        <detectLinks />
                        <links>
                          <link>https://docs.spring.io/spring-framework/docs/current/javadoc-api/</link>
                          <link>https://docs.spring.io/spring-security/site/docs/current/api/</link>
                        </links>
                    </configuration>
                </plugin>
                <!-- Used to generate source JARs for new releases (see release profile). -->
                <plugin>
                    <groupId>org.apache.maven.plugins</groupId>
                    <artifactId>maven-source-plugin</artifactId>
                    <version>3.4.0</version>
                </plugin>
                <!-- Used for custom Groovy code that fills out the 'agnostic.build.dir' needed to
                     set 'dspace.dir' for our testing environment -->
                <plugin>
                    <groupId>org.codehaus.gmaven</groupId>
                    <artifactId>groovy-maven-plugin</artifactId>
                    <version>2.1.1</version>
                </plugin>
                <!-- Used to sign new releases via GPG (see release profile). -->
                <plugin>
                    <groupId>org.apache.maven.plugins</groupId>
                    <artifactId>maven-gpg-plugin</artifactId>
                    <version>3.2.8</version>
                </plugin>
                <!-- Used for code coverage reporting (see 'measure-test-coverage' profile) -->
                <plugin>
                    <groupId>org.jacoco</groupId>
                    <artifactId>jacoco-maven-plugin</artifactId>
                    <version>0.8.14</version>
                </plugin>
            </plugins>
        </pluginManagement>

        <!-- These plugin settings only apply to this single POM and are not inherited
            to any submodules. -->
        <plugins>
            <!-- Specify our settings for new releases via 'mvn release:*' -->
            <plugin>
                <groupId>org.apache.maven.plugins</groupId>
                <artifactId>maven-release-plugin</artifactId>
                <version>3.2.0</version>
                <configuration>
                    <!-- During release:prepare and release:perform, pass the "release" property to enable the
                     "release" profile (and enable/disable other profiles based on whether they need releasing) -->
                    <arguments>-Drelease</arguments>
                    <goals>deploy</goals>
                    <!-- Suggest tagging the release in SCM as "dspace-[version]" -->
                    <tagNameFormat>dspace-@{project.version}</tagNameFormat>
                    <!-- Auto-Version all modules the same as the parent module -->
                    <autoVersionSubmodules>true</autoVersionSubmodules>
                </configuration>
            </plugin>
            <!-- Check license headers in all files using LICENSE.header template -->
            <plugin>
                <groupId>com.mycila</groupId>
                <artifactId>license-maven-plugin</artifactId>
                <configuration>
                    <!-- License header file (can be a URL, but that's less stable if external site is down on occasion) -->
                    <header>${root.basedir}/LICENSE.header</header>
                    <!--Just check headers of everything in the /src directory -->
                    <includes>
                        <include>src/**</include>
                    </includes>
                    <!--Use all default exclusions for IDE files & Maven files, see:
                        http://mycila.mathieu.photography/license-maven-plugin/ -->
                    <useDefaultExcludes>true</useDefaultExcludes>
                    <!-- Add some default DSpace exclusions not covered by <useDefaultExcludes>
                         Individual Maven projects may choose to override these defaults. -->
                    <excludes>
						<!-- temporary copy of a modified apache commons-configuration2 class, see https://issues.apache.org/jira/browse/CONFIGURATION-846 -->
                        <exclude>**/src/main/java/org/dspace/servicemanager/config/DSpaceConfigurationPropertySource.java</exclude>
                        <exclude>**/src/test/resources/**</exclude>
                        <exclude>**/src/test/data/**</exclude>
                        <exclude>**/src/main/license/**</exclude>
                        <exclude>**/META-INF/**</exclude>
                        <exclude>**/robots.txt</exclude>
                        <exclude>**/LICENSE*</exclude>
                        <exclude>**/README*</exclude>
                        <exclude>**/readme*</exclude>
                        <exclude>**/.gitignore</exclude>
                        <exclude>**/*.cfg</exclude>
                        <exclude>**/*.conf</exclude>
                    </excludes>
                    <mapping>
                        <!-- Custom DSpace file extensions which are not recognized by license-maven-plugin:
                             *.ttl (used by RDF), *.ts (used in Docker Compose for UI) -->
                        <ttl>SCRIPT_STYLE</ttl>
                        <ts>JAVADOC_STYLE</ts>
                    </mapping>
                    <encoding>UTF-8</encoding>
                    <!-- maven-license-plugin recommends a strict check (e.g. check spaces/tabs too) -->
                    <strictCheck>true</strictCheck>
                </configuration>
                <executions>
                    <execution>
                        <id>check-headers</id>
                        <phase>verify</phase>
                        <goals>
                            <goal>check</goal>
                        </goals>
                    </execution>
                </executions>
            </plugin>

            <!-- Validate all XML formatted files in the project (including submodules) -->
            <plugin>
                <groupId>org.codehaus.mojo</groupId>
                <artifactId>xml-maven-plugin</artifactId>
                <version>1.2.0</version>
                <executions>
                    <execution>
                        <id>validate-ALL-xml-and-xsl</id>
                        <phase>process-test-resources</phase>
                        <goals>
                            <goal>validate</goal>
                        </goals>
                    </execution>
                </executions>
                <configuration>
                    <validationSets>
                        <!-- validate ALL XML and XSL files throughout the project (excluding target dirs) -->
                        <validationSet>
                            <dir>${root.basedir}</dir>
                            <includes>
                                <include>**/*.xml</include>
                                <include>**/*.xsl</include>
                                <include>**/*.xsd</include>
                            </includes>
                            <excludes>
                                <exclude>**/target/**</exclude>
                            </excludes>
                        </validationSet>
                    </validationSets>
                </configuration>
            </plugin>

            <!-- Enforce our version of Java, Maven, dependencies, etc. -->
            <plugin>
                <groupId>org.apache.maven.plugins</groupId>
                <artifactId>maven-enforcer-plugin</artifactId>
            </plugin>

            <!-- Enforce our code style via CheckStyle (see settings above) -->
            <plugin>
                <groupId>org.apache.maven.plugins</groupId>
                <artifactId>maven-checkstyle-plugin</artifactId>
            </plugin>
        </plugins>
    </build>

    <profiles>
        <!-- Profile which sets our default system properties for all Unit/Integration tests.
             By default, this sets UTF-8 encoding for all tests and gives tests 1GB of memory max.
             Both m-surefire-p and m-failsafe-p are unable to use MAVEN_OPTS because they fork a new JVM for testing.
             These default settings may be overridden via the commandline (e.g. "-Dtest.argLine=-Xmx512m"). -->
        <profile>
            <id>test-argLine</id>
            <activation>
                <property>
                    <name>!test.argLine</name>
                </property>
            </activation>
            <properties>
                <test.argLine>-Xmx1024m -Dfile.encoding=UTF-8</test.argLine>
            </properties>
        </profile>

        <!-- This profile ensures that we generate the Unit Test Environment, whenever the testEnvironment.xml
             file is found. This allows us to run Unit & Integration tests separately for CI, etc. -->
        <profile>
            <id>test-environment</id>
            <activation>
                <file>
                    <exists>src/main/assembly/testEnvironment.xml</exists>
                </file>
                <!-- Disable if we are doing a release (-Drelease) -->
                <property>
                    <name>!release</name>
                </property>
            </activation>
            <build>
                <plugins>
                    <!-- This plugin builds the testEnvironment.zip package
                         based on the specifications in testEnvironment.xml.
                         TestEnvironment.zip is an entire DSpace installation
                         directory, which is installed by 'dspace-api' and
                         used to run our DSpace Unit/Integration tests.  -->
                    <plugin>
                        <artifactId>maven-assembly-plugin</artifactId>
                        <executions>
                            <execution>
                                <phase>generate-test-resources</phase>
                                <goals>
                                    <goal>single</goal>
                                </goals>
                                <configuration>
                                    <descriptors>
                                        <descriptor>src/main/assembly/testEnvironment.xml</descriptor>
                                    </descriptors>
                                </configuration>
                            </execution>
                        </executions>
                        <inherited>false</inherited>
                    </plugin>
                </plugins>
            </build>
        </profile>

        <!-- Measure test coverage of Unit Tests using JaCoCo (when -DskipUnitTests=false) -->
        <profile>
            <id>measure-unit-test-coverage</id>
            <activation>
                <activeByDefault>false</activeByDefault>
                <property>
                    <name>skipUnitTests</name>
                    <value>false</value>
                </property>
            </activation>
            <build>
                <plugins>
                    <!-- Report unit test code coverage -->
                    <plugin>
                        <groupId>org.jacoco</groupId>
                        <artifactId>jacoco-maven-plugin</artifactId>
                        <executions>
                            <!--
                                Prepares the property pointing to the JaCoCo runtime agent which
                                is passed as VM argument when Maven the Surefire plugin is executed.
                            -->
                            <execution>
                                <id>pre-unit-test</id>
                                <goals>
                                    <goal>prepare-agent</goal>
                                </goals>
                                <configuration>
                                    <!-- Sets the path to the file which contains the execution data. -->
                                    <destFile>${project.build.directory}/coverage-reports/jacoco-ut.exec</destFile>
                                    <!--
                                        Sets the name of the property containing the settings
                                        for JaCoCo runtime agent.
                                    -->
                                    <propertyName>surefireJacoco</propertyName>
                                </configuration>
                            </execution>
                        </executions>
                    </plugin>
                </plugins>
            </build>
        </profile>

        <!-- Measure test coverage of Integration Tests using JaCoCo (when -DskipIntegrationTests=false) -->
        <profile>
            <id>measure-integration-test-coverage</id>
            <activation>
                <activeByDefault>false</activeByDefault>
                <property>
                    <name>skipIntegrationTests</name>
                    <value>false</value>
                </property>
            </activation>
            <build>
                <plugins>
                    <!-- Report integration test code coverage -->
                    <plugin>
                        <groupId>org.jacoco</groupId>
                        <artifactId>jacoco-maven-plugin</artifactId>
                        <executions>
                            <!--
                                Prepares the property pointing to the JaCoCo runtime agent which
                                is passed as VM argument when Maven the Failsafe plugin is executed.
                            -->
                            <execution>
                                <id>pre-integration-test</id>
                                <phase>pre-integration-test</phase>
                                <goals>
                                    <goal>prepare-agent</goal>
                                </goals>
                                <configuration>
                                    <!-- Sets the path to the file which contains the execution data. -->
                                    <destFile>${project.build.directory}/coverage-reports/jacoco-it.exec</destFile>
                                    <!--
                                        Sets the name of the property containing the settings
                                        for JaCoCo runtime agent.
                                    -->
                                    <propertyName>failsafeJacoco</propertyName>
                                </configuration>
                            </execution>
                        </executions>
                    </plugin>
                </plugins>
            </build>
        </profile>

        <!--
             Generate a list of all THIRD PARTY open source licenses for all DSpace dependencies.
             This list is automatically written to the [src]/LICENSES_THIRD_PARTY file.
             Third party tools whose licenses are unknown by Maven are maintained in
             [src]/src/main/license/LICENSES_THIRD_PARTY.properties.
             To update "LICENSES_THIRD_PARTY", just run:
                 mvn clean verify -Dthird.party.licenses=true
        -->
        <profile>
            <id>third-party-licenses</id>
            <activation>
                <activeByDefault>false</activeByDefault>
                <!-- This profile should ONLY be active when user specifies
                     -Dthird.party.licenses=true on command-line. -->
                <property>
                    <name>third.party.licenses</name>
                </property>
            </activation>
            <build>
                <plugins>
                    <plugin>
                        <groupId>org.codehaus.mojo</groupId>
                        <artifactId>license-maven-plugin</artifactId>
                        <version>2.7.0</version>
                        <!-- This plugin only needs to be run on the Parent POM
                             as it aggregates results from all child POMs. -->
                        <inherited>false</inherited>
                        <executions>
                            <execution>
                                <phase>verify</phase>
                                <goals>
                                    <goal>aggregate-add-third-party</goal>
                                </goals>
                                <configuration>
                                    <outputDirectory>${root.basedir}</outputDirectory>
                                    <thirdPartyFilename>LICENSES_THIRD_PARTY</thirdPartyFilename>
                                    <excludedGroups>org\.dspace</excludedGroups>
                                    <!-- Use the template which groups all dependencies by their License type (easier to read!). -->
                                    <!-- SEE: https://fisheye.codehaus.org/browse/mojo/trunk/mojo/license-maven-plugin/src/main/resources/org/codehaus/mojo/license -->
                                    <fileTemplate>src/main/license/third-party-file-groupByLicense.ftl</fileTemplate>
                                    <!-- License names that should all be merged into the *first* listed name -->
                                    <licenseMerges>
                                        <licenseMerge>Apache Software License, Version 2.0|Apache Software License, version 2.0|The Apache Software License, Version 2.0|Apache License Version 2.0|Apache License, Version 2.0|Apache Public License 2.0|Apache License 2.0|Apache Software License - Version 2.0|Apache 2.0 License|Apache 2.0 license|Apache License V2.0|Apache 2|Apache License|Apache|ASF 2.0|Apache 2.0|Apache License v2|Apache License v2.0|Apache License, 2.0|Apache License, version 2.0|Apache-2.0|The Apache License, Version 2.0</licenseMerge>
                                        <!-- Ant-contrib is an Apache License -->
                                        <licenseMerge>Apache Software License, Version 2.0|http://ant-contrib.sourceforge.net/tasks/LICENSE.txt</licenseMerge>
                                        <!-- XML Commons claims these licenses, but it's really Apache License: https://xerces.apache.org/xml-commons/licenses.html -->
                                        <licenseMerge>Apache Software License, Version 2.0|The SAX License|The W3C License</licenseMerge>
                                        <!-- JDOM uses this license, but it's essentially just Apache -->
                                        <licenseMerge>Apache Software License, Version 2.0|Similar to Apache License but with the acknowledgment clause removed</licenseMerge>
                                        <licenseMerge>BSD License|The BSD License|BSD licence|BSD license|BSD|BSD-style license|New BSD License|New BSD license|Revised BSD License|BSD 2-Clause license|3-Clause BSD License|BSD 2-Clause|BSD 3-clause New License|BSD Licence 3|BSD-2-Clause|BSD-3-Clause|Modified BSD|The New BSD License|The BSD 3-Clause License (BSD3)|BSD License 3|BSD License 2.0|0BSD|The (New) BSD License</licenseMerge>
                                        <!-- DSpace uses a BSD License -->
                                        <licenseMerge>BSD License|DSpace BSD License|DSpace Sourcecode License</licenseMerge>
                                        <!-- Coverity uses modified BSD: https://github.com/coverity/coverity-security-library -->
                                        <licenseMerge>BSD License|BSD style modified by Coverity</licenseMerge>
                                        <!-- Jaxen claims this license, but it's really BSD: http://jaxen.codehaus.org/license.html -->
                                        <licenseMerge>BSD License|http://jaxen.codehaus.org/license.html</licenseMerge>
                                        <!-- Java Advanced Imaging Image I/O Tools API core is just a BSD: https://github.com/jai-imageio/jai-imageio-core/blob/master/LICENSE.txt -->
                                        <licenseMerge>BSD License|BSD 3-clause License w/nuclear disclaimer</licenseMerge>
                                        <licenseMerge>Common Development and Distribution License (CDDL)|Common Development and Distribution License (CDDL) v1.0|COMMON DEVELOPMENT AND DISTRIBUTION LICENSE (CDDL) Version 1.0|Common Development and Distribution License|CDDL, v1.0|CDDL 1.0 license|CDDL 1.0|CDDL 1.1|CDDL|Dual license consisting of the CDDL v1.1 and GPL v2</licenseMerge>
                                        <!-- Jersey / Java Servlet API claims this license, but is actually CDDL 1.0: http://servlet-spec.java.net -->
                                        <licenseMerge>Common Development and Distribution License (CDDL)|CDDL + GPLv2 with classpath exception</licenseMerge>
                                        <!-- Jersey claims this license, but it is dual licensed with CDDL 1.1 being one: https://jersey.java.net/license.html -->
                                        <licenseMerge>Common Development and Distribution License (CDDL)|CDDL+GPL License</licenseMerge>
                                        <!-- JavaMail claims this license, but it is dual licensed with CDDL being one: https://java.net/projects/javamail/pages/License -->
                                        <licenseMerge>Common Development and Distribution License (CDDL)|GPLv2+CE|CDDL/GPLv2+CE</licenseMerge>
                                        <!-- JAXB claims this license, but it is dual licensed with CDDL being one: https://jaxb.java.net/ -->
                                        <licenseMerge>Common Development and Distribution License (CDDL)|GPL2 w/ CPE</licenseMerge>
                                        <!-- JBoss Transaction API claims this license, but it is dual licensed with CDDL being one: https://github.com/jboss/jboss-transaction-api_spec -->
                                        <licenseMerge>Common Development and Distribution License (CDDL)|GNU General Public License, Version 2 with the Classpath Exception</licenseMerge>
                                        <licenseMerge>Eclipse Distribution License, Version 1.0|Eclipse Distribution License (EDL), Version 1.0|Eclipse Distribution License - v 1.0|Eclipse Distribution License v. 1.0|EDL 1.0</licenseMerge>
                                        <licenseMerge>Eclipse Public License|Eclipse Public License - Version 1.0|Eclipse Public License - v 1.0|EPL 1.0 license|Eclipse Public License (EPL), Version 1.0|Eclipse Public License 1.0|Eclipse Public License v1.0|Eclipse Public License, Version 1.0|EPL 1.0|EPL 2.0|Eclipse Public License - v 2.0|EPL-2.0|Eclipse Public License 2.0|Eclipse Public License v. 2.0|Eclipse Public License, Version 2.0</licenseMerge>
                                        <!-- JUnit claims this license but is actually Eclipse Public License: http://junit.org/license.html -->
                                        <licenseMerge>Eclipse Public License|Common Public License Version 1.0</licenseMerge>
                                        <!-- Jersey is dual licensed as EPL but lists its main license as GPL: https://github.com/eclipse-ee4j/jersey#licensing-and-governance -->
                                        <licenseMerge>Eclipse Public License|The GNU General Public License (GPL), Version 2, With Classpath Exception</licenseMerge>
                                        <!-- Jakarta Expression Language is dual licensed as EPL and GPL: https://projects.eclipse.org/projects/ee4j.el -->
                                        <licenseMerge>Eclipse Public License|GNU General Public License, version 2 with the GNU Classpath Exception</licenseMerge>
                                        <!-- Jakarta RESTful web services is dual licensed as EPL and GPL: https://github.com/jakartaee/rest -->
                                        <licenseMerge>Eclipse Public License|GPL-2.0-with-classpath-exception</licenseMerge>
                                        <licenseMerge>GNU Lesser General Public License (LGPL)|The GNU Lesser General Public License, Version 2.1|GNU Lesser General Public License (LGPL), Version 2.1|GNU LESSER GENERAL PUBLIC LICENSE, Version 2.1|GNU Lesser General Public License, version 2.1|GNU LESSER GENERAL PUBLIC LICENSE|GNU Lesser General Public License|GNU Lesser Public License|GNU Lesser General Public License, Version 2.1|Lesser General Public License (LGPL) v 2.1|LGPL 2.1|LGPL 2.1 license|LGPL 3.0 license|LGPL, v2.1 or later|LGPL|LGPL, version 2.1|lgpl|Lesser General Public License, version 3 or greater|GNU Lesser General Public License (LGPL), version 2.1 or later|GNU LESSER GENERAL PUBLIC LICENSE, version 3 (LGPL-3.0)</licenseMerge>
                                        <!-- Hibernate ORM claims this license, but it's really regular LGPL: https://hibernate.org/community/license/ -->
                                        <licenseMerge>GNU Lesser General Public License (LGPL)|GNU Library General Public License v2.1 or later</licenseMerge>
                                        <licenseMerge>MIT License|The MIT License|MIT LICENSE|MIT|MIT license|MIT License (MIT)|The MIT License (MIT)</licenseMerge>
                                        <!-- BouncyCastle uses an MIT-style license: https://www.bouncycastle.org/licence.html -->
                                        <licenseMerge>MIT License|Bouncy Castle Licence</licenseMerge>
                                        <!-- netCDF tools uses an MIT-style license -->
                                        <licenseMerge>MIT License|(MIT-style) netCDF C library license</licenseMerge>
                                        <licenseMerge>Mozilla Public License|Mozilla Public License version 1.1|Mozilla Public License 1.1 (MPL 1.1)|MPL 1.1|Mozilla Public License Version 2.0|Mozilla Public License, Version 2.0|Mozilla Public License Version 1.1</licenseMerge>
                                        <!-- H2 Database claims this license, but for our purposes it's MPL: http://www.h2database.com -->
                                        <licenseMerge>Mozilla Public License|MPL 2.0, and EPL 1.0|MPL 2.0</licenseMerge>
                                        <!-- "concurrent.concurrent" claims this license, but is actually Public Domain: http://mvnrepository.com/artifact/concurrent/concurrent/ -->
                                        <licenseMerge>Public Domain|Public domain, Sun Microsoystems|Public Domain, per Creative Commons CC0</licenseMerge>
                                        <!-- WTFPL is essentially Public Domain: http://www.wtfpl.net/ ;) -->
                                        <licenseMerge>Public Domain|WTFPL</licenseMerge>
                                    </licenseMerges>
                                    <!-- For Licenses which are "Unknown" by Maven, load them from a properties file -->
                                    <useMissingFile>true</useMissingFile>
                                    <missingFile>src/main/license/LICENSES_THIRD_PARTY.properties</missingFile>
                                    <!-- Use the same properties file to override licenses listed in that file -->
                                    <overrideUrl>file:${root.basedir}/src/main/license/LICENSES_THIRD_PARTY.properties</overrideUrl>
                                </configuration>
                            </execution>
                        </executions>
                    </plugin>
                </plugins>
            </build>
        </profile>

        <!--
           These profiles activate the inclusion of various modules into
           the DSpace Build process. They activate automatically if the
           source module is in the local file system, correctly located
           relative to this file.
        -->

        <!--
           Builds DSpace "Assembly & Configuration" project
        -->
        <profile>
            <id>dspace</id>
            <activation>
                <file>
                    <exists>dspace/pom.xml</exists>
                </file>
            </activation>
            <modules>
                <module>dspace</module>
            </modules>
        </profile>

        <!--
           Builds central API for DSpace
        -->
        <profile>
            <id>dspace-api</id>
            <activation>
                <file>
                    <exists>dspace-api/pom.xml</exists>
                </file>
            </activation>
            <modules>
                <module>dspace-api</module>
            </modules>
        </profile>

        <!--
           Builds Services for DSpace
        -->
        <profile>
            <id>dspace-services</id>
            <activation>
                <file>
                    <exists>dspace-services/pom.xml</exists>
                </file>
            </activation>
            <modules>
                <module>dspace-services</module>
            </modules>
        </profile>

        <!--
           Builds XOAI Gateway extension for DSpace
        -->
        <profile>
            <id>dspace-oai</id>
            <activation>
                <file>
                    <exists>dspace-oai/pom.xml</exists>
                </file>
            </activation>
            <modules>
                <module>dspace-oai</module>
            </modules>
        </profile>

        <!--
             Builds RDF API and Data Provider extension for DSpace
        -->
        <profile>
            <id>dspace-rdf</id>
            <activation>
                <file>
                    <exists>dspace-rdf/pom.xml</exists>
                </file>
            </activation>
            <modules>
                <module>dspace-rdf</module>
            </modules>
        </profile>

        <!--
             Builds SAML 2 extension for DSpace
        -->
        <profile>
            <id>dspace-saml2</id>
            <activation>
                <file>
                    <exists>dspace-saml2/pom.xml</exists>
                </file>
            </activation>
            <modules>
                <module>dspace-saml2</module>
            </modules>
        </profile>

        <!--
            Builds IIIF extension for DSpace
        -->
        <profile>
            <id>dspace-iiif</id>
            <activation>
                <file>
                    <exists>dspace-iiif/pom.xml</exists>
                </file>
            </activation>
            <modules>
                <module>dspace-iiif</module>
            </modules>
        </profile>

        <!--
           Builds SWORD extension for DSpace
        -->
        <profile>
            <id>dspace-sword</id>
            <activation>
                <file>
                    <exists>dspace-sword/pom.xml</exists>
                </file>
            </activation>
            <modules>
                <module>dspace-sword</module>
            </modules>
        </profile>


        <!--
           Builds SWORDv2 extension for DSpace
        -->
        <profile>
            <id>dspace-swordv2</id>
            <activation>
                <file>
                    <exists>dspace-swordv2/pom.xml</exists>
                </file>
            </activation>
            <modules>
                <module>dspace-swordv2</module>
            </modules>
        </profile>

        <!--
           Builds Server API webapp for DSpace
        -->
		<profile>
            <id>dspace-server-webapp</id>
            <activation>
                <file>
                    <exists>dspace-server-webapp/pom.xml</exists>
                </file>
            </activation>
            <modules>
                <module>dspace-server-webapp</module>
            </modules>
        </profile>

        <!--
         The 'release' profile is used by the 'maven-release-plugin' (see above)
         to actually perform a DSpace software release to Maven Central.
         This profile contains settings which are ONLY enabled when performing
         a DSpace release. See also https://wiki.duraspace.org/display/DSPACE/Release+Procedure
         NOTE: You MUST trigger this profile by running "-Drelease"
         (as that flag also triggers other modules to be enabled/disabled as necessary for release)
        -->
        <profile>
            <id>release</id>
            <activation>
                <activeByDefault>false</activeByDefault>
                <!-- Enable this profile if we are doing a release (-Drelease) -->
                <property>
                    <name>release</name>
                </property>
            </activation>
            <build>
                <plugins>
                    <!--
                      Configure Central Publishing Plugin for new releases via Sonatype.
                      See: https://central.sonatype.org/publish/publish-portal-maven/
                      A few notes on how this plugin works:
                      1. In your settings.xml, your user/password tokens MUST be specified for a <server> tag
                         with <id>central</id>. Otherwise, you will see a 401 Unauthorized error.
                      2. The <distributionManagement> POM section is no longer needed. This plugin defaults to
                         uploading releases to Central Portal (https://central.sonatype.com/publishing)
                         and -SNAPSHOT releases to https://central.sonatype.com/repository/maven-snapshots/
                      3. Sonatype has publishing *requirements* which must be met. Our POM is already configured to
                         meet those requirements: https://central.sonatype.org/publish/requirements/
                    -->
                    <plugin>
                        <groupId>org.sonatype.central</groupId>
                        <artifactId>central-publishing-maven-plugin</artifactId>
                        <extensions>true</extensions>
                    </plugin>
                    <!-- Per Sonatype publishing requirements, generate Source JAR files -->
                    <plugin>
                        <groupId>org.apache.maven.plugins</groupId>
                        <artifactId>maven-source-plugin</artifactId>
                        <executions>
                            <execution>
                                <id>attach-sources</id>
                                <goals>
                                    <goal>jar-no-fork</goal>
                                </goals>
                            </execution>
                        </executions>
                    </plugin>
                    <!-- Per Sonatype publishing requirements, generate JavaDocs for each module -->
                    <plugin>
                        <groupId>org.apache.maven.plugins</groupId>
                        <artifactId>maven-javadoc-plugin</artifactId>
                        <executions>
                            <execution>
                                <id>attach-javadocs</id>
                                <goals>
                                    <goal>jar</goal>
                                </goals>
                            </execution>
                        </executions>
                    </plugin>
                    <!-- Per Sonatype publishing requirements, sign any new releases via GPG.
                         NOTE: you may optionally specify the "gpg.passphrase" in your settings.xml -->
                    <plugin>
                        <groupId>org.apache.maven.plugins</groupId>
                        <artifactId>maven-gpg-plugin</artifactId>
                        <executions>
                            <execution>
                                <id>sign-artifacts</id>
                                <phase>verify</phase>
                                <goals>
                                    <goal>sign</goal>
                                </goals>
                            </execution>
                        </executions>
                    </plugin>
                </plugins>
            </build>
        </profile>
    </profiles>

    <!--
      Dependency management provides a means to control which
      versions of dependency jars are used for compilation
      and packaging into the distribution.  Rather than placing
      a version in your dependencies, look here first to see if
      its already strongly defined in dspace-parent and dspace-api.
    -->
    <dependencyManagement>
        <dependencies>
            <!-- DSpace core and endorsed Addons -->
            <dependency>
                <groupId>org.dspace</groupId>
                <artifactId>dspace-api</artifactId>
                <version>10.0-SNAPSHOT</version>
            </dependency>
            <dependency>
                <groupId>org.dspace</groupId>
                <artifactId>dspace-api</artifactId>
                <type>test-jar</type>
                <version>10.0-SNAPSHOT</version>
                <scope>test</scope>
            </dependency>
            <dependency>
                <groupId>org.dspace.modules</groupId>
                <artifactId>additions</artifactId>
                <version>10.0-SNAPSHOT</version>
            </dependency>
            <dependency>
                <groupId>org.dspace.modules</groupId>
                <artifactId>server</artifactId>
                <classifier>classes</classifier>
                <version>10.0-SNAPSHOT</version>
            </dependency>

            <dependency>
                <groupId>org.dspace</groupId>
                <artifactId>dspace-sword</artifactId>
                <version>10.0-SNAPSHOT</version>
            </dependency>
            <dependency>
                <groupId>org.dspace</groupId>
                <artifactId>dspace-swordv2</artifactId>
                <version>10.0-SNAPSHOT</version>
            </dependency>
            <dependency>
                <groupId>org.dspace</groupId>
                <artifactId>dspace-oai</artifactId>
                <version>10.0-SNAPSHOT</version>
            </dependency>
            <dependency>
                <groupId>org.dspace</groupId>
                <artifactId>dspace-services</artifactId>
                <version>10.0-SNAPSHOT</version>
            </dependency>
            <dependency>
                <groupId>org.dspace</groupId>
                <artifactId>dspace-server-webapp</artifactId>
                <type>test-jar</type>
                <version>10.0-SNAPSHOT</version>
                <scope>test</scope>
            </dependency>
            <dependency>
                <groupId>org.dspace</groupId>
                <artifactId>dspace-rdf</artifactId>
                <version>10.0-SNAPSHOT</version>
            </dependency>
            <dependency>
                <groupId>org.dspace</groupId>
                <artifactId>dspace-saml2</artifactId>
                <version>10.0-SNAPSHOT</version>
            </dependency>
            <dependency>
                <groupId>org.dspace</groupId>
                <artifactId>dspace-iiif</artifactId>
                <version>10.0-SNAPSHOT</version>
            </dependency>
            <dependency>
                <groupId>org.dspace</groupId>
                <artifactId>dspace-server-webapp</artifactId>
                <version>10.0-SNAPSHOT</version>
            </dependency>
            <!-- DSpace API Localization Packages -->
            <dependency>
                <groupId>org.dspace</groupId>
                <artifactId>dspace-api-lang</artifactId>
                <version>[9.0.0,10.0.0)</version>
            </dependency>

            <!-- DSpace third Party Dependencies -->

            <dependency>
                <groupId>org.postgresql</groupId>
                <artifactId>postgresql</artifactId>
                <version>${postgresql.driver.version}</version>
            </dependency>

            <dependency>
                <groupId>org.hibernate.orm</groupId>
                <artifactId>hibernate-core</artifactId>
                <version>${hibernate.version}</version>
            </dependency>

            <dependency>
                <groupId>org.hibernate.orm</groupId>
                <artifactId>hibernate-jpamodelgen</artifactId>
                <version>${hibernate.version}</version>
            </dependency>

            <dependency>
                <groupId>org.hibernate.orm</groupId>
                <artifactId>hibernate-jcache</artifactId>
                <version>${hibernate.version}</version>
            </dependency>

            <dependency>
                <groupId>javax.cache</groupId>
                <artifactId>cache-api</artifactId>
                <version>${jcache-version}</version>
            </dependency>

            <dependency>
                <groupId>org.hibernate.validator</groupId>
                <artifactId>hibernate-validator</artifactId>
                <!-- This artifact doesn't track the main Hibernate version. -->
                <version>${hibernate-validator.version}</version>
            </dependency>

            <!-- Hibernate introduces multiple versions of jboss-logging. So, specify version we want -->
            <dependency>
                <groupId>org.jboss.logging</groupId>
                <artifactId>jboss-logging</artifactId>
                <version>3.6.1.Final</version>
            </dependency>

            <!-- Hibernate & Solr disagree on the version of antlr. So, specify the latest version -->
            <dependency>
                <groupId>org.antlr</groupId>
                <artifactId>antlr4-runtime</artifactId>
                <version>4.13.2</version>
            </dependency>

            <!-- Rome is used for RSS / ATOM syndication feeds -->
            <dependency>
                <groupId>com.rometools</groupId>
                <artifactId>rome</artifactId>
                <version>${rome.version}</version>
            </dependency>
            <dependency>
                <groupId>com.rometools</groupId>
                <artifactId>rome-modules</artifactId>
                <version>${rome.version}</version>
            </dependency>
            <dependency>
                <groupId>com.rometools</groupId>
                <artifactId>rome-utils</artifactId>
                <version>${rome.version}</version>
            </dependency>

            <dependency>
                <groupId>org.springframework</groupId>
                <artifactId>spring-orm</artifactId>
                <version>${spring.version}</version>
                <exclusions>
                    <!-- Spring JCL is unnecessary and conflicts with commons-logging when both are on classpath -->
                    <exclusion>
                        <groupId>org.springframework</groupId>
                        <artifactId>spring-jcl</artifactId>
                    </exclusion>
                </exclusions>
            </dependency>

            <!-- Explicitly Specify Latest Version of Spring -->
            <dependency>
                <artifactId>spring-core</artifactId>
                <groupId>org.springframework</groupId>
                <version>${spring.version}</version>
            </dependency>

            <dependency>
                <artifactId>spring-beans</artifactId>
                <groupId>org.springframework</groupId>
                <version>${spring.version}</version>
            </dependency>

            <dependency>
                <artifactId>spring-aop</artifactId>
                <groupId>org.springframework</groupId>
                <version>${spring.version}</version>
            </dependency>

            <dependency>
                <artifactId>spring-context</artifactId>
                <groupId>org.springframework</groupId>
                <version>${spring.version}</version>
            </dependency>

            <dependency>
                <groupId>org.springframework</groupId>
                <artifactId>spring-context-support</artifactId>
                <version>${spring.version}</version>
            </dependency>

            <dependency>
                <groupId>org.springframework.ldap</groupId>
                <artifactId>spring-ldap-core</artifactId>
                <version>${spring-ldap.version}</version>
            </dependency>

            <dependency>
                <artifactId>spring-tx</artifactId>
                <groupId>org.springframework</groupId>
                <version>${spring.version}</version>
            </dependency>

            <dependency>
		    <artifactId>spring-jdbc</artifactId>
                <groupId>org.springframework</groupId>
                <version>${spring.version}</version>
            </dependency>

            <dependency>
                <artifactId>spring-web</artifactId>
                <groupId>org.springframework</groupId>
                <version>${spring.version}</version>
            </dependency>

            <dependency>
                <artifactId>spring-webmvc</artifactId>
                <groupId>org.springframework</groupId>
                <version>${spring.version}</version>
            </dependency>

            <dependency>
                <groupId>org.springframework</groupId>
                <artifactId>spring-expression</artifactId>
                <version>${spring.version}</version>
            </dependency>

            <dependency>
                <groupId>org.springframework</groupId>
                <artifactId>spring-test</artifactId>
                <version>${spring.version}</version>
                <scope>test</scope>
            </dependency>

            <dependency>
                <groupId>org.springframework.boot</groupId>
                <artifactId>spring-boot-starter-test</artifactId>
                <version>${spring-boot.version}</version>
                <scope>test</scope>
                <exclusions>
                    <!-- We are still using JUnit 4, while Spring Boot defaults to JUnit 5 -->
                    <exclusion>
                        <groupId>org.junit.jupiter</groupId>
                        <artifactId>junit-jupiter</artifactId>
                    </exclusion>
                    <exclusion>
                        <groupId>org.junit.vintage</groupId>
                        <artifactId>junit-vintage-engine</artifactId>
                    </exclusion>
                    <!-- We use a later version of Mockito -->
                    <exclusion>
                        <groupId>org.mockito</groupId>
                        <artifactId>mockito-junit-jupiter</artifactId>
                    </exclusion>
                    <exclusion>
                        <groupId>org.mockito</groupId>
                        <artifactId>mockito-core</artifactId>
                    </exclusion>
                </exclusions>
            </dependency>
            <dependency>
                <groupId>org.springframework.security</groupId>
                <artifactId>spring-security-core</artifactId>
                <version>${spring-security.version}</version>
            </dependency>
            <dependency>
                <groupId>org.springframework.security</groupId>
                <artifactId>spring-security-web</artifactId>
                <version>${spring-security.version}</version>
            </dependency>

            <dependency>
                <groupId>org.apache.solr</groupId>
                <artifactId>solr-solrj</artifactId>
                <version>${solr.client.version}</version>
            </dependency>
            <dependency>
                <groupId>org.apache.lucene</groupId>
                <artifactId>lucene-core</artifactId>
                <version>${solr.client.version}</version>
            </dependency>

            <!-- Tika is used to extract full text from documents in order to index in Solr -->
            <dependency>
                <groupId>org.apache.tika</groupId>
                <artifactId>tika-core</artifactId>
                <version>${tika.version}</version>
            </dependency>
            <dependency>
                <groupId>org.apache.tika</groupId>
                <artifactId>tika-parsers-standard-package</artifactId>
                <version>${tika.version}</version>
                <exclusions>
                    <exclusion>
                        <groupId>xml-apis</groupId>
                        <artifactId>xml-apis</artifactId>
                    </exclusion>
                </exclusions>
            </dependency>
            <!-- Tika brings in multiple versions of this. Select the latest version. Always sync with Tika version -->
            <dependency>
                <groupId>org.bouncycastle</groupId>
                <artifactId>bcpkix-jdk18on</artifactId>
                <version>${bouncycastle.version}</version>
            </dependency>
            <!-- Tika brings in multiple versions of this. Select the latest version. Always sync with Tika version -->
            <dependency>
                <groupId>org.bouncycastle</groupId>
                <artifactId>bcprov-jdk18on</artifactId>
                <version>${bouncycastle.version}</version>
            </dependency>
            <!-- Tika brings in multiple versions of this. Select the latest version. Always sync with Tika version -->
            <dependency>
                <groupId>org.bouncycastle</groupId>
                <artifactId>bcutil-jdk18on</artifactId>
                <version>${bouncycastle.version}</version>
            </dependency>
            <!-- Tika brings in multiple versions of this. Select the latest version. Always sync with Tika version -->
            <dependency>
                <groupId>com.healthmarketscience.jackcess</groupId>
                <artifactId>jackcess</artifactId>
                <version>4.0.10</version>
            </dependency>
            <!-- Tika and axiom-api (in dspace-swordv2) disagree on versions -->
            <dependency>
                <groupId>org.apache.james</groupId>
                <artifactId>apache-mime4j-core</artifactId>
                <version>0.8.13</version>
            </dependency>
            <!-- Tika and solr-core disagree on versions of ASM -->
            <dependency>
                <groupId>org.ow2.asm</groupId>
                <artifactId>asm</artifactId>
                <version>${asm.version}</version>
            </dependency>
            <dependency>
                <groupId>org.ow2.asm</groupId>
                <artifactId>asm-analysis</artifactId>
                <version>${asm.version}</version>
            </dependency>
            <dependency>
                <groupId>org.ow2.asm</groupId>
                <artifactId>asm-commons</artifactId>
                <version>${asm.version}</version>
            </dependency>
            <dependency>
                <groupId>org.ow2.asm</groupId>
                <artifactId>asm-tree</artifactId>
                <version>${asm.version}</version>
            </dependency>

            <!-- Solr-core and Postgres disagree on versions of Checker Qual -->
            <dependency>
                <groupId>org.checkerframework</groupId>
                <artifactId>checker-qual</artifactId>
                <version>3.51.1</version>
            </dependency>

            <!-- Several dependencies disagree on version of GSON including Jena, Google-OAuth-Client
                 and OpenAIRE Broker-Client -->
            <dependency>
                <groupId>com.google.code.gson</groupId>
                <artifactId>gson</artifactId>
                <version>2.13.2</version>
            </dependency>

            <!-- Reminder: Keep icu4j (in Parent POM) synced with version used by lucene-analyzers-icu below,
             otherwise ICUFoldingFilterFactory may throw errors in tests.  -->
            <dependency>
                <groupId>org.apache.lucene</groupId>
                <artifactId>lucene-analyzers-icu</artifactId>
                <version>${solr.client.version}</version>
                <scope>test</scope>
            </dependency>
            <dependency>
                <groupId>org.apache.lucene</groupId>
                <artifactId>lucene-analyzers-smartcn</artifactId>
                <version>${solr.client.version}</version>
                <scope>test</scope>
            </dependency>
            <dependency>
                <groupId>org.apache.lucene</groupId>
                <artifactId>lucene-analyzers-stempel</artifactId>
                <version>${solr.client.version}</version>
                <scope>test</scope>
            </dependency>


            <dependency>
                <groupId>org.apache.ant</groupId>
                <artifactId>ant</artifactId>
                <version>1.10.15</version>
            </dependency>
            <dependency>
                <groupId>org.apache.jena</groupId>
                <artifactId>apache-jena-libs</artifactId>
                <type>pom</type>
                <version>${jena.version}</version>
            </dependency>
            <dependency>
                <groupId>net.handle</groupId>
                <artifactId>handle</artifactId>
                <version>9.3.2</version>
            </dependency>
            <!-- Only necessary to run Handle Server from commandline. Therefore, a runtime dependency. -->
            <dependency>
                <groupId>net.cnri</groupId>
                <artifactId>cnri-servlet-container</artifactId>
                <version>3.1.0</version>
                <scope>runtime</scope>
            </dependency>
            <!-- Jetty is ONLY needed to run Handle Server from commandline ONLY. Therefore, a runtime dependency. -->
            <dependency>
                <groupId>org.eclipse.jetty</groupId>
                <artifactId>jetty-server</artifactId>
                <version>${jetty.version}</version>
                <scope>runtime</scope>
            </dependency>
            <!-- The below Jetty dependency versions are only specified to avoid various dependency convergence errors
                 between Solr, CNRI Handle Server, and Jetty-Server (see above). We do NOT use Jetty directly. -->
            <dependency>
                <groupId>org.eclipse.jetty</groupId>
                <artifactId>jetty-deploy</artifactId>
                <version>${jetty.version}</version>
                <scope>runtime</scope>
            </dependency>
            <dependency>
                <groupId>org.eclipse.jetty</groupId>
                <artifactId>jetty-http</artifactId>
                <version>${jetty.version}</version>
                <scope>runtime</scope>
            </dependency>
            <dependency>
                <groupId>org.eclipse.jetty</groupId>
                <artifactId>jetty-io</artifactId>
                <version>${jetty.version}</version>
                <scope>runtime</scope>
            </dependency>
            <dependency>
                <groupId>org.eclipse.jetty</groupId>
                <artifactId>jetty-servlet</artifactId>
                <version>${jetty.version}</version>
                <scope>runtime</scope>
            </dependency>
            <dependency>
                <groupId>org.eclipse.jetty</groupId>
                <artifactId>jetty-util</artifactId>
                <version>${jetty.version}</version>
                <scope>runtime</scope>
            </dependency>
            <dependency>
                <groupId>org.eclipse.jetty</groupId>
                <artifactId>jetty-webapp</artifactId>
                <version>${jetty.version}</version>
                <scope>runtime</scope>
            </dependency>
            <dependency>
                <groupId>org.eclipse.jetty.http2</groupId>
                <artifactId>http2-common</artifactId>
                <version>${jetty.version}</version>
                <scope>runtime</scope>
            </dependency>

            <dependency>
                <groupId>org.dspace</groupId>
                <artifactId>mets</artifactId>
                <version>1.5.2</version>
            </dependency>

            <!-- Required by Commons Configuration -->
            <dependency>
                <groupId>commons-beanutils</groupId>
                <artifactId>commons-beanutils</artifactId>
                <version>1.11.0</version>
            </dependency>
            <dependency>
                <groupId>commons-cli</groupId>
                <artifactId>commons-cli</artifactId>
                <version>1.10.0</version>
            </dependency>
            <dependency>
                <groupId>commons-codec</groupId>
                <artifactId>commons-codec</artifactId>
                <version>1.19.0</version>
            </dependency>
            <dependency>
                <groupId>org.apache.commons</groupId>
                <artifactId>commons-collections4</artifactId>
                <version>4.5.0</version>
            </dependency>
            <dependency>
                <groupId>org.apache.commons</groupId>
                <artifactId>commons-configuration2</artifactId>
                <version>2.12.0</version>
            </dependency>
            <dependency>
                <groupId>org.apache.commons</groupId>
                <artifactId>commons-dbcp2</artifactId>
                <version>2.13.0</version>
                <exclusions>
                    <!-- Newer version is pulled in by Hibernate -->
                    <exclusion>
                        <groupId>jakarta.transaction</groupId>
                        <artifactId>jakarta.transaction-api</artifactId>
                    </exclusion>
                </exclusions>
            </dependency>
            <dependency>
                <groupId>commons-io</groupId>
                <artifactId>commons-io</artifactId>
                <version>2.20.0</version>
            </dependency>
            <dependency>
                <groupId>org.apache.commons</groupId>
                <artifactId>commons-lang3</artifactId>
                <version>3.19.0</version>
            </dependency>
            <!-- NOTE: We don't use commons-logging, commons-compress or commons-csv directly,
                 but many dependencies rely on them. Only here specified to avoid dependency convergence issues. -->
            <dependency>
                <groupId>commons-logging</groupId>
                <artifactId>commons-logging</artifactId>
                <version>1.3.5</version>
            </dependency>
            <dependency>
                <groupId>org.apache.commons</groupId>
                <artifactId>commons-compress</artifactId>
                <version>1.28.0</version>
            </dependency>
            <dependency>
                <groupId>org.apache.commons</groupId>
                <artifactId>commons-csv</artifactId>
                <version>1.14.1</version>
            </dependency>
            <dependency>
                <groupId>org.apache.commons</groupId>
                <artifactId>commons-pool2</artifactId>
                <version>2.12.1</version>
            </dependency>
            <dependency>
                <groupId>org.apache.commons</groupId>
                <artifactId>commons-text</artifactId>
                <version>1.14.0</version>
            </dependency>
            <dependency>
                <groupId>commons-validator</groupId>
                <artifactId>commons-validator</artifactId>
                <version>1.10.0</version>
            </dependency>
            <dependency>
                <groupId>jakarta.activation</groupId>
                <artifactId>jakarta.activation-api</artifactId>
                <version>2.1.4</version>
            </dependency>
            <!-- Java Injection -->
            <dependency>
                <groupId>jakarta.inject</groupId>
                <artifactId>jakarta.inject-api</artifactId>
                <version>2.0.1</version>
            </dependency>
            <!-- Jakarta mail API definition -->
            <dependency>
                <groupId>jakarta.mail</groupId>
                <artifactId>jakarta.mail-api</artifactId>
                <version>2.1.5</version>
                <scope>provided</scope>
            </dependency>
            <!-- Jakarta mail default implementation/provider -->
            <dependency>
                <groupId>org.eclipse.angus</groupId>
                <artifactId>jakarta.mail</artifactId>
                <version>2.0.5</version>
            </dependency>
            <dependency>
                <groupId>jakarta.servlet</groupId>
                <artifactId>jakarta.servlet-api</artifactId>
                <version>6.1.0</version>
            </dependency>

            <!-- Jaxen is needed by xoai and sword2-server, but they disagree on the versions -->
            <dependency>
                <groupId>jaxen</groupId>
                <artifactId>jaxen</artifactId>
                <version>2.0.0</version>
            </dependency>
            <dependency>
                <groupId>org.jdom</groupId>
                <artifactId>jdom2</artifactId>
                <version>2.0.6.1</version>
            </dependency>

            <dependency>
                <groupId>org.apache.logging.log4j</groupId>
                <artifactId>log4j-api</artifactId>
                <version>${log4j.version}</version>
            </dependency>
            <dependency>
                <groupId>org.apache.logging.log4j</groupId>
                <artifactId>log4j-core</artifactId>
                <version>${log4j.version}</version>
            </dependency>
            <!-- This bridge ensures any logging to slf4j is sent to log4j -->
            <dependency>
                <groupId>org.apache.logging.log4j</groupId>
                <artifactId>log4j-slf4j2-impl</artifactId>
                <version>${log4j.version}</version>
            </dependency>

            <dependency>
                <groupId>org.apache.pdfbox</groupId>
                <artifactId>pdfbox</artifactId>
                <version>${pdfbox-version}</version>
            </dependency>
            <dependency>
                <groupId>org.apache.pdfbox</groupId>
                <artifactId>fontbox</artifactId>
                <version>${pdfbox-version}</version>
            </dependency>
            <!-- Tika and Jena disagree on version of Xerces to use. Select latest -->
            <dependency>
                <groupId>xerces</groupId>
                <artifactId>xercesImpl</artifactId>
                <version>2.12.2</version>
            </dependency>
            <!-- SWORDv1 and SWORDv2 modules both pull in various versions of xml-apis. Select latest version -->
            <dependency>
                <groupId>xml-apis</groupId>
                <artifactId>xml-apis</artifactId>
                <version>1.4.01</version>
            </dependency>

            <!-- Keep icu4j synced with version used by lucene-analyzers-icu (Solr) -->
            <dependency>
                <groupId>com.ibm.icu</groupId>
                <artifactId>icu4j</artifactId>
                <version>62.2</version>
            </dependency>
            <!-- Codebase at https://github.com/DSpace/oclc-harvester2 -->
            <dependency>
                <groupId>org.dspace</groupId>
                <artifactId>oclc-harvester2</artifactId>
                <version>1.0.0</version>
            </dependency>
            <dependency>
                <groupId>org.apache.httpcomponents</groupId>
                <artifactId>httpcore</artifactId>
                <version>4.4.16</version>
            </dependency>
            <dependency>
                <groupId>org.apache.httpcomponents</groupId>
                <artifactId>httpclient</artifactId>
                <version>4.5.14</version>
            </dependency>
            <dependency>
              <groupId>org.apache.httpcomponents</groupId>
              <artifactId>httpmime</artifactId>
              <version>4.5.14</version>
            </dependency>
            <dependency>
                <groupId>org.slf4j</groupId>
                <artifactId>jcl-over-slf4j</artifactId>
                <version>${slf4j.version}</version>
            </dependency>
            <dependency>
                <groupId>org.slf4j</groupId>
                <artifactId>slf4j-api</artifactId>
                <version>${slf4j.version}</version>
            </dependency>
            <!-- http://errorprone.info : used to check for common/obvious code errors during compilation -->
            <dependency>
                <groupId>com.google.errorprone</groupId>
                <artifactId>error_prone_core</artifactId>
                <version>${errorprone.version}</version>
                <scope>compile</scope>
            </dependency>
            <dependency>
                <groupId>com.google.errorprone</groupId>
                <artifactId>error_prone_annotations</artifactId>
                <version>${errorprone.version}</version>
                <scope>compile</scope>
            </dependency>
            <!-- JUnit, Mockito and Hamcrest are used for Unit/Integration tests -->
            <dependency>
                <groupId>org.hamcrest</groupId>
                <artifactId>hamcrest</artifactId>
                <version>2.2</version>
                <scope>test</scope>
            </dependency>
            <dependency>
                <groupId>org.hamcrest</groupId>
                <artifactId>hamcrest-core</artifactId>
                <version>2.2</version>
                <scope>test</scope>
            </dependency>
            <dependency>
                <groupId>junit</groupId>
                <artifactId>junit</artifactId>
                <version>4.13.2</version>
                <scope>test</scope>
            </dependency>
            <dependency>
                <groupId>org.mockito</groupId>
                <artifactId>mockito-inline</artifactId>
                <version>3.12.4</version>
                <scope>test</scope>
            </dependency>
            <!-- H2 is an in-memory database used for Unit/Integration tests -->
            <dependency>
                <groupId>com.h2database</groupId>
                <artifactId>h2</artifactId>
                <version>2.4.240</version>
                <scope>test</scope>
            </dependency>
            <dependency>
                <groupId>com.squareup.okhttp3</groupId>
                <artifactId>mockwebserver</artifactId>
                <version>4.12.0</version>
                <scope>test</scope>
            </dependency>

            <!-- Findbugs annotations -->
            <dependency>
                <groupId>com.google.code.findbugs</groupId>
                <artifactId>jsr305</artifactId>
                <version>3.0.2</version>
                <scope>provided</scope>
            </dependency>
            <dependency>
                <groupId>com.google.code.findbugs</groupId>
                <artifactId>annotations</artifactId>
                <version>3.0.1u2</version>
                <scope>provided</scope>
            </dependency>

            <!-- Converge miscellaneous transitive dependencies. -->
            <dependency>
                <groupId>com.fasterxml.jackson.core</groupId>
                <artifactId>jackson-annotations</artifactId>
                <version>${jackson-annotations.version}</version>
            </dependency>
            <dependency>
                <groupId>com.fasterxml.jackson.core</groupId>
                <artifactId>jackson-core</artifactId>
                <version>${jackson.version}</version>
            </dependency>
            <dependency>
                <groupId>com.fasterxml.jackson.core</groupId>
                <artifactId>jackson-databind</artifactId>
                <version>${jackson.version}</version>
            </dependency>
            <dependency>
                <groupId>com.fasterxml.jackson.datatype</groupId>
                <artifactId>jackson-datatype-jsr310</artifactId>
                <version>${jackson.version}</version>
            </dependency>

            <!-- guava is needed by OAuth, Guice, Mockserver, ORCID, s3mock, Solr, JClouds -->
            <dependency>
                <groupId>com.google.guava</groupId>
                <artifactId>guava</artifactId>
                <version>32.1.3-jre</version>
                <exclusions>
                    <!-- Use version provided by Solr / Postgres -->
                    <exclusion>
                        <groupId>org.checkerframework</groupId>
                        <artifactId>checker-qual</artifactId>
                    </exclusion>
                </exclusions>
            </dependency>

            <dependency>
                <groupId>xom</groupId>
                <artifactId>xom</artifactId>
                <version>1.3.9</version>
                <exclusions>
                    <exclusion>
                        <groupId>xml-apis</groupId>
                        <artifactId>xml-apis</artifactId>
                    </exclusion>
                </exclusions>
            </dependency>

            <!-- json-path is needed by Spring HATEOAS -->
            <dependency>
                <groupId>com.jayway.jsonpath</groupId>
                <artifactId>json-path</artifactId>
                <version>${json-path.version}</version>
            </dependency>
            <!-- json-path-assert is just needed by tests -->
            <dependency>
                <groupId>com.jayway.jsonpath</groupId>
                <artifactId>json-path-assert</artifactId>
                <version>${json-path.version}</version>
                <scope>test</scope>
            </dependency>

            <!-- JAXB API and implementation (no longer bundled as of Java 11) -->
            <dependency>
                <groupId>jakarta.xml.bind</groupId>
                <artifactId>jakarta.xml.bind-api</artifactId>
                <version>${jaxb-api.version}</version>
            </dependency>
            <dependency>
                <groupId>org.glassfish.jaxb</groupId>
                <artifactId>jaxb-runtime</artifactId>
                <version>${jaxb-runtime.version}</version>
                <scope>runtime</scope>
            </dependency>
            <dependency>
                <groupId>jakarta.annotation</groupId>
                <artifactId>jakarta.annotation-api</artifactId>
                <version>${jakarta-annotation.version}</version>
            </dependency>
        </dependencies>
    </dependencyManagement>

    <licenses>
        <license>
            <name>DSpace BSD License</name>
            <url>https://raw.github.com/DSpace/DSpace/main/LICENSE</url>
            <distribution>repo</distribution>
            <comments>
               A BSD 3-Clause license for the DSpace codebase.
            </comments>
        </license>
    </licenses>

    <issueManagement>
        <system>GitHub</system>
        <url>https://github.com/DSpace/DSpace/issues</url>
    </issueManagement>

    <mailingLists>
        <mailingList>
            <name>DSpace Technical Users List</name>
            <subscribe>
               https://groups.google.com/d/forum/dspace-tech
            </subscribe>
            <unsubscribe>
               https://groups.google.com/d/forum/dspace-tech
            </unsubscribe>
            <post>dspace-tech AT googlegroups.com</post>
            <archive>
               https://groups.google.com/d/forum/dspace-tech
            </archive>
        </mailingList>
        <mailingList>
            <name>DSpace Developers List</name>
            <subscribe>
               https://groups.google.com/d/forum/dspace-devel
            </subscribe>
            <unsubscribe>
               https://groups.google.com/d/forum/dspace-devel
            </unsubscribe>
            <post>dspace-devel AT googlegroups.com</post>
            <archive>
               https://groups.google.com/d/forum/dspace-devel
            </archive>
        </mailingList>
        <mailingList>
            <name>DSpace Community List</name>
            <subscribe>
               https://groups.google.com/d/forum/dspace-community
            </subscribe>
            <unsubscribe>
               https://groups.google.com/d/forum/dspace-community
            </unsubscribe>
            <post>dspace-community AT googlegroups.com</post>
            <archive>
               https://groups.google.com/d/forum/dspace-community
            </archive>
        </mailingList>
        <mailingList>
            <name>DSpace Commit Change-Log</name>
            <subscribe>
               https://groups.google.com/d/forum/dspace-changelog
            </subscribe>
            <unsubscribe>
               https://groups.google.com/d/forum/dspace-changelog
            </unsubscribe>
            <archive>
               https://groups.google.com/d/forum/dspace-changelog
            </archive>
        </mailingList>
    </mailingLists>

    <developers>
        <developer>
           <name>DSpace Committers</name>
           <email>dspace-devel@googlegroups.com</email>
           <url>https://wiki.lyrasis.org/display/DSPACE/DSpace+Committers</url>
           <roles>
             <role>committer</role>
           </roles>
        </developer>
    </developers>

    <contributors>
        <contributor>
           <name>DSpace Contributors</name>
           <email>dspace-tech@googlegroups.com</email>
           <url>https://wiki.lyrasis.org/display/DSPACE/DSpaceContributors</url>
           <roles>
             <role>developer</role>
           </roles>
        </contributor>
    </contributors>

    <!--
      Information about the SCM repository where source code exists.
    -->
    <scm>
        <connection>scm:git:git@github.com:DSpace/DSpace.git</connection>
        <developerConnection>scm:git:git@github.com:DSpace/DSpace.git</developerConnection>
        <url>https://github.com/DSpace/DSpace</url>
        <tag>HEAD</tag>
    </scm>

    <repositories>
        <!-- Check Maven Central first (before other repos below) -->
        <repository>
            <id>central</id>
            <url>https://repo.maven.apache.org/maven2</url>
            <snapshots>
                <enabled>false</enabled>
            </snapshots>
        </repository>
        <!-- Enable access to artifacts in Sonatype's Central Portal snapshot repo for Snapshots ONLY -->
        <repository>
            <id>central-portal-snapshots</id>
            <url>https://central.sonatype.com/repository/maven-snapshots/</url>
            <releases>
                <enabled>false</enabled>
            </releases>
            <snapshots>
                <enabled>true</enabled>
            </snapshots>
        </repository>
        <!-- For Handle Server -->
        <repository>
            <id>handle.net</id>
            <url>https://handle.net/maven</url>
            <snapshots>
                <enabled>false</enabled>
            </snapshots>
        </repository>
    </repositories>
</project><|MERGE_RESOLUTION|>--- conflicted
+++ resolved
@@ -19,16 +19,10 @@
     <properties>
         <!--=== GENERAL / DSPACE-API DEPENDENCIES ===-->
         <java.version>17</java.version>
-<<<<<<< HEAD
-        <spring.version>6.2.12</spring.version>
+        <spring.version>6.2.14</spring.version>
         <spring-ldap.version>3.2.15</spring-ldap.version>
-        <spring-boot.version>3.5.7</spring-boot.version>
-        <spring-security.version>6.5.6</spring-security.version> <!-- sync with version used by spring-boot-->
-=======
-        <spring.version>6.2.14</spring.version>
         <spring-boot.version>3.5.8</spring-boot.version>
         <spring-security.version>6.5.7</spring-security.version> <!-- sync with version used by spring-boot-->
->>>>>>> 2ae1c22c
         <hibernate.version>6.4.10.Final</hibernate.version>
         <hibernate-validator.version>8.0.3.Final</hibernate-validator.version>
         <postgresql.driver.version>42.7.8</postgresql.driver.version>
