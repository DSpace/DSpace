<?xml version="1.0" encoding="UTF-8"?>
<project xmlns="http://maven.apache.org/POM/4.0.0" xmlns:xsi="http://www.w3.org/2001/XMLSchema-instance" xsi:schemaLocation="http://maven.apache.org/POM/4.0.0 http://maven.apache.org/maven-v4_0_0.xsd">
   <modelVersion>4.0.0</modelVersion>
   <groupId>org.dspace</groupId>
   <artifactId>dspace-parent</artifactId>
   <packaging>pom</packaging>
<<<<<<< HEAD
   <version>1.8.2</version>
=======
   <version>3.0</version>
>>>>>>> b05e67a5
   <name>DSpace Parent Project</name>
   <url>https://github.com/dspace/DSpace</url>

   <organization>
      <name>DuraSpace</name>
      <url>http://www.dspace.org</url>
   </organization>

    <!-- brings the sonatype snapshot repository and signing requirement on board -->
    <parent>
        <groupId>org.sonatype.oss</groupId>
        <artifactId>oss-parent</artifactId>
        <version>7</version>
    </parent>

    <!--Force UTF-8 encoding during build on all platforms-->
    <properties>
        <project.build.sourceEncoding>UTF-8</project.build.sourceEncoding>
        <lucene.version>3.5.0</lucene.version>
        <!-- 'root.basedir' is the path to the root [dspace-src] dir. It must be redefined by each child POM,
             as it is used to reference the LICENSE_HEADER and *.properties file(s) in that directory. -->
        <root.basedir>${basedir}</root.basedir>
    </properties>

    <build>
      <!-- Define Maven Plugin Settings that should be inherited to ALL submodule POMs.
           (NOTE: individual POMs can override specific settings). -->
      <pluginManagement>
          <plugins>
              <plugin>
                  <!-- DSpace requires Java 1.6 or higher -->
                  <artifactId>maven-compiler-plugin</artifactId>
                  <version>2.3.2</version>
                  <configuration>
                    <source>1.6</source>
                    <target>1.6</target>
                  </configuration>
              </plugin>
              <plugin>
                <groupId>org.apache.maven.plugins</groupId>
                <artifactId>maven-jar-plugin</artifactId>
                <version>2.3.2</version>
                <configuration>
                    <archive>
                        <manifest>
                            <addDefaultImplementationEntries>true</addDefaultImplementationEntries>
                            <addDefaultSpecificationEntries>true</addDefaultSpecificationEntries>
                        </manifest>
                    </archive>
                </configuration>
              </plugin>
              <plugin>
                <groupId>org.apache.maven.plugins</groupId>
                <artifactId>maven-war-plugin</artifactId>
                <!-- We'd rather this be an open-ended range of versions.
                     But, because of a Maven bug, we must force a specific version:
                     http://jira.codehaus.org/browse/MNG-2742
                     Once the bug is fixed, we should put open-ended range in dspace-pom -->
                <version>2.1.1</version>
                <configuration>
                    <failOnMissingWebXml>false</failOnMissingWebXml>
                    <archive>
                        <manifest>
                            <addDefaultImplementationEntries>true</addDefaultImplementationEntries>
                            <addDefaultSpecificationEntries>true</addDefaultSpecificationEntries>
                        </manifest>
                    </archive>
                </configuration>
             </plugin>
             <plugin>
                <groupId>org.apache.maven.plugins</groupId>
                <artifactId>maven-surefire-plugin</artifactId>
                <version>2.6</version>
                <!-- tests whose name starts by Abstract will be ignored -->
                <configuration>
                    <excludes>
                        <exclude>**/Abstract*</exclude>
                    </excludes>
                    <!--
                    Enable to debug Maven Surefire tests in remote proces
                    <debugForkedProcess>true</debugForkedProcess>
                    -->
                    <!-- required when running JMockit under Java 1.5 -->
                    <argLine>-javaagent:"${settings.localRepository}"/org/dspace/dependencies/jmockit/dspace-jmockit/0.999.4/dspace-jmockit-0.999.4.jar</argLine>
                </configuration>
             </plugin>
             <plugin>
                <artifactId>maven-assembly-plugin</artifactId>
                <version>2.2.1</version>
             </plugin>
             <plugin>
                <groupId>com.mycila.maven-license-plugin</groupId>
                <artifactId>maven-license-plugin</artifactId>
                <version>1.9.0</version>
             </plugin>
          </plugins>
      </pluginManagement>

      <!-- These plugin settings only apply to this single POM and are not inherited
           to any submodules. -->
      <plugins>
	<plugin>
				<groupId>com.mycila.maven-license-plugin</groupId>
				<artifactId>maven-license-plugin</artifactId>
				<configuration>
					<skip>true</skip>
				</configuration>
			</plugin>

         <plugin>
            <artifactId>maven-release-plugin</artifactId>
            <version>2.3.2</version>
            <configuration>
                <!-- During release:perform, enable the "release" profile (see below) -->
                <releaseProfiles>release</releaseProfiles>
                <goals>deploy</goals>
                <!-- Suggest tagging the release in SCM as "dspace-[version]" -->
                <tagNameFormat>dspace-@{project.version}</tagNameFormat>
                <!-- Auto-Version all modules the same as the parent module -->
                <autoVersionSubmodules>true</autoVersionSubmodules>
            </configuration>
         </plugin>
         <plugin>
                <groupId>com.mycila.maven-license-plugin</groupId>
                <artifactId>maven-license-plugin</artifactId>
                <configuration>
                    <!-- License header file (can be a URL, but that's less stable if external site is down on occasion) -->
                    <header>${root.basedir}/LICENSE_HEADER</header>
                    <!--Just check headers of everything in the /src directory -->
                    <includes>
                        <include>src/**</include>
                    </includes>
                    <!--Use all default exclusions for IDE files & Maven files, see: 
                        http://code.google.com/p/maven-license-plugin/wiki/Configuration#Default_excludes -->
                    <useDefaultExcludes>true</useDefaultExcludes>
                    <!-- Add some default DSpace exclusions not covered by <useDefaultExcludes> 
                         Individual Maven projects may choose to override these defaults. -->
                    <excludes>
                        <exclude>**/src/test/resources/**</exclude>
                        <exclude>**/src/test/data/**</exclude>
                        <exclude>**/testEnvironment.properties</exclude>
                        <exclude>**/META-INF/**</exclude>
                        <exclude>**/robots.txt</exclude>
                        <exclude>**/*.LICENSE</exclude>
                        <exclude>**/LICENSE*</exclude>
                        <exclude>**/README*</exclude>
                        <exclude>**/readme*</exclude>
                        <exclude>**/.gitignore</exclude>
                        <exclude>**/build.properties*</exclude>
                    </excludes>
                    <mapping> 
                        <!-- Custom DSpace file extensions which are not recognized by maven-release-plugin: 
                             *.xmap, *.xslt, *.wsdd, *.wsdl, *.LICENSE -->
                        <xmap>XML_STYLE</xmap>
                        <xslt>XML_STYLE</xslt>
                        <wsdd>XML_STYLE</wsdd>
                        <wsdl>XML_STYLE</wsdl>
                        <LICENSE>TEXT</LICENSE>
                    </mapping>  
                    <encoding>UTF-8</encoding>
                    <!-- maven-license-plugin recommends a strict check (e.g. check spaces/tabs too) -->
                    <strictCheck>true</strictCheck>
                </configuration>
                <executions>
                    <execution>
                        <id>check-headers</id>
                        <phase>verify</phase>
                        <goals>
                            <goal>check</goal>
                        </goals>
                    </execution>
                </executions>
         </plugin>
      </plugins>
   </build>
   
   <profiles>

       <!-- By default the main dspace.cfg file will be filtered during the build
            using the "build.properties" file. This profile takes effect, unless
            "-Denv" is passed in (see 'environment' profile below for more info). -->
       <profile>
           <id>default</id>
           <activation>
               <property>
                    <name>!env</name>
                </property>
           </activation>
           <properties>
               <!-- 'root.basedir' is the relative path to the [dspace-src] root folder -->
               <filters.file>${root.basedir}/build.properties</filters.file>
           </properties>
       </profile>

       <!-- Users can pass in an environment flag "-Denv" to tell DSpace to use
            a different properties file during its build process. 
            For example: "mvn package -Denv=test" would build DSpace using the
            settings in "test.properties" instead of those in "build.properties" -->
       <profile>
           <id>environment</id>
           <activation>
                <property>
                    <name>env</name>
                </property>
           </activation>
           <properties>
                <!-- 'root.basedir' is the relative path to the [dspace-src] root folder -->
                <filters.file>${root.basedir}/${env}.properties</filters.file>
           </properties>
       </profile>


        <!-- This profile ensures that we ONLY generate the Unit Test Environment
             if the testEnvironment.xml file is found. That way the Test Environment
             is NOT built when running a 'mvn package' on a "binary" release. -->
        <profile>
            <id>generate-test-env</id>
            <activation>
                <file>
                    <exists>src/main/assembly/testEnvironment.xml</exists>
                </file>
            </activation>
            <build>
                <plugins>
                    <!-- This plugin builds the testEnvironment.zip package
                         based on the specifications in testEnvironment.xml -->
                    <plugin>
                        <artifactId>maven-assembly-plugin</artifactId>
                        <executions>
                            <execution>
                                <phase>generate-test-resources</phase>
                                <goals>
                                    <goal>single</goal>
                                </goals>
                                <configuration>
                                    <descriptors>
                                        <descriptor>src/main/assembly/testEnvironment.xml</descriptor>
                                    </descriptors>
                                    <filters>
                                        <filter>src/main/filters/testEnvironment.properties</filter>
                                    </filters>
                                </configuration>
                            </execution>
                        </executions>
                        <inherited>false</inherited>
                    </plugin>
                </plugins>
            </build>
        </profile>


        <!--
           These profiles activate the inclusion of various modules into
           the DSpace Build process. They activate automatically if the
           source module is in the local file system, correctly located
           relative to this file.
        -->

        <!--
           Builds DSpace "Assembly & Configuration" project
        -->
        <profile>
            <id>dspace</id>
            <activation>
                <file>
                    <exists>dspace/pom.xml</exists>
                </file>
            </activation>
            <modules>
                <module>dspace</module>
            </modules>
        </profile>

        <!--
           Builds central API for DSpace
        -->
        <profile>
            <id>dspace-api</id>
            <activation>
                <file>
                    <exists>dspace-api/pom.xml</exists>
                </file>
            </activation>
            <modules>
                <module>dspace-api</module>
            </modules>
        </profile>

        <!--
           Builds Services for DSpace
        -->
        <profile>
            <id>dspace-services</id>
            <activation>
                <file>
                    <exists>dspace-services/pom.xml</exists>
                </file>
            </activation>
            <modules>
                <module>dspace-services</module>
            </modules>
        </profile>

        <!--
           Builds XOAI Gateway WAR for DSpace
        -->
        <profile>
            <id>dspace-oai</id>
            <activation>
                <file>
                    <exists>dspace-oai/pom.xml</exists>
                </file>
            </activation>
            <modules>
                <module>dspace-oai</module>
            </modules>
        </profile>

        <!--
           Builds JSPUI WAR for DSpace
        -->
        <profile>
            <id>dspace-jspui</id>
            <activation>
                <file>
                    <exists>dspace-jspui/pom.xml</exists>
                </file>
            </activation>
            <modules>
                <module>dspace-jspui</module>
            </modules>
        </profile>


        <!--
           Builds SWORD WAR for DSpace
        -->
        <profile>
            <id>dspace-sword</id>
            <activation>
                <file>
                    <exists>dspace-sword/pom.xml</exists>
                </file>
            </activation>
            <modules>
                <module>dspace-sword</module>
            </modules>
        </profile>

        <!--
           Builds SWORDv2 WAR for DSpace
        -->
        <profile>
            <id>dspace-swordv2</id>
            <activation>
<<<<<<< HEAD
                <activeByDefault>false</activeByDefault>
=======
                <file>
                    <exists>dspace-swordv2/pom.xml</exists>
                </file>
>>>>>>> b05e67a5
            </activation>
            <modules>
                <module>dspace-swordv2</module>
            </modules>
        </profile>

        <!--
<<<<<<< HEAD
           Builds DSpace Sword Client from local source if present
        -->
        <profile>
            <id>dspace-sword-client</id>
            <activation>
                <activeByDefault>false</activeByDefault>
            </activation>
            <modules>
                <module>dspace-sword-client</module>
            </modules>
        </profile>

        <!--
=======
>>>>>>> b05e67a5
           Builds XMLUI WAR for DSpace
        -->
        <profile>
            <id>dspace-xmlui</id>
            <activation>
                <file>
                    <exists>dspace-xmlui/pom.xml</exists>
                </file>
            </activation>
            <modules>
                <module>dspace-xmlui</module>
            </modules>
        </profile>

        <!--
           Builds LNI WAR for DSpace
        -->
        <profile>
            <id>dspace-lni</id>
            <activation>
<<<<<<< HEAD
                <activeByDefault>false</activeByDefault>
=======
                <file>
                    <exists>dspace-lni/pom.xml</exists>
                </file>
>>>>>>> b05e67a5
            </activation>
            <modules>
                <module>dspace-lni</module>
            </modules>
        </profile>


      <!--
         The 'release' profile is used by the 'maven-release-plugin' (see above)
         to actually perform a DSpace software release to Maven central.
       -->
      <profile>
         <id>release</id>
         <activation>
            <activeByDefault>false</activeByDefault>
         </activation>
         <!-- Activate all modules *except* for the 'dspace' module,
              as it does not include any Java source code to release. -->
         <modules>
            <module>dspace-api</module>
            <module>dspace-jspui</module>
            <module>dspace-xmlui</module>
            <module>dspace-lni</module>
            <module>dspace-oai</module>
            <module>dspace-sword</module>
            <module>dspace-swordv2</module>
         </modules>
      </profile>

      <!-- Skip Unit Tests by default, but allow override on command line
           by setting property "-Dmaven.test.skip=false" -->
      <profile>
        <id>skiptests</id>
        <activation>
            <!-- This profile should be active at all times, unless the user
                 specifies a different value for "maven.test.skip" -->
            <property>
                <name>!maven.test.skip</name>
            </property>
        </activation>
        <properties>
            <maven.test.skip>true</maven.test.skip>
        </properties>
      </profile>
   </profiles>

   <!--
      Dependency management provides a means to control which
      versions of dependency jars are used for compilation
      and packaging into the distribution.  Rather than placing
      a version in your dependencies, look here first to see if
      its already strongly defined in dspace-parent and dspace-api.
   -->
   <dependencyManagement>
      <dependencies>
         <!-- DSpace core and endorsed Addons -->
         <dependency>
            <groupId>org.dspace</groupId>
            <artifactId>dspace-api</artifactId>
            <version>3.0</version>
         </dependency>
         <dependency>
            <groupId>org.dspace.modules</groupId>
            <artifactId>additions</artifactId>
            <version>3.0</version>
         </dependency>

          <dependency>
              <groupId>org.dspace</groupId>
              <artifactId>dspace-sword</artifactId>
              <version>3.0</version>
              <type>jar</type>
              <classifier>classes</classifier>
          </dependency>
          <dependency>
              <groupId>org.dspace</groupId>
              <artifactId>dspace-sword</artifactId>
              <version>3.0</version>
              <type>war</type>
          </dependency>
          <dependency>
              <groupId>org.dspace</groupId>
              <artifactId>dspace-swordv2</artifactId>
              <version>3.0</version>
              <type>jar</type>
              <classifier>classes</classifier>
          </dependency>
          <dependency>
              <groupId>org.dspace</groupId>
              <artifactId>dspace-swordv2</artifactId>
              <version>3.0</version>
              <type>war</type>
          </dependency>

         <dependency>
            <groupId>org.dspace</groupId>
            <artifactId>dspace-jspui</artifactId>
            <version>3.0</version>
             <type>jar</type>
             <classifier>classes</classifier>
         </dependency>
         <dependency>
            <groupId>org.dspace</groupId>
            <artifactId>dspace-jspui</artifactId>
            <version>3.0</version>
            <type>war</type>
         </dependency>
         <dependency>
            <groupId>org.dspace</groupId>
            <artifactId>dspace-oai</artifactId>
            <version>3.0</version>
             <type>jar</type>
             <classifier>classes</classifier>
         </dependency>
         <dependency>
            <groupId>org.dspace</groupId>
            <artifactId>dspace-oai</artifactId>
            <version>3.0</version>
            <type>war</type>
         </dependency>
         <dependency>
            <groupId>org.dspace</groupId>
            <artifactId>dspace-lni</artifactId>
            <version>3.0</version>
             <type>jar</type>
             <classifier>classes</classifier>
         </dependency>
         <dependency>
            <groupId>org.dspace</groupId>
            <artifactId>dspace-lni-client</artifactId>
            <version>3.0-SNAPSHOT</version>
         </dependency>
         <dependency>
            <groupId>org.dspace</groupId>
            <artifactId>dspace-lni</artifactId>
            <version>3.0</version>
            <type>war</type>
         </dependency>
         <dependency>
            <groupId>org.dspace</groupId>
            <artifactId>dspace-xmlui</artifactId>
            <version>3.0</version>
             <type>jar</type>
             <classifier>classes</classifier>
         </dependency>
         <dependency>
            <groupId>org.dspace</groupId>
            <artifactId>dspace-xmlui</artifactId>
            <version>3.0</version>
            <type>war</type>
         </dependency>
         <dependency>
            <groupId>org.dspace</groupId>
            <artifactId>dspace-services</artifactId>
            <version>3.0</version>
         </dependency>
         <!-- DSpace Localization Packages -->
         <dependency>
            <groupId>org.dspace</groupId>
            <artifactId>dspace-api-lang</artifactId>
            <version>[3.0.0,4.0.0)</version>
         </dependency>
         <dependency>
            <groupId>org.dspace</groupId>
            <artifactId>dspace-xmlui-lang</artifactId>
            <version>[3.0.0,4.0.0)</version>
            <type>war</type>
         </dependency>
         <!-- DSpace third Party Dependencies -->

          <dependency>
              <groupId>org.swordapp</groupId>
              <artifactId>sword-common</artifactId>
              <version>1.1</version>
          </dependency>
        <!-- Explicitly Specify Latest Version of Spring -->
        <dependency>
            <artifactId>spring-core</artifactId>
            <groupId>org.springframework</groupId>
            <version>3.1.1.RELEASE</version>
        </dependency>

        <dependency>
            <artifactId>spring-beans</artifactId>
            <groupId>org.springframework</groupId>
            <version>3.1.1.RELEASE</version>
        </dependency>

        <dependency>
            <artifactId>spring-aop</artifactId>
            <groupId>org.springframework</groupId>
            <version>3.1.1.RELEASE</version>
        </dependency>

        <dependency>
            <artifactId>spring-context</artifactId>
            <groupId>org.springframework</groupId>
            <version>3.1.1.RELEASE</version>
        </dependency>

        <dependency>
            <artifactId>spring-tx</artifactId>
            <groupId>org.springframework</groupId>
            <version>3.1.1.RELEASE</version>
        </dependency>

        <dependency>
            <artifactId>spring-jdbc</artifactId>
            <groupId>org.springframework</groupId>
            <version>3.1.1.RELEASE</version>
        </dependency>

        <dependency>
            <artifactId>spring-web</artifactId>
            <groupId>org.springframework</groupId>
            <version>3.1.1.RELEASE</version>
        </dependency>

        <dependency>
            <artifactId>spring-webmvc</artifactId>
            <groupId>org.springframework</groupId>
            <version>3.1.1.RELEASE</version>
        </dependency>

         <dependency>
            <groupId>org.apache.ant</groupId>
            <artifactId>ant</artifactId>
            <version>1.7.0</version>
         </dependency>
         <dependency>
            <groupId>org.apache.lucene</groupId>
            <artifactId>lucene-core</artifactId>
            <version>${lucene.version}</version>
         </dependency>
         <dependency>
            <groupId>org.apache.lucene</groupId>
            <artifactId>lucene-analyzers</artifactId>
            <version>${lucene.version}</version>
         </dependency>
         <dependency>
            <groupId>org.dspace</groupId>
            <artifactId>handle</artifactId>
            <version>6.2</version>
         </dependency>
         <dependency>
            <groupId>org.dspace</groupId>
            <artifactId>jargon</artifactId>
            <version>1.4.25</version>
         </dependency>
         <dependency>
            <groupId>org.dspace</groupId>
            <artifactId>mets</artifactId>
            <version>1.5.2</version>
         </dependency>
         <dependency>
            <groupId>org.dspace.dependencies</groupId>
            <artifactId>dspace-tm-extractors</artifactId>
            <version>1.0.1</version>
         </dependency>
         <dependency>
            <groupId>commons-cli</groupId>
            <artifactId>commons-cli</artifactId>
            <version>1.0</version>
         </dependency>
         <dependency>
            <groupId>commons-codec</groupId>
            <artifactId>commons-codec</artifactId>
            <version>1.3</version>
         </dependency>
         <dependency>
            <groupId>commons-collections</groupId>
            <artifactId>commons-collections</artifactId>
            <version>3.2</version>
            <!-- <version>3.1</version> xmlui - wing -->
         </dependency>
         <dependency>
            <groupId>commons-dbcp</groupId>
            <artifactId>commons-dbcp</artifactId>
            <version>1.4</version>
         </dependency>
         <dependency>
            <groupId>commons-discovery</groupId>
            <artifactId>commons-discovery</artifactId>
            <version>0.2</version>
         </dependency>
         <dependency>
            <groupId>commons-fileupload</groupId>
            <artifactId>commons-fileupload</artifactId>
            <version>1.2.1</version>
         </dependency>
         <dependency>
            <groupId>commons-io</groupId>
            <artifactId>commons-io</artifactId>
            <version>2.3</version>
         </dependency>
         <dependency>
            <groupId>commons-lang</groupId>
            <artifactId>commons-lang</artifactId>
            <version>2.6</version>
            <!-- <version>2.1</version> in xmlui - wing -->
         </dependency>
         <dependency>
            <groupId>commons-logging</groupId>
            <artifactId>commons-logging</artifactId>
            <version>1.1.1</version>
         </dependency>
         <dependency>
            <groupId>commons-pool</groupId>
            <artifactId>commons-pool</artifactId>
            <version>1.4</version>
         </dependency>
         <dependency>
            <groupId>commons-validator</groupId>
            <artifactId>commons-validator</artifactId>
            <version>1.3.1</version>
         </dependency>
         <dependency>
            <groupId>javax.mail</groupId>
            <artifactId>mail</artifactId>
            <version>1.4</version>
         </dependency>
         <dependency>
            <groupId>javax.servlet</groupId>
            <artifactId>servlet-api</artifactId>
            <version>2.4</version>
         </dependency>

         <dependency>
            <groupId>jaxen</groupId>
            <artifactId>jaxen</artifactId>
            <version>1.1</version>
            <exclusions>
               <exclusion>
                  <artifactId>xom</artifactId>
                  <groupId>xom</groupId>
               </exclusion>
            </exclusions>
         </dependency>
         <dependency>
            <groupId>jdom</groupId>
            <artifactId>jdom</artifactId>
            <version>1.0</version>
         </dependency>
         <dependency>
            <groupId>log4j</groupId>
            <artifactId>log4j</artifactId>
            <version>1.2.14</version>
         </dependency>
         <dependency>
            <groupId>oro</groupId>
            <artifactId>oro</artifactId>
            <version>2.0.8</version>
         </dependency>
         <dependency>
            <groupId>org.apache.pdfbox</groupId>
            <artifactId>pdfbox</artifactId>
            <version>1.6.0</version>
         </dependency>
         <dependency>
            <groupId>org.apache.pdfbox</groupId>
            <artifactId>fontbox</artifactId>
            <version>1.6.0</version>
         </dependency>
         <dependency>
            <groupId>org.apache.pdfbox</groupId>
            <artifactId>jempbox</artifactId>
            <version>1.6.0</version>
         </dependency>
         <dependency>
	        <groupId>org.bouncycastle</groupId>
	        <artifactId>bcprov-jdk15</artifactId>
	        <version>1.44</version>
	    </dependency>
	    <dependency>
	        <groupId>org.bouncycastle</groupId>
	        <artifactId>bcmail-jdk15</artifactId>
	        <version>1.44</version>
	    </dependency>
         <dependency>
           <groupId>org.apache.poi</groupId>
           <artifactId>poi</artifactId>
           <version>3.6</version>
         </dependency>
         <dependency>
            <groupId>org.apache.poi</groupId>
            <artifactId>poi-scratchpad</artifactId>
            <version>3.6</version>
         </dependency>
         <dependency>
            <groupId>org.apache.poi</groupId>
            <artifactId>poi-ooxml</artifactId>
            <version>3.6</version>
         </dependency>
         <dependency>
            <groupId>net.java.dev.rome</groupId>
            <artifactId>rome</artifactId>
            <version>1.0.0</version>
         </dependency>
         <dependency>
            <groupId>rome</groupId>
            <artifactId>opensearch</artifactId>
            <version>0.1</version>
         </dependency>
         <dependency>
            <groupId>xalan</groupId>
            <artifactId>xalan</artifactId>
            <version>2.7.0</version>
         </dependency>
         <dependency>
            <groupId>xerces</groupId>
            <artifactId>xercesImpl</artifactId>
            <version>2.8.1</version>
            <!--  <version>2.8.0</version> in xmlui -->
         </dependency>
         <dependency>
            <groupId>xml-apis</groupId>
            <artifactId>xmlParserAPIs</artifactId>
            <version>2.0.2</version>
         </dependency>
         <dependency>
            <groupId>javax.activation</groupId>
            <artifactId>activation</artifactId>
            <version>1.1</version>
         </dependency>

         <dependency>
            <groupId>wsdl4j</groupId>
            <artifactId>wsdl4j</artifactId>
            <version>1.5.1</version>
         </dependency>
         <dependency>
            <groupId>javax.xml</groupId>
            <artifactId>jaxrpc-api</artifactId>
            <version>1.1</version>
         </dependency>
         <dependency>
            <groupId>axis</groupId>
            <artifactId>axis</artifactId>
            <version>1.3</version>
         </dependency>
         <dependency>
            <groupId>axis</groupId>
            <artifactId>axis-ant</artifactId>
            <version>1.3</version>
            <scope>compile</scope>
         </dependency>
         <dependency>
            <groupId>axis</groupId>
            <artifactId>axis-saaj</artifactId>
            <version>1.2</version>
         </dependency>
         <dependency>
            <groupId>com.ibm.icu</groupId>
            <artifactId>icu4j</artifactId>
            <version>3.8</version>
         </dependency>
         <dependency>
            <groupId>postgresql</groupId>
            <artifactId>postgresql</artifactId>
            <version>9.1-901-1.jdbc4</version>
         </dependency>
         <dependency>
            <groupId>com.oracle</groupId>
            <artifactId>ojdbc6</artifactId>
            <version>11.2.0.2.0</version>
         </dependency>
         <dependency>
            <groupId>com.sun.media</groupId>
            <artifactId>jai_imageio</artifactId>
            <version>1.0_01</version>
         </dependency>
         <dependency>
            <groupId>javax.media</groupId>
            <artifactId>jai_core</artifactId>
            <version>1.1.2_01</version>
         </dependency>
         <dependency>
            <groupId>org.dspace</groupId>
            <artifactId>oclc-harvester2</artifactId>
            <version>0.1.12</version>
         </dependency>
         <dependency>
            <groupId>commons-httpclient</groupId>
            <artifactId>commons-httpclient</artifactId>
            <version>3.1</version>
         </dependency>
         <dependency>
            <groupId>junit</groupId>
            <artifactId>junit</artifactId>
            <version>4.8.1</version>
            <scope>test</scope>
         </dependency>
         <dependency>
            <groupId>org.dspace.dependencies.jmockit</groupId>
            <artifactId>dspace-jmockit</artifactId>
            <version>0.999.4</version>
            <scope>test</scope>
         </dependency>
         <dependency>
            <groupId>com.h2database</groupId>
            <artifactId>h2</artifactId>
            <version>1.2.137</version>
            <scope>test</scope>
         </dependency>
         <dependency>
            <groupId>org.databene</groupId>
            <artifactId>contiperf</artifactId>
            <version>1.06</version>
            <scope>test</scope>
        </dependency>
      </dependencies>
   </dependencyManagement>

   <licenses>
      <license>
         <name>DuraSpace BSD License</name>
         <url>https://raw.github.com/DSpace/DSpace/master/LICENSE</url>
         <distribution>repo</distribution>
         <comments>
            A BSD 3-Clause license for the DSpace codebase.
         </comments>
      </license>
    </licenses>

   <issueManagement>
      <system>JIRA</system>
      <url>https://jira.duraspace.org/browse/DS</url>
   </issueManagement>

   <mailingLists>
      <mailingList>
         <name>DSpace Technical Users List</name>
         <subscribe>
            http://lists.sourceforge.net/mailman/listinfo/dspace-tech
         </subscribe>
         <unsubscribe>
            http://lists.sourceforge.net/mailman/listinfo/dspace-tech
         </unsubscribe>
         <post>dspace-tech AT lists.sourceforge.net</post>
         <archive>
            http://sourceforge.net/mailarchive/forum.php?forum_name=dspace-tech
         </archive>
      </mailingList>
      <mailingList>
         <name>DSpace Developers List</name>
         <subscribe>
            http://lists.sourceforge.net/mailman/listinfo/dspace-devel
         </subscribe>
         <unsubscribe>
            http://lists.sourceforge.net/mailman/listinfo/dspace-devel
         </unsubscribe>
         <post>dspace-devel AT lists.sourceforge.net</post>
         <archive>
            http://sourceforge.net/mailarchive/forum.php?forum_name=dspace-devel
         </archive>
      </mailingList>
      <mailingList>
         <name>DSpace General Issues List</name>
         <subscribe>
            http://lists.sourceforge.net/mailman/listinfo/dspace-general
         </subscribe>
         <unsubscribe>
            http://lists.sourceforge.net/mailman/listinfo/dspace-general
         </unsubscribe>
         <post>dspace-general AT lists.sourceforge.net</post>
         <archive>
            http://sourceforge.net/mailarchive/forum.php?forum_name=dspace-general
         </archive>
      </mailingList>
      <mailingList>
         <name>DSpace SCM Commit Change-Log</name>
         <subscribe>
            http://lists.sourceforge.net/mailman/listinfo/dspace-changelog
         </subscribe>
         <unsubscribe>
            http://lists.sourceforge.net/mailman/listinfo/dspace-changelog
         </unsubscribe>
         <post>noreply AT lists.sourceforge.net</post>
         <archive>
            http://sourceforge.net/mailarchive/forum.php?forum_name=dspace-changelog
         </archive>
      </mailingList>
   </mailingLists>

   <developers>
      <developer>
         <name>Andrea Bollini</name>
         <email>bollini at users.sourceforge.net</email>
         <url>http://www.linkedin.com/in/andreabollini</url>
         <organization>CILEA</organization>
         <organizationUrl>http://www.cilea.it</organizationUrl>
         <roles>
            <role>commiter</role>
         </roles>
         <timezone>+1</timezone>
      </developer>
      <developer>
         <name>Ben Bosman</name>
         <email>benbosman at atmire.com</email>
         <organization>@mire NV</organization>
         <organizationUrl>http://www.atmire.com</organizationUrl>
          <roles>
            <role>commiter</role>
         </roles>
      </developer>
      <developer>
         <name>Mark Diggory</name>
         <email>mdiggory at atmire.com</email>
         <url>http://purl.org/net/mdiggory/homepage</url>
         <organization>@mire NV</organization>
         <organizationUrl>http://www.atmire.com</organizationUrl>
         <roles>
            <role>commiter</role>
         </roles>
         <timezone>-8</timezone>
      </developer>
      <developer>
         <name>Tim Donohue</name>
         <email>tdonohue at users.sourceforge.net</email>
         <roles>
            <role>commiter</role>
         </roles>
      </developer>
      <developer>
         <name>Jim Downing</name>
         <email>jimdowning at users.sourceforge.net</email>
         <roles>
            <role>commiter</role>
         </roles>
      </developer>
      <developer>
         <name>Richard Jones</name>
         <email>richard-jones at users.sourceforge.net</email>
         <roles>
            <role>commiter</role>
         </roles>
      </developer>
      <developer>
         <name>Claudia Juergen</name>
         <email>cjuergen at users.sourceforge.net</email>
         <roles>
            <role>commiter</role>
         </roles>
      </developer>
      <developer>
         <name>Stuart Lewis</name>
         <email>stuart at stuartlewis.com</email>
         <url>http://stuartlewis.com/</url>
         <organization>University of Auckland Library</organization>
         <organizationUrl>http://www.library.auckland.ac.nz/</organizationUrl>
         <roles>
            <role>commiter</role>
         </roles>
         <timezone>+12</timezone>
      </developer>
      <developer>
         <name>Gabriela Mircea</name>
         <email>mirceag at users.sourceforge.net</email>
         <roles>
            <role>commiter</role>
         </roles>
      </developer>
      <developer>
         <name>Scott Phillips</name>
         <email>scottphillips at users.sourceforge.net</email>
         <roles>
            <role>commiter</role>
         </roles>
      </developer>
      <developer>
         <name>Richard Rodgers</name>
         <email>rrodgers at users.sourceforge.net</email>
         <roles>
            <role>commiter</role>
         </roles>
      </developer>
      <developer>
         <name>James Rutherford</name>
         <email>jrutherford at users.sourceforge.net</email>
         <roles>
            <role>commiter</role>
         </roles>
      </developer>
      <developer>
          <name>Kim Shepherd</name>
          <email>kims at waikato.ac.nz</email>
          <organization>Library Consortium of New Zealand</organization>
          <organizationUrl>http://www.lconz.ac.nz/</organizationUrl>
          <roles>
              <role>commiter</role>
          </roles>
          <timezone>+12</timezone>
      </developer>
      <developer>
         <name>Larry Stone</name>
         <email>lcs at mit.edu</email>
         <organization>MIT Libraries</organization>
         <organizationUrl>http://libraries.mit.edu</organizationUrl>
         <roles>
            <role>commiter</role>
         </roles>
         <timezone>-5</timezone>
      </developer>
      <developer>
         <name>Robert Tansley</name>
         <email>rtansley at users.sourceforge.net</email>
         <roles>
            <role>commiter</role>
         </roles>
      </developer>
      <developer>
         <name>Graham Triggs</name>
         <email>grahamtriggs at users.sourceforge.net</email>
         <roles>
            <role>commiter</role>
         </roles>
      </developer>
      <developer>
         <name>Jeffrey Trimble</name>
         <email />
         <roles>
           <role>commiter</role>
        </roles>
      </developer>
      <developer>
         <name>Mark H. Wood</name>
         <email>mwoodiupui at users.sourceforge.net</email>
         <roles>
            <role>commiter</role>
         </roles>
      </developer>
      <developer>
         <name>Scott Yeadon</name>
         <email>syeadon at users.sourceforge.net</email>
         <roles>
            <role>commiter</role>
         </roles>
      </developer>
   </developers>

   <contributors>
      <contributor>
         <name>Add Your Name Here and submit a patch!</name>
         <email>contributor at myu.edu</email>
         <url>http://www.myu.edu/me</url>
         <organization>My University</organization>
         <organizationUrl>http://www.myu.edu</organizationUrl>
         <roles>
            <role>developer</role>
         </roles>
         <timezone>0</timezone>
      </contributor>
      <contributor>
         <name>Pere Villega</name>
         <email>pere.villega@gmail.com</email>
         <url>http://www.perevillega.com</url>
         <organization />
         <organizationUrl />
         <roles>
            <role>developer</role>
         </roles>
         <timezone>0</timezone>
      </contributor>
      <contributor>
         <name>Sands Fish</name>
         <email>sands at mit.edu</email>
         <organization>MIT Libraries</organization>
         <organizationUrl>http://libraries.mit.edu</organizationUrl>
         <roles>
            <role>developer</role>
         </roles>
         <timezone>-5</timezone>
      </contributor>
      <contributor>
         <name>Steve Swinsburg</name>
         <email>steve.swinsburg@anu.edu.au</email>
         <organization>The Australian National University</organization>
         <organizationUrl>http://www.anu.edu.au</organizationUrl>
         <roles>
            <role>developer</role>
         </roles>
         <timezone>+10</timezone>
      </contributor>
   </contributors>

   <!--
      The Subversion repository location is used by Continuum to update against
      when changes have occurred.  This spawns a new build cycle and releases
      snapshots into the snapshot repository below.
   -->
   <scm>
<<<<<<< HEAD
      <connection>scm:svn:http://scm.dspace.org/svn/repo/dspace/tags/dspace-1.8.2</connection>
      <developerConnection>scm:svn:https://scm.dspace.org/svn/repo/dspace/tags/dspace-1.8.2</developerConnection>
      <url>http://scm.dspace.org/svn/repo/dspace/tags/dspace-1.8.2</url>
   </scm>
=======
      <connection>scm:git:git@github.com:DSpace/DSpace.git</connection>
      <developerConnection>scm:git:git@github.com:DSpace/DSpace.git</developerConnection>
      <url>git@github.com:DSpace/DSpace.git</url>
     <tag>dspace-3.0</tag>
  </scm>

    <!--
        Distribution Management is currently used by the Continuum
        server to update snapshots it generates. This will also be used
        on release to deploy release versions to the repository by the
        release manager.
    -->
    <distributionManagement>
        <!-- further distribution management is found upstream in the sonatype parent -->
    </distributionManagement>
>>>>>>> b05e67a5

    <repositories>
        <repository>
            <id>sonatype-releases</id>
            <name>Sonatype Releases Repository</name>
            <url>http://oss.sonatype.org/content/repositories/releases/</url>
        </repository>
    </repositories>
    
</project><|MERGE_RESOLUTION|>--- conflicted
+++ resolved
@@ -4,11 +4,7 @@
    <groupId>org.dspace</groupId>
    <artifactId>dspace-parent</artifactId>
    <packaging>pom</packaging>
-<<<<<<< HEAD
-   <version>1.8.2</version>
-=======
    <version>3.0</version>
->>>>>>> b05e67a5
    <name>DSpace Parent Project</name>
    <url>https://github.com/dspace/DSpace</url>
 
@@ -110,14 +106,6 @@
       <!-- These plugin settings only apply to this single POM and are not inherited
            to any submodules. -->
       <plugins>
-	<plugin>
-				<groupId>com.mycila.maven-license-plugin</groupId>
-				<artifactId>maven-license-plugin</artifactId>
-				<configuration>
-					<skip>true</skip>
-				</configuration>
-			</plugin>
-
          <plugin>
             <artifactId>maven-release-plugin</artifactId>
             <version>2.3.2</version>
@@ -364,13 +352,9 @@
         <profile>
             <id>dspace-swordv2</id>
             <activation>
-<<<<<<< HEAD
-                <activeByDefault>false</activeByDefault>
-=======
                 <file>
                     <exists>dspace-swordv2/pom.xml</exists>
                 </file>
->>>>>>> b05e67a5
             </activation>
             <modules>
                 <module>dspace-swordv2</module>
@@ -378,22 +362,6 @@
         </profile>
 
         <!--
-<<<<<<< HEAD
-           Builds DSpace Sword Client from local source if present
-        -->
-        <profile>
-            <id>dspace-sword-client</id>
-            <activation>
-                <activeByDefault>false</activeByDefault>
-            </activation>
-            <modules>
-                <module>dspace-sword-client</module>
-            </modules>
-        </profile>
-
-        <!--
-=======
->>>>>>> b05e67a5
            Builds XMLUI WAR for DSpace
         -->
         <profile>
@@ -414,13 +382,9 @@
         <profile>
             <id>dspace-lni</id>
             <activation>
-<<<<<<< HEAD
-                <activeByDefault>false</activeByDefault>
-=======
                 <file>
                     <exists>dspace-lni/pom.xml</exists>
                 </file>
->>>>>>> b05e67a5
             </activation>
             <modules>
                 <module>dspace-lni</module>
@@ -1212,12 +1176,6 @@
       snapshots into the snapshot repository below.
    -->
    <scm>
-<<<<<<< HEAD
-      <connection>scm:svn:http://scm.dspace.org/svn/repo/dspace/tags/dspace-1.8.2</connection>
-      <developerConnection>scm:svn:https://scm.dspace.org/svn/repo/dspace/tags/dspace-1.8.2</developerConnection>
-      <url>http://scm.dspace.org/svn/repo/dspace/tags/dspace-1.8.2</url>
-   </scm>
-=======
       <connection>scm:git:git@github.com:DSpace/DSpace.git</connection>
       <developerConnection>scm:git:git@github.com:DSpace/DSpace.git</developerConnection>
       <url>git@github.com:DSpace/DSpace.git</url>
@@ -1233,7 +1191,6 @@
     <distributionManagement>
         <!-- further distribution management is found upstream in the sonatype parent -->
     </distributionManagement>
->>>>>>> b05e67a5
 
     <repositories>
         <repository>
