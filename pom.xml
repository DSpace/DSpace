<?xml version="1.0" encoding="UTF-8"?>
<project xmlns="http://maven.apache.org/POM/4.0.0" xmlns:xsi="http://www.w3.org/2001/XMLSchema-instance" xsi:schemaLocation="http://maven.apache.org/POM/4.0.0 http://maven.apache.org/maven-v4_0_0.xsd">
   <modelVersion>4.0.0</modelVersion>
   <groupId>org.dspace</groupId>
   <artifactId>dspace-parent</artifactId>
   <packaging>pom</packaging>
<<<<<<< HEAD
   <version>5.4-1-SNAPSHOT</version>
=======
   <version>5.5</version>
>>>>>>> 132f37a1
   <name>DSpace Parent Project</name>
   <description>
   	DSpace open source software is a turnkey institutional repository application.
   </description>
   <url>https://github.com/dspace/DSpace</url>

   <organization>
      <name>DuraSpace</name>
      <url>http://www.dspace.org</url>
   </organization>

    <!-- brings the sonatype snapshot repository and signing requirement on board -->
    <parent>
        <groupId>org.sonatype.oss</groupId>
        <artifactId>oss-parent</artifactId>
        <version>9</version>
        <relativePath />
    </parent>

    <prerequisites>
        <maven>3.0</maven>
    </prerequisites>

    <properties>
        <project.build.sourceEncoding>UTF-8</project.build.sourceEncoding>
        <java.version>1.7</java.version>
        <lucene.version>4.10.2</lucene.version>
        <solr.version>4.10.2</solr.version>
        <jena.version>2.12.0</jena.version>
        <slf4j.version>1.6.1</slf4j.version>
        <!-- 'root.basedir' is the path to the root [dspace-src] dir. It must be redefined by each child POM,
             as it is used to reference the LICENSE_HEADER and *.properties file(s) in that directory. -->
        <root.basedir>${basedir}</root.basedir>
    </properties>

    <build>
      <!-- Define Maven Plugin Settings that should be inherited to ALL submodule POMs.
           (NOTE: individual POMs can override specific settings). -->
      <pluginManagement>
          <plugins>
              <plugin>
                  <artifactId>maven-compiler-plugin</artifactId>
                  <version>3.1</version>
                  <configuration>
                    <source>${java.version}</source>
                    <target>${java.version}</target>
                  </configuration>
              </plugin>
              <plugin>
                <groupId>org.apache.maven.plugins</groupId>
                <artifactId>maven-jar-plugin</artifactId>
                <version>2.5</version>
                <configuration>
                    <archive>
                        <manifest>
                            <addDefaultImplementationEntries>true</addDefaultImplementationEntries>
                            <addDefaultSpecificationEntries>true</addDefaultSpecificationEntries>
                        </manifest>
                    </archive>
                </configuration>
              </plugin>
              <plugin>
                <groupId>org.apache.maven.plugins</groupId>
                <artifactId>maven-war-plugin</artifactId>
                <version>2.4</version>
                <configuration>
                    <failOnMissingWebXml>false</failOnMissingWebXml>
                    <archive>
                        <manifest>
                            <addDefaultImplementationEntries>true</addDefaultImplementationEntries>
                            <addDefaultSpecificationEntries>true</addDefaultSpecificationEntries>
                        </manifest>
                    </archive>
                </configuration>
             </plugin>
             <plugin>
                <groupId>org.apache.maven.plugins</groupId>
                <artifactId>maven-surefire-plugin</artifactId>
                <version>2.17</version>
                <configuration>
                    <!-- Allow for the ability to pass JVM memory flags for Unit Tests. Since
                         maven-surefire-plugin forks a new JVM, it ignores MAVEN_OPTS.-->
                    <argLine>${surefire.argLine}</argLine>
                    <!-- tests whose name starts by Abstract will be ignored -->
                    <excludes>
                        <exclude>**/Abstract*</exclude>
                    </excludes>
                    <!-- Detailed logs in reportsDirectory/testName-output.txt instead of stdout -->
                    <redirectTestOutputToFile>true</redirectTestOutputToFile>
                    <!--
                    Enable to debug Maven Surefire tests in remote proces
                    <debugForkedProcess>true</debugForkedProcess>
                    -->
                </configuration>
             </plugin>
             <plugin>
                  <groupId>org.codehaus.mojo</groupId>
                  <artifactId>findbugs-maven-plugin</artifactId>
                  <version>3.0.0</version>
                  <configuration>
                      <effort>Max</effort>
                      <threshold>Low</threshold>
                      <xmlOutput>true</xmlOutput>
                  </configuration>
                  <executions>
                      <execution>
                          <phase>compile</phase>
                          <goals>
                              <goal>check</goal>
                          </goals>
                      </execution>
                  </executions>
             </plugin>
             <plugin>
                <artifactId>maven-antrun-plugin</artifactId>
                <version>1.7</version>
             </plugin>
             <plugin>
                <artifactId>maven-assembly-plugin</artifactId>
                <version>2.4.1</version>
             </plugin>
             <plugin>
                <groupId>org.apache.maven.plugins</groupId>
                <artifactId>maven-dependency-plugin</artifactId>
                <version>2.8</version>
             </plugin>
             <plugin>
                <groupId>org.apache.maven.plugins</groupId>
                <artifactId>maven-resources-plugin</artifactId>
                <version>2.6</version>
              </plugin>
             <plugin>
                <groupId>com.mycila</groupId>
                <artifactId>license-maven-plugin</artifactId>
                <version>2.6</version>
             </plugin>
          </plugins>
      </pluginManagement>

      <!-- These plugin settings only apply to this single POM and are not inherited
           to any submodules. -->
      <plugins>
         <!-- Ensure that any *.properties files have UTF-8 chars encoded (e.g. "\u00e9") *before* using them to filter dspace.cfg and other configs -->
         <plugin>
           <artifactId>maven-antrun-plugin</artifactId>
           <executions>
             <execution>
               <id>native2ascii-utf8</id>
               <phase>generate-resources</phase>
               <configuration>
                 <target name="Encode any UTF-8 chars in properties">
                   <!-- Run 'native2ascii' to encode UTF-8 characters in properties files. Place the resulting file(s) in /target -->
                   <native2ascii encoding="UTF8" src="${root.basedir}" dest="${root.basedir}/target" includes="*.properties" />
                 </target>
               </configuration>
               <goals>
                 <goal>run</goal>
               </goals>
             </execution>
           </executions>
           <!-- Required dependencies for native2ascii to function -->
           <dependencies>
             <dependency>
               <groupId>com.sun</groupId>
               <artifactId>tools</artifactId>
               <version>${java.version}</version>
               <scope>system</scope>
               <!-- Path to tools.jar (containing native2ascii tool) is determined by a profile (see below) -->
               <systemPath>${toolsjar}</systemPath>
             </dependency>
           </dependencies>
         </plugin>

         <plugin>
            <artifactId>maven-release-plugin</artifactId>
            <version>2.5</version>
            <configuration>
                <!-- During release:perform, enable the "release" profile (see below) -->
                <releaseProfiles>release</releaseProfiles>
                <goals>deploy</goals>
                <!-- Suggest tagging the release in SCM as "dspace-[version]" -->
                <tagNameFormat>dspace-@{project.version}</tagNameFormat>
                <!-- Auto-Version all modules the same as the parent module -->
                <autoVersionSubmodules>true</autoVersionSubmodules>
            </configuration>
         </plugin>
         <plugin>
                <groupId>com.mycila</groupId>
                <artifactId>license-maven-plugin</artifactId>
                <configuration>
                    <!-- License header file (can be a URL, but that's less stable if external site is down on occasion) -->
                    <header>${root.basedir}/LICENSE_HEADER</header>
                    <!--Just check headers of everything in the /src directory -->
                    <includes>
                        <include>src/**</include>
                    </includes>
                    <!--Use all default exclusions for IDE files & Maven files, see: 
                        http://code.google.com/p/maven-license-plugin/wiki/Configuration#Default_excludes -->
                    <useDefaultExcludes>true</useDefaultExcludes>
                    <!-- Add some default DSpace exclusions not covered by <useDefaultExcludes> 
                         Individual Maven projects may choose to override these defaults. -->
                    <excludes>
                        <exclude>**/src/test/resources/**</exclude>
                        <exclude>**/src/test/data/**</exclude>
                        <exclude>**/src/main/license/**</exclude>
                        <exclude>**/testEnvironment.properties</exclude>
                        <exclude>**/META-INF/**</exclude>
                        <exclude>**/robots.txt</exclude>
                        <exclude>**/*.LICENSE</exclude>
                        <exclude>**/LICENSE*</exclude>
                        <exclude>**/README*</exclude>
                        <exclude>**/readme*</exclude>
                        <exclude>**/.gitignore</exclude>
                        <exclude>**/build.properties*</exclude>
                    </excludes>
                    <mapping> 
                        <!-- Custom DSpace file extensions which are not recognized by maven-release-plugin: 
                             *.xmap, *.xslt, *.wsdd, *.wsdl, *.ttl, *.LICENSE -->
                        <xmap>XML_STYLE</xmap>
                        <xslt>XML_STYLE</xslt>
                        <wsdd>XML_STYLE</wsdd>
                        <wsdl>XML_STYLE</wsdl>
                        <ttl>SCRIPT_STYLE</ttl>
                        <LICENSE>TEXT</LICENSE>
                    </mapping>  
                    <encoding>UTF-8</encoding>
                    <!-- maven-license-plugin recommends a strict check (e.g. check spaces/tabs too) -->
                    <strictCheck>true</strictCheck>
                </configuration>
                <executions>
                    <execution>
                        <id>check-headers</id>
                        <phase>verify</phase>
                        <goals>
                            <goal>check</goal>
                        </goals>
                    </execution>
                </executions>
         </plugin>
      </plugins>
   </build>
   
   <profiles>

       <!-- By default the main dspace.cfg file will be filtered during the build
            using the "build.properties" file. This profile takes effect, unless
            "-Denv" is passed in (see 'environment' profile below for more info). -->
       <profile>
           <id>default</id>
           <activation>
               <property>
                    <name>!env</name>
                </property>
           </activation>
           <properties>
               <!-- 'root.basedir' is the relative path to the [dspace-src] root folder -->
               <!-- NOTE that we are using the copy in the target dir, which has any Unicode characters encoded (see native2ascii above) -->
               <filters.file>${root.basedir}/target/build.properties</filters.file>
           </properties>
       </profile>

       <!-- Users can pass in an environment flag "-Denv" to tell DSpace to use
            a different properties file during its build process. 
            For example: "mvn package -Denv=test" would build DSpace using the
            settings in "test.properties" instead of those in "build.properties" -->
       <profile>
           <id>environment</id>
           <activation>
                <property>
                    <name>env</name>
                </property>
           </activation>
           <properties>
                <!-- 'root.basedir' is the relative path to the [dspace-src] root folder -->
                <!-- NOTE that we are using the copy in the target dir, which has any Unicode characters encoded (see native2ascii above) -->
                <filters.file>${root.basedir}/target/${env}.properties</filters.file>
           </properties>
       </profile>

       <!-- Skip Unit Tests by default, but allow override on command line
           by setting property "-Dmaven.test.skip=false" -->
       <profile>
           <id>skiptests</id>
           <activation>
               <!-- This profile should be active at all times, unless the user
                    specifies a different value for "maven.test.skip" -->
               <property>
                   <name>!maven.test.skip</name>
               </property>
           </activation>
           <properties>
               <maven.test.skip>true</maven.test.skip>
           </properties>
       </profile>

        <!-- Allow for passing extra memory to Unit tests (via maven-surefire-plugin).
             By default this gives unit tests 512MB of memory (when tests are enabled), 
             unless tweaked on commandline (e.g. "-Dsurefire.argLine=-Xmx512m"). Since 
             m-surefire-p forks a new JVM for testing, it ignores MAVEN_OPTS. -->
        <profile>
            <id>surefire-argLine</id>
            <activation>
                <property>
                    <name>!surefire.argLine</name>
                </property>
            </activation>
            <properties>
                <surefire.argLine>-Xmx512m</surefire.argLine>
            </properties>
        </profile>

        <!-- This profile ensures that we ONLY generate the Unit Test Environment,
             if the testEnvironment.xml file is found AND we are not skipping Unit 
             Tests (see also skiptests profile). That way the Test Environment is 
             also NOT built when running a 'mvn package' on a "binary" release. -->
        <profile>
            <id>generate-test-env</id>
            <activation>
                <activeByDefault>false</activeByDefault>
                <property>
                    <name>maven.test.skip</name>
                    <value>false</value>
                </property>
                <file>
                    <exists>src/main/assembly/testEnvironment.xml</exists>
                </file>
            </activation>
            <build>
                <plugins>
                    <!-- This plugin builds the testEnvironment.zip package
                         based on the specifications in testEnvironment.xml.
                         TestEnvironment.zip is an entire DSpace installation
                         directory, which is installed by 'dspace-api' and
                         used to run our DSpace Unit/Integration tests.  -->
                    <plugin>
                        <artifactId>maven-assembly-plugin</artifactId>
                        <executions>
                            <execution>
                                <phase>generate-test-resources</phase>
                                <goals>
                                    <goal>single</goal>
                                </goals>
                                <configuration>
                                    <descriptors>
                                        <descriptor>src/main/assembly/testEnvironment.xml</descriptor>
                                    </descriptors>
                                    <filters>
                                        <filter>src/main/filters/testEnvironment.properties</filter>
                                    </filters>
                                </configuration>
                            </execution>
                        </executions>
                        <inherited>false</inherited>
                    </plugin>
                </plugins>
            </build>
        </profile>

        <!-- 
             Generate a list of all THIRD PARTY open source licenses for all DSpace dependencies.
             This list is automatically written to the [src]/LICENSES_THIRD_PARTY file.
             Third party tools whose licenses are unknown by Maven are maintained in
             [src]/src/main/license/LICENSES_THIRD_PARTY.properties.
             To update "LICENSES_THIRD_PARTY", just run:
                 mvn clean verify -Dthird.party.licenses=true
        -->
        <profile>
            <id>third-party-licenses</id>
            <activation>
                <activeByDefault>false</activeByDefault>
                <!-- This profile should ONLY be active when user specifies
                     -Dthird.party.licenses=true on command-line. -->
                <property>
                    <name>third.party.licenses</name>
                </property>
            </activation>
            <build>
                <plugins>
                    <plugin>
                        <groupId>org.codehaus.mojo</groupId>
                        <artifactId>license-maven-plugin</artifactId>
                        <version>1.8</version>
                        <!-- This plugin only needs to be run on the Parent POM
                             as it aggregates results from all child POMs. -->
                        <inherited>false</inherited>
                        <executions>
                            <execution>
                                <phase>verify</phase>
                                <goals>
                                    <goal>aggregate-add-third-party</goal>
                                </goals>
                                <configuration>
                                    <outputDirectory>${root.basedir}</outputDirectory>
                                    <thirdPartyFilename>LICENSES_THIRD_PARTY</thirdPartyFilename>
                                    <excludedGroups>org\.dspace</excludedGroups>
                                    <!-- Use the template which groups all dependencies by their License type (easier to read!). -->
                                    <!-- SEE: https://fisheye.codehaus.org/browse/mojo/trunk/mojo/license-maven-plugin/src/main/resources/org/codehaus/mojo/license -->
                                    <fileTemplate>src/main/license/third-party-file-groupByLicense.ftl</fileTemplate>
                                    <!-- License names that should all be merged into the *first* listed name -->
                                    <licenseMerges>
                                        <licenseMerge>Apache Software License, Version 2.0|The Apache Software License, Version 2.0|Apache License Version 2.0|Apache License, Version 2.0|Apache Public License 2.0|Apache License 2.0|Apache Software License - Version 2.0|Apache 2.0 License|Apache 2.0 license|Apache License V2.0|Apache 2|Apache License|Apache|ASF 2.0</licenseMerge>
                                        <!-- Ant-contrib is an Apache License -->
                                        <licenseMerge>Apache Software License, Version 2.0|http://ant-contrib.sourceforge.net/tasks/LICENSE.txt</licenseMerge>
                                        <licenseMerge>BSD License|The BSD License|BSD licence|BSD license|BSD|BSD-style license|New BSD License|New BSD license|Revised BSD License</licenseMerge>
                                        <!-- DuraSpace uses a BSD License for DSpace -->
                                        <licenseMerge>BSD License|DuraSpace BSD License|DuraSpace Sourcecode License</licenseMerge>
                                        <!-- Coverity uses modified BSD: https://github.com/coverity/coverity-security-library -->
                                        <licenseMerge>BSD License|BSD style modified by Coverity</licenseMerge>
                                        <licenseMerge>Common Development and Distribution License (CDDL)|Common Development and Distribution License (CDDL) v1.0|COMMON DEVELOPMENT AND DISTRIBUTION LICENSE (CDDL) Version 1.0|CDDL, v1.0|CDDL 1.0 license|CDDL 1.0|CDDL 1.1</licenseMerge>
                                        <!-- Jersey / Java Servlet API claims this license, but is actually CDDL 1.0: http://servlet-spec.java.net -->
                                        <licenseMerge>Common Development and Distribution License (CDDL)|CDDL + GPLv2 with classpath exception</licenseMerge>
                                        <!-- Jersey claims this license, but it is dual licensed with CDDL 1.0 being one: https://jersey.java.net/license.html -->
                                        <licenseMerge>Common Development and Distribution License (CDDL)|GPL2 w/ CPE</licenseMerge>
                                        <licenseMerge>Eclipse Public License|Eclipse Public License - Version 1.0|Eclipse Public License - v 1.0|EPL 1.0 license</licenseMerge>
                                        <!-- JUnit claims this license but is actually Eclipse Public License: http://junit.org/license.html -->
                                        <licenseMerge>Eclipse Public License|Common Public License Version 1.0</licenseMerge>
                                        <licenseMerge>GNU Lesser General Public License (LGPL)|GNU Lesser General Public License (LGPL), Version 2.1|GNU LESSER GENERAL PUBLIC LICENSE, Version 2.1|GNU Lesser General Public License|GNU Lesser Public License|GNU Lesser General Public License, Version 2.1|Lesser General Public License (LGPL) v 2.1|LGPL 2.1|LGPL 2.1 license|LGPL 3.0 license|LGPL, v2.1 or later|LGPL</licenseMerge>
                                        <licenseMerge>MIT License|The MIT License|MIT LICENSE</licenseMerge>
                                        <!-- BouncyCastle uses a modified MIT License: http://www.bouncycastle.org/license.html -->
                                        <licenseMerge>MIT License|Bouncy Castle Licence</licenseMerge>
                                        <licenseMerge>Mozilla Public License|Mozilla Public License version 1.1|Mozilla Public License 1.1 (MPL 1.1)|MPL 1.1</licenseMerge>
                                        <!-- H2 Database claims this license, but for our purposes it's MPL: http://www.h2database.com -->
                                        <licenseMerge>Mozilla Public License|MPL 2.0, and EPL 1.0</licenseMerge>
                                        <!-- "concurrent.concurrent" claims this license, but is actually Public Domain: http://mvnrepository.com/artifact/concurrent/concurrent/ -->
                                        <licenseMerge>Public Domain|Public domain, Sun Microsoystems</licenseMerge>
                                        <!-- WTFPL is essentially Public Domain: http://www.wtfpl.net/ ;) -->
                                        <licenseMerge>Public Domain|WTFPL</licenseMerge>
                                    </licenseMerges>
                                    <!-- For Licenses which are "Unknown" by Maven, load them from a properties file -->
                                    <useMissingFile>true</useMissingFile>
                                    <missingFile>src/main/license/LICENSES_THIRD_PARTY.properties</missingFile>
                                </configuration>
                            </execution>
                        </executions>
                    </plugin>
                </plugins>
            </build>
        </profile>

        <!-- Determine path to Java Tools JAR. This JAR contains the 'native2ascii' tool (required above by maven-antrun-plugin)-->
        <!-- In most platforms Unix/Windows it's named tools.jar. But, on Mac it's classes.jar (see next profile) -->
        <profile>
          <id>default-java-tools</id>
          <activation>
            <activeByDefault>true</activeByDefault>
            <file>
                <exists>${java.home}/../lib/tools.jar</exists>
            </file>
          </activation>
          <properties>
            <toolsjar>${java.home}/../lib/tools.jar</toolsjar>
          </properties>
        </profile>
        <profile>
          <id>mac-java-tools</id>
          <activation>
            <activeByDefault>false</activeByDefault>
            <file>
                <exists>${java.home}/../Classes/classes.jar</exists>
            </file>
          </activation>
          <properties>
            <toolsjar>${java.home}/../Classes/classes.jar</toolsjar>
          </properties>
        </profile>


        <!--
           These profiles activate the inclusion of various modules into
           the DSpace Build process. They activate automatically if the
           source module is in the local file system, correctly located
           relative to this file.
        -->

        <!--
           Builds DSpace "Assembly & Configuration" project
        -->
        <profile>
            <id>dspace</id>
            <activation>
                <file>
                    <exists>dspace/pom.xml</exists>
                </file>
            </activation>
            <modules>
                <module>dspace</module>
            </modules>
        </profile>

        <!--
           Builds central API for DSpace
        -->
        <profile>
            <id>dspace-api</id>
            <activation>
                <file>
                    <exists>dspace-api/pom.xml</exists>
                </file>
            </activation>
            <modules>
                <module>dspace-api</module>
            </modules>
        </profile>

        <!--
           Builds Services for DSpace
        -->
        <profile>
            <id>dspace-services</id>
            <activation>
                <file>
                    <exists>dspace-services/pom.xml</exists>
                </file>
            </activation>
            <modules>
                <module>dspace-services</module>
            </modules>
        </profile>

        <!--
           Builds XOAI Gateway WAR for DSpace
        -->
        <profile>
            <id>dspace-oai</id>
            <activation>
                <file>
                    <exists>dspace-oai/pom.xml</exists>
                </file>
            </activation>
            <modules>
                <module>dspace-oai</module>
            </modules>
        </profile>

        <!--
           Builds JSPUI WAR for DSpace
        -->
        <profile>
            <id>dspace-jspui</id>
            <activation>
                <file>
                    <exists>dspace-jspui/pom.xml</exists>
                </file>
            </activation>
            <modules>
                <module>dspace-jspui</module>
            </modules>
        </profile>

        <!--
             Builds RDF API and Data Provider WAR for DSpace
        -->
        <profile>
            <id>dspace-rdf</id>
            <activation>
                <file>
                    <exists>dspace-rdf/pom.xml</exists>
                </file>
            </activation>
            <modules>
                <module>dspace-rdf</module>
            </modules>
        </profile>

       <!-- REST Jersey -->
       <profile>
           <id>dspace-rest</id>
           <activation>
               <file>
                   <exists>dspace-rest/pom.xml</exists>
               </file>
           </activation>
           <modules>
               <module>dspace-rest</module>
           </modules>
       </profile>


        <!--
           Builds SWORD WAR for DSpace
        -->
        <profile>
            <id>dspace-sword</id>
            <activation>
                <activeByDefault>false</activeByDefault>
            </activation>
            <modules>
                <module>dspace-sword</module>
            </modules>
        </profile>


        <!--
          SKIP Building SOLR WAR for DSpace
        <profile>
            <id>dspace-solr</id>
            <activation>
                <file>
                    <exists>dspace-solr/pom.xml</exists>
                </file>
            </activation>
            <modules>
                <module>dspace-solr</module>
            </modules>
        </profile>
        -->

        <!--
           Builds SWORDv2 WAR for DSpace
        -->
        <profile>
            <id>dspace-swordv2</id>
            <activation>
                <file>
                    <exists>dspace-swordv2/pom.xml</exists>
                </file>
            </activation>
            <modules>
                <module>dspace-swordv2</module>
            </modules>
        </profile>

        <!--
           Builds XMLUI Mirage2 WAR for DSpace
        -->
        <profile>
            <id>dspace-xmlui-mirage2</id>
            <activation>
                <file>
                    <exists>dspace-xmlui-mirage2/pom.xml</exists>
                </file>
            </activation>
            <modules>
                <module>dspace-xmlui-mirage2</module>
            </modules>
        </profile>

        <!--
           Builds XMLUI WAR for DSpace
        -->
        <profile>
            <id>dspace-xmlui</id>
            <activation>
                <file>
                    <exists>dspace-xmlui/pom.xml</exists>
                </file>
            </activation>
            <modules>
                <module>dspace-xmlui</module>
            </modules>
        </profile>

        <!--
           Builds LNI WAR & Client for DSpace
        -->
       <!-- Note:- The LNI module is not built by default and is considered deprecated.
            To build it activate the profile with '-Pdspace-lni'. -->
        <profile>
            <id>dspace-lni</id>
            <activation>
                <activeByDefault>false</activeByDefault>
            </activation>
            <modules>
                <module>dspace-lni</module>
                <module>dspace-lni/dspace-lni-client</module>
            </modules>
        </profile>


      <!--
         The 'release' profile is used by the 'maven-release-plugin' (see above)
         to actually perform a DSpace software release to Maven central.
       -->
      <profile>
         <id>release</id>
         <activation>
            <activeByDefault>false</activeByDefault>
         </activation>
         <!-- Activate all modules *except* for the 'dspace' module,
              as it does not include any Java source code to release. -->
         <modules>
            <module>dspace-api</module>
            <module>dspace-jspui</module>
            <module>dspace-oai</module>
            <module>dspace-rest</module>
            <module>dspace-xmlui-mirage2</module>
            <module>dspace-xmlui</module>
         </modules>
      </profile>

   </profiles>

   <!--
      Dependency management provides a means to control which
      versions of dependency jars are used for compilation
      and packaging into the distribution.  Rather than placing
      a version in your dependencies, look here first to see if
      its already strongly defined in dspace-parent and dspace-api.
   -->
   <dependencyManagement>
      <dependencies>
         <!-- DSpace core and endorsed Addons -->
         <dependency>
            <groupId>org.dspace</groupId>
            <artifactId>dspace-api</artifactId>
<<<<<<< HEAD
            <version>5.4-1-SNAPSHOT</version>
=======
            <version>5.5</version>
>>>>>>> 132f37a1
         </dependency>
         <dependency>
            <groupId>org.dspace.modules</groupId>
            <artifactId>additions</artifactId>
<<<<<<< HEAD
            <version>5.4-1-SNAPSHOT</version>
=======
            <version>5.5</version>
>>>>>>> 132f37a1
         </dependency>

         <dependency>
            <groupId>org.dspace</groupId>
            <artifactId>dspace-sword</artifactId>
<<<<<<< HEAD
            <version>5.4-1-SNAPSHOT</version>
=======
            <version>5.5</version>
>>>>>>> 132f37a1
            <type>jar</type>
            <classifier>classes</classifier>
         </dependency>
         <dependency>
            <groupId>org.dspace</groupId>
            <artifactId>dspace-sword</artifactId>
<<<<<<< HEAD
            <version>5.4-1-SNAPSHOT</version>
=======
            <version>5.5</version>
>>>>>>> 132f37a1
            <type>war</type>
         </dependency>
         <dependency>
            <groupId>org.dspace</groupId>
            <artifactId>dspace-swordv2</artifactId>
<<<<<<< HEAD
            <version>5.4-1-SNAPSHOT</version>
=======
            <version>5.5</version>
>>>>>>> 132f37a1
            <type>jar</type>
            <classifier>classes</classifier>
         </dependency>
         <dependency>
            <groupId>org.dspace</groupId>
            <artifactId>dspace-swordv2</artifactId>
<<<<<<< HEAD
            <version>5.4-1-SNAPSHOT</version>
=======
            <version>5.5</version>
>>>>>>> 132f37a1
            <type>war</type>
         </dependency>
         <dependency>
            <groupId>org.dspace</groupId>
            <artifactId>dspace-jspui</artifactId>
<<<<<<< HEAD
            <version>5.4-1-SNAPSHOT</version>
=======
            <version>5.5</version>
>>>>>>> 132f37a1
            <type>jar</type>
            <classifier>classes</classifier>
         </dependency>
         <dependency>
            <groupId>org.dspace</groupId>
            <artifactId>dspace-jspui</artifactId>
<<<<<<< HEAD
            <version>5.4-1-SNAPSHOT</version>
=======
            <version>5.5</version>
>>>>>>> 132f37a1
            <type>war</type>
         </dependency>
         <dependency>
            <groupId>org.dspace</groupId>
            <artifactId>dspace-oai</artifactId>
<<<<<<< HEAD
            <version>5.4-1-SNAPSHOT</version>
=======
            <version>5.5</version>
>>>>>>> 132f37a1
            <type>jar</type>
            <classifier>classes</classifier>
         </dependency>
         <dependency>
            <groupId>org.dspace</groupId>
            <artifactId>dspace-oai</artifactId>
<<<<<<< HEAD
            <version>5.4-1-SNAPSHOT</version>
=======
            <version>5.5</version>
>>>>>>> 132f37a1
            <type>war</type>
         </dependency>
         <dependency>
            <groupId>org.dspace</groupId>
            <artifactId>dspace-lni</artifactId>
<<<<<<< HEAD
            <version>5.4-1-SNAPSHOT</version>
=======
            <version>5.5</version>
>>>>>>> 132f37a1
            <type>jar</type>
            <classifier>classes</classifier>
         </dependency>
         <dependency>
            <groupId>org.dspace</groupId>
            <artifactId>dspace-lni-client</artifactId>
<<<<<<< HEAD
            <version>5.4-1-SNAPSHOT</version>
=======
            <version>5.5</version>
>>>>>>> 132f37a1
         </dependency>
         <dependency>
            <groupId>org.dspace</groupId>
            <artifactId>dspace-lni</artifactId>
<<<<<<< HEAD
            <version>5.4-1-SNAPSHOT</version>
=======
            <version>5.5</version>
>>>>>>> 132f37a1
            <type>war</type>
         </dependency>
         <dependency>
            <groupId>org.dspace</groupId>
            <artifactId>dspace-xmlui</artifactId>
<<<<<<< HEAD
            <version>5.4-1-SNAPSHOT</version>
=======
            <version>5.5</version>
>>>>>>> 132f37a1
            <type>jar</type>
            <classifier>classes</classifier>
         </dependency>
         <dependency>
            <groupId>org.dspace</groupId>
            <artifactId>dspace-xmlui</artifactId>
<<<<<<< HEAD
            <version>5.4-1-SNAPSHOT</version>
=======
            <version>5.5</version>
>>>>>>> 132f37a1
            <type>war</type>
         </dependency>
         <dependency>
            <groupId>org.dspace</groupId>
            <artifactId>dspace-services</artifactId>
<<<<<<< HEAD
            <version>5.4-1-SNAPSHOT</version>
=======
            <version>5.5</version>
>>>>>>> 132f37a1
         </dependency>
         <dependency>
             <groupId>org.dspace</groupId>
             <artifactId>dspace-rdf</artifactId>
<<<<<<< HEAD
             <version>5.4-1-SNAPSHOT</version>
=======
             <version>5.5</version>
>>>>>>> 132f37a1
             <type>war</type>
         </dependency>
         <dependency>
            <groupId>org.dspace</groupId>
            <artifactId>dspace-rest</artifactId>
<<<<<<< HEAD
            <version>5.4-1-SNAPSHOT</version>
=======
            <version>5.5</version>
>>>>>>> 132f37a1
            <type>jar</type>
             <classifier>classes</classifier>
         </dependency>
         <dependency>
            <groupId>org.dspace</groupId>
            <artifactId>dspace-rest</artifactId>
<<<<<<< HEAD
            <version>5.4-1-SNAPSHOT</version>
=======
            <version>5.5</version>
>>>>>>> 132f37a1
            <type>war</type>
         </dependency>
         <dependency>
            <groupId>org.dspace</groupId>
            <artifactId>dspace-solr</artifactId>
<<<<<<< HEAD
            <version>5.4-1-SNAPSHOT</version>
=======
            <version>5.5</version>
>>>>>>> 132f37a1
            <type>jar</type>
            <classifier>classes</classifier>
         </dependency>
         <dependency>
            <groupId>org.dspace</groupId>
            <artifactId>dspace-solr</artifactId>
<<<<<<< HEAD
            <version>5.4-1-SNAPSHOT</version>
=======
            <version>5.5</version>
>>>>>>> 132f37a1
            <type>war</type>
            <classifier>skinny</classifier>
         </dependency>

         <!-- DSpace Localization Packages -->
         <dependency>
            <groupId>org.dspace</groupId>
            <artifactId>dspace-api-lang</artifactId>
            <version>[5.0.0,6.0.0)</version>
         </dependency>
         <dependency>
            <groupId>org.dspace</groupId>
            <artifactId>dspace-xmlui-lang</artifactId>
            <version>[5.0.0,6.0.0)</version>
            <type>war</type>
         </dependency>
         <!-- DSpace third Party Dependencies -->

         <dependency>
            <groupId>org.swordapp</groupId>
            <artifactId>sword-common</artifactId>
            <version>1.1</version>
         </dependency>
        <!-- Explicitly Specify Latest Version of Spring -->
        <dependency>
            <artifactId>spring-core</artifactId>
            <groupId>org.springframework</groupId>
            <version>3.1.1.RELEASE</version>
        </dependency>

        <dependency>
            <artifactId>spring-beans</artifactId>
            <groupId>org.springframework</groupId>
            <version>3.1.1.RELEASE</version>
        </dependency>

        <dependency>
            <artifactId>spring-aop</artifactId>
            <groupId>org.springframework</groupId>
            <version>3.1.1.RELEASE</version>
        </dependency>

        <dependency>
            <artifactId>spring-context</artifactId>
            <groupId>org.springframework</groupId>
            <version>3.1.1.RELEASE</version>
        </dependency>

        <dependency>
            <artifactId>spring-tx</artifactId>
            <groupId>org.springframework</groupId>
            <version>3.1.1.RELEASE</version>
        </dependency>

        <dependency>
            <artifactId>spring-jdbc</artifactId>
            <groupId>org.springframework</groupId>
            <version>3.1.1.RELEASE</version>
        </dependency>

        <dependency>
            <artifactId>spring-web</artifactId>
            <groupId>org.springframework</groupId>
            <version>3.1.1.RELEASE</version>
        </dependency>

        <dependency>
            <artifactId>spring-webmvc</artifactId>
            <groupId>org.springframework</groupId>
            <version>3.1.1.RELEASE</version>
        </dependency>

         <dependency>
            <groupId>org.apache.ant</groupId>
            <artifactId>ant</artifactId>
            <version>1.7.0</version>
         </dependency>
         <dependency>
            <groupId>org.apache.lucene</groupId>
            <artifactId>lucene-core</artifactId>
            <version>${lucene.version}</version>
         </dependency>
         <dependency>
            <groupId>org.apache.lucene</groupId>
            <artifactId>lucene-analyzers-common</artifactId>
            <version>${lucene.version}</version>
         </dependency>
         <dependency>
            <groupId>org.apache.lucene</groupId>
            <artifactId>lucene-queryparser</artifactId>
            <version>${lucene.version}</version>
         </dependency>
        <dependency>
            <groupId>org.apache.jena</groupId>
            <artifactId>apache-jena-libs</artifactId>
            <type>pom</type>
            <version>${jena.version}</version>
        </dependency>
         <dependency>
            <groupId>org.dspace</groupId>
            <artifactId>handle</artifactId>
            <version>6.2</version>
         </dependency>
         <dependency>
            <groupId>org.dspace</groupId>
            <artifactId>jargon</artifactId>
            <version>1.4.25</version>
         </dependency>
         <dependency>
            <groupId>org.dspace</groupId>
            <artifactId>mets</artifactId>
            <version>1.5.2</version>
         </dependency>
         <dependency>
            <groupId>org.dspace.dependencies</groupId>
            <artifactId>dspace-tm-extractors</artifactId>
            <version>1.0.1</version>
         </dependency>
         <dependency>
            <groupId>commons-cli</groupId>
            <artifactId>commons-cli</artifactId>
            <version>1.2</version>
         </dependency>
         <dependency>
            <groupId>commons-codec</groupId>
            <artifactId>commons-codec</artifactId>
            <version>1.9</version>
         </dependency>
         <dependency>
            <groupId>commons-collections</groupId>
            <artifactId>commons-collections</artifactId>
            <version>3.2</version>
            <!-- <version>3.1</version> xmlui - wing -->
         </dependency>
         <dependency>
            <groupId>commons-dbcp</groupId>
            <artifactId>commons-dbcp</artifactId>
            <version>1.4</version>
         </dependency>
         <dependency>
            <groupId>commons-discovery</groupId>
            <artifactId>commons-discovery</artifactId>
            <version>0.2</version>
         </dependency>
         <dependency>
            <groupId>commons-fileupload</groupId>
            <artifactId>commons-fileupload</artifactId>
            <version>1.2.1</version>
         </dependency>
         <dependency>
            <groupId>commons-io</groupId>
            <artifactId>commons-io</artifactId>
            <version>2.3</version>
         </dependency>
         <dependency>
            <groupId>commons-lang</groupId>
            <artifactId>commons-lang</artifactId>
            <version>2.6</version>
            <!-- <version>2.1</version> in xmlui - wing -->
         </dependency>
         <dependency>
            <groupId>commons-logging</groupId>
            <artifactId>commons-logging</artifactId>
            <version>1.1.1</version>
         </dependency>
         <dependency>
            <groupId>commons-pool</groupId>
            <artifactId>commons-pool</artifactId>
            <version>1.4</version>
         </dependency>
          <dependency>
              <groupId>commons-validator</groupId>
              <artifactId>commons-validator</artifactId>
              <version>1.4.0</version>
          </dependency>
         <dependency>
            <groupId>javax.mail</groupId>
            <artifactId>mail</artifactId>
            <version>1.4</version>
         </dependency>
         <dependency>
            <groupId>javax.servlet</groupId>
            <artifactId>servlet-api</artifactId>
            <version>2.5</version>
         </dependency>

         <dependency>
            <groupId>jaxen</groupId>
            <artifactId>jaxen</artifactId>
            <version>1.1</version>
            <exclusions>
               <exclusion>
                  <artifactId>xom</artifactId>
                  <groupId>xom</groupId>
               </exclusion>
            </exclusions>
         </dependency>
         <dependency>
            <groupId>jdom</groupId>
            <artifactId>jdom</artifactId>
            <version>1.0</version>
         </dependency>
         <dependency>
            <groupId>log4j</groupId>
            <artifactId>log4j</artifactId>
            <version>1.2.17</version>
         </dependency>
         <dependency>
            <groupId>oro</groupId>
            <artifactId>oro</artifactId>
            <version>2.0.8</version>
         </dependency>
         <dependency>
            <groupId>org.apache.pdfbox</groupId>
            <artifactId>pdfbox</artifactId>
            <version>1.8.7</version>
         </dependency>
         <dependency>
            <groupId>org.apache.pdfbox</groupId>
            <artifactId>fontbox</artifactId>
            <version>1.8.7</version>
         </dependency>
         <dependency>
            <groupId>org.apache.pdfbox</groupId>
            <artifactId>jempbox</artifactId>
            <version>1.8.7</version>
         </dependency>
         <dependency>
	        <groupId>org.bouncycastle</groupId>
	        <artifactId>bcprov-jdk15</artifactId>
	        <version>1.44</version>
	    </dependency>
	    <dependency>
	        <groupId>org.bouncycastle</groupId>
	        <artifactId>bcmail-jdk15</artifactId>
	        <version>1.44</version>
	    </dependency>
         <dependency>
           <groupId>org.apache.poi</groupId>
           <artifactId>poi</artifactId>
           <version>3.6</version>
         </dependency>
         <dependency>
            <groupId>org.apache.poi</groupId>
            <artifactId>poi-scratchpad</artifactId>
            <version>3.6</version>
         </dependency>
         <dependency>
            <groupId>org.apache.poi</groupId>
            <artifactId>poi-ooxml</artifactId>
            <version>3.6</version>
         </dependency>
         <dependency>
            <groupId>rome</groupId>
            <artifactId>rome</artifactId>
            <version>1.0</version>
         </dependency>
         <dependency>
            <groupId>rome</groupId>
            <artifactId>opensearch</artifactId>
            <version>0.1</version>
         </dependency>
         <dependency>
            <groupId>xalan</groupId>
            <artifactId>xalan</artifactId>
            <version>2.7.0</version>
         </dependency>
         <dependency>
            <groupId>xerces</groupId>
            <artifactId>xercesImpl</artifactId>
            <version>2.8.1</version>
            <!--  <version>2.8.0</version> in xmlui -->
         </dependency>
         <dependency>
            <groupId>xml-apis</groupId>
            <artifactId>xmlParserAPIs</artifactId>
            <version>2.0.2</version>
         </dependency>
         <dependency>
            <groupId>javax.activation</groupId>
            <artifactId>activation</artifactId>
            <version>1.1</version>
         </dependency>

         <dependency>
            <groupId>wsdl4j</groupId>
            <artifactId>wsdl4j</artifactId>
            <version>1.5.1</version>
         </dependency>
         <dependency>
            <groupId>javax.xml</groupId>
            <artifactId>jaxrpc-api</artifactId>
            <version>1.1</version>
         </dependency>
         <dependency>
            <groupId>axis</groupId>
            <artifactId>axis</artifactId>
            <version>1.3</version>
         </dependency>
         <dependency>
            <groupId>axis</groupId>
            <artifactId>axis-ant</artifactId>
            <version>1.3</version>
            <scope>compile</scope>
         </dependency>
         <dependency>
            <groupId>axis</groupId>
            <artifactId>axis-saaj</artifactId>
            <version>1.2</version>
         </dependency>
         <dependency>
            <groupId>com.ibm.icu</groupId>
            <artifactId>icu4j</artifactId>
            <version>51.1</version>
         </dependency>
         <dependency>
            <groupId>postgresql</groupId>
            <artifactId>postgresql</artifactId>
            <version>9.1-901-1.jdbc4</version>
         </dependency>
         <dependency>
            <groupId>com.oracle</groupId>
            <artifactId>ojdbc6</artifactId>
            <version>11.2.0.4.0</version>
         </dependency>
         <dependency>
            <groupId>com.sun.media</groupId>
            <artifactId>jai_imageio</artifactId>
            <version>1.0_01</version>
         </dependency>
         <dependency>
            <groupId>javax.media</groupId>
            <artifactId>jai_core</artifactId>
            <version>1.1.2_01</version>
         </dependency>
         <dependency>
            <groupId>org.dspace</groupId>
            <artifactId>oclc-harvester2</artifactId>
            <version>0.1.12</version>
         </dependency>
         <dependency>
            <groupId>org.apache.httpcomponents</groupId>
            <artifactId>httpcore</artifactId>
            <version>4.3.2</version>
         </dependency>
         <dependency>
            <groupId>org.apache.httpcomponents</groupId>
            <artifactId>httpclient</artifactId>
            <version>4.3.5</version>
         </dependency>
         <dependency>
             <groupId>org.slf4j</groupId>
             <artifactId>jcl-over-slf4j</artifactId>
             <version>${slf4j.version}</version>
         </dependency>
         <dependency>
             <groupId>org.slf4j</groupId>
             <artifactId>slf4j-api</artifactId>
             <version>${slf4j.version}</version>
         </dependency>
         <dependency>
             <groupId>org.slf4j</groupId>
             <artifactId>slf4j-jdk14</artifactId>
             <version>${slf4j.version}</version>
         </dependency>
         <dependency>
             <groupId>org.slf4j</groupId>
             <artifactId>slf4j-log4j12</artifactId>
             <version>${slf4j.version}</version>
         </dependency>
         <!-- JMockit, JUnit and Hamcrest are used for Unit/Integration tests -->
         <dependency> <!-- Keep jmockit before junit -->
            <groupId>org.jmockit</groupId>
            <artifactId>jmockit</artifactId>
            <version>1.10</version>
            <scope>test</scope>
         </dependency>
         <dependency>
            <groupId>junit</groupId>
            <artifactId>junit</artifactId>
            <version>4.11</version>
            <scope>test</scope>
         </dependency>
         <dependency>
            <groupId>org.hamcrest</groupId>
            <artifactId>hamcrest-core</artifactId>
            <version>1.3</version>
            <scope>test</scope>
         </dependency>
         <!-- H2 is an in-memory database used for Unit/Integration tests -->
         <dependency>
            <groupId>com.h2database</groupId>
            <artifactId>h2</artifactId>
            <version>1.4.180</version>
            <scope>test</scope>
         </dependency>
         <!-- Contiperf is used for performance tests within our Unit/Integration tests -->
         <dependency>
            <groupId>org.databene</groupId>
            <artifactId>contiperf</artifactId>
            <version>2.2.0</version>
            <scope>test</scope>
        </dependency>
        <dependency>
            <groupId>com.google.code.gson</groupId>
            <artifactId>gson</artifactId>
            <version>2.2.1</version>
            <scope>compile</scope>
        </dependency>
          <!-- Google Analytics -->
          <dependency>
              <groupId>com.google.apis</groupId>
              <artifactId>google-api-services-analytics</artifactId>
              <version>v3-rev103-1.19.0</version>
          </dependency>
          <dependency>
            <groupId>com.google.api-client</groupId>
            <artifactId>google-api-client</artifactId>
            <version>1.19.1</version>
        </dependency>
        <dependency>
            <groupId>com.google.http-client</groupId>
            <artifactId>google-http-client</artifactId>
            <version>1.19.0</version>
        </dependency>
        <dependency>
              <groupId>com.google.http-client</groupId>
              <artifactId>google-http-client-jackson2</artifactId>
              <version>1.19.0</version>
          </dependency>
          <dependency>
              <groupId>com.google.oauth-client</groupId>
              <artifactId>google-oauth-client</artifactId>
              <version>1.19.0</version>
          </dependency>
          <!-- Findbugs annotations -->
          <dependency>
              <groupId>com.google.code.findbugs</groupId>
              <artifactId>jsr305</artifactId>
              <version>3.0.0</version>
              <scope>provided</scope>
          </dependency>
          <dependency>
              <groupId>com.google.code.findbugs</groupId>
              <artifactId>annotations</artifactId>
              <version>3.0.0</version>
              <scope>provided</scope>
          </dependency>
      </dependencies>
   </dependencyManagement>

   <licenses>
      <license>
         <name>DuraSpace BSD License</name>
         <url>https://raw.github.com/DSpace/DSpace/master/LICENSE</url>
         <distribution>repo</distribution>
         <comments>
            A BSD 3-Clause license for the DSpace codebase.
         </comments>
      </license>
    </licenses>

   <issueManagement>
      <system>JIRA</system>
      <url>https://jira.duraspace.org/browse/DS</url>
   </issueManagement>

   <mailingLists>
      <mailingList>
         <name>DSpace Technical Users List</name>
         <subscribe>
            http://lists.sourceforge.net/lists/listinfo/dspace-tech
         </subscribe>
         <unsubscribe>
            http://lists.sourceforge.net/lists/listinfo/dspace-tech
         </unsubscribe>
         <post>dspace-tech AT lists.sourceforge.net</post>
         <archive>
            http://sourceforge.net/mailarchive/forum.php?forum_name=dspace-tech
         </archive>
      </mailingList>
      <mailingList>
         <name>DSpace Developers List</name>
         <subscribe>
            http://lists.sourceforge.net/lists/listinfo/dspace-devel
         </subscribe>
         <unsubscribe>
            http://lists.sourceforge.net/lists/listinfo/dspace-devel
         </unsubscribe>
         <post>dspace-devel AT lists.sourceforge.net</post>
         <archive>
            http://sourceforge.net/mailarchive/forum.php?forum_name=dspace-devel
         </archive>
      </mailingList>
      <mailingList>
         <name>DSpace General Issues List</name>
         <subscribe>
            http://lists.sourceforge.net/lists/listinfo/dspace-general
         </subscribe>
         <unsubscribe>
            http://lists.sourceforge.net/lists/listinfo/dspace-general
         </unsubscribe>
         <post>dspace-general AT lists.sourceforge.net</post>
         <archive>
            http://sourceforge.net/mailarchive/forum.php?forum_name=dspace-general
         </archive>
      </mailingList>
      <mailingList>
         <name>DSpace SCM Commit Change-Log</name>
         <subscribe>
            http://lists.sourceforge.net/lists/listinfo/dspace-changelog
         </subscribe>
         <unsubscribe>
            http://lists.sourceforge.net/lists/listinfo/dspace-changelog
         </unsubscribe>
         <post>noreply AT lists.sourceforge.net</post>
         <archive>
            http://sourceforge.net/mailarchive/forum.php?forum_name=dspace-changelog
         </archive>
      </mailingList>
   </mailingLists>

   <developers>
      <developer>
         <name>Pascal-Nicolas Becker</name>
         <email>dspace at pascal-becker dot de</email>
         <roles>
            <role>commiter</role>
         </roles>
         <timezone>+1</timezone>
      </developer>
      <developer>
         <name>Andrea Bollini</name>
         <email>bollini at users.sourceforge.net</email>
         <url>http://www.linkedin.com/in/andreabollini</url>
         <organization>CILEA</organization>
         <organizationUrl>http://www.cilea.it</organizationUrl>
         <roles>
            <role>commiter</role>
         </roles>
         <timezone>+1</timezone>
      </developer>
      <developer>
         <name>Ben Bosman</name>
         <email>benbosman at atmire.com</email>
         <organization>@mire NV</organization>
         <organizationUrl>http://www.atmire.com</organizationUrl>
          <roles>
            <role>commiter</role>
         </roles>
      </developer>
      <developer>
         <name>Mark Diggory</name>
         <email>mdiggory at atmire.com</email>
         <url>http://purl.org/net/mdiggory/homepage</url>
         <organization>@mire NV</organization>
         <organizationUrl>http://www.atmire.com</organizationUrl>
         <roles>
            <role>commiter</role>
         </roles>
         <timezone>-8</timezone>
      </developer>
      <developer>
         <name>Tim Donohue</name>
         <email>tdonohue at users.sourceforge.net</email>
         <roles>
            <role>commiter</role>
         </roles>
      </developer>
      <developer>
         <name>Jim Downing</name>
         <email>jimdowning at users.sourceforge.net</email>
         <roles>
            <role>commiter</role>
         </roles>
      </developer>
      <developer>
         <name>Richard Jones</name>
         <email>richard-jones at users.sourceforge.net</email>
         <roles>
            <role>commiter</role>
         </roles>
      </developer>
      <developer>
         <name>Claudia Juergen</name>
         <email>cjuergen at users.sourceforge.net</email>
         <roles>
            <role>commiter</role>
         </roles>
      </developer>
      <developer>
         <name>Stuart Lewis</name>
         <email>stuart at stuartlewis.com</email>
         <url>http://stuartlewis.com/</url>
         <organization>University of Auckland Library</organization>
         <organizationUrl>http://www.library.auckland.ac.nz/</organizationUrl>
         <roles>
            <role>commiter</role>
         </roles>
         <timezone>+12</timezone>
      </developer>
      <developer>
         <name>Gabriela Mircea</name>
         <email>mirceag at users.sourceforge.net</email>
         <roles>
            <role>commiter</role>
         </roles>
      </developer>
      <developer>
         <name>Scott Phillips</name>
         <email>scottphillips at users.sourceforge.net</email>
         <roles>
            <role>commiter</role>
         </roles>
      </developer>
      <developer>
         <name>Richard Rodgers</name>
         <email>rrodgers at users.sourceforge.net</email>
         <roles>
            <role>commiter</role>
         </roles>
      </developer>
      <developer>
         <name>James Rutherford</name>
         <email>jrutherford at users.sourceforge.net</email>
         <roles>
            <role>commiter</role>
         </roles>
      </developer>
      <developer>
          <name>Kim Shepherd</name>
          <email>kims at waikato.ac.nz</email>
          <organization>Library Consortium of New Zealand</organization>
          <organizationUrl>http://www.lconz.ac.nz/</organizationUrl>
          <roles>
              <role>commiter</role>
          </roles>
          <timezone>+12</timezone>
      </developer>
      <developer>
         <name>Larry Stone</name>
         <email>lcs at mit.edu</email>
         <organization>MIT Libraries</organization>
         <organizationUrl>http://libraries.mit.edu</organizationUrl>
         <roles>
            <role>commiter</role>
         </roles>
         <timezone>-5</timezone>
      </developer>
      <developer>
         <name>Robert Tansley</name>
         <email>rtansley at users.sourceforge.net</email>
         <roles>
            <role>commiter</role>
         </roles>
      </developer>
      <developer>
         <name>Graham Triggs</name>
         <email>grahamtriggs at users.sourceforge.net</email>
         <roles>
            <role>commiter</role>
         </roles>
      </developer>
      <developer>
         <name>Jeffrey Trimble</name>
         <email />
         <roles>
           <role>commiter</role>
        </roles>
      </developer>
      <developer>
         <name>Mark H. Wood</name>
         <email>mwoodiupui at users.sourceforge.net</email>
         <roles>
            <role>commiter</role>
         </roles>
      </developer>
      <developer>
         <name>Scott Yeadon</name>
         <email>syeadon at users.sourceforge.net</email>
         <roles>
            <role>commiter</role>
         </roles>
      </developer>
   </developers>

   <contributors>
      <contributor>
         <name>Add Your Name Here and submit a patch!</name>
         <email>contributor at myu.edu</email>
         <url>http://www.myu.edu/me</url>
         <organization>My University</organization>
         <organizationUrl>http://www.myu.edu</organizationUrl>
         <roles>
            <role>developer</role>
         </roles>
         <timezone>0</timezone>
      </contributor>
      <contributor>
         <name>Pere Villega</name>
         <email>pere.villega@gmail.com</email>
         <url>http://www.perevillega.com</url>
         <organization />
         <organizationUrl />
         <roles>
            <role>developer</role>
         </roles>
         <timezone>0</timezone>
      </contributor>
      <contributor>
         <name>Sands Fish</name>
         <email>sands at mit.edu</email>
         <organization>MIT Libraries</organization>
         <organizationUrl>http://libraries.mit.edu</organizationUrl>
         <roles>
            <role>developer</role>
         </roles>
         <timezone>-5</timezone>
      </contributor>
      <contributor>
         <name>Steve Swinsburg</name>
         <email>steve.swinsburg@anu.edu.au</email>
         <organization>The Australian National University</organization>
         <organizationUrl>http://www.anu.edu.au</organizationUrl>
         <roles>
            <role>developer</role>
         </roles>
         <timezone>+10</timezone>
      </contributor>
   </contributors>

   <!--
      The SCM repository location is used by Continuum to update against
      when changes have occurred.  This spawns a new build cycle and releases
      snapshots into the snapshot repository below.
   -->
   <scm>
      <connection>scm:git:git@github.com:DSpace/DSpace.git</connection>
      <developerConnection>scm:git:git@github.com:DSpace/DSpace.git</developerConnection>
      <url>git@github.com:DSpace/DSpace.git</url>
<<<<<<< HEAD
      <tag>dspace-5.4-1-SNAPSHOT</tag>
=======
      <tag>dspace-5.5</tag>
>>>>>>> 132f37a1
   </scm>

    <!--
        Distribution Management is currently used by the Continuum
        server to update snapshots it generates. This will also be used
        on release to deploy release versions to the repository by the
        release manager.
    -->
    <distributionManagement>
        <!-- further distribution management is found upstream in the sonatype parent -->
    </distributionManagement>

    <repositories>
        <repository>
            <id>sonatype-releases</id>
            <name>Sonatype Releases Repository</name>
            <url>https://oss.sonatype.org/content/repositories/releases/</url>
        </repository>
        <!--Nor sonatype nor maven central appear to still contain org.restlet.jee:org.restlet.ext.servlet:jar:2.1.1 any more. No problem if it is in your local repo. Build fail if it isn't-->
        <repository>
            <id>restlet</id>
            <name>restlet</name>
            <url>http://maven.restlet.org</url>
        </repository>
    </repositories>

</project><|MERGE_RESOLUTION|>--- conflicted
+++ resolved
@@ -4,11 +4,7 @@
    <groupId>org.dspace</groupId>
    <artifactId>dspace-parent</artifactId>
    <packaging>pom</packaging>
-<<<<<<< HEAD
-   <version>5.4-1-SNAPSHOT</version>
-=======
-   <version>5.5</version>
->>>>>>> 132f37a1
+   <version>5.5-0-SNAPSHOT</version>
    <name>DSpace Parent Project</name>
    <description>
    	DSpace open source software is a turnkey institutional repository application.
@@ -714,216 +710,132 @@
          <dependency>
             <groupId>org.dspace</groupId>
             <artifactId>dspace-api</artifactId>
-<<<<<<< HEAD
-            <version>5.4-1-SNAPSHOT</version>
-=======
-            <version>5.5</version>
->>>>>>> 132f37a1
+            <version>5.5-0-SNAPSHOT</version>
          </dependency>
          <dependency>
             <groupId>org.dspace.modules</groupId>
             <artifactId>additions</artifactId>
-<<<<<<< HEAD
-            <version>5.4-1-SNAPSHOT</version>
-=======
-            <version>5.5</version>
->>>>>>> 132f37a1
+            <version>5.5-0-SNAPSHOT</version>
          </dependency>
 
          <dependency>
             <groupId>org.dspace</groupId>
             <artifactId>dspace-sword</artifactId>
-<<<<<<< HEAD
-            <version>5.4-1-SNAPSHOT</version>
-=======
-            <version>5.5</version>
->>>>>>> 132f37a1
+            <version>5.5-0-SNAPSHOT</version>
             <type>jar</type>
             <classifier>classes</classifier>
          </dependency>
          <dependency>
             <groupId>org.dspace</groupId>
             <artifactId>dspace-sword</artifactId>
-<<<<<<< HEAD
-            <version>5.4-1-SNAPSHOT</version>
-=======
-            <version>5.5</version>
->>>>>>> 132f37a1
+            <version>5.5-0-SNAPSHOT</version>
             <type>war</type>
          </dependency>
          <dependency>
             <groupId>org.dspace</groupId>
             <artifactId>dspace-swordv2</artifactId>
-<<<<<<< HEAD
-            <version>5.4-1-SNAPSHOT</version>
-=======
-            <version>5.5</version>
->>>>>>> 132f37a1
+            <version>5.5-0-SNAPSHOT</version>
             <type>jar</type>
             <classifier>classes</classifier>
          </dependency>
          <dependency>
             <groupId>org.dspace</groupId>
             <artifactId>dspace-swordv2</artifactId>
-<<<<<<< HEAD
-            <version>5.4-1-SNAPSHOT</version>
-=======
-            <version>5.5</version>
->>>>>>> 132f37a1
+            <version>5.5-0-SNAPSHOT</version>
             <type>war</type>
          </dependency>
          <dependency>
             <groupId>org.dspace</groupId>
             <artifactId>dspace-jspui</artifactId>
-<<<<<<< HEAD
-            <version>5.4-1-SNAPSHOT</version>
-=======
-            <version>5.5</version>
->>>>>>> 132f37a1
+            <version>5.5-0-SNAPSHOT</version>
             <type>jar</type>
             <classifier>classes</classifier>
          </dependency>
          <dependency>
             <groupId>org.dspace</groupId>
             <artifactId>dspace-jspui</artifactId>
-<<<<<<< HEAD
-            <version>5.4-1-SNAPSHOT</version>
-=======
-            <version>5.5</version>
->>>>>>> 132f37a1
+            <version>5.5-0-SNAPSHOT</version>
             <type>war</type>
          </dependency>
          <dependency>
             <groupId>org.dspace</groupId>
             <artifactId>dspace-oai</artifactId>
-<<<<<<< HEAD
-            <version>5.4-1-SNAPSHOT</version>
-=======
-            <version>5.5</version>
->>>>>>> 132f37a1
+            <version>5.5-0-SNAPSHOT</version>
             <type>jar</type>
             <classifier>classes</classifier>
          </dependency>
          <dependency>
             <groupId>org.dspace</groupId>
             <artifactId>dspace-oai</artifactId>
-<<<<<<< HEAD
-            <version>5.4-1-SNAPSHOT</version>
-=======
-            <version>5.5</version>
->>>>>>> 132f37a1
+            <version>5.5-0-SNAPSHOT</version>
             <type>war</type>
          </dependency>
          <dependency>
             <groupId>org.dspace</groupId>
             <artifactId>dspace-lni</artifactId>
-<<<<<<< HEAD
-            <version>5.4-1-SNAPSHOT</version>
-=======
-            <version>5.5</version>
->>>>>>> 132f37a1
+            <version>5.5-0-SNAPSHOT</version>
             <type>jar</type>
             <classifier>classes</classifier>
          </dependency>
          <dependency>
             <groupId>org.dspace</groupId>
             <artifactId>dspace-lni-client</artifactId>
-<<<<<<< HEAD
-            <version>5.4-1-SNAPSHOT</version>
-=======
-            <version>5.5</version>
->>>>>>> 132f37a1
+            <version>5.5-0-SNAPSHOT</version>
          </dependency>
          <dependency>
             <groupId>org.dspace</groupId>
             <artifactId>dspace-lni</artifactId>
-<<<<<<< HEAD
-            <version>5.4-1-SNAPSHOT</version>
-=======
-            <version>5.5</version>
->>>>>>> 132f37a1
+            <version>5.5-0-SNAPSHOT</version>
             <type>war</type>
          </dependency>
          <dependency>
             <groupId>org.dspace</groupId>
             <artifactId>dspace-xmlui</artifactId>
-<<<<<<< HEAD
-            <version>5.4-1-SNAPSHOT</version>
-=======
-            <version>5.5</version>
->>>>>>> 132f37a1
+            <version>5.5-0-SNAPSHOT</version>
             <type>jar</type>
             <classifier>classes</classifier>
          </dependency>
          <dependency>
             <groupId>org.dspace</groupId>
             <artifactId>dspace-xmlui</artifactId>
-<<<<<<< HEAD
-            <version>5.4-1-SNAPSHOT</version>
-=======
-            <version>5.5</version>
->>>>>>> 132f37a1
+            <version>5.5-0-SNAPSHOT</version>
             <type>war</type>
          </dependency>
          <dependency>
             <groupId>org.dspace</groupId>
             <artifactId>dspace-services</artifactId>
-<<<<<<< HEAD
-            <version>5.4-1-SNAPSHOT</version>
-=======
-            <version>5.5</version>
->>>>>>> 132f37a1
+            <version>5.5-0-SNAPSHOT</version>
          </dependency>
          <dependency>
              <groupId>org.dspace</groupId>
              <artifactId>dspace-rdf</artifactId>
-<<<<<<< HEAD
-             <version>5.4-1-SNAPSHOT</version>
-=======
-             <version>5.5</version>
->>>>>>> 132f37a1
+             <version>5.5-0-SNAPSHOT</version>
              <type>war</type>
          </dependency>
          <dependency>
             <groupId>org.dspace</groupId>
             <artifactId>dspace-rest</artifactId>
-<<<<<<< HEAD
-            <version>5.4-1-SNAPSHOT</version>
-=======
-            <version>5.5</version>
->>>>>>> 132f37a1
+            <version>5.5-0-SNAPSHOT</version>
             <type>jar</type>
              <classifier>classes</classifier>
          </dependency>
          <dependency>
             <groupId>org.dspace</groupId>
             <artifactId>dspace-rest</artifactId>
-<<<<<<< HEAD
-            <version>5.4-1-SNAPSHOT</version>
-=======
-            <version>5.5</version>
->>>>>>> 132f37a1
+            <version>5.5-0-SNAPSHOT</version>
             <type>war</type>
          </dependency>
          <dependency>
             <groupId>org.dspace</groupId>
             <artifactId>dspace-solr</artifactId>
-<<<<<<< HEAD
-            <version>5.4-1-SNAPSHOT</version>
-=======
-            <version>5.5</version>
->>>>>>> 132f37a1
+            <version>5.5-0-SNAPSHOT</version>
             <type>jar</type>
             <classifier>classes</classifier>
          </dependency>
          <dependency>
             <groupId>org.dspace</groupId>
             <artifactId>dspace-solr</artifactId>
-<<<<<<< HEAD
-            <version>5.4-1-SNAPSHOT</version>
-=======
-            <version>5.5</version>
->>>>>>> 132f37a1
+            <version>5.5-0-SNAPSHOT</version>
             <type>war</type>
             <classifier>skinny</classifier>
          </dependency>
@@ -1664,11 +1576,7 @@
       <connection>scm:git:git@github.com:DSpace/DSpace.git</connection>
       <developerConnection>scm:git:git@github.com:DSpace/DSpace.git</developerConnection>
       <url>git@github.com:DSpace/DSpace.git</url>
-<<<<<<< HEAD
-      <tag>dspace-5.4-1-SNAPSHOT</tag>
-=======
       <tag>dspace-5.5</tag>
->>>>>>> 132f37a1
    </scm>
 
     <!--
