--- conflicted
+++ resolved
@@ -89,41 +89,6 @@
                 this.removeMetadata(context, item);
             }
 
-<<<<<<< HEAD
-			// add the metadata to the item
-			this.addMetadataToItem(deposit, item);
-
-			// update the item metadata to inclue the current time as
-			// the updated date
-			this.setUpdatedDate(item, verboseDescription);
-
-			// in order to write these changes, we need to bypass the
-			// authorisation briefly, because although the user may be
-			// able to add stuff to the repository, they may not have
-			// WRITE permissions on the archive.
-			context.turnOffAuthorisationSystem();
-			item.update();
-			context.restoreAuthSystemState();
-
-			verboseDescription.append("Update successful");
-
-			result.setItem(item);
-			result.setTreatment(this.getTreatment());
-
-			return result;
-		}
-		catch (SQLException e)
-		{
-			throw new DSpaceSwordException(e);
-		}
-		catch (AuthorizeException e)
-		{
-			throw new DSpaceSwordException(e);
-		}
-	}
-
-    private void removeMetadata(Item item)
-=======
             // add the metadata to the item
             this.addMetadataToItem(context, deposit, item);
 
@@ -153,7 +118,6 @@
     }
 
     private void removeMetadata(Context context, Item item)
->>>>>>> e5cb6299
             throws DSpaceSwordException
     {
         String[] replaceableMetadata = configurationService
@@ -309,46 +273,6 @@
             }
 
             // add the metadata to the item
-<<<<<<< HEAD
-			this.addMetadataToItem(deposit, item);
-
-			// update the item metadata to inclue the current time as
-			// the updated date
-			this.setUpdatedDate(item, verboseDescription);
-
-			// DSpace ignores the slug value as suggested identifier, but
-			// it does store it in the metadata
-			this.setSlug(item, deposit.getSlug(), verboseDescription);
-
-			// in order to write these changes, we need to bypass the
-			// authorisation briefly, because although the user may be
-			// able to add stuff to the repository, they may not have
-			// WRITE permissions on the archive.
-			context.turnOffAuthorisationSystem();
-			item.update();
-			context.restoreAuthSystemState();
-
-			verboseDescription.append("Ingest successful");
-			verboseDescription.append("Item created with internal identifier: " + item.getID());
-
-			result.setItem(item);
-			result.setTreatment(this.getTreatment());
-
-			return result;
-		}
-		catch (AuthorizeException e)
-		{
-			throw new SwordAuthException(e);
-		}
-		catch (SQLException e)
-		{
-			throw new DSpaceSwordException(e);
-		}
-		catch (IOException e)
-		{
-			throw new DSpaceSwordException(e);
-		}
-=======
             this.addMetadataToItem(context, deposit, item);
 
             // update the item metadata to inclue the current time as
@@ -385,7 +309,6 @@
         {
             throw new DSpaceSwordException(e);
         }
->>>>>>> e5cb6299
     }
 
     public MetadataValueInfo makeMetadataValueInfo(String field, String value)
