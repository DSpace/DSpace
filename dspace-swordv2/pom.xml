--- conflicted
+++ resolved
@@ -13,11 +13,7 @@
     <parent>
         <groupId>org.dspace</groupId>
         <artifactId>dspace-parent</artifactId>
-<<<<<<< HEAD
-        <version>7.6.2-drum-3-SNAPSHOT</version>
-=======
-        <version>8.0</version>
->>>>>>> b2ae1d54
+        <version>8.0-drum-0-SNAPSHOT</version>
         <relativePath>..</relativePath>
     </parent>
 
