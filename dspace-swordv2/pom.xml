--- conflicted
+++ resolved
@@ -59,17 +59,15 @@
                     <groupId>org.apache.geronimo.specs</groupId>
                     <artifactId>geronimo-stax-api_1.0_spec</artifactId>
                 </exclusion>
-<<<<<<< HEAD
+                <!-- Exclude Jena, as later version used in dspace-api -->
+                <exclusion>
+                    <groupId>org.apache.jena</groupId>
+                    <artifactId>jena-core</artifactId>
+                </exclusion>
                 <!-- Excluded on account of the XStreamWriter2 interface conflicting with stax2 lib -->
                 <exclusion>
                     <groupId>org.codehaus.woodstox</groupId>
                     <artifactId>wstx-asl</artifactId>
-=======
-                <!-- Exclude Jena, as later version used in dspace-api -->
-                <exclusion>
-                    <groupId>org.apache.jena</groupId>
-                    <artifactId>jena-core</artifactId>
->>>>>>> bbba5e7a
                 </exclusion>
             </exclusions>
         </dependency>
