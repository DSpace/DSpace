<<<<<<< HEAD
<?xml version="1.0" encoding="UTF-8"?>
<project xmlns="http://maven.apache.org/POM/4.0.0" xmlns:xsi="http://www.w3.org/2001/XMLSchema-instance" xsi:schemaLocation="http://maven.apache.org/POM/4.0.0 http://maven.apache.org/maven-v4_0_0.xsd">

    <modelVersion>4.0.0</modelVersion>
    <packaging>war</packaging>
    <groupId>org.dspace</groupId>
    <artifactId>dspace-discovery-xmlui-webapp</artifactId>
    <version>1.8.3-SNAPSHOT</version>
    <name>DSpace Discovery :: Discovery XMLUI Webapp</name>

    <parent>
        <groupId>org.dspace</groupId>
        <artifactId>dspace-discovery</artifactId>
        <version>1.8.3-SNAPSHOT</version>
      <relativePath>..</relativePath>
   </parent>

    <dependencies>

        <dependency>
                <groupId>org.dspace</groupId>
                <artifactId>dspace-xmlui-api</artifactId>
                <exclusions>
                	<exclusion>
                		<artifactId>solr-solrj</artifactId>
                		<groupId>org.apache.solr</groupId>
                	</exclusion>
                </exclusions>
            </dependency>

        <dependency>
            <groupId>org.dspace</groupId>
            <artifactId>dspace-discovery-xmlui-api</artifactId>
            <version>1.8.3-SNAPSHOT</version>
        </dependency>

            <!-- external -->
            <dependency>
                <groupId>javax.servlet</groupId>
                <artifactId>servlet-api</artifactId>
                <scope>provided</scope>
            </dependency>



    </dependencies>

    <build>
        <plugins>
            <plugin>
                <groupId>org.apache.cocoon</groupId>
                <artifactId>cocoon-maven-plugin</artifactId>
                <version>1.0.0</version>
                <executions>
                    <execution>
                        <id>prepare</id>
                        <phase>compile</phase>
                        <goals>
                            <goal>prepare</goal>
                        </goals>
                    </execution>
                </executions>
            </plugin>
            <plugin>
               <groupId>org.apache.maven.plugins</groupId>
               <artifactId>maven-war-plugin</artifactId>
               <configuration>
                  <archiveClasses>false</archiveClasses>
                  <attachClasses>true</attachClasses>
                  <classesClassifier>classes</classesClassifier>
                   <failOnMissingWebXml>false</failOnMissingWebXml>
                   <packagingExcludes>WEB-INF/lib/*.jar</packagingExcludes>
                   <warSourceExcludes>WEB-INF/lib/*.jar</warSourceExcludes>
                   <webResources>
                      <resource>
                         <filtering>true</filtering>
                         <directory>${basedir}/src/main/webapp</directory>
                         <includes>
                            <include>WEB-INF/web.xml</include>
                         </includes>
                      </resource>
                   </webResources>
               </configuration>
               <executions>
                  <execution>
                     <phase>prepare-package</phase>
                  </execution>
               </executions>
            </plugin>
            <plugin>
                <groupId>org.mortbay.jetty</groupId>
                <artifactId>maven-jetty-plugin</artifactId>
                <version>6.1.7</version>
                <configuration>
                    <connectors>
                        <connector implementation="org.mortbay.jetty.nio.SelectChannelConnector">
                            <port>8888</port>
                            <maxIdleTime>30000</maxIdleTime>
                        </connector>
                    </connectors>
                    <webAppSourceDirectory>${project.build.directory}/rcl/webapp</webAppSourceDirectory>
                    <contextPath>/</contextPath>
                    <systemProperties>
                        <systemProperty>
                            <name>org.apache.cocoon.mode</name>
                            <value>dev</value>
                        </systemProperty>
                    </systemProperties>
                </configuration>
            </plugin>
            <plugin>
                <groupId>com.mycila.maven-license-plugin</groupId>
                <artifactId>maven-license-plugin</artifactId>
                <configuration>
                    <!--Exclude license check for Discovery files which don't need it-->
                    <excludes>
                        <exclude>**/*.LICENSE</exclude>
                        <exclude>**/jquery*</exclude>
                    </excludes>
                </configuration>
            </plugin>
            <!--
            <plugin>
                <groupId>org.apache.maven.plugins</groupId>
                <artifactId>maven-jar-plugin</artifactId>
                <configuration>
                    <archive>
                        <index>true</index>
                        <manifestEntries>
                            <Cocoon-Block-Name>discovery-xmlui-block</Cocoon-Block-Name>
                        </manifestEntries>
                    </archive>
                </configuration>
            </plugin>
            -->
        </plugins>
        <pluginManagement>
        	<plugins>
        		<!--This plugin's configuration is used to store Eclipse m2e settings only. It has no influence on the Maven build itself.-->
        		<plugin>
        			<groupId>org.eclipse.m2e</groupId>
        			<artifactId>lifecycle-mapping</artifactId>
        			<version>1.0.0</version>
        			<configuration>
        				<lifecycleMappingMetadata>
        					<pluginExecutions>
        						<pluginExecution>
        							<pluginExecutionFilter>
        								<groupId>
        									org.apache.cocoon
        								</groupId>
        								<artifactId>
        									cocoon-maven-plugin
        								</artifactId>
        								<versionRange>
        									[1.0.0,)
        								</versionRange>
        								<goals>
        									<goal>prepare</goal>
        								</goals>
        							</pluginExecutionFilter>
        							<action>
        								<ignore></ignore>
        							</action>
        						</pluginExecution>
        					</pluginExecutions>
        				</lifecycleMappingMetadata>
        			</configuration>
        		</plugin>
        	</plugins>
        </pluginManagement>
    </build>

    <!--
       The Subversion repository location is used by Continuum to update
       against when changes have occured, this spawns a new build cycle
       and releases snapshots into the snapshot repository below.
    -->
    <scm>
        <connection>scm:svn:http://scm.dspace.org/svn/repo/branches/dspace-1_8_x/dspace-discovery/dspace-discovery-xmlui-webapp</connection>
        <developerConnection>
            scm:svn:https://scm.dspace.org/svn/repo/branches/dspace-1_8_x/dspace-discovery/dspace-discovery-xmlui-webapp
        </developerConnection>
        <url>http://scm.dspace.org/svn/repo/branches/dspace-1_8_x/dspace-discovery/dspace-discovery-xmlui-webapp</url>
    </scm>

</project>
=======
<?xml version="1.0" encoding="UTF-8"?>
<project xmlns="http://maven.apache.org/POM/4.0.0" xmlns:xsi="http://www.w3.org/2001/XMLSchema-instance" xsi:schemaLocation="http://maven.apache.org/POM/4.0.0 http://maven.apache.org/maven-v4_0_0.xsd">

    <modelVersion>4.0.0</modelVersion>
    <packaging>war</packaging>
    <groupId>org.dspace</groupId>
    <artifactId>dspace-discovery-xmlui-webapp</artifactId>
    <version>1.8.3-SNAPSHOT</version>
    <name>DSpace Discovery :: Discovery XMLUI Webapp</name>

    <parent>
        <groupId>org.dspace</groupId>
        <artifactId>dspace-discovery</artifactId>
        <version>1.8.3-SNAPSHOT</version>
      <relativePath>..</relativePath>
   </parent>

   <properties>
        <!-- This is the path to the root [dspace-src] directory. -->
        <root.basedir>${basedir}/../..</root.basedir>
   </properties>

    <dependencies>

        <dependency>
                <groupId>org.dspace</groupId>
                <artifactId>dspace-xmlui-api</artifactId>
                <exclusions>
                	<exclusion>
                		<artifactId>solr-solrj</artifactId>
                		<groupId>org.apache.solr</groupId>
                	</exclusion>
                </exclusions>
            </dependency>

        <dependency>
            <groupId>org.dspace</groupId>
            <artifactId>dspace-discovery-xmlui-api</artifactId>
            <version>1.8.3-SNAPSHOT</version>
        </dependency>

            <!-- external -->
            <dependency>
                <groupId>javax.servlet</groupId>
                <artifactId>servlet-api</artifactId>
                <scope>provided</scope>
            </dependency>



    </dependencies>

    <build>
        <plugins>
            <plugin>
                <groupId>org.apache.cocoon</groupId>
                <artifactId>cocoon-maven-plugin</artifactId>
                <version>1.0.0</version>
                <executions>
                    <execution>
                        <id>prepare</id>
                        <phase>compile</phase>
                        <goals>
                            <goal>prepare</goal>
                        </goals>
                    </execution>
                </executions>
            </plugin>
            <plugin>
               <groupId>org.apache.maven.plugins</groupId>
               <artifactId>maven-war-plugin</artifactId>
               <configuration>
                  <archiveClasses>false</archiveClasses>
                  <attachClasses>true</attachClasses>
                  <classesClassifier>classes</classesClassifier>
                   <failOnMissingWebXml>false</failOnMissingWebXml>
                   <packagingExcludes>WEB-INF/lib/*.jar</packagingExcludes>
                   <warSourceExcludes>WEB-INF/lib/*.jar</warSourceExcludes>
                   <webResources>
                      <resource>
                         <filtering>true</filtering>
                         <directory>${basedir}/src/main/webapp</directory>
                         <includes>
                            <include>WEB-INF/web.xml</include>
                         </includes>
                      </resource>
                   </webResources>
               </configuration>
               <executions>
                  <execution>
                     <phase>prepare-package</phase>
                  </execution>
               </executions>
            </plugin>
            <plugin>
                <groupId>org.mortbay.jetty</groupId>
                <artifactId>maven-jetty-plugin</artifactId>
                <version>6.1.7</version>
                <configuration>
                    <connectors>
                        <connector implementation="org.mortbay.jetty.nio.SelectChannelConnector">
                            <port>8888</port>
                            <maxIdleTime>30000</maxIdleTime>
                        </connector>
                    </connectors>
                    <webAppSourceDirectory>${project.build.directory}/rcl/webapp</webAppSourceDirectory>
                    <contextPath>/</contextPath>
                    <systemProperties>
                        <systemProperty>
                            <name>org.apache.cocoon.mode</name>
                            <value>dev</value>
                        </systemProperty>
                    </systemProperties>
                </configuration>
            </plugin>
            <plugin>
                <groupId>com.mycila.maven-license-plugin</groupId>
                <artifactId>maven-license-plugin</artifactId>
                <configuration>
                    <!--Exclude license check for Discovery files which don't need it-->
                    <excludes>
                        <exclude>**/*.LICENSE</exclude>
                        <exclude>**/jquery*</exclude>
                    </excludes>
                </configuration>
            </plugin>
            <!--
            <plugin>
                <groupId>org.apache.maven.plugins</groupId>
                <artifactId>maven-jar-plugin</artifactId>
                <configuration>
                    <archive>
                        <index>true</index>
                        <manifestEntries>
                            <Cocoon-Block-Name>discovery-xmlui-block</Cocoon-Block-Name>
                        </manifestEntries>
                    </archive>
                </configuration>
            </plugin>
            -->
        </plugins>
    </build>

</project>
>>>>>>> de0af5fe
<|MERGE_RESOLUTION|>--- conflicted
+++ resolved
@@ -1,192 +1,3 @@
-<<<<<<< HEAD
-<?xml version="1.0" encoding="UTF-8"?>
-<project xmlns="http://maven.apache.org/POM/4.0.0" xmlns:xsi="http://www.w3.org/2001/XMLSchema-instance" xsi:schemaLocation="http://maven.apache.org/POM/4.0.0 http://maven.apache.org/maven-v4_0_0.xsd">
-
-    <modelVersion>4.0.0</modelVersion>
-    <packaging>war</packaging>
-    <groupId>org.dspace</groupId>
-    <artifactId>dspace-discovery-xmlui-webapp</artifactId>
-    <version>1.8.3-SNAPSHOT</version>
-    <name>DSpace Discovery :: Discovery XMLUI Webapp</name>
-
-    <parent>
-        <groupId>org.dspace</groupId>
-        <artifactId>dspace-discovery</artifactId>
-        <version>1.8.3-SNAPSHOT</version>
-      <relativePath>..</relativePath>
-   </parent>
-
-    <dependencies>
-
-        <dependency>
-                <groupId>org.dspace</groupId>
-                <artifactId>dspace-xmlui-api</artifactId>
-                <exclusions>
-                	<exclusion>
-                		<artifactId>solr-solrj</artifactId>
-                		<groupId>org.apache.solr</groupId>
-                	</exclusion>
-                </exclusions>
-            </dependency>
-
-        <dependency>
-            <groupId>org.dspace</groupId>
-            <artifactId>dspace-discovery-xmlui-api</artifactId>
-            <version>1.8.3-SNAPSHOT</version>
-        </dependency>
-
-            <!-- external -->
-            <dependency>
-                <groupId>javax.servlet</groupId>
-                <artifactId>servlet-api</artifactId>
-                <scope>provided</scope>
-            </dependency>
-
-
-
-    </dependencies>
-
-    <build>
-        <plugins>
-            <plugin>
-                <groupId>org.apache.cocoon</groupId>
-                <artifactId>cocoon-maven-plugin</artifactId>
-                <version>1.0.0</version>
-                <executions>
-                    <execution>
-                        <id>prepare</id>
-                        <phase>compile</phase>
-                        <goals>
-                            <goal>prepare</goal>
-                        </goals>
-                    </execution>
-                </executions>
-            </plugin>
-            <plugin>
-               <groupId>org.apache.maven.plugins</groupId>
-               <artifactId>maven-war-plugin</artifactId>
-               <configuration>
-                  <archiveClasses>false</archiveClasses>
-                  <attachClasses>true</attachClasses>
-                  <classesClassifier>classes</classesClassifier>
-                   <failOnMissingWebXml>false</failOnMissingWebXml>
-                   <packagingExcludes>WEB-INF/lib/*.jar</packagingExcludes>
-                   <warSourceExcludes>WEB-INF/lib/*.jar</warSourceExcludes>
-                   <webResources>
-                      <resource>
-                         <filtering>true</filtering>
-                         <directory>${basedir}/src/main/webapp</directory>
-                         <includes>
-                            <include>WEB-INF/web.xml</include>
-                         </includes>
-                      </resource>
-                   </webResources>
-               </configuration>
-               <executions>
-                  <execution>
-                     <phase>prepare-package</phase>
-                  </execution>
-               </executions>
-            </plugin>
-            <plugin>
-                <groupId>org.mortbay.jetty</groupId>
-                <artifactId>maven-jetty-plugin</artifactId>
-                <version>6.1.7</version>
-                <configuration>
-                    <connectors>
-                        <connector implementation="org.mortbay.jetty.nio.SelectChannelConnector">
-                            <port>8888</port>
-                            <maxIdleTime>30000</maxIdleTime>
-                        </connector>
-                    </connectors>
-                    <webAppSourceDirectory>${project.build.directory}/rcl/webapp</webAppSourceDirectory>
-                    <contextPath>/</contextPath>
-                    <systemProperties>
-                        <systemProperty>
-                            <name>org.apache.cocoon.mode</name>
-                            <value>dev</value>
-                        </systemProperty>
-                    </systemProperties>
-                </configuration>
-            </plugin>
-            <plugin>
-                <groupId>com.mycila.maven-license-plugin</groupId>
-                <artifactId>maven-license-plugin</artifactId>
-                <configuration>
-                    <!--Exclude license check for Discovery files which don't need it-->
-                    <excludes>
-                        <exclude>**/*.LICENSE</exclude>
-                        <exclude>**/jquery*</exclude>
-                    </excludes>
-                </configuration>
-            </plugin>
-            <!--
-            <plugin>
-                <groupId>org.apache.maven.plugins</groupId>
-                <artifactId>maven-jar-plugin</artifactId>
-                <configuration>
-                    <archive>
-                        <index>true</index>
-                        <manifestEntries>
-                            <Cocoon-Block-Name>discovery-xmlui-block</Cocoon-Block-Name>
-                        </manifestEntries>
-                    </archive>
-                </configuration>
-            </plugin>
-            -->
-        </plugins>
-        <pluginManagement>
-        	<plugins>
-        		<!--This plugin's configuration is used to store Eclipse m2e settings only. It has no influence on the Maven build itself.-->
-        		<plugin>
-        			<groupId>org.eclipse.m2e</groupId>
-        			<artifactId>lifecycle-mapping</artifactId>
-        			<version>1.0.0</version>
-        			<configuration>
-        				<lifecycleMappingMetadata>
-        					<pluginExecutions>
-        						<pluginExecution>
-        							<pluginExecutionFilter>
-        								<groupId>
-        									org.apache.cocoon
-        								</groupId>
-        								<artifactId>
-        									cocoon-maven-plugin
-        								</artifactId>
-        								<versionRange>
-        									[1.0.0,)
-        								</versionRange>
-        								<goals>
-        									<goal>prepare</goal>
-        								</goals>
-        							</pluginExecutionFilter>
-        							<action>
-        								<ignore></ignore>
-        							</action>
-        						</pluginExecution>
-        					</pluginExecutions>
-        				</lifecycleMappingMetadata>
-        			</configuration>
-        		</plugin>
-        	</plugins>
-        </pluginManagement>
-    </build>
-
-    <!--
-       The Subversion repository location is used by Continuum to update
-       against when changes have occured, this spawns a new build cycle
-       and releases snapshots into the snapshot repository below.
-    -->
-    <scm>
-        <connection>scm:svn:http://scm.dspace.org/svn/repo/branches/dspace-1_8_x/dspace-discovery/dspace-discovery-xmlui-webapp</connection>
-        <developerConnection>
-            scm:svn:https://scm.dspace.org/svn/repo/branches/dspace-1_8_x/dspace-discovery/dspace-discovery-xmlui-webapp
-        </developerConnection>
-        <url>http://scm.dspace.org/svn/repo/branches/dspace-1_8_x/dspace-discovery/dspace-discovery-xmlui-webapp</url>
-    </scm>
-
-</project>
-=======
 <?xml version="1.0" encoding="UTF-8"?>
 <project xmlns="http://maven.apache.org/POM/4.0.0" xmlns:xsi="http://www.w3.org/2001/XMLSchema-instance" xsi:schemaLocation="http://maven.apache.org/POM/4.0.0 http://maven.apache.org/maven-v4_0_0.xsd">
 
@@ -330,5 +141,4 @@
         </plugins>
     </build>
 
-</project>
->>>>>>> de0af5fe
+</project>