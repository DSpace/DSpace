<<<<<<< HEAD
<?xml version="1.0" encoding="UTF-8"?>
<project xmlns="http://maven.apache.org/POM/4.0.0" xmlns:xsi="http://www.w3.org/2001/XMLSchema-instance" xsi:schemaLocation="http://maven.apache.org/POM/4.0.0 http://maven.apache.org/maven-v4_0_0.xsd">

    <modelVersion>4.0.0</modelVersion>
    <packaging>pom</packaging>
    <groupId>org.dspace</groupId>
    <artifactId>discovery-modules</artifactId>
    <version>1.8.0-SNAPSHOT</version>
    <name>DSpace Discovery :: Modules</name>

    <parent>
        <artifactId>dspace-parent</artifactId>
        <groupId>org.dspace</groupId>
        <version>1.8.0-SNAPSHOT</version>
    </parent>
    
    <modules>
        <module>dspace-discovery-provider</module>
        <module>dspace-discovery-xmlui-api</module>
        <module>dspace-discovery-xmlui-webapp</module>
    </modules>

    <build>
        <plugins>
            <plugin>
                <groupId>org.mortbay.jetty</groupId>
                <artifactId>maven-jetty-plugin</artifactId>
                <version>6.1.7</version>
                <configuration>
                    <connectors>
                        <connector implementation="org.mortbay.jetty.nio.SelectChannelConnector">
                            <port>8888</port>
                            <maxIdleTime>30000</maxIdleTime>
                        </connector>
                    </connectors>
                    <webAppSourceDirectory>${project.build.directory}/rcl/webapp</webAppSourceDirectory>
                    <contextPath>/</contextPath>
                    <systemProperties>
                        <systemProperty>
                            <name>org.apache.cocoon.mode</name>
                            <value>dev</value>
                        </systemProperty>
                    </systemProperties>
                </configuration>
            </plugin>
        </plugins>
    </build>

    <!--
       The Subversion repository location is used by Continuum to update
       against when changes have occured, this spawns a new build cycle
       and releases snapshots into the snapshot repository below.
    -->
    <scm>
        <connection>scm:svn:http://scm.dspace.org/svn/repo/dspace/trunk/dspace-discovery</connection>
        <developerConnection>
            scm:svn:https://scm.dspace.org/svn/repo/dspace/trunk/dspace-discovery
        </developerConnection>
        <url>http://scm.dspace.org/svn/repo/dspace/trunk/dspace-discovery</url>
    </scm>

    <issueManagement>
      <system>JIRA</system>
      <url>http://jira.dspace.org/jira/browse/DISCOVERY</url>
    </issueManagement>
    
</project>
=======
<?xml version="1.0" encoding="UTF-8"?>
<project xmlns="http://maven.apache.org/POM/4.0.0" xmlns:xsi="http://www.w3.org/2001/XMLSchema-instance" xsi:schemaLocation="http://maven.apache.org/POM/4.0.0 http://maven.apache.org/maven-v4_0_0.xsd">

    <modelVersion>4.0.0</modelVersion>
    <packaging>pom</packaging>
    <groupId>org.dspace</groupId>
    <artifactId>discovery-modules</artifactId>
    <version>1.7.1</version>
    <name>DSpace Discovery :: Modules</name>

    <parent>
        <artifactId>dspace-parent</artifactId>
        <groupId>org.dspace</groupId>
        <version>1.7.1</version>
    </parent>
    
    <modules>
        <module>dspace-discovery-provider</module>
        <module>dspace-discovery-xmlui-api</module>
        <module>dspace-discovery-xmlui-webapp</module>
    </modules>

    <build>
        <plugins>
            <plugin>
                <groupId>org.mortbay.jetty</groupId>
                <artifactId>maven-jetty-plugin</artifactId>
                <version>6.1.7</version>
                <configuration>
                    <connectors>
                        <connector implementation="org.mortbay.jetty.nio.SelectChannelConnector">
                            <port>8888</port>
                            <maxIdleTime>30000</maxIdleTime>
                        </connector>
                    </connectors>
                    <webAppSourceDirectory>${project.build.directory}/rcl/webapp</webAppSourceDirectory>
                    <contextPath>/</contextPath>
                    <systemProperties>
                        <systemProperty>
                            <name>org.apache.cocoon.mode</name>
                            <value>dev</value>
                        </systemProperty>
                    </systemProperties>
                </configuration>
            </plugin>
        </plugins>
    </build>

    <!--
       The Subversion repository location is used by Continuum to update
       against when changes have occured, this spawns a new build cycle
       and releases snapshots into the snapshot repository below.
    -->
    <scm>
        <connection>scm:svn:http://scm.dspace.org/svn/repo/dspace/tags/dspace-1.7.1</connection>
        <developerConnection>
            scm:svn:https://scm.dspace.org/svn/repo/dspace/tags/dspace-1.7.1
        </developerConnection>
        <url>http://scm.dspace.org/svn/repo/dspace/tags/dspace-1.7.1</url>
    </scm>

    <issueManagement>
      <system>JIRA</system>
      <url>http://jira.dspace.org/jira/browse/DISCOVERY</url>
    </issueManagement>
    
</project>
>>>>>>> 37a6f5e8
<|MERGE_RESOLUTION|>--- conflicted
+++ resolved
@@ -1,72 +1,3 @@
-<<<<<<< HEAD
-<?xml version="1.0" encoding="UTF-8"?>
-<project xmlns="http://maven.apache.org/POM/4.0.0" xmlns:xsi="http://www.w3.org/2001/XMLSchema-instance" xsi:schemaLocation="http://maven.apache.org/POM/4.0.0 http://maven.apache.org/maven-v4_0_0.xsd">
-
-    <modelVersion>4.0.0</modelVersion>
-    <packaging>pom</packaging>
-    <groupId>org.dspace</groupId>
-    <artifactId>discovery-modules</artifactId>
-    <version>1.8.0-SNAPSHOT</version>
-    <name>DSpace Discovery :: Modules</name>
-
-    <parent>
-        <artifactId>dspace-parent</artifactId>
-        <groupId>org.dspace</groupId>
-        <version>1.8.0-SNAPSHOT</version>
-    </parent>
-    
-    <modules>
-        <module>dspace-discovery-provider</module>
-        <module>dspace-discovery-xmlui-api</module>
-        <module>dspace-discovery-xmlui-webapp</module>
-    </modules>
-
-    <build>
-        <plugins>
-            <plugin>
-                <groupId>org.mortbay.jetty</groupId>
-                <artifactId>maven-jetty-plugin</artifactId>
-                <version>6.1.7</version>
-                <configuration>
-                    <connectors>
-                        <connector implementation="org.mortbay.jetty.nio.SelectChannelConnector">
-                            <port>8888</port>
-                            <maxIdleTime>30000</maxIdleTime>
-                        </connector>
-                    </connectors>
-                    <webAppSourceDirectory>${project.build.directory}/rcl/webapp</webAppSourceDirectory>
-                    <contextPath>/</contextPath>
-                    <systemProperties>
-                        <systemProperty>
-                            <name>org.apache.cocoon.mode</name>
-                            <value>dev</value>
-                        </systemProperty>
-                    </systemProperties>
-                </configuration>
-            </plugin>
-        </plugins>
-    </build>
-
-    <!--
-       The Subversion repository location is used by Continuum to update
-       against when changes have occured, this spawns a new build cycle
-       and releases snapshots into the snapshot repository below.
-    -->
-    <scm>
-        <connection>scm:svn:http://scm.dspace.org/svn/repo/dspace/trunk/dspace-discovery</connection>
-        <developerConnection>
-            scm:svn:https://scm.dspace.org/svn/repo/dspace/trunk/dspace-discovery
-        </developerConnection>
-        <url>http://scm.dspace.org/svn/repo/dspace/trunk/dspace-discovery</url>
-    </scm>
-
-    <issueManagement>
-      <system>JIRA</system>
-      <url>http://jira.dspace.org/jira/browse/DISCOVERY</url>
-    </issueManagement>
-    
-</project>
-=======
 <?xml version="1.0" encoding="UTF-8"?>
 <project xmlns="http://maven.apache.org/POM/4.0.0" xmlns:xsi="http://www.w3.org/2001/XMLSchema-instance" xsi:schemaLocation="http://maven.apache.org/POM/4.0.0 http://maven.apache.org/maven-v4_0_0.xsd">
 
@@ -133,5 +64,4 @@
       <url>http://jira.dspace.org/jira/browse/DISCOVERY</url>
     </issueManagement>
     
-</project>
->>>>>>> 37a6f5e8
+</project>