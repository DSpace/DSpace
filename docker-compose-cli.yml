--- conflicted
+++ resolved
@@ -6,13 +6,9 @@
     external: true
 services:
   dspace-cli:
-<<<<<<< HEAD
     # UMD Customization
-    image: "docker.lib.umd.edu/drum-cli:${DSPACE_VER:-latest}"
+    image: "docker.lib.umd.edu/drum-cli:${DSPACE_VER:-dspace-8_x}"
     # End UMD Customization
-=======
-    image: "${DOCKER_REGISTRY:-docker.io}/${DOCKER_OWNER:-dspace}/dspace-cli:${DSPACE_VER:-dspace-8_x}"
->>>>>>> 708826c5
     container_name: dspace-cli
     build:
       context: .
