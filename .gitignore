## Ignore the MVN compiled output directories from version tracking
target/

## Ignore project files created by Eclipse
.settings/
.project
.classpath

## Ignore project files created by IntelliJ IDEA
*.iml
*.ipr
*.iws
.idea/
overlays/

## Ignore project files created by NetBeans
nbproject/private/
build/
nbbuild/
dist/
nbdist/
nbactions.xml
nb-configuration.xml
META-INF/

<<<<<<< HEAD
## Ignore all *.properties file, EXCEPT build.properties (the default)
*.properties
!build.properties

##Omito los datos relativos a la configuración local de dspace
install/
=======
## Ignore all *.properties file in root folder, EXCEPT build.properties (the default)
/*.properties
!/build.properties

##Mac noise
.DS_Store
>>>>>>> d34e7b89
<|MERGE_RESOLUTION|>--- conflicted
+++ resolved
@@ -23,18 +23,12 @@
 nb-configuration.xml
 META-INF/
 
-<<<<<<< HEAD
-## Ignore all *.properties file, EXCEPT build.properties (the default)
-*.properties
-!build.properties
-
-##Omito los datos relativos a la configuración local de dspace
-install/
-=======
 ## Ignore all *.properties file in root folder, EXCEPT build.properties (the default)
 /*.properties
 !/build.properties
 
 ##Mac noise
 .DS_Store
->>>>>>> d34e7b89
+
+##Omito los datos relativos a la configuración local de dspace
+install/