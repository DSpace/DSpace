--- conflicted
+++ resolved
@@ -12,11 +12,7 @@
     <parent>
         <groupId>org.dspace</groupId>
         <artifactId>modules</artifactId>
-<<<<<<< HEAD
         <version>CRIS-4.3.1-SNAPSHOT</version>
-=======
-        <version>5.2-SNAPSHOT</version>
->>>>>>> b7a469d5
         <relativePath>..</relativePath>
     </parent>
 
@@ -99,16 +95,13 @@
             <groupId>org.dspace</groupId>
             <artifactId>dspace-rest</artifactId>
             <type>war</type>
-<<<<<<< HEAD
             <version>${project.version}</version>
-=======
         </dependency>
         <dependency>
             <groupId>org.dspace</groupId>
             <artifactId>dspace-rest</artifactId>
             <type>jar</type>
             <classifier>classes</classifier>
->>>>>>> b7a469d5
         </dependency>
 
         <dependency>
