<project xmlns="http://maven.apache.org/POM/4.0.0" xmlns:xsi="http://www.w3.org/2001/XMLSchema-instance" xsi:schemaLocation="http://maven.apache.org/POM/4.0.0 http://maven.apache.org/xsd/maven-4.0.0.xsd">
    <modelVersion>4.0.0</modelVersion>
    <groupId>org.dspace.modules</groupId>
    <artifactId>oai</artifactId>
    <packaging>war</packaging>
    <name>DSpace OAI-PMH :: Local Customizations</name>
    <description>
        This project allows you to overlay your own local OAI customizations
        on top of the default OAI-PMH web application provided with DSpace.
    </description>

    <parent>
        <artifactId>modules</artifactId>
        <groupId>org.dspace</groupId>
<<<<<<< HEAD
        <version>6.2-drum-2-SNAPSHOT</version>
=======
        <version>6.3</version>
>>>>>>> 813800ce
        <relativePath>..</relativePath>
    </parent>

    <properties>
       <!-- This is the path to the root [dspace-src] directory. -->
       <root.basedir>${basedir}/../../..</root.basedir>
    </properties>

    <build>
        <plugins>
            <!-- Unpack the "additions" module into our target directory,
                 so that any custom classes in that module can be included
                 into this WAR's WEB-INF/classes (see maven-war-plugin below). -->
            <plugin>
                <groupId>org.apache.maven.plugins</groupId>
                <artifactId>maven-dependency-plugin</artifactId>
                <executions>
                    <execution>
                        <id>unpack</id>
                        <phase>prepare-package</phase>
                        <goals>
                            <goal>unpack-dependencies</goal>
                        </goals>
                        <configuration>
                            <includeGroupIds>org.dspace.modules</includeGroupIds>
                            <includeArtifactIds>additions</includeArtifactIds>
                            <!--NOTE: by default this will also unpack transitive dependencies. To disable, uncomment this next line:
                            <excludeTransitive>true</excludeTransitive>
                            -->
                            <outputDirectory>${project.build.directory}/additions</outputDirectory>
                            <excludes>META-INF/**</excludes>
                        </configuration>
                    </execution>
                </executions>
            </plugin>
            <plugin>
                <groupId>org.apache.maven.plugins</groupId>
                <artifactId>maven-war-plugin</artifactId>
                <configuration>
                    <archiveClasses>false</archiveClasses>
                    <!-- Filter the web.xml (needed for IDE compatibility/debugging) -->
                    <filteringDeploymentDescriptors>true</filteringDeploymentDescriptors>
                    <!-- Copy any 'additions' (see m-dependency-p above) into WEB-INF/classes.
                         This ensures they are loaded prior to dependencies in WEB-INF/lib
                         (per Servlet 3.0 spec, section 10.5), and allows them to override
                         default classes in this WAR -->
                    <webResources>
                        <resource>
                            <directory>${project.build.directory}/additions</directory>
                            <targetPath>WEB-INF/classes</targetPath>
                        </resource>
                    </webResources>
                </configuration>
                <executions>
                    <execution>
                        <phase>prepare-package</phase>
                    </execution>
                </executions>
            </plugin>
        </plugins>
    </build>

    <profiles>
        <profile>
            <id>oracle-support</id>
            <activation>
                <property>
                    <name>db.name</name>
                    <value>oracle</value>
                </property>
            </activation>
            <dependencies>
                <dependency>
                    <groupId>com.oracle</groupId>
                    <artifactId>ojdbc6</artifactId>
                </dependency>
            </dependencies>
        </profile>
    </profiles>

    <dependencies>
        <dependency>
            <groupId>org.dspace.modules</groupId>
            <artifactId>additions</artifactId>
            <exclusions>
                <exclusion>
                    <groupId>com.lyncode</groupId>
                    <artifactId>builder-commons</artifactId>
                </exclusion>
            </exclusions>
        </dependency>
        <dependency>
            <groupId>org.dspace</groupId>
            <artifactId>dspace-oai</artifactId>
            <type>war</type>
        </dependency>
        <dependency>
            <groupId>org.dspace</groupId>
            <artifactId>dspace-oai</artifactId>
            <type>jar</type>
            <classifier>classes</classifier>
            <exclusions>
                <exclusion>
                    <groupId>com.lyncode</groupId>
                    <artifactId>builder-commons</artifactId>
                </exclusion>
                <exclusion>
                    <groupId>com.google.guava</groupId>
                    <artifactId>guava</artifactId>
                </exclusion>
            </exclusions>
        </dependency>
        <dependency>
            <groupId>javax.servlet</groupId>
            <artifactId>servlet-api</artifactId>
            <scope>provided</scope>
        </dependency>
        <dependency>
            <groupId>org.slf4j</groupId>
            <artifactId>slf4j-log4j12</artifactId>
        </dependency>

        <dependency>
            <groupId>com.lyncode</groupId>
            <artifactId>builder-commons</artifactId>
            <version>1.0.2</version>
            <exclusions>
                <exclusion>
                    <groupId>com.google.guava</groupId>
                    <artifactId>guava</artifactId>
                </exclusion>
            </exclusions>
        </dependency>
    </dependencies>

    <developers>
        <developer>
            <id>lyncode</id>
            <email>dspace@lyncode.com</email>
            <name>DSpace @ Lyncode</name>
            <url>http://www.lyncode.com</url>
        </developer>
    </developers>
</project><|MERGE_RESOLUTION|>--- conflicted
+++ resolved
@@ -1,3 +1,4 @@
+
 <project xmlns="http://maven.apache.org/POM/4.0.0" xmlns:xsi="http://www.w3.org/2001/XMLSchema-instance" xsi:schemaLocation="http://maven.apache.org/POM/4.0.0 http://maven.apache.org/xsd/maven-4.0.0.xsd">
     <modelVersion>4.0.0</modelVersion>
     <groupId>org.dspace.modules</groupId>
@@ -12,11 +13,7 @@
     <parent>
         <artifactId>modules</artifactId>
         <groupId>org.dspace</groupId>
-<<<<<<< HEAD
         <version>6.2-drum-2-SNAPSHOT</version>
-=======
-        <version>6.3</version>
->>>>>>> 813800ce
         <relativePath>..</relativePath>
     </parent>
 
