<project xmlns="http://maven.apache.org/POM/4.0.0" xmlns:xsi="http://www.w3.org/2001/XMLSchema-instance" xsi:schemaLocation="http://maven.apache.org/POM/4.0.0 http://maven.apache.org/xsd/maven-4.0.0.xsd">
    <modelVersion>4.0.0</modelVersion>
    <groupId>org.dspace.modules</groupId>
    <artifactId>oai</artifactId>
    <packaging>war</packaging>
    <name>DSpace OAI 2.0 :: Local Customizations</name>
    <description>
        This project allows you to overlay your own local OAI customizations
        on top of the default OAI 2.0 web application provided with DSpace.
    </description>


    <parent>
        <artifactId>modules</artifactId>
        <groupId>org.dspace</groupId>
<<<<<<< HEAD
        <version>CRIS-4.0.0-SNAPSHOT</version>
=======
        <version>4.0-rc2-SNAPSHOT</version>
>>>>>>> a075de51
        <relativePath>..</relativePath>
    </parent>


    <properties>
       <!-- This is the path to the root [dspace-src] directory. -->
       <root.basedir>${basedir}/../../..</root.basedir>
    </properties>

    <build>
        <filters>
            <!-- Filter using the properties file defined by dspace-parent POM -->
            <filter>${filters.file}</filter>
        </filters>
        <plugins>
            <plugin>
                <groupId>org.apache.maven.plugins</groupId>
                <artifactId>maven-war-plugin</artifactId>
                <configuration>
                    <archiveClasses>false</archiveClasses>
                    <webResources>
                        <resource>
                            <filtering>true</filtering>
                            <directory>${basedir}/src/main/webapp</directory>
                            <includes>
                                    <include>WEB-INF/web.xml</include>
                            </includes>
                        </resource>
                    </webResources>
                </configuration>
                <executions>
                    <execution>
                        <phase>prepare-package</phase>
                    </execution>
                </executions>
            </plugin>
        </plugins>
    </build>

    <profiles>
        <profile>
            <id>oracle-support</id>
            <activation>
                <property>
                    <name>db.name</name>
                    <value>oracle</value>
                </property>
            </activation>
            <dependencies>
                <dependency>
                    <groupId>com.oracle</groupId>
                    <artifactId>ojdbc6</artifactId>
                </dependency>
            </dependencies>
        </profile>
    </profiles>


    <dependencies>
        <dependency>
            <groupId>org.dspace.modules</groupId>
            <artifactId>additions</artifactId>
        </dependency>
        <dependency>
            <groupId>org.dspace</groupId>
            <artifactId>dspace-oai</artifactId>
            <type>war</type>
        </dependency>
        <dependency>
            <groupId>org.dspace</groupId>
            <artifactId>dspace-oai</artifactId>
            <type>jar</type>
            <classifier>classes</classifier>
        </dependency>
        <dependency>
            <groupId>javax.servlet</groupId>
            <artifactId>servlet-api</artifactId>
            <scope>provided</scope>
        </dependency>
        <dependency>
            <groupId>org.slf4j</groupId>
            <artifactId>slf4j-log4j12</artifactId>
        </dependency>
        <dependency>
            <groupId>org.apache.solr</groupId>
<<<<<<< HEAD
            <artifactId>solr-solrj</artifactId>            
=======
            <artifactId>solr-core</artifactId>
            <version>${solr.version}</version>
            <exclusions>
				<exclusion>
					<groupId>jdk.tools</groupId>
					<artifactId>jdk.tools</artifactId>
				</exclusion>
			</exclusions> 
>>>>>>> a075de51
        </dependency>
        <dependency>
            <groupId>org.slf4j</groupId>
            <artifactId>slf4j-jdk14</artifactId>
        </dependency>
    </dependencies>

</project><|MERGE_RESOLUTION|>--- conflicted
+++ resolved
@@ -13,11 +13,7 @@
     <parent>
         <artifactId>modules</artifactId>
         <groupId>org.dspace</groupId>
-<<<<<<< HEAD
         <version>CRIS-4.0.0-SNAPSHOT</version>
-=======
-        <version>4.0-rc2-SNAPSHOT</version>
->>>>>>> a075de51
         <relativePath>..</relativePath>
     </parent>
 
@@ -103,9 +99,6 @@
         </dependency>
         <dependency>
             <groupId>org.apache.solr</groupId>
-<<<<<<< HEAD
-            <artifactId>solr-solrj</artifactId>            
-=======
             <artifactId>solr-core</artifactId>
             <version>${solr.version}</version>
             <exclusions>
@@ -114,7 +107,6 @@
 					<artifactId>jdk.tools</artifactId>
 				</exclusion>
 			</exclusions> 
->>>>>>> a075de51
         </dependency>
         <dependency>
             <groupId>org.slf4j</groupId>
