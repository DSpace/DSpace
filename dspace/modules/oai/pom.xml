--- conflicted
+++ resolved
@@ -12,11 +12,7 @@
     <parent>
         <artifactId>modules</artifactId>
         <groupId>org.dspace</groupId>
-<<<<<<< HEAD
-        <version>5.4-1-SNAPSHOT</version>
-=======
-        <version>5.5</version>
->>>>>>> 132f37a1
+        <version>5.5-0-SNAPSHOT</version>
         <relativePath>..</relativePath>
     </parent>
 
