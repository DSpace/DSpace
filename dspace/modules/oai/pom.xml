--- conflicted
+++ resolved
@@ -9,41 +9,17 @@
         on top of the default OAI 2.0 web application provided with DSpace.
     </description>
 
-<<<<<<< HEAD
-   <!-- 
-      A Parent POM that Maven inherits DSpace Default 
-      POM atrributes from. 
-   -->
-   <parent>
-      <groupId>org.dspace</groupId>
-      <artifactId>modules</artifactId>
-      <version>1.8.2</version>
-=======
     <parent>
         <artifactId>modules</artifactId>
         <groupId>org.dspace</groupId>
         <version>3.0</version>
->>>>>>> b05e67a5
         <relativePath>..</relativePath>
     </parent>
 
-<<<<<<< HEAD
-   <!-- 
-      The Subversion repository location is used by Continuum to update against
-      when changes have occured, this spawns a new build cycle and releases snapshots
-      into the snapshot repository below.
-   -->
-   <scm>
-      <connection>scm:svn:http://scm.dspace.org/svn/repo/tags/dspace-1.8.2</connection>
-      <developerConnection>scm:svn:https://scm.dspace.org/svn/repo/tags/dspace-1.8.2</developerConnection>
-      <url>http://scm.dspace.org/svn/repo/tags/dspace-1.8.2</url>
-   </scm>
-=======
     <properties>
        <!-- This is the path to the root [dspace-src] directory. -->
        <root.basedir>${basedir}/../../..</root.basedir>
     </properties>
->>>>>>> b05e67a5
 
     <build>
         <filters>
