package org.datadryad.api;

/** 
    Utilities to facilitate communication with the DASH-based version of Dryad.

    To use from the command line:
    - retrieve an item from Dash:
      /opt/dryad/bin/dspace dash-service <doi>
 **/

import java.io.BufferedReader;
import java.io.InputStream;
import java.io.InputStreamReader;
import java.io.IOException;
import java.io.OutputStreamWriter;
import java.io.PrintStream;
import java.io.StringWriter;
import java.lang.reflect.Field;
import java.lang.reflect.Modifier;
import java.net.HttpURLConnection;
import java.net.URI;
import java.net.URL;
import java.net.URLEncoder;
import java.util.*;
import java.util.regex.Matcher;
import java.util.regex.Pattern;

import com.fasterxml.jackson.databind.JsonNode;
import com.fasterxml.jackson.databind.ObjectMapper;
import com.fasterxml.jackson.databind.node.ObjectNode;
import org.apache.http.client.utils.URIBuilder;
import org.apache.log4j.Logger;
import org.datadryad.rest.models.Package;
import org.dspace.core.ConfigurationManager;
import org.dspace.core.Context;
import org.dspace.content.Bitstream;
import org.dspace.eperson.EPerson;

import javax.ws.rs.core.UriBuilder;

public class DashService {

    private static final Logger log = Logger.getLogger(DashService.class);
    private String dashServer = "";
    private String oauthToken = "";
    private ObjectMapper mapper = null;

    public DashService() {
        // init oauth connection with DASH
        dashServer = ConfigurationManager.getProperty("dash.server");
        String dashAppID = ConfigurationManager.getProperty("dash.application.id");
        String dashAppSecret = ConfigurationManager.getProperty("dash.application.secret");

        oauthToken = getOAUTHtoken(dashServer, dashAppID, dashAppSecret);
        mapper = new ObjectMapper();
        fixHttpURLConnection();
    }

    /**
       Fix the fact that HttpURLConnection doesn't natively allow PATCH requests.

       This will be "fixed" by replacement classes in Java 11. See https://bugs.openjdk.java.net/browse/JDK-8207840
       Fix adapted from code at https://stackoverflow.com/questions/25163131/httpurlconnection-invalid-http-method-patch
     **/
    private static void fixHttpURLConnection() {
        try {
            Field methodsField = HttpURLConnection.class.getDeclaredField("methods");

            Field modifiersField = Field.class.getDeclaredField("modifiers");
            modifiersField.setAccessible(true);
            modifiersField.setInt(methodsField, methodsField.getModifiers() & ~Modifier.FINAL);

            methodsField.setAccessible(true);

            String[] oldMethods = (String[]) methodsField.get(null);
            Set<String> methodsSet = new LinkedHashSet<>(Arrays.asList(oldMethods));
            methodsSet.add("PATCH");
            String[] newMethods = methodsSet.toArray(new String[0]);

            methodsField.set(null/*static field*/, newMethods);
        } catch (NoSuchFieldException | IllegalAccessException e) {
            throw new IllegalStateException(e);
        }
    }

    private String getOAUTHtoken(String dashServer, String dashAppID, String dashAppSecret) {

        String url = dashServer + "/oauth/token";
        String auth = dashAppID + ":" + dashAppSecret;
        String authentication = Base64.getEncoder().encodeToString(auth.getBytes());
        Pattern tokenPattern = Pattern.compile(".*\"access_token\"\\s*:\\s*\"([^\"]+)\".*");
        String token = "";

        try {
            URL urlObj = new URL(url);
            HttpURLConnection con = (HttpURLConnection) urlObj.openConnection();
            con.setRequestMethod("POST");
            con.setDoOutput(true);
            con.setRequestProperty("Authorization", "Basic " + authentication);
            con.setRequestProperty("Content-Type", "application/x-www-form-urlencoded;charset=UTF-8");
            con.setRequestProperty("Accept", "application/json");

            PrintStream os = new PrintStream(con.getOutputStream());
            os.print("grant_type=client_credentials");
            os.close();

            InputStream stream = con.getErrorStream();
            if (stream == null) {
                stream = con.getInputStream();
            }
            BufferedReader reader = new BufferedReader(new InputStreamReader(stream));
            String line = null;
            StringWriter out = new StringWriter(con.getContentLength() > 0 ? con.getContentLength() : 2048);
            while ((line = reader.readLine()) != null) {
                out.append(line);
            }
            String response = out.toString();
            Matcher matcher = tokenPattern.matcher(response);
            if (matcher.matches() && matcher.groupCount() > 0) {
                token = matcher.group(1);
            }

            log.info("got OAuth token " + token);

        } catch (Exception e) {
            log.fatal("Unable to obtain OAuth token", e);
        }

        return token;
    }

    /**
       Read the JSON format of a dataset from Dash.
    **/
    public String getDashJSON(String doi) {
        String response = "";
        log.debug("getting Dash JSON for " + doi);

        try {
            doi = URLEncoder.encode(doi, "UTF-8");
            URL url = new URL(dashServer + "/api/datasets/" + doi);
            HttpURLConnection connection = (HttpURLConnection) url.openConnection();
            connection.setRequestMethod("GET");
            connection.setRequestProperty("Content-Type", "application/json; charset=UTF-8");
            connection.setRequestProperty("Accept", "application/json");
            connection.setRequestProperty("Authorization", "Bearer " + oauthToken);

            InputStream stream = connection.getErrorStream();
            if (stream == null) {
                stream = connection.getInputStream();
            }
            BufferedReader reader = new BufferedReader(new InputStreamReader(stream));
            String line = null;
            StringWriter responseContent = new StringWriter(connection.getContentLength() > 0 ? connection.getContentLength() : 2048);
            while ((line = reader.readLine()) != null) {
                responseContent.append(line);
            }
            response = responseContent.toString();
            log.debug("got response content: " + responseContent);
        } catch (Exception e) {
            log.error("Unable to get Dash JSON", e);
        }

        return response;
    }

    /**
       Checks whether a dataset has been stored in DASH. First, checks whether the dryad.dashStoredDate is set.
       If not, calls the DASH API to determine whether the dataset has been fully stored (Merritt status is 'submitted')
     **/
    public boolean isDatasetStored(Package pkg) {        
        //is flag set in metadata already?
        DryadDataPackage ddp = pkg.getDataPackage();
        String storedDate = ddp.getDashStoredDate();
        if(storedDate != null && storedDate.length() > 0) {
            log.debug("dataset was previously stored");
            return true;
        }

        // call dash API and get the versionStatus
        String json = getDashJSON(pkg.getDataPackage().getVersionlessIdentifier());
        boolean isStored = false;
        try {
            ObjectNode jsonObj = (ObjectNode) mapper.readTree(json);
            String merrittStatus = jsonObj.findValue("versionStatus").asText();
            isStored = merrittStatus.equals("submitted");
            log.debug("Merritt Status = " + merrittStatus + ", " +
                      "isStored = " + isStored);
        } catch (Exception e) {
            log.error("can't parse DASH JSON", e);
        }
        if(isStored) {
            ddp.addDashStoredDate();
        }
        
        return isStored;
    }

    /**
       PUTs a DryadDataPackage to Dash, creating a new submission or updating an
       existing submission (using the DOI contained in the Data Package).
       
       @return a HTTP response code
       @param pkg
    **/
    public int putDataset(Package pkg) {
<<<<<<< HEAD
        log.info("Putting dataset " + pkg.getItemID() + ", " + pkg.getDryadDOI());
=======
        log.info("Putting dataset " + pkg.getItemID() + ", " + pkg.getDataPackage().getVersionlessIdentifier());
        String dashJSON = pkg.getDataPackage().getDashJSON();
        log.debug("Got JSON object: " + dashJSON);
>>>>>>> b0871e88
        int responseCode = 0;
        BufferedReader reader = null;

        // find the submitter's userId in Dash and set this as the userId in the package
        if (pkg.getDataPackage().getSubmitter() != null) {
            int dashUserId = getDashUser(pkg.getDataPackage());
            log.debug("dash user is " + dashUserId);
            if (dashUserId != 0) {
                pkg.getDataPackage().setDashUserID(dashUserId);
                log.debug("dash user set to " + pkg.getDataPackage().getDashUserID());
            }
        }

        // generate the main package JSON
        String dashJSON = pkg.getDataPackage().getDashJSON();
        log.debug("Got JSON object: " + dashJSON);
        
        try {
            String versionlessDOI = pkg.getDataPackage().getVersionlessIdentifier();
            String encodedDOI = URLEncoder.encode(versionlessDOI, "UTF-8");
            URL url = new URL(dashServer + "/api/datasets/" + encodedDOI);
            HttpURLConnection connection = (HttpURLConnection) url.openConnection();
            connection.setRequestProperty("Content-Type", "application/json; charset=UTF-8");
            connection.setRequestProperty("Accept", "application/json");
            connection.setRequestProperty("Authorization", "Bearer " + oauthToken);
            connection.setDoOutput(true);
            connection.setRequestMethod("PUT");

            OutputStreamWriter wr = new OutputStreamWriter(connection.getOutputStream());
            wr.write(dashJSON);
            wr.close();

            InputStream stream = connection.getErrorStream();
            if (stream == null) {
                stream = connection.getInputStream();
            }
            reader = new BufferedReader(new InputStreamReader(stream));
            String line = null;
            StringWriter out = new StringWriter(connection.getContentLength() > 0 ? connection.getContentLength() : 2048);
            while ((line = reader.readLine()) != null) {
                out.append(line);
            }
            String response = out.toString();

            responseCode = connection.getResponseCode();

            if(responseCode == 200 || responseCode == 201 || responseCode == 202) {
                log.debug("package create/update successful");
                pkg.getDataPackage().addDashTransferDate();
            } else {
                log.fatal("Unable to send item to DASH, response: " + responseCode +
                          connection.getResponseMessage());
            }

            log.info("result object " + response);
        } catch (Exception e) {
            log.fatal("Unable to send item to DASH", e);
        }

        updateInternalMetadata(pkg);
        
        return responseCode;
    }


    /**
       Update the internal metadata in the Dash dataset for a given Package
    **/
    private void updateInternalMetadata(Package pkg) {
        DryadDataPackage ddp = pkg.getDataPackage();
        
        if (!"".equals(ddp.getManuscriptNumber())) {
            setManuscriptNumber(pkg, ddp.getManuscriptNumber());
        }
        
        if (ddp.getJournalConcept() != null) {
            setPublicationISSN(pkg, ddp.getJournalConcept().getISSN());
            setPublicationName(pkg, ddp.getJournalConcept().getFullName());
        }

        if (ddp.getPublicationDOI() != null && ddp.getPublicationDOI().length() > 0) {
            setPublicationDOI(pkg, ddp.getPublicationDOI());
        }
        
        if (ddp.getPubmedID() != null && ddp.getPubmedID().length() > 0) {
            setPubmedID(pkg, ddp.getPubmedID());
        }
        
        if (ddp.getFormerManuscriptNumbers().size() > 0) {
            List<String> prevFormerMSIDs = getFormerManuscriptNumbers(pkg);
            for (String msid : ddp.getFormerManuscriptNumbers()) {
                if (!prevFormerMSIDs.contains(msid)) {
                    addFormerManuscriptNumber(pkg, msid);
                }
            }
        }
        
        if (ddp.getMismatchedDOIs().size() > 0) {
            List<String> prevMismatches = getMismatchedDOIs(pkg);
            for (String doi : ddp.getMismatchedDOIs()) {
                if (!prevMismatches.contains(doi)) {
                    addMismatchedDOI(pkg, doi);
                }
            }
        }
        
        if (ddp.getDuplicatePackages(null).size() > 0) {
            List<String> prevDuplicates = getDuplicateItems(pkg);
            for (DryadDataPackage dup : ddp.getDuplicatePackages(null)) {
                if (!prevDuplicates.contains(dup.getVersionlessIdentifier())) {
                    addDuplicateItem(pkg, dup.getVersionlessIdentifier());
                }
            }
        }
    }

    
    /**
       POSTs references for all data files to Dash, attaching them to the DryadDataPackage.
       The DryadDataPackage must already have been PUT to Dash.

       @return a HTTP response code, or -1 if there is an exception that prevents getting a response code
    **/
    public int postDataFileReferences(Context context, DryadDataPackage dataPackage) {
        int responseCode = 0;
        BufferedReader reader = null;
        log.debug("posting data file references");
        try {
            log.debug("number of files: " + dataPackage.getDataFiles(context).size());
            for(DryadDataFile dryadFile : dataPackage.getDataFiles(context)) {
                String fileTitle = dryadFile.getTitle();
                String fileDescription = dryadFile.getDescription();
                String previousBitstreamFilename = "";
                for(Bitstream dspaceBitstream : dryadFile.getAllBitstreams()) {
                    if(dspaceBitstream.isDeleted()) {
                        continue;
                    }
                    log.debug("transferring bitstream " + dspaceBitstream.getName());
                    DryadBitstream dryadBitstream = new DryadBitstream(dspaceBitstream);
                    dryadBitstream.setFileDescription(fileDescription);
                    if(dryadBitstream.isReadme()) {
                        dryadBitstream.setReadmeFilename(previousBitstreamFilename);
                    } else {
                        previousBitstreamFilename = dspaceBitstream.getName();                        
                    }
                    String dashJSON = dryadBitstream.getDashReferenceJSON();
                    log.debug("Got JSON object: " + dashJSON);
                    String encodedPackageDOI = URLEncoder.encode(dataPackage.getVersionlessIdentifier(), "UTF-8");
                    URL url = new URL(dashServer + "/api/datasets/" + encodedPackageDOI + "/urls");
                    HttpURLConnection connection = (HttpURLConnection) url.openConnection();
                    connection.setRequestProperty("Content-Type", "application/json; charset=UTF-8");
                    connection.setRequestProperty("Accept", "application/json");
                    connection.setRequestProperty("Authorization", "Bearer " + oauthToken);
                    connection.setDoOutput(true);
                    connection.setRequestMethod("POST");

                    OutputStreamWriter wr = new OutputStreamWriter(connection.getOutputStream());
                    wr.write(dashJSON);
                    wr.close();

                    responseCode = connection.getResponseCode();
                    log.info("response code = " + responseCode);

                    InputStream stream = connection.getErrorStream();
                    if (stream == null) {
                        stream = connection.getInputStream();
                    }
                    reader = new BufferedReader(new InputStreamReader(stream));
                    String line = null;
                    StringWriter out = new StringWriter(connection.getContentLength() > 0 ? connection.getContentLength() : 2048);
                    while ((line = reader.readLine()) != null) {
                        out.append(line);
                    }
                    String response = out.toString();
                    log.info("result object " + response);

                    if(responseCode == 200 || responseCode == 201 || responseCode == 202) {
                        log.debug("file create/update successful");
                    } else {
                        log.fatal("Unable to send file reference to DASH, response: " + responseCode +
                                  connection.getResponseMessage());
                        return responseCode;
                    }
                }
            }
        } catch (Exception e) {
            log.fatal("Unable to send item to DASH", e);
            return -1;
        }

        return responseCode;
    }

    /**
       Delete the data files in a dataset. Assumes that the dataset is in_progress.
    **/
    public void deleteDataFiles(Package pkg) {

        // get file list
        JsonNode fileJson = getFiles(pkg);
        
        
        // for each file, call a delete
        for(int i = 0; i < fileJson.size(); i++) {
            try {
                String fileID = fileJson.get(i).get("_links").get("self").get("href").textValue();
                URL url = new URL(dashServer + fileID);
                log.info("deleting " + url);
                HttpURLConnection connection = (HttpURLConnection) url.openConnection();
                connection.setRequestProperty("Content-Type", "application/json; charset=UTF-8");
                connection.setRequestProperty("Accept", "application/json");
                connection.setRequestProperty("Authorization", "Bearer " + oauthToken);
                connection.setRequestMethod("DELETE");
                
                InputStream stream = connection.getErrorStream();
                if (stream == null) {
                    stream = connection.getInputStream();
                }
                BufferedReader reader = new BufferedReader(new InputStreamReader(stream));
                String line = null;
                StringWriter out = new StringWriter(connection.getContentLength() > 0 ? connection.getContentLength() : 2048);
                while ((line = reader.readLine()) != null) {
                    out.append(line);
                }
                String response = out.toString();
                log.info("result object " + response);
            } catch (Exception e) {
                throw new RuntimeException("Unable to delete file from Dash", e);
            }
        }
    }
    
    public void migrateProvenances(Package pkg) {
        log.debug("migrating provenances");
        // get curationActivities from Dash package
        JsonNode curationActivities = getCurationActivity(pkg);
        // if the only curation activity is the default "in_progress," delete it
        if (curationActivities != null && curationActivities.size() == 1) {
            if (curationActivities.get(0).get("status").textValue().equals("In Progress")) {
                int unsubmittedID = curationActivities.get(0).get("id").intValue();
                try {
                    URL url = new URL(dashServer + "/api/curation_activity/" + unsubmittedID);
                    HttpURLConnection connection = (HttpURLConnection) url.openConnection();
                    connection.setRequestProperty("Content-Type", "application/json; charset=UTF-8");
                    connection.setRequestProperty("Accept", "application/json");
                    connection.setRequestProperty("Authorization", "Bearer " + oauthToken);
                    connection.setRequestMethod("DELETE");

                    InputStream inputStream = connection.getInputStream();
                } catch (Exception e) {
                    throw new RuntimeException("Unable to delete curation activity from Dash", e);
                }
            }
        }

        // add provenances as curation activities
        JsonNode provenances = pkg.getDataPackage().getProvenancesAsCurationActivities();
        log.debug("migrating provenances " + provenances.toString());
        for (int i=0; i<provenances.size(); i++) {
            int responseCode = addCurationActivity(pkg.getDataPackage(), provenances.get(i));
            if (responseCode < 200 || responseCode > 202) {
                log.fatal("Unable to send provenance to DASH, response: " + responseCode);
            }
        }
    }

    /**
       Given the (unencoded) DOI of a Dryad Data Package that has
       already been transferred to DASH, force the DASH dataset into
       "submitted" status.
     **/
    public int submitDashDataset(String doi) {
        int responseCode = 0;
        BufferedReader reader = null;

        String submissionsFinalize = ConfigurationManager.getProperty("dash.submissions.finalize");
        if(!submissionsFinalize.equals("true")) {
            log.info("Skipping finalization of " + doi + " due to dash.submissions.finalize = " + submissionsFinalize);
            return 200;
        }

        try {
            String encodedDOI = URLEncoder.encode(doi, "UTF-8");
            URL url = new URL(dashServer + "/api/datasets/" + encodedDOI);
            HttpURLConnection connection = (HttpURLConnection) url.openConnection();
            connection.setRequestProperty("Content-Type", "application/json-patch+json; charset=UTF-8");
            connection.setRequestProperty("Authorization", "Bearer " + oauthToken);
            connection.setDoOutput(true);
            connection.setRequestMethod("PATCH");

            OutputStreamWriter wr = new OutputStreamWriter(connection.getOutputStream());
            wr.write("[{\"op\": \"replace\", \"path\": \"/versionStatus\", " +
                     "\"value\": \"submitted\"}]");
            wr.close();

            InputStream stream = connection.getErrorStream();
            if (stream == null) {
                stream = connection.getInputStream();
            }
            reader = new BufferedReader(new InputStreamReader(stream));
            String line = null;
            StringWriter out = new StringWriter(connection.getContentLength() > 0 ? connection.getContentLength() : 2048);
            while ((line = reader.readLine()) != null) {
                out.append(line);
            }
            String response = out.toString();
            
            responseCode = connection.getResponseCode();

            if(responseCode == 200 || responseCode == 201 || responseCode == 202) {
                log.debug("package submission successful");
            } else {
                log.fatal("Unable to update submission status of item in DASH, response: " + responseCode +
                        connection.getResponseMessage());
            }

            log.info("result object " + response);
        } catch (Exception e) {
            log.fatal("Unable to set item to \"submitted\" in DASH", e);
        }

        return responseCode;
    }

    public int addCurationActivity(DryadDataPackage dataPackage, String status, String reason, String processKeyword) {
        ObjectNode node = mapper.createObjectNode();
        node.put("status", status);
        node.put("note", reason);
        if(processKeyword != null) {
            node.put("keywords", processKeyword);
        }
        return addCurationActivity(dataPackage, node);
    }

    private int addCurationActivity(DryadDataPackage dataPackage, JsonNode node) {
        int responseCode = 0;

        log.debug("starting addCurationActivity");
        try {
            String dashJSON = mapper.writeValueAsString(node);
            log.debug("curation activity json is " + dashJSON);
            String encodedDOI = URLEncoder.encode(dataPackage.getVersionlessIdentifier(), "UTF-8");
            URL url = new URL(dashServer + "/api/datasets/" + encodedDOI + "/curation_activity");
            HttpURLConnection connection = (HttpURLConnection) url.openConnection();
            connection.setRequestProperty("Content-Type", "application/json; charset=UTF-8");
            connection.setRequestProperty("Accept", "application/json");
            connection.setRequestProperty("Authorization", "Bearer " + oauthToken);
            connection.setDoOutput(true);
            connection.setRequestMethod("POST");
            
            OutputStreamWriter wr = new OutputStreamWriter(connection.getOutputStream());
            wr.write(dashJSON);
            wr.close();
            
            InputStream stream = connection.getErrorStream();
            if (stream == null) {
                stream = connection.getInputStream();
            }
            BufferedReader reader = new BufferedReader(new InputStreamReader(stream));
            String line = null;
            StringWriter out = new StringWriter(connection.getContentLength() > 0 ? connection.getContentLength() : 2048);
            while ((line = reader.readLine()) != null) {
                out.append(line);
            }
            String response = out.toString();

            responseCode = connection.getResponseCode();
            
            if(responseCode == 200 || responseCode == 201 || responseCode == 202) {
                log.debug("curation activity added");
            } else {
                log.fatal("Unable to send curation activity to DASH, response: " + responseCode +
                          connection.getResponseMessage());
            }
            
            log.info("result object " + response);
        } catch (Exception e) {
            log.fatal("Unable to send curation_activity to DASH", e);
        }
        
        return responseCode;
    }

    public String getLatestVersionID(Package pkg) {
        String result = null;
        
        try {
            String encodedDOI = URLEncoder.encode(pkg.getDataPackage().getVersionlessIdentifier(), "UTF-8");
            URL url = new URL(dashServer + "/api/datasets/" + encodedDOI + "/versions");
            HttpURLConnection connection = (HttpURLConnection) url.openConnection();
            connection.setRequestMethod("GET");
            connection.setRequestProperty("Content-Type", "application/json; charset=UTF-8");
            connection.setRequestProperty("Accept", "application/json");
            connection.setRequestProperty("Authorization", "Bearer " + oauthToken);

            InputStream stream = connection.getErrorStream();
            if (stream == null) {
                stream = connection.getInputStream();
            }
            BufferedReader reader = new BufferedReader(new InputStreamReader(stream));
            String line = null;
            StringWriter responseContent = new StringWriter(connection.getContentLength() > 0 ? connection.getContentLength() : 2048);
            while ((line = reader.readLine()) != null) {
                responseContent.append(line);
            }
            String response = responseContent.toString();
            log.debug("got response content: " + response);
            JsonNode rootNode = mapper.readTree(response);
            JsonNode theVersions = rootNode.get("_embedded").get("stash:versions");
            result = theVersions.get(theVersions.size() - 1).get("_links").get("self").get("href").textValue();
        } catch (Exception e) {
            log.fatal("Unable to retrieve versionID for package", e);
        }

        return result;
    }
    
    public JsonNode getFiles(Package pkg) {
        String dashVersionID = getLatestVersionID(pkg);
        log.debug("getting files for version " + dashVersionID);
        try {
            URL url = new URL(dashServer + dashVersionID + "/files");
            HttpURLConnection connection = (HttpURLConnection) url.openConnection();
            connection.setRequestProperty("Content-Type", "application/json; charset=UTF-8");
            connection.setRequestProperty("Accept", "application/json");
            connection.setRequestProperty("Authorization", "Bearer " + oauthToken);
            connection.setRequestMethod("GET");

            InputStream stream = connection.getErrorStream();
            if (stream == null) {
                stream = connection.getInputStream();
            }
            BufferedReader reader = new BufferedReader(new InputStreamReader(stream));
            String line = null;
            StringWriter out = new StringWriter(connection.getContentLength() > 0 ? connection.getContentLength() : 2048);
            while ((line = reader.readLine()) != null) {
                out.append(line);
            }
            JsonNode rootNode = mapper.readTree(out.toString());
            return rootNode.get("_embedded").get("stash:files");
        } catch (Exception e) {
            log.fatal("Unable to get file list from Dash", e);
        }
        return null;
    }

    public JsonNode getCurationActivity(Package pkg) {
        try {
            String encodedDOI = URLEncoder.encode(pkg.getDataPackage().getVersionlessIdentifier(), "UTF-8");
            URL url = new URL(dashServer + "/api/datasets/" + encodedDOI + "/curation_activity");
            HttpURLConnection connection = (HttpURLConnection) url.openConnection();
            connection.setRequestProperty("Content-Type", "application/json; charset=UTF-8");
            connection.setRequestProperty("Accept", "application/json");
            connection.setRequestProperty("Authorization", "Bearer " + oauthToken);
            connection.setRequestMethod("GET");

            InputStream stream = connection.getErrorStream();
            if (stream == null) {
                stream = connection.getInputStream();
            }
            BufferedReader reader = new BufferedReader(new InputStreamReader(stream));
            String line = null;
            StringWriter out = new StringWriter(connection.getContentLength() > 0 ? connection.getContentLength() : 2048);
            while ((line = reader.readLine()) != null) {
                out.append(line);
            }
            JsonNode rootNode = mapper.readTree(out.toString());
            if (rootNode.isArray()) {
                return rootNode;
            }
        } catch (Exception e) {
            log.fatal("Unable to get curation activity from Dash", e);
        }
        return null;
    }

    private int getDashUser(DryadDataPackage dryadDataPackage) {
        EPerson eperson = dryadDataPackage.getSubmitter();
        if (dryadDataPackage.getItem() != null) {
            try {
                URI uri = UriBuilder.fromUri(dashServer + "/api/users/").queryParam("ePersonId", Integer.toString(eperson.getID())).build();
                log.debug("URL is " + uri.toURL());
                HttpURLConnection connection = (HttpURLConnection) uri.toURL().openConnection();
                connection.setRequestProperty("Content-Type", "application/json; charset=UTF-8");
                connection.setRequestProperty("Accept", "application/json");
                connection.setRequestProperty("Authorization", "Bearer " + oauthToken);
                connection.setRequestMethod("GET");

                InputStream stream = connection.getErrorStream();
                if (stream == null) {
                    stream = connection.getInputStream();
                }
                BufferedReader reader = new BufferedReader(new InputStreamReader(stream));
                String line = null;
                StringWriter out = new StringWriter(connection.getContentLength() > 0 ? connection.getContentLength() : 2048);
                while ((line = reader.readLine()) != null) {
                    out.append(line);
                }
                JsonNode rootNode = mapper.readTree(out.toString());
                JsonNode usersNode = rootNode.path("_embedded").path("stash:users");
                if (!usersNode.isMissingNode() && usersNode.isArray()) {
                    return usersNode.get(0).path("id").intValue();
                }

            } catch (Exception e) {
                log.fatal("Unable to get user from Dash", e);
            }
        } else {
            // if it's not a Dspace item, the submitter is already a dash user
            return eperson.getID();
        }
        return 0;
    }

    private JsonNode getInternalData(Package pkg) {
        BufferedReader reader = null;

        try {
            String encodedDOI = URLEncoder.encode(pkg.getDataPackage().getVersionlessIdentifier(), "UTF-8");
            URL url = new URL(dashServer + "/api/datasets/" + encodedDOI + "/internal_data");
            HttpURLConnection connection = (HttpURLConnection) url.openConnection();
            connection.setRequestProperty("Content-Type", "application/json; charset=UTF-8");
            connection.setRequestProperty("Accept", "application/json");
            connection.setRequestProperty("Authorization", "Bearer " + oauthToken);
            connection.setRequestMethod("GET");

            InputStream stream = connection.getErrorStream();
            if (stream == null) {
                stream = connection.getInputStream();
            }
            reader = new BufferedReader(new InputStreamReader(stream));
            String line = null;
            StringWriter out = new StringWriter(connection.getContentLength() > 0 ? connection.getContentLength() : 2048);
            while ((line = reader.readLine()) != null) {
                out.append(line);
            }
            JsonNode rootNode = mapper.readTree(out.toString());
            if (rootNode.isArray()) {
                return rootNode;
            }
        } catch (Exception e) {
            log.fatal("Unable to get internal data from Dash", e);
        }
        return null;
    }

    public String getPublicationISSN(Package pkg) {
        JsonNode resultNode = getInternalData(pkg);
        for (int i=0; i < resultNode.size(); i++) {
            if (resultNode.get(i).get("data_type").textValue().equals("publicationISSN")) {
                return resultNode.get(i).get("value").textValue();
            }
        }
        return "";
    }

    public int setPublicationISSN(Package pkg, String issn) {
        if(issn != null && issn.length() > 0) {
            return postInternalDatum(pkg, "set", "publicationISSN", issn);
        } else {
            return -1;
        }
    }

    public int setPublicationName(Package pkg, String name) {
        if(name != null && name.length() > 0) {
            return postInternalDatum(pkg, "set", "publicationName", name);
        } else {
            return -1;
        }
    }
    
    public int setManuscriptNumber(Package pkg, String msid) {
        return postInternalDatum(pkg, "set", "manuscriptNumber", msid);
    }

    public int setPublicationDOI(Package pkg, String doi) {
        return postInternalDatum(pkg, "set", "publicationDOI", doi);
    }

    public String getManuscriptNumber(Package pkg) {
        JsonNode resultNode = getInternalData(pkg);
        for (int i=0; i < resultNode.size(); i++) {
            if (resultNode.get(i).get("data_type").textValue().equals("manuscriptNumber")) {
                return resultNode.get(i).get("value").textValue();
            }
        }
        return "";
    }

    public int addFormerManuscriptNumber(Package pkg, String formerMSID) {
        return postInternalDatum(pkg, "add", "formerManuscriptNumber", formerMSID);
    }

    public List<String> getFormerManuscriptNumbers(Package pkg) {
        ArrayList<String> result = new ArrayList<>();
        JsonNode resultNode = getInternalData(pkg);
        for (int i=0; i < resultNode.size(); i++) {
            if (resultNode.get(i).get("data_type").textValue().equals("formerManuscriptNumber")) {
                result.add(resultNode.get(i).get("value").textValue());
            }
        }
        return result;
    }

    public int setPubmedID(Package pkg, String pubmedID) {
        return postInternalDatum(pkg, "set", "pubmedID", pubmedID);
    }
    
    public int addMismatchedDOI(Package pkg, String mismatchedDOI) {
        return postInternalDatum(pkg, "add", "mismatchedDOI", mismatchedDOI);
    }

    

    public List<String> getMismatchedDOIs(Package pkg) {
        ArrayList<String> result = new ArrayList<>();
        JsonNode resultNode = getInternalData(pkg);
        for (int i=0; i < resultNode.size(); i++) {
            if (resultNode.get(i).get("data_type").textValue().equals("mismatchedDOI")) {
                result.add(resultNode.get(i).get("value").textValue());
            }
        }
        return result;
    }

    public int addDuplicateItem(Package pkg, String duplicateItem) {
        Pattern itemIDPattern = Pattern.compile("\\d+");
        if (itemIDPattern.matcher(duplicateItem).matches()) {
            duplicateItem = pkg.getDataPackage().getVersionlessIdentifier();
        }
        return postInternalDatum(pkg, "add", "duplicateItem", duplicateItem);
    }

    public List<String> getDuplicateItems(Package pkg) {
        ArrayList<String> result = new ArrayList<>();
        JsonNode resultNode = getInternalData(pkg);
        for (int i=0; i < resultNode.size(); i++) {
            if (resultNode.get(i).get("data_type").textValue().equals("duplicateItem")) {
                result.add(resultNode.get(i).get("value").textValue());
            }
        }
        return result;
    }

    private int postInternalDatum(Package pkg, String requestType, String dataType, String value) {
        String dashJSON = "{\"data_type\": \"" + dataType + "\", \"value\": \"" + value + "\"}";
        int responseCode = 0;
        BufferedReader reader = null;

        try {
            String encodedDOI = URLEncoder.encode(pkg.getDataPackage().getVersionlessIdentifier(), "UTF-8");
            URL url = new URL(dashServer + "/api/datasets/" + encodedDOI + "/" + requestType + "_internal_datum");
            HttpURLConnection connection = (HttpURLConnection) url.openConnection();
            connection.setRequestProperty("Content-Type", "application/json; charset=UTF-8");
            connection.setRequestProperty("Accept", "application/json");
            connection.setRequestProperty("Authorization", "Bearer " + oauthToken);
            connection.setDoOutput(true);
            connection.setRequestMethod("POST");

            OutputStreamWriter wr = new OutputStreamWriter(connection.getOutputStream());
            wr.write(dashJSON);
            wr.close();

            InputStream stream = connection.getErrorStream();
            if (stream == null) {
                stream = connection.getInputStream();
            }
            reader = new BufferedReader(new InputStreamReader(stream));
            String line = null;
            StringWriter out = new StringWriter(connection.getContentLength() > 0 ? connection.getContentLength() : 2048);
            while ((line = reader.readLine()) != null) {
                out.append(line);
            }
            String response = out.toString();

            responseCode = connection.getResponseCode();

            if (responseCode == 200 || responseCode == 201 || responseCode == 202) {
                log.debug("internal datum added");
            } else {
                log.fatal("Unable to send internal datum to DASH, response: " + responseCode +
                        connection.getResponseMessage());
            }

            log.info("result object " + response);
        } catch (Exception e) {
            log.fatal("Unable to send internal datum to DASH", e);
        }

        return responseCode;
    }

    public List<DryadDataPackage> findAllUnpublishedPackagesWithISSN(String issn) {
        String[] unpublishedStatuses = {
                "Unsubmitted",
                "Submitted",
                "Private for Peer Review",
                "Curation",
                "Author Action Required",
                "Embargoed"
        };

        ArrayList<DryadDataPackage> dryadDataPackages = new ArrayList<>();
        for (String status : unpublishedStatuses) {
            HashMap<String, String> queryPairs = new HashMap<>();
            queryPairs.put("publicationISSN", issn);
            queryPairs.put("curationStatus", status);
            dryadDataPackages.addAll(getPackagesWithQueryParameters(queryPairs));
        }
        return dryadDataPackages;
    }

    private List<DryadDataPackage> getPackagesWithQueryParameters(Map<String, String> queryPairs) {
        int responseCode = 0;
        BufferedReader reader = null;
        ArrayList<DryadDataPackage> dryadDataPackages = new ArrayList<>();

        try {
            URIBuilder ub = new URIBuilder(dashServer + "/api/datasets/");
            for (String param : queryPairs.keySet()) {
                ub.addParameter(param, queryPairs.get(param));
            }
            URL url = new URL(ub.toString());
            HttpURLConnection connection = (HttpURLConnection) url.openConnection();
            connection.setRequestProperty("Content-Type", "application/json; charset=UTF-8");

            connection.setRequestProperty("Accept", "application/json");
            connection.setRequestProperty("Authorization", "Bearer " + oauthToken);
            connection.setDoOutput(true);
            connection.setRequestMethod("GET");
            
            InputStream stream = connection.getErrorStream();
            if (stream == null) {
                stream = connection.getInputStream();
            }
            reader = new BufferedReader(new InputStreamReader(stream));
            String line = null;
            StringWriter out = new StringWriter(connection.getContentLength() > 0 ? connection.getContentLength() : 2048);
            while ((line = reader.readLine()) != null) {
                out.append(line);
            }

            responseCode = connection.getResponseCode();

            if(responseCode == 200 || responseCode == 201 || responseCode == 202) {
                log.debug("DASH query successful");
            } else {
                log.fatal("Unable to get query from DASH, response: " + responseCode +
                        connection.getResponseMessage());
            }

            JsonNode rootNode = mapper.readTree(out.toString());
            JsonNode packagesNode = rootNode.path("_embedded").path("stash:datasets");
            if (!packagesNode.isMissingNode() && packagesNode.isArray()) {
                for (int i = 0; i < packagesNode.size(); i++) {
                    JsonNode packageNode = packagesNode.get(i);
                    dryadDataPackages.add(new DryadDataPackage(packageNode));
                }
            }
        } catch (Exception e) {
            log.fatal("Unable to get query from DASH", e);
        }

        return dryadDataPackages;
    }

    /**
       Command-line functionality for the DashService.
     **/
    public static void main(String[] args) throws IOException {
        
        String usage = "\n\nUsage: \n" +
            "\tlookup a specific item: dash-service doi\n";
        DashService service = new DashService();

        // LOOKUP: args[0]=DOI
        if (args.length == 1) {
            String doiID = args[0];
            System.out.println(service.getDashJSON(doiID));
        } else {
            System.out.println(usage);
        }
    }


}<|MERGE_RESOLUTION|>--- conflicted
+++ resolved
@@ -204,13 +204,8 @@
        @param pkg
     **/
     public int putDataset(Package pkg) {
-<<<<<<< HEAD
-        log.info("Putting dataset " + pkg.getItemID() + ", " + pkg.getDryadDOI());
-=======
         log.info("Putting dataset " + pkg.getItemID() + ", " + pkg.getDataPackage().getVersionlessIdentifier());
-        String dashJSON = pkg.getDataPackage().getDashJSON();
-        log.debug("Got JSON object: " + dashJSON);
->>>>>>> b0871e88
+
         int responseCode = 0;
         BufferedReader reader = null;
 
