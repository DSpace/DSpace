--- conflicted
+++ resolved
@@ -22,6 +22,8 @@
 import java.util.ArrayList;
 import java.util.Properties;
 import org.dspace.authorize.AuthorizeException;
+
+import javax.ws.rs.HEAD;
 
 /**
  *
@@ -88,7 +90,6 @@
         journalMetadata.setProperty(MEMBERNAME, "journal.memberName");
         journalMetadata.setProperty(WEBSITE, "journal.website");
         journalMetadata.setProperty(COVER_IMAGE, "journal.coverImage");
-
         journalMetadata.setProperty(HASJOURNALPAGE, "journal.hasJournalPage");
 
         defaultMetadataValues = new Properties();
@@ -110,13 +111,9 @@
         defaultMetadataValues.setProperty(journalMetadata.getProperty(CUSTOMER_ID), "");
         defaultMetadataValues.setProperty(journalMetadata.getProperty(DESCRIPTION), "");
         defaultMetadataValues.setProperty(journalMetadata.getProperty(MEMBERNAME), "");
-<<<<<<< HEAD
-
         defaultMetadataValues.setProperty(journalMetadata.getProperty(HASJOURNALPAGE), "");
-=======
         defaultMetadataValues.setProperty(journalMetadata.getProperty(WEBSITE), "");
         defaultMetadataValues.setProperty(journalMetadata.getProperty(COVER_IMAGE), "");
->>>>>>> 3a28d0f5
     }
 
     // these are mandatory elements
