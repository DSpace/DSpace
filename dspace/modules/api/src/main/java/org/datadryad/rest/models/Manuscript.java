--- conflicted
+++ resolved
@@ -221,7 +221,6 @@
             log.debug("Manuscript is invalid: Authors not available");
             return false;
         }
-<<<<<<< HEAD
 
         if ((title == null) || (title.length() == 0)) {
             log.debug("Manuscript is invalid: Title not available");
@@ -235,46 +234,6 @@
 
         // TODO: if corresponding author present, must be one of the authors
         return true;
-    }
-
-    @JsonIgnore
-    public Boolean isSubmitted() {
-        return SUBMITTED_STATUSES.contains(status);
-    }
-
-    @JsonIgnore
-    public Boolean isAccepted() {
-        return ACCEPTED_STATUSES.contains(status);
-    }
-
-    @JsonIgnore
-    public Boolean isRejected() {
-        return REJECTED_STATUSES.contains(status);
-    }
-
-    @JsonIgnore
-    public Boolean isNeedsRevision() {
-        return NEEDS_REVISION_STATUSES.contains(status);
-    }
-
-    @JsonIgnore
-    public Boolean isPublished() {
-        return PUBLISHED_STATUSES.contains(status);
-=======
-
-        if ((title == null) || (title.length() == 0)) {
-            log.debug("Manuscript is invalid: Title not available");
-            return false;
-        }
-
-        if (getStatus().equals(STATUS_INVALID)) {
-            log.debug("Manuscript is invalid: Article Status " + status + " does not correspond to an accepted value");
-            return false;
-        }
-
-        // TODO: if corresponding author present, must be one of the authors
-        return true;
->>>>>>> b5f9da9e
     }
 
     public void configureTestValues() {
