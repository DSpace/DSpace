/*
  The main class that provides access to Dryad Data Package objects. Each
  DryadDataPackage contains a DSpace Item object, and adds Dryad-specific functionality
  on top of it.
 */
package org.datadryad.api;

import java.io.IOException;
import java.sql.SQLException;
import java.text.SimpleDateFormat;
import java.time.LocalDate;
import java.time.ZoneId;
import java.util.Date;
import java.util.*;
import java.util.regex.Matcher;
import java.util.regex.Pattern;

import com.fasterxml.jackson.databind.JsonNode;
import com.fasterxml.jackson.databind.ObjectMapper;
import com.fasterxml.jackson.databind.module.SimpleModule;
import org.apache.commons.lang.ArrayUtils;
import org.apache.log4j.Logger;
import org.datadryad.rest.models.Author;
import org.datadryad.rest.models.Manuscript;
import org.datadryad.rest.models.Package;
import org.dspace.JournalUtils;
import org.dspace.authorize.AuthorizeException;
import org.dspace.content.*;
import org.dspace.content.Collection;
import org.dspace.content.authority.Choices;
import org.dspace.core.ConfigurationManager;
import org.dspace.core.Context;
import org.dspace.eperson.EPerson;
import org.dspace.identifier.IdentifierException;
import org.dspace.storage.rdbms.DatabaseManager;
import org.dspace.storage.rdbms.TableRow;
import org.dspace.workflow.*;
import org.dspace.workflow.actions.WorkflowActionConfig;

/**
 *
 * @author Dan Leehr <dan.leehr@nescent.org>
 */
public class DryadDataPackage extends DryadObject {
    private static final String PACKAGES_COLLECTION_HANDLE_KEY = "stats.datapkgs.coll";

    private static final String PROVENANCE_SCHEMA = "dc";
    private static final String PROVENANCE_ELEMENT = "description";
    private static final String PROVENANCE_QUALIFIER = "provenance";
    private static final String PROVENANCE_LANGUAGE = "en";

    private static final String WORKFLOWITEM_TABLE = "workflowitem";
    private static final String WORKFLOWITEM_COLUMN_ITEMID = "item_id";
    private static final String WORKFLOWITEM_COLUMN_COLLECTIONID = "collection_id";

    private static final String PUBLICATION_NAME_SCHEMA = "prism";
    private static final String PUBLICATION_NAME_ELEMENT = "publicationName";
    private static final String PUBLICATION_NAME_QUALIFIER = null;

    private static final String MANUSCRIPT_NUMBER_SCHEMA = "dc";
    private static final String MANUSCRIPT_NUMBER_ELEMENT = "identifier";
    private static final String MANUSCRIPT_NUMBER_QUALIFIER = "manuscriptNumber";

    private static final String FORMER_MANUSCRIPT_NUMBER_SCHEMA = "dryad";
    private static final String FORMER_MANUSCRIPT_NUMBER_ELEMENT = "formerManuscriptNumber";
    private static final String FORMER_MANUSCRIPT_NUMBER_QUALIFIER = null;

    private static final String MISMATCHED_DOI_SCHEMA = "dryad";
    private static final String MISMATCHED_DOI_ELEMENT = "citationMismatchedDOI";
    private static final String MISMATCHED_DOI_QUALIFIER = null;

    private static final String BLACKOUT_UNTIL_SCHEMA = "dc";
    private static final String BLACKOUT_UNTIL_ELEMENT = "date";
    private static final String BLACKOUT_UNTIL_QUALIFIER = "blackoutUntil";

    // Publication DOI in a data package
    private static final String RELATION_ISREFERENCEDBY_QUALIFIER = "isreferencedby";

    private static final String KEYWORD_SCHEMA = "dc";
    private static final String KEYWORD_ELEMENT = "subject";

    private final static String PUBLICATION_DATE_SCHEMA = "dc";
    private final static String PUBLICATION_DATE_ELEMENT = "date";
    private final static String PUBLICATION_DATE_QUALIFIER = "issued";

    private static final String DASH_TRANSFER_SCHEMA = "dryad";
    private static final String DASH_TRANSFER_ELEMENT = "dashTransferDate";

    private final static String PUBLICATION_DOI = "dc.relation.isreferencedby";
    private final static String FULL_CITATION = "dc.identifier.citation";
    private final static String MANUSCRIPT_NUMBER = "dc.identifier.manuscriptNumber";
    private final static String PUBLICATION_DATE = "dc.date.issued";
    private final static String CITATION_IN_PROGRESS = "dryad.citationInProgress";
    private final static String PROVENANCE = "dc.description.provenance";

    // title and identifier are declared in DryadObject
    private Set<DryadDataFile> dataFiles;
    private String curationStatus = "";
    private String curationStatusReason = "";
    private String abstractString = "";
    private ArrayList<Author> authors = new ArrayList<>();
    private DryadJournalConcept journalConcept = null;
    private String manuscriptNumber = "";
    private String publicationDOI = "";
    private String publicationDate = "";
    private ArrayList<String> keywords = new ArrayList<>();
    private ArrayList<String> formerManuscriptNumbers = new ArrayList<>();
    private ArrayList<String> mismatchedDOIs = new ArrayList<>();
    private ArrayList<DryadDataPackage> duplicateItems = new ArrayList<>();

    private static Logger log = Logger.getLogger(DryadDataPackage.class);

    private static boolean useDryadClassic = true;
    private static DashService dashService = null;

    static {
        String dryadSystem = ConfigurationManager.getProperty("dryad.system");
        if (dryadSystem != null && dryadSystem.toLowerCase().equals("dash")) {
            useDryadClassic = false;
            dashService = new DashService();
        }
    }

    public DryadDataPackage() {}

    public DryadDataPackage(Item item) {
        super(item);
        String pubName = getSingleMetadataValue(PUBLICATION_NAME_SCHEMA, PUBLICATION_NAME_ELEMENT, PUBLICATION_NAME_QUALIFIER);
        if (pubName != null && !pubName.equals("")) {
            journalConcept = JournalUtils.getJournalConceptByJournalName(pubName);
        }
    }

    public DryadDataPackage(Manuscript manuscript) {
        super();
        setJournalConcept(manuscript.getJournalConcept());
        setTitle(manuscript.getTitle());
        setAbstract(manuscript.getAbstract());
        setManuscriptNumber(manuscript.getManuscriptId());
        if (!"".equals(manuscript.getPublicationDOI())) {
            setPublicationDOI(manuscript.getPublicationDOI());
        }
        if (manuscript.getKeywords() != null && manuscript.getKeywords().size() > 0) {
            setKeywords(manuscript.getKeywords());
        }
        if (!"".equals(manuscript.getPublicationDateAsString())) {
            setPublicationDate(manuscript.getPublicationDateAsString());
        }
        for (Author author : manuscript.getAuthorList()) {
            addAuthor(author);
        }
        if (!"".equals(manuscript.getDryadDataDOI())) {
            setIdentifier(manuscript.getDryadDataDOI());
        }
    }

    public DryadDataPackage(JsonNode jsonNode) {
        super();
        try {
            if (!jsonNode.path("identifier").isMissingNode()) {
                setIdentifier(jsonNode.path("identifier").textValue());
            }
            if (!jsonNode.path("title").isMissingNode()) {
                setTitle(jsonNode.path("title").textValue());
            }
            if (!jsonNode.path("abstract").isMissingNode()) {
                setAbstract(jsonNode.path("abstract").textValue());
            }
            if (!jsonNode.path("curationStatus").isMissingNode()) {
                curationStatus = jsonNode.path("identifier").textValue();
            }
            JsonNode authorsNode = jsonNode.path("authors");
            if (!authorsNode.isMissingNode() && authorsNode.isArray()) {
                for (JsonNode authorNode : authorsNode) {
                    Author author = new Author(authorNode.path("lastName").textValue(),authorNode.path("firstName").textValue());
                    if (!authorNode.path("orcid").isMissingNode()) {
                        author.setIdentifier(authorNode.path("orcid").textValue());
                        author.setIdentifierType(Author.ORCID_TYPE);
                    }
                    addAuthor(author);
                }
            }
        } catch (Exception e) {
            StackTraceElement[] element = e.getStackTrace();
            log.error("error parsing DryadDataPackage from json: " + e.getMessage());
            for (int i = 0; i < 10; i++) {
                log.error(element[i].toString());
            }
        }
    }

    public static DryadDataPackage create(Context context) throws SQLException {
        Collection collection = DryadDataPackage.getCollection(context);
        DryadDataPackage dataPackage = null;
        try {
            WorkspaceItem wsi = WorkspaceItem.create(context, collection, true);
            Item item = wsi.getItem();
            dataPackage = new DryadDataPackage(item);
            dataPackage.createIdentifier(context);
            dataPackage.addToCollectionAndArchive(collection);
            wsi.deleteWrapper();
            return dataPackage;
        } catch (IdentifierException ex) {
            log.error("Identifier exception creating a Data Package", ex);
        } catch (AuthorizeException ex) {
            log.error("Authorize exception creating a Data Package", ex);
        } catch (IOException ex) {
            log.error("IO exception creating a Data Package", ex);
        }
        return dataPackage;
    }

    // Getters and setters for metadata and internal data
    public String getPublicationDate() {
        String result = "";
        if (getItem() != null) {
            result = getSingleMetadataValue(PUBLICATION_DATE_SCHEMA, PUBLICATION_DATE_ELEMENT, PUBLICATION_DATE_QUALIFIER);
            result = (result == null ? "" : result);
        } else {
            result = publicationDate;
        }
        return result;
    }

    public void setPublicationDate(String publicationDate) {
        if (getItem() != null) {
            addSingleMetadataValue(Boolean.TRUE, PUBLICATION_DATE_SCHEMA, PUBLICATION_DATE_ELEMENT, PUBLICATION_DATE_QUALIFIER, publicationDate);
        } else {
            this.publicationDate = publicationDate;
        }
    }

    public String getPublicationName() {
        String result = "";
        if (journalConcept != null) {
            result = journalConcept.getFullName();
        }
        return result;
    }

    public void setPublicationName(String publicationName) {
        journalConcept = JournalUtils.getJournalConceptByJournalName(publicationName);
        if (getItem() != null) {
            addSingleMetadataValue(Boolean.TRUE, PUBLICATION_NAME_SCHEMA, PUBLICATION_NAME_ELEMENT, PUBLICATION_NAME_QUALIFIER, publicationName);
        }
    }

    public DryadJournalConcept getJournalConcept() {
        return journalConcept;
    }

    public void setJournalConcept(DryadJournalConcept concept) {
        journalConcept = concept;
    }

    public String getManuscriptNumber() {
        String result = "";
        if (getItem() != null) {
            result = getSingleMetadataValue(MANUSCRIPT_NUMBER_SCHEMA, MANUSCRIPT_NUMBER_ELEMENT, MANUSCRIPT_NUMBER_QUALIFIER);
            result = (result == null ? "" : result);
        } else {
            result = manuscriptNumber;
        }
        return result;
    }

    public void setManuscriptNumber(String manuscriptNumber) {
        if (getItem() != null) {
            addSingleMetadataValue(Boolean.TRUE, MANUSCRIPT_NUMBER_SCHEMA, MANUSCRIPT_NUMBER_ELEMENT, MANUSCRIPT_NUMBER_QUALIFIER, manuscriptNumber);
        } else {
            this.manuscriptNumber = manuscriptNumber;
        }
    }

    public List<String> getFormerManuscriptNumbers() {
        if (getItem() != null) {
            return getMultipleMetadataValues(FORMER_MANUSCRIPT_NUMBER_SCHEMA, FORMER_MANUSCRIPT_NUMBER_ELEMENT, FORMER_MANUSCRIPT_NUMBER_QUALIFIER);
        }
        return formerManuscriptNumbers;
    }

    public void setFormerManuscriptNumber(String manuscriptNumber) {
        if (getItem() != null) {
            addSingleMetadataValue(Boolean.TRUE, FORMER_MANUSCRIPT_NUMBER_SCHEMA, FORMER_MANUSCRIPT_NUMBER_ELEMENT, FORMER_MANUSCRIPT_NUMBER_QUALIFIER, manuscriptNumber);
        } else {
            formerManuscriptNumbers.add(this.getIdentifier());
        }
    }

    public List<String> getMismatchedDOIs() {
        if (getItem() != null) {
            return getMultipleMetadataValues(MISMATCHED_DOI_SCHEMA, MISMATCHED_DOI_ELEMENT, MISMATCHED_DOI_QUALIFIER);
        }
        return mismatchedDOIs;
    }

    public void addMismatchedDOIs(String mismatchedDOI) {
        if (getItem() != null) {
            addSingleMetadataValue(Boolean.TRUE, MISMATCHED_DOI_SCHEMA, MISMATCHED_DOI_ELEMENT, MISMATCHED_DOI_QUALIFIER, mismatchedDOI);
        } else {
            mismatchedDOIs.add(this.getIdentifier());
        }
    }

    // TODO: what is the Dash equivalent for these?
    public void setBlackoutUntilDate(Date blackoutUntilDate) {
        String dateString = null;
        if(blackoutUntilDate != null)  {
            dateString = new DCDate(blackoutUntilDate).toString();
        }
        if (getItem() != null) {
            addSingleMetadataValue(Boolean.TRUE, BLACKOUT_UNTIL_SCHEMA, BLACKOUT_UNTIL_ELEMENT, BLACKOUT_UNTIL_QUALIFIER, dateString);
        }
    }

    public Date getBlackoutUntilDate() {
        Date blackoutUntilDate = null;
        if (getItem() != null) {
            String dateString = getSingleMetadataValue(BLACKOUT_UNTIL_SCHEMA, BLACKOUT_UNTIL_ELEMENT, BLACKOUT_UNTIL_QUALIFIER);
            blackoutUntilDate = (dateString == null ? null : new DCDate(dateString).toDate());
        } else {

        }
        return blackoutUntilDate;
    }

    public void setPublicationDOI(String publicationDOI) {
        // check that this DOI starts with the doi: prefix. if not, add it.
        if (publicationDOI != null) {
            Pattern doiPattern = Pattern.compile("^doi:.*");
            Matcher matcher = doiPattern.matcher(publicationDOI);
            if (!("".equals(publicationDOI)) && !matcher.find()) {
                publicationDOI = "doi:" + publicationDOI;
            }
        }
        if (getItem() != null) {
            addSingleMetadataValue(Boolean.FALSE, RELATION_SCHEMA, RELATION_ELEMENT, RELATION_ISREFERENCEDBY_QUALIFIER, publicationDOI);
        } else {
            this.publicationDOI = publicationDOI;
        }
    }

    public void clearPublicationDOI() {
        // Need to filter just on metadata values that are publication DOIs
        if (getItem() != null) {
            addSingleMetadataValue(Boolean.TRUE, RELATION_SCHEMA, RELATION_ELEMENT, RELATION_ISREFERENCEDBY_QUALIFIER, null);
        } else {
            this.publicationDOI = "";
        }
    }

    /**
     * Get the publication DOI. Does not account for pubmed IDs, assumes
     * first dc.relation.isreferencedby is the publication DOI
     * @return
     * @throws SQLException
     */
    public String getPublicationDOI() {
        String result = "";
        if (getItem() != null) {
            result = getSingleMetadataValue(RELATION_SCHEMA, RELATION_ELEMENT, RELATION_ISREFERENCEDBY_QUALIFIER);
            result = (result == null ? "" : result);
        } else {
            result = this.publicationDOI;
        }
        return result;
    }

    public String getAbstract() {
        if (getItem() != null) {
            String theAbstract = getSingleMetadataValue("dc", "description", null);
            String extraAbstract = getSingleMetadataValue("dc", "description", "abstract");
            if (theAbstract == null) {
                theAbstract = "";
            }
            if (extraAbstract != null && extraAbstract.length() > 0) {
                theAbstract = theAbstract + "\n" + extraAbstract;
            }
            return theAbstract;
        } else {
            if (abstractString == null) {
                abstractString = "";
            }
            return abstractString;
        }
    }

    public void setAbstract(String theAbstract) {
        if (getItem() != null) {
            addSingleMetadataValue(Boolean.TRUE, "dc", "description", null, theAbstract);
        } else {
            abstractString = theAbstract;
        }
    }

    public List<String> getKeywords() {
        if (getItem() != null) {
            return getMultipleMetadataValues(KEYWORD_SCHEMA, KEYWORD_ELEMENT, null);
        } else {
            return keywords;
        }
    }

    public void setKeywords(List<String> keywords) {
        if (getItem() != null) {
            addMultipleMetadataValues(Boolean.TRUE, KEYWORD_SCHEMA, KEYWORD_ELEMENT, null, keywords);
        } else {
            this.keywords.clear();
            this.keywords.addAll(keywords);
        }
    }

    public void addKeywords(List<String> keywords) {
        if (getItem() != null) {
            addMultipleMetadataValues(Boolean.FALSE, KEYWORD_SCHEMA, KEYWORD_ELEMENT, null, keywords);
        } else {
            this.keywords.addAll(keywords);
        }
    }

    public List<Author> getAuthors() {
        ArrayList<Author> authorList = new ArrayList<>();
        if (getItem() != null) {
            DCValue[] metadata = item.getMetadata("dc", "contributor", "author", Item.ANY);
            for (DCValue dcValue : metadata) {
                authorList.add(new Author(dcValue));
            }
            metadata = item.getMetadata("dc", "contributor", null, Item.ANY);
            for (DCValue dcValue : metadata) {
                authorList.add(new Author(dcValue));
            }
            metadata = item.getMetadata("dc", "creator", null, Item.ANY);
            for (DCValue dcValue : metadata) {
                authorList.add(new Author(dcValue));
            }
        } else {
            authorList.addAll(authors);
        }
        return authorList;
    }

    public void addAuthor(Author author) {
        authors.add(author);
    }

    public void clearAuthors() {
        authors = new ArrayList<>();
    }

    public List<DryadDataPackage> getDuplicatePackages(Context context) {
        ArrayList<DryadDataPackage> resultList = new ArrayList<>();
        try {
            if (useDryadClassic) {
                DCValue[] duplicates = getItem().getMetadata("dryad.duplicateItem");
                if (duplicates != null) {
                    for (DCValue dup : duplicates) {
                        Item item = Item.find(context, Integer.valueOf(dup.value));
                        if (item != null) {
                            resultList.add(new DryadDataPackage(item));
                        }
                    }
                }
            } else {
                return duplicateItems;
            }
        } catch (Exception e) {

        }
        return resultList;
    }

    public void updateDuplicatePackages(Context context) {
        HashSet<DryadDataPackage> resultSet = new HashSet<>();
        try {
            // get the current duplicate packages
<<<<<<< HEAD
            resultList.addAll(getDuplicatePackages(context));
            List<DryadDataPackage> matchingPackages = findAllByManuscript(context, new Manuscript(this));
            for (DryadDataPackage dryadDataPackage : matchingPackages) {
                if (!dryadDataPackage.getIdentifier().equals(this.getIdentifier())) {
                    resultList.add(dryadDataPackage);
                }
            }
=======
            resultSet.addAll(getDuplicatePackages(context));
            resultSet.addAll(findAllByManuscript(context, new Manuscript(this)));
>>>>>>> d5e4ef9f
            // look for items that have the same journal + title + authors?

        } catch (Exception e) {
            log.error("Exception while finding items matching manuscript " + this.getIdentifier());
        }

        // update the data package's metadata:
        if (useDryadClassic) {
            getItem().clearMetadata("dryad.duplicateItem");
            for (DryadDataPackage dryadDataPackage : resultSet) {
                getItem().addMetadata("dryad.duplicateItem", null, String.valueOf(dryadDataPackage.getItem().getID()), null, Choices.CF_NOVALUE);
            }
        } else {
            duplicateItems.addAll(resultSet);
        }
    }

    // Curation status methods
    public String getCurationStatus() {
        if (getItem() != null) {
            if (getItem().isArchived()) {
                return "Published";
            } else {
                return "Unpublished";
            }
        } else {
            return curationStatus;
        }
    }

    public void setCurationStatus(String status, String reason) {
        if (getItem() != null) {
            item.addMetadata(PROVENANCE, "en", "PublicationUpdater: " + reason + " on " + DCDate.getCurrent().toString() + " (GMT)", null, -1);
        } else {
            // add a curation activity note
            curationStatus = status;
            curationStatusReason = reason;
        }
    }
    // this method does not assume that the package is in review; only used by AutoReturnReviewItem.
    public Date getEnteredReviewDate() {
        if (useDryadClassic) {
            DCValue[] provenanceValues = item.getMetadata("dc.description.provenance");
            if (provenanceValues != null && provenanceValues.length > 0) {
                for (DCValue provenanceValue : provenanceValues) {
                    //Submitted by Ricardo Rodríguez (ricardo_eyre@yahoo.es) on 2014-01-30T12:35:00Z workflow start=Step: requiresReviewStep - action:noUserSelectionAction\r
                    String provenance = provenanceValue.value;
                    Pattern pattern = Pattern.compile(".* on (.+?)Z.+requiresReviewStep.*");
                    Matcher matcher = pattern.matcher(provenance);
                    if (matcher.find()) {
                        String dateString = matcher.group(1);
                        SimpleDateFormat sdf = new SimpleDateFormat("yyyy-MM-dd'T'HH:mm:ss");
                        try {
                            Date reviewDate = sdf.parse(dateString);
                            log.info("item " + item.getID() + " entered review on " + reviewDate.toString());
                            return reviewDate;
                        } catch (Exception e) {
                            log.error("couldn't find date in provenance for item " + item.getID() + ": " + dateString);
                            return null;
                        }
                    }
                }
            }
        } else {
            JsonNode resultNode = dashService.getCurationActivity(new Package(this));
            // the curation activities are returned in descending order of recency
            for (int i=0; i < resultNode.size(); i++) {
                if (resultNode.get(i).get("status").textValue().equals("Private for Peer Review")) {
                    String dateString = resultNode.get(i).get("created_at").textValue();
                    SimpleDateFormat sdf = new SimpleDateFormat("yyyy-MM-dd'T'HH:mm:ss.SSS'Z'");
                    try {
                        Date reviewDate = sdf.parse(dateString);
                        log.info("package " + this.getIdentifier() + " entered review on " + reviewDate.toString());
                        return reviewDate;
                    } catch (Exception e) {
                        log.error("couldn't find review date for package " + this.getIdentifier() + ": " + dateString);
                        return null;
                    }
                }
            }

        }
        return null;
    }

    public boolean isPackageInReview(Context c) {
        if (useDryadClassic) {
            return DryadWorkflowUtils.isItemInReview(c, getWorkflowItem(c));
        } else {
            return curationStatus.equals("Private for Peer Review");
        }
    }

    public void updateToDash() {
        Package pkg = new Package(this);
        // first, set the dataset itself:
        dashService.putDataset(pkg);

        // next, check to see if the curation status has been updated: if there's no reason, we haven't updated it
        if (!"".equals(curationStatusReason)) {
            log.info("updating curation status");
            dashService.addCurationActivity(this, curationStatus, curationStatusReason);
        }

        // finally, update the internal data:
        if (!"".equals(getManuscriptNumber())) {
            dashService.setManuscriptNumber(pkg, getManuscriptNumber());
        }
        if (getJournalConcept() != null) {
            dashService.setPublicationISSN(pkg, getJournalConcept().getISSN());
        }
        if (getFormerManuscriptNumbers().size() > 0) {
            List<String> prevFormerMSIDs = dashService.getFormerManuscriptNumbers(pkg);
            for (String msid : getFormerManuscriptNumbers()) {
                if (!prevFormerMSIDs.contains(msid)) {
                    dashService.addFormerManuscriptNumber(pkg, msid);
                }
            }
        }
        if (getMismatchedDOIs().size() > 0) {
            List<String> prevMismatches = dashService.getMismatchedDOIs(pkg);
            for (String doi : getMismatchedDOIs()) {
                if (!prevMismatches.contains(doi)) {
                    dashService.addMismatchedDOI(pkg, doi);
                }
            }
        }
        if (getDuplicatePackages(null).size() > 0) {
            List<String> prevDuplicates = dashService.getDuplicateItems(pkg);
            for (DryadDataPackage dup : getDuplicatePackages(null)) {
                if (!prevDuplicates.contains(dup.getIdentifier())) {
                    dashService.addFormerManuscriptNumber(pkg, dup.getIdentifier());
                }
            }
        }
    }

    // DSpace-specific methods (without Dash equivalents)

    /**
     * Generate a Dryad-formatted 'Submitted by ...' provenance string
     * @param date
     * @param submitterName
     * @param submitterEmail
     * @param provenanceStartId
     * @param bitstreamProvenanceMessage
     * @return
     */
    static String makeSubmittedProvenance(DCDate date, String submitterName,
                                          String submitterEmail, String provenanceStartId, String bitstreamProvenanceMessage) {
        StringBuilder builder = new StringBuilder();
        builder.append("Submitted by ");
        if(submitterName == null || submitterEmail == null) {
            builder.append("unknown (probably automated)");
        } else {
            builder.append(submitterName);
            builder.append(" (");
            builder.append(submitterEmail);
            builder.append(")");
        }
        builder.append(" on ");
        builder.append(date.toString());
        builder.append(" workflow start=");
        builder.append(provenanceStartId);
        builder.append("\n");
        builder.append(bitstreamProvenanceMessage);
        return builder.toString();
    }

    /**
     * Gets the most-recent provenance metadata beginning with
     * 'Submitted by '
     * @return the provenance information
     */
    public String getSubmittedProvenance() {
        String provenance = null;
        // Assumes metadata are ordered by place
        DCValue[] metadata = item.getMetadata(PROVENANCE_SCHEMA, PROVENANCE_ELEMENT, PROVENANCE_QUALIFIER, PROVENANCE_LANGUAGE);
        // find the last entry that starts with "Submitted by "
        ArrayUtils.reverse(metadata);
        for(DCValue dcValue : metadata) {
            if(dcValue.value.startsWith("Submitted by ")) {
                provenance = dcValue.value;
                break;
            }
        }
        return provenance;
    }

    /**
     * Adds Dryad-formatted 'Submitted by ...' metadata to a data package. Does
     * not remove existing provenance metadata.
     * @param date
     * @param submitterName
     * @param submitterEmail
     * @param provenanceStartId
     * @param bitstreamProvenanceMessage
     * @throws SQLException
     */
    public void addSubmittedProvenance(DCDate date, String submitterName,
                                       String submitterEmail, String provenanceStartId, String bitstreamProvenanceMessage) {
        String metadataValue = makeSubmittedProvenance(date, submitterName, submitterEmail, provenanceStartId, bitstreamProvenanceMessage);
        addSingleMetadataValue(Boolean.FALSE,PROVENANCE_SCHEMA, PROVENANCE_ELEMENT, PROVENANCE_QUALIFIER, PROVENANCE_LANGUAGE, metadataValue);
    }

    public static Collection getCollection(Context context) throws SQLException {
        String handle = ConfigurationManager.getProperty(PACKAGES_COLLECTION_HANDLE_KEY);
        return DryadObject.collectionFromHandle(context, handle);
    }

    public static DryadDataPackage createInWorkflow(Context context) throws SQLException {
        /*
         * WorkflowItems are normally created by WorkflowManager.start(),
         * but this method has a lot of side effects (activating steps, sending
         * emails) and generally heavyweight.
         * Instead we'll just create rows in the workflowitem table for now.
         */
        Collection collection = DryadDataPackage.getCollection(context);
        DryadDataPackage dataPackage = null;
        try {
            WorkspaceItem wsi = WorkspaceItem.create(context, collection, true);
            Item item = wsi.getItem();
            TableRow row = DatabaseManager.create(context, WORKFLOWITEM_TABLE);
            row.setColumn(WORKFLOWITEM_COLUMN_ITEMID, item.getID());
            row.setColumn(WORKFLOWITEM_COLUMN_COLLECTIONID, collection.getID());
            DatabaseManager.update(context, row);
            dataPackage = new DryadDataPackage(item);
            dataPackage.createIdentifier(context);
            wsi.deleteWrapper();
        } catch (IdentifierException ex) {
            log.error("Identifier exception creating a Data Package", ex);
        } catch (AuthorizeException ex) {
            log.error("Authorize exception creating a Data Package", ex);
        } catch (IOException ex) {
            log.error("IO exception creating a Data Package", ex);
        }
        return dataPackage;
    }

    /**
     * Creates a DryadDataPackage object in the workspace. Written for testing
     * automatic workflow processors like approving from blackout
     * @param context database context to use
     * @return a DryadDataPackage with corresponding row in the workspaceitem table
     * @throws SQLException
     */
    public static DryadDataPackage createInWorkspace(Context context) throws SQLException {
        Collection collection = DryadDataPackage.getCollection(context);
        DryadDataPackage dataPackage = null;
        try {
            WorkspaceItem wsi = WorkspaceItem.create(context, collection, true);
            Item item = wsi.getItem();
            dataPackage = new DryadDataPackage(item);
            dataPackage.createIdentifier(context);
        } catch (IdentifierException ex) {
            log.error("Identifier exception creating a Data Package", ex);
        } catch (AuthorizeException ex) {
            log.error("Authorize exception creating a Data Package", ex);
        } catch (IOException ex) {
            log.error("IO exception creating a Data Package", ex);
        }
        return dataPackage;
    }

    public WorkflowItem getWorkflowItem(Context context) {
        try {
            return WorkflowItem.findByItemId(context, getItem().getID());
        } catch (AuthorizeException ex) {
            log.error("Authorize exception getting workflow item for data package", ex);
        } catch (IOException ex) {
            log.error("IO exception getting workflow item for data package", ex);
        } catch (SQLException ex) {
            log.error("SQL exception getting workflow item for data package", ex);
        }
        return null;
    }

    public WorkspaceItem getWorkspaceItem(Context context) throws SQLException {
        return WorkspaceItem.findByItemId(context, getItem().getID());
    }
    /**
     * Find any data packages containing the file by identifier. Used to prevent
     * files from appearing in multiple packages
     * @param context database context
     * @param dataFile a data file with an identifier
     * @return a set of data packages where dc.relation.haspart = the file's identifier
     * @throws SQLException
     */
    static Set<DryadDataPackage> getPackagesContainingFile(Context context, DryadDataFile dataFile) throws SQLException {
        Set<DryadDataPackage> packageSet = new HashSet<DryadDataPackage>();
        String fileIdentifier = dataFile.getIdentifier();
        if(fileIdentifier == null || fileIdentifier.length() == 0) {
            throw new IllegalArgumentException("Data file must have an identifier");
        }
        try {
            ItemIterator dataPackages = Item.findByMetadataField(context, RELATION_SCHEMA, RELATION_ELEMENT, RELATION_HASPART_QUALIFIER, fileIdentifier);
            while(dataPackages.hasNext()) {
                packageSet.add(new DryadDataPackage(dataPackages.next()));
            }
        } catch (AuthorizeException ex) {
            log.error("Authorize exception getting data packages for file", ex);
        } catch (IOException ex) {
            log.error("IO exception getting data packages for file", ex);
        }
        return packageSet;
    }

    static Set<DryadDataFile> getFilesInPackage(Context context, DryadDataPackage dataPackage) throws SQLException {
        // files and packages are linked by DOI
        Set<DryadDataFile> fileSet = new HashSet<DryadDataFile>();
        String packageIdentifier = dataPackage.getIdentifier();
        if(packageIdentifier == null || packageIdentifier.length() == 0) {
            throw new IllegalArgumentException("Data package must have an identifier");
        }
        try {
            ItemIterator dataFiles = Item.findByMetadataField(context, RELATION_SCHEMA, RELATION_ELEMENT, RELATION_ISPARTOF_QUALIFIER, packageIdentifier);
            while(dataFiles.hasNext()) {
                fileSet.add(new DryadDataFile(dataFiles.next()));
            }
        } catch (AuthorizeException ex) {
            log.error("Authorize exception getting files for data package", ex);
        } catch (IOException ex) {
            log.error("IO exception getting files for data package", ex);
        }
        return fileSet;
    }

    public Set<DryadDataFile> getDataFiles(Context context) throws SQLException {
        if(dataFiles == null) {
            // how are data files and packages linked? By DOI
            dataFiles = DryadDataPackage.getFilesInPackage(context, this);
        }
        return dataFiles;
    }

    void setHasPart(DryadDataFile dataFile) throws SQLException {
        String dataFileIdentifier = dataFile.getIdentifier();
        if(dataFileIdentifier == null || dataFileIdentifier.length() == 0) {
            throw new IllegalArgumentException("Data file must have an identifier");
        }
        addSingleMetadataValue(Boolean.FALSE, RELATION_SCHEMA, RELATION_ELEMENT, RELATION_HASPART_QUALIFIER, dataFileIdentifier);
    }

    public void addDataFile(Context context, DryadDataFile dataFile) throws SQLException {
        dataFile.setDataPackage(context, this);
    }

    void clearDataFilesCache() {
        this.dataFiles = null;
    }

    /**
     * Removes the identifier for a data file from this package's
     * dc.relation.haspart metadata.
     * @param dataFile
     * @throws SQLException
     */
    public void removeDataFile(Context context, DryadDataFile dataFile) throws SQLException {
        String dataFileIdentifier = dataFile.getIdentifier();
        if(dataFileIdentifier == null) {
            throw new IllegalArgumentException("Data file must have an identifier");
        }

        // Get the metadata
        DCValue[] hasPartValues = getItem().getMetadata(RELATION_SCHEMA, RELATION_ELEMENT, RELATION_HASPART_QUALIFIER, Item.ANY);

        Integer indexOfFileIdentifier = indexOfValue(hasPartValues, dataFileIdentifier);
        if(indexOfFileIdentifier >= 0) {
            // remove that element from the array
            hasPartValues = (DCValue[]) ArrayUtils.remove(hasPartValues, indexOfFileIdentifier);
            // clear the metadata in the database
            getItem().clearMetadata(RELATION_SCHEMA, RELATION_ELEMENT, RELATION_HASPART_QUALIFIER, Item.ANY);
            // set them
            for(DCValue value : hasPartValues) {
                getItem().addMetadata(value.schema, value.element, value.qualifier, value.language, value.value, value.authority, value.confidence);
            }
            try {
                getItem().update();
            } catch (AuthorizeException ex) {
                log.error("Authorize exception removing data file from data package", ex);
            }
            dataFile.clearDataPackage();
        }
    }

    private Integer indexOfValue(final DCValue[] dcValues, final String value) {
        Integer foundIndex = -1;
        for(Integer index = 0;index < dcValues.length;index++) {
            if(dcValues[index].value.equals(value)) {
                foundIndex = index;
            }
        }
        return foundIndex;
    }

    @Override
    Set<DryadObject> getRelatedObjects(final Context context) throws SQLException {
        return new HashSet<DryadObject>(getDataFiles(context));
    }

    // static methods
    public static DryadDataPackage findByWorkflowItemId(Context context, Integer workflowItemId) {
        DryadDataPackage dataPackage = null;
        try {
            WorkflowItem wfi = WorkflowItem.find(context, workflowItemId);
            dataPackage = new DryadDataPackage(wfi.getItem());
        } catch (Exception ex) {
            log.error("Exception getting data package from Workflow Item ID", ex);
        }
        return dataPackage;
    }

    public static List<DryadDataPackage> findAllUnarchivedPackagesByISSN(Context context, String ISSN, boolean onlyRecent) {
        ArrayList<DryadDataPackage> dataPackageList = new ArrayList<>();
        if (useDryadClassic) {
            try {
                WorkflowItem[] itemArray = WorkflowItem.findAllByISSN(context, ISSN);
                for (WorkflowItem wfi : itemArray) {
                    DryadDataPackage dryadDataPackage = new DryadDataPackage(wfi.getItem());
                    if (DryadWorkflowUtils.isDataPackage(wfi)) {
                        Item item = wfi.getItem();
                        if (onlyRecent) {
                            LocalDate twoYearsAgo = LocalDate.now().minusYears(2);
                            LocalDate dateItemModified = item.getLastModified().toInstant().atZone(ZoneId.systemDefault()).toLocalDate();
                            if (dateItemModified.isAfter(twoYearsAgo)) {
                                dataPackageList.add(new DryadDataPackage(wfi.getItem()));
                            } else {
                                log.debug("skipping item " + item.getID() + " because it's too old");
                            }
                        } else {
                            dataPackageList.add(dryadDataPackage);
                        }
                    }
                }
            } catch (Exception e) {
                log.error("couldn't find unarchived packages for journal " + ISSN);
            }
        } else {
            dataPackageList.addAll(dashService.findAllUnpublishedPackagesWithISSN(ISSN));
        }
        return dataPackageList;
    }

    public static List<DryadDataPackage> findAllByManuscript(Context context, Manuscript manuscript) {
        ArrayList<DryadDataPackage> dataPackageList = new ArrayList<>();
        if (useDryadClassic) {
            try {
                // find all with same Dryad DOI
                if (!"".equals(manuscript.getDryadDataDOI())) {
                    ItemIterator itemIterator = Item.findByMetadataField(context, "dc", "identifier", null, manuscript.getDryadDataDOI(), false);
                    while (itemIterator.hasNext()) {
                        dataPackageList.add(new DryadDataPackage(itemIterator.next()));
                    }
                }

                // find all with same publication DOI
                if (!"".equals(manuscript.getPublicationDOI())) {
                    ItemIterator itemIterator = Item.findByMetadataField(context, "dc", "relation", "isreferencedby", manuscript.getPublicationDOI(), false);
                    while (itemIterator.hasNext()) {
                        dataPackageList.add(new DryadDataPackage(itemIterator.next()));
                    }
                }

                // find all with same manuscript ID (in the same journal)
                if (!"".equals(manuscript.getManuscriptId())) {
                    ItemIterator itemIterator = Item.findByMetadataField(context, MANUSCRIPT_NUMBER_SCHEMA, MANUSCRIPT_NUMBER_ELEMENT, MANUSCRIPT_NUMBER_QUALIFIER, manuscript.getManuscriptId(), false);
                    while (itemIterator.hasNext()) {
                        DryadDataPackage dataPackage = new DryadDataPackage(itemIterator.next());
                        if (dataPackage.getPublicationName().equals(manuscript.getJournalName()))
                            dataPackageList.add(dataPackage);
                    }
                }
            } catch (Exception ex) {
                log.error("Exception getting data package from publication DOI", ex);
            }
        } else {
            //something
        }
        return dataPackageList;
    }

    public void addDashTransferDate() {
        if (getItem() != null) {
            Date now = new Date();
            SimpleDateFormat sdf = new SimpleDateFormat("YYYY-MM-dd'T'HH:mm:ss.SSSZ");
            String transferDate = sdf.format(now);
            addSingleMetadataValue(Boolean.FALSE, DASH_TRANSFER_SCHEMA, DASH_TRANSFER_ELEMENT, null, transferDate);
        }
    }

    /**
     * Copies manuscript metadata into a dryad data package
     * @param manuscript
     * @param message
     * @throws SQLException
     */
    private void associateWithManuscript(Manuscript manuscript, StringBuilder message) {
        if (manuscript != null) {
            // set publication DOI
            if (!"".equals(manuscript.getPublicationDOI()) && !this.getPublicationDOI().equals(manuscript.getPublicationDOI())) {
                String oldValue = this.getPublicationDOI();
                this.setPublicationDOI(manuscript.getPublicationDOI());
                message.append(" publication DOI was updated from " + oldValue + ".");
            }
            // set Manuscript ID
            if (!"".equals(manuscript.getManuscriptId()) && !this.getManuscriptNumber().equals(manuscript.getManuscriptId())) {
                String oldValue = this.getManuscriptNumber();
                this.setManuscriptNumber(manuscript.getManuscriptId());
                message.append(" manuscript number was updated from " + oldValue + ".");
            }
//            // union keywords
//            if (manuscript.getKeywords().size() > 0) {
//                ArrayList<String> unionKeywords = new ArrayList<String>();
//                unionKeywords.addAll(dataPackage.getKeywords());
//                for (String newKeyword : manuscript.getKeywords()) {
//                    if (!unionKeywords.contains(newKeyword)) {
//                        unionKeywords.add(newKeyword);
//                    }
//                }
//                dataPackage.setKeywords(unionKeywords);
//            }
            // set title
            if (!"".equals(manuscript.getTitle()) && !this.getTitle().equals(manuscript.getTitle())) {
                String oldValue = this.getTitle();
                this.setTitle(String.format("Data from: %s", manuscript.getTitle()));
                message.append(" article title was updated from \"" + oldValue + "\".");
            }
            // set abstract
            if (!"".equals(manuscript.getAbstract()) && !this.getAbstract().equals(manuscript.getAbstract())) {
                this.setAbstract(manuscript.getAbstract());
                message.append(" abstract was updated.");
            }
            // set publicationDate
            if (manuscript.getPublicationDate() != null) {
                SimpleDateFormat dateIso = new SimpleDateFormat("yyyy-MM-dd");
                String dateString = dateIso.format(manuscript.getPublicationDate());
                String oldValue = this.getPublicationDate();
                if (!dateString.equals(oldValue)) {
                    this.setPublicationDate(dateString);
                    message.append(" publication date was updated from " + oldValue + ".");
                }
            }
        }
    }

    private void disassociateFromManuscript(Manuscript manuscript) {
        if (manuscript != null) {
            // clear publication DOI
            this.setPublicationDOI(null);
            // If there is a manuscript number, move it to former msid
            this.setFormerManuscriptNumber(this.getManuscriptNumber());
            // clear Manuscript ID
            this.setManuscriptNumber(null);
            // disjoin keywords
            List<String> packageKeywords = this.getKeywords();
            List<String> manuscriptKeywords = manuscript.getKeywords();
            List<String> prunedKeywords = subtractList(packageKeywords, manuscriptKeywords);

            this.setKeywords(prunedKeywords);
            // clear publicationDate
            this.setBlackoutUntilDate(null);
        }
    }

    private static List<String> subtractList(List<String> list1, List<String> list2) {
        List<String> list = new ArrayList<String>(list1);
        for(String string : list2) {
            if(list.contains(string)) {
                list.remove(string);
            }
        }
        return list;
    }

    public void approvePackageUsingManuscript(Context c, Manuscript manuscript) {
        StringBuilder reason = new StringBuilder();
        // Add provenance to item
        String manuscriptNumber = "<null>";
        if (manuscript != null) {
            manuscriptNumber = manuscript.getManuscriptId();
        }
        reason.append("Approved by ApproveRejectReviewItem based on metadata for ").append(manuscriptNumber).append(" on ").append(DCDate.getCurrent().toString()).append(" (GMT)");

        if (useDryadClassic) {
            c.turnOffAuthorisationSystem();
            associateWithManuscript(manuscript, reason);
            try {
                WorkflowItem wfi = getWorkflowItem(c);
                List<ClaimedTask> claimedTasks = ClaimedTask.findByWorkflowId(c, wfi.getID());
                ClaimedTask claimedTask = claimedTasks.get(0);
                Workflow workflow = WorkflowFactory.getWorkflow(wfi.getCollection());
                WorkflowActionConfig actionConfig = workflow.getStep(claimedTask.getStepID()).getActionConfig(claimedTask.getActionID());

                addSingleMetadataValue(true, WorkflowRequirementsManager.WORKFLOW_SCHEMA, "step", "approved", null, Manuscript.statusIsApproved(manuscript.getStatus()).toString());
                WorkflowManager.doState(c, c.getCurrentUser(), null, claimedTask.getWorkflowItemID(), workflow, actionConfig);
                addSingleMetadataValue(false, MetadataSchema.DC_SCHEMA, "description", "provenance", "en", reason.toString());
                c.commit();
            } catch (Exception e) {
                log.error("Exception approving package: " + e.getMessage());
            } finally {
                c.restoreAuthSystemState();
            }

        } else {
            setCurationStatus("Curation", reason.toString());
        }
    }

    public void rejectPackageUsingManuscript(Context c, Manuscript manuscript, String reason) {
        if (useDryadClassic) {
            try {
                c.turnOffAuthorisationSystem();
                disassociateFromManuscript(manuscript);
                WorkflowItem wfi = getWorkflowItem(c);
                EPerson ePerson = EPerson.findByEmail(c, ConfigurationManager.getProperty("system.curator.account"));
                //Also reject all the data files
                Item[] dataFiles = DryadWorkflowUtils.getDataFiles(c, wfi.getItem());
                for (Item dataFile : dataFiles) {
                    try {
                        WorkflowManager.rejectWorkflowItem(c, WorkflowItem.findByItemId(c, dataFile.getID()), ePerson, null, reason, false);
                    } catch (Exception e) {
                        throw new IOException(e);
                    }
                }
                WorkspaceItem wsi = WorkflowManager.rejectWorkflowItem(c, wfi, ePerson, null, reason, true);
            } catch (Exception e) {
                log.error("Exception approving package: " + e.getMessage());
            } finally {
                c.restoreAuthSystemState();
            }
        } else {

        }
    }

    public boolean updateMetadataFromManuscript(Manuscript manuscript, Context context, StringBuilder provenance) {
        HashSet<String> fieldsChanged = new HashSet<>();
        log.debug("comparing metadata for package " + getIdentifier() + " to manuscript " + manuscript.toString());
        // first, check to see if this is one of the known mismatches:
        if (isManuscriptMismatchForPackage(manuscript)) {
            log.error("pub " + manuscript.getPublicationDOI() + " is known to be a mismatch for " + getIdentifier());
            return false;
        }

        if (!"".equals(manuscript.getPublicationDOI()) && !getPublicationDOI().equals(manuscript.getPublicationDOI())) {
            fieldsChanged.add(PUBLICATION_DOI);
            setPublicationDOI(manuscript.getPublicationDOI());
            log.debug("adding publication DOI " + manuscript.getPublicationDOI());
            provenance.append(" " + PUBLICATION_DOI + " was updated.");
        }
        if (!"".equals(manuscript.getManuscriptId()) && !getManuscriptNumber().equals(manuscript.getManuscriptId())) {
            fieldsChanged.add(MANUSCRIPT_NUMBER);
            setManuscriptNumber(manuscript.getManuscriptId());
            log.debug("adding msid " + manuscript.getManuscriptId());
            provenance.append(" " + MANUSCRIPT_NUMBER + " was updated.");
        }

        if (manuscript.getPublicationDate() != null) {
            SimpleDateFormat dateIso = new SimpleDateFormat("yyyy-MM-dd");
            String msDateString = dateIso.format(manuscript.getPublicationDate());
            String pubDateString = getPublicationDate();
            if (pubDateString.length() > 6) {
                pubDateString = getPublicationDate().substring(0, 7);
            }
            if (!pubDateString.equals(msDateString.substring(0, 7))) {
                fieldsChanged.add(PUBLICATION_DATE);
                setPublicationDate(msDateString);
                log.debug("adding pub date " + msDateString);
                provenance.append(" " + PUBLICATION_DATE + " was updated.");
            }

        }

        // Only required for Dryad Classic, as Dash won't have manually-curated citation metadata
        if (useDryadClassic) {
            if (!"".equals(manuscript.getFullCitation())) {
                String itemCitation = "";
                DCValue[] citations = item.getMetadata(FULL_CITATION);
                if (citations != null && citations.length > 0) {
                    itemCitation = citations[0].value;
                }
                double score = JournalUtils.getHamrScore(manuscript.getFullCitation().toLowerCase(), itemCitation.toLowerCase());
                log.debug("old citation was: " + itemCitation);
                log.debug("new citation is: " + manuscript.getFullCitation());
                log.debug("citation match score is " + score);
                // old citation doesn't match new citation, or old citation had "null" for page number (match score is still v high)
                if ((score < 0.95) || (itemCitation.contains("null"))) {
                    fieldsChanged.add(FULL_CITATION);
                    item.clearMetadata(FULL_CITATION);
                    item.addMetadata(FULL_CITATION, null, manuscript.getFullCitation(), null, -1);
                    log.debug("adding citation " + manuscript.getFullCitation());
                    provenance.append(" " + FULL_CITATION + " was updated.");
                }
            }
            if (fieldsChanged.size() > 0) {
                item.clearMetadata(CITATION_IN_PROGRESS);
                item.addMetadata(CITATION_IN_PROGRESS, null, "true", null, -1);
            }
            try {
                item.update();
                context.commit();
            } catch (Exception e) {
                log.error("couldn't save metadata: " + e.getMessage());
            }
        }

        // Only required for Dash:
        if (!useDryadClassic) {
            updateToDash();
        }
        if (fieldsChanged.size() > 0) {
            if (!"".equals(provenance.toString())) {
                log.info("writing provenance for package " + getIdentifier() + ": " + provenance);
                setCurationStatus("Status Unchanged", provenance.toString());
            }

            // only return true if we want to get email notifications about this update: FULL_CITATION or PUBLICATION_DOI was updated.
            return (fieldsChanged.contains(FULL_CITATION) || fieldsChanged.contains(PUBLICATION_DOI));
        } else {
            log.debug("nothing changed");
            return false;
        }
    }

    private boolean isManuscriptMismatchForPackage(Manuscript manuscript) {
        if ("".equals(manuscript.getPublicationDOI())) {
            return false;
        }
        log.debug("looking for mismatches for " + manuscript.getPublicationDOI());
        // normalize the pubDOI from the manuscript: remove leading "doi:" or "doi.org/"
        String msDOI = null;
        Pattern doi = Pattern.compile(".*(10\\.\\d+/.+)");
        Matcher m = doi.matcher(manuscript.getPublicationDOI().toLowerCase());
        if (m.matches()) {
            msDOI = m.group(1);
        }
        if (msDOI == null) {
            log.error("msDOI not in correct format");
            return false;
        }
        List<String> itemMismatches = getMismatchedDOIs();
        for (String dcv : itemMismatches) {
            m = doi.matcher(dcv.toLowerCase());
            if (m.matches()) {
                if (msDOI.equals(m.group(1))) {
                    log.error("found a mismatch: " + m.group(1));
                    return true;
                }
            }
        }
        log.error("no mismatches");
        return false;
    }

    // Convenience method to access a properly serialized JSON-LD string, formatted for Schema.org.
    public String getSchemaDotOrgJSON() {
        ObjectMapper mapper = new ObjectMapper();
        try {
            mapper.registerModule(new SimpleModule().addSerializer(Author.class, new Author.SchemaDotOrgSerializer()));
            mapper.registerModule(new SimpleModule().addSerializer(Package.class, new Package.SchemaDotOrgSerializer()));
            return mapper.writerWithDefaultPrettyPrinter().writeValueAsString(new Package(this));
        } catch (Exception e) {
            log.error("Unable to serialize Schema.org JSON", e);
            return "";
        }
    }

    // Convenience method to access a properly serialized JSON string, formatted for use with DASH.
    public String getDashJSON() {
        ObjectMapper mapper = new ObjectMapper();
        try {
            mapper.registerModule(new SimpleModule().addSerializer(Author.class, new Author.DashSerializer()));
            mapper.registerModule(new SimpleModule().addSerializer(Package.class, new Package.DashSerializer()));
            return mapper.writerWithDefaultPrettyPrinter().writeValueAsString(new Package(this));
        } catch (Exception e) {
            log.error("Unable to serialize Dash-style JSON", e);
            return "";
        }
    }
}
<|MERGE_RESOLUTION|>--- conflicted
+++ resolved
@@ -470,10 +470,9 @@
     }
 
     public void updateDuplicatePackages(Context context) {
-        HashSet<DryadDataPackage> resultSet = new HashSet<>();
+        ArrayList<DryadDataPackage> resultList = new ArrayList<>();
         try {
             // get the current duplicate packages
-<<<<<<< HEAD
             resultList.addAll(getDuplicatePackages(context));
             List<DryadDataPackage> matchingPackages = findAllByManuscript(context, new Manuscript(this));
             for (DryadDataPackage dryadDataPackage : matchingPackages) {
@@ -481,10 +480,6 @@
                     resultList.add(dryadDataPackage);
                 }
             }
-=======
-            resultSet.addAll(getDuplicatePackages(context));
-            resultSet.addAll(findAllByManuscript(context, new Manuscript(this)));
->>>>>>> d5e4ef9f
             // look for items that have the same journal + title + authors?
 
         } catch (Exception e) {
