--- conflicted
+++ resolved
@@ -290,15 +290,6 @@
         return foundIndex;
     }
 
-<<<<<<< HEAD
-
-    public String getPublicationName() throws SQLException {
-        return getSingleMetadataValue(PUBLICATION_NAME_SCHEMA, PUBLICATION_NAME_ELEMENT, PUBLICATION_NAME_QUALIFIER);
-    }
-
-    
-=======
->>>>>>> aaa6d63b
     public void setPublicationName(String publicationName) throws SQLException {
         addSingleMetadataValue(Boolean.TRUE, PUBLICATION_NAME_SCHEMA, PUBLICATION_NAME_ELEMENT, PUBLICATION_NAME_QUALIFIER, publicationName);
     }
