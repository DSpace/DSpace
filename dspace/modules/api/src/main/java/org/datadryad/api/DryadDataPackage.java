--- conflicted
+++ resolved
@@ -290,15 +290,11 @@
         return foundIndex;
     }
 
-<<<<<<< HEAD
-=======
 
     public String getPublicationName() throws SQLException {
         return getSingleMetadataValue(PUBLICATION_NAME_SCHEMA, PUBLICATION_NAME_ELEMENT, PUBLICATION_NAME_QUALIFIER);
     }
 
-    
->>>>>>> d04851c8
     public void setPublicationName(String publicationName) throws SQLException {
         addSingleMetadataValue(Boolean.TRUE, PUBLICATION_NAME_SCHEMA, PUBLICATION_NAME_ELEMENT, PUBLICATION_NAME_QUALIFIER, publicationName);
     }
