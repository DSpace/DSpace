/*
  The main class that provides access to Dryad Data Package objects. Each
  DryadDataPackage contains a DSpace Item object, and adds Dryad-specific functionality
  on top of it.
 */
package org.datadryad.api;

import java.io.IOException;
import java.sql.SQLException;
import java.text.SimpleDateFormat;
import java.time.LocalDate;
import java.time.ZoneId;
import java.util.Date;
import java.util.*;
import java.util.regex.Matcher;
import java.util.regex.Pattern;

import com.fasterxml.jackson.databind.JsonNode;
import com.fasterxml.jackson.databind.ObjectMapper;
import com.fasterxml.jackson.databind.module.SimpleModule;
import com.fasterxml.jackson.databind.node.ArrayNode;
import com.fasterxml.jackson.databind.node.ObjectNode;
import org.apache.commons.lang.ArrayUtils;
import org.apache.log4j.Logger;
import org.datadryad.rest.models.Author;
import org.datadryad.rest.models.Manuscript;
import org.datadryad.rest.models.Package;
import org.dspace.JournalUtils;
import org.dspace.authorize.AuthorizeException;
import org.dspace.content.*;
import org.dspace.content.Collection;
import org.dspace.content.authority.Choices;
import org.dspace.core.ConfigurationManager;
import org.dspace.core.Context;
import org.dspace.eperson.EPerson;
import org.dspace.identifier.IdentifierException;
import org.dspace.storage.rdbms.DatabaseManager;
import org.dspace.storage.rdbms.TableRow;
import org.dspace.workflow.*;
import org.dspace.workflow.actions.WorkflowActionConfig;

/**
 *
 * @author Dan Leehr <dan.leehr@nescent.org>
 */
public class DryadDataPackage extends DryadObject {
    private static final String PACKAGES_COLLECTION_HANDLE_KEY = "stats.datapkgs.coll";

    private static final String PROVENANCE_SCHEMA = "dc";
    private static final String PROVENANCE_ELEMENT = "description";
    private static final String PROVENANCE_QUALIFIER = "provenance";
    private static final String PROVENANCE_LANGUAGE = "en";

    private static final String WORKFLOWITEM_TABLE = "workflowitem";
    private static final String WORKFLOWITEM_COLUMN_ITEMID = "item_id";
    private static final String WORKFLOWITEM_COLUMN_COLLECTIONID = "collection_id";

    private static final String PUBLICATION_NAME_SCHEMA = "prism";
    private static final String PUBLICATION_NAME_ELEMENT = "publicationName";
    private static final String PUBLICATION_NAME_QUALIFIER = null;

    private static final String MANUSCRIPT_NUMBER_SCHEMA = "dc";
    private static final String MANUSCRIPT_NUMBER_ELEMENT = "identifier";
    private static final String MANUSCRIPT_NUMBER_QUALIFIER = "manuscriptNumber";

    private static final String FORMER_MANUSCRIPT_NUMBER_SCHEMA = "dryad";
    private static final String FORMER_MANUSCRIPT_NUMBER_ELEMENT = "formerManuscriptNumber";
    private static final String FORMER_MANUSCRIPT_NUMBER_QUALIFIER = null;

    private static final String MISMATCHED_DOI_SCHEMA = "dryad";
    private static final String MISMATCHED_DOI_ELEMENT = "citationMismatchedDOI";
    private static final String MISMATCHED_DOI_QUALIFIER = null;

    private static final String BLACKOUT_UNTIL_SCHEMA = "dc";
    private static final String BLACKOUT_UNTIL_ELEMENT = "date";
    private static final String BLACKOUT_UNTIL_QUALIFIER = "blackoutUntil";

    // Publication DOI in a data package
    private static final String RELATION_ISREFERENCEDBY_QUALIFIER = "isreferencedby";

    private static final String KEYWORD_SCHEMA = "dc";
    private static final String KEYWORD_ELEMENT = "subject";

    private final static String PUBLICATION_DATE_SCHEMA = "dc";
    private final static String PUBLICATION_DATE_ELEMENT = "date";
    private final static String PUBLICATION_DATE_QUALIFIER = "issued";

    private static final String DASH_TRANSFER_SCHEMA = "dryad";
    private static final String DASH_TRANSFER_ELEMENT = "dashTransferDate";

    private final static String PUBLICATION_DOI = "dc.relation.isreferencedby";
    private final static String FULL_CITATION = "dc.identifier.citation";
    private final static String MANUSCRIPT_NUMBER = "dc.identifier.manuscriptNumber";
    private final static String PUBLICATION_DATE = "dc.date.issued";
    private final static String CITATION_IN_PROGRESS = "dryad.citationInProgress";
    private final static String PROVENANCE = "dc.description.provenance";

    // title and identifier are declared in DryadObject
    private List<DryadDataFile> dataFiles;
    private String curationStatus = "";
    private String curationStatusReason = "";
    private String abstractString = "";
    private ArrayList<Author> authors = new ArrayList<>();
    private DryadJournalConcept journalConcept = null;
    private String manuscriptNumber = "";
    private String publicationDOI = "";
    private String publicationDate = "";
    private ArrayList<String> keywords = new ArrayList<>();
    private ArrayList<String> formerManuscriptNumbers = new ArrayList<>();
    private ArrayList<String> mismatchedDOIs = new ArrayList<>();
    private ArrayList<DryadDataPackage> duplicateItems = new ArrayList<>();
    private EPerson submitter = null;

    private static Logger log = Logger.getLogger(DryadDataPackage.class);

    private static boolean useDryadClassic = true;
    private static DashService dashService = null;

    static {
        String dryadSystem = ConfigurationManager.getProperty("dryad.system");
        if (dryadSystem != null && dryadSystem.toLowerCase().equals("dash")) {
            useDryadClassic = false;
            dashService = new DashService();
        }
    }

    public DryadDataPackage() {}

    public DryadDataPackage(Item item) {
        super(item);
        String pubName = getSingleMetadataValue(PUBLICATION_NAME_SCHEMA, PUBLICATION_NAME_ELEMENT, PUBLICATION_NAME_QUALIFIER);
        if (pubName != null && !pubName.equals("")) {
            journalConcept = JournalUtils.getJournalConceptByJournalName(pubName);
        }
    }

    public DryadDataPackage(Manuscript manuscript) {
        super();
        setJournalConcept(manuscript.getJournalConcept());
        setTitle(manuscript.getTitle());
        setAbstract(manuscript.getAbstract());
        setManuscriptNumber(manuscript.getManuscriptId());
        if (!"".equals(manuscript.getPublicationDOI())) {
            setPublicationDOI(manuscript.getPublicationDOI());
        }
        if (manuscript.getKeywords() != null && manuscript.getKeywords().size() > 0) {
            setKeywords(manuscript.getKeywords());
        }
        if (!"".equals(manuscript.getPublicationDateAsString())) {
            setPublicationDate(manuscript.getPublicationDateAsString());
        }
        for (Author author : manuscript.getAuthorList()) {
            addAuthor(author);
        }
        if (!"".equals(manuscript.getDryadDataDOI())) {
            setIdentifier(manuscript.getDryadDataDOI());
        }
    }

    public DryadDataPackage(JsonNode jsonNode) {
        super();
        try {
            if (!jsonNode.path("identifier").isMissingNode()) {
                setIdentifier(jsonNode.path("identifier").textValue());
            }
            if (!jsonNode.path("title").isMissingNode()) {
                setTitle(jsonNode.path("title").textValue());
            }
            if (!jsonNode.path("abstract").isMissingNode()) {
                setAbstract(jsonNode.path("abstract").textValue());
            }
            if (!jsonNode.path("curationStatus").isMissingNode()) {
                curationStatus = jsonNode.path("identifier").textValue();
            }
            JsonNode authorsNode = jsonNode.path("authors");
            if (!authorsNode.isMissingNode() && authorsNode.isArray()) {
                for (JsonNode authorNode : authorsNode) {
                    Author author = new Author(authorNode.path("lastName").textValue(),authorNode.path("firstName").textValue());
                    if (!authorNode.path("orcid").isMissingNode()) {
                        author.setIdentifier(authorNode.path("orcid").textValue());
                        author.setIdentifierType(Author.ORCID_TYPE);
                    }
                    addAuthor(author);
                }
            }
        } catch (Exception e) {
            StackTraceElement[] element = e.getStackTrace();
            log.error("error parsing DryadDataPackage from json: " + e.getMessage());
            for (int i = 0; i < 10; i++) {
                log.error(element[i].toString());
            }
        }
    }

    public static DryadDataPackage create(Context context) throws SQLException {
        Collection collection = DryadDataPackage.getCollection(context);
        DryadDataPackage dataPackage = null;
        try {
            WorkspaceItem wsi = WorkspaceItem.create(context, collection, true);
            Item item = wsi.getItem();
            dataPackage = new DryadDataPackage(item);
            dataPackage.createIdentifier(context);
            dataPackage.addToCollectionAndArchive(collection);
            wsi.deleteWrapper();
            return dataPackage;
        } catch (IdentifierException ex) {
            log.error("Identifier exception creating a Data Package", ex);
        } catch (AuthorizeException ex) {
            log.error("Authorize exception creating a Data Package", ex);
        } catch (IOException ex) {
            log.error("IO exception creating a Data Package", ex);
        }
        return dataPackage;
    }

    // Getters and setters for metadata and internal data
    public String getPublicationDate() {
        String result = "";
        if (getItem() != null) {
            result = getSingleMetadataValue(PUBLICATION_DATE_SCHEMA, PUBLICATION_DATE_ELEMENT, PUBLICATION_DATE_QUALIFIER);
            result = (result == null ? "" : result);
        } else {
            result = publicationDate;
        }
        return result;
    }

    public void setPublicationDate(String publicationDate) {
        if (getItem() != null) {
            addSingleMetadataValue(Boolean.TRUE, PUBLICATION_DATE_SCHEMA, PUBLICATION_DATE_ELEMENT, PUBLICATION_DATE_QUALIFIER, publicationDate);
        } else {
            this.publicationDate = publicationDate;
        }
    }

    public String getPublicationName() {
        String result = "";
        if (journalConcept != null) {
            result = journalConcept.getFullName();
        }
        return result;
    }

    public void setPublicationName(String publicationName) {
        journalConcept = JournalUtils.getJournalConceptByJournalName(publicationName);
        if (getItem() != null) {
            addSingleMetadataValue(Boolean.TRUE, PUBLICATION_NAME_SCHEMA, PUBLICATION_NAME_ELEMENT, PUBLICATION_NAME_QUALIFIER, publicationName);
        }
    }

    public DryadJournalConcept getJournalConcept() {
        return journalConcept;
    }

    public void setJournalConcept(DryadJournalConcept concept) {
        journalConcept = concept;
    }

    public String getManuscriptNumber() {
        String result = "";
        if (getItem() != null) {
            result = getSingleMetadataValue(MANUSCRIPT_NUMBER_SCHEMA, MANUSCRIPT_NUMBER_ELEMENT, MANUSCRIPT_NUMBER_QUALIFIER);
            result = (result == null ? "" : result);
        } else {
            result = manuscriptNumber;
        }
        return result;
    }

    public void setManuscriptNumber(String manuscriptNumber) {
        if (getItem() != null) {
            addSingleMetadataValue(Boolean.TRUE, MANUSCRIPT_NUMBER_SCHEMA, MANUSCRIPT_NUMBER_ELEMENT, MANUSCRIPT_NUMBER_QUALIFIER, manuscriptNumber);
        } else {
            this.manuscriptNumber = manuscriptNumber;
        }
    }

    public List<String> getFormerManuscriptNumbers() {
        if (getItem() != null) {
            return getMultipleMetadataValues(FORMER_MANUSCRIPT_NUMBER_SCHEMA, FORMER_MANUSCRIPT_NUMBER_ELEMENT, FORMER_MANUSCRIPT_NUMBER_QUALIFIER);
        }
        return formerManuscriptNumbers;
    }

    public void setFormerManuscriptNumber(String manuscriptNumber) {
        if (getItem() != null) {
            addSingleMetadataValue(Boolean.TRUE, FORMER_MANUSCRIPT_NUMBER_SCHEMA, FORMER_MANUSCRIPT_NUMBER_ELEMENT, FORMER_MANUSCRIPT_NUMBER_QUALIFIER, manuscriptNumber);
        } else {
            formerManuscriptNumbers.add(this.getIdentifier());
        }
    }

    public List<String> getMismatchedDOIs() {
        if (getItem() != null) {
            return getMultipleMetadataValues(MISMATCHED_DOI_SCHEMA, MISMATCHED_DOI_ELEMENT, MISMATCHED_DOI_QUALIFIER);
        }
        return mismatchedDOIs;
    }

    public void addMismatchedDOIs(String mismatchedDOI) {
        if (getItem() != null) {
            addSingleMetadataValue(Boolean.TRUE, MISMATCHED_DOI_SCHEMA, MISMATCHED_DOI_ELEMENT, MISMATCHED_DOI_QUALIFIER, mismatchedDOI);
        } else {
            mismatchedDOIs.add(this.getIdentifier());
        }
    }

    // TODO: what is the Dash equivalent for these?
    public void setBlackoutUntilDate(Date blackoutUntilDate) {
        String dateString = null;
        if(blackoutUntilDate != null)  {
            dateString = new DCDate(blackoutUntilDate).toString();
        }
        if (getItem() != null) {
            addSingleMetadataValue(Boolean.TRUE, BLACKOUT_UNTIL_SCHEMA, BLACKOUT_UNTIL_ELEMENT, BLACKOUT_UNTIL_QUALIFIER, dateString);
        }
    }

    public Date getBlackoutUntilDate() {
        Date blackoutUntilDate = null;
        if (getItem() != null) {
            String dateString = getSingleMetadataValue(BLACKOUT_UNTIL_SCHEMA, BLACKOUT_UNTIL_ELEMENT, BLACKOUT_UNTIL_QUALIFIER);
            blackoutUntilDate = (dateString == null ? null : new DCDate(dateString).toDate());
        } else {

        }
        return blackoutUntilDate;
    }

    public void setPublicationDOI(String publicationDOI) {
        // check that this DOI starts with the doi: prefix. if not, add it.
        if (publicationDOI != null) {
            Pattern doiPattern = Pattern.compile("^doi:.*");
            Matcher matcher = doiPattern.matcher(publicationDOI);
            if (!("".equals(publicationDOI)) && !matcher.find()) {
                publicationDOI = "doi:" + publicationDOI;
            }
        }
        if (getItem() != null) {
            addSingleMetadataValue(Boolean.FALSE, RELATION_SCHEMA, RELATION_ELEMENT, RELATION_ISREFERENCEDBY_QUALIFIER, publicationDOI);
        } else {
            this.publicationDOI = publicationDOI;
        }
    }

    public void clearPublicationDOI() {
        // Need to filter just on metadata values that are publication DOIs
        if (getItem() != null) {
            addSingleMetadataValue(Boolean.TRUE, RELATION_SCHEMA, RELATION_ELEMENT, RELATION_ISREFERENCEDBY_QUALIFIER, null);
        } else {
            this.publicationDOI = "";
        }
    }

    /**
     * Get the publication DOI. Does not account for pubmed IDs, assumes
     * first dc.relation.isreferencedby is the publication DOI
     * @return
     * @throws SQLException
     */
    public String getPublicationDOI() {
        String result = "";
        if (getItem() != null) {
            result = getSingleMetadataValue(RELATION_SCHEMA, RELATION_ELEMENT, RELATION_ISREFERENCEDBY_QUALIFIER);
            result = (result == null ? "" : result);
        } else {
            result = this.publicationDOI;
        }
        return result;
    }

    public String getAbstract() {
        if (getItem() != null) {
            String theAbstract = getSingleMetadataValue("dc", "description", null);
            String extraAbstract = getSingleMetadataValue("dc", "description", "abstract");
            if (theAbstract == null) {
                theAbstract = "";
            }
            if (extraAbstract != null && extraAbstract.length() > 0) {
                theAbstract = theAbstract + "\n" + extraAbstract;
            }
            return theAbstract;
        } else {
            if (abstractString == null) {
                abstractString = "";
            }
            return abstractString;
        }
    }

    public void setAbstract(String theAbstract) {
        if (getItem() != null) {
            addSingleMetadataValue(Boolean.TRUE, "dc", "description", null, theAbstract);
        } else {
            abstractString = theAbstract;
        }
    }

    public List<String> getKeywords() {
        if (getItem() != null) {
            return getMultipleMetadataValues(KEYWORD_SCHEMA, KEYWORD_ELEMENT, null);
        } else {
            return keywords;
        }
    }

    public void setKeywords(List<String> keywords) {
        if (getItem() != null) {
            addMultipleMetadataValues(Boolean.TRUE, KEYWORD_SCHEMA, KEYWORD_ELEMENT, null, keywords);
        } else {
            this.keywords.clear();
            this.keywords.addAll(keywords);
        }
    }

    public void addKeywords(List<String> keywords) {
        if (getItem() != null) {
            addMultipleMetadataValues(Boolean.FALSE, KEYWORD_SCHEMA, KEYWORD_ELEMENT, null, keywords);
        } else {
            this.keywords.addAll(keywords);
        }
    }

    public List<Author> getAuthors() {
        ArrayList<Author> authorList = new ArrayList<>();
        if (getItem() != null) {
            DCValue[] metadata = item.getMetadata("dc", "contributor", "author", Item.ANY);
            for (DCValue dcValue : metadata) {
                authorList.add(new Author(dcValue));
            }
            metadata = item.getMetadata("dc", "contributor", null, Item.ANY);
            for (DCValue dcValue : metadata) {
                authorList.add(new Author(dcValue));
            }
            metadata = item.getMetadata("dc", "creator", null, Item.ANY);
            for (DCValue dcValue : metadata) {
                authorList.add(new Author(dcValue));
            }
        } else {
            authorList.addAll(authors);
        }
        return authorList;
    }

    public void addAuthor(Author author) {
        authors.add(author);
    }

    public void clearAuthors() {
        authors = new ArrayList<>();
    }

    public List<DryadDataPackage> getDuplicatePackages(Context context) {
        ArrayList<DryadDataPackage> resultList = new ArrayList<>();
        try {
            if (useDryadClassic) {
                DCValue[] duplicates = getItem().getMetadata("dryad.duplicateItem");
                if (duplicates != null) {
                    for (DCValue dup : duplicates) {
                        Item item = Item.find(context, Integer.valueOf(dup.value));
                        if (item != null) {
                            resultList.add(new DryadDataPackage(item));
                        }
                    }
                }
            } else {
                return duplicateItems;
            }
        } catch (Exception e) {

        }
        return resultList;
    }

    public void updateDuplicatePackages(Context context) {
        ArrayList<DryadDataPackage> resultList = new ArrayList<>();
        try {
            // get the current duplicate packages
            resultList.addAll(getDuplicatePackages(context));
            List<DryadDataPackage> matchingPackages = findAllByManuscript(context, new Manuscript(this));
            for (DryadDataPackage dryadDataPackage : matchingPackages) {
                if (!dryadDataPackage.getIdentifier().equals(this.getIdentifier())) {
                    resultList.add(dryadDataPackage);
                }
            }
            // look for items that have the same journal + title + authors?

        } catch (Exception e) {
            log.error("Exception while finding items matching manuscript " + this.getIdentifier());
        }

        // update the data package's metadata:
        if (useDryadClassic) {
            getItem().clearMetadata("dryad.duplicateItem");
            for (DryadDataPackage dryadDataPackage : resultList) {
                getItem().addMetadata("dryad.duplicateItem", null, String.valueOf(dryadDataPackage.getItem().getID()), null, Choices.CF_NOVALUE);
                // this is a temporary log to see when this is happening
                log.error("adding duplicate " + dryadDataPackage.getItem().getID() + " to package " + getItem().getID());
            }
        } else {
            duplicateItems.addAll(resultList);
        }
    }

    // Curation status methods
    public String getCurationStatus() {
        if (getItem() != null) {
            if (getItem().isArchived()) {
                return "Published";
            } else {
                return "Unpublished";
            }
        } else {
            return curationStatus;
        }
    }

    public void setCurationStatus(String status, String reason) {
        if (getItem() != null) {
            item.addMetadata(PROVENANCE, "en", "PublicationUpdater: " + reason + " on " + DCDate.getCurrent().toString() + " (GMT)", null, -1);
        } else {
            // add a curation activity note
            curationStatus = status;
            curationStatusReason = reason;
        }
    }

    public JsonNode getProvenancesAsCurationActivities() {
        List<String> provenances = getProvenances();
        ObjectMapper mapper = new ObjectMapper();
        ArrayNode resultNode = mapper.createArrayNode();

        for (String provenance : provenances) {
            provenance = provenance.replaceAll("[\\n|\\r]", " ");
<<<<<<< HEAD
            Matcher authorActionRequired = Pattern.compile(".*Rejected by .+?, reason: .+ on (\\d+-\\d+-\\d+T\\d+:\\d+:\\d+Z).*").matcher(provenance);
            Matcher submitted1 = Pattern.compile("Approved by ApproveRejectReviewItem based on metadata for .+ on (\\d+-\\d+-\\d+T\\d+:\\d+:\\d+Z).*").matcher(provenance);
            Matcher submitted2 = Pattern.compile("Enter dryadAcceptEditReject Moved by .+, reason: .+ on (\\d+-\\d+-\\d+T\\d+:\\d+:\\d+Z).*").matcher(provenance);
            Matcher submitted3 = Pattern.compile("Submitted by .+ on (\\d+-\\d+-\\d+T\\d+:\\d+:\\d+Z).*").matcher(provenance);
            Matcher embargoed = Pattern.compile(".+Entered publication blackout by .+ on (\\d+-\\d+-\\d+T\\d+:\\d+:\\d+Z).*").matcher(provenance);
            Matcher peerReview1 = Pattern.compile("Enter reviewStep Moved by .+, reason: .+ on (\\d+-\\d+-\\d+T\\d+:\\d+:\\d+Z).*").matcher(provenance);
            Matcher peerReview2 = Pattern.compile("Data package moved to review on (\\d+-\\d+-\\d+T\\d+:\\d+:\\d+Z).*").matcher(provenance);
            Matcher published = Pattern.compile("Made available in DSpace on (\\d+-\\d+-\\d+T\\d+:\\d+:\\d+Z).*").matcher(provenance);
            Matcher withdrawn = Pattern.compile("Item withdrawn by .+ on (\\d+-\\d+-\\d+T\\d+:\\d+:\\d+Z).*").matcher(provenance);
=======
            Matcher authorActionRequired = Pattern.compile(".*Rejected by .+?, reason: .+ on (\\d+-\\d+-\\d+.*).*").matcher(provenance);
            Matcher submitted1 = Pattern.compile("Approved by ApproveRejectReviewItem based on metadata for .+ on (\\d+-\\d+-\\d+).*\\(GMT\\) .*").matcher(provenance);
            Matcher submitted2 = Pattern.compile("Enter dryadAcceptEditReject Moved by .+, reason: .+ on (\\d+-\\d+-\\d+).*").matcher(provenance);
            Matcher submitted3 = Pattern.compile("Submitted by .+ on (\\d+-\\d+-\\d+)T.+?Z.*").matcher(provenance);
            Matcher embargoed = Pattern.compile(".+Entered publication blackout by .+ on (\\d+-\\d+-\\d+).*\\(GMT\\).*").matcher(provenance);
            Matcher peerReview1 = Pattern.compile("Enter reviewStep Moved by .+, reason: .+ on (\\d+-\\d+-\\d+).*\\(GMT\\).*").matcher(provenance);
            Matcher peerReview2 = Pattern.compile("Data package moved to review on (\\d+-\\d+-\\d+).*").matcher(provenance);
            Matcher published = Pattern.compile("Made available in DSpace on (\\d+-\\d+-\\d+).*").matcher(provenance);
            Matcher withdrawn = Pattern.compile("Item withdrawn by .+ on (\\d+-\\d+-\\d+).*").matcher(provenance);
>>>>>>> 1a7be873

            ObjectNode node = mapper.createObjectNode();
            node.put("note", provenance);
            node.put("user", (JsonNode) null);

            if (authorActionRequired.matches()) {
                node.put("status", "Author Action Required");
                node.put("created_at", authorActionRequired.group(1));
            } else if (submitted1.matches()) {
                node.put("status", "Submitted");
                node.put("created_at", submitted1.group(1));
            } else if (submitted2.matches()) {
                node.put("status", "Submitted");
                node.put("created_at", submitted2.group(1));
            } else if (submitted3.matches()) {
                node.put("status", "Submitted");
                node.put("created_at", submitted3.group(1));
            } else if (embargoed.matches()) {
                node.put("status", "Embargoed");
                node.put("created_at", embargoed.group(1));
            } else if (peerReview1.matches()) {
                node.put("status", "Private for Peer Review");
                node.put("created_at", peerReview1.group(1));
            } else if (peerReview2.matches()) {
                node.put("status", "Private for Peer Review");
                node.put("created_at", peerReview2.group(1));
            } else if (published.matches()) {
                node.put("status", "Published");
                node.put("created_at", published.group(1));
            } else if (withdrawn.matches()) {
                node.put("status", "Withdrawn");
                node.put("created_at", withdrawn.group(1));
            } else {
                node.put("status", "Status Unchanged");
                // it doesn't really matter what the date is for Status Unchanged, because it doesn't affect status, I guess.
            }
            resultNode.add(node);
        }

        return resultNode;
    }

    private List<String> getProvenances() {
        ArrayList<String> resultList = new ArrayList<>();
        if (item != null) {
            DCValue[] provenanceValues = item.getMetadata("dc.description.provenance");
            if (provenanceValues != null && provenanceValues.length > 0) {
                for (DCValue provenanceValue : provenanceValues) {
                    resultList.add(provenanceValue.value);
                }
            }
        }
        return resultList;
    }

<<<<<<< HEAD
=======
    public EPerson getSubmitter() {
        if (item != null) {
            try {
                return item.getSubmitter();
            } catch (SQLException e) {
                log.error("couldn't get package's submitter: " + e.getMessage());
            }
        } else {
            return submitter;
        }
        return null;
    }

    public void setSubmitter(EPerson submitter) {
        this.submitter = submitter;
    }

>>>>>>> 1a7be873
    // this method does not assume that the package is in review; only used by AutoReturnReviewItem.
    public Date getEnteredReviewDate() {
        if (useDryadClassic) {
            List<String> provenances = getProvenances();
            for (String provenance : provenances) {
                //Submitted by Ricardo Rodríguez (ricardo_eyre@yahoo.es) on 2014-01-30T12:35:00Z workflow start=Step: requiresReviewStep - action:noUserSelectionAction\r
                Pattern pattern = Pattern.compile(".* on (.+?)Z.+requiresReviewStep.*");
                Matcher matcher = pattern.matcher(provenance);
                if (matcher.find()) {
                    String dateString = matcher.group(1);
                    SimpleDateFormat sdf = new SimpleDateFormat("yyyy-MM-dd'T'HH:mm:ss");
                    try {
                        Date reviewDate = sdf.parse(dateString);
                        log.info("item " + item.getID() + " entered review on " + reviewDate.toString());
                        return reviewDate;
                    } catch (Exception e) {
                        log.error("couldn't find date in provenance for item " + item.getID() + ": " + dateString);
                        return null;
                    }
                }
            }
        } else {
            JsonNode provenances = dashService.getCurationActivity(new Package(this));
            if (provenances.isArray()) {
                for (int i = 0; i < provenances.size(); i++) {
                    try {
                        JsonNode resultNode = provenances.get(i);
                        if (resultNode.get("status").textValue().equals("Private for Peer Review")) {
                            String dateString = resultNode.get("created_at").textValue();
                            SimpleDateFormat sdf = new SimpleDateFormat("yyyy-MM-dd'T'HH:mm:ss.SSS'Z'");
                            Date reviewDate = sdf.parse(dateString);
                            log.info("package " + this.getIdentifier() + " entered review on " + reviewDate.toString());
                            return reviewDate;
                        }
                    } catch (Exception e) {
                        log.error("couldn't find review date for package " + this.getIdentifier() + ": " + e.getMessage());
                        return null;
                    }
                }
            }

        }
        return null;
    }

    public boolean isPackageInReview(Context c) {
        if (useDryadClassic) {
            return DryadWorkflowUtils.isItemInReview(c, getWorkflowItem(c));
        } else {
            return curationStatus.equals("Private for Peer Review");
        }
    }

    public void updateToDash() {
        Package pkg = new Package(this);
        // first, set the dataset itself:
        dashService.putDataset(pkg);

        // next, check to see if the curation status has been updated: if there's no reason, we haven't updated it
        if (!"".equals(curationStatusReason)) {
            log.info("updating curation status");
            dashService.addCurationActivity(this, curationStatus, curationStatusReason);
        }

        // finally, update the internal data:
        if (!"".equals(getManuscriptNumber())) {
            dashService.setManuscriptNumber(pkg, getManuscriptNumber());
        }
        if (getJournalConcept() != null) {
            dashService.setPublicationISSN(pkg, getJournalConcept().getISSN());
        }
        if (getFormerManuscriptNumbers().size() > 0) {
            List<String> prevFormerMSIDs = dashService.getFormerManuscriptNumbers(pkg);
            for (String msid : getFormerManuscriptNumbers()) {
                if (!prevFormerMSIDs.contains(msid)) {
                    dashService.addFormerManuscriptNumber(pkg, msid);
                }
            }
        }
        if (getMismatchedDOIs().size() > 0) {
            List<String> prevMismatches = dashService.getMismatchedDOIs(pkg);
            for (String doi : getMismatchedDOIs()) {
                if (!prevMismatches.contains(doi)) {
                    dashService.addMismatchedDOI(pkg, doi);
                }
            }
        }
        if (getDuplicatePackages(null).size() > 0) {
            List<String> prevDuplicates = dashService.getDuplicateItems(pkg);
            for (DryadDataPackage dup : getDuplicatePackages(null)) {
                if (!prevDuplicates.contains(dup.getIdentifier())) {
                    dashService.addFormerManuscriptNumber(pkg, dup.getIdentifier());
                }
            }
        }
    }

    // DSpace-specific methods (without Dash equivalents)

    /**
     * Generate a Dryad-formatted 'Submitted by ...' provenance string
     * @param date
     * @param submitterName
     * @param submitterEmail
     * @param provenanceStartId
     * @param bitstreamProvenanceMessage
     * @return
     */
    static String makeSubmittedProvenance(DCDate date, String submitterName,
                                          String submitterEmail, String provenanceStartId, String bitstreamProvenanceMessage) {
        StringBuilder builder = new StringBuilder();
        builder.append("Submitted by ");
        if(submitterName == null || submitterEmail == null) {
            builder.append("unknown (probably automated)");
        } else {
            builder.append(submitterName);
            builder.append(" (");
            builder.append(submitterEmail);
            builder.append(")");
        }
        builder.append(" on ");
        builder.append(date.toString());
        builder.append(" workflow start=");
        builder.append(provenanceStartId);
        builder.append("\n");
        builder.append(bitstreamProvenanceMessage);
        return builder.toString();
    }

    /**
     * Gets the most-recent provenance metadata beginning with
     * 'Submitted by '
     * @return the provenance information
     */
    public String getSubmittedProvenance() {
        String provenance = null;
        // Assumes metadata are ordered by place
        DCValue[] metadata = item.getMetadata(PROVENANCE_SCHEMA, PROVENANCE_ELEMENT, PROVENANCE_QUALIFIER, PROVENANCE_LANGUAGE);
        // find the last entry that starts with "Submitted by "
        ArrayUtils.reverse(metadata);
        for(DCValue dcValue : metadata) {
            if(dcValue.value.startsWith("Submitted by ")) {
                provenance = dcValue.value;
                break;
            }
        }
        return provenance;
    }

    /**
     * Adds Dryad-formatted 'Submitted by ...' metadata to a data package. Does
     * not remove existing provenance metadata.
     * @param date
     * @param submitterName
     * @param submitterEmail
     * @param provenanceStartId
     * @param bitstreamProvenanceMessage
     * @throws SQLException
     */
    public void addSubmittedProvenance(DCDate date, String submitterName,
                                       String submitterEmail, String provenanceStartId, String bitstreamProvenanceMessage) {
        String metadataValue = makeSubmittedProvenance(date, submitterName, submitterEmail, provenanceStartId, bitstreamProvenanceMessage);
        addSingleMetadataValue(Boolean.FALSE,PROVENANCE_SCHEMA, PROVENANCE_ELEMENT, PROVENANCE_QUALIFIER, PROVENANCE_LANGUAGE, metadataValue);
    }

    public static Collection getCollection(Context context) throws SQLException {
        String handle = ConfigurationManager.getProperty(PACKAGES_COLLECTION_HANDLE_KEY);
        return DryadObject.collectionFromHandle(context, handle);
    }

    public static DryadDataPackage createInWorkflow(Context context) throws SQLException {
        /*
         * WorkflowItems are normally created by WorkflowManager.start(),
         * but this method has a lot of side effects (activating steps, sending
         * emails) and generally heavyweight.
         * Instead we'll just create rows in the workflowitem table for now.
         */
        Collection collection = DryadDataPackage.getCollection(context);
        DryadDataPackage dataPackage = null;
        try {
            WorkspaceItem wsi = WorkspaceItem.create(context, collection, true);
            Item item = wsi.getItem();
            TableRow row = DatabaseManager.create(context, WORKFLOWITEM_TABLE);
            row.setColumn(WORKFLOWITEM_COLUMN_ITEMID, item.getID());
            row.setColumn(WORKFLOWITEM_COLUMN_COLLECTIONID, collection.getID());
            DatabaseManager.update(context, row);
            dataPackage = new DryadDataPackage(item);
            dataPackage.createIdentifier(context);
            wsi.deleteWrapper();
        } catch (IdentifierException ex) {
            log.error("Identifier exception creating a Data Package", ex);
        } catch (AuthorizeException ex) {
            log.error("Authorize exception creating a Data Package", ex);
        } catch (IOException ex) {
            log.error("IO exception creating a Data Package", ex);
        }
        return dataPackage;
    }

    /**
     * Creates a DryadDataPackage object in the workspace. Written for testing
     * automatic workflow processors like approving from blackout
     * @param context database context to use
     * @return a DryadDataPackage with corresponding row in the workspaceitem table
     * @throws SQLException
     */
    public static DryadDataPackage createInWorkspace(Context context) throws SQLException {
        Collection collection = DryadDataPackage.getCollection(context);
        DryadDataPackage dataPackage = null;
        try {
            WorkspaceItem wsi = WorkspaceItem.create(context, collection, true);
            Item item = wsi.getItem();
            dataPackage = new DryadDataPackage(item);
            dataPackage.createIdentifier(context);
        } catch (IdentifierException ex) {
            log.error("Identifier exception creating a Data Package", ex);
        } catch (AuthorizeException ex) {
            log.error("Authorize exception creating a Data Package", ex);
        } catch (IOException ex) {
            log.error("IO exception creating a Data Package", ex);
        }
        return dataPackage;
    }

    public WorkflowItem getWorkflowItem(Context context) {
        try {
            return WorkflowItem.findByItemId(context, getItem().getID());
        } catch (AuthorizeException ex) {
            log.error("Authorize exception getting workflow item for data package", ex);
        } catch (IOException ex) {
            log.error("IO exception getting workflow item for data package", ex);
        } catch (SQLException ex) {
            log.error("SQL exception getting workflow item for data package", ex);
        }
        return null;
    }

    public WorkspaceItem getWorkspaceItem(Context context) throws SQLException {
        return WorkspaceItem.findByItemId(context, getItem().getID());
    }
    /**
     * Find any data packages containing the file by identifier. Used to prevent
     * files from appearing in multiple packages
     * @param context database context
     * @param dataFile a data file with an identifier
     * @return a set of data packages where dc.relation.haspart = the file's identifier
     * @throws SQLException
     */
    static Set<DryadDataPackage> getPackagesContainingFile(Context context, DryadDataFile dataFile) throws SQLException {
        Set<DryadDataPackage> packageSet = new HashSet<DryadDataPackage>();
        String fileIdentifier = dataFile.getIdentifier();
        if(fileIdentifier == null || fileIdentifier.length() == 0) {
            throw new IllegalArgumentException("Data file must have an identifier");
        }
        try {
            ItemIterator dataPackages = Item.findByMetadataField(context, RELATION_SCHEMA, RELATION_ELEMENT, RELATION_HASPART_QUALIFIER, fileIdentifier);
            while(dataPackages.hasNext()) {
                packageSet.add(new DryadDataPackage(dataPackages.next()));
            }
        } catch (AuthorizeException ex) {
            log.error("Authorize exception getting data packages for file", ex);
        } catch (IOException ex) {
            log.error("IO exception getting data packages for file", ex);
        }
        return packageSet;
    }

    static List<DryadDataFile> getFilesInPackage(Context context, DryadDataPackage dataPackage) throws SQLException {
        // files and packages are linked by DOI
        List<DryadDataFile> fileList = new ArrayList<DryadDataFile>();
        String packageIdentifier = dataPackage.getIdentifier();
        if(packageIdentifier == null || packageIdentifier.length() == 0) {
            throw new IllegalArgumentException("Data package must have an identifier");
        }
        try {
            ItemIterator dataFiles = Item.findByMetadataField(context, RELATION_SCHEMA, RELATION_ELEMENT, RELATION_ISPARTOF_QUALIFIER, packageIdentifier);
            while(dataFiles.hasNext()) {
                fileList.add(new DryadDataFile(dataFiles.next()));
            }
        } catch (AuthorizeException ex) {
            log.error("Authorize exception getting files for data package", ex);
        } catch (IOException ex) {
            log.error("IO exception getting files for data package", ex);
        }
        return fileList;
    }

    public List<DryadDataFile> getDataFiles(Context context) throws SQLException {
        if(dataFiles == null) {
            // how are data files and packages linked? By DOI
            dataFiles = DryadDataPackage.getFilesInPackage(context, this);
        }
        return dataFiles;
    }

    void setHasPart(DryadDataFile dataFile) throws SQLException {
        String dataFileIdentifier = dataFile.getIdentifier();
        if(dataFileIdentifier == null || dataFileIdentifier.length() == 0) {
            throw new IllegalArgumentException("Data file must have an identifier");
        }
        addSingleMetadataValue(Boolean.FALSE, RELATION_SCHEMA, RELATION_ELEMENT, RELATION_HASPART_QUALIFIER, dataFileIdentifier);
    }

    public void addDataFile(Context context, DryadDataFile dataFile) throws SQLException {
        dataFile.setDataPackage(context, this);
    }

    void clearDataFilesCache() {
        this.dataFiles = null;
    }

    /**
     * Removes the identifier for a data file from this package's
     * dc.relation.haspart metadata.
     * @param dataFile
     * @throws SQLException
     */
    public void removeDataFile(Context context, DryadDataFile dataFile) throws SQLException {
        String dataFileIdentifier = dataFile.getIdentifier();
        if(dataFileIdentifier == null) {
            throw new IllegalArgumentException("Data file must have an identifier");
        }

        // Get the metadata
        DCValue[] hasPartValues = getItem().getMetadata(RELATION_SCHEMA, RELATION_ELEMENT, RELATION_HASPART_QUALIFIER, Item.ANY);

        Integer indexOfFileIdentifier = indexOfValue(hasPartValues, dataFileIdentifier);
        if(indexOfFileIdentifier >= 0) {
            // remove that element from the array
            hasPartValues = (DCValue[]) ArrayUtils.remove(hasPartValues, indexOfFileIdentifier);
            // clear the metadata in the database
            getItem().clearMetadata(RELATION_SCHEMA, RELATION_ELEMENT, RELATION_HASPART_QUALIFIER, Item.ANY);
            // set them
            for(DCValue value : hasPartValues) {
                getItem().addMetadata(value.schema, value.element, value.qualifier, value.language, value.value, value.authority, value.confidence);
            }
            try {
                getItem().update();
            } catch (AuthorizeException ex) {
                log.error("Authorize exception removing data file from data package", ex);
            }
            dataFile.clearDataPackage();
        }
    }

    private Integer indexOfValue(final DCValue[] dcValues, final String value) {
        Integer foundIndex = -1;
        for(Integer index = 0;index < dcValues.length;index++) {
            if(dcValues[index].value.equals(value)) {
                foundIndex = index;
            }
        }
        return foundIndex;
    }

    @Override
    Set<DryadObject> getRelatedObjects(final Context context) throws SQLException {
        return new HashSet<DryadObject>(getDataFiles(context));
    }

    // static methods
    public static DryadDataPackage findByWorkflowItemId(Context context, Integer workflowItemId) {
        DryadDataPackage dataPackage = null;
        try {
            WorkflowItem wfi = WorkflowItem.find(context, workflowItemId);
            dataPackage = new DryadDataPackage(wfi.getItem());
        } catch (Exception ex) {
            log.error("Exception getting data package from Workflow Item ID", ex);
        }
        return dataPackage;
    }

    public static List<DryadDataPackage> findAllUnarchivedPackagesByISSN(Context context, String ISSN, boolean onlyRecent) {
        ArrayList<DryadDataPackage> dataPackageList = new ArrayList<>();
        if (useDryadClassic) {
            try {
                WorkflowItem[] itemArray = WorkflowItem.findAllByISSN(context, ISSN);
                for (WorkflowItem wfi : itemArray) {
                    DryadDataPackage dryadDataPackage = new DryadDataPackage(wfi.getItem());
                    if (DryadWorkflowUtils.isDataPackage(wfi)) {
                        Item item = wfi.getItem();
                        if (onlyRecent) {
                            LocalDate twoYearsAgo = LocalDate.now().minusYears(2);
                            LocalDate dateItemModified = item.getLastModified().toInstant().atZone(ZoneId.systemDefault()).toLocalDate();
                            if (dateItemModified.isAfter(twoYearsAgo)) {
                                dataPackageList.add(new DryadDataPackage(wfi.getItem()));
                            } else {
                                log.debug("skipping item " + item.getID() + " because it's too old");
                            }
                        } else {
                            dataPackageList.add(dryadDataPackage);
                        }
                    }
                }
            } catch (Exception e) {
                log.error("couldn't find unarchived packages for journal " + ISSN);
            }
        } else {
            dataPackageList.addAll(dashService.findAllUnpublishedPackagesWithISSN(ISSN));
        }
        return dataPackageList;
    }

    public static List<DryadDataPackage> findAllByManuscript(Context context, Manuscript manuscript) {
        ArrayList<DryadDataPackage> dataPackageList = new ArrayList<>();
        if (useDryadClassic) {
            try {
                // find all with same Dryad DOI
                if (!"".equals(manuscript.getDryadDataDOI())) {
                    ItemIterator itemIterator = Item.findByMetadataField(context, "dc", "identifier", null, manuscript.getDryadDataDOI(), false);
                    while (itemIterator.hasNext()) {
                        dataPackageList.add(new DryadDataPackage(itemIterator.next()));
                    }
                }

                // find all with same publication DOI
                if (!"".equals(manuscript.getPublicationDOI())) {
                    ItemIterator itemIterator = Item.findByMetadataField(context, "dc", "relation", "isreferencedby", manuscript.getPublicationDOI(), false);
                    while (itemIterator.hasNext()) {
                        dataPackageList.add(new DryadDataPackage(itemIterator.next()));
                    }
                }

                // find all with same manuscript ID (in the same journal)
                if (!"".equals(manuscript.getManuscriptId())) {
                    ItemIterator itemIterator = Item.findByMetadataField(context, MANUSCRIPT_NUMBER_SCHEMA, MANUSCRIPT_NUMBER_ELEMENT, MANUSCRIPT_NUMBER_QUALIFIER, manuscript.getManuscriptId(), false);
                    while (itemIterator.hasNext()) {
                        DryadDataPackage dataPackage = new DryadDataPackage(itemIterator.next());
                        if (dataPackage.getPublicationName().equals(manuscript.getJournalName()))
                            dataPackageList.add(dataPackage);
                    }
                }
            } catch (Exception ex) {
                log.error("Exception getting data package from publication DOI", ex);
            }
        } else {
            //something
        }
        return dataPackageList;
    }

    public void addDashTransferDate() {
        if (getItem() != null) {
            Date now = new Date();
            SimpleDateFormat sdf = new SimpleDateFormat("YYYY-MM-dd'T'HH:mm:ss.SSSZ");
            String transferDate = sdf.format(now);
            addSingleMetadataValue(Boolean.FALSE, DASH_TRANSFER_SCHEMA, DASH_TRANSFER_ELEMENT, null, transferDate);
        }
    }

    /**
     * Copies manuscript metadata into a dryad data package
     * @param manuscript
     * @param message
     * @throws SQLException
     */
    private void associateWithManuscript(Manuscript manuscript, StringBuilder message) {
        if (manuscript != null) {
            // set publication DOI
            if (!"".equals(manuscript.getPublicationDOI()) && !this.getPublicationDOI().equals(manuscript.getPublicationDOI())) {
                String oldValue = this.getPublicationDOI();
                this.setPublicationDOI(manuscript.getPublicationDOI());
                message.append(" publication DOI was updated from " + oldValue + ".");
            }
            // set Manuscript ID
            if (!"".equals(manuscript.getManuscriptId()) && !this.getManuscriptNumber().equals(manuscript.getManuscriptId())) {
                String oldValue = this.getManuscriptNumber();
                this.setManuscriptNumber(manuscript.getManuscriptId());
                message.append(" manuscript number was updated from " + oldValue + ".");
            }
//            // union keywords
//            if (manuscript.getKeywords().size() > 0) {
//                ArrayList<String> unionKeywords = new ArrayList<String>();
//                unionKeywords.addAll(dataPackage.getKeywords());
//                for (String newKeyword : manuscript.getKeywords()) {
//                    if (!unionKeywords.contains(newKeyword)) {
//                        unionKeywords.add(newKeyword);
//                    }
//                }
//                dataPackage.setKeywords(unionKeywords);
//            }
            // set title
            if (!"".equals(manuscript.getTitle()) && !this.getTitle().equals(manuscript.getTitle())) {
                String oldValue = this.getTitle();
                this.setTitle(String.format("Data from: %s", manuscript.getTitle()));
                message.append(" article title was updated from \"" + oldValue + "\".");
            }
            // set abstract
            if (!"".equals(manuscript.getAbstract()) && !this.getAbstract().equals(manuscript.getAbstract())) {
                this.setAbstract(manuscript.getAbstract());
                message.append(" abstract was updated.");
            }
            // set publicationDate
            if (manuscript.getPublicationDate() != null) {
                SimpleDateFormat dateIso = new SimpleDateFormat("yyyy-MM-dd");
                String dateString = dateIso.format(manuscript.getPublicationDate());
                String oldValue = this.getPublicationDate();
                if (!dateString.equals(oldValue)) {
                    this.setPublicationDate(dateString);
                    message.append(" publication date was updated from " + oldValue + ".");
                }
            }
        }
    }

    private void disassociateFromManuscript(Manuscript manuscript) {
        if (manuscript != null) {
            // clear publication DOI
            this.setPublicationDOI(null);
            // If there is a manuscript number, move it to former msid
            this.setFormerManuscriptNumber(this.getManuscriptNumber());
            // clear Manuscript ID
            this.setManuscriptNumber(null);
            // disjoin keywords
            List<String> packageKeywords = this.getKeywords();
            List<String> manuscriptKeywords = manuscript.getKeywords();
            List<String> prunedKeywords = subtractList(packageKeywords, manuscriptKeywords);

            this.setKeywords(prunedKeywords);
            // clear publicationDate
            this.setBlackoutUntilDate(null);
        }
    }

    private static List<String> subtractList(List<String> list1, List<String> list2) {
        List<String> list = new ArrayList<String>(list1);
        for(String string : list2) {
            if(list.contains(string)) {
                list.remove(string);
            }
        }
        return list;
    }

    public void approvePackageUsingManuscript(Context c, Manuscript manuscript) {
        StringBuilder reason = new StringBuilder();
        // Add provenance to item
        String manuscriptNumber = "<null>";
        if (manuscript != null) {
            manuscriptNumber = manuscript.getManuscriptId();
        }
        reason.append("Approved by ApproveRejectReviewItem based on metadata for ").append(manuscriptNumber).append(" on ").append(DCDate.getCurrent().toString()).append(" (GMT)");

        if (useDryadClassic) {
            c.turnOffAuthorisationSystem();
            associateWithManuscript(manuscript, reason);
            try {
                WorkflowItem wfi = getWorkflowItem(c);
                List<ClaimedTask> claimedTasks = ClaimedTask.findByWorkflowId(c, wfi.getID());
                ClaimedTask claimedTask = claimedTasks.get(0);
                Workflow workflow = WorkflowFactory.getWorkflow(wfi.getCollection());
                WorkflowActionConfig actionConfig = workflow.getStep(claimedTask.getStepID()).getActionConfig(claimedTask.getActionID());

                addSingleMetadataValue(true, WorkflowRequirementsManager.WORKFLOW_SCHEMA, "step", "approved", null, Manuscript.statusIsApproved(manuscript.getStatus()).toString());
                WorkflowManager.doState(c, c.getCurrentUser(), null, claimedTask.getWorkflowItemID(), workflow, actionConfig);
                addSingleMetadataValue(false, MetadataSchema.DC_SCHEMA, "description", "provenance", "en", reason.toString());
                c.commit();
            } catch (Exception e) {
                log.error("Exception approving package: " + e.getMessage());
            } finally {
                c.restoreAuthSystemState();
            }

        } else {
            setCurationStatus("Curation", reason.toString());
        }
    }

    public void rejectPackageUsingManuscript(Context c, Manuscript manuscript, String reason) {
        if (useDryadClassic) {
            try {
                c.turnOffAuthorisationSystem();
                disassociateFromManuscript(manuscript);
                WorkflowItem wfi = getWorkflowItem(c);
                EPerson ePerson = EPerson.findByEmail(c, ConfigurationManager.getProperty("system.curator.account"));
                //Also reject all the data files
                Item[] dataFiles = DryadWorkflowUtils.getDataFiles(c, wfi.getItem());
                for (Item dataFile : dataFiles) {
                    try {
                        WorkflowManager.rejectWorkflowItem(c, WorkflowItem.findByItemId(c, dataFile.getID()), ePerson, null, reason, false);
                    } catch (Exception e) {
                        throw new IOException(e);
                    }
                }
                WorkspaceItem wsi = WorkflowManager.rejectWorkflowItem(c, wfi, ePerson, null, reason, true);
            } catch (Exception e) {
                log.error("Exception approving package: " + e.getMessage());
            } finally {
                c.restoreAuthSystemState();
            }
        } else {

        }
    }

    public boolean updateMetadataFromManuscript(Manuscript manuscript, Context context, StringBuilder provenance) {
        HashSet<String> fieldsChanged = new HashSet<>();
        log.debug("comparing metadata for package " + getIdentifier() + " to manuscript " + manuscript.toString());
        // first, check to see if this is one of the known mismatches:
        if (isManuscriptMismatchForPackage(manuscript)) {
            log.error("pub " + manuscript.getPublicationDOI() + " is known to be a mismatch for " + getIdentifier());
            return false;
        }

        if (!"".equals(manuscript.getPublicationDOI()) && !getPublicationDOI().equals(manuscript.getPublicationDOI())) {
            fieldsChanged.add(PUBLICATION_DOI);
            setPublicationDOI(manuscript.getPublicationDOI());
            log.debug("adding publication DOI " + manuscript.getPublicationDOI());
            provenance.append(" " + PUBLICATION_DOI + " was updated.");
        }
        if (!"".equals(manuscript.getManuscriptId()) && !getManuscriptNumber().equals(manuscript.getManuscriptId())) {
            fieldsChanged.add(MANUSCRIPT_NUMBER);
            setManuscriptNumber(manuscript.getManuscriptId());
            log.debug("adding msid " + manuscript.getManuscriptId());
            provenance.append(" " + MANUSCRIPT_NUMBER + " was updated.");
        }

        if (manuscript.getPublicationDate() != null) {
            SimpleDateFormat dateIso = new SimpleDateFormat("yyyy-MM-dd");
            String msDateString = dateIso.format(manuscript.getPublicationDate());
            String pubDateString = getPublicationDate();
            if (pubDateString.length() > 6) {
                pubDateString = getPublicationDate().substring(0, 7);
            }
            if (!pubDateString.equals(msDateString.substring(0, 7))) {
                fieldsChanged.add(PUBLICATION_DATE);
                setPublicationDate(msDateString);
                log.debug("adding pub date " + msDateString);
                provenance.append(" " + PUBLICATION_DATE + " was updated.");
            }

        }

        // Only required for Dryad Classic, as Dash won't have manually-curated citation metadata
        if (useDryadClassic) {
            if (!"".equals(manuscript.getFullCitation())) {
                String itemCitation = "";
                DCValue[] citations = item.getMetadata(FULL_CITATION);
                if (citations != null && citations.length > 0) {
                    itemCitation = citations[0].value;
                }
                double score = JournalUtils.getHamrScore(manuscript.getFullCitation().toLowerCase(), itemCitation.toLowerCase());
                log.debug("old citation was: " + itemCitation);
                log.debug("new citation is: " + manuscript.getFullCitation());
                log.debug("citation match score is " + score);
                // old citation doesn't match new citation, or old citation had "null" for page number (match score is still v high)
                if ((score < 0.95) || (itemCitation.contains("null"))) {
                    fieldsChanged.add(FULL_CITATION);
                    item.clearMetadata(FULL_CITATION);
                    item.addMetadata(FULL_CITATION, null, manuscript.getFullCitation(), null, -1);
                    log.debug("adding citation " + manuscript.getFullCitation());
                    provenance.append(" " + FULL_CITATION + " was updated.");
                }
            }
            if (fieldsChanged.size() > 0) {
                item.clearMetadata(CITATION_IN_PROGRESS);
                item.addMetadata(CITATION_IN_PROGRESS, null, "true", null, -1);
            }
            try {
                item.update();
                context.commit();
            } catch (Exception e) {
                log.error("couldn't save metadata: " + e.getMessage());
            }
        }

        // Only required for Dash:
        if (!useDryadClassic) {
            updateToDash();
        }
        if (fieldsChanged.size() > 0) {
            if (!"".equals(provenance.toString())) {
                log.info("writing provenance for package " + getIdentifier() + ": " + provenance);
                setCurationStatus("Status Unchanged", provenance.toString());
            }

            // only return true if we want to get email notifications about this update: FULL_CITATION or PUBLICATION_DOI was updated.
            return (fieldsChanged.contains(FULL_CITATION) || fieldsChanged.contains(PUBLICATION_DOI));
        } else {
            log.debug("nothing changed");
            return false;
        }
    }

    private boolean isManuscriptMismatchForPackage(Manuscript manuscript) {
        if ("".equals(manuscript.getPublicationDOI())) {
            return false;
        }
        log.debug("looking for mismatches for " + manuscript.getPublicationDOI());
        // normalize the pubDOI from the manuscript: remove leading "doi:" or "doi.org/"
        String msDOI = null;
        Pattern doi = Pattern.compile(".*(10\\.\\d+/.+)");
        Matcher m = doi.matcher(manuscript.getPublicationDOI().toLowerCase());
        if (m.matches()) {
            msDOI = m.group(1);
        }
        if (msDOI == null) {
            log.error("msDOI not in correct format");
            return false;
        }
        List<String> itemMismatches = getMismatchedDOIs();
        for (String dcv : itemMismatches) {
            m = doi.matcher(dcv.toLowerCase());
            if (m.matches()) {
                if (msDOI.equals(m.group(1))) {
                    log.error("found a mismatch: " + m.group(1));
                    return true;
                }
            }
        }
        log.error("no mismatches");
        return false;
    }

    // Convenience method to access a properly serialized JSON-LD string, formatted for Schema.org.
    public String getSchemaDotOrgJSON() {
        ObjectMapper mapper = new ObjectMapper();
        try {
            mapper.registerModule(new SimpleModule().addSerializer(Author.class, new Author.SchemaDotOrgSerializer()));
            mapper.registerModule(new SimpleModule().addSerializer(Package.class, new Package.SchemaDotOrgSerializer()));
            return mapper.writerWithDefaultPrettyPrinter().writeValueAsString(new Package(this));
        } catch (Exception e) {
            log.error("Unable to serialize Schema.org JSON", e);
            return "";
        }
    }

    // Convenience method to access a properly serialized JSON string, formatted for use with DASH.
    public String getDashJSON() {
        ObjectMapper mapper = new ObjectMapper();
        try {
            mapper.registerModule(new SimpleModule().addSerializer(Author.class, new Author.DashSerializer()));
            mapper.registerModule(new SimpleModule().addSerializer(Package.class, new Package.DashSerializer()));
            return mapper.writerWithDefaultPrettyPrinter().writeValueAsString(new Package(this));
        } catch (Exception e) {
            log.error("Unable to serialize Dash-style JSON", e);
            return "";
        }
    }
}
<|MERGE_RESOLUTION|>--- conflicted
+++ resolved
@@ -532,7 +532,6 @@
 
         for (String provenance : provenances) {
             provenance = provenance.replaceAll("[\\n|\\r]", " ");
-<<<<<<< HEAD
             Matcher authorActionRequired = Pattern.compile(".*Rejected by .+?, reason: .+ on (\\d+-\\d+-\\d+T\\d+:\\d+:\\d+Z).*").matcher(provenance);
             Matcher submitted1 = Pattern.compile("Approved by ApproveRejectReviewItem based on metadata for .+ on (\\d+-\\d+-\\d+T\\d+:\\d+:\\d+Z).*").matcher(provenance);
             Matcher submitted2 = Pattern.compile("Enter dryadAcceptEditReject Moved by .+, reason: .+ on (\\d+-\\d+-\\d+T\\d+:\\d+:\\d+Z).*").matcher(provenance);
@@ -542,17 +541,6 @@
             Matcher peerReview2 = Pattern.compile("Data package moved to review on (\\d+-\\d+-\\d+T\\d+:\\d+:\\d+Z).*").matcher(provenance);
             Matcher published = Pattern.compile("Made available in DSpace on (\\d+-\\d+-\\d+T\\d+:\\d+:\\d+Z).*").matcher(provenance);
             Matcher withdrawn = Pattern.compile("Item withdrawn by .+ on (\\d+-\\d+-\\d+T\\d+:\\d+:\\d+Z).*").matcher(provenance);
-=======
-            Matcher authorActionRequired = Pattern.compile(".*Rejected by .+?, reason: .+ on (\\d+-\\d+-\\d+.*).*").matcher(provenance);
-            Matcher submitted1 = Pattern.compile("Approved by ApproveRejectReviewItem based on metadata for .+ on (\\d+-\\d+-\\d+).*\\(GMT\\) .*").matcher(provenance);
-            Matcher submitted2 = Pattern.compile("Enter dryadAcceptEditReject Moved by .+, reason: .+ on (\\d+-\\d+-\\d+).*").matcher(provenance);
-            Matcher submitted3 = Pattern.compile("Submitted by .+ on (\\d+-\\d+-\\d+)T.+?Z.*").matcher(provenance);
-            Matcher embargoed = Pattern.compile(".+Entered publication blackout by .+ on (\\d+-\\d+-\\d+).*\\(GMT\\).*").matcher(provenance);
-            Matcher peerReview1 = Pattern.compile("Enter reviewStep Moved by .+, reason: .+ on (\\d+-\\d+-\\d+).*\\(GMT\\).*").matcher(provenance);
-            Matcher peerReview2 = Pattern.compile("Data package moved to review on (\\d+-\\d+-\\d+).*").matcher(provenance);
-            Matcher published = Pattern.compile("Made available in DSpace on (\\d+-\\d+-\\d+).*").matcher(provenance);
-            Matcher withdrawn = Pattern.compile("Item withdrawn by .+ on (\\d+-\\d+-\\d+).*").matcher(provenance);
->>>>>>> 1a7be873
 
             ObjectNode node = mapper.createObjectNode();
             node.put("note", provenance);
@@ -608,8 +596,6 @@
         return resultList;
     }
 
-<<<<<<< HEAD
-=======
     public EPerson getSubmitter() {
         if (item != null) {
             try {
@@ -627,7 +613,6 @@
         this.submitter = submitter;
     }
 
->>>>>>> 1a7be873
     // this method does not assume that the package is in review; only used by AutoReturnReviewItem.
     public Date getEnteredReviewDate() {
         if (useDryadClassic) {
