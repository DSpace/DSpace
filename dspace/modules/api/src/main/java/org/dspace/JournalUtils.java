--- conflicted
+++ resolved
@@ -230,11 +230,7 @@
                 if (manuscriptMatcher.find()) {
                     canonicalID = manuscriptMatcher.group(1);
                 } else {
-<<<<<<< HEAD
-                    log.error ("Manuscript " + manuscriptId + " does not match with the regex provided for " + journalCode);
-=======
                     log.error("Manuscript " + manuscriptId + " does not match with the regex provided for " + journalCode);
->>>>>>> a7618d1d
                 }
             } else {
                 // there is no regex specified, just use the manuscript.
