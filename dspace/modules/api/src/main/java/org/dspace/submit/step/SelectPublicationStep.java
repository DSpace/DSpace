--- conflicted
+++ resolved
@@ -160,20 +160,6 @@
         try{
 
             Item item = submissionInfo.getSubmissionItem().getItem();
-
-<<<<<<< HEAD
-	    /*            String country = request.getParameter("country");
-=======
-            String country = request.getParameter("country");
->>>>>>> 8dcf4aeb
-            if(country==null||country.length()==0)
-            {
-                return  ERROR_SELECT_COUNTRY;
-            }
-<<<<<<< HEAD
-	    */
-=======
->>>>>>> 8dcf4aeb
 
             String journalID = null;
             String articleStatus = request.getParameter("article_status");
