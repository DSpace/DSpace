--- conflicted
+++ resolved
@@ -522,22 +522,7 @@
 	String simpleDOI = id.replace('/','_').replace(':','_');
 
 	try {
-<<<<<<< HEAD
-	    if (!id.endsWith("/bitstream")) {
-		// return a metadata record (file or package)
-		fileName = simpleDOI + ".xml";
-		response.setContentType(XML_CONTENT_TYPE);
-
-		// throw early, try not to create an output stream
-		Item item = objManager.getDSpaceItem(id);
-		
-		log.debug("getting science metadata object id=" + id);
-		objManager.getMetadataObject(id, response.getOutputStream());
-		logent.setIdentifier(id);
-	    } else {
-=======
 	    if (id.endsWith("/bitstream")) {
->>>>>>> 79618bb7
 		// return a bitstream
 		log.debug("bitstream requested");
 		int bitsIndex = id.indexOf("/bitstream");
@@ -577,15 +562,14 @@
 		logent.setIdentifier(id);
 	    }
 	    
-	}
-	catch (NotFoundException details) {
+	} catch (NotFoundException details) {
 	    log.error("Passed request returned not found", details);
-        response.setStatus(404);
-        String resStr = generateNotFoundResponse(id, "mn.get","1020");
-        OutputStream out = response.getOutputStream();
-        PrintWriter pw = new PrintWriter(out);
-        pw.write(resStr);
-        pw.flush();
+	    response.setStatus(404);
+	    String resStr = generateNotFoundResponse(id, "mn.get","1020");
+	    OutputStream out = response.getOutputStream();
+	    PrintWriter pw = new PrintWriter(out);
+	    pw.write(resStr);
+	    pw.flush();
 	} catch (StringIndexOutOfBoundsException e) {
 	    log.error("Passed request did not find a match", e);
 	    response.sendError(HttpServletResponse.SC_NOT_FOUND);
