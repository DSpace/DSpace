package org.dspace.dataonemn;

import java.io.*;
import java.net.MalformedURLException;
import java.security.MessageDigest;
import java.security.NoSuchAlgorithmException;
import java.sql.SQLException;
import java.text.SimpleDateFormat;
import java.util.ArrayList;
import java.util.Date;
import java.util.List;
import java.util.logging.Level;


import org.dspace.authorize.AuthorizeException;
import org.dspace.content.Bitstream;
import org.dspace.content.Bundle;
import org.dspace.content.Item;
import org.dspace.content.crosswalk.CrosswalkException;
import org.dspace.content.crosswalk.DisseminationCrosswalk;
import org.dspace.core.Context;
import org.dspace.core.PluginManager;
import org.dspace.identifier.DOIIdentifierProvider;
import org.dspace.identifier.IdentifierNotFoundException;
import org.dspace.identifier.IdentifierNotResolvableException;
import org.dspace.utils.DSpace;
import org.dspace.content.DCValue;

import org.jdom.Element;
import org.jdom.Namespace;
import org.jdom.output.Format;
import org.jdom.output.XMLOutputter;

import org.apache.log4j.Logger;
import org.dspace.content.Collection;
import org.dspace.handle.HandleManager;
import org.dspace.storage.rdbms.DatabaseManager;
import org.dspace.storage.rdbms.TableRow;
import org.dspace.storage.rdbms.TableRowIterator;

import org.dataone.service.types.v1.Identifier;
import org.dataone.ore.ResourceMapFactory;
import org.dspace.foresite.ResourceMap;
import org.dspace.foresite.OREException;
import org.dspace.foresite.ORESerialiserException;

import java.net.URISyntaxException;

public class ObjectManager implements Constants {
    
    private static final Logger log = Logger.getLogger(ObjectManager.class);
    private static final SimpleDateFormat dateFormatter = new SimpleDateFormat("yyyy-MM-dd'T'HH:mm:ss.SSSZ");
    public static final int DEFAULT_START = 0;
    public static final int DEFAULT_COUNT = 20;
    
    protected Context myContext;
    protected String myFiles;
    protected String myPackages;
    
    public ObjectManager(Context aContext, String aFilesCollection, String aPackagesCollection) {
	myContext = aContext;
	myFiles = aFilesCollection;
        myPackages = aPackagesCollection;
    }
    
    public void printList(OutputStream aOutStream) throws SQLException, IOException {
	printList(DEFAULT_START, DEFAULT_COUNT, aOutStream);
    }
    
    public void printList(Date aFrom, Date aTo, OutputStream aOutStream) throws SQLException, IOException {
	printList(DEFAULT_START, DEFAULT_COUNT, aFrom, aTo, null, aOutStream);
    }
    
    public void printList(Date aFrom, Date aTo, String aObjFormat, OutputStream aOutStream)
	throws SQLException, IOException {
	printList(DEFAULT_START, DEFAULT_COUNT, aFrom, aTo, aObjFormat,
		  aOutStream);
    }

    public void printList(int aStart, int aCount, OutputStream aOutStream)
                    throws SQLException, IOException {
        printList(aStart, aCount, null, null, null, aOutStream);
    }

    public void printList(int aStart, int aCount, String aObjFormat,
                    OutputStream aOutStream) throws SQLException, IOException {
        printList(aStart, aCount, null, null, aObjFormat, aOutStream);
    }

    public void printList(int aStart, int aCount, Date aFrom, Date aTo,
                    String aObjFormat, OutputStream aOutStream) throws SQLException,
                    IOException {
        XMLSerializer serializer = new XMLSerializer(aOutStream);
        ListObjects list = new ListObjects();
        
        long totalDataFileElements;
        long totalDataPackageElements;
        try {
            if(aObjFormat != null && aObjFormat.equals(ORE_NAMESPACE)) {
                // Relationships requested, not files
                totalDataFileElements = 0l;
            } else if(aObjFormat != null && aObjFormat.equals(DRYAD_NAMESPACE)) {
                // Metadata format requested, do not pass object format to query
                totalDataFileElements = queryTotalDataFilesFromDatabase(aFrom, aTo, null);
            } else {
                totalDataFileElements = queryTotalDataFilesFromDatabase(aFrom, aTo, aObjFormat);
            }
            // This returns the number of matched objects in the database
            // We will double it
            if(aObjFormat == null) { totalDataFileElements *= 2; }
        } catch (NotFoundException ex) {
            log.error("Unable to query total files from database: " + ex);
            totalDataFileElements = 0l;
        }
        
        try {
            if(aObjFormat == null) {
                // no format specified, return two results for each row in the database
                totalDataPackageElements = queryTotalDataPackagesFromDatabase(aFrom, aTo) * 2;
            } else if(aObjFormat.equals(ORE_NAMESPACE) || aObjFormat.equals(DRYAD_NAMESPACE)) {
                // format specified is either the Resource Map or the Metadata format
                // either way, return one result for each row in the database
                totalDataPackageElements = queryTotalDataPackagesFromDatabase(aFrom, aTo);
            } else {
                // format is specified but not one of the metadata formats
                // Perhaps a mime type.  Do not return any packages
                totalDataPackageElements = 0l;
            }
        } catch (NotFoundException ex) {
            log.error("Unable to query total packages from datbase: " + ex);
            totalDataPackageElements = 0l;
        }

        myContext.turnOffAuthorisationSystem();

        log.debug("Setting start parameter to: " + aStart);
        list.setStart(aStart);
        long total = totalDataFileElements + totalDataPackageElements;
        log.debug("Setting total parameter to: " + Long.toString(total));
        list.setTotal(total);
        
        /*
         * The result list will contain the list of packages, followed
         * by the list of data files.  
         */
        
        int packageStart, packageCount, fileStart, fileCount;
        packageStart = aStart;
        if(aStart + aCount <= totalDataPackageElements) {
            // user has requested a range that is entirely packages
            packageCount = aCount;
            fileCount = 0;
            fileStart = 0;
        } else if(aStart < totalDataPackageElements && 
                (aStart + aCount) >= totalDataPackageElements) {
            // user has requested a range that starts in packages and
            // ends in files
            packageCount = (int) totalDataPackageElements - packageStart;
            fileStart = 0;
            fileCount = aCount - packageCount;
        } else {
            // user has requested a range that is entirely files
            packageStart = 0;
            packageCount = 0;
            fileStart = (int) (aStart - totalDataPackageElements);
            fileCount = aCount;
        }
        List<nu.xom.Element> packageElementList = buildDataPackagesList(packageStart, packageCount, aFrom, aTo, aObjFormat);
        List<nu.xom.Element> fileElementList = buildDataFilesList(fileStart, fileCount, aFrom, aTo, aObjFormat);
        
        log.debug("Setting count parameter to: " + Integer.toString(fileElementList.size() + packageElementList.size()));
        list.setCount(fileElementList.size() + packageElementList.size());
        
        serializer.writeStartTag(list);
        for(nu.xom.Element element : packageElementList) {
            serializer.write(element);
        }
        for(nu.xom.Element element : fileElementList) {
            serializer.write(element);
        }
        serializer.writeEndTag(list);
        serializer.flush();
        aOutStream.close();

        myContext.restoreAuthSystemState();
    }

    private List<nu.xom.Element> buildDataPackagesList(int aStart, int aCount, Date aFrom, Date aTo, String aObjFormat) 
    throws SQLException, IOException {
        List<nu.xom.Element> packageElementList = new ArrayList<nu.xom.Element>();
        if(aCount == 0) {
            return packageElementList;
        }
        
        /* Now assemble the list of packages */
        boolean countIsEven = aCount % 2 == 0 ? true : false;
        boolean startIsEven = aStart % 2 == 0 ? true : false;
                
        int offsetForDatabaseQuery = -1;
        int countForDatabaseQuery = -1;
            
        if(aObjFormat == null) {
            // object format not specified.  We need to retrieve half as much
            // data from the database and scale the offsets
            // 0 = metadata
            // 1 = resource map
            // 2 = metadata
            // 3 = resource map
            // ...
            
            if(startIsEven && countIsEven) {
                // both start and count are even, divide each by two
                offsetForDatabaseQuery = aStart / 2;
                countForDatabaseQuery = aCount / 2;
            } else if(startIsEven && !countIsEven) {
                // start is even but count is odd
                // the first item should be metadata but the last item will be metadata
                offsetForDatabaseQuery = aStart / 2;
                countForDatabaseQuery = (aCount + 1) / 2;
            } else if(!startIsEven && countIsEven) {
                // start is odd and count is even
                // starting with bitstream but need to subtract 1 before dividing
                offsetForDatabaseQuery = (aStart - 1) / 2;
                // also need to fetch an additional row from DB because of the offset
                countForDatabaseQuery = (aCount + 2) / 2;
            } else if(!startIsEven && !countIsEven) {
                // start is odd and count is odd
                offsetForDatabaseQuery = (aStart - 1) / 2;
                countForDatabaseQuery = (aCount + 1) / 2;
            }
            // after fetching from database, remember to chop first and/or last if needed
        } else {
            // objFormat is not null.  
            countForDatabaseQuery = aCount;
            offsetForDatabaseQuery = aStart;
        }
        
        TableRowIterator iterator = queryDataPackagesDatabase(offsetForDatabaseQuery, countForDatabaseQuery, aFrom, aTo);
        while(iterator.hasNext()) {
            TableRow tr = iterator.next();
            String doi = tr.getStringColumn("doi");
            Date dateAvailable = tr.getDateColumn("date_available");

            log.debug("Building '" + doi + "' for mn list");
            // need one for the bitstream and one for the metadata
            // convert DOI to http form if necessary
            if (doi.startsWith("doi:")) {
                doi = "http://dx.doi.org/" + doi.substring("doi:".length());
                log.debug("converted DOI to http form. It is now " + doi);
            }

            String lastModified = dateFormatter.format(dateAvailable);
            PackageInfo packageInfo = new PackageInfo(doi);
            packageInfo.setModificationDate(dateFormatter.format(dateAvailable));

            try {
                String xmlChecksum[] = generateXMLChecksum(doi); // metadata
                packageInfo.setXmlChecksum(xmlChecksum[0]);
                packageInfo.setXmlChecksumAlgo(xmlChecksum[1]);
            } catch (NotFoundException ex) {
                log.error("Error getting checksum for " + doi, ex);
            }
            
            try {
                String resourceMapChecksum[] = generateXMLChecksum(doi + "/d1rem");
                packageInfo.setResourceMapChecksum(resourceMapChecksum[0]);
                packageInfo.setResourceMapChecksumAlgo(resourceMapChecksum[1]);
            } catch (NotFoundException ex) {
                log.error("Error getting checksum for " + doi + "/d1rem", ex);
            }
            
            try {
                long xmlSize = getObjectSize(doi);
                packageInfo.setXmlSize(xmlSize);
            } catch (NotFoundException ex) {
                log.error("Error getting size for " + doi, ex);
            }
            try {
                long resourceMapSize = getObjectSize(doi + "/d1rem");
                packageInfo.setResourceMapSize(resourceMapSize);
            } catch (NotFoundException ex) {
                log.error("Error getting size for " + doi + "/d1rem", ex);
            }

            nu.xom.Element[] infoElements = packageInfo.createInfoElements();
            if(aObjFormat == null) {
                // object format not specified, add both metadata resource element
                packageElementList.add(infoElements[0]); // the metadata element
                packageElementList.add(infoElements[1]); // the resource element
            } else if(aObjFormat.equals(DRYAD_NAMESPACE)) {
                packageElementList.add(infoElements[0]); // just the metadata element
            } else if(aObjFormat.equals(ORE_NAMESPACE)) {
                packageElementList.add(infoElements[1]); // just the resource map element
            }
        }
        // After assembling the list, check if we need to trim the start/end of 
        // the list
        if(aObjFormat == null) {
            if(!startIsEven) {
                // start was odd, so remove the first element
                if(packageElementList.size() > 0){
                    packageElementList = packageElementList.subList(1, packageElementList.size());
                    // could also just remove the 0th element
                }
            }
            // now just trim the list to the size of the count if needed
            if(packageElementList.size() > aCount) {
                packageElementList = packageElementList.subList(0, aCount);
            }
        }
        return packageElementList;
    }

    private List<nu.xom.Element> buildDataFilesList(int aStart, int aCount, Date aFrom, Date aTo, String aObjFormat) 
    throws SQLException, IOException {
        List<nu.xom.Element> fileElementList = new ArrayList<nu.xom.Element>();
        if(aCount == 0) {
            return fileElementList;
        }
        /*
         * This will list items in the Dryad Data Files collection.
         *
         * When the object format is not specified, we query the database
         * for all items having bitstreams in the Dryad Data Files collection.
         * Two results (<ObjectInfo> elements) are produced from each result
         * row from the database.  One result represents XML metadata 
         * of the item and the other represents the bitstream of the item.
         * In this case, the count and offset parameters are shifted/scaled 
         * as necessary to accommodate this separation and produce expected
         * listings
         * 
         * When the object format is specified, there is no count/offset 
         * discrepancy.  If the specified format is the dryad metadata format,
         * the format parameter is not passed to the database query, and the
         * bitstream results are left out of the response.
         * 
         * If the specified format is not the dryad metadata format, the format
         * parameter IS passed to the database query, and the XML metadata results
         * are left out of the response.
         */
        boolean countIsEven = aCount % 2 == 0 ? true : false;
        boolean startIsEven = aStart % 2 == 0 ? true : false;
                
        int offsetForDatabaseQuery = -1;
        int countForDatabaseQuery = -1;
            
        if(aObjFormat == null) {
            // object format not specified.  We need to retrieve half as much
            // data from the database and scale the offsets
            // 0 = metadata
            // 1 = bitstream
            // 2 = metadata
            // 3 = bitstream
            // ...
            
            if(startIsEven && countIsEven) {
                // both start and count are even, divide each by two
                offsetForDatabaseQuery = aStart / 2;
                countForDatabaseQuery = aCount / 2;
            } else if(startIsEven && !countIsEven) {
                // start is even but count is odd
                // the first item should be metadata but the last item will be metadata
                offsetForDatabaseQuery = aStart / 2;
                countForDatabaseQuery = (aCount + 1) / 2;
            } else if(!startIsEven && countIsEven) {
                // start is odd and count is even
                // starting with bitstream but need to subtract 1 before dividing
                offsetForDatabaseQuery = (aStart - 1) / 2;
                // also need to fetch an additional row from DB because of the offset
                countForDatabaseQuery = (aCount + 2) / 2;
            } else if(!startIsEven && !countIsEven) {
                // start is odd and count is odd
                offsetForDatabaseQuery = (aStart - 1) / 2;
                countForDatabaseQuery = (aCount + 1) / 2;
            }
            // after fetching from database, remember to chop first and/or last if needed
        } else {
            // objFormat is not null.  
            countForDatabaseQuery = aCount;
            offsetForDatabaseQuery = aStart;
        }
        TableRowIterator iterator;
        if(aObjFormat != null && aObjFormat.equals(DRYAD_NAMESPACE)) {
            // Metadata format requested, do not pass object format to query
            iterator = queryDataFilesDatabase(offsetForDatabaseQuery, countForDatabaseQuery, aFrom, aTo, null);
        } else {
            iterator = queryDataFilesDatabase(offsetForDatabaseQuery, countForDatabaseQuery, aFrom, aTo, aObjFormat);
        }
        while(iterator.hasNext()) {
            TableRow tr = iterator.next();
            String doi = tr.getStringColumn("doi");
            String format = tr.getStringColumn("format");
            String checksum = tr.getStringColumn("checksum");
            String checksumAlgorithm = tr.getStringColumn("checksum_algorithm");
            Date dateAvailable = tr.getDateColumn("date_available");
            long size = tr.getLongColumn("size_bytes");

            log.debug("Building '" + doi + "' for mn list");
            // need one for the bitstream and one for the metadata
            // convert DOI to http form if necessary
            if (doi.startsWith("doi:")) {
                doi = "http://dx.doi.org/" + doi.substring("doi:".length());
                log.debug("converted DOI to http form. It is now " + doi);
            }

            String lastModified = dateFormatter.format(dateAvailable);

            ObjectInfo bitstreamInfo = new ObjectInfo(doi);
            bitstreamInfo.setChecksum(checksumAlgorithm, checksum);
            bitstreamInfo.setSize(size);
            bitstreamInfo.setLastModified(lastModified);
            bitstreamInfo.setObjectFormat(format);

            try {
                String xmlChecksum[] = generateXMLChecksum(doi);
                bitstreamInfo.setXMLChecksum(xmlChecksum[0], xmlChecksum[1]);
            } catch (NotFoundException ex) {
                log.error("Unable to find object to generate XML checksum", ex);
            }
            try {
                long xmlSize = getObjectSize(doi);
                bitstreamInfo.setXMLSize(xmlSize);
            } catch (NotFoundException ex) {
                log.error("Unable to find object to calculate XML size", ex);
            }

            nu.xom.Element[] infoElements =  bitstreamInfo.createInfoElements();
            if(aObjFormat == null) {
                // object format not specified, add both  metadata and bitstream
                fileElementList.add(infoElements[0]); // the metadata
                fileElementList.add(infoElements[1]); // the bitstream
            } else if(aObjFormat.equals(DRYAD_NAMESPACE)) {
                fileElementList.add(infoElements[0]); // just the metadata
            } else {
                fileElementList.add(infoElements[1]); // just the bitstream
            }
        };
        
        // After assembling the list, check if we need to trim the start/end of 
        // the list
        if(aObjFormat == null) {
            if(!startIsEven) {
                // start was odd, so remove the first element
                if(fileElementList.size() > 0){
                    fileElementList = fileElementList.subList(1, fileElementList.size());
                    // could also just remove the 0th element
                }
            }
            // now just trim the list to the size of the count if needed
            if(fileElementList.size() > aCount) {
                fileElementList = fileElementList.subList(0, aCount);
            }
        }
        return fileElementList;       
    }

<<<<<<< HEAD
    
	public long getObjectSize(String aID)
=======
	myContext.restoreAuthSystemState();
    }

    public long getObjectSize(String aID)
>>>>>>> 75c961b1
	throws NotFoundException, IOException, SQLException {
	long size = 0;
	Item item = getDSpaceItem(aID);

	if(!aID.endsWith("/bitstream")) {
	    DisseminationCrosswalk xWalk = (DisseminationCrosswalk) PluginManager
	        .getNamedPlugin(DisseminationCrosswalk.class,
				DRYAD_CROSSWALK);
	    try {
		Element result = xWalk.disseminateElement(item);
		Format ppFormat = Format.getPrettyFormat();
		StringWriter writer = new StringWriter();
		Namespace dryadNS = result.getNamespace();
		Element wrapper = result.getChild("DryadMetadata", dryadNS);

		if (wrapper != null) {
		    result = wrapper.getChild("DryadDataFile", dryadNS);
		}

		new XMLOutputter(ppFormat).output(result, writer);

		size = (long) writer.toString().length();
	    }
	    catch (AuthorizeException details) {
		log.error("Authorization problem", details);
		throw new RuntimeException(details);
	    }
	    catch (CrosswalkException details) {
		log.error("Unable to crosswalk metadata", details);
		throw new RuntimeException(details);
	    }
	} else {
	    size = getOrigBitstream(item).getSize();
	}
        
        public String[] generateXMLChecksum(String aID)
	throws NotFoundException, SQLException, IOException {
	Item item = getDSpaceItem(aID);
	String checksumAlgo = "";
	String checksum = "";
	
        try {
            ByteArrayOutputStream outputStream = new ByteArrayOutputStream();
            MessageDigest md = MessageDigest.getInstance(DEFAULT_CHECKSUM_ALGO);
            StringBuffer hexString = new StringBuffer();
            byte[] digest;

            getMetadataObject(aID, outputStream);
            md.update(outputStream.toByteArray());
            checksumAlgo = DEFAULT_CHECKSUM_ALGO;
            digest = md.digest();

            for (int index = 0; index < digest.length; index++) {
                hexString.append(Integer.toHexString(0xFF & digest[index]));
            }

            checksum = hexString.toString();

            log.debug("Calculated XML checksum (" + checksum + ") for " + aID);
        } catch (NoSuchAlgorithmException details) {
            log.error("unexpected checksum algorithm", details);
            throw new RuntimeException(details);
        }
    return new String[] { checksum, checksumAlgo };
    }
    

    
    private long queryTotalDataFilesFromDatabase(Date fromDate, Date toDate, String objFormat)
    throws SQLException, NotFoundException {
        //start and count will be ignored
        TableRowIterator it = queryDataFilesDatabase(true, 0, 0, fromDate, toDate, objFormat);
        if(it.hasNext()) {
            return it.next().getLongColumn("total");
        } else {
            throw new NotFoundException("Unable to get total from database query");
        }
    }
    
    private long queryTotalDataPackagesFromDatabase(Date fromDate, Date toDate)
    throws SQLException, NotFoundException {
        //start and count will be ignored
        TableRowIterator it = queryDataPackagesDatabase(true, 0, 0, fromDate, toDate);
        if(it.hasNext()) {
            return it.next().getLongColumn("total");
        } else {
            throw new NotFoundException("Unable to get total from database query");
        }
    }
    
    private TableRowIterator queryDataFilesDatabase(int start, int count, Date fromDate, Date toDate, String objFormat) 
    throws SQLException {
        return queryDataFilesDatabase(false, start, count, fromDate, toDate, objFormat);
        
    }

    private TableRowIterator queryDataPackagesDatabase(int start, int count, Date fromDate, Date toDate) 
    throws SQLException {
        return queryDataPackagesDatabase(false, start, count, fromDate, toDate);
    }
    
    private int getDateAvailableFieldID() 
    throws SQLException {
        String dateMetadataFieldIDquery = "SELECT f.metadata_field_id FROM "
                + "metadatafieldregistry f, metadataschemaregistry s "
                + "WHERE f.metadata_schema_id = s.metadata_schema_id "
                + "AND s.short_id = ? "
                + "AND f.element = ? "
                + "AND f.qualifier = ?";
        TableRow tr = DatabaseManager.querySingle(myContext, dateMetadataFieldIDquery, "dc", "date", "available");
        int dateAvailableFieldId = tr.getIntColumn("metadata_field_id");

        log.info("dc.date.available: metadata_field_id " + dateAvailableFieldId); // should be 12
        return dateAvailableFieldId;
    }
    
    private int getDCIdentifierFieldID()
    throws SQLException {
        String dcIdentifierFieldIDQuery = "SELECT f.metadata_field_id FROM "
                + "metadatafieldregistry f, metadataschemaregistry s "
                + "WHERE f.metadata_schema_id = s.metadata_schema_id "
                + "AND s.short_id = ? "
                + "AND f.element = ? "
                + "AND f.qualifier is null";                
        TableRow tr = DatabaseManager.querySingle(myContext, dcIdentifierFieldIDQuery, "dc", "identifier");
        int dcIdentifierFieldId = tr.getIntColumn("metadata_field_id");

        log.info("dc.identifier: metadata_field_id " + dcIdentifierFieldId); // should be 17
        return dcIdentifierFieldId;
    }    
    // pass countTotal as true to return the count instead of item data
    private TableRowIterator queryDataFilesDatabase(boolean countTotal, int start, int count, Date fromDate, Date toDate, String objFormat) 
    throws SQLException {
        Collection c = (Collection) HandleManager.resolveToObject(myContext, myFiles);
        int dateAvailableFieldId = getDateAvailableFieldID();
        int dcIdentifierFieldId = getDCIdentifierFieldID();

        StringBuilder queryBuilder = new StringBuilder();
        // build up bind paramaters 
        List<Object> bindParameters = new ArrayList<Object>();
        queryBuilder.append("SELECT ");
        if(countTotal) {
            queryBuilder.append("  count(*) AS total ");
        } else {
            queryBuilder.append("  md.text_value AS doi, "); 
            queryBuilder.append("  bfr.mimetype AS format, "); 
            queryBuilder.append("  bit.checksum, "); 
            queryBuilder.append("  bit.checksum_algorithm, "); 
            queryBuilder.append("  mv.text_value::timestamp AS date_available,  "); 
            queryBuilder.append("  bit.size_bytes "); 
        }
        queryBuilder.append("FROM  "); 
        queryBuilder.append("  item AS it ");
        queryBuilder.append("  JOIN collection2item as c2i using (item_id) ");
        queryBuilder.append("  JOIN collection as col using (collection_id) ");
        queryBuilder.append("  JOIN metadatavalue AS mv using (item_id) "); 
        queryBuilder.append("  JOIN metadatavalue AS md using (item_id) "); 
        queryBuilder.append("  JOIN item2bundle AS i2b using (item_id) "); 
        queryBuilder.append("  JOIN bundle AS bun using (bundle_id) "); 
        queryBuilder.append("  JOIN bundle2bitstream as b2b using (bundle_id) "); 
        queryBuilder.append("  JOIN bitstream as bit using (bitstream_id) "); 
        queryBuilder.append("  LEFT JOIN bitstreamformatregistry as bfr using (bitstream_format_id) "); 
        queryBuilder.append("WHERE ");
        queryBuilder.append("  NOT it.withdrawn = 't' AND");
        queryBuilder.append("  mv.metadata_field_id = ? AND "); 
        bindParameters.add(dateAvailableFieldId);
        queryBuilder.append("  md.metadata_field_id = ? AND "); 
        bindParameters.add(dcIdentifierFieldId);
        queryBuilder.append("  md.place = 1 AND "); 
        queryBuilder.append("  bun.name = ? AND ");
        queryBuilder.append("  lower(bit.name) NOT IN ('readme.txt','readme.txt.txt') AND ");
        bindParameters.add(org.dspace.core.Constants.DEFAULT_BUNDLE_NAME);
        if(objFormat != null) {
            // limit bundle format to the provided objFormat
            log.info("Requested objFormat: " + objFormat);
            queryBuilder.append("  bfr.mimetype = ? AND ");
            bindParameters.add(objFormat);
        }

        if(fromDate != null) {
            log.info("Requested fromDate: " + fromDate);
            // Postgres-specific, casts text_value to a timestamp
            queryBuilder.append("  mv.text_value::timestamp > ? AND ");
            bindParameters.add(new java.sql.Date(fromDate.getTime()));
        }

        if(toDate != null) {
            log.info("Requested toDate: " + toDate);
            // Postgres-specific, casts text_value to a timestamp
            queryBuilder.append("  mv.text_value::timestamp < ? AND "); // bind to toDate
            bindParameters.add(new java.sql.Date(toDate.getTime()));
        }
        queryBuilder.append("  col.collection_id = ? "); 
        bindParameters.add(c.getID()); 

        if(!countTotal) {
            queryBuilder.append("ORDER BY date_available ASC, doi ASC ");
            queryBuilder.append("LIMIT ? "); 
            bindParameters.add(count);
            queryBuilder.append("OFFSET ? "); 
            bindParameters.add(start);
        }
        // sample query for casting text_value to timestamp, postgres-specific
        // select * from metadatavalue where metadata_field_id = 12 
        // and text_value::timestamp > to_timestamp('2009-06-01','YYYY-MM-DD') 
        // and text_value::timestamp < to_timestamp('2009-07-01','YYYY-MM-DD')
        // limit 10;
        return DatabaseManager.query(myContext, queryBuilder.toString(), bindParameters.toArray());
    }

<<<<<<< HEAD
    private TableRowIterator queryDataPackagesDatabase(boolean countTotal, int start, int count, Date fromDate, Date toDate)
            throws SQLException {
        Collection c = (Collection) HandleManager.resolveToObject(myContext, myPackages);
        int dateAvailableFieldId = getDateAvailableFieldID();
        int dcIdentifierFieldId = getDCIdentifierFieldID();
        StringBuilder queryBuilder = new StringBuilder();
        // build up bind paramaters 
        List<Object> bindParameters = new ArrayList<Object>();
        queryBuilder.append("SELECT ");
        if(countTotal) {
            queryBuilder.append("  count(*) AS total ");
        } else {
            queryBuilder.append("  md.text_value AS doi, ");
            queryBuilder.append("  mv.text_value::timestamp AS date_available ");
        }        
        queryBuilder.append("FROM ");
        queryBuilder.append("  item AS it ");
        queryBuilder.append("  JOIN collection2item as c2i using (item_id) ");
        queryBuilder.append("  JOIN collection as col using (collection_id) ");
        queryBuilder.append("  JOIN metadatavalue AS mv using (item_id) ");
        queryBuilder.append("  JOIN metadatavalue AS md using (item_id) ");
        queryBuilder.append("WHERE ");
        queryBuilder.append("  NOT it.withdrawn = 't' AND ");
        queryBuilder.append("  mv.metadata_field_id = ? AND ");
        bindParameters.add(dateAvailableFieldId);
        queryBuilder.append("  md.metadata_field_id = ? AND ");
        bindParameters.add(dcIdentifierFieldId);
        queryBuilder.append("  md.place = 1 AND ");
        if(fromDate != null) {
            log.info("Requested fromDate: " + fromDate);
            // Postgres-specific, casts text_value to a timestamp
            queryBuilder.append("  mv.text_value::timestamp > ? AND ");
            bindParameters.add(new java.sql.Date(fromDate.getTime()));
        }
=======
        @Deprecated
	private String buildQuery(Date aFrom, Date aTo, String aObjFormat) {
		StringBuilder query = new StringBuilder();
		String qString;
                
		if (aObjFormat == null && aFrom == null && aTo == null) {
			query.append("doi:[* TO *]");
		}
		else {
		    query.append("format:\"").append(aObjFormat).append("\"");
		}
	    }

	    if (aFrom != null && aTo != null) {
		String from = date.format(aFrom);
		String to = date.format(aTo);
		query.append(" updated:[" + from + " TO " + to + "]");
	    }
	    else if (aFrom == null && aTo != null) {
		query.append(" updated:[* TO " + date.format(aTo));
	    }
	    else if (aFrom != null && aTo == null) {
		query.append(" updated:[" + date.format(aFrom) + " TO NOW]");
	    }
	}

	qString = query.toString().trim();

	log.debug("Solr query: " + qString);
	
	return qString;
    }
>>>>>>> 75c961b1

        if(toDate != null) {
            log.info("Requested toDate: " + toDate);
            // Postgres-specific, casts text_value to a timestamp
            queryBuilder.append("  mv.text_value::timestamp < ? AND "); // bind to toDate
            bindParameters.add(new java.sql.Date(toDate.getTime()));
        }
        queryBuilder.append("  col.collection_id = ? "); 
        bindParameters.add(c.getID()); 

        if(!countTotal) {
            queryBuilder.append("ORDER BY date_available ASC, doi ASC ");
            queryBuilder.append("LIMIT ? "); 
            bindParameters.add(count);
            queryBuilder.append("OFFSET ? "); 
            bindParameters.add(start);
        }
        return DatabaseManager.query(myContext, queryBuilder.toString(), bindParameters.toArray());
        
    }
    /**
       Retrieve a DSpace item by identifier. If the identifier includes the "/bitstream" suffix, returns the Item
       containing the bistream.
    **/
    public Item getDSpaceItem(String aID) throws IOException, SQLException, NotFoundException {
	log.debug("Retrieving DSpace item " + aID);
	
	DOIIdentifierProvider doiService = new DSpace().getSingletonService(DOIIdentifierProvider.class);
	Item item = null;
	
	try {

	    if(aID.endsWith("/bitstream")) {
		int bitsIndex = aID.indexOf("/bitstream");
		String shortID = aID.substring(0,bitsIndex);
		aID = shortID;
	    }
	    if(aID.endsWith("/d1rem")) {
		int bitsIndex = aID.indexOf("/d1rem");
		String shortID = aID.substring(0,bitsIndex);
		aID = shortID;
	    }
	    item = (Item) doiService.resolve(myContext, aID, new String[] {});
	} catch (IdentifierNotFoundException e) {
	    log.error(aID + " not found!");
	    throw new NotFoundException(aID);
	} catch (IdentifierNotResolvableException e) {
	    log.error(aID + " not resolvable!");
	    throw new NotFoundException(aID);
	}
	
	if(item == null) {
	    log.error(aID + " is null!");
	    throw new NotFoundException(aID);
	}
	
	return item;
    }
    
    
    protected String getNameExt(String aName) {
	int suffixIndex = aName.lastIndexOf(".") + 1;
	
	if (suffixIndex != -1 && suffixIndex < aName.length()) {
	    return  aName.substring(suffixIndex);
	}
	
	return "*";
    }
    
    /**
       Retrieve the first bitstream in a bundle. The bitstream must be in a bundle
       marked "ORIGINAL". Bitstreams for "readme" files are ignored.
    **/
    protected Bitstream getOrigBitstream(Item aItem)
	throws SQLException, NotFoundException {
	Bundle[] bundles = aItem.getBundles("ORIGINAL");
	
	log.debug("Getting bitstreams for " + aItem.getHandle());
	
	if (bundles.length > 0) {
	    for (Bitstream bitstream : bundles[0].getBitstreams()) {
		String name = bitstream.getName();
		log.debug("Checking '" + name + "' bitstream");
		
		if (!name.equalsIgnoreCase("readme.txt")
		    && !name.equalsIgnoreCase("readme.txt.txt")) {
		    log.debug("Getting bitstream info from: " + name);
		    return bitstream;
		}
	    }
	}
	
	throw new NotFoundException("No bitstream for " + aItem.getHandle() + " found");
    }
    
    /**
       Retrieve the first bitstream in a bundle. The bitstream must be in a bundle
       marked "ORIGINAL". Bitstreams for "readme" files are ignored.
    **/
    public Bitstream getFirstBitstream(Item item) throws SQLException, NotFoundException {
	Bitstream result = null;
	
	Bundle[] bundles = item.getBundles("ORIGINAL");
	if (bundles.length == 0) {
	    log.error("Didn't find any original bundles for " + item.getHandle());
	    throw new NotFoundException("data bundle for " + item.getHandle() + " not found");
	}
	log.debug("This object has " + bundles.length + " bundles");
	
	Bitstream[] bitstreams = bundles[0].getBitstreams();
	boolean found = false;
	for(int i = 0; i < bitstreams.length && !found; i++) {
	    result = bitstreams[i];
	    String name = result.getName();
	    
	    if (!name.equalsIgnoreCase("readme.txt")
		&& !name.equalsIgnoreCase("readme.txt.txt")) {
		log.debug("Retrieving bitstream " + name);
		found = true;
	    }
	}	    
	if (!found) {
	    log.error("unable to locate a valid bitstream within the first bundle of " + item.getHandle());
	    throw new NotFoundException(item.getHandle() + " -- first bitstream wasn't found");
	}
	
	return result;
    }
    
    /**
     * Returns an array with checksum and algorithm used.
     * 
     * @param aID The DOI of the object we want to retrieve
     * @return An array with checksum and algorithm used.
     * @throws NotFoundException If the requested ID was not found
     * @throws SQLException If there was trouble interacting with DSpace
     * @throws IOException If there is trouble reading or writing data
     */
    public String[] getObjectChecksum(String aID)
	throws NotFoundException, SQLException, IOException {
	Item item = getDSpaceItem(aID);
	String checksumAlgo = "";
	String checksum = "";
	
	if (aID.endsWith("/bitstream")) {
	    Bitstream bitStream = getOrigBitstream(item);
	    checksum = bitStream.getChecksum();
	    checksumAlgo = bitStream.getChecksumAlgorithm();
	} else {
	    try {
		ByteArrayOutputStream outputStream = new ByteArrayOutputStream();
		MessageDigest md = MessageDigest.getInstance(DEFAULT_CHECKSUM_ALGO);
		StringBuffer hexString = new StringBuffer();
		byte[] digest;
		
		getMetadataObject(aID, outputStream);
		md.update(outputStream.toByteArray());
		checksumAlgo = DEFAULT_CHECKSUM_ALGO;
		digest = md.digest();
		
		for (int index = 0; index < digest.length; index++) {
		    hexString.append(Integer.toHexString(0xFF & digest[index]));
		}
		
		checksum = hexString.toString();
		
		log.debug("Calculated XML checksum (" + checksum + ") for " + aID);
	    } catch (NoSuchAlgorithmException details) {
		log.error("unexpected checksum algorithm", details);
		throw new RuntimeException(details);
	    }
	}
	return new String[] { checksum, checksumAlgo };
    }
    
    /**
     * Write a metadata object to the output stream.
     **/
    public void getMetadataObject(String aID, OutputStream aOutputStream)
	throws IOException, SQLException, NotFoundException {
	
	log.debug("Retrieving metadata for " + aID);
	
	try {
	    Item item = getDSpaceItem(aID);
	    log.debug(" (DSO_ID: " + item.getID() + ") -- " + item.getHandle());
	    DisseminationCrosswalk xWalk =
		(DisseminationCrosswalk) PluginManager.getNamedPlugin(DisseminationCrosswalk.class, DRYAD_CROSSWALK);
	    
	    if (!xWalk.canDisseminate(item)) {
		log.warn("xWalk says item cannot be disseminated: " + item.getHandle());
	    }
	    
	    Element result = xWalk.disseminateElement(item);
	    Namespace dcTermsNS = Namespace.getNamespace(DC_TERMS_NAMESPACE);
	    Namespace dryadNS = result.getNamespace();
	    Element file = result.getChild("DryadDataFile", dryadNS);
	    Element idElem;
	    
	    if (file != null) {
		result = file;
	    }
	    
	    idElem = result.getChild("identifier", dcTermsNS);
	    
	    // adjust the identifier to be a full DOI if it isn't one already
	    if (idElem != null) {
		String theID = idElem.getText();
		theID = normalizeDoi(theID);
		idElem.setText(theID);
	    }
	    
	    Format ppFormat = Format.getPrettyFormat();
	    new XMLOutputter(ppFormat).output(result, aOutputStream);
	    aOutputStream.close();
	} catch (AuthorizeException details) {
	    // We've disabled authorization for this context, so this should never happen
	    log.warn("Shouldn't see this exception!", details);
	} catch (CrosswalkException details) {
	    log.error(details.getMessage(), details);
	    throw new RuntimeException(details);
	} catch (MalformedURLException details) {
	    log.error("Malformed URL!", details);
	}
	
    }

    /**
     * Write an ORE resource map to the output stream.
     **/
    public void getResourceMap(String aID, OutputStream aOutputStream)
	throws IOException, SQLException, NotFoundException {
	
	log.debug("Retrieving resource map for " + aID);
	
	try {
	    Item item = getDSpaceItem(aID);
	    log.debug(" (DSO_ID: " + item.getID() + ") -- " + item.getHandle());

	    // DOI
	    String doi = "[DOI not found]";
	    DCValue[] vals = item.getMetadata("dc.identifier");
	    if (vals.length == 0) {
		log.error("Object has no dc.identifier available " + aID);
	    } else {
		for(int i = 0; i < vals.length; i++) {
		    if (vals[i].value.startsWith("doi:") || vals[i].value.startsWith("http://doi")) {
			doi = normalizeDoi(vals[i].value);
			break;
		    }
		}
	    }

	    // DataFiles
	    DCValue[] dataFiles = item.getMetadata("dc.relation.haspart");
	    

	    ////////// generate a resource map
	    
	    // the ORE object's id
	    Identifier resourceMapId = new Identifier();
	    resourceMapId.setValue(doi + "/d1rem");
	    // the science metadata id
	    Identifier dataPackageId = new Identifier();
	    dataPackageId.setValue(doi);
	    // data file identifiers
	    List<Identifier> dataIds = new ArrayList<Identifier>();
	    for(int i=0; i < dataFiles.length; i++) {
		String dataIdString  = normalizeDoi(dataFiles[i].value);
		Identifier dataFileId = new Identifier();
		dataFileId.setValue(dataIdString);
		dataIds.add(dataFileId);
		Identifier dataFileBitstreamId = new Identifier();
		dataFileBitstreamId.setValue(dataIdString + "/bitstream");
		dataIds.add(dataFileBitstreamId);
	    }
	    
	    // associate the metadata and data identifiers
	    Map<Identifier, List<Identifier>> idMap = new HashMap<Identifier, List<Identifier>>();
	    idMap.put(dataPackageId, dataIds);
	    // generate the resource map
	    ResourceMapFactory rmf = ResourceMapFactory.getInstance();
	    ResourceMap resourceMap = rmf.createResourceMap(resourceMapId, idMap);

	    // serialize it as RDF/XML
	    String rdfXml = ResourceMapFactory.getInstance().serializeResourceMap(resourceMap);

	    PrintWriter writer = new PrintWriter(
						 new BufferedWriter(new OutputStreamWriter(aOutputStream)));
	    writer.print(rdfXml);
	    writer.flush();
	    aOutputStream.close();
	} catch (OREException e) {
	    log.error("ORE problem!", e);
	} catch (ORESerialiserException e) {
	    log.error("Serilizing problem!", e);
	} catch (URISyntaxException e) {
	    log.error("URI problem!", e);
	} catch (MalformedURLException details) {
	    log.error("Malformed URL!", details);
	}
	
    }

    private String normalizeDoi(String doi) {
	if (doi == null || doi.length() == 0) {
	    log.error("Attempt to normalize non-existant DOI");
	    return "";
	}
	if(doi.startsWith("doi:")) {
	    doi = "http://dx.doi.org/" + doi.substring("doi:".length());
	}
	if(doi.startsWith("10.")) {
	    doi = "http://dx.doi.org/" + doi;
	}
	return doi;
    }
    
    public void writeBitstream(InputStream aInputStream,
			       OutputStream aOutputStream) throws IOException {
	BufferedInputStream iStream = new BufferedInputStream(aInputStream);
	ByteArrayOutputStream byteStream = new ByteArrayOutputStream();
	BufferedOutputStream oStream = new BufferedOutputStream(aOutputStream);
	byte[] buffer = new byte[1024];
	int bytesRead = 0;
	
	while (true) {
	    bytesRead = iStream.read(buffer);
	    if (bytesRead == -1)
		break;
	    byteStream.write(buffer, 0, bytesRead);
	};
	
	oStream.write(byteStream.toByteArray());
	oStream.close();
	iStream.close();
    }
    
    public void completeContext() {
	try {
	    if (myContext != null) {
		myContext.complete();
	    }
	} catch (SQLException e) {
	    log.error("unable to complete DSpace context", e);
	    
	    // don't pass on the exception because this isn't an error in responding to a DataONE request,
	    // it's an internal error in shutting down resources.
	}
    }
}<|MERGE_RESOLUTION|>--- conflicted
+++ resolved
@@ -454,15 +454,8 @@
         return fileElementList;       
     }
 
-<<<<<<< HEAD
     
 	public long getObjectSize(String aID)
-=======
-	myContext.restoreAuthSystemState();
-    }
-
-    public long getObjectSize(String aID)
->>>>>>> 75c961b1
 	throws NotFoundException, IOException, SQLException {
 	long size = 0;
 	Item item = getDSpaceItem(aID);
@@ -673,7 +666,6 @@
         return DatabaseManager.query(myContext, queryBuilder.toString(), bindParameters.toArray());
     }
 
-<<<<<<< HEAD
     private TableRowIterator queryDataPackagesDatabase(boolean countTotal, int start, int count, Date fromDate, Date toDate)
             throws SQLException {
         Collection c = (Collection) HandleManager.resolveToObject(myContext, myPackages);
@@ -708,40 +700,7 @@
             queryBuilder.append("  mv.text_value::timestamp > ? AND ");
             bindParameters.add(new java.sql.Date(fromDate.getTime()));
         }
-=======
-        @Deprecated
-	private String buildQuery(Date aFrom, Date aTo, String aObjFormat) {
-		StringBuilder query = new StringBuilder();
-		String qString;
-                
-		if (aObjFormat == null && aFrom == null && aTo == null) {
-			query.append("doi:[* TO *]");
-		}
-		else {
-		    query.append("format:\"").append(aObjFormat).append("\"");
-		}
-	    }
-
-	    if (aFrom != null && aTo != null) {
-		String from = date.format(aFrom);
-		String to = date.format(aTo);
-		query.append(" updated:[" + from + " TO " + to + "]");
-	    }
-	    else if (aFrom == null && aTo != null) {
-		query.append(" updated:[* TO " + date.format(aTo));
-	    }
-	    else if (aFrom != null && aTo == null) {
-		query.append(" updated:[" + date.format(aFrom) + " TO NOW]");
-	    }
-	}
-
-	qString = query.toString().trim();
-
-	log.debug("Solr query: " + qString);
-	
-	return qString;
-    }
->>>>>>> 75c961b1
+
 
         if(toDate != null) {
             log.info("Requested toDate: " + toDate);
