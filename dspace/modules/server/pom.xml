--- conflicted
+++ resolved
@@ -7,11 +7,7 @@
     <parent>
         <artifactId>modules</artifactId>
         <groupId>org.dspace</groupId>
-<<<<<<< HEAD
-        <version>8.0-drum-6-SNAPSHOT</version>
-=======
-        <version>8.1</version>
->>>>>>> 708826c5
+        <version>8.1-drum-0-SNAPSHOT</version>
         <relativePath>..</relativePath>
     </parent>
 
@@ -67,17 +63,7 @@
                 <artifactId>maven-war-plugin</artifactId>
                 <configuration>
                     <archiveClasses>false</archiveClasses>
-<<<<<<< HEAD
-                    <!-- UMD Customization
-                         Sent to DSpace as https://github.com/DSpace/DSpace/pull/10043
-                         This customization marker should be removed after upgrading to a
-                         DSpace version that contains the changes.
-                    -->
                     <attachClasses>true</attachClasses>
-                    <!-- End UMD Customization-->
-=======
-                    <attachClasses>true</attachClasses>
->>>>>>> 708826c5
                     <!-- Filter the web.xml (needed for IDE compatibility/debugging) -->
                     <filteringDeploymentDescriptors>true</filteringDeploymentDescriptors>
                     <!-- Copy any 'additions' (see m-dependency-p above) into WEB-INF/classes.
@@ -94,26 +80,6 @@
                 <executions>
                     <execution>
                         <phase>prepare-package</phase>
-                    </execution>
-                </executions>
-            </plugin>
-            <plugin>
-                <groupId>org.apache.maven.plugins</groupId>
-                <artifactId>maven-dependency-plugin</artifactId>
-                <executions>
-                    <execution>
-                        <id>unpack</id>
-                        <phase>prepare-package</phase>
-                        <goals>
-                            <goal>unpack-dependencies</goal>
-                        </goals>
-                        <configuration>
-                            <includeScope>runtime</includeScope>
-                            <includeGroupIds>org.dspace</includeGroupIds>
-                            <includeArtifactIds>dspace-server-webapp</includeArtifactIds>
-                            <includes>**/static/**,**/*.properties</includes>
-                            <outputDirectory>${project.build.directory}/additions</outputDirectory>
-                        </configuration>
                     </execution>
                 </executions>
             </plugin>
@@ -309,15 +275,6 @@
         <dependency>
             <groupId>org.dspace</groupId>
             <artifactId>dspace-server-webapp</artifactId>
-<<<<<<< HEAD
-        </dependency>
-        <dependency>
-            <groupId>org.springframework.boot</groupId>
-            <artifactId>spring-boot-starter-tomcat</artifactId>
-            <scope>provided</scope>
-            <version>${spring-boot.version}</version>
-=======
->>>>>>> 708826c5
         </dependency>
         <dependency>
             <groupId>org.springframework.boot</groupId>
