<project xmlns="http://maven.apache.org/POM/4.0.0" xmlns:xsi="http://www.w3.org/2001/XMLSchema-instance" xsi:schemaLocation="http://maven.apache.org/POM/4.0.0 http://maven.apache.org/maven-v4_0_0.xsd">
    <modelVersion>4.0.0</modelVersion>
    <groupId>org.dspace.modules</groupId>
    <artifactId>server</artifactId>
    <packaging>war</packaging>
    <name>DSpace Server Webapp:: Local Customizations</name>
    <description>Overlay customizations.
This is probably a temporary solution to the build problems. We like to investigate about
the possibility to remove the overlays enable a more flexible extension mechanism.
The use of web-fragment and spring mvc technology allow us to add request handlers
just adding new jar in the classloader</description>

    <parent>
        <artifactId>modules</artifactId>
        <groupId>org.dspace</groupId>
<<<<<<< HEAD
        <version>7.6.1-drum-4-SNAPSHOT</version>
=======
        <version>7.6.2</version>
>>>>>>> 08947bc3
        <relativePath>..</relativePath>
    </parent>

    <properties>
        <!-- This is the path to the root [dspace-src] directory. -->
        <root.basedir>${basedir}/../../..</root.basedir>
    </properties>

    <build>
        <plugins>
            <!-- Unpack the "additions" module into our target directory,
                 so that any custom classes in that module can be included
                 into this WAR's WEB-INF/classes (see maven-war-plugin below). -->
            <plugin>
                <groupId>org.apache.maven.plugins</groupId>
                <artifactId>maven-dependency-plugin</artifactId>
                <executions>
                    <execution>
                        <id>unpack</id>
                        <phase>prepare-package</phase>
                        <goals>
                            <goal>unpack-dependencies</goal>
                        </goals>
                        <configuration>
                            <includeGroupIds>org.dspace.modules</includeGroupIds>
                            <includeArtifactIds>additions</includeArtifactIds>
                            <!--NOTE: by default this will also unpack transitive dependencies. To disable, uncomment this next line:
                            <excludeTransitive>true</excludeTransitive>
                            -->
                            <outputDirectory>${project.build.directory}/additions</outputDirectory>
                            <excludes>META-INF/**</excludes>
                        </configuration>
                    </execution>
                </executions>
            </plugin>
            <plugin>
                <groupId>org.apache.maven.plugins</groupId>
                <artifactId>maven-war-plugin</artifactId>
                <configuration>
                    <archiveClasses>false</archiveClasses>
                    <!-- Filter the web.xml (needed for IDE compatibility/debugging) -->
                    <filteringDeploymentDescriptors>true</filteringDeploymentDescriptors>
                    <!-- Copy any 'additions' (see m-dependency-p above) into WEB-INF/classes.
                         This ensures they are loaded prior to dependencies in WEB-INF/lib
                         (per Servlet 3.0 spec, section 10.5), and allows them to override
                         default classes in this WAR -->
                    <webResources>
                        <resource>
                            <directory>${project.build.directory}/additions</directory>
                            <targetPath>WEB-INF/classes</targetPath>
                        </resource>
                    </webResources>
                </configuration>
                <executions>
                    <execution>
                        <phase>prepare-package</phase>
                    </execution>
                </executions>
            </plugin>
            <!-- This plugin allows us to run a Groovy script in our Maven POM
                 (see: https://groovy.github.io/gmaven/groovy-maven-plugin/execute.html )
                 We are generating a OS-agnostic version (agnostic.build.dir) of
                 the ${project.build.directory} property (full path of target dir).
                 This is needed by the Surefire & Failsafe plugins (see below)
                 to initialize the Unit Test environment's dspace.cfg file.
                 Otherwise, the Unit Test Framework will not work on Windows OS.
                 This Groovy code was mostly borrowed from:
                 http://stackoverflow.com/questions/3872355/how-to-convert-file-separator-in-maven
            -->
            <plugin>
                <groupId>org.codehaus.gmaven</groupId>
                <artifactId>groovy-maven-plugin</artifactId>
                <executions>
                    <execution>
                        <id>setproperty</id>
                        <phase>initialize</phase>
                        <goals>
                            <goal>execute</goal>
                        </goals>
                        <configuration>
                            <source>
                                project.properties['agnostic.build.dir'] = project.build.directory.replace(File.separator, '/');
                                log.info("Initializing Maven property 'agnostic.build.dir' to: {}", project.properties['agnostic.build.dir']);
                            </source>
                        </configuration>
                    </execution>
                </executions>
            </plugin>
        </plugins>
    </build>

    <profiles>
        <!-- Setup the Unit Test Environment (when -DskipUnitTests=false) -->
        <profile>
            <id>unit-test-environment</id>
            <activation>
                <activeByDefault>false</activeByDefault>
                <property>
                    <name>skipUnitTests</name>
                    <value>false</value>
                </property>
            </activation>
            <build>
                <plugins>
                    <!-- UMD Customization -->
                    <!-- Unit Testing setup: This plugin unzips the
                         'testEnvironment-additions.zip' file (created by dspace-parent POM), into
                         the 'target/testing/' folder, as this modules incorporates
                         the "additions" module, to essentially create a test
                         install of DSpace, against which Tests can be run. -->
                    <!-- End UMD Customization -->
                    <plugin>
                        <artifactId>maven-dependency-plugin</artifactId>
                        <configuration>
                            <outputDirectory>${project.build.directory}/testing</outputDirectory>
                            <artifactItems>
                                <artifactItem>
                                    <groupId>org.dspace</groupId>
                                    <artifactId>dspace-parent</artifactId>
                                    <version>${project.version}</version>
                                    <type>zip</type>
                                    <!-- UMD Customization -->
                                    <classifier>testEnvironment-additions</classifier>
                                    <!-- End UMD Customization -->
                                </artifactItem>
                            </artifactItems>
                        </configuration>
                        <executions>
                            <execution>
                                <id>setupUnitTestEnvironment</id>
                                <phase>generate-test-resources</phase>
                                <goals>
                                    <goal>unpack</goal>
                                </goals>
                            </execution>
                        </executions>
                    </plugin>

                    <!-- Run Unit Testing! This plugin just kicks off the tests (when enabled). -->
                    <plugin>
                        <artifactId>maven-surefire-plugin</artifactId>
                        <configuration>
                            <systemPropertyVariables>
                                <!-- Specify the dspace.dir to use for test environment -->
                                <!-- ${agnostic.build.dir} is set dynamically by groovy-maven-plugin above -->
                                <!-- This system property is loaded by AbstractDSpaceTest to initialize the test environment -->
                                <dspace.dir>${agnostic.build.dir}/testing/dspace/</dspace.dir>
                                <!-- Turn off any DSpace logging -->
                                <dspace.log.init.disable>true</dspace.log.init.disable>
                                <solr.install.dir>${agnostic.build.dir}/testing/dspace/solr/</solr.install.dir>
                            </systemPropertyVariables>
                        </configuration>
                    </plugin>
                </plugins>
            </build>
            <dependencies>
                <!-- When running tests, also include test classes from dspace-server-webapp
                     (this test-jar is only built when tests are enabled). -->
                <dependency>
                    <groupId>org.dspace</groupId>
                    <artifactId>dspace-server-webapp</artifactId>
                    <type>test-jar</type>
                    <scope>test</scope>
                </dependency>
            </dependencies>
        </profile>

        <!-- Setup the Integration Test Environment (when -DskipIntegrationTests=false) -->
        <profile>
            <id>integration-test-environment</id>
            <activation>
                <activeByDefault>false</activeByDefault>
                <property>
                    <name>skipIntegrationTests</name>
                    <value>false</value>
                </property>
            </activation>
            <build>
                <plugins>
                    <!-- UMD Customization -->
                    <!-- Integration Testing setup: This plugin unzips the
                        'testEnvironment-additions.zip' file (created by dspace-parent POM), into
                        the 'target/testing/' folder, as this modules incorporates
                        the "additions" module, to essentially create a test
                        install of DSpace, against which Tests can be run. -->
                   <!-- End UMD Customization -->
                    <plugin>
                        <artifactId>maven-dependency-plugin</artifactId>
                        <configuration>
                            <outputDirectory>${project.build.directory}/testing</outputDirectory>
                            <artifactItems>
                                <artifactItem>
                                    <groupId>org.dspace</groupId>
                                    <artifactId>dspace-parent</artifactId>
                                    <version>${project.version}</version>
                                    <type>zip</type>
                                    <!-- UMD Customization -->
                                    <classifier>testEnvironment-additions</classifier>
                                    <!-- End UMD Customization -->
                                </artifactItem>
                            </artifactItems>
                        </configuration>
                        <executions>
                            <execution>
                                <id>setupIntegrationTestEnvironment</id>
                                <phase>pre-integration-test</phase>
                                <goals>
                                    <goal>unpack</goal>
                                </goals>
                            </execution>
                        </executions>
                    </plugin>

                    <!-- Run Integration Testing! This plugin just kicks off the tests (when enabled). -->
                    <plugin>
                        <artifactId>maven-failsafe-plugin</artifactId>
                        <configuration>
                            <systemPropertyVariables>
                                <!-- Specify the dspace.dir to use for test environment -->
                                <!-- ${agnostic.build.dir} is set dynamically by groovy-maven-plugin above -->
                                <dspace.dir>${agnostic.build.dir}/testing/dspace/</dspace.dir>
                                <!-- Turn off any DSpace logging -->
                                <dspace.log.init.disable>true</dspace.log.init.disable>
                                <solr.install.dir>${agnostic.build.dir}/testing/dspace/solr/</solr.install.dir>
                            </systemPropertyVariables>
                        </configuration>
                    </plugin>
                </plugins>
            </build>
            <dependencies>
                <!-- When running tests, also include test classes from dspace-server-webapp
                     (this test-jar is only built when tests are enabled). -->
                <dependency>
                    <groupId>org.dspace</groupId>
                    <artifactId>dspace-server-webapp</artifactId>
                    <type>test-jar</type>
                    <scope>test</scope>
                </dependency>
            </dependencies>
        </profile>
    </profiles>

    <dependencies>

        <dependency>
            <groupId>org.dspace.modules</groupId>
            <artifactId>additions</artifactId>
        </dependency>
        <dependency>
            <groupId>org.dspace</groupId>
            <artifactId>dspace-server-webapp</artifactId>
            <classifier>classes</classifier>
        </dependency>
        <dependency>
            <groupId>org.dspace</groupId>
            <artifactId>dspace-server-webapp</artifactId>
            <type>war</type>
        </dependency>
        <dependency>
            <groupId>org.apache.solr</groupId>
            <artifactId>solr-solrj</artifactId>
            <version>${solr.client.version}</version>
        </dependency>

        <!-- Test Dependencies -->
        <dependency>
            <groupId>org.dspace</groupId>
            <artifactId>dspace-api</artifactId>
            <type>test-jar</type>
            <scope>test</scope>
        </dependency>
        <dependency>
            <groupId>org.dspace</groupId>
            <artifactId>dspace-server-webapp</artifactId>
            <type>test-jar</type>
            <scope>test</scope>
        </dependency>
        <dependency>
            <groupId>org.springframework.boot</groupId>
            <artifactId>spring-boot-starter-test</artifactId>
            <scope>test</scope>
        </dependency>
        <dependency>
            <groupId>org.springframework.security</groupId>
            <artifactId>spring-security-test</artifactId>
            <version>${spring-security.version}</version>
            <scope>test</scope>
        </dependency>
        <dependency>
            <groupId>com.jayway.jsonpath</groupId>
            <artifactId>json-path-assert</artifactId>
            <version>${json-path.version}</version>
            <scope>test</scope>
        </dependency>
        <dependency>
            <groupId>junit</groupId>
            <artifactId>junit</artifactId>
            <scope>test</scope>
        </dependency>
        <dependency>
            <groupId>com.h2database</groupId>
            <artifactId>h2</artifactId>
            <scope>test</scope>
        </dependency>
        <dependency>
            <groupId>org.mockito</groupId>
            <artifactId>mockito-inline</artifactId>
            <scope>test</scope>
        </dependency>
        <!-- Solr Core is only needed for Integration Tests (to run a MockSolrServer) -->
        <!-- The following Solr / Lucene dependencies also support integration tests -->
        <dependency>
            <groupId>org.apache.solr</groupId>
            <artifactId>solr-core</artifactId>
            <version>${solr.client.version}</version>
            <scope>test</scope>
        </dependency>
        <dependency>
            <groupId>org.apache.lucene</groupId>
            <artifactId>lucene-analyzers-icu</artifactId>
            <scope>test</scope>
        </dependency>

    </dependencies>

</project><|MERGE_RESOLUTION|>--- conflicted
+++ resolved
@@ -13,11 +13,7 @@
     <parent>
         <artifactId>modules</artifactId>
         <groupId>org.dspace</groupId>
-<<<<<<< HEAD
-        <version>7.6.1-drum-4-SNAPSHOT</version>
-=======
         <version>7.6.2</version>
->>>>>>> 08947bc3
         <relativePath>..</relativePath>
     </parent>
 
