--- conflicted
+++ resolved
@@ -13,11 +13,7 @@
     <parent>
         <artifactId>modules</artifactId>
         <groupId>org.dspace</groupId>
-<<<<<<< HEAD
-        <version>7.2.1-drum-0-SNAPSHOT</version>
-=======
-        <version>7.3</version>
->>>>>>> bbdff348
+        <version>7.3-drum-0-SNAPSHOT</version>
         <relativePath>..</relativePath>
     </parent>
 
@@ -122,13 +118,11 @@
             </activation>
             <build>
                 <plugins>
-                    <!--
-                        Unit Testing setup: This plugin unzips the
-                        'testEnvironment-additions.zip' file (created by dspace-parent POM), into
-                        the 'target/testing/' folder, as this modules incorporates
-                        the "additions" module, to create a test install of DSpace,
-                        against which Tests can be run.
-                    -->
+                    <!-- Unit Testing setup: This plugin unzips the
+                         'testEnvironment-additions.zip' file (created by dspace-parent POM), into
+                         the 'target/testing/' folder, as this modules incorporates
+                         the "additions" module, to essentially create a test
+                         install of DSpace, against which Tests can be run. -->
                     <plugin>
                         <artifactId>maven-dependency-plugin</artifactId>
                         <configuration>
@@ -195,13 +189,11 @@
             </activation>
             <build>
                 <plugins>
-                    <!--
-                        Integration Testing setup: This plugin unzips the
+                    <!-- Integration Testing setup: This plugin unzips the
                         'testEnvironment-additions.zip' file (created by dspace-parent POM), into
                         the 'target/testing/' folder, as this modules incorporates
-                        the "additions" module, to create a test install of DSpace,
-                        against which Tests can be run.
-                    -->
+                        the "additions" module, to essentially create a test
+                        install of DSpace, against which Tests can be run. -->
                     <plugin>
                         <artifactId>maven-dependency-plugin</artifactId>
                         <configuration>
