--- conflicted
+++ resolved
@@ -13,11 +13,7 @@
     <parent>
         <artifactId>modules</artifactId>
         <groupId>org.dspace</groupId>
-<<<<<<< HEAD
-        <version>7.4-drum-0-SNAPSHOT</version>
-=======
-        <version>7.6</version>
->>>>>>> 5a43e6bc
+        <version>7.6-drum-0-SNAPSHOT</version>
         <relativePath>..</relativePath>
     </parent>
 
@@ -122,11 +118,13 @@
             </activation>
             <build>
                 <plugins>
+                    <!-- UMD Customization -->
                     <!-- Unit Testing setup: This plugin unzips the
                          'testEnvironment-additions.zip' file (created by dspace-parent POM), into
                          the 'target/testing/' folder, as this modules incorporates
                          the "additions" module, to essentially create a test
                          install of DSpace, against which Tests can be run. -->
+                    <!-- End UMD Customization -->
                     <plugin>
                         <artifactId>maven-dependency-plugin</artifactId>
                         <configuration>
@@ -137,7 +135,9 @@
                                     <artifactId>dspace-parent</artifactId>
                                     <version>${project.version}</version>
                                     <type>zip</type>
+                                    <!-- UMD Customization -->
                                     <classifier>testEnvironment-additions</classifier>
+                                    <!-- End UMD Customization -->
                                 </artifactItem>
                             </artifactItems>
                         </configuration>
@@ -193,11 +193,13 @@
             </activation>
             <build>
                 <plugins>
+                    <!-- UMD Customization -->
                     <!-- Integration Testing setup: This plugin unzips the
                         'testEnvironment-additions.zip' file (created by dspace-parent POM), into
                         the 'target/testing/' folder, as this modules incorporates
                         the "additions" module, to essentially create a test
                         install of DSpace, against which Tests can be run. -->
+                   <!-- End UMD Customization -->
                     <plugin>
                         <artifactId>maven-dependency-plugin</artifactId>
                         <configuration>
@@ -208,7 +210,9 @@
                                     <artifactId>dspace-parent</artifactId>
                                     <version>${project.version}</version>
                                     <type>zip</type>
+                                    <!-- UMD Customization -->
                                     <classifier>testEnvironment-additions</classifier>
+                                    <!-- End UMD Customization -->
                                 </artifactItem>
                             </artifactItems>
                         </configuration>
