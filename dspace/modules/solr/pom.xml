--- conflicted
+++ resolved
@@ -2,10 +2,6 @@
    <modelVersion>4.0.0</modelVersion>
    <groupId>org.dspace.modules</groupId>
    <artifactId>solr</artifactId>
-<<<<<<< HEAD
-=======
-   <version>4.2-SNAPSHOT</version>
->>>>>>> e324c274
    <packaging>war</packaging>
    <name>DSpace SOLR :: Local Customizations</name>
    <description>
@@ -16,11 +12,7 @@
    <parent>
       <groupId>org.dspace</groupId>
       <artifactId>modules</artifactId>
-<<<<<<< HEAD
-      <version>CRIS-4.0.0-SNAPSHOT</version>
-=======
-      <version>4.2-SNAPSHOT</version>
->>>>>>> e324c274
+      <version>CRIS-4.1.0-SNAPSHOT</version>
       <relativePath>..</relativePath>
    </parent>
 
@@ -65,7 +57,7 @@
        <dependency>
            <groupId>org.dspace</groupId>
            <artifactId>dspace-solr</artifactId>
-           <version>4.2-SNAPSHOT</version>
+           <version>${project.version}</version>
            <classifier>skinny</classifier>
            <type>war</type>
        </dependency>
@@ -73,7 +65,7 @@
        <dependency>
            <groupId>org.dspace</groupId>
            <artifactId>dspace-solr</artifactId>
-           <version>4.2-SNAPSHOT</version>
+           <version>${project.version}</version>
            <classifier>classes</classifier>
            <type>jar</type>
        </dependency>
