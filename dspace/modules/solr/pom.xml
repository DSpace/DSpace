--- conflicted
+++ resolved
@@ -2,11 +2,7 @@
    <modelVersion>4.0.0</modelVersion>
    <groupId>org.dspace.modules</groupId>
    <artifactId>solr</artifactId>
-<<<<<<< HEAD
-   <version>1.8.2</version>
-=======
    <version>3.0</version>
->>>>>>> b05e67a5
    <packaging>war</packaging>
    <name>DSpace SOLR :: Local Customizations</name>
    <description>
@@ -20,25 +16,11 @@
       <version>3.0</version>
       <relativePath>..</relativePath>
    </parent>
-<<<<<<< HEAD
-   
-   <!--
-      The Subversion repository location is used by Continuum to update
-      against when changes have occured, this spawns a new build cycle
-      and releases snapshots into the snapshot repository below.
-   -->
-   <scm>
-      <connection>scm:svn:http://dspace.svn.sourceforge.net/svnroot/dspace/tags/dspace-1.8.2</connection>
-      <developerConnection>scm:svn:https://dspace.svn.sourceforge.net/svnroot/dspace/tags/dspace-1.8.2</developerConnection>
-      <url>http://dspace.svn.sourceforge.net/svnroot/dspace/tags/dspace-1.8.2</url>
-   </scm>
-=======
 
    <properties>
        <!-- This is the path to the root [dspace-src] directory. -->
        <root.basedir>${basedir}/../../..</root.basedir>
    </properties>
->>>>>>> b05e67a5
 
    <build>
       <plugins>
