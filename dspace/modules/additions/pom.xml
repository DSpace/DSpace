<project xmlns="http://maven.apache.org/POM/4.0.0" xmlns:xsi="http://www.w3.org/2001/XMLSchema-instance" xsi:schemaLocation="http://maven.apache.org/POM/4.0.0 http://maven.apache.org/maven-v4_0_0.xsd">
   <modelVersion>4.0.0</modelVersion>
   <groupId>org.dspace.modules</groupId>
   <artifactId>additions</artifactId>
   <name>DSpace Kernel :: Additions and Local Customizations</name>
   <description>
       This project allows you to easily create your own "additions.jar"
       including custom Java classes. This JAR will be automatically included
       in all DSpace web applications.
   </description>
   <packaging>jar</packaging>

   <!--
   A Parent POM that Maven inherits DSpace Defaults
   POM attributes from.
   -->
   <parent>
      <groupId>org.dspace</groupId>
      <artifactId>modules</artifactId>
<<<<<<< HEAD
      <version>7.6.2-drum-3-SNAPSHOT</version>
=======
      <version>8.0</version>
>>>>>>> b2ae1d54
      <relativePath>..</relativePath>
   </parent>

   <properties>
       <!-- This is the path to the root [dspace-src] directory. -->
       <root.basedir>${basedir}/../../..</root.basedir>
   </properties>

   <build>
      <plugins>
         <!-- This plugin allows us to run a Groovy script in our Maven POM
                 (see: https://groovy.github.io/gmaven/groovy-maven-plugin/execute.html )
                 We are generating a OS-agnostic version (agnostic.build.dir) of
                 the ${project.build.directory} property (full path of target dir).
                 This is needed by the Surefire & Failsafe plugins (see below)
                 to initialize the Unit Test environment's dspace.cfg file.
                 Otherwise, the Unit Test Framework will not work on Windows OS.
                 This Groovy code was mostly borrowed from:
                 http://stackoverflow.com/questions/3872355/how-to-convert-file-separator-in-maven
            -->
         <plugin>
            <groupId>org.codehaus.gmaven</groupId>
            <artifactId>groovy-maven-plugin</artifactId>
            <executions>
               <execution>
                  <id>setproperty</id>
                  <phase>initialize</phase>
                  <goals>
                     <goal>execute</goal>
                  </goals>
                  <configuration>
                     <source>
                        project.properties['agnostic.build.dir'] = project.build.directory.replace(File.separator, '/');
                        log.info("Initializing Maven property 'agnostic.build.dir' to: {}", project.properties['agnostic.build.dir']);
                     </source>
                  </configuration>
               </execution>
            </executions>
         </plugin>
         <!-- UMD Customization -->
         <plugin>
            <groupId>org.apache.maven.plugins</groupId>
            <artifactId>maven-compiler-plugin</artifactId>
            <configuration>
               <debug>true</debug>
               <showDeprecation>true</showDeprecation>
               <annotationProcessorPaths>
                  <!-- Enable Hibernate's Metamodel Generator to generate metadata model classes
                       (ending in _ suffix) for more type-safe Criteria queries -->
                  <path>
                     <groupId>org.hibernate</groupId>
                     <artifactId>hibernate-jpamodelgen</artifactId>
                     <version>${hibernate.version}</version>
                  </path>
                  <!-- Enable http://errorprone.info -->
                  <path>
                     <groupId>com.google.errorprone</groupId>
                     <artifactId>error_prone_core</artifactId>
                     <version>${errorprone.version}</version>
                  </path>
               </annotationProcessorPaths>
            </configuration>
         </plugin>
         <!-- End UMD Customization -->
      </plugins>
   </build>

   <profiles>
      <!-- Setup the Unit Test Environment (when -DskipUnitTests=false) -->
      <profile>
         <id>unit-test-environment</id>
         <activation>
            <activeByDefault>false</activeByDefault>
            <property>
               <name>skipUnitTests</name>
               <value>false</value>
            </property>
         </activation>
         <build>
            <plugins>
               <!-- UMD Customization -->
               <!-- Unit Testing setup: This plugin unzips the
                   'testEnvironment-additions.zip' file (created by dspace-parent POM), into
                   the 'target/testing/' folder, to create a test
                   install of DSpace, against which Tests can be run. -->
               <!-- End UMD Customization -->
               <plugin>
                  <artifactId>maven-dependency-plugin</artifactId>
                  <configuration>
                     <outputDirectory>${project.build.directory}/testing</outputDirectory>
                     <artifactItems>
                        <artifactItem>
                           <groupId>org.dspace</groupId>
                           <artifactId>dspace-parent</artifactId>
                           <version>${project.version}</version>
                           <type>zip</type>
                           <!-- UMD Customization -->
                           <classifier>testEnvironment-additions</classifier>
                           <!-- End UMD Customization -->
                        </artifactItem>
                     </artifactItems>
                  </configuration>
                  <executions>
                     <execution>
                        <id>setupUnitTestEnvironment</id>
                        <phase>generate-test-resources</phase>
                        <goals>
                           <goal>unpack</goal>
                        </goals>
                     </execution>
                  </executions>
               </plugin>

               <!-- Run Unit Testing! This plugin just kicks off the tests (when enabled). -->
               <plugin>
                  <artifactId>maven-surefire-plugin</artifactId>
                  <configuration>
                     <systemPropertyVariables>
                        <!-- Specify the dspace.dir to use for test environment -->
                        <!-- This system property is loaded by AbstractDSpaceTest to initialize the test environment -->
                        <dspace.dir>${agnostic.build.dir}/testing/dspace</dspace.dir>
                        <!-- Turn off any DSpace logging -->
                        <dspace.log.init.disable>true</dspace.log.init.disable>
                        <solr.install.dir>${agnostic.build.dir}/testing/dspace/solr/</solr.install.dir>
                     </systemPropertyVariables>
                  </configuration>
               </plugin>
            </plugins>
         </build>
         <dependencies>
            <!-- When running tests, also include test classes from dspace-api
                     (this test-jar is only built when tests are enabled). -->
            <dependency>
               <groupId>org.dspace</groupId>
               <artifactId>dspace-api</artifactId>
               <type>test-jar</type>
               <scope>test</scope>
            </dependency>
         </dependencies>
      </profile>

      <!-- Setup the Integration Test Environment (when -DskipIntegrationTests=false) -->
      <profile>
         <id>integration-test-environment</id>
         <activation>
            <activeByDefault>false</activeByDefault>
            <property>
               <name>skipIntegrationTests</name>
               <value>false</value>
            </property>
         </activation>
         <build>
            <plugins>
               <!-- UMD Customization -->
               <!-- Integration Testing setup: This plugin unzips the
                    'testEnvironment-additions.zip' file (created by dspace-parent POM), into
                    the 'target/testing/' folder, to essentially create a test
                    install of DSpace, against which Tests can be run. -->
               <!-- End UMD Customization -->
               <plugin>
                  <artifactId>maven-dependency-plugin</artifactId>
                  <configuration>
                     <outputDirectory>${project.build.directory}/testing</outputDirectory>
                     <artifactItems>
                        <artifactItem>
                           <groupId>org.dspace</groupId>
                           <artifactId>dspace-parent</artifactId>
                           <version>${project.version}</version>
                           <type>zip</type>
                           <!-- UMD Customization -->
                           <classifier>testEnvironment-additions</classifier>
                           <!-- End UMD Customization -->
                        </artifactItem>
                     </artifactItems>
                  </configuration>
                  <executions>
                     <execution>
                        <id>setupIntegrationTestEnvironment</id>
                        <phase>pre-integration-test</phase>
                        <goals>
                           <goal>unpack</goal>
                        </goals>
                     </execution>
                  </executions>
               </plugin>

               <!-- Run Integration Testing! This plugin just kicks off the tests (when enabled). -->
               <plugin>
                  <artifactId>maven-failsafe-plugin</artifactId>
                  <configuration>
                     <systemPropertyVariables>
                        <!-- Specify the dspace.dir to use for test environment -->
                        <dspace.dir>${agnostic.build.dir}/testing/dspace</dspace.dir>
                        <!-- Turn off any DSpace logging -->
                        <dspace.log.init.disable>true</dspace.log.init.disable>
                        <solr.install.dir>${agnostic.build.dir}/testing/dspace/solr/</solr.install.dir>
                     </systemPropertyVariables>
                  </configuration>
               </plugin>
            </plugins>
         </build>
         <dependencies>
            <!-- When running tests, also include test classes from dspace-api
                     (this test-jar is only built when tests are enabled). -->
            <dependency>
               <groupId>org.dspace</groupId>
               <artifactId>dspace-api</artifactId>
               <type>test-jar</type>
               <scope>test</scope>
            </dependency>
         </dependencies>
      </profile>

   </profiles>

   <!--
   Runtime and Compile Time dependencies for DSpace.
   -->
   <dependencies>
      <dependency>
         <groupId>org.dspace</groupId>
         <artifactId>dspace-api</artifactId>
      </dependency>
      <dependency>
          <groupId>org.dspace</groupId>
          <artifactId>dspace-api</artifactId>
          <type>test-jar</type>
          <scope>test</scope>
      </dependency>
      <dependency>
         <groupId>org.dspace</groupId>
         <artifactId>dspace-api-lang</artifactId>
      </dependency>
      <dependency>
          <groupId>org.dspace</groupId>
          <artifactId>dspace-services</artifactId>
      </dependency>
      <dependency>
         <groupId>jakarta.servlet</groupId>
         <artifactId>jakarta.servlet-api</artifactId>
         <scope>provided</scope>
      </dependency>
      <dependency>
         <groupId>ant-contrib</groupId>
         <artifactId>ant-contrib</artifactId>
         <version>1.0b3</version>
         <exclusions>
            <exclusion>
               <groupId>ant</groupId>
               <artifactId>ant</artifactId>
            </exclusion>
         </exclusions>
      </dependency>
      <!-- UMD Customization -->
      <dependency>
         <groupId>dom4j</groupId>
         <artifactId>dom4j</artifactId>
         <version>1.6.1</version>
      </dependency>
      <dependency>
         <groupId>cas</groupId>
         <artifactId>casclient</artifactId>
         <version>2.1.1</version>
         <exclusions>
            <exclusion>
               <groupId>javax.servlet</groupId>
               <artifactId>servlet-api</artifactId>
            </exclusion>
          </exclusions>
      </dependency>
      <!-- End UMD Customization -->
      <dependency>
         <groupId>org.apache.solr</groupId>
         <artifactId>solr-solrj</artifactId>
         <version>${solr.client.version}</version>
      </dependency>
      <!-- Solr Core is only needed for Integration Tests (to run a MockSolrServer) -->
      <!-- The following Solr / Lucene dependencies also support integration tests -->
      <dependency>
         <groupId>org.apache.solr</groupId>
         <artifactId>solr-core</artifactId>
         <version>${solr.client.version}</version>
         <scope>test</scope>
         <exclusions>
            <!-- Later version provided by Hibernate -->
            <exclusion>
               <groupId>org.antlr</groupId>
               <artifactId>antlr4-runtime</artifactId>
            </exclusion>
         </exclusions>
      </dependency>
      <!-- UMD Customization -->
      <dependency>
         <groupId>org.marc4j</groupId>
         <artifactId>marc4j</artifactId>
         <version>2.9.2</version>
      </dependency>
      <!-- End UMD Customization -->
      <dependency>
         <groupId>org.apache.lucene</groupId>
         <artifactId>lucene-analyzers-icu</artifactId>
         <scope>test</scope>
      </dependency>
      <dependency>
         <groupId>org.apache.lucene</groupId>
         <artifactId>lucene-analyzers-smartcn</artifactId>
         <scope>test</scope>
      </dependency>
      <dependency>
         <groupId>org.apache.lucene</groupId>
         <artifactId>lucene-analyzers-stempel</artifactId>
         <scope>test</scope>
      </dependency>
      <dependency>
         <groupId>junit</groupId>
         <artifactId>junit</artifactId>
         <scope>test</scope>
      </dependency>
      <dependency>
         <groupId>org.hamcrest</groupId>
         <artifactId>hamcrest</artifactId>
         <scope>test</scope>
      </dependency>
      <dependency>
         <groupId>com.h2database</groupId>
         <artifactId>h2</artifactId>
         <scope>test</scope>
      </dependency>
      <dependency>
         <groupId>org.mockito</groupId>
         <artifactId>mockito-inline</artifactId>
         <scope>test</scope>
      </dependency>
      <!-- UMD Customization -->
      <dependency>
         <groupId>org.springframework</groupId>
         <artifactId>spring-test</artifactId>
         <scope>test</scope>
      </dependency>
      <!-- End UMD Customization -->
   </dependencies>

</project><|MERGE_RESOLUTION|>--- conflicted
+++ resolved
@@ -17,11 +17,7 @@
    <parent>
       <groupId>org.dspace</groupId>
       <artifactId>modules</artifactId>
-<<<<<<< HEAD
-      <version>7.6.2-drum-3-SNAPSHOT</version>
-=======
-      <version>8.0</version>
->>>>>>> b2ae1d54
+      <version>8.0-drum-0-SNAPSHOT</version>
       <relativePath>..</relativePath>
    </parent>
 
@@ -104,9 +100,9 @@
             <plugins>
                <!-- UMD Customization -->
                <!-- Unit Testing setup: This plugin unzips the
-                   'testEnvironment-additions.zip' file (created by dspace-parent POM), into
-                   the 'target/testing/' folder, to create a test
-                   install of DSpace, against which Tests can be run. -->
+                    'testEnvironment-additions.zip' file (created by dspace-parent POM), into
+                    the 'target/testing/' folder, to essentially create a test
+                    install of DSpace, against which Tests can be run. -->
                <!-- End UMD Customization -->
                <plugin>
                   <artifactId>maven-dependency-plugin</artifactId>
