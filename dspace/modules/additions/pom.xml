--- conflicted
+++ resolved
@@ -17,17 +17,13 @@
    <parent>
       <groupId>org.dspace</groupId>
       <artifactId>modules</artifactId>
-<<<<<<< HEAD
-      <version>7.2.1-drum-0-SNAPSHOT</version>
-=======
-      <version>7.3</version>
->>>>>>> bbdff348
+      <version>7.3-drum-0-SNAPSHOT</version>
       <relativePath>..</relativePath>
    </parent>
 
    <properties>
-      <!-- This is the path to the root [dspace-src] directory. -->
-      <root.basedir>${basedir}/../../..</root.basedir>
+       <!-- This is the path to the root [dspace-src] directory. -->
+       <root.basedir>${basedir}/../../..</root.basedir>
    </properties>
 
    <build>
@@ -116,12 +112,10 @@
          </activation>
          <build>
             <plugins>
-               <!--
-                   Unit Testing setup: This plugin unzips the
+               <!-- Unit Testing setup: This plugin unzips the
                    'testEnvironment-additions.zip' file (created by dspace-parent POM), into
-                   the 'target/testing/' folder, to create a test install of DSpace,
-                   against which Tests can be run.
-               -->
+                   the 'target/testing/' folder, to create a test
+                   install of DSpace, against which Tests can be run. -->
                <plugin>
                   <artifactId>maven-dependency-plugin</artifactId>
                   <configuration>
@@ -187,12 +181,10 @@
          </activation>
          <build>
             <plugins>
-               <!--
-                   Integration Testing setup: This plugin unzips the
-                   'testEnvironment-additions.zip' file (created by dspace-parent POM), into
-                   the 'target/testing/' folder, to create a test install of DSpace,
-                   against which Tests can be run.
-               -->
+               <!-- Integration Testing setup: This plugin unzips the
+                    'testEnvironment-additions.zip' file (created by dspace-parent POM), into
+                    the 'target/testing/' folder, to essentially create a test
+                    install of DSpace, against which Tests can be run. -->
                <plugin>
                   <artifactId>maven-dependency-plugin</artifactId>
                   <configuration>
@@ -256,18 +248,18 @@
          <artifactId>dspace-api</artifactId>
       </dependency>
       <dependency>
-         <groupId>org.dspace</groupId>
-         <artifactId>dspace-api</artifactId>
-         <type>test-jar</type>
-         <scope>test</scope>
+          <groupId>org.dspace</groupId>
+          <artifactId>dspace-api</artifactId>
+          <type>test-jar</type>
+          <scope>test</scope>
       </dependency>
       <dependency>
          <groupId>org.dspace</groupId>
          <artifactId>dspace-api-lang</artifactId>
       </dependency>
       <dependency>
-         <groupId>org.dspace</groupId>
-         <artifactId>dspace-services</artifactId>
+          <groupId>org.dspace</groupId>
+          <artifactId>dspace-services</artifactId>
       </dependency>
       <dependency>
          <groupId>javax.servlet</groupId>
@@ -286,7 +278,6 @@
          </exclusions>
       </dependency>
       <dependency>
-<<<<<<< HEAD
          <groupId>cas</groupId>
          <artifactId>casclient</artifactId>
          <version>2.1.1</version>
@@ -294,7 +285,10 @@
             <exclusion>
                <groupId>javax.servlet</groupId>
                <artifactId>servlet-api</artifactId>
-=======
+            <exclusion>
+         </exclusions>
+      </dependency>
+      <dependency>
          <groupId>org.apache.solr</groupId>
          <artifactId>solr-solrj</artifactId>
          <version>${solr.client.version}</version>
@@ -324,24 +318,16 @@
             <exclusion>
                <groupId>org.eclipse.jetty</groupId>
                <artifactId>jetty-util</artifactId>
->>>>>>> bbdff348
             </exclusion>
          </exclusions>
       </dependency>
       <dependency>
-<<<<<<< HEAD
          <groupId>org.marc4j</groupId>
          <artifactId>marc4j</artifactId>
          <version>2.9.2</version>
       </dependency>
       <dependency>
          <groupId>org.apache.lucene</groupId>
-         <artifactId>lucene-core</artifactId>
-      </dependency>
-      <dependency>
-=======
->>>>>>> bbdff348
-         <groupId>org.apache.lucene</groupId>
          <artifactId>lucene-analyzers-icu</artifactId>
          <scope>test</scope>
       </dependency>
@@ -355,14 +341,6 @@
          <artifactId>lucene-analyzers-stempel</artifactId>
          <scope>test</scope>
       </dependency>
-<<<<<<< HEAD
-      <dependency>
-         <groupId>org.apache.xmlbeans</groupId>
-         <artifactId>xmlbeans</artifactId>
-      </dependency>
-
-=======
->>>>>>> bbdff348
       <dependency>
          <groupId>junit</groupId>
          <artifactId>junit</artifactId>
@@ -388,6 +366,7 @@
          <artifactId>spring-test</artifactId>
          <scope>test</scope>
       </dependency>
+
    </dependencies>
 
 </project>