--- conflicted
+++ resolved
@@ -17,11 +17,7 @@
    <parent>
       <groupId>org.dspace</groupId>
       <artifactId>modules</artifactId>
-<<<<<<< HEAD
-      <version>4.1-6-SNAPSHOT</version>
-=======
       <version>5.4</version>
->>>>>>> e2dd1089
       <relativePath>..</relativePath>
    </parent>
 
@@ -100,34 +96,7 @@
             </exclusion>
          </exclusions>
       </dependency>
-      <dependency>
-            <groupId>org.dspace</groupId>
-            <artifactId>dspace-jspui</artifactId>
-            <type>jar</type>
-            <classifier>classes</classifier>
-      </dependency>
-      <dependency>
-            <groupId>edu.umd.lib</groupId>
-            <artifactId>lib-util</artifactId>
-            <version>1.0</version>
-      </dependency>
-       <dependency>
-            <groupId>cas</groupId>
-            <artifactId>casclient</artifactId>
-            <version>2.1.1</version>
-       </dependency>
-       <dependency>
-            <groupId>org.marc4j</groupId>
-            <artifactId>marc4j</artifactId>
-            <version>2.0</version>
-       </dependency>
-       <dependency>
-            <groupId>javax.servlet</groupId>
-            <artifactId>jsp-api</artifactId>
-            <version>2.0</version>
-            <scope>provided</scope>
-       </dependency>
-      </dependencies>
-      
+
+   </dependencies>
 
 </project>