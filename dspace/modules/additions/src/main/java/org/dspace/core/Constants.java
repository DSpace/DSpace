/**
 * The contents of this file are subject to the license and copyright
 * detailed in the LICENSE and NOTICE files at the root of the source
 * tree and available online at
 *
 * http://www.dspace.org/license/
 */
package org.dspace.core;

/**
 * Class with constants and matching strings, for DSpace types. These numbers
 * must never be changed!!
 *
 * @author David Stuve
 * @version $Revision$
 */
public class Constants
{
    /** Type of locally defined objects */
    public static final int UNIT = 666;

    public static final int ETDUNIT = 667;

    /** Type of bitstream objects */
    public static final int BITSTREAM = 0;

    /** Type of bundle objects */
    public static final int BUNDLE = 1;

    /** Type of item objects */
    public static final int ITEM = 2;

    /** Type of collection objects */
    public static final int COLLECTION = 3;

    /** Type of community objects */
    public static final int COMMUNITY = 4;

    /** DSpace site type */
    public static final int SITE = 5;

    /** Type of eperson groups */
    public static final int GROUP = 6;

    /** Type of individual eperson objects */
    public static final int EPERSON = 7;

    /**
     * lets you look up type names from the type IDs
     */
    public static final String[] typeText = { "BITSTREAM", "BUNDLE", "ITEM",
<<<<<<< HEAD
        "COLLECTION", "COMMUNITY", "SITE", "GROUP", "EPERSON", "ETDUNIT" };
=======
            "COLLECTION", "COMMUNITY", "SITE", "GROUP", "EPERSON", "ETDUNIT" };
>>>>>>> adb9f3ac

    /**
     * Special Bundle and Bitstream Names:
     */

    /** Magic name of item license, as bitstream in LICENSE_BUNDLE_NAME */
    public static final String LICENSE_BITSTREAM_NAME = "license.txt";

    /** Magic name of bundle containing item license */
    public static final String LICENSE_BUNDLE_NAME = "LICENSE";

    /**
     * Default bundle name for the "original" item content; "derived" content
     * such as thumbnails goes in other bundles.
     */
    public static final String DEFAULT_BUNDLE_NAME = "ORIGINAL";

    /**
     * Name of bundle for user-visible "content" (same as default for now).
     */
    public static final String CONTENT_BUNDLE_NAME = "ORIGINAL";

    /** Bundle name for structured metadata bitstreams. */
    public static final String METADATA_BUNDLE_NAME = "METADATA";

    /** Action of reading, viewing or downloading something */
    public static final int READ = 0;

    /** Action of modifying something */
    public static final int WRITE = 1;

    /**
     * Action of deleting something. Different from removing something from a
     * container. (DELETE is now obsolete)
     *
     * @see #REMOVE
     */
    public static final int DELETE = 2;

    /**
     * Action of adding something to a container. For example, to add an item to
     * a collection, a user must have <code>ADD</code> permission on the
     * collection.
     */
    public static final int ADD = 3;

    /**
     * Action of removing something from a container. Different from deletion.
     *
     * @see #DELETE
     */
    public static final int REMOVE = 4;

    /** Action of performing workflow step 1 */
    public static final int WORKFLOW_STEP_1 = 5;

    /** Action of performing workflow step 2 */
    public static final int WORKFLOW_STEP_2 = 6;

    /** Action of performing workflow step 3 */
    public static final int WORKFLOW_STEP_3 = 7;

    /** Action of performing a workflow */
    public static final int WORKFLOW_ABORT = 8;

    /** Default Read policies for Bitstreams submitted to container */
    public static final int DEFAULT_BITSTREAM_READ = 9;

    /** Default Read policies for Items submitted to container */
    public static final int DEFAULT_ITEM_READ = 10;

    /**
     * @deprecated As of DSpace 1.6, replaced by Constants.ADMIN
     */
    @Deprecated
    public static final int COLLECTION_ADMIN = 11;

    /**
     * Administrative actions - System Admin, Community Admin, Collection Admin
     */
    public static final int ADMIN = 11;

    /** Position of front page news item -- top box */
    public static final int NEWS_TOP = 0;

    /** Position of front page news item -- sidebar */
    public static final int NEWS_SIDE = 1;

    /**
     * lets you look up action names from the action IDs
     */
    public static final String[] actionText = { "READ", "WRITE",
        "OBSOLETE (DELETE)", "ADD", "REMOVE", "WORKFLOW_STEP_1",
        "WORKFLOW_STEP_2", "WORKFLOW_STEP_3", "WORKFLOW_ABORT",
        "DEFAULT_BITSTREAM_READ", "DEFAULT_ITEM_READ", "ADMIN" };

    /**
     * generating constants for the relevance array dynamically is simple: just
     * 1 << TYPE
     */
    public static final int RBITSTREAM = 1 << BITSTREAM;

    public static final int RBUNDLE = 1 << BUNDLE;

    public static final int RITEM = 1 << ITEM;

    public static final int RCOLLECTION = 1 << COLLECTION;

    public static final int RCOMMUNITY = 1 << COMMUNITY;

    /**
     * Array of relevances of actions to objects - used by the UI to only
     * display actions that are relevant to an object type; To see if an action
     * is relevant to an object, just OR the relevance type above with the value
     * in actionTypeRelevance[] (To see if READ is relevant to community, just
     * test actionTypeRelevance[READ] | RCOMMUNITY, 0 = irrelevant)
     */
    public static final int[] actionTypeRelevance = {
        RBITSTREAM | RBUNDLE | RITEM | RCOLLECTION | RCOMMUNITY, // 0 - READ
        RBITSTREAM | RBUNDLE | RITEM | RCOLLECTION | RCOMMUNITY, // 1 -
        // WRITE
        0, // 2 - DELETE (obsolete)
        RBUNDLE | RITEM | RCOLLECTION | RCOMMUNITY, // 3 - ADD
        RBUNDLE | RITEM | RCOLLECTION | RCOMMUNITY, // 4 - REMOVE
        0, // 5 - WORKFLOW_STEP_1
        0, // 6 - WORKFLOW_STEP_2
        0, // 7 - WORKFLOW_STEP_3
        0, // 8 - WORKFLOW_ABORT
        RCOLLECTION, // 9 - DEFAULT_BITSTREAM_READ
        RCOLLECTION, // 10 - DEFAULT_ITEM_READ
        RITEM | RCOLLECTION | RCOMMUNITY // 11 - ADMIN
    };

    public static final String DEFAULT_ENCODING = "UTF-8";

    /**
     * If you know the type string, look up the corresponding type ID constant.
     *
     * @param type
     *            String with the name of the type (must be exact match)
     *
     * @return the corresponding type ID, or <code>-1</code> if the type string
     *         is unknown
     */
    public static int getTypeID(String type)
    {
        for (int i = 0; i < typeText.length; i++)
        {
            if (typeText[i].equals(type))
            {
                return i;
            }
        }

        return -1;
    }

    /**
     * If you know the action string, look up the corresponding type ID
     * constant.
     *
     * @param action
     *            String with the name of the action (must be exact match)
     *
     * @return the corresponding action ID, or <code>-1</code> if the action
     *         string is unknown
     */
    public static int getActionID(String action)
    {
        for (int i = 0; i < actionText.length; i++)
        {
            if (actionText[i].equals(action))
            {
                return i;
            }
        }

        return -1;
    }
}<|MERGE_RESOLUTION|>--- conflicted
+++ resolved
@@ -49,11 +49,7 @@
      * lets you look up type names from the type IDs
      */
     public static final String[] typeText = { "BITSTREAM", "BUNDLE", "ITEM",
-<<<<<<< HEAD
-        "COLLECTION", "COMMUNITY", "SITE", "GROUP", "EPERSON", "ETDUNIT" };
-=======
             "COLLECTION", "COMMUNITY", "SITE", "GROUP", "EPERSON", "ETDUNIT" };
->>>>>>> adb9f3ac
 
     /**
      * Special Bundle and Bitstream Names:
@@ -146,9 +142,9 @@
      * lets you look up action names from the action IDs
      */
     public static final String[] actionText = { "READ", "WRITE",
-        "OBSOLETE (DELETE)", "ADD", "REMOVE", "WORKFLOW_STEP_1",
-        "WORKFLOW_STEP_2", "WORKFLOW_STEP_3", "WORKFLOW_ABORT",
-        "DEFAULT_BITSTREAM_READ", "DEFAULT_ITEM_READ", "ADMIN" };
+            "OBSOLETE (DELETE)", "ADD", "REMOVE", "WORKFLOW_STEP_1",
+            "WORKFLOW_STEP_2", "WORKFLOW_STEP_3", "WORKFLOW_ABORT",
+            "DEFAULT_BITSTREAM_READ", "DEFAULT_ITEM_READ", "ADMIN" };
 
     /**
      * generating constants for the relevance array dynamically is simple: just
@@ -172,19 +168,19 @@
      * test actionTypeRelevance[READ] | RCOMMUNITY, 0 = irrelevant)
      */
     public static final int[] actionTypeRelevance = {
-        RBITSTREAM | RBUNDLE | RITEM | RCOLLECTION | RCOMMUNITY, // 0 - READ
-        RBITSTREAM | RBUNDLE | RITEM | RCOLLECTION | RCOMMUNITY, // 1 -
-        // WRITE
-        0, // 2 - DELETE (obsolete)
-        RBUNDLE | RITEM | RCOLLECTION | RCOMMUNITY, // 3 - ADD
-        RBUNDLE | RITEM | RCOLLECTION | RCOMMUNITY, // 4 - REMOVE
-        0, // 5 - WORKFLOW_STEP_1
-        0, // 6 - WORKFLOW_STEP_2
-        0, // 7 - WORKFLOW_STEP_3
-        0, // 8 - WORKFLOW_ABORT
-        RCOLLECTION, // 9 - DEFAULT_BITSTREAM_READ
-        RCOLLECTION, // 10 - DEFAULT_ITEM_READ
-        RITEM | RCOLLECTION | RCOMMUNITY // 11 - ADMIN
+            RBITSTREAM | RBUNDLE | RITEM | RCOLLECTION | RCOMMUNITY, // 0 - READ
+            RBITSTREAM | RBUNDLE | RITEM | RCOLLECTION | RCOMMUNITY, // 1 -
+            // WRITE
+            0, // 2 - DELETE (obsolete)
+            RBUNDLE | RITEM | RCOLLECTION | RCOMMUNITY, // 3 - ADD
+            RBUNDLE | RITEM | RCOLLECTION | RCOMMUNITY, // 4 - REMOVE
+            0, // 5 - WORKFLOW_STEP_1
+            0, // 6 - WORKFLOW_STEP_2
+            0, // 7 - WORKFLOW_STEP_3
+            0, // 8 - WORKFLOW_ABORT
+            RCOLLECTION, // 9 - DEFAULT_BITSTREAM_READ
+            RCOLLECTION, // 10 - DEFAULT_ITEM_READ
+            RITEM | RCOLLECTION | RCOMMUNITY // 11 - ADMIN
     };
 
     public static final String DEFAULT_ENCODING = "UTF-8";
