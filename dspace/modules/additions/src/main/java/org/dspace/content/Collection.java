--- conflicted
+++ resolved
@@ -219,7 +219,7 @@
      * @throws AuthorizeException
      */
     static Collection create(Context context) throws SQLException,
-    AuthorizeException
+            AuthorizeException
     {
         return create(context, null);
     }
@@ -247,11 +247,7 @@
         {
             c.handle = (handle == null) ? HandleManager
                     .createHandle(context, c) : HandleManager.createHandle(
-<<<<<<< HEAD
-                            context, c, handle);
-=======
                     context, c, handle);
->>>>>>> adb9f3ac
         }
         catch (IllegalStateException ie)
         {
@@ -491,11 +487,7 @@
         TableRow row = DatabaseManager.querySingle(context,
                 "SELECT count(*) as clcount FROM collection WHERE collection_id = ? OR "
                         + "LOWER(name) LIKE LOWER(?)", new Object[] {
-<<<<<<< HEAD
-                int_param, dbquery });
-=======
                         int_param, dbquery });
->>>>>>> adb9f3ac
 
         // use getIntColumn for Oracle count data
         if ("oracle".equals(ConfigurationManager.getProperty("db.name")))
@@ -503,11 +495,7 @@
             count = Long.valueOf(row.getIntColumn("clcount"));
         }
         else
-<<<<<<< HEAD
-            // getLongColumn works for postgres
-=======
         // getLongColumn works for postgres
->>>>>>> adb9f3ac
         {
             count = Long.valueOf(row.getLongColumn("clcount"));
         }
@@ -710,11 +698,7 @@
             catch (SQLException e)
             {
                 // TODO Auto-generated catch block
-<<<<<<< HEAD
                 e.printStackTrace();
-=======
-                // e.printStackTrace();
->>>>>>> adb9f3ac
             }
         }
         return handle;
@@ -818,7 +802,7 @@
      * @throws SQLException
      */
     public Bitstream setLogo(InputStream is) throws AuthorizeException,
-    IOException, SQLException
+            IOException, SQLException
     {
         // Check authorisation
         // authorized to remove the logo when DELETE rights
@@ -881,7 +865,7 @@
      * @throws AuthorizeException
      */
     public Group createWorkflowGroup(int step) throws SQLException,
-    AuthorizeException
+            AuthorizeException
     {
         // Check authorisation - Must be an Admin to create Workflow Group
         AuthorizeUtil.authorizeManageWorkflowsGroup(ourContext, this);
@@ -1202,7 +1186,7 @@
      * @throws IOException
      */
     public void removeTemplateItem() throws SQLException, AuthorizeException,
-    IOException
+            IOException
     {
         // Check authorisation
         AuthorizeUtil.authorizeManageTemplateItem(ourContext, this);
@@ -1270,7 +1254,7 @@
      * @throws IOException
      */
     public void removeItem(Item item) throws SQLException, AuthorizeException,
-    IOException
+            IOException
     {
         // Check authorisation
         AuthorizeManager.authorizeAction(ourContext, this, Constants.REMOVE);
@@ -1360,11 +1344,7 @@
     }
 
     public void canEdit(boolean useInheritance) throws AuthorizeException,
-<<<<<<< HEAD
-    SQLException
-=======
             SQLException
->>>>>>> adb9f3ac
     {
         Community[] parents = getCommunities();
 
@@ -1595,11 +1575,7 @@
                         "SELECT community.* FROM community, community2collection WHERE "
                                 + "community.community_id=community2collection.community_id "
                                 + "AND community2collection.collection_id= ? ",
-<<<<<<< HEAD
-                                getID());
-=======
                         getID());
->>>>>>> adb9f3ac
 
         // Build a list of Community objects
         List<Community> communities = new ArrayList<Community>();
@@ -1659,12 +1635,7 @@
                         "SELECT community.* FROM community, community2collection WHERE "
                                 + "community.community_id=community2collection.community_id "
                                 + "AND community2collection.collection_id=?",
-<<<<<<< HEAD
-                                getID());
-=======
                         getID());
->>>>>>> adb9f3ac
-
         // Build a list of Community objects
         List<Community> communities = new ArrayList<Community>();
 
