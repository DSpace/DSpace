--- conflicted
+++ resolved
@@ -16,11 +16,7 @@
    <parent>
       <groupId>org.dspace</groupId>
       <artifactId>modules</artifactId>
-<<<<<<< HEAD
-      <version>4.1-6-SNAPSHOT</version>
-=======
       <version>5.4</version>
->>>>>>> e2dd1089
       <relativePath>..</relativePath>
    </parent>
 
