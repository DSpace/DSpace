<project xmlns="http://maven.apache.org/POM/4.0.0" xmlns:xsi="http://www.w3.org/2001/XMLSchema-instance" xsi:schemaLocation="http://maven.apache.org/POM/4.0.0 http://maven.apache.org/maven-v4_0_0.xsd">
   <modelVersion>4.0.0</modelVersion>
   <groupId>org.dspace.modules</groupId>
   <artifactId>lni</artifactId>
   <packaging>war</packaging>
   <name>DSpace LNI :: Local Customizations</name>
   <description>
      This project allows you to overlay your own local LNI customizations
      on top of the default Lightweight Network Interface (LNI) web application
      provided with DSpace.
   </description>

   <parent>
      <groupId>org.dspace</groupId>
      <artifactId>modules</artifactId>
<<<<<<< HEAD
      <version>1.8.2</version>
        <relativePath>..</relativePath>
   </parent>

   <scm>
      <connection>scm:svn:https://scm.dspace.org/svn/repo/tags/dspace-1.8.2</connection>
      <developerConnection>scm:svn:https://scm.dspace.org/svn/repo/tags/dspace-1.8.2</developerConnection>
      <url>http://scm.dspace.org/svn/repo/tags/dspace-1.8.2</url>
   </scm>
=======
      <version>3.0</version>
      <relativePath>..</relativePath>
   </parent>

   <properties>
       <!-- This is the path to the root [dspace-src] directory. -->
       <root.basedir>${basedir}/../../..</root.basedir>
   </properties>
>>>>>>> b05e67a5

   <build>
       <filters>
           <!-- Filter using the properties file defined by dspace-parent POM -->
           <filter>${filters.file}</filter>
       </filters>
      <plugins>

         <plugin>
            <groupId>org.apache.maven.plugins</groupId>
            <artifactId>maven-war-plugin</artifactId>
            <configuration>
               <archiveClasses>false</archiveClasses>
               <webResources>
                  <resource>
                     <filtering>true</filtering>
                     <directory>${basedir}/src/main/webapp</directory>
                     <includes>
                        <include>WEB-INF/web.xml</include>
                     </includes>
                  </resource>
               </webResources>
            </configuration>
            <executions>
               <execution>
                  <phase>prepare-package</phase>
               </execution>
            </executions>
         </plugin>

      </plugins>
   </build>

   <profiles>
      <profile>
         <id>oracle-support</id>
         <activation>
            <property>
               <name>db.name</name>
               <value>oracle</value>
            </property>
         </activation>
         <dependencies>
            <dependency>
               <groupId>com.oracle</groupId>
               <artifactId>ojdbc6</artifactId>
            </dependency>
         </dependencies>
      </profile>
   </profiles>

   <dependencies>

      <dependency>
         <groupId>org.dspace.modules</groupId>
         <artifactId>additions</artifactId>
      </dependency>

      <dependency>
         <groupId>org.dspace</groupId>
         <artifactId>dspace-lni</artifactId>
         <type>war</type>
      </dependency>

      <dependency>
         <groupId>org.dspace</groupId>
         <artifactId>dspace-lni</artifactId>
          <type>jar</type>
          <classifier>classes</classifier>
      </dependency>

      <dependency>
         <groupId>javax.servlet</groupId>
         <artifactId>servlet-api</artifactId>
         <scope>provided</scope>
      </dependency>

   </dependencies>

</project><|MERGE_RESOLUTION|>--- conflicted
+++ resolved
@@ -13,17 +13,6 @@
    <parent>
       <groupId>org.dspace</groupId>
       <artifactId>modules</artifactId>
-<<<<<<< HEAD
-      <version>1.8.2</version>
-        <relativePath>..</relativePath>
-   </parent>
-
-   <scm>
-      <connection>scm:svn:https://scm.dspace.org/svn/repo/tags/dspace-1.8.2</connection>
-      <developerConnection>scm:svn:https://scm.dspace.org/svn/repo/tags/dspace-1.8.2</developerConnection>
-      <url>http://scm.dspace.org/svn/repo/tags/dspace-1.8.2</url>
-   </scm>
-=======
       <version>3.0</version>
       <relativePath>..</relativePath>
    </parent>
@@ -32,7 +21,6 @@
        <!-- This is the path to the root [dspace-src] directory. -->
        <root.basedir>${basedir}/../../..</root.basedir>
    </properties>
->>>>>>> b05e67a5
 
    <build>
        <filters>
