--- conflicted
+++ resolved
@@ -1,36 +1,26 @@
 <project xmlns="http://maven.apache.org/POM/4.0.0" xmlns:xsi="http://www.w3.org/2001/XMLSchema-instance" xsi:schemaLocation="http://maven.apache.org/POM/4.0.0 http://maven.apache.org/maven-v4_0_0.xsd">
-    <modelVersion>4.0.0</modelVersion>
-    <groupId>org.dspace.modules</groupId>
-    <artifactId>xmlui</artifactId>
-    <packaging>war</packaging>
-    <name>DSpace XML-UI (Manakin) :: Local Customizations</name>
-    <description>
-        This project allows you to overlay your own local XML-UI customizations
-        on top of the default XML-UI web application provided with DSpace.
-    </description>
-
-<<<<<<< HEAD
+   <modelVersion>4.0.0</modelVersion>
+   <groupId>org.dspace.modules</groupId>
+   <artifactId>xmlui</artifactId>
+   <packaging>war</packaging>
+   <name>DSpace XML-UI (Manakin) :: Local Customizations</name>
+   <description>
+      This project allows you to overlay your own local XML-UI customizations
+      on top of the default XML-UI web application provided with DSpace.
+   </description>
+
    <parent>
       <groupId>org.dspace</groupId>
       <artifactId>modules</artifactId>
-      <version>4.1-6-SNAPSHOT</version>
+      <version>5.4</version>
       <relativePath>..</relativePath>
    </parent>
-=======
-    <parent>
-        <groupId>org.dspace</groupId>
-        <artifactId>modules</artifactId>
-        <version>5.4</version>
-        <relativePath>..</relativePath>
-    </parent>
->>>>>>> e2dd1089
-
-    <properties>
-        <!-- This is the path to the root [dspace-src] directory. -->
-        <root.basedir>${basedir}/../../..</root.basedir>
-    </properties>
-
-<<<<<<< HEAD
+
+   <properties>
+       <!-- This is the path to the root [dspace-src] directory. -->
+       <root.basedir>${basedir}/../../..</root.basedir>
+   </properties>
+
    <build>
        <filters>
            <!-- Filter using the properties file defined by dspace-parent POM -->
@@ -122,37 +112,6 @@
             <activation>
                 <property>
                     <name>!mirage2.off</name>
-=======
-    <build>
-        <filters>
-            <!-- Filter using the properties file defined by dspace-parent POM -->
-            <filter>${filters.file}</filter>
-        </filters>
-
-    </build>
-
-    <profiles>
-        <profile>
-            <id>oracle-support</id>
-            <activation>
-                <property>
-                    <name>db.name</name>
-                    <value>oracle</value>
-                </property>
-            </activation>
-            <dependencies>
-                <dependency>
-                    <groupId>com.oracle</groupId>
-                    <artifactId>ojdbc6</artifactId>
-                </dependency>
-            </dependencies>
-        </profile>
-        <profile>
-            <id>default-war</id>
-            <activation>
-                <property>
-                    <name>!mirage2.on</name>
->>>>>>> e2dd1089
                 </property>
             </activation>
             <build>
@@ -180,14 +139,11 @@
                                    next. the order is unpredictable.
                                 -->
                                 <overlay>
-<<<<<<< HEAD
                                     <groupId>org.dspace.modules</groupId>
                                     <artifactId>xmlui-mirage2</artifactId>
                                     <type>war</type>
                                 </overlay>
                                 <overlay>
-=======
->>>>>>> e2dd1089
                                     <groupId>org.dspace</groupId>
                                     <artifactId>dspace-xmlui-lang</artifactId>
                                     <type>war</type>
@@ -215,7 +171,6 @@
                             </execution>
                         </executions>
                     </plugin>
-<<<<<<< HEAD
 
                 </plugins>
             </build>
@@ -229,125 +184,42 @@
             </dependencies>
         </profile>
    </profiles>
-=======
->>>>>>> e2dd1089
-
-                </plugins>
-            </build>
-        </profile>
-        <profile>
-            <id>mirage2-war</id>
-            <activation>
-                <property>
-                    <name>mirage2.on</name>
-                </property>
-            </activation>
-            <build>
-                <plugins>
-                    <plugin>
-                        <groupId>org.apache.maven.plugins</groupId>
-                        <artifactId>maven-war-plugin</artifactId>
-                        <configuration>
-                            <archiveClasses>false</archiveClasses>
-                            <webResources>
-                                <resource>
-                                    <filtering>true</filtering>
-                                    <directory>${basedir}/src/main/webapp</directory>
-                                    <includes>
-                                        <include>WEB-INF/web.xml</include>
-                                    </includes>
-                                </resource>
-                            </webResources>
-                            <overlays>
-                                <!--
-                                   the priority of overlays is determined here
-                                   1.) default: anything in the current project has highest
-                                   2.) anything defined here has precedence in the order defined
-                                   3.) any war found transitively in the dependencies will be applied
-                                   next. the order is unpredictable.
-                                -->
-                                <overlay>
-                                    <groupId>org.dspace.modules</groupId>
-                                    <artifactId>xmlui-mirage2</artifactId>
-                                    <type>war</type>
-                                </overlay>
-                                <overlay>
-                                    <groupId>org.dspace</groupId>
-                                    <artifactId>dspace-xmlui-lang</artifactId>
-                                    <type>war</type>
-                                    <excludes>
-                                        <!--
-                                           keep lang web.xml from overiding xmlui
-                                        -->
-                                        <exclude>WEB-INF/web.xml</exclude>
-                                        <exclude>WEB-INF/classes/**</exclude>
-                                    </excludes>
-                                </overlay>
-                                <overlay>
-                                    <groupId>org.dspace</groupId>
-                                    <artifactId>dspace-xmlui</artifactId>
-                                    <type>war</type>
-                                    <excludes>
-                                        <exclude>WEB-INF/classes/**</exclude>
-                                    </excludes>
-                                </overlay>
-                            </overlays>
-                        </configuration>
-                        <executions>
-                            <execution>
-                                <phase>prepare-package</phase>
-                            </execution>
-                        </executions>
-                    </plugin>
-
-                </plugins>
-            </build>
-            <dependencies>
-                <dependency>
-                    <groupId>org.dspace.modules</groupId>
-                    <artifactId>xmlui-mirage2</artifactId>
-                    <version>5.4</version>
-                    <type>war</type>
-                </dependency>
-            </dependencies>
-        </profile>
-    </profiles>
-
-    <dependencies>
-
-        <dependency>
-            <groupId>org.dspace.modules</groupId>
-            <artifactId>additions</artifactId>
-        </dependency>
-
-        <!-- DSpace XMLUI Languages -->
-        <dependency>
-            <groupId>org.dspace</groupId>
-            <artifactId>dspace-xmlui-lang</artifactId>
-            <type>war</type>
-        </dependency>
-
-        <!-- DSpace XMLUI Webapp -->
-        <dependency>
-            <groupId>org.dspace</groupId>
-            <artifactId>dspace-xmlui</artifactId>
-            <type>war</type>
-        </dependency>
-
-        <!-- DSpace XMLUI API -->
-        <dependency>
-            <groupId>org.dspace</groupId>
-            <artifactId>dspace-xmlui</artifactId>
-            <type>jar</type>
-            <classifier>classes</classifier>
-        </dependency>
-
-        <dependency>
-            <groupId>javax.servlet</groupId>
-            <artifactId>servlet-api</artifactId>
-            <scope>provided</scope>
-        </dependency>
-
-    </dependencies>
+
+   <dependencies>
+
+      <dependency>
+         <groupId>org.dspace.modules</groupId>
+         <artifactId>additions</artifactId>
+      </dependency>
+
+      <!-- DSpace XMLUI Languages -->
+      <dependency>
+         <groupId>org.dspace</groupId>
+         <artifactId>dspace-xmlui-lang</artifactId>
+         <type>war</type>
+      </dependency>
+
+      <!-- DSpace XMLUI Webapp -->
+      <dependency>
+         <groupId>org.dspace</groupId>
+         <artifactId>dspace-xmlui</artifactId>
+         <type>war</type>
+      </dependency>
+
+      <!-- DSpace XMLUI API -->
+      <dependency>
+         <groupId>org.dspace</groupId>
+         <artifactId>dspace-xmlui</artifactId>
+         <type>jar</type>
+         <classifier>classes</classifier>
+      </dependency>
+
+      <dependency>
+         <groupId>javax.servlet</groupId>
+         <artifactId>servlet-api</artifactId>
+         <scope>provided</scope>
+      </dependency>
+
+   </dependencies>
 
 </project>