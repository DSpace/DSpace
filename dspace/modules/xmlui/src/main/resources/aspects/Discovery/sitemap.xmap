--- conflicted
+++ resolved
@@ -66,11 +66,8 @@
             <map:transformer name="SearchFacetFilter" src="org.dspace.app.xmlui.aspect.discovery.SearchFacetFilter"/>
             <map:transformer name="FrontPageSearch" src="org.dspace.app.xmlui.aspect.discovery.SiteViewer"/>
             <map:transformer name="SiteRecentSubmissions" src="org.dspace.app.xmlui.aspect.discovery.SiteRecentSubmissions"/>
-<<<<<<< HEAD
             <map:transformer name="SearchFilterTransformer" src="org.dspace.app.xmlui.aspect.discovery.SearchFilterTransformer"/>
-=======
             <map:transformer name="MostViewedItems" src="org.dspace.app.xmlui.aspect.discovery.MostViewedItem"/>
->>>>>>> 52f5d6fa
 
             <map:transformer name="CommunitySearch" src="org.dspace.app.xmlui.aspect.discovery.CommunitySearch"/>
             <map:transformer name="CommunityViewer" src="org.dspace.app.xmlui.aspect.discovery.CommunityViewer"/>
@@ -154,20 +151,19 @@
                 <map:transform type="SiteStatsOverview"/>
                 <map:transform type="FrontPageSearch"/>
                 <map:transform type="SiteRecentSubmissions"/>
-<<<<<<< HEAD
+
                 <map:transform type="SearchFilterTransformer">
                          <map:parameter name="field" value="dc.contributor.author_filter" />
                 </map:transform>
                 <map:transform type="SearchFilterTransformer">
                          <map:parameter name="field" value="prism.publicationName_filter" />
                 </map:transform>
-=======
+
                 <map:transform type="MostViewedItems"/>
                 <map:serialize type="xml"/>
             </map:match>
             <map:match pattern="most_viewed_items">
                 <map:transform type="MostViewedItems"/>
->>>>>>> 52f5d6fa
                 <map:serialize type="xml"/>
             </map:match>
 
