--- conflicted
+++ resolved
@@ -3046,12 +3046,8 @@
             </ul>
         </div>
     </message>
-<<<<<<< HEAD
     <message key="xmlui.Submission.submit.Checkout.help"><div>                                                                                                                                                                                                 <br/>
         <span style="font-family: Helvetica, sans-serif; font-size: 15px;">Your payment information has been verified.<br/><br/><strong>You will not be charged until your data is approved for archiving by Dryad curators.</strong><br/><br/>You must click the <strong>Finalize submission</strong> button below.</span></div>
-=======
-    <message key="xmlui.Submission.submit.Checkout.help"><div>Your card will not be charged untill your submission is approved by Dyrad. Your card information will NOT be stored By Dryad.</div>
->>>>>>> acdb577b
     </message>
 	<message key="xmlui.Submission.Submissions.default.reviewStep.reviewAction">Review stage</message>
 	<message key="xmlui.Submission.workflow.DryadReviewActionXMLUI.info1">Actions</message>
