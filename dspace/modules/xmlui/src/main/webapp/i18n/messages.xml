<?xml version="1.0"?>
  <!--
  messages.xml

  Version: $Revision: 4648 $

  Date: $Date: 2009-12-23 17:24:52 +0100 (wo, 23 dec 2009) $

  Copyright (c) 2002-2005, Hewlett-Packard Company and Massachusetts
  Institute of Technology.  All rights reserved.

  Redistribution and use in source and binary forms, with or without
  modification, are permitted provided that the following conditions are
  met:

  - Redistributions of source code must retain the above copyright
  notice, this list of conditions and the following disclaimer.

  - Redistributions in binary form must reproduce the above copyright
  notice, this list of conditions and the following disclaimer in the
  documentation and/or other materials provided with the distribution.

  - Neither the name of the Hewlett-Packard Company nor the name of the
  Massachusetts Institute of Technology nor the names of their
  contributors may be used to endorse or promote products derived from
  this software without specific prior written permission.

  THIS SOFTWARE IS PROVIDED BY THE COPYRIGHT HOLDERS AND CONTRIBUTORS
  ``AS IS'' AND ANY EXPRESS OR IMPLIED WARRANTIES, INCLUDING, BUT NOT
  LIMITED TO, THE IMPLIED WARRANTIES OF MERCHANTABILITY AND FITNESS FOR
  A PARTICULAR PURPOSE ARE DISCLAIMED. IN NO EVENT SHALL THE COPYRIGHT
  HOLDERS OR CONTRIBUTORS BE LIABLE FOR ANY DIRECT, INDIRECT,
  INCIDENTAL, SPECIAL, EXEMPLARY, OR CONSEQUENTIAL DAMAGES (INCLUDING,
  BUT NOT LIMITED TO, PROCUREMENT OF SUBSTITUTE GOODS OR SERVICES; LOSS
  OF USE, DATA, OR PROFITS; OR BUSINESS INTERRUPTION) HOWEVER CAUSED AND
  ON ANY THEORY OF LIABILITY, WHETHER IN CONTRACT, STRICT LIABILITY, OR
  TORT (INCLUDING NEGLIGENCE OR OTHERWISE) ARISING IN ANY WAY OUT OF THE
  USE OF THIS SOFTWARE, EVEN IF ADVISED OF THE POSSIBILITY OF SUCH
  DAMAGE.
-->
<catalogue xml:lang="en" xmlns:i18n="http://apache.org/cocoon/i18n/2.1">

	<!--
		The format used by all keys is as follows

		xmlui.<Aspect>.<Java Class>.<name>

		There are a few exceptions to this nameing format,
		1) Some general keys are in the xmlui.general namespace
		   because they are used very frequently.
		2) Some general keys which are specific to a particular aspect
		   may be found at xmlui.<Aspect> without specifiying a
		   particular java class.
		-->

	<!-- General keys -->
	<message key="xmlui.general.dspace_home">Dryad Digital Repository</message>
	<message key="xmlui.general.search">Search</message>
	<message key="xmlui.general.go">Go</message>
	<message key="xmlui.general.go_home">Go to Dryad home</message>
	<message key="xmlui.general.save">Save</message>
	<message key="xmlui.general.cancel">Cancel</message>
	<message key="xmlui.general.return">Return</message>
	<message key="xmlui.general.update">Update</message>
	<message key="xmlui.general.delete">Delete</message>
	<message key="xmlui.general.next">Next</message>
	<message key="xmlui.general.untitled">Untitled</message>
        <message key="xmlui.general.perform">Perform</message>
        <message key="xmlui.general.queue">Queue</message>







	<!--
		Page not found keys

		This is a special component that is not part of any aspect but is added
		by manakin to all aspect chains.
		-->
	<message key="xmlui.PageNotFound.title">Page not found</message>
	<message key="xmlui.PageNotFound.head">Page not found</message>
	<message key="xmlui.PageNotFound.para1">We can't find the page you asked for.</message>


	<!--
	   The "utils" non-aspect
       -->
    <message key="xmlui.utils.AuthenticationUtil.onlyAdmins">Only site administrators may assume login as another user.</message>
    <message key="xmlui.utils.AuthenticationUtil.onlyAuthenticatedAdmins">Only authenticated users who are administrators may assume the login as another user.</message>
    <message key="xmlui.utils.AuthenticationUtil.notAnotherAdmin">You may not assume the login as another administrator.</message>


	<!--
		This section is for feed syndications (RSS, atom, etc)
	-->
	<message key="xmlui.feed.general_description">The Dryad digital repository captures, stores,
		indexes, preserves, and distributes digital data supporting scientific publications.</message>
	<message key="xmlui.feed.logo_title">The Channel Image</message>
	<message key="xmlui.feed.untitled">Untitled</message>

	<!--
		Default notice header
	 	-->
	<message key="xmlui.general.notice.default_head">Notice</message>



	<!--!!!!!!!!!!!!!!!!!!!!!!!!!!!!!!!!!!!!!!!!!!!!!!!!!

		             ArtifactBrowser Aspect

		!!!!!!!!!!!!!!!!!!!!!!!!!!!!!!!!!!!!!!!!!!!!!!!!!-->




	<message key="xmlui.ArtifactBrowser.SiteViewer.head_recent_submissions">Recently Published
		Data&#160;&#160;<a href="/feed/atom_1.0/10255/3" class="single-image-link"
			title="Web feed of data packages recently added to Dryad"><img
				src="/themes/Dryad/images/rss.jpg" style="border: 0px;" alt="RSS feed - Recently Published Data"/></a>
	</message>



	<!-- org.dspace.app.xmlui.artifactbrowser.AbstractSearch.java -->
	<message key="xmlui.ArtifactBrowser.AbstractSearch.head1_community">Search Results for Community:
		{0}</message>
	<message key="xmlui.ArtifactBrowser.AbstractSearch.head1_collection">Search Results for
		Collection: {0}</message>
	<message key="xmlui.ArtifactBrowser.AbstractSearch.head1_none">Search Results</message>
	<message key="xmlui.ArtifactBrowser.AbstractSearch.result_query">Your query "{0}" produced {1}
		result(s).</message>
	<message key="xmlui.ArtifactBrowser.AbstractSearch.head2">Communities or Collections matching your
		query</message>
	<message key="xmlui.ArtifactBrowser.AbstractSearch.head3">Items matching your query</message>
	<message key="xmlui.ArtifactBrowser.AbstractSearch.no_results">
		No result found
	</message>
	<message key="xmlui.ArtifactBrowser.AbstractSearch.all_of_dspace">All of Dryad</message>

	<message key="xmlui.ArtifactBrowser.AbstractSearch.sort_by.title">title</message>
	<message key="xmlui.ArtifactBrowser.AbstractSearch.sort_by.dateissued">publication date</message>
	<message key="xmlui.ArtifactBrowser.AbstractSearch.sort_by.dateaccessioned">submit date</message>
	<message key="xmlui.ArtifactBrowser.AbstractSearch.sort_by.relevance">relevance</message>
	<message key="xmlui.ArtifactBrowser.AbstractSearch.sort_by">Sort items by</message>
	<message key="xmlui.ArtifactBrowser.AbstractSearch.order">in order</message>
	<message key="xmlui.ArtifactBrowser.AbstractSearch.order.asc">ascending</message>
	<message key="xmlui.ArtifactBrowser.AbstractSearch.order.desc">descending</message>
	<message key="xmlui.ArtifactBrowser.AbstractSearch.rpp">Results/page</message>

	<message key="xmlui.ArtifactBrowser.AbstractSearch.group_by.publication_grp">Data
		Package</message>

	<!-- org.dspace.app.xmlui.artifactbrowser.AdvancedSearch.java -->
	<message key="xmlui.ArtifactBrowser.AdvancedSearch.title">Advanced Search</message>
	<message key="xmlui.ArtifactBrowser.AdvancedSearch.trail">Advanced Search</message>
	<message key="xmlui.ArtifactBrowser.AdvancedSearch.head">Advanced Search</message>
	<message key="xmlui.ArtifactBrowser.AdvancedSearch.search_scope">Search scope</message>
	<message key="xmlui.ArtifactBrowser.AdvancedSearch.search_scope_help">Limit your search to a
		community or collection.</message>
	<message key="xmlui.ArtifactBrowser.AdvancedSearch.conjunction">Conjunction</message>
	<message key="xmlui.ArtifactBrowser.AdvancedSearch.search_type">Search type</message>
	<message key="xmlui.ArtifactBrowser.AdvancedSearch.search_for">Search for</message>
	<message key="xmlui.ArtifactBrowser.AdvancedSearch.type_author">Author</message>
	<message key="xmlui.ArtifactBrowser.AdvancedSearch.type_title">Title</message>
	<message key="xmlui.ArtifactBrowser.AdvancedSearch.type_subject">Subject</message>
	<message key="xmlui.ArtifactBrowser.AdvancedSearch.type_abstract">Abstract</message>
	<message key="xmlui.ArtifactBrowser.AdvancedSearch.type_series">Series</message>
	<message key="xmlui.ArtifactBrowser.AdvancedSearch.type_sponsor">Sponsor</message>
	<message key="xmlui.ArtifactBrowser.AdvancedSearch.type_identifier">Identifier</message>
	<message key="xmlui.ArtifactBrowser.AdvancedSearch.type_language">Language (ISO)</message>
	<message key="xmlui.ArtifactBrowser.AdvancedSearch.type_keyword">Keyword</message>
	<message key="xmlui.ArtifactBrowser.AdvancedSearch.type_taxon">Scientific Name</message>
	<message key="xmlui.ArtifactBrowser.AbstractSearch.type_dateissued.year_browse">Browsing by:
		Publication Date</message>
	<message key="xmlui.ArtifactBrowser.AbstractSearch.type_prism.publicationName_browse">Browsing by:
		Journal Title</message>

	<!--  some common other possibilities for Advanced Search Fields -->
	<message key="xmlui.ArtifactBrowser.AdvancedSearch.type_contributor">Contributor</message>
	<message key="xmlui.ArtifactBrowser.AdvancedSearch.type_creator">Creator</message>
	<message key="xmlui.ArtifactBrowser.AdvancedSearch.type_subject">Subject</message>
	<message key="xmlui.ArtifactBrowser.AdvancedSearch.type_description">Description</message>
	<message key="xmlui.ArtifactBrowser.AdvancedSearch.type_relation">Relation</message>
	<message key="xmlui.ArtifactBrowser.AdvancedSearch.type_mime">Mime-Type</message>
	<message key="xmlui.ArtifactBrowser.AdvancedSearch.type_other">Other Contributor</message>
	<message key="xmlui.ArtifactBrowser.AdvancedSearch.type_advisor">Advisor</message>
	<message key="xmlui.ArtifactBrowser.AdvancedSearch.type_department">Department</message>

	<!--  Metadata Field Names for Discovery -->
	<message key="xmlui.ArtifactBrowser.AdvancedSearch.type_prism.publicationName"
		>Publication</message>
	<message key="xmlui.ArtifactBrowser.AdvancedSearch.type_dc.subject">Subject</message>
	<message key="xmlui.ArtifactBrowser.AdvancedSearch.type_dc.contributor.author">Author</message>
	<message key="xmlui.ArtifactBrowser.AdvancedSearch.type_dateissued.year">Date Published</message>



	<message key="xmlui.ArtifactBrowser.AdvancedSearch.type_ANY">In Any Field</message>
	<message key="xmlui.ArtifactBrowser.AdvancedSearch.and">AND</message>
	<message key="xmlui.ArtifactBrowser.AdvancedSearch.or">OR</message>
	<message key="xmlui.ArtifactBrowser.AdvancedSearch.not">NOT</message>


	<!-- org.dspace.app.xmlui.artifactbrowser.ConfigureableBrowse.java -->
	<message key="xmlui.ArtifactBrowser.ConfigurableBrowse.general.starts_with">Or enter first few
		letters:</message>
	<message key="xmlui.ArtifactBrowser.ConfigurableBrowse.general.starts_with_help">Browse for items
		that begin with these letters</message>
	<message key="xmlui.ArtifactBrowser.ConfigurableBrowse.general.jump_select">Jump to a point in the
		index:</message>
	<message key="xmlui.ArtifactBrowser.ConfigurableBrowse.general.choose_month">(Choose
		month)</message>
	<message key="xmlui.ArtifactBrowser.ConfigurableBrowse.general.choose_year">(Choose
		year)</message>
	<message key="xmlui.ArtifactBrowser.ConfigurableBrowse.general.jump_year">Or type in a year: </message>
	<message key="xmlui.ArtifactBrowser.ConfigurableBrowse.general.jump_year_help">Browse for items that are from the given year.</message>
        <message key="xmlui.ArtifactBrowser.ConfigurableBrowse.general.no_results">Sorry, there are no results for this browse.</message>
	<message key="xmlui.ArtifactBrowser.ConfigurableBrowse.general.sort_by"> Sort by: </message>
	<message key="xmlui.ArtifactBrowser.ConfigurableBrowse.general.order"> Order: </message>
	<message key="xmlui.ArtifactBrowser.ConfigurableBrowse.general.rpp"> Results: </message>
	<!-- /Page -->
	<message key="xmlui.ArtifactBrowser.ConfigurableBrowse.general.etal"> Authors/Item: </message>

	<message key="xmlui.ArtifactBrowser.ConfigurableBrowse.etal.all">All</message>

	<message key="xmlui.ArtifactBrowser.ConfigurableBrowse.sort_by.title">title</message>
	<message key="xmlui.ArtifactBrowser.ConfigurableBrowse.sort_by.dateissued">publication date</message>
	<message key="xmlui.ArtifactBrowser.ConfigurableBrowse.sort_by.dateaccessioned">submit
		date</message>

	<message key="xmlui.ArtifactBrowser.ConfigurableBrowse.order.asc">ascending</message>
	<message key="xmlui.ArtifactBrowser.ConfigurableBrowse.order.desc">descending</message>

	<message key="xmlui.ArtifactBrowser.ConfigurableBrowse.author.column_heading">Authors
		Name</message>
	<message key="xmlui.ArtifactBrowser.ConfigurableBrowse.subject.column_heading">Subject</message>

	<message key="xmlui.ArtifactBrowser.ConfigurableBrowse.title.metadata.author">Browsing {0} by
		Author {1}</message>
	<message key="xmlui.ArtifactBrowser.ConfigurableBrowse.trail.metadata.author">Browsing {0} by
		Author</message>

	<message key="xmlui.ArtifactBrowser.ConfigurableBrowse.title.metadata.subject">Browsing {0} by
		Subject {1}</message>
	<message key="xmlui.ArtifactBrowser.ConfigurableBrowse.trail.metadata.subject">Browsing {0} by
		Subject</message>

	<message key="xmlui.ArtifactBrowser.ConfigurableBrowse.title.item.title">Browsing {0} by Title
		{1}</message>
	<message key="xmlui.ArtifactBrowser.ConfigurableBrowse.trail.item.title">Browsing {0} by
		Title</message>

	<message key="xmlui.ArtifactBrowser.ConfigurableBrowse.title.item.dateissued">Browsing {0} by
		Publication Date {1}</message>
	<message key="xmlui.ArtifactBrowser.ConfigurableBrowse.trail.item.dateissued">Browsing {0} by
		Publication Date</message>

	<message key="xmlui.ArtifactBrowser.ConfigurableBrowse.title.item.dateaccessioned">Browsing {0} by
		Submit Date {1}</message>
	<message key="xmlui.ArtifactBrowser.ConfigurableBrowse.trail.item.dateaccessioned">Browsing {0} by
		Submit Date</message>


	<!-- org.dspace.app.xmlui.artifactbrowser.CollectionViewer.java -->
	<message key="xmlui.ArtifactBrowser.CollectionViewer.search_scope">Search Scope</message>
	<message key="xmlui.ArtifactBrowser.CollectionViewer.all_of_dspace">All of Dryad</message>
	<message key="xmlui.ArtifactBrowser.CollectionViewer.full_text_search">Search within this
		collection:</message>
	<message key="xmlui.ArtifactBrowser.CollectionViewer.head_browse">Browse by</message>
	<message key="xmlui.ArtifactBrowser.CollectionViewer.browse_titles">Titles</message>
	<message key="xmlui.ArtifactBrowser.CollectionViewer.browse_authors">Authors</message>
	<message key="xmlui.ArtifactBrowser.CollectionViewer.browse_dates">Dates</message>
	<message key="xmlui.ArtifactBrowser.CollectionViewer.advanced_search_link">Advanced
		Search</message>
	<message key="xmlui.ArtifactBrowser.CollectionViewer.head_recent_submissions">Recent
		Submissions</message>

	<!-- org.dspace.app.xmlui.artifactbrowser.CommunityBrowser.java -->
	<message key="xmlui.ArtifactBrowser.CommunityBrowser.title">Community List</message>
	<message key="xmlui.ArtifactBrowser.CommunityBrowser.trail">Community List</message>
	<message key="xmlui.ArtifactBrowser.CommunityBrowser.head">Communities in Dryad</message>
	<message key="xmlui.ArtifactBrowser.CommunityBrowser.select">Select a community to browse its
		collections.</message>

	<!-- org.dspace.app.xmlui.artifactbrowser.CommunityViewer.java -->
	<message key="xmlui.ArtifactBrowser.CommunityViewer.search_scope">Search Scope</message>
	<message key="xmlui.ArtifactBrowser.CommunityViewer.all_of_dspace">All of Dryad</message>
	<message key="xmlui.ArtifactBrowser.CommunityViewer.full_text_search">Search within this community
		and its collections:</message>
	<message key="xmlui.ArtifactBrowser.CommunityViewer.head_browse">Browse by</message>
	<message key="xmlui.ArtifactBrowser.CommunityViewer.browse_titles">Titles</message>
	<message key="xmlui.ArtifactBrowser.CommunityViewer.browse_authors">Authors</message>
	<message key="xmlui.ArtifactBrowser.CommunityViewer.browse_dates">Dates</message>
	<message key="xmlui.ArtifactBrowser.CommunityViewer.advanced_search_link">Advanced
		Search</message>
	<message key="xmlui.ArtifactBrowser.CommunityViewer.head_sub_communities">Sub-communities within
		this community</message>
	<message key="xmlui.ArtifactBrowser.CommunityViewer.head_sub_collections">Collections in this
		community</message>
	<message key="xmlui.ArtifactBrowser.CommunityViewer.head_recent_submissions">Recent
		Submissions</message>


	<!-- org.dspace.app.xmlui.artifactbrowser.Contact.java -->
	<message key="xmlui.ArtifactBrowser.Contact.title">Contact us</message>
	<message key="xmlui.ArtifactBrowser.Contact.trail">Contact us</message>
	<message key="xmlui.ArtifactBrowser.Contact.head">Contact us</message>
	<message key="xmlui.ArtifactBrowser.Contact.para1">{0} administrators may be contacted
		at:</message>
	<message key="xmlui.ArtifactBrowser.Contact.feedback_label">On-line form</message>
	<message key="xmlui.ArtifactBrowser.Contact.feedback_link">Feedback</message>
	<message key="xmlui.ArtifactBrowser.Contact.email">Email</message>

	<!-- org.dspace.app.xmlui.artifactbrowser.FeedbackForm.java -->
	<message key="xmlui.ArtifactBrowser.FeedbackForm.title">Contact Us</message>
	<message key="xmlui.ArtifactBrowser.FeedbackForm.trail">Give feedback</message>
	<message key="xmlui.ArtifactBrowser.FeedbackForm.overview.head">Contact Us</message>
    <message key="xmlui.ArtifactBrowser.FeedbackForm.overview.para1">Journals, publishers or societies seeking more information about <a href="/pages/membershipOverview" target="_blank">membership</a>, <a href="/pages/journalIntegration" target="_blank">submission integration</a>, <a href="/pages/pricing" target="_blank">payment plans</a> or other ways to be part of Dryad please email: <a href="mailto:director@datadryad.org">director@datadryad.org</a>. </message>
	<message key="xmlui.ArtifactBrowser.FeedbackForm.overview.para2">To submit a help ticket, send us feedback on the web site or for general technical questions please email: <a href="mailto:help@datadryad.org">help@datadryad.org</a>.</message>
	<message key="xmlui.ArtifactBrowser.FeedbackForm.overview.para3">For information about Dryad staff and project personnel, please see <a href="/pages/whoWeAre#staff">Who We Are</a>.</message>
	<message key="xmlui.ArtifactBrowser.FeedbackForm.address.head"><h2 class="feedbackform-heading">Postal Address</h2></message>
	<message key="xmlui.ArtifactBrowser.FeedbackForm.address.para1">Dryad<br/>PO Box 585<br/>Durham, NC 27702-0585 USA</message>
  <message key="xmlui.ArtifactBrowser.FeedbackForm.forum.head"><h2 class="feedbackform-heading">Suggest and vote for new features</h2></message>
  <message key="xmlui.ArtifactBrowser.FeedbackForm.forumLink"><a class="feedbackform-user-voice-link" href="#" onclick="showClassicWidget(); return false;"><img width="16" height="16" src="/themes/Mirage/images/icon.idea.16px.png" alt="Give your Feedback"></img>&#160;Ideas Forum&#160;</a></message>
  <message key="xmlui.ArtifactBrowser.FeedbackForm.contactform.head"><h2 class="feedbackform-heading">Contact Form</h2></message>
	<message key="xmlui.ArtifactBrowser.FeedbackForm.contactform.para1"><p>You may also submit your inquiry or help ticket using the form below.</p></message>
	<message key="xmlui.ArtifactBrowser.FeedbackForm.contactform.email">Your Email</message>
	<message key="xmlui.ArtifactBrowser.FeedbackForm.contactform.email_help">This address will ONLY be used to follow up on your feedback.</message>
	<message key="xmlui.ArtifactBrowser.FeedbackForm.contactform.comments">Comments</message>
	<message key="xmlui.ArtifactBrowser.FeedbackForm.contactform.submit">Send Feedback</message>

	<!-- org.dspace.app.xmlui.artifactbrowser.FeedbackSent.java -->
	<message key="xmlui.ArtifactBrowser.FeedbackSent.title">Give feedback</message>
	<message key="xmlui.ArtifactBrowser.FeedbackSent.trail">Give feedback</message>
	<message key="xmlui.ArtifactBrowser.FeedbackSent.head">Feedback sent</message>
	<message key="xmlui.ArtifactBrowser.FeedbackSent.para1">Thank you for your comments. Confirmation has been sent to the email you provided.</message>

	<!-- org.dspace.app.xmlui.artifactbrowser.FrontPageSearch.java -->
	<message key="xmlui.ArtifactBrowser.FrontPageSearch.head">&#160;</message>
	<message key="xmlui.ArtifactBrowser.FrontPageSearch.para1"/>
	<message key="xmlui.ArtifactBrowser.FrontPageSearch.para2"/>

	<!--  Dryad Custom Front Page I18N -->
	<message key="xmlui.Site.head">&#160;</message>
	<message key="xmlui.Site.para1">
		<p>Dryad is a nonprofit organization and an international repository of data underlying scientific and medical publications.</p>
		<p>The scientific, educational, and charitable mission of Dryad is to promote the availability of data underlying findings in
			the scientific literature for research and educational reuse. </p>
		<p>The vision of Dryad is a scholarly communication system in which learned societies, publishers, institutions of research
			and education, funding bodies and other stakeholders collaboratively sustain and promote the preservation and reuse of data
			underlying the scholarly literature.</p>
	</message>
	<message key="xmlui.Site.stats">As of {0}, Dryad contains <span class="bold">{1} data
			packages</span> and <span class="bold">{2} data files</span>, associated with articles in <span class="bold"
			>{3} journals</span>.</message>
	<message key="xmlui.Site.blogfeed.title">News and Views <a href="http://blog.datadryad.org/feed/"><img class="feed-icon" src="/themes/Mirage/images/dryad_rss_icon.png" alt="RSS feed - News and Views" /></a></message>



	<!-- org.dspace.app.xmlui.artifactbrowser.ItemViewer.java -->
	<message key="xmlui.ArtifactBrowser.ItemViewer.trail">View Item</message>
	<message key="xmlui.ArtifactBrowser.ItemViewer.head_parent_collections">This item appears in the
		following Collection(s)</message>
    <message key="xmlui.ArtifactBrowser.ItemViewer.head_related_item">Related Data Packages</message>

	<message key="xmlui.ArtifactBrowser.ItemViewer.show_simple">Show simple item record</message>
	<message key="xmlui.ArtifactBrowser.ItemViewer.show_full">Show full item record</message>

    <message key="xmlui.ArtifactBrowser.ItemViewer.head_hasPart">Individual Data Files</message>
    <message key="xmlui.ArtifactBrowser.ItemViewer.head_isPartOf">Individual...</message>


	<!-- org.dspace.app.xmlui.artifactbrowser.Navigation.java -->
	<message key="xmlui.ArtifactBrowser.Navigation.head_browse">Browse by</message>
	<message key="xmlui.ArtifactBrowser.Navigation.head_all_of_dspace">All of Dryad</message>
	<message key="xmlui.ArtifactBrowser.Navigation.communities_and_collections">Communities &amp;
		Collections</message>
	<message key="xmlui.ArtifactBrowser.Navigation.browse_title">Titles</message>
	<message key="xmlui.ArtifactBrowser.Navigation.browse_author">Authors</message>
	<message key="xmlui.ArtifactBrowser.Navigation.browse_subject">Subjects</message>
	<message key="xmlui.ArtifactBrowser.Navigation.browse_dateissued">By Publication Date</message>
	<message key="xmlui.ArtifactBrowser.Navigation.browse_dateaccessioned">By Submit Date</message>
	<message key="xmlui.ArtifactBrowser.Navigation.head_this_collection">This Collection</message>
	<message key="xmlui.ArtifactBrowser.Navigation.head_this_community">This Community</message>

	<!-- org.dspace.app.xmlui.artifactbrowser.SimpleSearch.java -->
	<message key="xmlui.ArtifactBrowser.SimpleSearch.title">Search Results</message>
	<message key="xmlui.ArtifactBrowser.SimpleSearch.trail">Search</message>
	<message key="xmlui.ArtifactBrowser.SimpleSearch.head">Search for data</message>
	<message key="xmlui.ArtifactBrowser.SimpleSearch.search_scope">Search Scope</message>
	<message key="xmlui.ArtifactBrowser.SimpleSearch.full_text_search">Search terms</message><!-- All fields search -->

	<!-- apparently, don't need to be in discovery's messages.xml -->
	<message key="xmlui.Discovery.AbstractSearch.type_dc.contributor.author_lc_filter">Refine by: Author</message>
	<message key="xmlui.Discovery.AbstractSearch.type_dc.subject_lc_filter">Refine by: Subject</message>
	<message key="xmlui.Discovery.AbstractSearch.type_dateissued.year_filter">Refine by: Date issued</message>
	<message key="xmlui.ArtifactBrowser.AbstractSearch.type_dateissued_dt_browse">Browsing by: Publication date</message>
	<message key="xmlui.Discovery.AbstractSearch.type_dc.contributor.author_filter">Refine by: Author</message>
	<message key="xmlui.Discovery.AbstractSearch.type_dc.subject_filter">Refine by: Subject</message>
	<message key="xmlui.Discovery.AbstractSearch.type_dc.date.issued.year_filter">Refine by: Date published</message>
	<message key="xmlui.discovery.SearchFacetFilter.no-results">No refinement values found</message>
	<message key="xmlui.discovery.AbstractFiltersTransformer.filters.head">Refine Search</message>

	<message key="xmlui.Discovery.SimpleSearch.filter_help"> </message>
	<message key="xmlui.ArtifactBrowser.SimpleSearch.filter.selected">Refinements</message>
	<message key="xmlui.Discovery.SimpleSearch.filter_head">Add refinement &#160;</message>
	<message key="xmlui.ArtifactBrowser.SimpleSearch.filter.all">In any field</message>
	<message key="xmlui.ArtifactBrowser.SimpleSearch.filter.dc.date.issued.year">Publication date</message>
	<message key="xmlui.ArtifactBrowser.SimpleSearch.filter.dc.subject_filter">Subject</message>

	<!-- org.dspace.app.xmlui.artifactbrowser.RestrictedItem.java -->
	<message key="xmlui.ArtifactBrowser.RestrictedItem.title">At the request of the author, this item
		is embargoed until </message>
	<message key="xmlui.ArtifactBrowser.RestrictedItem.trail">Embargoed</message>
	<message key="xmlui.ArtifactBrowser.RestrictedItem.head_resource">At the request of the author,
		this item is embargoed until </message>
	<message key="xmlui.ArtifactBrowser.RestrictedItem.head_resource.publication">At the request of
		the author, this item is embargoed until the associated article is
		published.</message>
	<message key="xmlui.ArtifactBrowser.RestrictedItem.head_resource.custom">At the request of
		the author, this item is embargoed. The journal editor has set a custom
	  embargo length. Once the associated article is published, the exact release date of the embargo will be shown here.</message>
	<message key="xmlui.ArtifactBrowser.RestrictedItem.head_resource.oneyear">At the request of the
		author, this item is embargoed until one year after the associated article is
		published.</message>
	<message key="xmlui.ArtifactBrowser.RestrictedItem.head_community">This community is
		restricted</message>
	<message key="xmlui.ArtifactBrowser.RestrictedItem.head_collection">This collection is
		restricted</message>
	<message key="xmlui.ArtifactBrowser.RestrictedItem.head_item">At the request of the author, this
		item is embargoed until </message>
	<message key="xmlui.ArtifactBrowser.RestrictedItem.head_bitstream">This bitstream is
		restricted</message>
	<message key="xmlui.ArtifactBrowser.RestrictedItem.para_resource">You do not have the credentials
		to access the restricted resource.</message>
	<message key="xmlui.ArtifactBrowser.RestrictedItem.para_community">You do not have the credentials
		to access the restricted community <b>{0}</b>.</message>
	<message key="xmlui.ArtifactBrowser.RestrictedItem.para_collection">You do not have the
		credentials to access the restricted collection <b>{0}</b>.</message>
	<message key="xmlui.ArtifactBrowser.RestrictedItem.para_item">You do not have the credentials to
		access the restricted item <b>{0}</b>.</message>


    <message key="xmlui.ArtifactBrowser.RestrictedItem.status_item">Item is <b>{0}</b></message>
    <message key="xmlui.ArtifactBrowser.RestrictedItem.status_item_0">with</message>


	<message key="xmlui.ArtifactBrowser.RestrictedItem.para_bitstream">You do not have the credentials
		to access the restricted bitstream <b>{0}</b>.</message>
	<message key="xmlui.ArtifactBrowser.RestrictedItem.type_collection">collection</message>
	<message key="xmlui.ArtifactBrowser.RestrictedItem.type_community">community</message>
	<message key="xmlui.ArtifactBrowser.RestrictedItem.type_bitstream">bitstream</message>
	<message key="xmlui.ArtifactBrowser.RestrictedItem.type_item">item</message>
	<message key="xmlui.ArtifactBrowser.RestrictedItem.type_resource">resource</message>
	<message key="xmlui.ArtifactBrowser.RestrictedItem.unknown">unknown</message>

	<!-- Authentication messages used at the top of the login page:  -->
	<message key="xmlui.ArtifactBrowser.RestrictedItem.auth_header">The item is only available to Dryad administrators</message>
	<message key="xmlui.ArtifactBrowser.RestrictedItem.auth_message">The item you are attempting to
		access is not available for public view. For details, please contact <a mailto="help@datadryad.org">help@datadryad.org</a>.</message>

	<message key="xmlui.ArtifactBrowser.StatisticsViewer.choose_month">Monthly Reports</message>
	<message key="xmlui.ArtifactBrowser.StatisticsViewer.report.title">Statistical Summary</message>

	<message key="xmlui.ArtifactBrowser.StatisticsViewer.no_report.title">No reports currently
		available</message>
	<message key="xmlui.ArtifactBrowser.StatisticsViewer.no_report.text">There are currently no
		reports available for this service. Please check back later.</message>

	<!-- Authentication messages used for bitstream authentication -->
	<message key="xmlui.BitstreamReader.auth_header">The file is restricted</message>
	<message key="xmlui.BitstreamReader.auth_message">The file you are attempting to access is a
		restricted file and requires credentials to view. Please login below to access the
		file.</message>

	<!-- Export Archive download messages -->
	<message key="xmlui.ItemExportDownloadReader.auth_header">This export archive is
		restricted.</message>
	<message key="xmlui.ItemExportDownloadReader.auth_message">The export archive you are attempting
		to access is a restricted resource and requires credentials to view. Please login below to
		access the export archive.</message>

	<!--!!!!!!!!!!!!!!!!!!!!!!!!!!!!!!!!!!!!!!!!!!!!!!!!!

		                EPerson Aspect

		!!!!!!!!!!!!!!!!!!!!!!!!!!!!!!!!!!!!!!!!!!!!!!!!!-->







	<!-- General keys used by the EPerson aspect -->
	<message key="xmlui.EPerson.trail_new_registration">New user registration</message>
	<message key="xmlui.EPerson.trail_forgot_password">Forgot Password</message>

	<!-- org.dspace.app.xmlui.eperson.CannotRegister.java -->
	<message key="xmlui.EPerson.CannotRegister.title">Registration unavailable</message>
	<message key="xmlui.EPerson.CannotRegister.head">Registration unavailable</message>
	<message key="xmlui.EPerson.CannotRegister.para1">Dryad does not allow registration in this
		context. Please contact the <a href="../contact">site administrator</a> with questions or
		comments.</message>

	<!-- org.dspace.app.xmlui.eperson.EditProfile.java -->
	<message key="xmlui.EPerson.EditProfile.title_update">Update Profile</message>
	<message key="xmlui.EPerson.EditProfile.title_create">Create Profile</message>
	<message key="xmlui.EPerson.EditProfile.trail_update">Update Profile</message>
	<message key="xmlui.EPerson.EditProfile.head_update">Update Profile</message>
	<message key="xmlui.EPerson.EditProfile.head_create">Create Profile</message>
	<message key="xmlui.EPerson.EditProfile.head_identify">Profile Description</message>
	<message key="xmlui.EPerson.EditProfile.head_security">Password</message>
	<message key="xmlui.EPerson.EditProfile.email_address">Email Address</message>
	<message key="xmlui.EPerson.EditProfile.first_name">First Name</message>
	<message key="xmlui.EPerson.EditProfile.last_name">Last Name</message>
	<message key="xmlui.EPerson.EditProfile.telephone">Contact Telephone</message>
	<message key="xmlui.EPerson.EditProfile.Language">Language</message>
	<message key="xmlui.EPerson.EditProfile.subscriptions">Subscriptions</message>
	<message key="xmlui.EPerson.EditProfile.subscriptions_help">You may subscribe to collections to
		receive daily e-mail alerts of new items added. You can subscribe to as many or as few
		collections as you wish. Another alternative to daily e-mail alerts is to use the RSS feeds
		available for all collections.</message>
	<message key="xmlui.EPerson.EditProfile.email_subscriptions">Email Subscriptions</message>
	<message key="xmlui.EPerson.EditProfile.select_collection">( Select Collection )</message>
	<message key="xmlui.EPerson.EditProfile.update_password_instructions">Optionally, you can enter a
		new password in the box below, and confirm it by typing it again into the second box. It should
		be at least six characters long.</message>
	<message key="xmlui.EPerson.EditProfile.create_password_instructions">Please enter a password in
		the box below, and confirm it by typing it again into the second box. It should be at least six
		characters long.</message>
	<message key="xmlui.EPerson.EditProfile.password">Password</message>
	<message key="xmlui.EPerson.EditProfile.confirm_password">Retype to confirm</message>
    <message key="xmlui.EPerson.EditProfile.terms">Terms of Service</message>
    <message key="xmlui.EPerson.EditProfile.terms_help">To use Dryad's data publishing services, you must agree to the <a target="_blank" href="/themes/Mirage/docs/TermsOfService-Letter-2013.08.22.pdf">Terms of Service</a>.</message>
    <message key="xmlui.EPerson.EditProfile.terms.checkbox">I agree to Dryad's Terms of Service.</message>

    <message key="xmlui.EPerson.EditProfile.submit_update">Complete Registration</message>
	<message key="xmlui.EPerson.EditProfile.submit_create">Update Profile</message>
	<message key="xmlui.EPerson.EditProfile.error_required">This field is required</message>
	<message key="xmlui.EPerson.EditProfile.error_invalid_password">Choose a password at least 6
		characters long</message>
	<message key="xmlui.EPerson.EditProfile.error_unconfirmed_password">Please retype your password to
		confirm</message>
	<message key="xmlui.EPerson.EditProfile.head_auth">Authorization groups you belong to</message>
	<message key="xmlui.EPerson.EditProfile.head_identify"><legend class="ds-head">Identity</legend></message>
	<message key="xmlui.EPerson.EditProfile.head_security"><legend class="ds-head">Security</legend></message>

	<!-- org.dspace.app.xmlui.eperson.EPersonUtils.java -->
	<message key="xmlui.EPerson.EPersonUtils.register_verify_email">Verify Email</message>
	<message key="xmlui.EPerson.EPersonUtils.register_create_profile">Create Profile</message>
	<message key="xmlui.EPerson.EPersonUtils.register_finished">Finished</message>
	<message key="xmlui.EPerson.EPersonUtils.forgot_verify_email">Verify Email</message>
	<message key="xmlui.EPerson.EPersonUtils.forgot_reset_password">Reset Password</message>
	<message key="xmlui.EPerson.EPersonUtils.forgot_finished">Finished</message>

	<!-- org.dspace.app.xmlui.eperson.ForgotPasswordFinished.java -->
	<message key="xmlui.EPerson.ForgotPasswordFinished.title">Password reset</message>
	<message key="xmlui.EPerson.ForgotPasswordFinished.head">Password reset</message>
	<message key="xmlui.EPerson.ForgotPasswordFinished.para1">Your password has been reset.</message>

	<!-- org.dspace.app.xmlui.eperson.InvalidToken.java -->
	<message key="xmlui.EPerson.InvalidToken.title">Invalid token</message>
	<message key="xmlui.EPerson.InvalidToken.trail">Invalid token</message>
	<message key="xmlui.EPerson.InvalidToken.head">Invalid token</message>
	<message key="xmlui.EPerson.InvalidToken.para1">The URL you provided is invalid. The URL may have
		been broken across multiple lines in your email client, like this:</message>
	<message key="xmlui.EPerson.InvalidToken.para2">If so, copy and paste the entire URL directly into
		your browser's address bar, rather than simply clicking on the link. The address bar should then
		contain something like:</message>

	<!-- org.dspace.app.xmlui.eperson.Navigation.java -->
	<message key="xmlui.EPerson.Navigation.my_account">My Account</message>
	<message key="xmlui.EPerson.Navigation.profile">Profile</message>
	<message key="xmlui.EPerson.Navigation.logout">Logout</message>
	<message key="xmlui.EPerson.Navigation.login">Login or Register</message>
	<message key="xmlui.EPerson.Navigation.register">Register</message>
    <message key="xmlui.EPerson.Navigation.paymentsystem">Payment System</message>

	<!-- org.dspace.app.xmlui.eperson.PasswordLogin.java -->
	<message key="xmlui.EPerson.PasswordLogin.title">Sign in to Dryad</message>
	<message key="xmlui.EPerson.PasswordLogin.trail">Sign in to Dryad</message>
	<message key="xmlui.EPerson.PasswordLogin.head1">I have a Dryad account<br/>and would like to login</message>
	<message key="xmlui.EPerson.PasswordLogin.head2">I do not have a Dryad account<br/>and would like to create one</message>
	<message key="xmlui.EPerson.PasswordLogin.email_address"><nobr>E-Mail Address: </nobr></message>
	<message key="xmlui.EPerson.PasswordLogin.error_bad_login">The email address and/or password
		supplied were not valid.</message>
	<message key="xmlui.EPerson.PasswordLogin.password">Password: </message>
	<message key="xmlui.EPerson.PasswordLogin.forgot_link"> Forgot your password?</message>
	<message key="xmlui.EPerson.PasswordLogin.submit">Sign in</message>
	<message key="xmlui.EPerson.PasswordLogin.para1">Create an account to submit data and/or
	subscribe to email updates.</message>
	<message key="xmlui.EPerson.PasswordLogin.submitReg">Register</message>
	<message key="xmlui.EPerson.PasswordLogin.submitLogin">Login</message>
	<message key="xmlui.EPerson.PasswordLogin.register_link">Create a Dryad account.</message>
	<message key="xmlui.EPerson.RegLogin.head">Login is required for data submission, but not for data use.</message>

	<!-- org.dspace.app.xmlui.eperson.LDAPLogin.java -->
	<message key="xmlui.EPerson.LDAPLogin.title">Sign in</message>
	<message key="xmlui.EPerson.LDAPLogin.trail">Sign in</message>
	<message key="xmlui.EPerson.LDAPLogin.head1">Sign in to Dryad</message>
	<message key="xmlui.EPerson.LDAPLogin.title">Sign in</message>
	<message key="xmlui.EPerson.LDAPLogin.username">User Name</message>
	<message key="xmlui.EPerson.LDAPLogin.error_bad_login">The user name and/or password supplied were
		not valid.</message>
	<message key="xmlui.EPerson.LDAPLogin.password">Password</message>
	<message key="xmlui.EPerson.LDAPLogin.submit">Sign in</message>

	<!-- org.dspace.app.xmlui.eperson.LoginChooser.java -->
	<message key="xmlui.EPerson.LoginChooser.title">Choose a Login Method</message>
	<message key="xmlui.EPerson.LoginChooser.trail">Choose Login</message>
	<message key="xmlui.EPerson.LoginChooser.head1">Choose a Login Method</message>
	<message key="xmlui.EPerson.LoginChooser.para1">Log in via:</message>
	<message key="org.dspace.authenticate.ShibAuthentication.title">Shibboleth
		Authentication</message>
	<message key="au.edu.mq.melcoe.mams.dspace.eperson.ShibAuthentication.title">Shibboleth
		Authentication</message>
	<!-- @deprecated -->
	<message key="org.dspace.eperson.LDAPAuthentication.title">LDAP Authentication</message>
	<message key="org.dspace.eperson.PasswordAuthentication.title">Password Authentication</message>
	<message key="org.dspace.eperson.X509Authentication.title">Web Certificate
		Authentication</message>

	<!-- org.dspace.app.xmlui.eperson.FailedAuthentication -->
	<message key="xmlui.EPerson.FailedAuthentication.BadCreds">The credentials provided are
		invalid.</message>
	<message key="xmlui.EPerson.FailedAuthentication.BadArgs">Unable to authenticate due to invalid
		arguments received.</message>
	<message key="xmlui.EPerson.FailedAuthentication.NoSuchUser">A user was not found with the
		credentials provided.</message>
	<message key="xmlui.EPerson.FailedAuthentication.title">Authentication Failed</message>
	<message key="xmlui.EPerson.FailedAuthentication.trail">Failed Authentication</message>
	<message key="xmlui.EPerson.FailedAuthentication.h1">Authentication Failed</message>

	<!-- Login xml files -->
	<message key="xmlui.eperson.noAuthMethod.head">No Authentication Method Found</message>
	<message key="xmlui.eperson.noAuthMethod.p1">No authentication method was found. Please contact
		the site administrator.</message>
	<message key="xmlui.eperson.shibbLoginFailure.head">Shibboleth Login Failed</message>
	<message key="xmlui.eperson.shibbLoginFailure.p1">Shibboleth authentication not available at this
		time. Please contact the site administrator.</message>

	<!-- org.dspace.app.xmlui.eperson.ProfileUpdated.java -->
	<message key="xmlui.EPerson.ProfileUpdated.title">Profile updated</message>
	<message key="xmlui.EPerson.ProfileUpdated.trail">Update profile</message>
	<message key="xmlui.EPerson.ProfileUpdated.head">Profile updated</message>
	<message key="xmlui.EPerson.ProfileUpdated.para1">Your profile information has been
		updated.</message>

	<!-- org.dspace.app.xmlui.eperson.RegistrationFinished.java -->
	<message key="xmlui.EPerson.RegistrationFinished.title">Registration finished</message>
	<message key="xmlui.EPerson.RegistrationFinished.head">Registration Finished</message>
	<message key="xmlui.EPerson.RegistrationFinished.para1">You're now registered to use Dryad. You
		can submit new data and subscribe to receive email updates about new items.</message>

	<!-- org.dspace.app.xmlui.eperson.ResetPassword.java -->
	<message key="xmlui.EPerson.ResetPassword.title">Reset password</message>
	<message key="xmlui.EPerson.ResetPassword.head">Reset password</message>
	<message key="xmlui.EPerson.ResetPassword.para1">Please enter a new password into the box below,
		and confirm it by typing it again into the second box. It should be at least six characters
		long.</message>
	<message key="xmlui.EPerson.ResetPassword.email_address">Email Address</message>
	<message key="xmlui.EPerson.ResetPassword.new_password">New password</message>
	<message key="xmlui.EPerson.ResetPassword.confirm_password">Retype to Confirm</message>
	<message key="xmlui.EPerson.ResetPassword.submit">Reset password</message>
	<message key="xmlui.EPerson.ResetPassword.error_invalid_password">Choose a password at least 6
		characters long</message>
	<message key="xmlui.EPerson.ResetPassword.error_unconfirmed_password">Please retype your password
		to confirm</message>

	<!-- org.dspace.app.xmlui.eperson.StartForgotPassword.java -->
	<message key="xmlui.EPerson.StartForgotPassword.title">Forgot Password</message>
	<message key="xmlui.EPerson.StartForgotPassword.head">Forgot Password</message>
	<message key="xmlui.EPerson.StartForgotPassword.para1">Enter the email address you provided when
		you registered with Dryad. An email will be sent to that address with further
		instructions.</message>
	<message key="xmlui.EPerson.StartForgotPassword.email_address">Email Address</message>
	<message key="xmlui.EPerson.StartForgotPassword.email_address_help">Enter the same address used when registering.</message>
	<message key="xmlui.EPerson.StartForgotPassword.error_not_found">Email address not
		found.</message>
	<message key="xmlui.EPerson.StartForgotPassword.submit">Send info</message>

	<!-- org.dspace.app.xmlui.eperson.StartRegistration.java -->
	<message key="xmlui.EPerson.StartRegistration.title">New user registration</message>
	<message key="xmlui.EPerson.StartRegistration.head1">Email already in use</message>
	<message key="xmlui.EPerson.StartRegistration.para1">That email address is already in use by
		another account. If you want to reset the password for this account, click the reset password
		button below.</message>
	<message key="xmlui.EPerson.StartRegistration.reset_password_for">Reset password for</message>
	<message key="xmlui.EPerson.StartRegistration.submit_reset">Reset password</message>
	<message key="xmlui.EPerson.StartRegistration.head2">New user registration</message>
	<message key="xmlui.EPerson.StartRegistration.para2">Register an account to subscribe to
		collections for email updates, and submit new items to Dryad.</message>
	<message key="xmlui.EPerson.StartRegistration.email_address">Email Address</message>
	<message key="xmlui.EPerson.StartRegistration.email_address_help">This address will be verified	and used as your login name.</message>
	<message key="xmlui.EPerson.StartRegistration.error_bad_email">Unable to send email to this
		address.</message>
	<message key="xmlui.EPerson.StartRegistration.submit_register">Register</message>

	<!-- org.dspace.app.xmlui.eperson.VerifyEmail.java -->
	<message key="xmlui.EPerson.VerifyEmail.title">Verification email sent</message>
	<message key="xmlui.EPerson.VerifyEmail.head">Verification email sent</message>
	<message key="xmlui.EPerson.VerifyEmail.para">An email has been sent to {0} containing a special
		URL and further instructions.</message>






	<!--!!!!!!!!!!!!!!!!!!!!!!!!!!!!!!!!!!!!!!!!!!!!!!!!!

		               Submission Aspect

		!!!!!!!!!!!!!!!!!!!!!!!!!!!!!!!!!!!!!!!!!!!!!!!!!-->







	<!-- general submission aspect messages -->
	<message key="xmlui.Submission.general.mydspace_home">MyDryad Home</message>
	<message key="xmlui.Submission.general.go_mydspace">Go to MyDryad Home</message>
	<message key="xmlui.Submission.general.submission.title">Item submission</message>
	<message key="xmlui.Submission.general.submission.trail">Item submission</message>
	<message key="xmlui.Submission.general.submission.head">Item submission</message>
	<message key="xmlui.Submission.general.submission.previous">&lt; Previous</message>
	<message key="xmlui.Submission.general.submission.save">Save &amp; Exit</message>
	<message key="xmlui.Submission.general.submission.next">Next &gt;</message>
	<message key="xmlui.Submission.general.submission.complete">Save file and continue</message>
	<message key="xmlui.Submission.general.workflow.title">Reviewing </message>
	<message key="xmlui.Submission.general.workflow.trail">Item submission</message>
	<message key="xmlui.Submission.general.workflow.head">Item submission</message>
	<message key="xmlui.Submission.general.showfull">Show full item record</message>
	<message key="xmlui.Submission.general.showsimple">Show simple item record</message>
	<message key="xmlui.Submission.general.default.title">Submission</message>
	<message key="xmlui.Submission.general.default.trail">Submission</message>

	<!-- org.dspace.app.xmlui.submission.CollectiovViewer -->
	<message key="xmlui.Submission.CollectionViewer.link1">Submit a new item to this
		collection</message>

	<!-- org.dspace.app.xmlui.submission.Navigation -->
	<message key="xmlui.Submission.Navigation.submissions">My Submissions</message>
	<message key="xmlui.Submission.Navigation.my_tasks">My Tasks</message>


	<!-- org.dspace.app.xmlui.Submission.submissions -->
	<message key="xmlui.Submission.Submissions.title">My Submissions</message>
	<message key="xmlui.Submission.Submissions.trail">My Submissions</message>
	<message key="xmlui.Submission.Submissions.head">My Submissions</message>
	<message key="xmlui.Submission.Submissions.untitled">
		<i>Untitled</i>
	</message>
	<message key="xmlui.Submission.Submissions.email">email: </message>
	<!-- Same transformer, workflow section -->
	<message key="xmlui.Submission.Submissions.workflow_head1">Workflow tasks</message>
	<message key="xmlui.Submission.Submissions.workflow_info1">These tasks are items that are awaiting
		approval before they are added to the repository. There are two task queues, one for tasks which
		you have chosen to accept and another for tasks which have not been taken by anyone
		yet.</message>
	<message key="xmlui.Submission.Submissions.workflow_head2">Tasks you own</message>
	<message key="xmlui.Submission.Submissions.workflow_column1"/>
	<message key="xmlui.Submission.Submissions.workflow_column2">Task</message>
	<message key="xmlui.Submission.Submissions.workflow_column3">Item</message>
	<message key="xmlui.Submission.Submissions.workflow_column4">Collection</message>
	<message key="xmlui.Submission.Submissions.workflow_column5">Submitter</message>
	<message key="xmlui.Submission.Submissions.workflow_submit_return">Return selected tasks to the
		pool</message>
	<message key="xmlui.Submission.Submissions.workflow_info2">No tasks are assigned to you</message>
	<message key="xmlui.Submission.Submissions.workflow_head3">Tasks in the pool</message>
	<message key="xmlui.Submission.Submissions.workflow_submit_take">Take selected tasks</message>
	<message key="xmlui.Submission.Submissions.workflow_info3">No tasks are in the pool</message>
	<!-- Same transformer, submissions section -->
	<message key="xmlui.Submission.Submissions.submit_head1">Submissions</message>
	<message key="xmlui.Submission.Submissions.submit_info1a">You may </message>
	<message key="xmlui.Submission.Submissions.submit_info1b">start a new submission</message>
	<message key="xmlui.Submission.Submissions.submit_info1c">. </message>
	<message key="xmlui.Submission.Submissions.submit_head2">Unfinished submissions</message>
	<message key="xmlui.Submission.Submissions.submit_info2a">These are incomplete item submissions.
		You may also </message>
	<message key="xmlui.Submission.Submissions.submit_info2b">start another submission</message>
	<message key="xmlui.Submission.Submissions.submit_info2c">.</message>
	<message key="xmlui.Submission.Submissions.submit_column1"/>
	<message key="xmlui.Submission.Submissions.submit_column2">Title</message>
	<message key="xmlui.Submission.Submissions.submit_column3">Collection</message>
	<message key="xmlui.Submission.Submissions.submit_column4">Submitter</message>
	<message key="xmlui.Submission.Submissions.submit_head3">Authoring:</message>
	<message key="xmlui.Submission.Submissions.submit_info3">No submissions left unfinished.</message>
	<message key="xmlui.Submission.Submissions.submit_head4">Supervising:</message>
	<message key="xmlui.Submission.Submissions.submit_submit_remove">Remove selected submissions</message>
	<!-- Same transformer, inprogress section -->
	<message key="xmlui.Submission.Submissions.progress_head1">Submissions being reviewed</message>
	<message key="xmlui.Submission.Submissions.progress_info1">These are your completed submissions
		which are currently being reviewed by Dryad curators.</message>
	<message key="xmlui.Submission.Submissions.progress_column1">Title</message>
	<message key="xmlui.Submission.Submissions.progress_column2">Collection</message>
	<message key="xmlui.Submission.Submissions.progress_column3">Status</message>
	<!-- Same transformer, workflow status -->
	<message key="xmlui.Submission.Submissions.status_0">Submitted</message>
	<message key="xmlui.Submission.Submissions.status_1">Awaiting reviewer's attention</message>
	<message key="xmlui.Submission.Submissions.status_2">Submission being reviewed</message>
	<message key="xmlui.Submission.Submissions.status_3">Awaiting curator's attention</message>
	<message key="xmlui.Submission.Submissions.status_4">Submission being curated</message>
	<message key="xmlui.Submission.Submissions.status_5">Awaiting final curator's attention</message>
	<message key="xmlui.Submission.Submissions.status_6">Submission being curated</message>
	<message key="xmlui.Submission.Submissions.status_7">Submission has been archived</message>
	<message key="xmlui.Submission.Submissions.status_unknown">Unknown state</message>

	<!-- submission progress bar messages -->
	<message key="xmlui.Submission.submit.progressbar.initial-questions">Initial Questions</message>
	<message key="xmlui.Submission.submit.progressbar.describe">Describe</message>
	<message key="xmlui.Submission.submit.progressbar.upload">Upload</message>
	<message key="xmlui.Submission.submit.progressbar.verify">Review</message>
	<message key="xmlui.Submission.submit.progressbar.creative-commons">Creative Commons</message>
	<message key="xmlui.Submission.submit.progressbar.license">License</message>
	<message key="xmlui.Submission.submit.progressbar.complete">Review submission</message>

	<!-- org.dspace.app.xmlui.Submission.submit.ResumeStep -->
	<message key="xmlui.Submission.submit.ResumeStep.submit_resume">Resume</message>
	<message key="xmlui.Submission.submit.ResumeStep.actions.head">Actions you may perform on this
		item:</message>

	<!-- org.dspace.app.xmlui.Submission.submit.SelectCollection -->
	<message key="xmlui.Submission.submit.SelectCollection.head">Select a collection</message>
	<message key="xmlui.Submission.submit.SelectCollection.collection">Collection</message>
	<message key="xmlui.Submission.submit.SelectCollection.collection_help">Select the collection you
		wish to submit an item to.</message>
	<message key="xmlui.Submission.submit.SelectCollection.collection_default">Select a
		collection...</message>

	<!-- org.dspace.app.xmlui.Submission.submit.SaveOrRemoveStep -->
	<message key="xmlui.Submission.submit.SaveOrRemoveStep.head">Save or cancel your submission?</message>
	<message key="xmlui.Submission.submit.SaveOrRemoveStep.info1">Do you want the submission removed,
		or do you want to carry on working on it later? You may return to the submission process if you
		clicked Exit by accident.</message>
	<message key="xmlui.Submission.submit.SaveOrRemoveStep.submit_back">Oops, continue submission</message>
	<message key="xmlui.Submission.submit.SaveOrRemoveStep.submit_save">Save it, I'll work on it later</message>
	<message key="xmlui.Submission.submit.SaveOrRemoveStep.submit_remove">Remove the submission</message>


	<!-- org.dpspace.app.xmlui.Submission.submit.InitialQuestionsStep -->
	<message key="xmlui.Submission.submit.InitialQuestionsStep.head">Initial Questions</message>
	<message key="xmlui.Submission.submit.InitialQuestionsStep.important_note">Important Note: </message>
	<message key="xmlui.Submission.submit.InitialQuestionsStep.and"> and </message>
	<message key="xmlui.Submission.submit.InitialQuestionsStep.separator">, </message>
	<message key="xmlui.Submission.submit.InitialQuestionsStep.open_set"> (</message>
	<message key="xmlui.Submission.submit.InitialQuestionsStep.close_set">)</message>
	<message key="xmlui.Submission.submit.InitialQuestionsStep.multiple_titles">Multiple titles</message>
	<message key="xmlui.Submission.submit.InitialQuestionsStep.multiple_titles_help">The item has more than one title, <i>e.g. a translated title</i></message>
	<message key="xmlui.Submission.submit.InitialQuestionsStep.multiple_titles_note">If the checkbox above is unchecked then the following title(s) will be removed from the item: </message>
	<message key="xmlui.Submission.submit.InitialQuestionsStep.published_before">Published</message>
	<message key="xmlui.Submission.submit.InitialQuestionsStep.published_before_help">The item has been published or publicly distributed before</message>
	<message key="xmlui.Submission.submit.InitialQuestionsStep.published_before_note">If the checkbox above is unchecked then the following will be removed from the item:</message>
	<message key="xmlui.Submission.submit.InitialQuestionsStep.date_issued">Date Published</message>
	<message key="xmlui.Submission.submit.InitialQuestionsStep.citation">Citation</message>
	<message key="xmlui.Submission.submit.InitialQuestionsStep.publisher">Publisher</message>

	<!-- org.dspace.app.xmlui.Submission.submit.DescribeStep -->
	<message key="xmlui.Submission.submit.DescribeStep.head">Describe Item</message>
	<message key="xmlui.Submission.submit.DescribeStep.unknown_field">Error: Unknown field
		type</message>
	<message key="xmlui.Submission.submit.DescribeStep.required_field">This field is required</message>
	<message key="xmlui.Submission.submit.DescribeStep.last_name_help">Last name, <i>e.g.
		Smith</i></message>
	<message key="xmlui.Submission.submit.DescribeStep.first_name_help">First name + initial, <i>e.g.
			Donald F.</i></message>
	<message key="xmlui.Submission.submit.DescribeStep.year">Year</message>
	<message key="xmlui.Submission.submit.DescribeStep.month">Month</message>
	<message key="xmlui.Submission.submit.DescribeStep.day">Day</message>
	<message key="xmlui.Submission.submit.DescribeStep.series_name">Volume</message>
	<message key="xmlui.Submission.submit.DescribeStep.report_no">Number</message>

	<!-- org.dspace.app.xmlui.Submission.submit.UploadStep -->
	<message key="xmlui.Submission.submit.UploadStep.head">Upload File(s)</message>
	<message key="xmlui.Submission.submit.UploadStep.file">File</message>
	<message key="xmlui.Submission.submit.UploadStep.file_help">Please enter the full path of the file
		on your computer corresponding to your item. If you click "Browse...", a new window will allow
		you to select the file from your computer.</message>
	<message key="xmlui.Submission.submit.UploadStep.file_error">The item must contain at least one
		file.</message>
	<message key="xmlui.Submission.submit.UploadStep.upload_error">There was a problem uploading your
		file. Either the filename you entered was incorrect, there was a network problem which prevented
		the file from reaching us correctly, or you have attempted to upload a file format marked for
		internal system use only. Please try again.</message>
	<message key="xmlui.Submission.submit.UploadStep.description">File Description</message>
	<message key="xmlui.Submission.submit.UploadStep.description_help">Optionally, provide a brief
		description of the file, for example "<i>Main article</i>", or "<i>Experiment data
		readings</i>".</message>
	<message key="xmlui.Submission.submit.UploadStep.submit_upload"
		>Upload file &amp; add another</message>
	<message key="xmlui.Submission.submit.UploadStep.head2">Files Uploaded</message>
	<message key="xmlui.Submission.submit.UploadStep.column0">Primary</message>
	<message key="xmlui.Submission.submit.UploadStep.column1"> </message>
	<message key="xmlui.Submission.submit.UploadStep.column2">File</message>
	<message key="xmlui.Submission.submit.UploadStep.column3">Size</message>
	<message key="xmlui.Submission.submit.UploadStep.column4">Description</message>
	<message key="xmlui.Submission.submit.UploadStep.column5">Format</message>
	<message key="xmlui.Submission.submit.UploadStep.column6"/>
	<message key="xmlui.Submission.submit.UploadStep.column7">Action</message>
	<message key="xmlui.Submission.submit.UploadStep.unknown_name">Unknown</message>
	<message key="xmlui.Submission.submit.UploadStep.unknown_format">unknown format</message>
	<message key="xmlui.Submission.submit.UploadStep.supported">(Supported)</message>
	<message key="xmlui.Submission.submit.UploadStep.known">(Known)</message>
	<message key="xmlui.Submission.submit.UploadStep.unsupported">(Unsupported)</message>
	<message key="xmlui.Submission.submit.UploadStep.submit_edit">Edit</message>
	<message key="xmlui.Submission.submit.UploadStep.checksum">File checksum:</message>
	<message key="xmlui.Submission.submit.UploadStep.submit_remove">Remove selected files</message>

	<!-- org.dspace.app.xmlui.Submission.submit.EditFileStep -->
	<message key="xmlui.Submission.submit.EditFileStep.head">Edit File</message>
	<message key="xmlui.Submission.submit.EditFileStep.file">File</message>
	<message key="xmlui.Submission.submit.EditFileStep.description">File Description</message>
	<message key="xmlui.Submission.submit.EditFileStep.description_help">Optionally, provide a brief
		description of the contents; for example, "<i>Main article</i>", or "<i>Experiment data
			readings</i>".</message>
	<message key="xmlui.Submission.submit.EditFileStep.info1">Select the format of the file from the
		list below, for example "<i>Adobe PDF</i>" or "<i>Microsoft Word</i>." <strong>If the format is
			not in the list</strong>, please describe it in the input box below the list.</message>
	<message key="xmlui.Submission.submit.EditFileStep.format_detected">Detected Format</message>
	<message key="xmlui.Submission.submit.EditFileStep.format_selected">Selected Format</message>
	<message key="xmlui.Submission.submit.EditFileStep.format_default">Format not in list</message>
	<message key="xmlui.Submission.submit.EditFileStep.info2">If the format is not in the above list,
			<strong>select "format not in list" above</strong> and describe the file's format in the box
		below.</message>
	<message key="xmlui.Submission.submit.EditFileStep.format_user">Other Format</message>
	<message key="xmlui.Submission.submit.EditFileStep.format_user_help">The application's name you
		used to create the file, and the version number (for example, "<i>ACMESoft SuperApp version
			1.5</i>").</message>

	<!-- org.dspace.app.xmlui.Submission.submit.ReviewStep -->
	<message key="xmlui.Submission.submit.ReviewStep.head">Review Submission</message>
	<message key="xmlui.Submission.submit.ReviewStep.yes">Yes</message>
	<message key="xmlui.Submission.submit.ReviewStep.no">No</message>
	<message key="xmlui.Submission.submit.ReviewStep.submit_jump">Correct one of these</message>
	<message key="xmlui.Submission.submit.ReviewStep.submit_jump_files">Add or remove a file</message>
	<message key="xmlui.Submission.submit.ReviewStep.head1">Initial Questions</message>
	<message key="xmlui.Submission.submit.ReviewStep.head2">Describe Page {0}</message>
	<message key="xmlui.Submission.submit.ReviewStep.head3">Uploaded Files</message>
	<message key="xmlui.Submission.submit.ReviewStep.multiple_titles">Multiple titles</message>
	<message key="xmlui.Submission.submit.ReviewStep.published_before">Published before</message>
	<message key="xmlui.Submission.submit.ReviewStep.no_metadata">-</message>
	<message key="xmlui.Submission.submit.ReviewStep.unknown">unknown</message>
	<message key="xmlui.Submission.submit.ReviewStep.known">known</message>
	<message key="xmlui.Submission.submit.ReviewStep.supported">supported</message>

	<!-- org.dspace.app.xmlui.Submission.submit.CCLicenseStep -->
	<message key="xmlui.Submission.submit.CCLicenseStep.head">Creative Commons License</message>
	<message key="xmlui.Submission.submit.CCLicenseStep.info1">If you wish, you may add a <a
			href="http://creativecommons.org/">Creative Commons</a> License to your item. <strong>Creative
			Commons licenses govern what people who read your work may then do with it.</strong> If you
		wish to select a Creative Commons license click the button below. You will be taken to the
		Creative Commons website, where you will be presented with several licensing options. After
		selecting a license, you will be returned to this page.</message>
	<message key="xmlui.Submission.submit.CCLicenseStep.submit_to_creative_commons">Proceed to
		Creative Commons website to select a license</message>
	<message key="xmlui.Submission.submit.CCLicenseStep.license">License</message>
	<message key="xmlui.Submission.submit.CCLicenseStep.submit_remove"
		>Remove this Creative Commons License</message>
	<message key="xmlui.Submission.submit.CCLicenseStep.no_license">no creative commons license
		selected</message>

	<!-- org.dspace.app.xmlui.Submission.submit.LicenseStep -->
	<message key="xmlui.Submission.submit.LicenseStep.head">Distribution License</message>
	<message key="xmlui.Submission.submit.LicenseStep.info1"><strong>There is one last step:</strong>
		In order for Dryad to reproduce, translate and distribute your submission worldwide, you must
		agree to the following terms.</message>
	<message key="xmlui.Submission.submit.LicenseStep.info2">Grant the standard distribution license
		by selecting 'I Grant the License'; and then click 'Complete Submission'.</message>
	<message key="xmlui.Submission.submit.LicenseStep.info3">If you have questions regarding this
		license please contact the system administrators.</message>
	<message key="xmlui.Submission.submit.LicenseStep.decision_label">Distribution license</message>
	<message key="xmlui.Submission.submit.LicenseStep.decision_checkbox">I Grant the License</message>
	<message key="xmlui.Submission.submit.LicenseStep.decision_error">You must grant this license to
		complete your submission. If you are unable to grant this license at this time you may save your
		work and return later or remove the submission by clicking the 'Save &amp; Exit' button
		below.</message>

	<!-- org.dspace.app.xmlui.Submission.submit.RemovedStep -->
	<message key="xmlui.Submission.submit.RemovedStep.head">Submission removed</message>
	<message key="xmlui.Submission.submit.RemovedStep.info1">Your submission has been cancelled, and
		the incomplete item removed from the system.</message>
	<message key="xmlui.Submission.submit.RemovedStep.go_submission">Go to the Submissions
		page</message>

	<!-- org.dspace.app.xmlui.Submission.submit.CompletedStep -->
	<message key="xmlui.Submission.submit.CompletedStep.head">Submission complete</message>
	<message key="xmlui.Submission.submit.CompletedStep.info1">Your submission will now go through the
		review process for this collection. You will receive e-mail notification as soon as your
		submission has joined the collection, or if there is a problem with your submission. You may
		also check on the status of your submission by visiting your submissions page.</message>
	<message key="xmlui.Submission.submit.CompletedStep.go_submission"
		>Go to the Submissions page</message>
	<message key="xmlui.Submission.submit.CompletedStep.submit_again">Submit another item</message>

	<!-- org.dspace.app.xmlui.Submission.workflow.PerformTaskStep -->
	<message key="xmlui.Submission.workflow.PerformTaskStep.info1">Actions you may perform on this
		task:</message>
	<message key="xmlui.Submission.workflow.PerformTaskStep.take_help">Assign this task to
		yourself.</message>
	<message key="xmlui.Submission.workflow.PerformTaskStep.take_submit">Take task</message>
	<message key="xmlui.Submission.workflow.PerformTaskStep.leave_help">Leave this task in the pool
		for another to take.</message>
	<message key="xmlui.Submission.workflow.PerformTaskStep.leave_submit">Leave task</message>
	<message key="xmlui.Submission.workflow.EditMetadataActionXMLUI.approve_help">If you have reviewed the
		item and it is suitable for archival, select 'Approve'.</message>
	<message key="xmlui.Submission.workflow.EditMetadataActionXMLUI.approve_submit">Approve</message>
	<message key="xmlui.Submission.workflow.EditMetadataActionXMLUI.blackout_help">If you have reviewed the
		item and it should be archived when the related publication becomes published, select 'Approve with Blackout'
		</message>
	<message key="xmlui.Submission.workflow.EditMetadataActionXMLUI.blackout_submit">Approve with Blackout</message>
  <!-- Reasons for publication blackout suggestions -->
	<message key="xmlui.Submission.workflow.EditMetadataActionXMLUI.blackout_reason_blackout_true">
	  <br/><strong>Recommended</strong>: This integrated journal's configuration has publication
  	blackout enabled.</message>
	<message key="xmlui.Submission.workflow.EditMetadataActionXMLUI.blackout_reason_journal_not_integrated">
	  <br/><strong>Recommended</strong>: This journal is not integrated.</message>
	<message key="xmlui.Submission.workflow.EditMetadataActionXMLUI.archive_reason_blackout_false">
	  <br/><strong>Recommended</strong>: This integrated journal's configuration has publication
  	blackout disabled.</message>
	<message key="xmlui.Submission.workflow.PerformTaskStep.commit_help">Once you've edited the item,
		use this option to commit the item to the archive.</message>
	<message key="xmlui.Submission.workflow.PerformTaskStep.commit_submit">Commit to archive</message>
	<message key="xmlui.Submission.workflow.PerformTaskStep.reject_help">If you have reviewed the item
		and found it is <strong>not</strong> suitable for inclusion in the collection, select "Reject".
		You will then be asked to enter a message indicating why the item is unsuitable, and whether the
		submitter should change something and resubmit.</message>
	<message key="xmlui.Submission.workflow.PerformTaskStep.reject_submit">Reject item</message>
	<message key="xmlui.Submission.workflow.PerformTaskStep.edit_help">Select this option to change
		the item's metadata.</message>
	<message key="xmlui.Submission.workflow.PerformTaskStep.edit_submit">Edit metadata</message>
	<message key="xmlui.Submission.workflow.PerformTaskStep.return_help">Return the task to the pool
		so that another user may perform the task.</message>
	<message key="xmlui.Submission.workflow.PerformTaskStep.return_submit">Return task to
		pool</message>

  <message key="xmlui.Submission.workflow.AfterPublicationActionXMLUI.head">Perform task: Exit Publication Blackout</message>
	<message key="xmlui.Submission.workflow.AfterPublicationActionXMLUI.after_blackout_help">This item is currently 
	in Publication Blackout.  Once the associated article has been published, select 'Exit Publication Blackout and Archive' to move the
	item out of Publication Blackout and into the Archive</message>
	<message key="xmlui.Submission.workflow.AfterPublicationActionXMLUI.after_blackout_submit">Exit Publication Blackout and Archive</message>

	<!-- org.dspace.app.xmlui.Submission.workflow.RejectTaskStep -->
	<message key="xmlui.Submission.workflow.RejectTaskStep.info1">Please enter your reason for
		rejecting the submission into the box below, indicating whether the submitter may fix a problem
		and resubmit.</message>
	<message key="xmlui.Submission.workflow.RejectTaskStep.reason">Reason</message>
	<message key="xmlui.Submission.workflow.RejectTaskStep.reason_required">The reason field is
		required</message>
	<message key="xmlui.Submission.workflow.RejectTaskStep.submit_reject">Reject item</message>




	<!--!!!!!!!!!!!!!!!!!!!!!!!!!!!!!!!!!!!!!!!!!!!!!!!!!

		             Administrative Aspect

		!!!!!!!!!!!!!!!!!!!!!!!!!!!!!!!!!!!!!!!!!!!!!!!!!-->

	<!-- action-generated messages. These are referenced from the sitemap rather than a transformer -->

    <message key="xmlui.administrative.FlowShoppingcartUtils.add_shoppingcart_success_notice">The shopping Cart was added
        successfully.</message>
    <message key="xmlui.administrative.FlowVoucherUtils.add_voucher_success_notice">The voucher was added
        successfully.</message>
	<message key="xmlui.administrative.FlowEPersonUtils.add_eperson_success_notice">The user was added
		successfully.</message>
	<message key="xmlui.administrative.FlowEPersonUtils.edit_eperson_success_notice">The user was
		edited successfully.</message>
	<message key="xmlui.administrative.FlowEPersonUtils.reset_password_success_notice">An email
		message has been sent to the user containing a token that may be used to choose a new
		password.</message>
	<message key="xmlui.administrative.FlowEPersonUtils.delete_eperson_success_notice">The user(s)
		were deleted successfully.</message>
	<message key="xmlui.administrative.FlowEPersonUtils.delete_eperson_failed_notice">The user(s)
		listed were not deleted because there are constraints preventing them from being deleted, see
		the eperson detail page for more information.</message>
	<message key="xmlui.administrative.FlowGroupUtils.edit_group_success_notice">The group was edited
		successfully.</message>
	<message key="xmlui.administrative.FlowGroupUtils.delete_group_success_notice">The selected groups
		were deleted successfully.</message>
	<message key="xmlui.administrative.FlowRegistryUtils.add_metadata_schema_success_notice">New
		schema has been successfully created.</message>
	<message key="xmlui.administrative.FlowRegistryUtils.delete_metadata_schema_success_notice">The
		schema(s) were successfully deleted.</message>
	<message key="xmlui.administrative.FlowRegistryUtils.add_metadata_field_success_notice">Metadata
		field successfully added.</message>
	<message key="xmlui.administrative.FlowRegistryUtils.edit_metadata_field_success_notice">Metadata
		field successfully edited.</message>
	<message key="xmlui.administrative.FlowRegistryUtils.move_metadata_field_success_notice">The
		field(s) were successfully moved.</message>
	<message key="xmlui.administrative.FlowRegistryUtils.delete_metadata_field_success_notice">The
		field(s) were successfully deleted.</message>
	<message key="xmlui.administrative.FlowRegistryUtils.edit_bitstream_format_success_notice">The
		format was successfully saved.</message>
	<message key="xmlui.administrative.FlowRegistryUtils.delete_bitstream_format_success_notice">The
		format(s) were successfully deleted.</message>
	<message key="xmlui.administrative.FlowItemUtils.metadata_updated">The item's metadata was
		successfully updated.</message>
	<message key="xmlui.administrative.FlowItemUtils.metadata_added">New metadata was added.</message>
	<message key="xmlui.administrative.FlowItemUtils.item_withdrawn">The item has been
		withdrawn.</message>
	<message key="xmlui.administrative.FlowItemUtils.item_reinstated">The item has been
		reinstated.</message>
	<message key="xmlui.administrative.FlowItemUtils.item_moved">The item has been moved.</message>
	<message key="xmlui.administrative.FlowItemUtils.item_move_failed">The selected destination
		collection could not be found.</message>
	<message key="xmlui.administrative.FlowItemUtils.bitstream_added">The new bitstream was
		successfully uploaded.</message>
	<message key="xmlui.administrative.FlowItemUtils.bitstream_failed">Error while uploading
		file.</message>
	<message key="xmlui.administrative.FlowItemUtils.bitstream_updated">The bitstream has been
		updated.</message>
	<message key="xmlui.administrative.FlowItemUtils.bitstream_delete">The selected bitstreams have
		been deleted.</message>
	<message key="xmlui.administrative.FlowMapperUtils.map_items">The items were successfully
		mapped.</message>
	<message key="xmlui.administrative.FlowMapperUtils.unmaped_items">The items have been
		unmapped.</message>

	<!-- general items for all of the eperson classes -->
	<message key="xmlui.administrative.eperson.general.epeople_trail">Manage E-people</message>

	<!-- org.dspace.app.xmlui.administrative.Navigation -->
	<!-- contextual menu items -->
	<message key="xmlui.administrative.Navigation.context_head">Context</message>
	<message key="xmlui.administrative.Navigation.context_edit_item">Edit this item</message>
	<message key="xmlui.administrative.Navigation.context_edit_collection">Edit Collection</message>
	<message key="xmlui.administrative.Navigation.context_item_mapper">Item Mapper</message>
	<message key="xmlui.administrative.Navigation.context_edit_community">Edit Community</message>
	<message key="xmlui.administrative.Navigation.context_create_collection">Create
		Collection</message>
	<message key="xmlui.administrative.Navigation.context_create_subcommunity">Create
		Sub-community</message>
	<message key="xmlui.administrative.Navigation.context_create_community">Create Community</message>
	<message key="xmlui.administrative.Navigation.context_export_item">Export Item</message>
	<message key="xmlui.administrative.Navigation.context_export_collection">Export
		Collection</message>
	<message key="xmlui.administrative.Navigation.context_export_community">Export Community</message>
	<message key="xmlui.administrative.Navigation.context_export_metadata">Export Metadata</message>

	<!-- Site administrator options -->
	<message key="xmlui.administrative.Navigation.administrative_head">Administrative</message>
	<message key="xmlui.administrative.Navigation.administrative_access_control">Access
		Control</message>
	<message key="xmlui.administrative.Navigation.administrative_people">People</message>
	<message key="xmlui.administrative.Navigation.administrative_groups">Groups</message>
	<message key="xmlui.administrative.Navigation.administrative_authorizations"
		>Authorizations</message>
	<message key="xmlui.administrative.Navigation.administrative_registries">Registries</message>
	<message key="xmlui.administrative.Navigation.administrative_metadata">Metadata</message>
	<message key="xmlui.administrative.Navigation.administrative_format">Format</message>
	<message key="xmlui.administrative.Navigation.administrative_items">Items</message>
	<message key="xmlui.administrative.Navigation.administrative_withdrawn">Withdrawn Items</message>
	<message key="xmlui.administrative.Navigation.administrative_control_panel">Control
		Panel</message>
	<message key="xmlui.administrative.Navigation.statistics">Statistics</message>
	<message key="xmlui.administrative.Navigation.administrative_import_metadata">Import
		Metadata</message>

	<!-- my account items -->
	<message key="xmlui.administrative.Navigation.account_export">My Exports</message>

	<message key="xmlui.aspect.versioning.VersioningNavigation.context_create_version">Add to or modify this data</message>
	<message key="xmlui.aspect.versioning.VersioningNavigation.context_show_version_history">Show modification history</message>



	<!-- export item -->
	<message key="xmlui.administrative.ItemExport.head">Export Archive</message>
	<message key="xmlui.administrative.ItemExport.item.id.error">The item id provided is
		invalid.</message>
	<message key="xmlui.administrative.ItemExport.collection.id.error">The collection id provided is
		invalid.</message>
	<message key="xmlui.administrative.ItemExport.community.id.error">The community id provided is
		invalid</message>
	<message key="xmlui.administrative.ItemExport.item.not.found">The item requested was not
		found.</message>
	<message key="xmlui.administrative.ItemExport.collection.not.found">The collection requested was
		not found.</message>
	<message key="xmlui.administrative.ItemExport.community.not.found">The community requested was not
		found.</message>
	<message key="xmlui.administrative.ItemExport.export.success">The item was exported successfully.
		You should receive an e-mail when the archive is ready for download. You can also use the 'My
		Exports' link to view a list of your available archives.</message>
	<!-- @deprecated -->
	<message key="xmlui.administrative.ItemExport.item.success">The item was exported successfully.
		You should receive an e-mail when the archive is ready for download. You can also use the 'My
		Exports' link to view a list of your available archives.</message>
	<message key="xmlui.administrative.ItemExport.collection.success">The collection was exported
		successfully. You should receive an e-mail when the archive is ready for download. You can also
		use the 'My Exports' link to view a list of your available archives.</message>
	<message key="xmlui.administrative.ItemExport.community.success">The community was exported
		successfully. You should receive an e-mail when the archive is ready for download. You can also
		use the 'My Exports' link to view a list of your available archives.</message>
	<message key="xmlui.administrative.ItemExport.available.head">Available export archives for
		download:</message>



	<!-- org.dspace.app.xmlui.administrative.eperson.ManageEPeopleMain -->
	<message key="xmlui.administrative.eperson.ManageEPeopleMain.title">Manage E-people</message>
	<message key="xmlui.administrative.eperson.ManageEPeopleMain.main_head">E-person
		management</message>
	<message key="xmlui.administrative.eperson.ManageEPeopleMain.actions_head">Actions</message>
	<message key="xmlui.administrative.eperson.ManageEPeopleMain.actions_create">Create a new
		E-Person</message>
	<message key="xmlui.administrative.eperson.ManageEPeopleMain.actions_create_link">Add a new E-Person.</message>
	<message key="xmlui.administrative.eperson.ManageEPeopleMain.actions_browse">Browse E-People</message>
	<message key="xmlui.administrative.eperson.ManageEPeopleMain.actions_browse_link">Browse all E-People.</message>
	<message key="xmlui.administrative.eperson.ManageEPeopleMain.actions_search">Search for E-People</message>
	<message key="xmlui.administrative.eperson.ManageEPeopleMain.search_help">E-People are searched by
		any partial match on email or name</message>
	<message key="xmlui.administrative.eperson.ManageEPeopleMain.search_para1">Below is the list of
		E-People that matched your search query. Select the E-People you want to delete and click the
		delete button to continue or click on an E-Person's email or name to edit them.</message>
	<message key="xmlui.administrative.eperson.ManageEPeopleMain.search_head">Search results</message>
	<message key="xmlui.administrative.eperson.ManageEPeopleMain.search_column1"/>
	<message key="xmlui.administrative.eperson.ManageEPeopleMain.search_column2">ID</message>
	<message key="xmlui.administrative.eperson.ManageEPeopleMain.search_column3">Name</message>
	<message key="xmlui.administrative.eperson.ManageEPeopleMain.search_column4">Email</message>
	<message key="xmlui.administrative.eperson.ManageEPeopleMain.submit_delete">Delete E-People</message>
	<message key="xmlui.administrative.eperson.ManageEPeopleMain.no_results">Your search found no
		results...</message>


	<!-- org.dspace.app.xmlui.administrative.eperson.AddEPersonForm -->
	<message key="xmlui.administrative.eperson.AddEPersonForm.title">Add E-Person</message>
	<message key="xmlui.administrative.eperson.AddEPersonForm.trail">Add E-Person</message>
	<message key="xmlui.administrative.eperson.AddEPersonForm.head1">Create a new user</message>
	<message key="xmlui.administrative.eperson.AddEPersonForm.email_taken">That email address is in
		use by another E-Person. Emails must be unique.</message>
	<message key="xmlui.administrative.eperson.AddEPersonForm.head2">New E-Person's
		information:</message>
	<message key="xmlui.administrative.eperson.AddEPersonForm.error_email_unique">Email address must
		be unique</message>
	<message key="xmlui.administrative.eperson.AddEPersonForm.error_email">Email address is
		required</message>
	<message key="xmlui.administrative.eperson.AddEPersonForm.error_fname">First name is
		required</message>
	<message key="xmlui.administrative.eperson.AddEPersonForm.error_lname">Last name is
		required</message>
	<message key="xmlui.administrative.eperson.AddEPersonForm.req_certs">Require Certificate</message>
	<message key="xmlui.administrative.eperson.AddEPersonForm.can_log_in">Can Log In</message>
	<message key="xmlui.administrative.eperson.AddEPersonForm.submit_create">Create E-Person</message>

	<!-- org.dspace.app.xmlui.administrative.eperson.EditEPersonForm -->
	<message key="xmlui.administrative.eperson.EditEPersonForm.title">Edit E-Person</message>
	<message key="xmlui.administrative.eperson.EditEPersonForm.trail">Edit E-Person</message>
	<message key="xmlui.administrative.eperson.EditEPersonForm.head1">Edit an E-Person</message>
	<message key="xmlui.administrative.eperson.EditEPersonForm.email_taken">That email address is in
		use by another E-Person. Emails must be unique.</message>
	<message key="xmlui.administrative.eperson.EditEPersonForm.head2">{0}'s information:</message>
	<message key="xmlui.administrative.eperson.EditEPersonForm.error_email_unique">Email address must
		be unique</message>
	<message key="xmlui.administrative.eperson.EditEPersonForm.error_email">Email address is
		required</message>
	<message key="xmlui.administrative.eperson.EditEPersonForm.error_fname">First name is
		required</message>
	<message key="xmlui.administrative.eperson.EditEPersonForm.error_lname">Last name is
		required</message>
	<message key="xmlui.administrative.eperson.EditEPersonForm.req_certs">Require
		Certificate</message>
	<message key="xmlui.administrative.eperson.EditEPersonForm.can_log_in">Can Log In</message>
	<message key="xmlui.administrative.eperson.EditEPersonForm.submit_reset_password">Reset Password</message>
	<message key="xmlui.administrative.eperson.EditEPersonForm.special_help">You may also permanently
		remove this E-Person from the system or reset his/her password. When resetting a password the
		user will be sent an email containing a special link they can follow to choose a new
		password.</message>
	<message key="xmlui.administrative.eperson.EditEPersonForm.submit_delete">Delete E-Person</message>
	<message key="xmlui.administrative.eperson.EditEPersonForm.submit_login_as">Login as E-Person</message>

	<message key="xmlui.administrative.eperson.EditEPersonForm.delete_constraint">This eperson is
		unable to be deleted because of the following constraint(s):</message>
	<message key="xmlui.administrative.eperson.EditEPersonForm.delete_constraint.last_conjunction"
		>and</message>
	<message key="xmlui.administrative.eperson.EditEPersonForm.delete_constraint.item">eperson has
		submitted one or more items</message>
	<message key="xmlui.administrative.eperson.EditEPersonForm.delete_constraint.workflowitem">eperson
		has an active submission workflow</message>
	<message key="xmlui.administrative.eperson.EditEPersonForm.delete_constraint.tasklistitem">eperson
		has a workflow task awaiting their attention</message>
	<message key="xmlui.administrative.eperson.EditEPersonForm.delete_constraint.unknown">eperson has
		an unidentified constraint within the system</message>

	<message key="xmlui.administrative.eperson.EditEPersonForm.member_head">Groups this E-Person is a
		member of:</message>
	<message key="xmlui.administrative.eperson.EditEPersonForm.indirect_member">(via group:
		{0})</message>
	<message key="xmlui.administrative.eperson.EditEPersonForm.member_none">none</message>


	<!-- org.dspace.app.xmlui.administrative.eperson.DeleteEPeopleConfirm -->
	<message key="xmlui.administrative.eperson.DeleteEPeopleConfirm.title">Confirm E-Person
		Deletion</message>
	<message key="xmlui.administrative.eperson.DeleteEPeopleConfirm.trail">Confirm Delete</message>
	<message key="xmlui.administrative.eperson.DeleteEPeopleConfirm.confirm_head">Confirm
		Deletion</message>
	<message key="xmlui.administrative.eperson.DeleteEPeopleConfirm.confirm_para">The following
		E-People will be deleted: </message>
	<message key="xmlui.administrative.eperson.DeleteEPeopleConfirm.submit_confirm">Confirm Deletion</message>
	<message key="xmlui.administrative.eperson.DeleteEPeopleConfirm.head_id">ID</message>
	<message key="xmlui.administrative.eperson.DeleteEPeopleConfirm.head_name">Name</message>
	<message key="xmlui.administrative.eperson.DeleteEPeopleConfirm.head_email">Email</message>

	<!-- general items for all of the group classes -->
	<message key="xmlui.administrative.group.general.group_trail">Manage Groups</message>

	<!-- org.dspace.app.xmlui.administrative.group.ManageGroupsMain -->
	<message key="xmlui.administrative.group.ManageGroupsMain.title">Manage Groups</message>
	<message key="xmlui.administrative.group.ManageGroupsMain.main_head">Group management</message>
	<message key="xmlui.administrative.group.ManageGroupsMain.actions_head">Actions</message>
	<message key="xmlui.administrative.group.ManageGroupsMain.actions_create">Create a new
		group</message>
	<message key="xmlui.administrative.group.ManageGroupsMain.actions_create_link">Add a
		new Group.</message>
	<message key="xmlui.administrative.group.ManageGroupsMain.actions_browse">Browse groups</message>
	<message key="xmlui.administrative.group.ManageGroupsMain.actions_browse_link">Browse all Groups.</message>
	<message key="xmlui.administrative.group.ManageGroupsMain.actions_search">Search for
		groups</message>
	<message key="xmlui.administrative.group.ManageGroupsMain.search_help">Groups are searched by any
		partial match on their name</message>
	<message key="xmlui.administrative.group.ManageGroupsMain.search_head">Search results</message>
	<message key="xmlui.administrative.group.ManageGroupsMain.search_column1"/>
	<message key="xmlui.administrative.group.ManageGroupsMain.search_column2">ID</message>
	<message key="xmlui.administrative.group.ManageGroupsMain.search_column3">Name</message>
	<message key="xmlui.administrative.group.ManageGroupsMain.search_column4">Members</message>
	<message key="xmlui.administrative.group.ManageGroupsMain.search_column5">Collection</message>
	<message key="xmlui.administrative.group.ManageGroupsMain.collection_link">View</message>
	<message key="xmlui.administrative.group.ManageGroupsMain.submit_delete">Delete groups</message>
	<message key="xmlui.administrative.group.ManageGroupsMain.no_results">Your search found no
		results...</message>

	<!-- org.dspace.app.xmlui.administrative.group.EditGroupForm -->
	<message key="xmlui.administrative.group.EditGroupForm.title">Group Editor</message>
	<message key="xmlui.administrative.group.EditGroupForm.trail">Edit group</message>
	<message key="xmlui.administrative.group.EditGroupForm.main_head">Group Editor: {0} (id:
		{1})</message>
	<message key="xmlui.administrative.group.EditGroupForm.main_head_new">Group Editor: new
		group</message>
	<message key="xmlui.administrative.group.EditGroupForm.submit_clear">Clear search</message>
	<message key="xmlui.administrative.group.EditGroupForm.member">Member</message>
	<message key="xmlui.administrative.group.EditGroupForm.cycle">Cycle</message>
	<message key="xmlui.administrative.group.EditGroupForm.pending">Pending</message>
	<message key="xmlui.administrative.group.EditGroupForm.pending_warn">Note, pending changes are not
		saved until you click the save button.</message>
	<message key="xmlui.administrative.group.EditGroupForm.submit_add">Add</message>
	<message key="xmlui.administrative.group.EditGroupForm.submit_remove">Remove</message>
	<message key="xmlui.administrative.group.EditGroupForm.collection_para">This group is associated
		with collection: </message>
	<message key="xmlui.administrative.group.EditGroupForm.community_para">This group is associated
		with community: </message>
	<message key="xmlui.administrative.group.EditGroupForm.label_name">Change group name: </message>
	<message key="xmlui.administrative.group.EditGroupForm.label_instructions">This group is
		associated with a specific collection or community and the name cannot be modified.</message>
	<message key="xmlui.administrative.group.EditGroupForm.label_search">Search members to add: </message>
	<message key="xmlui.administrative.group.EditGroupForm.submit_search_people">E-People...</message>
	<message key="xmlui.administrative.group.EditGroupForm.submit_search_groups">Groups...</message>
	<message key="xmlui.administrative.group.EditGroupForm.no_results">Your search found no
		results...</message>
	<message key="xmlui.administrative.group.EditGroupForm.epeople_column1">ID</message>
	<message key="xmlui.administrative.group.EditGroupForm.epeople_column2">Name</message>
	<message key="xmlui.administrative.group.EditGroupForm.epeople_column3">Email</message>
	<message key="xmlui.administrative.group.EditGroupForm.epeople_column4"/>
	<message key="xmlui.administrative.group.EditGroupForm.groups_column1">ID</message>
	<message key="xmlui.administrative.group.EditGroupForm.groups_column2">Name</message>
	<message key="xmlui.administrative.group.EditGroupForm.groups_column3">Members</message>
	<message key="xmlui.administrative.group.EditGroupForm.groups_column4">Collection</message>
	<message key="xmlui.administrative.group.EditGroupForm.groups_column5"/>
	<message key="xmlui.administrative.group.ManageGroupsMain.groups_collection_link">view</message>
	<message key="xmlui.administrative.group.EditGroupForm.members_head">Members</message>
	<message key="xmlui.administrative.group.EditGroupForm.members_column1">ID</message>
	<message key="xmlui.administrative.group.EditGroupForm.members_column2">Name</message>
	<message key="xmlui.administrative.group.EditGroupForm.members_column3">Email</message>
	<message key="xmlui.administrative.group.EditGroupForm.members_column4"/>
	<message key="xmlui.administrative.group.EditGroupForm.members_group_name">group: {0}</message>
	<message key="xmlui.administrative.group.EditGroupForm.members_none">This group has no
		members.</message>
	<message key="xmlui.administrative.group.EditGroupForm.members_pending">[pending]</message>
	<message key="xmlui.administrative.group.EditGroupForm.instructions_para">Remove members</message>
	<message key="xmlui.administrative.group.EditGroupForm.collection_link_para">Remove
		members</message>

	<!-- org.dspace.app.xmlui.administrative.group.DeleteGroupsConfirm -->
	<message key="xmlui.administrative.group.DeleteGroupsConfirm.title">Confirm Group
		Deletion</message>
	<message key="xmlui.administrative.group.DeleteGroupsConfirm.trail">Confirm Delete</message>
	<message key="xmlui.administrative.group.DeleteGroupsConfirm.head">Confirm Deletion</message>
	<message key="xmlui.administrative.group.DeleteGroupsConfirm.para">The following Groups will be
		deleted:</message>
	<message key="xmlui.administrative.group.DeleteGroupsConfirm.column1">ID</message>
	<message key="xmlui.administrative.group.DeleteGroupsConfirm.column2">Name</message>
	<message key="xmlui.administrative.group.DeleteGroupsConfirm.column3">E-People</message>
	<message key="xmlui.administrative.group.DeleteGroupsConfirm.column4">Groups</message>

	<!-- general items for all of the registries classes -->
	<message key="xmlui.administrative.registries.general.format_registry_trail">Format
		registry</message>
	<message key="xmlui.administrative.registries.general.metadata_registry_trail">Metadata
		registry</message>

	<!-- org.dspace.app.xmlui.administrative.registries.DeleteBitstreamFormatsConfirm.java -->
	<message key="xmlui.administrative.registries.DeleteBitstreamFormatsConfirm.title">Delete Bitstream Formats</message>
	<message key="xmlui.administrative.registries.DeleteBitstreamFormatsConfirm.trail">Delete bitstream formats</message>
	<message key="xmlui.administrative.registries.DeleteBitstreamFormatsConfirm.head">Confirm Deletion</message>
	<message key="xmlui.administrative.registries.DeleteBitstreamFormatsConfirm.para1">Are you sure
		the format should be deleted? Any existing bitstreams of this format will be reverted to the
		unknown bitstream format.</message>
	<message key="xmlui.administrative.registries.DeleteBitstreamFormatsConfirm.column1">ID</message>
	<message key="xmlui.administrative.registries.DeleteBitstreamFormatsConfirm.column2">MIME Type</message>
	<message key="xmlui.administrative.registries.DeleteBitstreamFormatsConfirm.column3"
		>Name</message>

	<!-- org.dspace.app.xmlui.administrative.registries.DeleteMetadataFieldsConfirm.java -->
	<message key="xmlui.administrative.registries.DeleteMetadataFieldsConfirm.title">Delete	Fields</message>
	<message key="xmlui.administrative.registries.DeleteMetadataFieldsConfirm.trail">Delete	fields</message>
	<message key="xmlui.administrative.registries.DeleteMetadataFieldsConfirm.head">Confirm	Deletion</message>
	<message key="xmlui.administrative.registries.DeleteMetadataFieldsConfirm.para1">Are you
			<b>absolutely</b> sure you want to delete these fields? If any items contain metadata for
		these fields, the field(s) cannot be deleted. You must ensure that no items use these
		fields.</message>
	<message key="xmlui.administrative.registries.DeleteMetadataFieldsConfirm.warning">WARNING: </message>
	<message key="xmlui.administrative.registries.DeleteMetadataFieldsConfirm.para2">This will cause
		an error if any item contains metadata for these fields.</message>
	<message key="xmlui.administrative.registries.DeleteMetadataFieldsConfirm.column1">ID</message>
	<message key="xmlui.administrative.registries.DeleteMetadataFieldsConfirm.column2">Name</message>
	<message key="xmlui.administrative.registries.DeleteMetadataFieldsConfirm.column3">Scope Note</message>

	<!-- org.dspace.app.xmlui.administrative.registries.DeleteMetadataSchemaConfirm.java-->
	<message key="xmlui.administrative.registries.DeleteMetadataSchemaConfirm.title">Delete Schema</message>
	<message key="xmlui.administrative.registries.DeleteMetadataSchemaConfirm.trail">Delete schema</message>
	<message key="xmlui.administrative.registries.DeleteMetadataSchemaConfirm.head">Confirm Deletion</message>
	<message key="xmlui.administrative.registries.DeleteMetadataSchemaConfirm.para1">Are you
			<b>absolutely</b> sure you want to delete this schema? If any items contain metadata for
		fields contained within this schema, the schema cannot be deleted. You must ensure that no items
		contain metadata in this schema.</message>
	<message key="xmlui.administrative.registries.DeleteMetadataSchemaConfirm.warning">WARNING: </message>
	<message key="xmlui.administrative.registries.DeleteMetadataSchemaConfirm.para2">This will cause
		an error if any item contains metadata within this schema.</message>
	<message key="xmlui.administrative.registries.DeleteMetadataSchemaConfirm.column1">ID</message>
	<message key="xmlui.administrative.registries.DeleteMetadataSchemaConfirm.column2"
		>Namespace</message>
	<message key="xmlui.administrative.registries.DeleteMetadataSchemaConfirm.column3">Name</message>

	<!-- org.dspace.app.xmlui.administrative.registries.EditBitstreamFormat.java -->
	<message key="xmlui.administrative.registries.EditBitstreamFormat.title">Bitstream
		Format</message>
	<message key="xmlui.administrative.registries.EditBitstreamFormat.trail">Bitstream
		format</message>
	<message key="xmlui.administrative.registries.EditBitstreamFormat.head1">New bitstream
		format</message>
	<message key="xmlui.administrative.registries.EditBitstreamFormat.head2">Bitstream format:
		{0}</message>
	<message key="xmlui.administrative.registries.EditBitstreamFormat.para1">Provide descriptive
		metadata about the bitstream format below. While format names must be unique, MIME types do not
		need to be. You may have separate format registry entries for different versions of Microsoft
		Word, even though the MIME type will be the same for each of them.</message>
	<message key="xmlui.administrative.registries.EditBitstreamFormat.name">Name</message>
	<message key="xmlui.administrative.registries.EditBitstreamFormat.name_help">A unique name for
		this format, (e.g. Microsoft Word XP or Microsoft Word 2000)</message>
	<message key="xmlui.administrative.registries.EditBitstreamFormat.name_error">The name field is
		required.</message>
	<message key="xmlui.administrative.registries.EditBitstreamFormat.mimetype">MIME Type</message>
	<message key="xmlui.administrative.registries.EditBitstreamFormat.mimetype_help">The MIME type
		associated with this format, does not have to be unique.</message>
	<message key="xmlui.administrative.registries.EditBitstreamFormat.description"
		>Description</message>
	<message key="xmlui.administrative.registries.EditBitstreamFormat.support">Support level</message>
	<message key="xmlui.administrative.registries.EditBitstreamFormat.support_help">The level of
		support your institution pledges for this format.</message>
	<message key="xmlui.administrative.registries.EditBitstreamFormat.support_0">Unknown</message>
	<message key="xmlui.administrative.registries.EditBitstreamFormat.support_1">Known</message>
	<message key="xmlui.administrative.registries.EditBitstreamFormat.support_2">Supported</message>
	<message key="xmlui.administrative.registries.EditBitstreamFormat.internal">Internal</message>
	<message key="xmlui.administrative.registries.EditBitstreamFormat.internal_help">Formats marked as
		internal are are hidden from the user, and used for administrative purposes.</message>
	<message key="xmlui.administrative.registries.EditBitstreamFormat.extensions">File
		extensions</message>
	<message key="xmlui.administrative.registries.EditBitstreamFormat.extensions_help">Extensions are
		file extensions that are used to automatically identify the format of uploaded files. You can
		enter several extensions for each format.</message>

	<!-- org.dspace.app.xmlui.administrative.registries.EditMetadataSchema.java -->
	<message key="xmlui.administrative.registries.EditMetadataSchema.title">Metadata Schema</message>
	<message key="xmlui.administrative.registries.EditMetadataSchema.trail">Metadata schema</message>
	<message key="xmlui.administrative.registries.EditMetadataSchema.head1">Metadata Schema:
		"{0}"</message>
	<message key="xmlui.administrative.registries.EditMetadataSchema.para1">This is the metadata
		schema for "{0}". You may add new or update existing metadata fields to this schema. Fields may
		also be selected for deletion or be moved to another schema. </message>
	<message key="xmlui.administrative.registries.EditMetadataSchema.head2">Schema metadata fields</message>
	<message key="xmlui.administrative.registries.EditMetadataSchema.column1"/>
	<message key="xmlui.administrative.registries.EditMetadataSchema.column2">ID</message>
	<message key="xmlui.administrative.registries.EditMetadataSchema.column3">Field</message>
	<message key="xmlui.administrative.registries.EditMetadataSchema.column4">Scope Note</message>
	<message key="xmlui.administrative.registries.EditMetadataSchema.empty">No metadata	fields</message>
	<message key="xmlui.administrative.registries.EditMetadataSchema.submit_delete">Delete fields</message>
	<message key="xmlui.administrative.registries.EditMetadataSchema.submit_move">Move fields to another schema</message>
	<message key="xmlui.administrative.registries.EditMetadataSchema.head3">Add new metadata field</message>
	<message key="xmlui.administrative.registries.EditMetadataSchema.name">Field Name</message>
	<message key="xmlui.administrative.registries.EditMetadataSchema.note">Scope Note</message>
	<message key="xmlui.administrative.registries.EditMetadataSchema.note_help">Additional notes about this metadata field.</message>
	<message key="xmlui.administrative.registries.EditMetadataSchema.submit_add">Add new metadata field</message>
	<message key="xmlui.administrative.registries.EditMetadataSchema.head4">Update Field:
		{0}</message>
	<message key="xmlui.administrative.registries.EditMetadataSchema.submit_update">Update field</message>
	<message key="xmlui.administrative.registries.EditMetadataSchema.error">Error</message>
	<message key="xmlui.administrative.registries.EditMetadataSchema.error_duplicate_field">The field
		name is already in use, all element and qualifiers must be unique.</message>
	<message key="xmlui.administrative.registries.EditMetadataSchema.error_element_empty">The field's
		element is required.</message>
	<message key="xmlui.administrative.registries.EditMetadataSchema.error_element_badchar">The
		field's element contains a bad character. The element may NOT contain: periods, underscores, or
		spaces.</message>
	<message key="xmlui.administrative.registries.EditMetadataSchema.error_element_tolong">The field's
		element is to long, it must be less than 32 characters.</message>
	<message key="xmlui.administrative.registries.EditMetadataSchema.error_qualifier_tolong">The
		field's qualifier is to long, it must be less than 32 characters.</message>
	<message key="xmlui.administrative.registries.EditMetadataSchema.error_qualifier_badchar">The
		field's qualifier contains a bad character. The qualifier may NOT contain: periods, underscores,
		or spaces.</message>

	<!-- org.dspace.app.xmlui.administrative.registries.FormatRegistryMain.java -->
	<message key="xmlui.administrative.registries.FormatRegistryMain.title">Format Registry</message>
	<message key="xmlui.administrative.registries.FormatRegistryMain.head">Bitstream format
		registry</message>
	<message key="xmlui.administrative.registries.FormatRegistryMain.para1">This list of bitstream
		formats provides information about known formats and their support level. You can edit or add
		new bitstream formats with this tool. Formats marked as 'internal' are hidden from the user, and
		are used for administrative purposes.</message>
	<message key="xmlui.administrative.registries.FormatRegistryMain.new_link">Add a new bitstream
		format</message>
	<message key="xmlui.administrative.registries.FormatRegistryMain.column1"/>
	<message key="xmlui.administrative.registries.FormatRegistryMain.column2">ID</message>
	<message key="xmlui.administrative.registries.FormatRegistryMain.column3">Name</message>
	<message key="xmlui.administrative.registries.FormatRegistryMain.column4">MIME Type</message>
	<message key="xmlui.administrative.registries.FormatRegistryMain.column5">Support Level</message>
	<message key="xmlui.administrative.registries.FormatRegistryMain.internal"
		>(<i>internal</i>)</message>
	<message key="xmlui.administrative.registries.FormatRegistryMain.support_0">Unknown</message>
	<message key="xmlui.administrative.registries.FormatRegistryMain.support_1">Known</message>
	<message key="xmlui.administrative.registries.FormatRegistryMain.support_2">Support</message>
	<message key="xmlui.administrative.registries.FormatRegistryMain.submit_delete">Delete formats</message>

	<!-- org.dspace.app.xmlui.administrative.registries.MetadatRegistryMain.java -->
	<message key="xmlui.administrative.registries.MetadataRegistryMain.title">Metadata
		Registry</message>
	<message key="xmlui.administrative.registries.MetadataRegistryMain.head1">Metadata
		registry</message>
	<message key="xmlui.administrative.registries.MetadataRegistryMain.para1">The metadata registry
		maintains a list of all metadata fields available in the repository. These fields may be divided
		amongst multiple schemas. However, Dryad requires the qualified Dublin Core schema. You may
		extend the Dublin Core schema with additional fields or add new schemas to the
		registry.</message>
	<message key="xmlui.administrative.registries.MetadataRegistryMain.column1"/>
	<message key="xmlui.administrative.registries.MetadataRegistryMain.column2">ID</message>
	<message key="xmlui.administrative.registries.MetadataRegistryMain.column3">Namespace</message>
	<message key="xmlui.administrative.registries.MetadataRegistryMain.column4">Name</message>
	<message key="xmlui.administrative.registries.MetadataRegistryMain.submit_delete">Delete schema</message>
	<message key="xmlui.administrative.registries.MetadataRegistryMain.head2">Add a new schema</message>
	<message key="xmlui.administrative.registries.MetadataRegistryMain.namespace">Namespace</message>
	<message key="xmlui.administrative.registries.MetadataRegistryMain.namespace_help">Namespace
		should be an established URI location for the new schema.</message>
	<message key="xmlui.administrative.registries.MetadataRegistryMain.namespace_error">This field is required.</message>
	<message key="xmlui.administrative.registries.MetadataRegistryMain.name">Name</message>
	<message key="xmlui.administrative.registries.MetadataRegistryMain.name_help">Shorthand notation
		for the schema. This will be used to prefix a field's name (e.g. dc.element.qualifier). The name
		must be less than 32 characters and cannot include spaces, periods or underscores.</message>
	<message key="xmlui.administrative.registries.MetadataRegistryMain.name_error">This field is required and must be less than 32 characters and cannot contain any spaces, periods, or underscores.</message>
	<message key="xmlui.administrative.registries.MetadataRegistryMain.submit_add">Add new schema</message>

	<!-- org.dspace.app.xmlui.administrative.registries.MoveMetadataField.java -->
	<message key="xmlui.administrative.registries.MoveMetadataField.title">Move Fields</message>
	<message key="xmlui.administrative.registries.MoveMetadataField.trail">Move fields</message>
	<message key="xmlui.administrative.registries.MoveMetadataField.head1">Move metadata fields</message>
	<message key="xmlui.administrative.registries.MoveMetadataField.para1">Select a target schema
		where these fields will be moved. If the target schema already has fields with identical names
		the fields will not be moved.</message>
	<message key="xmlui.administrative.registries.MoveMetadataField.column1">ID</message>
	<message key="xmlui.administrative.registries.MoveMetadataField.column2">Name</message>
	<message key="xmlui.administrative.registries.MoveMetadataField.column3">Scope Note</message>
	<message key="xmlui.administrative.registries.MoveMetadataField.para2">Move to schema: </message>
	<message key="xmlui.administrative.registries.MoveMetadataField.submit_move">Move fields</message>




	<!-- general authorization keywords -->
	<message key="xmlui.administrative.authorization.general.authorize_trail">Authorization</message>
	<message key="xmlui.administrative.authorization.general.policyList_trail">Policy List</message>

	<!-- org.dspace.app.xmlui.administrative.authorization.AuthorizationMain -->
	<message key="xmlui.administrative.authorization.AuthorizationMain.title">Administer Authorization
		Policies</message>
	<message key="xmlui.administrative.authorization.AuthorizationMain.main_head">Administer
		Authorization Policies</message>
	<message key="xmlui.administrative.authorization.AuthorizationMain.actions_head">Item
		authorizations</message>
	<message key="xmlui.administrative.authorization.AuthorizationMain.bad_name">The ID you supplied
		did not resolve to an item</message>
	<message key="xmlui.administrative.authorization.AuthorizationMain.actions_item_lookup">Look up an
		item</message>
	<message key="xmlui.administrative.authorization.AuthorizationMain.search_help">Items may be found
		by handle or internal ID</message>
	<message key="xmlui.administrative.authorization.AuthorizationMain.submit_find">Find</message>
	<message key="xmlui.administrative.authorization.AuthorizationMain.actions_advanced">Advanced
		authorizations tool</message>
	<message key="xmlui.administrative.authorization.AuthorizationMain.actions_advanced_link">Go to the item wildcard policy admin tool</message>
	<message key="xmlui.administrative.authorization.AuthorizationMain.containerList_head"
		>Community/collection authorizations</message>
	<message key="xmlui.administrative.authorization.AuthorizationMain.containerList_para">Click on a
		community or collection to edit its policies.</message>



	<!-- org.dspace.app.xmlui.administrative.authorization.EditContainerPolicies -->
	<message key="xmlui.administrative.authorization.EditContainerPolicies.title">Edit Policies</message>
	<message key="xmlui.administrative.authorization.EditContainerPolicies.trail">Policies
		List</message>
	<message key="xmlui.administrative.authorization.EditContainerPolicies.main_head_collection"
		>Policies for Collection "{0}" ({1},ID: {2})</message>
	<message key="xmlui.administrative.authorization.EditContainerPolicies.main_head_community"
		>Policies for Community "{0}" ({1},ID: {2})</message>
	<message key="xmlui.administrative.authorization.EditContainerPolicies.main_add_link">Add a new policy. </message>
	<message key="xmlui.administrative.authorization.EditContainerPolicies.submit_add">Add</message>
	<message key="xmlui.administrative.authorization.EditContainerPolicies.head_id">ID</message>
	<message key="xmlui.administrative.authorization.EditContainerPolicies.head_action"
		>Action</message>
	<message key="xmlui.administrative.authorization.EditContainerPolicies.head_group">Group</message>
	<message key="xmlui.administrative.authorization.EditContainerPolicies.submit_delete">Delete Selected</message>
	<message key="xmlui.administrative.authorization.EditContainerPolicies.group_edit">Edit</message>



	<!-- org.dspace.app.xmlui.administrative.authorization.EditItemPolicies -->
	<message key="xmlui.administrative.authorization.EditItemPolicies.title">Edit Item's
		Policies</message>
	<message key="xmlui.administrative.authorization.EditItemPolicies.trail">Policies List</message>
	<message key="xmlui.administrative.authorization.EditItemPolicies.main_head">Policies for Item {0}
		(ID={1})</message>
	<message key="xmlui.administrative.authorization.EditItemPolicies.main_para1">With this editor you
		can view and alter the policies of an item, plus alter policies of individual item components:
		bundles and bitstreams. Briefly, an item is a container of bundles, and bundles are containers
		of bitstreams. Containers usually have ADD/REMOVE/READ/WRITE policies, while bitstreams only
		have READ/WRITE policies.</message>
	<message key="xmlui.administrative.authorization.EditItemPolicies.main_para2">You will notice an
		extra bundle and bitstream for each item containing the license text for the item.</message>
	<message key="xmlui.administrative.authorization.EditItemPolicies.subhead_item">Item
		Policies</message>
	<message key="xmlui.administrative.authorization.EditItemPolicies.subhead_bundle">Policies for
		Bundle {0} ({1})</message>
	<message key="xmlui.administrative.authorization.EditItemPolicies.subhead_bitstream">Bitstream {0}
		({1})</message>
	<message key="xmlui.administrative.authorization.EditItemPolicies.add_itemPolicy_link">Add a new
		Item policy</message>
	<message key="xmlui.administrative.authorization.EditItemPolicies.add_bundlePolicy_link">Add a new
		Bundle policy</message>
	<message key="xmlui.administrative.authorization.EditItemPolicies.add_bitstreamPolicy_link">Add a
		new Bitstream policy</message>

	<message key="xmlui.administrative.authorization.EditContainerPolicies.no_policies">No policies
		found for this object.</message>


	<!-- org.dspace.app.xmlui.administrative.authorization.EditPolicyForm -->
	<message key="xmlui.administrative.authorization.EditPolicyForm.title">Edit Policy</message>
	<message key="xmlui.administrative.authorization.EditPolicyForm.trail">Edit Policy</message>
	<message key="xmlui.administrative.authorization.EditPolicyForm.main_head_new">Create new policy
		for {0} {1}</message>
	<message key="xmlui.administrative.authorization.EditPolicyForm.main_head_edit">Edit policiy {0}
		for {1} {2}</message>
	<message key="xmlui.administrative.authorization.EditPolicyForm.error_no_group">No group
		selected</message>
	<message key="xmlui.administrative.authorization.EditPolicyForm.error_no_action">No action
		selected</message>
	<message key="xmlui.administrative.authorization.EditPolicyForm.groups_column4"/>
	<message key="xmlui.administrative.authorization.EditPolicyForm.groups_column1">ID</message>
	<message key="xmlui.administrative.authorization.EditPolicyForm.groups_column2">Name</message>
	<message key="xmlui.administrative.authorization.EditPolicyForm.groups_column3">Actions for this
		resource</message>

	<message key="xmlui.administrative.authorization.EditPolicyForm.set_group">Set</message>
	<message key="xmlui.administrative.authorization.EditPolicyForm.current_group">current</message>
	<message key="xmlui.administrative.authorization.EditPolicyForm.groups_head">Search
		Results</message>
	<message key="xmlui.administrative.authorization.EditPolicyForm.policy_currentGroup">Select a
		group</message>
	<message key="xmlui.administrative.authorization.EditPolicyForm.label_search">Search for a
		group</message>
	<message key="xmlui.administrative.authorization.EditPolicyForm.submit_search_groups"
		>Search</message>
	<message key="xmlui.administrative.authorization.EditPolicyForm.label_action">Select the
		action</message>


	<!-- org.dspace.app.xmlui.administrative.authorization.AdvacedAuthorizationsForm -->
	<message key="xmlui.administrative.authorization.AdvacedAuthorizationsForm.title">Advanced Policy
		Manager</message>
	<message key="xmlui.administrative.authorization.AdvacedAuthorizationsForm.trail">Advanced
		Authorizations</message>
	<message key="xmlui.administrative.authorization.AdvacedAuthorizationsForm.main_head">Advanced
		Policy Manager</message>
	<message key="xmlui.administrative.authorization.AdvacedAuthorizationsForm.main_para">Allows
		wildcard additions to and clearing of policies for types of content within specific
		collection(s). WARNING - removing READ permissions from items will make them not
		viewable!</message>
	<message key="xmlui.administrative.authorization.AdvacedAuthorizationsForm.actions_groupSentence"
		>For all of the selected groups...</message>
	<message key="xmlui.administrative.authorization.AdvacedAuthorizationsForm.actions_actionSentence"
		>...grant the ability to perform the following action...</message>
	<message
		key="xmlui.administrative.authorization.AdvacedAuthorizationsForm.actions_resourceSentence"
		>...for all following object types...</message>
	<message
		key="xmlui.administrative.authorization.AdvacedAuthorizationsForm.actions_collectionSentence"
		>...across the following collections.</message>
	<message key="xmlui.administrative.authorization.AdvacedAuthorizationsForm.actions_policyGroup"
		>Group</message>
	<message key="xmlui.administrative.authorization.AdvacedAuthorizationsForm.actions_policyAction"
		>Action</message>
	<message key="xmlui.administrative.authorization.AdvacedAuthorizationsForm.actions_policyResource"
		>Content Type</message>
	<message
		key="xmlui.administrative.authorization.AdvacedAuthorizationsForm.actions_policyCollections"
		>Collection</message>
	<message key="xmlui.administrative.authorization.AdvacedAuthorizationsForm.submit_add"
		>Add policies</message>
	<message key="xmlui.administrative.authorization.AdvacedAuthorizationsForm.submit_remove_all"
		>Clear policies</message>

	<!-- org.dspace.app.xmlui.administrative.authorization.DeletePoliciesConfirm -->
	<message key="xmlui.administrative.authorization.DeletePoliciesConfirm.title">Confirm Policy
		Deletion</message>
	<message key="xmlui.administrative.authorization.DeletePoliciesConfirm.trail"
		>Confirm Delete</message>
	<message key="xmlui.administrative.authorization.DeletePoliciesConfirm.confirm_head">Confirm
		Deletion</message>
	<message key="xmlui.administrative.authorization.DeletePoliciesConfirm.confirm_para">The following
		Policies will be removed: </message>
	<message key="xmlui.administrative.authorization.DeletePoliciesConfirm.head_id">ID</message>
	<message key="xmlui.administrative.authorization.DeletePoliciesConfirm.head_action"
		>Action</message>
	<message key="xmlui.administrative.authorization.DeletePoliciesConfirm.head_group">Group</message>

	<!-- general edit item messages -->
	<message key="xmlui.administrative.item.general.item_trail">Items</message>
	<message key="xmlui.administrative.item.general.template_head">Edit Template Item for Collection:
		{0}</message>
	<message key="xmlui.administrative.item.general.option_head">Edit Item</message>
	<message key="xmlui.administrative.item.general.option_status">Item Status</message>
	<message key="xmlui.administrative.item.general.option_bitstreams">Item Bitstreams</message>
	<message key="xmlui.administrative.item.general.option_metadata">Item Metadata</message>
	<message key="xmlui.administrative.item.general.option_view">View Item</message>
    <message key="xmlui.administrative.item.general.option_history">History</message>


	<!-- org.dspace.app.xmlui.administrative.item.AddBitstreamForm -->
	<message key="xmlui.administrative.item.AddBitstreamForm.title">Upload Bitstream</message>
	<message key="xmlui.administrative.item.AddBitstreamForm.trail">Upload bitstream</message>
	<message key="xmlui.administrative.item.AddBitstreamForm.head1">Upload a new bitstream</message>
	<message key="xmlui.administrative.item.AddBitstreamForm.bundle_label">Bundle</message>
	<message key="xmlui.administrative.item.AddBitstreamForm.bundle.ORIGINAL">Content Files
		(default)</message>
	<message key="xmlui.administrative.item.AddBitstreamForm.bundle.METADATA">Metadata Files</message>
	<message key="xmlui.administrative.item.AddBitstreamForm.bundle.THUMBNAIL">Thumbnails</message>
	<message key="xmlui.administrative.item.AddBitstreamForm.bundle.LICENSE">Licenses</message>
	<message key="xmlui.administrative.item.AddBitstreamForm.bundle.CC_LICENSE">Creative Commons
		Licenses</message>
	<message key="xmlui.administrative.item.AddBitstreamForm.file_label">File</message>
	<message key="xmlui.administrative.item.AddBitstreamForm.file_help">Please enter the name of the
		file on your computer corresponding to your item. If you click "Browse...", a new window will
		appear in which you can locate and select the file from your computer.</message>
	<message key="xmlui.administrative.item.AddBitstreamForm.description_label">Description</message>
	<message key="xmlui.administrative.item.AddBitstreamForm.description_help">Optionally, provide a
		brief description of the file, for example "<i>Main article</i>", or "<i>Experiment data
			readings</i>".</message>
	<message key="xmlui.administrative.item.AddBitstreamForm.submit_upload">Upload</message>
	<message key="xmlui.administrative.item.AddBitstreamForm.no_bundles">You need the ADD &amp; WRITE
		privilege on at least one bundle to be able to upload new bitstreams.</message>

	<!-- org.dspace.app.xmlui.administrative.item.DeleteBitstreamConfirm -->
	<message key="xmlui.administrative.item.DeleteBitstreamConfirm.title">Confirm Deletion</message>
	<message key="xmlui.administrative.item.DeleteBitstreamConfirm.trail">Confirm deletion</message>
	<message key="xmlui.administrative.item.DeleteBitstreamConfirm.head1">Confirm
		Deletion(s)</message>
	<message key="xmlui.administrative.item.DeleteBitstreamConfirm.para1">Are you sure you want to
		delete these bitstreams:</message>
	<message key="xmlui.administrative.item.DeleteBitstreamConfirm.column1">Name</message>
	<message key="xmlui.administrative.item.DeleteBitstreamConfirm.column2">Description</message>
	<message key="xmlui.administrative.item.DeleteBitstreamConfirm.column3">Format</message>



    <!-- org.dspace.app.xmlui.administrative.item.DeleteVersionsConfirm -->
	<message key="xmlui.aspect.versioning.DeleteVersionsConfirm.title">Confirm Deletion</message>
	<message key="xmlui.aspect.versioning.DeleteVersionsConfirm.trail">Confirm deletion</message>
	<message key="xmlui.aspect.versioning.DeleteVersionsConfirm.head1">Confirm Deletion(s)</message>
	<message key="xmlui.aspect.versioning.DeleteVersionsConfirm.para1">Are you sure you want to delete these versions:</message>
	<message key="xmlui.aspect.versioning.DeleteVersionsConfirm.column1">Version</message>
	<message key="xmlui.aspect.versioning.DeleteVersionsConfirm.column2">Editor</message>
	<message key="xmlui.aspect.versioning.DeleteVersionsConfirm.column3">Date</message>
    <message key="xmlui.aspect.versioning.DeleteVersionsConfirm.column4">Summary</message>


	<message key="xmlui.aspect.versioning.RestoreVersionForm.title">Restore Version</message>
	<message key="xmlui.aspect.versioning.RestoreVersionForm.trail">Restore Version</message>
	<message key="xmlui.aspect.versioning.RestoreVersionForm.head1">Restore Version</message>
	<message key="xmlui.aspect.versioning.RestoreVersionForm.para1">Are you sure you want to restore this version:</message>
	<message key="xmlui.aspect.versioning.RestoreVersionForm.column1">Version</message>
	<message key="xmlui.aspect.versioning.RestoreVersionForm.column2">Editor</message>
	<message key="xmlui.aspect.versioning.RestoreVersionForm.column3">Date</message>
    <message key="xmlui.aspect.versioning.RestoreVersionForm.column4">Summary</message>
    <message key="xmlui.aspect.versioning.RestoreVersionForm.restore">Restore</message>

	<message key="xmlui.administrative.item.ConfirmItemForm.title">Confirm</message>
	<message key="xmlui.administrative.item.ConfirmItemForm.trail">Confirm</message>
	<message key="xmlui.administrative.item.ConfirmItemForm.head1">Modify item: {0}</message>
	<message key="xmlui.administrative.item.ConfirmItemForm.para_delete">Are you sure this item should
		be completely deleted? Caution: At present, no tombstone would be left.</message>
	<message key="xmlui.administrative.item.ConfirmItemForm.para_withdraw">Are you sure this item
		should be withdrawn from the archive?</message>
	<message key="xmlui.administrative.item.ConfirmItemForm.para_reinstate">Are you sure this item
		should be reinstated to the archive?</message>
	<message key="xmlui.administrative.item.ConfirmItemForm.column1">Field</message>
	<message key="xmlui.administrative.item.ConfirmItemForm.column2">Value</message>
	<message key="xmlui.administrative.item.ConfirmItemForm.column3">Language</message>
	<message key="xmlui.administrative.item.ConfirmItemForm.submit_withdraw">Withdraw</message>
	<message key="xmlui.administrative.item.ConfirmItemForm.submit_reinstate">Reinstate</message>

	<!-- org.dspace.app.xmlui.aspect.administrative.item.MoveItemForm -->
	<message key="xmlui.administrative.item.MoveItemForm.title">Move</message>
	<message key="xmlui.administrative.item.MoveItemForm.trail">Move</message>
	<message key="xmlui.administrative.item.MoveItemForm.head1">Move item: {0}</message>
	<message key="xmlui.administrative.item.MoveItemForm.collection">Collection</message>
	<message key="xmlui.administrative.item.MoveItemForm.collection_help">Select the collection you
		wish to move this item to.</message>
	<message key="xmlui.administrative.item.MoveItemForm.collection_default">Select a
		collection...</message>
	<message key="xmlui.administrative.item.MoveItemForm.submit_move">Move</message>
    <message key="xmlui.administrative.item.MoveItemForm.inherit_policies">Inherit policies</message>
    <message key="xmlui.administrative.item.MoveItemForm.inherit_policies_help">Inherit the default policies of the destination collection</message>



    <!-- org.dspace.app.xmlui.aspect.administrative.item.VersionItemForm -->
    <message key="xmlui.aspect.versioning.VersionItemForm.title">Create Version</message>
	<message key="xmlui.aspect.versioning.VersionItemForm.trail">Version</message>
	<message key="xmlui.aspect.versioning.VersionItemForm.head1">Create new version of item: {0}</message>
	<message key="xmlui.aspect.versioning.VersionItemForm.submit_version">Version</message>
    <message key="xmlui.aspect.versioning.VersionItemForm.submit_update_version">Update Version</message>
    <message key="xmlui.aspect.versioning.VersionItemForm.summary">Reason for creating new version</message>
    <message key="xmlui.aspect.versioning.VersionItemForm.reason">Reason should have at least 10 characters.</message>

    <message key="xmlui.aspect.versioning.VersionUpdateForm.title">Update Version</message>
	<message key="xmlui.aspect.versioning.VersionUpdateForm.trail">Version</message>
	<message key="xmlui.aspect.versioning.VersionUpdateForm.head1">Update version of item: {0}</message>
	<message key="xmlui.aspect.versioning.VersionUpdateForm.submit_version">Version</message>
    <message key="xmlui.aspect.versioning.VersionUpdateForm.submit_update_version">Update Version</message>
    <message key="xmlui.aspect.versioning.VersionUpdateForm.summary">Summary</message>




	<!-- org.dspace.app.xmlui.administrative.item.EditBitstreamForm -->
	<message key="xmlui.administrative.item.EditBitstreamForm.title">Edit Bitstream</message>
	<message key="xmlui.administrative.item.EditBitstreamForm.trail">Edit bitstream</message>
	<message key="xmlui.administrative.item.EditBitstreamForm.head1">Edit Bitstream</message>
	<message key="xmlui.administrative.item.EditBitstreamForm.file_label">File</message>
	<message key="xmlui.administrative.item.EditBitstreamForm.primary_label">Primary
		bitstream</message>
	<message key="xmlui.administrative.item.EditBitstreamForm.primary_option_yes">yes</message>
	<message key="xmlui.administrative.item.EditBitstreamForm.primary_option_no">no</message>
	<message key="xmlui.administrative.item.EditBitstreamForm.description_label">Description</message>
	<message key="xmlui.administrative.item.EditBitstreamForm.description_help">Optionally, provide a
		brief description of the file, for example "<i>Main article</i>", or "<i>Experiment data
			readings</i>"."</message>
	<message key="xmlui.administrative.item.EditBitstreamForm.para1">Select the format of the file
		from the list below, for example "<i>Adobe PDF</i>" or "<i>Microsoft Word</i>", <b>OR</b> if the
		format is not in the list, please describe it in the box below.</message>
	<message key="xmlui.administrative.item.EditBitstreamForm.format_label">Selected Format</message>
	<message key="xmlui.administrative.item.EditBitstreamForm.format_default">Format not in
		list</message>
	<message key="xmlui.administrative.item.EditBitstreamForm.para2">If the format is not in the above
		list, <strong>select "format not in list" above</strong> and describe it in the field
		below.</message>
	<message key="xmlui.administrative.item.EditBitstreamForm.user_label">Other Format</message>
	<message key="xmlui.administrative.item.EditBitstreamForm.user_help">The application you used to
		create the file, and the version number (for example, "<i>ACMESoft SuperApp version
		1.5</i>").</message>

	<!-- org.dspace.app.xmlui.administrative.item.EditItemBitstreamsForm -->
	<message key="xmlui.administrative.item.EditItemBitstreamsForm.title">Item Bitstreams</message>
	<message key="xmlui.administrative.item.EditItemBitstreamsForm.trail">Item bitstreams</message>
	<message key="xmlui.administrative.item.EditItemBitstreamsForm.head1">Bitstreams</message>
	<message key="xmlui.administrative.item.EditItemBitstreamsForm.column1"/>
	<message key="xmlui.administrative.item.EditItemBitstreamsForm.column2">Name</message>
	<message key="xmlui.administrative.item.EditItemBitstreamsForm.column3">Description</message>
	<message key="xmlui.administrative.item.EditItemBitstreamsForm.column4">Format</message>
	<message key="xmlui.administrative.item.EditItemBitstreamsForm.column5">View</message>
	<message key="xmlui.administrative.item.EditItemBitstreamsForm.bundle_label">
		<strong>Bundle: {0}</strong>
	</message>
	<message key="xmlui.administrative.item.EditItemBitstreamsForm.primary_label"> (primary) </message>
	<message key="xmlui.administrative.item.EditItemBitstreamsForm.view_link">view</message>
	<message key="xmlui.administrative.item.EditItemBitstreamsForm.submit_add">Upload a new bitstream</message>
	<message key="xmlui.administrative.item.EditItemBitstreamsForm.submit_delete"
		>Delete bitstreams</message>
	<message key="xmlui.administrative.item.EditItemBitstreamsForm.no_upload">You need the ADD &amp;
		WRITE privilege on the item and bundles to be able to upload new bitstreams.</message>
	<message key="xmlui.administrative.item.EditItemBitstreamsForm.no_remove">You need the REMOVE
		privilege on the item and bundles to be able to delete bitstreams.</message>

	<!-- org.dspace.app.xmlui.administrative.item.EditItemMetadataForm -->
	<message key="xmlui.administrative.item.EditItemMetadataForm.title">Item Metadata</message>
	<message key="xmlui.administrative.item.EditItemMetadataForm.trail">Item metadata</message>
	<message key="xmlui.administrative.item.EditItemMetadataForm.head1">Add new metadata</message>
	<message key="xmlui.administrative.item.EditItemMetadataForm.name_label">Name</message>
	<message key="xmlui.administrative.item.EditItemMetadataForm.value_label">Value</message>
	<message key="xmlui.administrative.item.EditItemMetadataForm.lang_label">Language</message>
	<message key="xmlui.administrative.item.EditItemMetadataForm.submit_add"
		>Add new metadata</message>
	<message key="xmlui.administrative.item.EditItemMetadataForm.para1">PLEASE NOTE: These changes are
		not validated in any way. You are responsible for entering the data in the correct format. If
		you are not sure what the format is, please do NOT make changes.</message>
	<message key="xmlui.administrative.item.EditItemMetadataForm.head2">Metadata</message>
	<message key="xmlui.administrative.item.EditItemMetadataForm.column1">Remove</message>
	<message key="xmlui.administrative.item.EditItemMetadataForm.column2">Name</message>
	<message key="xmlui.administrative.item.EditItemMetadataForm.column3">Value</message>
	<message key="xmlui.administrative.item.EditItemMetadataForm.column4">Language</message>




    <!-- org.dspace.app.xmlui.administrative.item.VersionHistoryForm -->
	<message key="xmlui.aspect.versioning.VersionHistoryForm.title">Version History</message>
    <message key="xmlui.aspect.versioning.VersionHistoryForm.trail">Version history</message>
    <message key="xmlui.aspect.versioning.VersionHistoryForm.head2">Version History</message>
    <message key="xmlui.aspect.versioning.VersionHistoryForm.column1">Item</message>
	<message key="xmlui.aspect.versioning.VersionHistoryForm.column2">Version</message>
	<message key="xmlui.aspect.versioning.VersionHistoryForm.column3">Editor</message>
	<message key="xmlui.aspect.versioning.VersionHistoryForm.column4">Date</message>
	<message key="xmlui.aspect.versioning.VersionHistoryForm.column5">Summary</message>
    <message key="xmlui.aspect.versioning.VersionHistoryForm.column6">Actions</message>
    <message key="xmlui.aspect.versioning.VersionHistoryForm.restore">Restore</message>
    <message key="xmlui.aspect.versioning.VersionHistoryForm.update">Update</message>
    <message key="xmlui.aspect.versioning.VersionHistoryForm.update">Update</message>
    <message key="xmlui.aspect.versioning.VersionHistoryForm.delete">Delete Versions</message>
    <message key="xmlui.aspect.versioning.VersionHistoryForm.return">Return</message>
    <message key="xmlui.aspect.versioning.VersionHistoryForm.collection_admins_only">(collection administrators only)</message>





	<message key="xmlui.administrative.item.general.option_embargo">Item Embargo</message>
	<message key="xmlui.administrative.item.EditItemEmbargoForm.trail">Item Embargo</message>
	<message key="xmlui.administrative.item.EditItemEmbargoForm.title">Item Embargo</message>
	<message key="xmlui.administrative.item.EditItemEmbargoForm.legend">Edit item embargo</message>
	<message key="xmlui.administrative.item.EditItemEmbargoForm.help">PLEASE NOTE: That the metadata
		of this item will always remain public, the embargo will only be applied to the files belonging
		to this item.</message>

	<!-- org.dspace.app.xmlui.administrative.item.EditItemStatusForm -->
	<message key="xmlui.administrative.item.EditItemStatusForm.title">Item Status</message>
	<message key="xmlui.administrative.item.EditItemStatusForm.trail">Item status</message>
	<message key="xmlui.administrative.item.EditItemStatusForm.para1">Welcome to the item management
		page. From here you can withdraw, reinstate, version, move or delete the item. You may also update or add
		new metadata / bitstreams on the other tabs.</message>
	<message key="xmlui.administrative.item.EditItemStatusForm.label_id">Item Internal ID</message>
	<message key="xmlui.administrative.item.EditItemStatusForm.label_handle">Handle</message>
	<message key="xmlui.administrative.item.EditItemStatusForm.label_modified">Last Modified</message>
	<message key="xmlui.administrative.item.EditItemStatusForm.label_in">In Collections</message>
	<message key="xmlui.administrative.item.EditItemStatusForm.label_page">Item Page</message>
	<message key="xmlui.administrative.item.EditItemStatusForm.label_auth">Edit item's authorization
		policies</message>
	<message key="xmlui.administrative.item.EditItemStatusForm.label_withdraw">Withdraw item from the
		repository</message>
	<message key="xmlui.administrative.item.EditItemStatusForm.label_reinstate">Reinstate item into
		the repository</message>
	<message key="xmlui.administrative.item.EditItemStatusForm.label_move">Move item to another
		collection</message>


    <message key="xmlui.administrative.item.EditItemStatusForm.label_version">Create a new version</message>
    <message key="xmlui.administrative.item.EditItemStatusForm.submit_version">Version...</message>

	<message key="xmlui.administrative.item.EditItemStatusForm.label_delete">Completely expunge
		item</message>
	<message key="xmlui.administrative.item.EditItemStatusForm.submit_authorizations"
		>Authorizations...</message>
	<message key="xmlui.administrative.item.EditItemStatusForm.submit_withdraw">Withdraw...</message>
	<message key="xmlui.administrative.item.EditItemStatusForm.submit_reinstate"
		>Reinstate...</message>
	<message key="xmlui.administrative.item.EditItemStatusForm.submit_move">Move...</message>

	<message key="xmlui.administrative.item.EditItemStatusForm.submit_delete">Permanently delete</message>
	<message key="xmlui.administrative.item.EditItemStatusForm.na">n/a</message>
	<message key="xmlui.administrative.item.EditItemStatusForm.sysadmins_only">(system administrators
		only)</message>
	<message key="xmlui.administrative.item.EditItemStatusForm.collection_admins_only">(collection
		administrators only)</message>
	<message key="xmlui.administrative.item.EditItemStatusForm.not_allowed">(you are not allowed to
		perform this action)</message>

	<!-- org.dspace.app.xmlui.administrative.item.ViewItem -->
	<message key="xmlui.administrative.item.ViewItem.title">View Item</message>
	<message key="xmlui.administrative.item.ViewItem.trail">View Item</message>
        <!-- org.dspace.app.xmlui.administrative.item.CurateItemForm.java -->
        <message key="xmlui.administrative.item.CurateItemForm.main_head">Curate Item: {0}</message>
        <message key="xmlui.administrative.item.CurateItemForm.title">Curate Item</message>
        <message key="xmlui.administrative.item.CurateItemForm.trail">Curator</message>
        <message key="xmlui.administrative.item.CurateItemForm.label_name">Task</message>

	<!-- org.dspace.app.xmlui.administrative.item.FindItemForm -->
	<message key="xmlui.administrative.item.FindItemForm.title">Find Item</message>
	<message key="xmlui.administrative.item.FindItemForm.head1">Find Item</message>
	<message key="xmlui.administrative.item.FindItemForm.identifier_label">Internal Item ID/Item
		Handle</message>
	<message key="xmlui.administrative.item.FindItemForm.identifier_error">Unable to resolve
		identifier.</message>
	<message key="xmlui.administrative.item.FindItemForm.find">Find</message>

	<!-- org.dspace.app.xmlui.administrative.metadataimport -->
	<message key="xmlui.administrative.metadataimport.general.title">Import Metadata</message>
	<message key="xmlui.administrative.metadataimport.general.head1">Import Metadata</message>
	<message key="xmlui.administrative.metadataimport.general.trail">Import Metadata</message>
	<message key="xmlui.administrative.metadataimport.general.changes">changes</message>
	<message key="xmlui.administrative.metadataimport.general.no_changes">No changes were
		detected</message>
	<message key="xmlui.administrative.metadataimport.general.new_item">New item</message>
	<message key="xmlui.administrative.metadataimport.flow.upload_successful">Upload
		successful</message>
	<message key="xmlui.administrative.metadataimport.flow.upload_failed">Upload failed</message>
    <message key="xmlui.administrative.metadataimport.flow.upload_badschema">Unknown metadata schema in heading</message>
    <message key="xmlui.administrative.metadataimport.flow.upload_badelement">Unknown metadata element in heading</message>
        <message key="xmlui.administrative.metadataimport.flow.import_successful">Import successful</message>
	<message key="xmlui.administrative.metadataimport.flow.import_failed">Import failed</message>
	<message key="xmlui.administrative.metadataimport.flow.over_limit">Number of changes exceeds
		maximum allowed. Limit changes or alter bulkedit.gui-item-limit in dspace.cfg</message>

	<!-- org.dspace.app.xmlui.administrative.metadataimport.MetadataImportConfirm -->
	<message key="xmlui.administrative.metadataimport.MetadataImportMain.submit_upload">Upload CSV</message>

	<!-- org.dspace.app.xmlui.administrative.metadataimport.MetadataImportConfirm -->
	<message key="xmlui.administrative.metadataimport.MetadataImportConfirm.success">Successfully
		processed</message>
	<message key="xmlui.administrative.metadataimport.MetadataImportConfirm.changes_committed">Changes
		applied to item</message>
	<message key="xmlui.administrative.metadataimport.MetadataImportConfirm.item_added">Added: </message>
	<message key="xmlui.administrative.metadataimport.MetadataImportConfirm.item_removed">Removed: </message>
	<message key="xmlui.administrative.metadataimport.MetadataImportConfirm.collection_added">Added to
		collection</message>
	<message key="xmlui.administrative.metadataimport.MetadataImportConfirm.collection_removed"
		>Removed from collection</message>

	<!-- org.dspace.app.xmlui.administrative.metadataimport.MetadataImportUpload -->
	<message key="xmlui.administrative.metadataimport.MetadataImportUpload.item_add">Add: </message>
	<message key="xmlui.administrative.metadataimport.MetadataImportUpload.item_remove">Remove: </message>
	<message key="xmlui.administrative.metadataimport.MetadataImportUpload.collection_add">Add to collection</message>
	<message key="xmlui.administrative.metadataimport.MetadataImportUpload.collection_remove">Remove from collection</message>
    <message key="xmlui.administrative.metadataimport.MetadataImportUpload.collection_mapped">Map to collection</message>
    <message key="xmlui.administrative.metadataimport.MetadataImportUpload.collection_unmapped">Un-map from collection</message>
	<message key="xmlui.administrative.metadataimport.MetadataImportUpload.changes_pending">Changes pending for item</message>
	<message key="xmlui.administrative.metadataimport.MetadataImportUpload.submit_confirm">Apply changes</message>
	<message key="xmlui.administrative.metadataimport.MetadataImportUpload.hint">Pending changes are listed below for review</message>

	<!-- general mapper messages -->
	<message key="xmlui.administrative.mapper.general.mapper_trail">Item mapper</message>

	<!-- org.dspace.app.xmlui.administrative.mapper.MapperMain -->
	<message key="xmlui.administrative.mapper.MapperMain.title">Item Mapper</message>
	<message key="xmlui.administrative.mapper.MapperMain.head1">Item Mapper - Map Items from Other
		Collections</message>
	<message key="xmlui.administrative.mapper.MapperMain.para1">Collection:
		"<strong>{0}</strong>"</message>
	<message key="xmlui.administrative.mapper.MapperMain.para2">This is the item mapper tool that
		allows collection administrators to map items from other collections into this collection. You
		can search for items from other collection and map them, or browse the list of currently mapped
		items.</message>
	<message key="xmlui.administrative.mapper.MapperMain.stat_label">Statistics</message>
	<message key="xmlui.administrative.mapper.MapperMain.stat_info"><strong>{0} of {1}</strong> items
		in this collection are mapped in from other collections</message>
	<message key="xmlui.administrative.mapper.MapperMain.search_label">Search</message>
	<message key="xmlui.administrative.mapper.MapperMain.submit_search">Search Items</message>
	<message key="xmlui.administrative.mapper.MapperMain.submit_browse">Browse mapped items</message>
	<message key="xmlui.administrative.mapper.MapperMain.no_add">(Requires the collection ADD
		privilege)</message>

	<!-- org.dspace.app.xmlui.administrative.mapper.SearchItemForm -->
	<message key="xmlui.administrative.mapper.SearchItemForm.title">Search Items</message>
	<message key="xmlui.administrative.mapper.SearchItemForm.trail">Search items</message>
	<message key="xmlui.administrative.mapper.SearchItemForm.head1">Search items matching:
		"{0}"</message>
	<message key="xmlui.administrative.mapper.SearchItemForm.submit_map">Map selected items</message>
	<message key="xmlui.administrative.mapper.SearchItemForm.column1"/>
	<message key="xmlui.administrative.mapper.SearchItemForm.column2">Collection</message>
	<message key="xmlui.administrative.mapper.SearchItemForm.column3">Author</message>
	<message key="xmlui.administrative.mapper.SearchItemForm.column4">Title</message>

	<!-- org.dspace.app.xmlui.administrative.mapper.BrowseItemForm -->
	<message key="xmlui.administrative.mapper.BrowseItemForm.title">Browse Mapped Items</message>
	<message key="xmlui.administrative.mapper.BrowseItemForm.trail">Browse mapped items</message>
	<message key="xmlui.administrative.mapper.BrowseItemForm.head1">Browsing mapped items</message>
	<message key="xmlui.administrative.mapper.BrowseItemForm.submit_unmap"
		>Unmap selected items</message>
	<message key="xmlui.administrative.mapper.BrowseItemForm.column1"/>
	<message key="xmlui.administrative.mapper.BrowseItemForm.column2">Collection</message>
	<message key="xmlui.administrative.mapper.BrowseItemForm.column3">Author</message>
	<message key="xmlui.administrative.mapper.BrowseItemForm.column4">Title</message>
	<message key="xmlui.administrative.mapper.BrowseItemForm.no_remove">You need the REMOVE privilege
		on this collection to be able to unmap items from this collection.</message>

	<!-- General tags for collection management -->
	<message key="xmlui.administrative.collection.general.collection_trail">Collections</message>
	<message key="xmlui.administrative.collection.general.options_metadata">Edit Metadata</message>
	<message key="xmlui.administrative.collection.general.options_roles">Assign Roles</message>
        <message key="xmlui.administrative.collection.general.options_curate">Curate</message>
        <message key="xmlui.administrative.collection.general.options_queue">Queue</message>


	<!-- org.dspace.app.xmlui.administrative.collection.AssignCollectionRoles.java -->
	<message key="xmlui.administrative.collection.AssignCollectionRoles.title">Edit Collection
		Roles</message>
	<message key="xmlui.administrative.collection.AssignCollectionRoles.trail">Roles</message>
	<message key="xmlui.administrative.collection.AssignCollectionRoles.main_head">Edit Collection:
		{0}</message>
	<message key="xmlui.administrative.collection.AssignCollectionRoles.no_role">none</message>
	<message key="xmlui.administrative.collection.AssignCollectionRoles.create">Create...</message>
	<message key="xmlui.administrative.collection.AssignCollectionRoles.restrict"
		>Restrict...</message>
	<message key="xmlui.administrative.collection.AssignCollectionRoles.help_admins">Collection
		administrators decide who can submit items to the collection, edit item metadata (after
		submission), and add (map) existing items from other collections to this collection (subject to
		authorization for that collection).</message>
	<message key="xmlui.administrative.collection.AssignCollectionRoles.help_wf_step1">The people
		responsible for this step are able to accept or reject incoming submissions. However, they are
		not able to edit the submission's metadata.</message>
	<message key="xmlui.administrative.collection.AssignCollectionRoles.help_wf_step2">The people
		responsible for this step are able to edit the metadata of incoming submissions, and then accept
		or reject them.</message>
	<message key="xmlui.administrative.collection.AssignCollectionRoles.help_wf_step3">The people
		responsible for this step are able to edit the metadata of incoming submissions, but will not be
		able to reject them.</message>
	<message key="xmlui.administrative.collection.AssignCollectionRoles.help_submitters">The E-People
		and Groups that have permission to submit new items to this collection.</message>
	<message key="xmlui.administrative.collection.AssignCollectionRoles.help_default_read">E-People
		and Groups that can read new items submitted to this collection. Changes to this role are not
		retroactive. Existing items in the system will still be viewable by those who had read access at
		the time of their addition.</message>
	<message key="xmlui.administrative.collection.AssignCollectionRoles.default_read_custom">This
		collection uses custom default access settings. </message>
	<message key="xmlui.administrative.collection.AssignCollectionRoles.default_read_anonymous"
		>Default read for incoming items and bitstreams is currently set to Anonymous.</message>
	<message key="xmlui.administrative.collection.AssignCollectionRoles.edit_authorization">Edit
		authorization policies directly.</message>
	<message key="xmlui.administrative.collection.AssignCollectionRoles.role_name">Role</message>
	<message key="xmlui.administrative.collection.AssignCollectionRoles.role_group">Associated
		group</message>
	<message key="xmlui.administrative.collection.AssignCollectionRoles.role_buttons"> </message>
	<message key="xmlui.administrative.collection.AssignCollectionRoles.label_admins"
		>Administrators</message>
	<message key="xmlui.administrative.collection.AssignCollectionRoles.label_wf">Workflow
		steps</message>
	<message key="xmlui.administrative.collection.AssignCollectionRoles.label_wf_step1">Accept/Reject
		Step</message>
	<message key="xmlui.administrative.collection.AssignCollectionRoles.label_wf_step2"
		>Accept/Reject/Edit Metadata Step</message>
	<message key="xmlui.administrative.collection.AssignCollectionRoles.label_wf_step3">Edit Metadata
		Step</message>
	<message key="xmlui.administrative.collection.AssignCollectionRoles.label_submitters"
		>Submitters</message>
	<message key="xmlui.administrative.collection.AssignCollectionRoles.label_default_read">Default
		read access</message>
	<message key="xmlui.administrative.collection.AssignCollectionRoles.sysadmins_only">
		<nobr>(system administrators only)</nobr>
	</message>
	<message key="xmlui.administrative.collection.AssignCollectionRoles.not_allowed">
		<nobr>(you are not allowed to configure this)</nobr>
	</message>

        <!-- org.dspace.app.xmlui.administrative.collection.CurateCollectionForm.java -->
        <message key="xmlui.administrative.collection.CurateCollectionForm.main_head">Curate Collection: {0}</message>
        <message key="xmlui.administrative.collection.CurateCollectionForm.title">Curate Collection</message>
        <message key="xmlui.administrative.collection.CurateCollectionForm.trail">Curator</message>
        <message key="xmlui.administrative.collection.CurateCollectionForm.label_name">Task</message>

	<!-- org.dspace.app.xmlui.administrative.collection.DeleteCollectionConfirm.java -->
	<message key="xmlui.administrative.collection.DeleteCollectionConfirm.title">Confirm
		Deletion</message>
	<message key="xmlui.administrative.collection.DeleteCollectionConfirm.trail">Confirm</message>
	<message key="xmlui.administrative.collection.DeleteCollectionConfirm.main_head">Confirm deletion
		for collection {0}</message>
	<message key="xmlui.administrative.collection.DeleteCollectionConfirm.main_para">Are you sure
		collection {0} should be deleted? This will delete:</message>
	<message key="xmlui.administrative.collection.DeleteCollectionConfirm.confirm_item1">Any items and
		incomplete submissions in this collection that aren't contained in other collections</message>
	<message key="xmlui.administrative.collection.DeleteCollectionConfirm.confirm_item2">The contents
		of those items</message>
	<message key="xmlui.administrative.collection.DeleteCollectionConfirm.confirm_item3">All
		associated authorization policies</message>

	<!-- org.dspace.app.xmlui.administrative.collection.DeleteCollectionRoleConfirm.java -->
	<message key="xmlui.administrative.collection.DeleteCollectionRoleConfirm.title">Confirm role
		deletion</message>
	<message key="xmlui.administrative.collection.DeleteCollectionRoleConfirm.trail">Confirm</message>
	<message key="xmlui.administrative.collection.DeleteCollectionRoleConfirm.main_head">Confirm
		deletion for role {0}</message>
	<message key="xmlui.administrative.collection.DeleteCollectionRoleConfirm.main_para_read">Are you
		sure you want to delete this role? Deleting this group will give READ access to all users for
		all items submitted to this collection from now on. Please note that this change is not
		retroactive. Existing items in the system will still be restricted to the members defined by the
		role you are about to delete.</message>
	<message key="xmlui.administrative.collection.DeleteCollectionRoleConfirm.main_para">Are you sure
		you want to delete this role? All changes and customizations made to the {0} group will be lost
		and would have to be created anew.</message>

	<!-- org.dspace.app.xmlui.administrative.collection.EditCollectionMetadataForm.java -->
	<message key="xmlui.administrative.collection.EditCollectionMetadataForm.title">Edit Collection
		Metadata</message>
	<message key="xmlui.administrative.collection.EditCollectionMetadataForm.trail">Metadata</message>
	<message key="xmlui.administrative.collection.EditCollectionMetadataForm.main_head">Edit
		Collection: {0}</message>
	<message key="xmlui.administrative.collection.EditCollectionMetadataForm.label_name"
		>Name</message>
	<message key="xmlui.administrative.collection.EditCollectionMetadataForm.label_short_description"
		>Short Description</message>
	<message key="xmlui.administrative.collection.EditCollectionMetadataForm.label_introductory_text"
		>Introductory text (HTML)</message>
	<message key="xmlui.administrative.collection.EditCollectionMetadataForm.label_copyright_text"
		>Copyright text (plain text)</message>
	<message key="xmlui.administrative.collection.EditCollectionMetadataForm.label_side_bar_text">News
		(HTML)</message>
	<message key="xmlui.administrative.collection.EditCollectionMetadataForm.label_license"
		>License</message>
	<message
		key="xmlui.administrative.collection.EditCollectionMetadataForm.label_provenance_description"
		>Provenance</message>
	<message key="xmlui.administrative.collection.EditCollectionMetadataForm.label_logo">Upload new
		logo</message>
	<message key="xmlui.administrative.collection.EditCollectionMetadataForm.label_existing_logo"
		>Current logo</message>
	<message key="xmlui.administrative.collection.EditCollectionMetadataForm.label_item_template">Item
		template</message>
	<message key="xmlui.administrative.collection.EditCollectionMetadataForm.submit_create_template"
		>Create...</message>
	<message key="xmlui.administrative.collection.EditCollectionMetadataForm.submit_edit_template"
		>Edit...</message>
	<message key="xmlui.administrative.collection.EditCollectionMetadataForm.submit_delete_logo"
		>Remove logo</message>
	<message key="xmlui.administrative.collection.EditCollectionMetadataForm.submit_delete"
		>Delete collection</message>
	<message key="xmlui.administrative.collection.EditCollectionMetadataForm.submit_save"
		>Save updates</message>
	<message key="xmlui.administrative.collection.EditCollectionMetadataForm.sysadmins_only">
		<nobr>(system administrators only)</nobr>
	</message>

	<!-- org.dspace.app.xmlui.administrative.collection.CreateCollectionForm.java -->
	<message key="xmlui.administrative.collection.CreateCollectionForm.title">Create
		Collection</message>
	<message key="xmlui.administrative.collection.CreateCollectionForm.trail">Create
		Collection</message>
	<message key="xmlui.administrative.collection.CreateCollectionForm.main_head">Enter Metadata for a
		New Collection of {0}</message>
	<message key="xmlui.administrative.collection.CreateCollectionForm.submit_save">Create</message>

	<!-- General to the harvesting options under collection -->
	<message key="xmlui.administrative.collection.GeneralCollectionHarvestingForm.title">Collection
		Harvesting Settings</message>
	<message key="xmlui.administrative.collection.GeneralCollectionHarvestingForm.trail"
		>Harvesting</message>
	<message key="xmlui.administrative.collection.GeneralCollectionHarvestingForm.options_harvest"
		>Content Source</message>
	<message key="xmlui.administrative.collection.GeneralCollectionHarvestingForm.label_source"
		>Content source</message>
	<message key="xmlui.administrative.collection.GeneralCollectionHarvestingForm.source_normal">This
		is a standard DSpace collection</message>
	<message key="xmlui.administrative.collection.GeneralCollectionHarvestingForm.source_harvested"
		>This collection harvests its content from an external source</message>
	<message key="xmlui.administrative.collection.GeneralCollectionHarvestingForm.submit_save"
		>Save</message>

	<!-- org.dspace.app.xmlui.administrative.collection.SetupCollectionHarvestingForm.java -->
	<message key="xmlui.administrative.collection.SetupCollectionHarvestingForm.main_settings_head"
		>Harvested Collection Location</message>
	<message key="xmlui.administrative.collection.SetupCollectionHarvestingForm.options_head"
		>Harvesting Options</message>
	<message key="xmlui.administrative.collection.SetupCollectionHarvestingForm.label_oai_provider"
		>OAI Provider</message>
	<message key="xmlui.administrative.collection.SetupCollectionHarvestingForm.label_setid">OAI Set
		id</message>
	<message key="xmlui.administrative.collection.SetupCollectionHarvestingForm.label_metadata_format"
		>Metadata Format</message>
	<message key="xmlui.administrative.collection.SetupCollectionHarvestingForm.help_oaiurl">The url of the target repository's OAI provider service</message>
	<message key="xmlui.administrative.collection.SetupCollectionHarvestingForm.error_oaiurl">You must provide a set id of the target collection.</message>
	<message key="xmlui.administrative.collection.SetupCollectionHarvestingForm.help_oaisetid">The persistent identifier used by the OAI provider to desginate the target collection</message>
	<message key="xmlui.administrative.collection.SetupCollectionHarvestingForm.error_oaisetid">You must provide a set id of the target collection.</message>
	<message key="xmlui.administrative.collection.SetupCollectionHarvestingForm.label_harvest_level"
		>Content being harvested</message>
	<message key="xmlui.administrative.collection.SetupCollectionHarvestingForm.label_harvest_level"
		>Content being harvested</message>
	<message key="xmlui.administrative.collection.SetupCollectionHarvestingForm.option_md_only"
		>Harvest metadata only.</message>
	<message key="xmlui.administrative.collection.SetupCollectionHarvestingForm.option_md_and_ref"
		>Harvest metadata and references to bitstreams (requires ORE support).</message>
	<message key="xmlui.administrative.collection.SetupCollectionHarvestingForm.option_md_and_bs"
		>Harvest metadata and bitstreams (requires ORE support).</message>
	<message key="xmlui.administrative.collection.SetupCollectionHarvestingForm.submit_test">Test Settings</message>

	<!-- org.dspace.app.xmlui.administrative.collection.EditCollectionHarvestingForm.java -->
	<message key="xmlui.administrative.collection.EditCollectionHarvestingForm.main_settings_head"
		>Harvested Collection Location</message>
	<message key="xmlui.administrative.collection.EditCollectionHarvestingForm.label_oai_provider">OAI Provider</message>
	<message key="xmlui.administrative.collection.EditCollectionHarvestingForm.label_setid">OAI Set id</message>
	<message key="xmlui.administrative.collection.EditCollectionHarvestingForm.label_metadata_format"
		>Metadata format</message>
	<message key="xmlui.administrative.collection.EditCollectionHarvestingForm.label_harvest_level"
		>Content being harvested</message>
	<message key="xmlui.administrative.collection.EditCollectionHarvestingForm.label_harvest_result"
		>Last Harvest Result</message>
	<message key="xmlui.administrative.collection.EditCollectionHarvestingForm.harvest_result_new"
		>This collection has not yet been harvested.</message>
	<message key="xmlui.administrative.collection.EditCollectionHarvestingForm.label_harvest_status"
		>Current harvest status</message>
	<message key="xmlui.administrative.collection.EditCollectionHarvestingForm.harvest_status_ready"
		>Collection ready for harvest</message>
	<message key="xmlui.administrative.collection.EditCollectionHarvestingForm.harvest_status_busy"
		>Collection is currently being harvested</message>
	<message key="xmlui.administrative.collection.EditCollectionHarvestingForm.harvest_status_queued"
		>Collection is in queue for harvest</message>
	<message
		key="xmlui.administrative.collection.EditCollectionHarvestingForm.harvest_status_oai_error">OAI error occurred during last harvest</message>
	<message
		key="xmlui.administrative.collection.EditCollectionHarvestingForm.harvest_status_unknown_error"
		>Unexpected error occurred during last harvest</message>
	<message key="xmlui.administrative.collection.EditCollectionHarvestingForm.option_md_only">Harvest metadata only.</message>
	<message key="xmlui.administrative.collection.EditCollectionHarvestingForm.option_md_and_ref"
		>Harvest metadata and references to bitstreams.</message>
	<message key="xmlui.administrative.collection.EditCollectionHarvestingForm.option_md_and_bs"
		>Harvest metadata and bitstreams (full replication).</message>
	<message key="xmlui.administrative.collection.EditCollectionHarvestingForm.submit_change_settings"
		>Change Settings</message>
	<message key="xmlui.administrative.collection.EditCollectionHarvestingForm.submit_import_now"
		>Import Now</message>
	<message
		key="xmlui.administrative.collection.EditCollectionHarvestingForm.submit_reimport_collection"
		>Reset and Reimport Collection</message>

	<message key="xmlui.administrative.ControlPanel.option_harvest">Harvesting</message>
	<message key="xmlui.administrative.ControlPanel.harvest_scheduler_head">Harvest Scheduler Controls</message>
	<message key="xmlui.administrative.ControlPanel.harvest_label_status">Status</message>
	<message key="xmlui.administrative.ControlPanel.harvest_label_actions">Actions</message>
	<message key="xmlui.administrative.ControlPanel.harvest_submit_start">Start Harvester</message>
	<message key="xmlui.administrative.ControlPanel.harvest_submit_reset">Reset Harvest Status</message>
	<message key="xmlui.administrative.ControlPanel.harvest_submit_resume">Resume</message>
	<message key="xmlui.administrative.ControlPanel.harvest_submit_pause">Pause</message>
	<message key="xmlui.administrative.ControlPanel.harvest_submit_stop">Stop</message>
	<message key="xmlui.administrative.ControlPanel.harvest_label_collections">Collections set up for harvesting</message>
	<message key="xmlui.administrative.ControlPanel.harvest_label_active">Active harvests</message>
	<message key="xmlui.administrative.ControlPanel.harvest_label_queued">Queued harvests</message>
	<message key="xmlui.administrative.ControlPanel.harvest_label_oai_errors">OAI errors</message>
	<message key="xmlui.administrative.ControlPanel.harvest_label_internal_errors">Internal errors</message>
	<message key="xmlui.administrative.ControlPanel.harvest_head_generator_settings">Generator Settings</message>
	<message key="xmlui.administrative.ControlPanel.harvest_label_oai_url">OAI-PMH URL</message>
	<message key="xmlui.administrative.ControlPanel.harvest_label_oai_source">ORE source</message>
	<message key="xmlui.administrative.ControlPanel.harvest_head_harvester_settings">Harvester Settings</message>

	<!-- General tags for community management -->
	<message key="xmlui.administrative.community.general.community_trail">Communities</message>
	<message key="xmlui.administrative.community.general.options_metadata">Edit Metadata</message>
	<message key="xmlui.administrative.community.general.options_roles">Assign Roles</message>
        <message key="xmlui.administrative.community.general.options_curate">Curate</message>
        <message key="xmlui.administrative.community.general.options_queue">Queue</message>

	<!-- org.dspace.app.xmlui.administrative.community.AssignCommunityRoles.java -->
	<message key="xmlui.administrative.community.AssignCommunityRoles.title">Edit Community Roles</message>
	<message key="xmlui.administrative.community.AssignCommunityRoles.trail">Roles</message>
	<message key="xmlui.administrative.community.AssignCommunityRoles.main_head">Edit Community: {0}</message>
	<message key="xmlui.administrative.community.AssignCommunityRoles.no_role">none</message>
	<message key="xmlui.administrative.community.AssignCommunityRoles.create">Create...</message>
	<message key="xmlui.administrative.community.AssignCommunityRoles.help_admins">Community
		administrators can create sub-communities or collections, and manage or assign management for
		those sub-communities or collections. In addition, they decide who can submit items to any
		sub-collections, edit item metadata (after submission), and add (map) existing items from other
		collections (subject to authorization).</message>
	<message key="xmlui.administrative.community.AssignCommunityRoles.default_read_custom">This community uses custom default access settings. </message>
	<message key="xmlui.administrative.community.AssignCommunityRoles.default_read_anonymous">Default read for incoming items and bitstreams is currently set to Anonymous.</message>
	<message key="xmlui.administrative.community.AssignCommunityRoles.edit_authorizations">Edit authorization policies directly.</message>
	<message key="xmlui.administrative.community.AssignCommunityRoles.role_name">Role</message>
	<message key="xmlui.administrative.community.AssignCommunityRoles.role_group">Associated group</message>
	<message key="xmlui.administrative.community.AssignCommunityRoles.role_buttons"> </message>
	<message key="xmlui.administrative.community.AssignCommunityRoles.label_admins"
		>Administrators</message>
	<message key="xmlui.administrative.community.AssignCommunityRoles.sysadmins_only">
		<nobr>(system administrators only)</nobr>
	</message>

        <!-- org.dspace.app.xmlui.administrative.community.CurateCommunityForm.java -->
        <message key="xmlui.administrative.community.CurateCommunityForm.main_head">Curate Community: {0}</message>
        <message key="xmlui.administrative.community.CurateCommunityForm.title">Curate Community</message>
        <message key="xmlui.administrative.community.CurateCommunityForm.trail">Curator</message>
        <message key="xmlui.administrative.community.CurateCommunityForm.label_name">Task</message>

	<!-- org.dspace.app.xmlui.administrative.community.DeleteCommunityConfirm.java -->
	<message key="xmlui.administrative.community.DeleteCommunityConfirm.title">Confirm Deletion</message>
	<message key="xmlui.administrative.community.DeleteCommunityConfirm.trail">Confirm</message>
	<message key="xmlui.administrative.community.DeleteCommunityConfirm.main_head">Confirm deletion for community {0}</message>
	<message key="xmlui.administrative.community.DeleteCommunityConfirm.main_para">Are you sure community {0} should be deleted? This will delete:</message>
	<message key="xmlui.administrative.community.DeleteCommunityConfirm.confirm_item1">Any collections in the community that are not contained in other communities</message>
	<message key="xmlui.administrative.community.DeleteCommunityConfirm.confirm_item2">Any items and incomplete submissions in this community that aren't contained in other communities</message>
	<message key="xmlui.administrative.community.DeleteCommunityConfirm.confirm_item3">The contents of those items</message>
	<message key="xmlui.administrative.community.DeleteCommunityConfirm.confirm_item4">All associated authorization policies</message>

	<!-- org.dspace.app.xmlui.administrative.community.DeleteCommunityRoleConfirm.java -->
	<message key="xmlui.administrative.community.DeleteCommunityRoleConfirm.title">Confirm role deletion</message>
	<message key="xmlui.administrative.community.DeleteCommunityRoleConfirm.trail">Confirm</message>
	<message key="xmlui.administrative.community.DeleteCommunityRoleConfirm.main_head">Confirm deletion for role {0}</message>
	<message key="xmlui.administrative.community.DeleteCommunityRoleConfirm.main_para">Are you sure
		you want to delete this role? All changes and customizations made to the {0} group will be lost
		and would have to be created anew.</message>

	<!-- org.dspace.app.xmlui.administrative.community.EditCommunityMetadataForm.java -->
	<message key="xmlui.administrative.community.EditCommunityMetadataForm.title">Edit Community Metadata</message>
	<message key="xmlui.administrative.community.EditCommunityMetadataForm.trail">Metadata</message>
	<message key="xmlui.administrative.community.EditCommunityMetadataForm.main_head">Edit Metadata for Community {0}</message>
	<message key="xmlui.administrative.community.EditCommunityMetadataForm.edit_authorizations">Edit authorization policies</message>
	<message key="xmlui.administrative.community.EditCommunityMetadataForm.label_name">Name</message>
	<message key="xmlui.administrative.community.EditCommunityMetadataForm.label_short_description"
		>Short Description</message>
	<message key="xmlui.administrative.community.EditCommunityMetadataForm.label_introductory_text"
		>Introductory text (HTML)</message>
	<message key="xmlui.administrative.community.EditCommunityMetadataForm.label_copyright_text"
		>Copyright text (plain text)</message>
	<message key="xmlui.administrative.community.EditCommunityMetadataForm.label_side_bar_text">News (HTML)</message>
	<message key="xmlui.administrative.community.EditCommunityMetadataForm.label_logo">Upload new logo</message>
	<message key="xmlui.administrative.community.EditCommunityMetadataForm.label_existing_logo"
		>Current logo</message>
	<message key="xmlui.administrative.community.EditCommunityMetadataForm.submit_delete_logo">Remove logo</message>
	<message key="xmlui.administrative.community.EditCommunityMetadataForm.submit_delete">Delete community</message>

	<!-- org.dspace.app.xmlui.administrative.community.CreateCommunityForm.java -->
	<message key="xmlui.administrative.community.CreateCommunityForm.title">Create Community</message>
	<message key="xmlui.administrative.community.CreateCommunityForm.trail">Create Community</message>
	<message key="xmlui.administrative.community.CreateCommunityForm.main_head_sub">Enter Metadata for a New Sub-Community of {0}</message>
	<message key="xmlui.administrative.community.CreateCommunityForm.main_head_top">Edit Metadata for a New Top-Level Community</message>
	<message key="xmlui.administrative.community.CreateCommunityForm.submit_save">Create</message>


	<!-- org.dspace.app.xmlui.administrative.ControlPanel.java -->
	<message key="xmlui.administrative.ControlPanel.title">Control Panel</message>
	<message key="xmlui.administrative.ControlPanel.trail">Control panel</message>
	<message key="xmlui.administrative.ControlPanel.head">Control Panel</message>
	<message key="xmlui.administrative.ControlPanel.option_java">Java Information</message>
	<message key="xmlui.administrative.ControlPanel.option_dspace">Dryad Configuration</message>
	<message key="xmlui.administrative.ControlPanel.option_knots">Web Continuations</message>
	<!-- @deprecated -->
	<message key="xmlui.administrative.ControlPanel.option_alerts">System-wide Alerts</message>
	<message key="xmlui.administrative.ControlPanel.hours">{0} h</message>
	<message key="xmlui.administrative.ControlPanel.minutes">{0} m</message>
	<message key="xmlui.administrative.ControlPanel.seconds">{0} s</message>
	<message key="xmlui.administrative.ControlPanel.java_head">Java and Operating System</message>
	<message key="xmlui.administrative.ControlPanel.java_version">Java Runtime Environment Version</message>
	<message key="xmlui.administrative.ControlPanel.java_vendor">Java Runtime Environment Vendor</message>
	<message key="xmlui.administrative.ControlPanel.os_name">Operating System Name</message>
	<message key="xmlui.administrative.ControlPanel.os_arch">Operating System Architecture</message>
	<message key="xmlui.administrative.ControlPanel.os_version">Operating Systesm Version</message>
	<message key="xmlui.administrative.ControlPanel.runtime_head">Runtime statistics</message>
	<message key="xmlui.administrative.ControlPanel.runtime_processors">Available processors</message>
	<message key="xmlui.administrative.ControlPanel.runtime_max">Maximum memory</message>
	<message key="xmlui.administrative.ControlPanel.runtime_total">Allocated memory</message>
	<message key="xmlui.administrative.ControlPanel.runtime_used">Used memory</message>
	<message key="xmlui.administrative.ControlPanel.runtime_free">Free memory</message>
	<message key="xmlui.administrative.ControlPanel.dspace_head">Dryad Settings</message>
	<message key="xmlui.administrative.ControlPanel.dspace_dir">Dryad Installation Directory</message>
	<message key="xmlui.administrative.ControlPanel.dspace_url">Dryad Base URL</message>
	<message key="xmlui.administrative.ControlPanel.dspace_hostname">Dryad Host Name</message>
	<message key="xmlui.administrative.ControlPanel.dspace_name">Name of the Site</message>
	<message key="xmlui.administrative.ControlPanel.db_name">Database Name</message>
	<message key="xmlui.administrative.ControlPanel.db_url">Database URL</message>
	<message key="xmlui.administrative.ControlPanel.db_driver">JDBC Driver</message>
	<message key="xmlui.administrative.ControlPanel.db_maxconnections">Maximum Number of DB Connections in Pool</message>
	<message key="xmlui.administrative.ControlPanel.db_maxwait">Max DB Wait Time</message>
	<message key="xmlui.administrative.ControlPanel.db_maxidle">Max Idle Connections</message>
	<message key="xmlui.administrative.ControlPanel.mail_server">SMTP Mail Server</message>
	<message key="xmlui.administrative.ControlPanel.mail_from_address">From E-mail Address</message>
	<message key="xmlui.administrative.ControlPanel.mail_feedback_recipient">Feedback Recipient</message>
	<message key="xmlui.administrative.ControlPanel.mail_admin">General Site Administration E-mail</message>
	<message key="xmlui.administrative.ControlPanel.alerts_head">System-wide Alerts</message>
	<message key="xmlui.administrative.ControlPanel.alerts_warning"><strong>Warning for load balanced
			systems</strong>: System-wide alerts are only effective for the node on which it is activated.
		You need to ensure that each node in the set receives the activate alert command.</message>
	<message key="xmlui.administrative.ControlPanel.alerts_message_label">Alert message</message>
	<message key="xmlui.administrative.ControlPanel.alerts_message_default">Submissions
		will be temporarily disabled for regular maintenance.</message>
	<message key="xmlui.administrative.ControlPanel.alerts_countdown_label">Count down</message>
	<message key="xmlui.administrative.ControlPanel.alerts_countdown_none">No count down timer</message>
	<message key="xmlui.administrative.ControlPanel.alerts_countdown_5">5 minutes</message>
	<message key="xmlui.administrative.ControlPanel.alerts_countdown_15">15 minutes</message>
	<message key="xmlui.administrative.ControlPanel.alerts_countdown_30">30 minutes</message>
	<message key="xmlui.administrative.ControlPanel.alerts_countdown_60">1 hour</message>
	<message key="xmlui.administrative.ControlPanel.alerts_countdown_keep">Keep the current count down
		timer</message>
	<message key="xmlui.administrative.ControlPanel.alerts_session_label">Manage session</message>
	<message key="xmlui.administrative.ControlPanel.alerts_session_all_sessions">Continue to allow
		authenticated sessions</message>
	<message key="xmlui.administrative.ControlPanel.alerts_session_current_sessions">Restrict
		authentication but maintain current sessions</message>
	<message key="xmlui.administrative.ControlPanel.alerts_session_only_administrative_sessions"
		>Restrict authentication and kill current sessions</message>
	<message key="xmlui.administrative.ControlPanel.alerts_session_note"><strong>Note:</strong> Site
		administrators are exempt from session management.</message>
	<message key="xmlui.administrative.ControlPanel.alerts_submit_activate">Activate</message>
	<message key="xmlui.administrative.ControlPanel.alerts_submit_deactivate">Deactivate</message>
	<message key="xmlui.administrative.ControlPanel.activity_head">Current Activity ({0} pages maximum)</message>
	<message key="xmlui.administrative.ControlPanel.stop_anonymous">STOP recording anonymous activity.</message>
	<message key="xmlui.administrative.ControlPanel.start_anonymous">START recording anonymous activity.</message>
	<message key="xmlui.administrative.ControlPanel.stop_bot">STOP recording bot activity.</message>
	<message key="xmlui.administrative.ControlPanel.start_bot">START recording bot activity.</message>
	<message key="xmlui.administrative.ControlPanel.activity_sort_time">Time Stamp</message>
	<message key="xmlui.administrative.ControlPanel.activity_sort_user">User</message>
	<message key="xmlui.administrative.ControlPanel.activity_sort_ip">IP Address</message>
	<message key="xmlui.administrative.ControlPanel.activity_sort_url">URL Page</message>
	<message key="xmlui.administrative.ControlPanel.activity_sort_Agent">User-Agent</message>
	<message key="xmlui.administrative.ControlPanel.activity_anonymous">Anonymous {0}</message>
	<message key="xmlui.administrative.ControlPanel.activity_none">No page views have been recorded.</message>

	<message key="xmlui.administrative.ControlPanel.select_panel">Use the tabs above to select the
		information to display</message>

	<!-- org.dspace.app.xmlui.administrative.SystemwideAlerts -->
	<message key="xmlui.administrative.SystemwideAlerts.countdown"><strong>In {0} minutes</strong>: </message>

	<!-- org.dspace.app.xmlui.administrative.NotAuthorized -->
	<message key="xmlui.administrative.NotAuthorized.title">Not Authorized</message>
	<message key="xmlui.administrative.NotAuthorized.trail">Not authorized</message>
	<message key="xmlui.administrative.NotAuthorized.head">Insufficent privileges</message>
	<message key="xmlui.administrative.NotAuthorized.para1a">Your account has insufficent privileges
		to perform the requested action. If you feel this is an error or have questions about your
		privileges, please contact the site's </message>
	<message key="xmlui.administrative.NotAuthorized.para1b">system administrators</message>
	<message key="xmlui.administrative.NotAuthorized.para1c">.</message>
	<message key="xmlui.administrative.NotAuthorized.para2">Login as another user</message>


	<!--!!!!!!!!!!!!!!!!!!!!!!!!!!!!!!!!!!!!!!!!!!!!!!!!!

                     Statistics Aspect

        !!!!!!!!!!!!!!!!!!!!!!!!!!!!!!!!!!!!!!!!!!!!!!!!!-->
	<message key="xmlui.statistics.title">Statistics</message>
	<message key="xmlui.statistics.visits.total">Total Visits</message>
	<message key="xmlui.statistics.visits.month">Total Visits Per Month</message>
	<message key="xmlui.statistics.visits.views">Views</message>
	<message key="xmlui.statistics.visits.countries">Top country views</message>
	<message key="xmlui.statistics.visits.cities">Top cities views</message>
	<message key="xmlui.statistics.visits.bitstreams">File Visits</message>
	<message key="xmlui.statistics.Navigation.title">Statistics</message>
	<message key="xmlui.statistics.Navigation.view">View Statistics</message>
	<message key="xmlui.statistics.trail">Statistics</message>








	<!--!!!!!!!!!!!!!!!!!!!!!!!!!!!!!!!!!!!!!!!!!!!!!!!!!

		                  dri2xhtml

		!!!!!!!!!!!!!!!!!!!!!!!!!!!!!!!!!!!!!!!!!!!!!!!!!-->





	<!-- structural.xsl -->
    <message key="xmlui.dri2xhtml.structural.footer-promotional1">
        Dryad is a nonprofit repository for data underlying the international scientific and medical literature.</message>
	<message key="xmlui.dri2xhtml.structural.footer-promotional2">Latest build </message>
	<message key="xmlui.dri2xhtml.structural.footer-node">. Served by </message>
	<message key="xmlui.dri2xhtml.structural.footer-powered-by">Powered by </message>
	<message key="xmlui.dri2xhtml.structural.footer-terms-of-service">Terms of Service</message>

	<message key="xmlui.dri2xhtml.structural.contact-link">Contact Us</message>
	<message key="xmlui.dri2xhtml.structural.feedback-text">Have questions, problems, or suggestions
		for improvement? <a href="mailto:help@datadryad.org">Send us email</a> or let us know through
		our </message>
	<message key="xmlui.dri2xhtml.structural.feedback-form">feedback form</message>

	<message key="xmlui.dri2xhtml.structural.head-subtitle">Dryad Repository</message>

	<message key="xmlui.dri2xhtml.structural.profile">Profile: </message>
	<message key="xmlui.dri2xhtml.structural.logout">Logout</message>
	<message key="xmlui.dri2xhtml.structural.login">Login</message>

	<message key="xmlui.dri2xhtml.structural.search">Search Dryad</message>
	<message key="xmlui.dri2xhtml.structural.search-advanced">Advanced Search</message>
	<message key="xmlui.dri2xhtml.structural.search-in-community">This Community</message>
	<message key="xmlui.dri2xhtml.structural.search-in-collection">This Collection</message>

	<message key="xmlui.dri2xhtml.structural.pagination-previous">&lt;&lt; Previous Page</message>
	<message key="xmlui.dri2xhtml.structural.pagination-info">Now showing items {0}-{1} of {2}</message>
	<message key="xmlui.dri2xhtml.structural.pagination-next">Next Page &gt;&gt;</message>

	<message key="xmlui.dri2xhtml.structural.link_cc">Creative Commons</message>
	<message key="xmlui.dri2xhtml.structural.link_original_license">Original License</message>
	<message key="xmlui.dri2xhtml.structural.footer.static.dryad-license">All text on this page is
		available under a <a href="http://creativecommons.org/licenses/by/3.0">CC-BY 3.0</a> license.</message>
	<message key="xmlui.dri2xhtml.structural.footer.data.dryad-license"> Most text on this page is
		available under a <a href="http://creativecommons.org/publicdomain/zero/1.0/">CC-0</a> license. See <!-- <<terms of service page>> --> for details.
	</message>


	<!-- DS-METS-1.0-MODS.xsl -->
	<!-- DS-METS-1.0-DIM.xsl -->
	<!-- DS-METS-1.0-QDC.xsl -->
	<message key="xmlui.dri2xhtml.METS-1.0.no-preview">No preview available</message>
	<message key="xmlui.dri2xhtml.METS-1.0.no-title">Untitled</message>
	<message key="xmlui.dri2xhtml.METS-1.0.no-author">Unknown author</message>
	<message key="xmlui.dri2xhtml.METS-1.0.non-conformant"> This is not a Dryad object conformant to
		the METS 1.0 profile and as such cannot be rendered effectively. You can override either the
		template that handles the general case in dri2xhtml to perform the needed function, or create
		your template to match whatever profile you use. </message>

	<message key="xmlui.dri2xhtml.METS-1.0.item-preview">Preview</message>
	<message key="xmlui.dri2xhtml.METS-1.0.item-title">Title</message>
	<message key="xmlui.dri2xhtml.METS-1.0.item-author">Author</message>
	<message key="xmlui.dri2xhtml.METS-1.0.item-abstract">Abstract</message>
	<message key="xmlui.dri2xhtml.METS-1.0.item-description">Description</message>
	<message key="xmlui.dri2xhtml.METS-1.0.item-uri">URI</message>
	<message key="xmlui.dri2xhtml.METS-1.0.item-date">Date</message>
	<message key="xmlui.dri2xhtml.METS-1.0.item-publisher">Publisher</message>
	<message key="xmlui.dri2xhtml.METS-1.0.item-subject">Subject</message>

	<message key="xmlui.dri2xhtml.METS-1.0.item-files-head">Files in this item</message>
	<message key="xmlui.dri2xhtml.METS-1.0.item-files-file">Files</message>
	<message key="xmlui.dri2xhtml.METS-1.0.item-files-name">Name</message>
	<message key="xmlui.dri2xhtml.METS-1.0.item-files-size">Size</message>
	<message key="xmlui.dri2xhtml.METS-1.0.item-files-format">Format</message>
	<message key="xmlui.dri2xhtml.METS-1.0.item-files-view">View</message>
	<message key="xmlui.dri2xhtml.METS-1.0.item-files-description">Description</message>
	<message key="xmlui.dri2xhtml.METS-1.0.item-files-viewOpen">View/<wbr/>Open</message>
	<message key="xmlui.dri2xhtml.METS-1.0.item-no-files">There are no files associated with this
		item.</message>
	<message key="xmlui.dri2xhtml.METS-1.0.item-files-checksum">Checksum</message>

	<message key="xmlui.dri2xhtml.METS-1.0.size-bytes">bytes</message>
	<message key="xmlui.dri2xhtml.METS-1.0.size-kilobytes">Kb</message>
	<message key="xmlui.dri2xhtml.METS-1.0.size-megabytes">Mb</message>
	<message key="xmlui.dri2xhtml.METS-1.0.size-gigabytes">Gb</message>

	<message key="xmlui.dri2xhtml.METS-1.0.license-text">The following license files are associated
		with this item:</message>

    <message key="xmlui.dri2xhtml.METS-1.0.license-cc0">Content in the Dryad
        Digital Repository is offered "as is." By downloading files, you agree
        to the <a href="/pages/policies" target="_blank">Dryad Terms of Service</a>. 
        To the extent possible under law, the authors have waived all copyright
        and related or neighboring rights to this data.</message>

	<message key="xmlui.dri2xhtml.METS-1.0.collection-not-implemented"> The summaryView of a
		collection is not currently used or implemented. This can be fixed by overriding the dri2xhtml's
		template named collectionSummaryView. </message>
	<message key="xmlui.dri2xhtml.METS-1.0.community-not-implemented"> The summaryView of a community
		is not currently used or implemented. This can be fixed by overriding the dri2xhtml's template
		named communitySummaryView. </message>

	<message key="xmlui.dri2xhtml.METS-1.0.collection-logo-alt">The collection's logo</message>
	<message key="xmlui.dri2xhtml.METS-1.0.community-logo-alt">The community's logo</message>
	<message key="xmlui.dri2xhtml.METS-1.0.no-logo-alt">No logo</message>
    <message key="xmlui.dri2xhtml.METS-1.0.news">News</message>
	<message key="xmlui.dri2xhtml.METS-1.0.copyright">Copyright and License</message>

	<!-- Internationalization elements specific to the Qualified Dublin Core metadata handler.
		DS-METS-1.0-QDC.xsl -->
	<message key="xmlui.dri2xhtml.METS-1.0.qdc-not-applicable"> Qualified Dublin Core (QDC) is not
		applicable to Dryad communities and collections at this time. When using QDC, you should use the
		QDC crosswalk for DSpace items and either DIM or MODS for processing of communities and
		collections. </message>

	<message key="xmlui.dri2xhtml.METS-1.0.header-qdc-elements">Dublin Core elements</message>
	<message key="xmlui.dri2xhtml.METS-1.0.header-qdc-terms">Dublin Core terms</message>


	<!-- Special pioneer model related text, wherever it might end up -->
	<message key="xmlui.dri2xhtml.pioneer.preview">Preview</message>
	<message key="xmlui.dri2xhtml.pioneer.date">Date</message>
	<message key="xmlui.dri2xhtml.pioneer.title">Title</message>
	<message key="xmlui.dri2xhtml.pioneer.author">Author</message>

	<!-- tag used to handle the empty textarea tag added 09/28/2006 -->
	<message key="xmlui.dri2xhtml.default.textarea.value"> </message>

	<!--###### File Format MIME Type Mappings ######-->

	<!-- Application-based formats -->
	<message key="xmlui.dri2xhtml.mimetype.application/marc">MARC record</message>
	<message key="xmlui.dri2xhtml.mimetype.application/mathematica">Mathematica</message>
	<message key="xmlui.dri2xhtml.mimetype.application/msword">Microsoft Word</message>
	<message key="xmlui.dri2xhtml.mimetype.application/octet-stream">Unknown</message>
	<message key="xmlui.dri2xhtml.mimetype.application/pdf">PDF</message>
	<message key="xmlui.dri2xhtml.mimetype.application/postscript">Postscript</message>
	<message key="xmlui.dri2xhtml.mimetype.application/sgml">SGML</message>
	<message key="xmlui.dri2xhtml.mimetype.application/vnd.ms-excel">Microsoft Excel</message>
	<message key="xmlui.dri2xhtml.mimetype.application/vnd.ms-powerpoint">Microsoft PowerPoint</message>
	<message key="xmlui.dri2xhtml.mimetype.application/vnd.ms-project">Microsoft Project</message>
	<message key="xmlui.dri2xhtml.mimetype.application/vnd.oasis.opendocument.database">OpenOffice Base</message>
	<message key="xmlui.dri2xhtml.mimetype.application/vnd.oasis.opendocument.formula">OpenOffice Math</message>
	<message key="xmlui.dri2xhtml.mimetype.application/vnd.oasis.opendocument.graphics">OpenOffice Draw</message>
	<message key="xmlui.dri2xhtml.mimetype.application/vnd.oasis.opendocument.presentation">OpenOffice Impress</message>
	<message key="xmlui.dri2xhtml.mimetype.application/vnd.oasis.opendocument.spreadsheet">OpenOffice Calc</message>
	<message key="xmlui.dri2xhtml.mimetype.application/vnd.oasis.opendocument.text">OpenOffice Writer</message>
	<message
		key="xmlui.dri2xhtml.mimetype.application/vnd.openxmlformats-officedocument.presentationml.presentation"
		>Microsoft PowerPoint 2007</message>
	<message
		key="xmlui.dri2xhtml.mimetype.application/vnd.openxmlformats-officedocument.spreadsheetml.sheet"
		>Microsoft Excel 2007</message>
	<message
		key="xmlui.dri2xhtml.mimetype.application/vnd.openxmlformats-officedocument.wordprocessingml.document"
		>Microsoft Word 2007</message>
	<message key="xmlui.dri2xhtml.mimetype.application/vnd.sun.xml.calc">OpenOffice Calc
		(1.x)</message>
	<message key="xmlui.dri2xhtml.mimetype.application/vnd.sun.xml.draw">OpenOffice Draw
		(1.x)</message>
	<message key="xmlui.dri2xhtml.mimetype.application/vnd.sun.xml.impress">OpenOffice Impress
		(1.x)</message>
	<message key="xmlui.dri2xhtml.mimetype.application/vnd.sun.xml.writer.global">OpenOffice Writer
		(1.x)</message>
	<message key="xmlui.dri2xhtml.mimetype.application/vnd.visio">Microsoft Visio</message>
	<message key="xmlui.dri2xhtml.mimetype.application/wordperfect5.1">WordPerfect</message>
	<message key="xmlui.dri2xhtml.mimetype.application/x-dvi">TeX DVI</message>
	<message key="xmlui.dri2xhtml.mimetype.application/x-filemaker">FileMaker Pro</message>
	<message key="xmlui.dri2xhtml.mimetype.application/x-java-applet">Java applet</message>
	<message key="xmlui.dri2xhtml.mimetype.application/x-latex">LaTeX</message>
	<message key="xmlui.dri2xhtml.mimetype.application/x-photoshop">Photoshop</message>
	<message key="xmlui.dri2xhtml.mimetype.application/x-tex">TeX</message>

	<!-- Audio-based formats -->
	<message key="xmlui.dri2xhtml.mimetype.audio/basic">Basic Audio</message>
	<message key="xmlui.dri2xhtml.mimetype.audio/flac">FLAC Audio</message>
	<message key="xmlui.dri2xhtml.mimetype.audio/m4a">AAC audio</message>
	<message key="xmlui.dri2xhtml.mimetype.audio/m4a-latm">AAC audio</message>
	<message key="xmlui.dri2xhtml.mimetype.audio/mpeg">mp3 audio</message>
	<message key="xmlui.dri2xhtml.mimetype.audio/x-aiff">AIFF audio</message>
	<message key="xmlui.dri2xhtml.mimetype.audio/x-mpeg">MPEG Audio</message>
	<message key="xmlui.dri2xhtml.mimetype.audio/x-ms-wma">WMA Audio</message>
	<message key="xmlui.dri2xhtml.mimetype.audio/x-ms-wmv">WMV Audio</message>
	<message key="xmlui.dri2xhtml.mimetype.audio/x-ogg">Ogg Vorbis</message>
	<message key="xmlui.dri2xhtml.mimetype.audio/x-pn-realaudio">RealAudio</message>
	<message key="xmlui.dri2xhtml.mimetype.audio/x-wav">WAV audio</message>

	<!-- Image-based formats -->
	<message key="xmlui.dri2xhtml.mimetype.image/gif">GIF image</message>
	<message key="xmlui.dri2xhtml.mimetype.image/jp2">JPEG 2000 image</message>
	<message key="xmlui.dri2xhtml.mimetype.image/jpeg">JPEG image</message>
	<message key="xmlui.dri2xhtml.mimetype.image/png">PNG image</message>
	<message key="xmlui.dri2xhtml.mimetype.image/tiff">TIFF image</message>
	<message key="xmlui.dri2xhtml.mimetype.image/x-ms-bmp">BMP image</message>
	<message key="xmlui.dri2xhtml.mimetype.image/x-photo-cd">Photo CD</message>

	<!-- Text-based formats -->
	<message key="xmlui.dri2xhtml.mimetype.text/css">CSS file</message>
	<message key="xmlui.dri2xhtml.mimetype.text/csv">CSV file</message>
	<message key="xmlui.dri2xhtml.mimetype.text/html">HTML</message>
	<message key="xmlui.dri2xhtml.mimetype.text/javascript">Javascript</message>
	<message key="xmlui.dri2xhtml.mimetype.text/plain">Text file</message>
	<message key="xmlui.dri2xhtml.mimetype.text/richtext">RTF file</message>
	<message key="xmlui.dri2xhtml.mimetype.text/xml">XML</message>

	<!-- Video-based formats -->
	<message key="xmlui.dri2xhtml.mimetype.video/avi">AVI video</message>
	<message key="xmlui.dri2xhtml.mimetype.video/mjp2">Motion JPEG 2000</message>
	<message key="xmlui.dri2xhtml.mimetype.video/mpeg">MPEG video</message>
	<message key="xmlui.dri2xhtml.mimetype.video/mpeg2">MPEG-2 video</message>
	<message key="xmlui.dri2xhtml.mimetype.video/mp4">MPEG-4 video</message>
	<message key="xmlui.dri2xhtml.mimetype.video/quicktime">QuickTime video</message>

	<!-- explanatory messages for choice authority confidence values -->
	<message key="xmlui.authority.confidence.description.cf_unset">Value has not been confirmed against the controlled vocabulary. Select "Lookup" to search for matching controlled terms.</message>
	<message key="xmlui.authority.confidence.description.cf_uncertain">A single match was found in the controlled vocabulary, but it has not been accepted. Select "Lookup" to accept the value.</message>
	<message key="xmlui.authority.confidence.description.cf_novalue">No reasonable confidence value was returned from the authority</message>
	<message key="xmlui.authority.confidence.description.cf_rejected">The authority recommends this submission be rejected</message>
	<message key="xmlui.authority.confidence.description.cf_failed">The authority encountered an internal failure</message>
	<message key="xmlui.authority.confidence.description.cf_notfound">There are no matching answers in the authority</message>
	<message key="xmlui.authority.confidence.description.cf_ambiguous">There are multiple possible matching values in the controlled vocabulary. Select "Lookup" to select the correct value.</message>
	<message key="xmlui.authority.confidence.description.cf_accepted">This controlled term has been confirmed by the user.</message>
	<!-- help message on "unlock" button in EditItemMetadata display -->
	<message key="xmlui.authority.confidence.unlock.help">Unlock the authority key value for manual
		editing, or toggle it locked again</message>

	<!-- Choice Lookup popup window -->
	<!-- NOTE: These messages necessarily use a *different* format for
     - parameters, unfortunately, since substitution happens in the
     - JavaScript (AJAX) that completes the lookup popup window.
     - So, positional parameters are @1@, @2@, etc.
    -->
	<message key="xmlui.ChoiceLookupTransformer.title">DSpace Value Lookup</message>
	<message key="xmlui.ChoiceLookupTransformer.accept">Accept</message>
	<message key="xmlui.ChoiceLookupTransformer.add">Add</message>
	<message key="xmlui.ChoiceLookupTransformer.cancel">Cancel</message>
	<message key="xmlui.ChoiceLookupTransformer.more">See More Results</message>
	<!-- params are: start, end, total-count, search-value -->
	<message key="xmlui.ChoiceLookupTransformer.results">Results @1@ to @2@ of @3@ for "@4@"</message>
	<message key="xmlui.ChoiceLookupTransformer.fail">Failed to load choice data: </message>

	<!-- Choice Lookup - sample config for dc.publisher field -->
	<message key="xmlui.ChoiceLookupTransformer.field.dc_publisher.help">Name of Publisher</message>
	<message key="xmlui.ChoiceLookupTransformer.field.dc_publisher.title">Look up Publisher</message>
	<!-- Params are: search-value -->
	<message key="xmlui.ChoiceLookupTransformer.field.dc_publisher.nonauthority">Non-authority value: @1@</message>

	<!-- Choice Lookup - sample config for dc.contributor.author field -->
	<message key="xmlui.ChoiceLookupTransformer.field.dc_contributor_author.help">Name in "Last, First" format</message>
	<message key="xmlui.ChoiceLookupTransformer.field.dc_contributor_author.help.last">Last name, e.g. "Smith"</message>
	<message key="xmlui.ChoiceLookupTransformer.field.dc_contributor_author.help.first">First name(s) e.g. "Fred"</message>
	<message key="xmlui.ChoiceLookupTransformer.field.dc_contributor_author.title">LC Name Authority author lookup</message>
	<message key="xmlui.ChoiceLookupTransformer.field.dc_contributor_author.nonauthority">Local value "@1@" (not in Naming Authority)</message>



	<!--@mire addition-->
	<message key="xmlui.discovery.SiteViewer.go">Search data</message>
	<message key="xmlui.discovery.SimpleSearch.go">Update results</message>

	<message key="xmlui.Submission.submit.DescribeStep.year">Year</message>


	<message key="xmlui.administrative.item.general.option_embargo">Item Embargo</message>
	<message key="xmlui.administrative.item.EditItemEmbargoForm.trail">Item Embargo</message>
	<message key="xmlui.administrative.item.EditItemEmbargoForm.title">Item Embargo</message>
	<message key="xmlui.administrative.item.EditItemEmbargoForm.legend">Edit item embargo</message>
    <message key="xmlui.administrative.item.EditItemEmbargoForm.embargo_custom">Embargo Type: {0}</message>
    <message key="xmlui.administrative.item.EditItemEmbargoForm.embargo_curator_note">Curator Note: {0}</message>
    <message key="xmlui.administrative.item.EditItemEmbargoForm.embargo_until">Embargoed Until Date: </message>
    <message key="xmlui.administrative.item.EditItemEmbargoForm.lift_embargo">Lift Embargo Now</message>
	<message key="xmlui.administrative.item.EditItemEmbargoForm.help">PLEASE NOTE: That the metadata
		of this item will always remain public, the embargo will only be applied to the files belonging
		to this item.</message>


	<message key="xmlui.submit.select.pub.head">Initial Information About Your Submission</message>
    <message key="xmlui.submit.select.pub.trail">
        <ul class="navigation-link">
            <li class="selected"><b>1. Describe Publication</b></li>
            <li>2. Upload Data Files</li>
            <li>3. Review</li>
            <li>4. Checkout &amp; Submit</li>
        </ul>
    </message>
    <message key="xmlui.submit.select.pub.help">
Dryad is a <strong>nonprofit organization</strong> that provides <strong>long-term access</strong> to its contents at <strong>no cost</strong> to researchers, educators or students, irrespective of nationality or institutional affiliation. Dryad is able to provide free access to data due to financial support from members and data submitters. Dryad’s Data Publishing Charge (DPC) is designed to sustain its core functions by recovering the basic costs of curating and preserving data. In many cases, this charge is covered by supporting journals, societies, and publishers [link to list of journals covered by payment plans].  In the absence of a sponsoring organization, the submitter is required to pay the DPC.
    </message>
    <message key="xmlui.submit.select.country.head"><span class="ds-form-label">Country-based Fee Waiver</span><br /><br /></message>
    <message key="xmlui.submit.select.country.help">
<span class="country-help">Waivers are granted upon request for submissions by researchers employed by an institution in an Eligible Country or who are independent researcher in residence in an Eligible Country. Eligible countries are those listed by the World Bank as low-income or lower-middle-income economies. Select a country to request a waiver before you begin your submission. </span>
    </message>
    <message key="xmlui.submit.select.country.error">Please select a country</message>
	<message key="xmlui.submit.select.pub.form_head">Submit new content</message>
	<message key="xmlui.submit.select.pub.form.help">The dryad identifier of the data package,
		example: 10255/dryad.11</message>
	<message key="xmlui.submit.select.pub.form.option.new">Submit new data package</message>
	<message key="xmlui.submit.select.pub.form.option.existing">Select existing data package</message>
	<message key="xmlui.submit.select.pub.form.error">Please fill in a valid data package
		identifier</message>
	<message key="xmlui.submit.select.pub.form.license">&#160;By clicking this checkbox, I certify that I agree to the Dryad  <a target="_blank" href="/pages/policies">Terms of Service</a>. I understand that by submitting data to Dryad,
		I am agreeing to release it under the terms of the <div id="cc-label" style="display: inline;"><a
			href="http://creativecommons.org/publicdomain/zero/1.0/" target="_blank">Creative Commons Zero
			(CC0)</a> waiver. All authors of the data have agreed to the terms of this waiver. <a href="/pages/faq#info-cc0" target="_blank">Why does Dryad require CC0?</a>
			&#160;&#160;&#160;&#160;<a class="single-image-link" href="http://creativecommons.org/publicdomain/zero/1.0/" target="_blank"><img src="/themes/Dryad/images/cc-zero.png" alt="CC0 logo"></img></a></div></message>
	<message key="xmlui.submit.select.pub.form.license_error">You must accept the CC0 waiver to continue the submission.</message>

	<message key="xmlui.submit.publication.journal.preview.head">Metadata preview of selected journal</message>
	<message key="xmlui.submit.publication.journal.select.head">Select journal</message>
	<message key="xmlui.submit.publication.journal.select.help">To start describing your data package,
		please select the journal in which it appears. If it doesn't appear in any journal you will have
		to input all the metadata.</message>
	<message key="xmlui.submit.publication.journal.select.option.none">None</message>
	<message key="xmlui.submit.publication.journal.select.option.journal">Select a journal</message>
	<message key="xmlui.submit.publication.journal.select.help">* For journals fully integrated with Dryad, you will need to supply a manuscript number, and the article description will be imported automatically.</message>
	<message key="xmlui.submit.publication.journal.select.label">Journal</message>
	<message key="xmlui.submit.publication.journal.select.error">Please choose a valid journal</message>
	<message key="xmlui.submit.publication.journal.manu.label">Manuscript Number</message>

	<message key="xmlui.submit.publication.describe.head">Describe publication</message>
	<message key="xmlui.submit.publication.describe.trail">
        <div>
            <ul class="navigation-link">
                <li>1. Describe Publication</li>
                <li class="selected"><b>2. Upload Data Files</b></li>
                <li>3. Review</li>
                <li>4. Checkout &amp; Submit</li>
            </ul>
        </div>
	</message>
    <message key="xmlui.submit.publication.describe.help">
        <div>Please describe your publication in as much detail as possible. Providing a detailed description will make it easier for others to find your data in Dryad. Please describe the publication only. Do not enter information specific to your data files on this page.

            Fields marked with an asterisk (*) are required. For more information on expected contents for a field, hold your mouse over the field in question.
        </div>
	</message>
	<message key="xmlui.submit.publication.describe.form.help">Publication metadata</message>

	<message key="xmlui.submit.dataset.describe.head">Add and Describe Data File</message>
	<message key="xmlui.submit.dataset.describe.trail">
        <div>
            <ul class="navigation-link">
                <li>1. Describe Publication</li>
                <li class="selected"><b>2. Upload Data Files</b></li>
                <li>3. Review</li>
                <li>4. Checkout &amp; Submit</li>
            </ul>
        </div>
	</message>
    <message key="xmlui.submit.dataset.describe.help">
        <div>
            Please select a data file from your computer,
            and describe the data file in as much detail as possible. Note that a data file will not
            necessarily have the same authors and keywords as the publication, though for convenience some
            of this information has been copied from the description of your publication. Providing a
            detailed description will make it easier for others to find your data in Dryad. <br/>
            <br/> Only one file may be uploaded and described on this page. Once this data file has been
            saved, you may add additional files to the data package. If you have a large number of closely
            related files, they may be submitted in an archive format such as tar or zip. If you have
            trouble submitting files, please contact us at <a href="mailto:help@datadryad.org"
                >help@datadryad.org</a>. Note that the total content submitted to Dryad for a given
            publication must be less than 10GB.<br/>
            <br/> Fields marked with an asterisk (*) are required. For more information on expected contents
            for a field, hold your mouse over the field in question.
        </div>
	</message>
	<message key="xmlui.submit.dataset.form.pub.head">Publication</message>
	<message key="xmlui.submit.dataset.form.file.head">Data file *</message>
	<message key="xmlui.submit.dataset.form.details">Please upload your data file or provide the identifier of a file located in another repository.</message>
	<message key="xmlui.submit.dataset.form.dataset.remove">Remove</message>
	<message key="xmlui.submit.dataset.form.dataset.file.error">Please upload a valid data file.</message>
	<message key="xmlui.submit.dataset.form.dataset.file-url.error">Please enter a valid identifier and repository name.</message>
	<message key="xmlui.submit.dataset.form.dataset.file-url.help">External file identifier</message>
	<message key="xmlui.submit.dataset.form.dataset.repo-name.help">Repository name</message>
	<message key="xmlui.submit.dataset.form.dataset.head">Data file description</message>
	<message key="xmlui.submit.dataset.form.license.label">License</message>

	<message key="xmlui.submit.complete.dataset.head">Thanks</message>
	<!--<message key="xmlui.submit.complete.dataset.help">Thank you for submitting data to Dryad. The-->
	<!--items you submitted have been given the following identifiers:</message>-->
	<message key="xmlui.submit.complete.dataset.help">Thank you for submitting data to Dryad, the
		items you have submitted will now go through the reviewing process.</message>
	<message key="xmlui.submit.complete.dataset.label.pub">Publication you have submitted the data file(s) for</message>
	<message key="xmlui.submit.complete.dataset.label.pub-only">Publication you have submitted</message>
	<message key="xmlui.submit.complete.dataset.label.data">Data file</message>

	<message key="xmlui.submit.dataset.no-actions">You are not allowed to perform an accept/reject
		action on the data file, please refer to the </message>
	<message key="xmlui.submit.dataset.no-actions.2"> for the actions.</message>
	<message key="xmlui.submit.dataset.no-actions.data-package">data package</message>

	<message key="xmlui.Submission.general.submission.complete.datapackage">Continue to describe data file</message>

	<message key="xmlui.submit.dataset.license">By uploading data to Dryad, you agree to release it
		under the terms of the <br/><a href="http://creativecommons.org/publicdomain/zero/1.0/"
			target="_blank"> Creative Commons Zero waiver. <img src="/themes/Dryad/images/cc-zero.png"
				alt="CC0"/>
		</a></message>


	<message key="xmlui.submit.dataset.complete.head">Data File completed</message>
	<message key="xmlui.submit.dataset.complete.text">The data file has been submitted; do you wish to
		submit another data file or finish up the submission?</message>
	<message key="xmlui.submit.dataset.complete.trail">
        <div>
            <ul class="navigation-link">
                <li>1. Describe Publication</li>
                <li>2. Upload Data Files</li>
                <li class="selected"><b>3. Review</b></li>
                <li>4. Checkout &amp; Submit</li>
            </ul>
        </div>
    </message>
    <message key="xmlui.submit.dataset.complete.help">
        <div>
            Select to add a new file or continue on to complete your submission.
        </div>
    </message>

	<message key="xmlui.Submission.submit.progressbar.select-publication">Describe publication</message>
	<message key="xmlui.Submission.submit.progressbar.select-journal">Select journal</message>
	<message key="xmlui.Submission.submit.progressbar.preview-journal">Preview journal</message>
	<message key="xmlui.Submission.submit.progressbar.describe-dataset">Describe data file</message>
	<message key="xmlui.Submission.submit.progressbar.describe-publication">Describe data</message>
	<message key="xmlui.Submission.general.submission.complete.publication">Save publication description and continue</message>

	<message key="xmlui.Submission.submit.OverviewStep.head">Submission overview</message>
	<message key="xmlui.Submission.submit.OverviewStep.trail">
        <div>                                                                                                                                                                                                 <br/>
            <ul class="navigation-link">
                <li>1. Describe Publication</li>
                <li>2. Upload Data Files</li>
                <li class="selected"><b>3. Review</b></li>
                <li>4. Checkout &amp; Submit</li>
            </ul>
        </div>
	</message>
    <message key="xmlui.Submission.submit.OverviewStep.help">
        <div>                                                                                                                                                                                                 <br/>
            Press a button to edit the description of
            your publication, add or modify all attached data files, or finalize the submission.
        </div>
	</message>
	<message key="xmlui.Submission.submit.OverviewStep.steps.1">Describe publication:</message>
	<message key="xmlui.Submission.submit.OverviewStep.steps.2">Add and describe data files:</message>
	<message key="xmlui.Submission.submit.OverviewStep.steps.3">Upload data files to partner repositories (optional):</message>
	<message key="xmlui.Submission.submit.OverviewStep.steps.4">Finalize submission:</message>
	<message key="xmlui.Submission.submit.OverviewStep.button.add-datafile">Add new data file</message>
	<message key="xmlui.Submission.submit.OverviewStep.button.finalize">Continue to checkout</message>
	<message key="xmlui.Submission.submit.OverviewStep.button.datafile.edit">Edit</message>
	<message key="xmlui.Submission.submit.OverviewStep.button.datafile.delete">Delete</message>
	<message key="xmlui.Submission.submit.OverviewStep.button.datafile.continue">Continue submission</message>
	<message key="xmlui.Submission.submit.OverviewStep.error.finalize.all-files">You cannot finish the
		submission until all the data files are through the submission workflow.</message>
	<message key="xmlui.Submission.submit.OverviewStep.error.finalize.one-file">You cannot finish the
		submission until at least one data file is attached to the publication.</message>
	<message key="xmlui.Submission.submit.OverviewStep.finalize.help">When you have added all data
		files for this publication, press the button below to finish the submission. A Dryad curator
		will review the submission to ensure the descriptions are complete and the files are not
		corrupted. After this brief review, your data will be archived in Dryad.</message>
	<message key="xmlui.Submission.submit.OverviewStep.button.delete-datapackage">Delete entire submission</message>
	<message key="xmlui.Submission.submit.OverviewStep.button.edit-datapackage">Edit publication description</message>
	<message key="xmlui.Submission.submit.CheckoutStep.button.finalize">Finalize submission</message>
    <message key="xmlui.Submission.submit.Checkout.head">Checkout &amp; Submit</message>
    <message key="xmlui.Submission.submit.Checkout.trail">
        <div><br/>
            <ul class="navigation-link">
                <li>1. Describe Publication</li>
                <li>2. Upload Data Files</li>
                <li>3. Review</li>
                <li class="selected"><b>4. Checkout &amp; Submit</b></li>
            </ul>
        </div>
    </message>
<<<<<<< HEAD
    <message key="xmlui.Submission.submit.Checkout.help"><div>Your card will not be charged until your submission is approved by Dyrad. Your card information will NOT be stored by Dryad.</div>
=======
    <message key="xmlui.Submission.submit.Checkout.help"><div>                                                                                                                                                                                                 <br/>
        <span style="font-family: Helvetica, sans-serif; font-size: 15px;">Your payment information has been verified.<br/><br/><strong>You will not be charged until your data is approved for archiving by Dryad curators.</strong><br/><br/>You must click the <strong>Finalize submission</strong> button below.</span></div>
>>>>>>> b258f79f
    </message>
	<message key="xmlui.Submission.Submissions.default.reviewStep.reviewAction">Review stage</message>
	<message key="xmlui.Submission.workflow.DryadReviewActionXMLUI.info1">Actions</message>
	<message key="xmlui.Submission.submit.OverviewStep.help.add-datafile">Click the button to add a new data file, please be aware that if the data file isn't fully submitted when the dataset is approved/rejected that it will be deleted.</message>
	<message key="xmlui.Submission.Submissions.step.head.dryadAcceptEditReject">Awaiting curator review</message>
	<message key="xmlui.Submission.Submissions.step.head.Submission">Unfinished submissions</message>
	<message key="xmlui.Submission.Submissions.step.head.Archived">Archived</message>
	<message key="xmlui.Submission.Submissions.step.head.Withdrawn">Withdrawn</message>
	<message key="xmlui.Submission.Submissions.step.head.reviewStep">In Journal Review</message>
	<message key="xmlui.Submission.Submissions.step.head.pendingPublicationStep">Publication Blackout</message>
	<message
		key="xmlui.Submission.Submissions.default.dryadAcceptEditReject.dryadAcceptEditRejectAction"
		>Awaiting curator review</message>
	<message key="xmlui.Submission.Submissions.default.dryadAcceptEditReject.claimAction"
		>Accept/Reject task</message>
	<message key="xmlui.Submission.workflow.EditMetadataActionXMLUI.edit_help">Edit the dataset and data file(s)</message>
	<message key="xmlui.Submission.workflow.EditMetadataActionXMLUI.edit_submit">Edit item(s)</message>
	<message key="xmlui.Submission.Submissions.default.pendingdelete.pendingdelete">Pending rejection</message>
	<message key="xmlui.Submission.Submissions.curator.review.head">Items in the review stage</message>
	<message key="xmlui.Submission.Submissions.curator.delete.head">Items in the awaiting deletion stage</message>
	<message key="xmlui.Submission.Submissions.curator.delete.column.date">Deletion date</message>
	<message key="xmlui.Submission.Submissions.curator.edit.item">Edit item metadata</message>
	<message key="xmlui.Submission.Submissions.OverviewStep.edit-metadata-pub">Edit publication metadata</message>
	<message key="xmlui.Submission.Submissions.OverviewStep.edit-metadata-dataset">Edit data file metadata</message>

	<message key="xmlui.ArtifactBrowser.AdvancedSearch.type_prism.publicationName_filter">Publication Name</message>
	<message key="xmlui.Discovery.AbstractSearch.type_prism.publicationName_filter">Refine by: Publication Name</message>
	<message key="xmlui.ArtifactBrowser.SimpleSearch.filter.prism.publicationName_filter">Publication Name</message>
	<message key="xmlui.Discovery.Browse.Navigation.prism.publicationName">Publication Name</message>
	<message key="xmlui.Discovery.Browse.title.prism.publicationName">Browsing {0} by Publication Name {1}</message>
	<message key="xmlui.Discovery.Browse.trail.prism.publicationName">Browsing {0} by Publication Name</message>

	<message key="xmlui.DryadItemSummary.individualDataFiles">Individual Data Files</message>
	<message key="xmlui.DryadItemSummary.authors">Authors</message>
	<message key="xmlui.DryadItemSummary.author">Author</message>
	<message key="xmlui.DryadItemSummary.publishers">Publishers</message>
	<message key="xmlui.DryadItemSummary.publisher">Publisher</message>
	<message key="xmlui.DryadItemSummary.published">Published</message>
	<message key="xmlui.DryadItemSummary.treebaseLabel">TreeBASE: </message>
	<message key="xmlui.DryadItemSummary.otherRepos">Data in Other Repositories</message>
	<message key="xmlui.DryadItemSummary.description">Description</message>
	<message key="xmlui.DryadItemSummary.abstract">Abstract</message>
	<message key="xmlui.DryadItemSummary.containedInPackage">Contained in Data Package</message>
	<message key="xmlui.DryadItemSummary.whenUsing">When using this data, please cite the original article:</message>
	<message key="xmlui.DryadItemSummary.citationNotYet1">Citation is not yet available for this article from </message>
	<message key="xmlui.DryadItemSummary.citationNotYet2"> It will become available shortly after the article is published.</message>
	<message key="xmlui.DryadItemSummary.citationNotYet">Citation not yet available.</message>
	<message key="xmlui.DryadItemSummary.pleaseCite">Additionally, please cite the Dryad data package: </message>
	<message key="xmlui.DryadItemSummary.dataFrom">Data from: </message>
	<message key="xmlui.DryadItemSummary.dryadRepo">Dryad Digital Repository. </message>
	<message key="xmlui.DryadItemSummary.cite">Cite</message>
	<message key="xmlui.DryadItemSummary.share">Share</message>
	<message key="xmlui.DryadItemSummary.downloadFormats">Download the data package citation in the following formats:</message>
	<message key="xmlui.DryadItemSummary.risCompatible">(compatible with EndNote, Reference Manager, ProCite, RefWorks)</message>
	<message key="xmlui.DryadItemSummary.bibtexCompatible">(compatible with BibDesk, LaTeX)</message>
	<message key="xmlui.DryadItemSummary.viewContentTB">View Full Content in TreeBASE</message>
	<message key="xmlui.DryadItemSummary.viewContentKNB">View Full Content in KNB</message>
	<message key="xmlui.DryadItemSummary.dryadPkgID">DOI</message>
	<message key="xmlui.DryadItemSummary.dryadFileID">DOI</message>
	<message key="xmlui.DryadItemSummary.showFull">Show Full Metadata</message>
	<message key="xmlui.DryadItemSummary.showFileFull">Show File Metadata</message>
	<message key="xmlui.DryadItemSummary.sciNames">Scientific Names</message>
	<message key="xmlui.DryadItemSummary.spatialCov">Spatial Coverage</message>
	<message key="xmlui.DryadItemSummary.temporalCov">Temporal Coverage</message>
	<message key="xmlui.DryadItemSummary.keywords">Keywords</message>
	<message key="xmlui.DryadItemSummary.depDate">Date Submitted</message>
	<message key="xmlui.DryadItemSummary.unknown">unknown</message>
	<message key="xmlui.DryadItemSummary.downloads">Downloaded</message>
	<message key="xmlui.DryadItemSummary.views">Pageviews</message>
    <message key="xmlui.Submission.Submissions.claimAction">Awaiting curator review</message>
    <message key="xmlui.DryadItemSummary.withdrawn">The current Item is withdrawn</message>
    <message key="xmlui.DryadItemSummary.in_workflow">Unpublished data -- the associated article is in review </message>
    <message key="xmlui.DryadItemSummary.notCurrentVersion">This is not the most current version of this Item</message>
    <message key="xmlui.DryadItemSummary.mostCurrentVersion">&#160;&#160;[View current version]</message>
    <message key="xmlui.DryadItemSummary.charge">Payment Charge</message>
    <message key="xmlui.DryadItemSummary.transactionId">Transaction Id</message>

    <message key="xmlui.ItemViewer.versionInSubmission">You have a version of this item in your Submission Queue</message>
    <message key="xmlui.ItemViewer.goToSubmissionPage">&#160;&#160;[go to submission overview]</message>
    <message key="xmlui.ItemViewer.versionInWorkflow">A newer version of this item has been submitted to Dryad. It is waiting for curator review.</message>

	<message key="xmlui.dryad.page_title">Dryad data file: </message>
    <message key="xmlui.utils.TombstoneTransformer.message">The requested Item is unavailable. For more information contact an &#160;</message>
    <message key="xmlui.utils.TombstoneTransformer.message_link">administrator</message>
    <message key="xmlui.utils.TombstoneTransformer.head1">Tombstone</message>
    <message key="xmlui.utils.IdentifierNotFoundTransformer.message">The requested identifier is unavailable. For more information contact an &#160;</message>
    <message key="xmlui.utils.IdentifierNotFoundTransformer.message_link">administrator &#160;</message>
    <message key="xmlui.utils.IdentifierNotFoundTransformer.head1">Identifier Not Found</message>

    <message key="xmlui.Submission.Submissions.default.pendingPublicationStep.claimAction">Pending Publication Step - Awaiting curator review</message>


    <message key="xmlui.ArtifactBrowser.RestrictedItem.email">Your Email</message>
	<message key="xmlui.ArtifactBrowser.RestrictedItem.email_help">This address will be used to follow up with you.</message>
	<message key="xmlui.ArtifactBrowser.RestrictedItem.comments">Comments</message>
	<message key="xmlui.ArtifactBrowser.RestrictedItem.submit">Send</message>
    <message key="xmlui.ArtifactBrowser.RestrictedItem.head_item_new">The selected Item is restricted.</message>
    <message key="xmlui.ArtifactBrowser.RestrictedItem.para_item_in_submission">The Item is in submission stage.</message>
    <message key="xmlui.ArtifactBrowser.RestrictedItem.para_item_in_workflow">The Item is in workflow stage.</message>
    <message key="xmlui.ArtifactBrowser.RestrictedItem.para_item_in_archive"></message>
    <message key="xmlui.ArtifactBrowser.RestrictedItem.para_item_withdrawn">The Item is withdrawn.</message>
    <message key="xmlui.ArtifactBrowser.RestrictedItem.para_item">You do not have the credentials to access the item <b>{0}</b>.</message>


    <message key="xmlui.aspect.artifactbrowser.RestrictedItem.div.pendingPublicationStep-resource.head">Content restricted ahead of article publication.</message>
    <message key="xmlui.aspect.artifactbrowser.RestrictedItem.div.pendingPublicationStep-resource.body"> The
                                        article associated with this Dryad data package has not yet been
                                        published and the journal has not agreed that Dryad may post the
                                        article details ahead of publication. If you think this is an error,
                                        please let us know by filling out the form below. Thanks!</message>
    <message key="xmlui.aspect.artifactbrowser.RestrictedItem.div.pendingPublicationStep-resource.help">Please provide a link to the article if it is published online, or provide a description of where the article has been published.</message>
    <message key="xmlui.aspect.artifactbrowser.RestrictedItem.div.pendingPublicationStep-resource.status">The Item is in workflow stage.</message>


    <message key="xmlui.Submission.Submissions.default.pendingPublicationStep.dryadAcceptEditRejectAction">Pending Publication Step - Awaiting curator review</message>


    <message key="xmlui.discovery.Navigation.option">Non archived</message>
    <message key="xmlui.discovery.NonArchivedSearch.head">Workflow Overview</message>


    <message key="xmlui.ArtifactBrowser.AdvancedSearch.type_SubmitterName_filter">Submitter name</message>
    <message key="xmlui.Discovery.AbstractSearch.type_SubmitterName_filter">Refine by: Submitter name</message>
    <message key="xmlui.ArtifactBrowser.AdvancedSearch.type_Workflowstep_filter">Workflow step</message>
    <message key="xmlui.Discovery.AbstractSearch.type_Workflowstep_filter">Refine by: Workflow step</message>
    <message key="xmlui.ArtifactBrowser.AdvancedSearch.type_DSpaceStatus_filter">Status</message>

    <message key="xmlui.discovery.InternalItemTransformer.details">Internal item status</message>
    <message key="xmlui.discovery.InternalItemTransformer.details.submission-title">Submission title</message>
    <message key="xmlui.discovery.InternalItemTransformer.details.submitter-name">Submitter name</message>
    <message key="xmlui.discovery.InternalItemTransformer.details.status">Status</message>
    <message key="xmlui.discovery.InternalItemTransformer.details.status.submission">Submission</message>
    <message key="xmlui.discovery.InternalItemTransformer.details.status.withdrawn">Withdrawn</message>
    <message key="xmlui.discovery.InternalItemTransformer.details.status.workflow">Workflow</message>
    <message key="xmlui.discovery.InternalItemTransformer.details.current-step">Current step</message>
    <message key="xmlui.discovery.InternalItemTransformer.details.task-owner">Task owner</message>
    <message key="xmlui.discovery.InternalItemTransformer.details.task-owner.pool">None (in pool)</message>
    <message key="xmlui.discovery.InternalItemTransformer.unknown">Unknown</message>
    <message key="xmlui.discovery.InternalItemTransformer.action.pool.head">Return submission to pool</message>
    <message key="xmlui.discovery.InternalItemTransformer.action.pool.help">Are you sure you want to send the submission back to pool ?</message>
    <message key="xmlui.discovery.InternalItemTransformer.action.pool.confirm">Back to pool</message>
    <message key="xmlui.discovery.InternalItemTransformer.action.submitter.head">Send submission to submitter</message>
    <message key="xmlui.discovery.InternalItemTransformer.action.submitter.help">You are about the send the submission back to the submitter, please enter a reason.</message>
    <message key="xmlui.discovery.InternalItemTransformer.action.submitter.confirm">Back to submission</message>
    <message key="xmlui.discovery.InternalItemTransformer.action.withdraw.head">Confirm withdraw submission</message>
    <message key="xmlui.discovery.InternalItemTransformer.action.withdraw.help">Are you sure you want to withdraw the item ?</message>
    <message key="xmlui.discovery.InternalItemTransformer.action.withdraw.confirm">Confirm withdrawal</message>
    <message key="xmlui.discovery.InternalItemTransformer.action.alter-step.head">Confirm new step</message>
    <message key="xmlui.discovery.InternalItemTransformer.action.alter-step.help">Select the step the submission needs to move to.</message>
    <message key="xmlui.discovery.InternalItemTransformer.action.alter-step.confirm">Confirm new step</message>
    <message key="xmlui.discovery.InternalItemTransformer.option.pool">Return to pool</message>
    <message key="xmlui.discovery.InternalItemTransformer.option.submitter">Return to submitter</message>
    <message key="xmlui.discovery.InternalItemTransformer.option.workflow">Change workflow step</message>
    <message key="xmlui.discovery.InternalItemTransformer.option.withdraw">Withdraw Item</message>
    <message key="xmlui.discovery.InternalItemTransformer.trail.non-archived">Non Archived Dryad Search</message>
    <message key="xmlui.discovery.InternalItemTransformer.trail.internal">Display internal item</message>

    <message key="xmlui.discovery.InternalItemTransformer.workflow.finalize">Edit submission</message>
    <message key="xmlui.discovery.InternalItemTransformer.workflow.continue">Continue submission</message>
    <message key="xmlui.discovery.InternalItemTransformer.workflow.none">None (Awaiting submission)</message>
    <message key="xmlui.discovery.InternalItemTransformer.workflow.task.claim">Claim task</message>
    <message key="xmlui.discovery.InternalItemTransformer.workflow.task.perform">Perform task</message>
    <message key="xmlui.discovery.InternalItemTransformer.workflow.task.wait">None (Awaiting task completion)</message>
    <message key="xmlui.discovery.InternalItemTransformer.workflow.task">Task</message>

    <message key="xmlui.ArtifactBrowser.SimpleSearch.filter.Workflowstep">Workflow step</message>
    <message key="xmlui.ArtifactBrowser.SimpleSearch.filter.Workflowstep_filter">Workflow step</message>
    <message key="xmlui.ArtifactBrowser.SimpleSearch.filter.SubmitterName_filter">Submitter name</message>
    <message key="xmlui.ArtifactBrowser.SimpleSearch.filter.DSpaceStatus_filter">Status</message>
    <message key="xmlui.ArtifactBrowser.SimpleSearch.filter.DSpaceStatus">Status</message>

     <message key="xmlui.administrative.item.general.option_curate">Curate</message>
    <message key="xmlui.administrative.item.general.option_queue">Queue</message>


    <message key="xmlui.Submission.submit.OverviewStep.headgenbank">Genbank</message>
	<message key="xmlui.Submission.submit.OverviewStep.genbankhelp"></message>
    <message key="xmlui.general.cancel_delete">Cancel &amp; Delete</message>


    <message key="xmlui.ArtifactBrowser.RestrictedItem.questions">If you have questions about the status of this item, please send them to the Dryad curation staff:</message>


    <message key="xmlui.Discovery.DiscoverySubmissions.display-all">Display all</message>
    <message key="xmlui.Discovery.Navigation.workflow-overview">Workflow Overview</message>


    <!-- Messages for AME aspect -->

    <!-- org.datadryad.app.xmlui.aspect.ame.AMEForm -->
    <message key="xmlui.aspect.ame.AMENavigation.context">Automatic metadata extraction</message>
    <message key="xmlui.aspect.ame.AMEForm.title">Automatic Metadata Extraction</message>
    <message key="xmlui.aspect.ame.AMEForm.trail">Automatic Metadata Extraction</message>
    <message key="xmlui.aspect.ame.AMEForm.label_id">Item Internal ID</message>
    <message key="xmlui.aspect.ame.AMEForm.label_title">Title</message>
    <message key="xmlui.aspect.ame.AMEForm.label_abstract">Abstract</message>
    <message key="xmlui.aspect.ame.AMEForm.label_keywords">Keywords</message>
        <message key="xmlui.aspect.ame.AMEForm.instructions">Use this interface to add, remove, or enhance the subject and scientific name metadata for this record. Use the "Lookup" button to map free-text keywords to controlled terms. The "Suggested Terms" panel displays a list of terms automatically selected from a controlled vocabulary based on the resource title, abstract, and keywords.</message>
    <message key="xmlui.aspect.ame.AMEForm.label_scientificNames">Scientific Names</message>

        <!-- Choice Lookup - for Dryad dwc.ScientificName -->
    <message key="xmlui.ChoiceLookupTransformer.field.dwc_ScientificName.title">Lookup Scientific Name</message>
    <message key="xmlui.ChoiceLookupTransformer.field.dwc_ScientificName.help">Scientific Name</message>
    <message key="xmlui.ChoiceLookupTransformer.field.dwc_ScientificName.instructions">Below is a list of possible matches from the configured <a href="http://en.wikipedia.org/wiki/Controlled_vocabulary">controlled vocabulary</a>. Select the desired scientific name and then select "Accept." The existing name will be replaced with the selected controlled name and will be linked to the associated controlled vocabulary. Select "Cancel" to keep the current entry.</message>
        <message key="xmlui.ChoiceLookupTransformer.field.dwc_ScientificName.nonauthority">Use local value "@1@" (not in authority)</message>

        <!-- Choice Lookup - for Dryad dc.subject -->
    <message key="xmlui.ChoiceLookupTransformer.field.dc_subject.title">Lookup Subject</message>
    <message key="xmlui.ChoiceLookupTransformer.field.dc_subject.help">Subject</message>
     <message key="xmlui.ChoiceLookupTransformer.field.dc_subject.instructions">Below is a list of possible matches from the configured <a href="http://en.wikipedia.org/wiki/Controlled_vocabulary">controlled vocabulary</a>. Select the desired term or phrase and then select "Accept." The existing phrase will be replaced with the selected controlled phrase and will be linked to the associated controlled vocabulary. Select "Cancel" to keep the current entry.</message>
     <message key="xmlui.ChoiceLookupTransformer.field.dc_subject.nonauthority">Use local value "@1@" (not in authority)</message>

    <message key="xmlui.Submission.MyTasks.title">My Tasks</message>
    <message key="xmlui.Submission.MyTasks.trail">My Tasks</message>
    <message key="xmlui.Submission.MyTasks.no-results">You currently have no tasks assigned to you.</message>

    <!-- Messages for showing item status in MyTasks after approving/rejecting -->
    <message key="xmlui.Submission.MyTasks.item_status">Item Status:</message>
    <message key="xmlui.Submission.MyTasks.item_title">Title:</message>
    <message key="xmlui.Submission.MyTasks.doi_registration_status">DOI Registration Status:</message>
    <message key="xmlui.Submission.MyTasks.doi">DOI:</message>

    <message key="xmlui.Submission.MyTasks.doi_not_registered">Not Registered with EZID</message>
    <message key="xmlui.Submission.MyTasks.doi_registered">Successfully Registered with EZID</message>

    <message key="xmlui.Submission.MyTasks.with_identifier"> with identifier: </message>

    <message key="xmlui.Submission.MyTasks.archived_status">Archived</message>
    <message key="xmlui.Submission.MyTasks.blackout_status">Blackout</message>
    <message key="xmlui.Submission.MyTasks.withdrawn_status">Withdrawn</message>
    <message key="xmlui.Submission.MyTasks.workflow_status">Workflow</message>
    <message key="xmlui.Submission.MyTasks.workspace_status">Workspace</message>

    <message key="xmlui.Submission.result-table.head.title">Title</message>
    <message key="xmlui.Submission.result-table.head.submitter">Submitter</message>
    <message key="xmlui.Submission.result-table.head.datafiles">Number of data files</message>
    <message key="xmlui.Submission.result-table.head.owner">Task owner</message>

    <message key="xmlui.Submission.Submissions.step.head.dryadAcceptEditReject_claimed">In Curation: Claimed</message>
    <message key="xmlui.Submission.Submissions.step.head.dryadAcceptEditReject_pool">In Curation: Unclaimed</message>
    <message key="xmlui.Submission.Submissions.step.head.reviewStep_claimed">In Journal Review: Claimed</message>
    <message key="xmlui.Submission.Submissions.step.head.reviewStep_pool">In Journal Review: Unclaimed</message>
    <message key="xmlui.Submission.Submissions.step.head.pendingPublicationStep_pool">Publication Blackout: Unclaimed</message>
    <message key="xmlui.Submission.Submissions.step.head.pendingPublicationStep_claimed">Publication Blackout: Claimed</message>


    <message key="xmlui_submit_publication_article_status_published">&#160; Published</message>
    <message key="xmlui_submit_publication_article_status_accepted">&#160; Accepted</message>
    <message key="xmlui_submit_publication_article_status_in_review">&#160; In review</message>
    <message key="xmlui_submit_publication_article_status_not_yet_submitted">&#160; Not yet submitted</message>
    <message key="xmlui.submit.publication.unknown_doi">&#160; This article has been published in the journal I will name, but I do not know the DOI or PubMedID for it.</message>
    <message key="xmlui.submit.publication.article_status"><span class="ds-form-label">Select Your Article Status</span><br/></message>
    <message key="xmlui.submit.publication.article_status_help">All data in Dryad must be associated with an article or other publication. Please select the status of your article.  
    <strong>Did you receive an email from your journal with a link to Dryad?  Using this link to initiate your submission will save you time and effort by automatically entering the article metadata and the correct payment type for your journal.</strong></message>


    <message key="xmlui.submit.publication.journal.manu.acc.label">&#160; This manuscript has been accepted for publication in the above named journal.</message>
    <message key="xmlui.submit.publication.journal.help_not_yet_submitted">If your journal is not listed, you can't submit data to Dryad at this stage.
        For journals using Dryad to host data in review, you may submit data after receiving a manuscript number from the journal. For most journals,
        you must wait until your manuscript has been accepted from publication before submitting data in Dryad.</message>

	<message key="xmlui.submit.publication.journal.manu.acc.asterisk_explanation"></message>

     <message key="xmlui.submit.publication.journal.manu.help">example: 12345678MEC-11-1234.R1</message>
     <message key="xmlui.submit.publication.enter_article_doi">Enter article DOI or PubMed ID</message>

     <message key="xmlui.submit.select.pub.form.manu_error">Please, provide a manuscript number</message>
     <message key="xmlui.submit.publication.journal.select.label.new">Enter Your Journal Title</message>
     <message key="xmlui.submit.publication.journal.manu.label.new">Enter Your Manuscript Number</message>

    <message key="xmlui.submit.publication.journal.help_in_review">If your journal is not listed, you must wait until your manuscript has been accepted before submitting data to Dryad.</message>

    <!-- Messages for Dryad Membership Application -->
    <message key="xmlui.DryadFeedback.MembershipApplicationForm.title">Dryad Membership</message>
    <message key="xmlui.DryadFeedback.MembershipApplicationForm.heading">Membership Application</message>
    <message key="xmlui.DryadFeedback.MembershipApplicationForm.overview.p1">Any organization that supports the educational, scientific, and charitable mission of Dryad is eligible to become a member. Applications will be reviewed by the Board of Directors. Upon acceptance, a <a href="/themes/Mirage/docs/Membership_Agreement.pdf">Membership Agreement</a> and request for dues will be sent to the address given. Membership is active once Dryad has received the signed agreement and dues.</message>
    <message key="xmlui.DryadFeedback.MembershipApplicationForm.overview.p2">For more information on membership, please see the <a href="/pages/membershipOverview">membership page</a> or contact <a href="mailto:director@datadryad.org">director@datadryad.org</a>.</message>

    <message key="xmlui.DryadFeedback.MembershipApplicationForm.markedfields"><span id="required-fields-note" class="required-mark">* Marked fields are required</span></message>

    <message key="xmlui.DryadFeedback.MembershipApplicationForm.fields.org_name.label1">1a. Name of member organization <span class="required-mark">*</span></message>
    <message key="xmlui.DryadFeedback.MembershipApplicationForm.fields.org_name.label2">The preferred name to be used on official membership lists.</message>
    <message key="xmlui.DryadFeedback.MembershipApplicationForm.errors.org_name">Organization name is required</message>

    <message key="xmlui.DryadFeedback.MembershipApplicationForm.fields.org_legalname.label1">1b. Legal name of organization</message>
    <message key="xmlui.DryadFeedback.MembershipApplicationForm.fields.org_legalname.label2">If different from above.</message>

    <message key="xmlui.DryadFeedback.MembershipApplicationForm.fields.org_type.label1">2. Type of organization <span class="required-mark">*</span></message>
    <message key="xmlui.DryadFeedback.MembershipApplicationForm.fields.org_type.label2">Please briefly describe the nature of the organization and its interest in Dryad’s mission.</message>
    <message key="xmlui.DryadFeedback.MembershipApplicationForm.errors.org_type">Organization type is required</message>

    <message key="xmlui.DryadFeedback.MembershipApplicationForm.fields.org_annual_revenue.label1">3. Gross annual revenue <span class="required-mark">*</span></message>
    <message key="xmlui.DryadFeedback.MembershipApplicationForm.fields.org_annual_revenue.label2">Dryad membership fees are based on members' annual revenue. Please specify currency and annual revenue.</message>
    <message key="xmlui.DryadFeedback.MembershipApplicationForm.errors.org_annual_revenue_currency">Currency selection is required</message>

    <!-- Checkbox options for org_annual_revenue -->
    <message key="xmlui.DryadFeedback.MembershipApplicationForm.fields.org_annual_revenue.less_than_10_million"><span id="msg-less_than_10_million">Less than $10 million per year (annual membership fee US$1000)</span></message>
    <message key="xmlui.DryadFeedback.MembershipApplicationForm.fields.org_annual_revenue.greater_than_10_million"><span id="msg-greater_than_10_million">Greater than $10 million per year (annual membership fee US$5000)</span></message>

    <message key="xmlui.DryadFeedback.MembershipApplicationForm.errors.org_annual_revenue">Annual revenue is required</message>

    <message key="xmlui.DryadFeedback.MembershipApplicationForm.fields.billing_contact_name.label1">4. Billing contact name<span class="required-mark">*</span></message>
    <message key="xmlui.DryadFeedback.MembershipApplicationForm.errors.billing_contact_name">Billing contact name is required</message>

    <message key="xmlui.DryadFeedback.MembershipApplicationForm.fields.billing_email.label1">5. Billing contact email address <span class="required-mark">*</span></message>
    <message key="xmlui.DryadFeedback.MembershipApplicationForm.errors.billing_email">Billing email address is required</message>

    <message key="xmlui.DryadFeedback.MembershipApplicationForm.fields.billing_address.label1">6. Billing contact postal address <span class="required-mark">*</span></message>
    <message key="xmlui.DryadFeedback.MembershipApplicationForm.errors.billing_address">Billing address is required</message>

    <message key="xmlui.DryadFeedback.MembershipApplicationForm.fields.publications.label1">7. Publications</message>
    <message key="xmlui.DryadFeedback.MembershipApplicationForm.fields.publications.label2">One member benefit is a discount on payment plans for qualifying journals published by the member. Please list journals that your organization publishes. If too many to list here, please send to <a href="mailto:director@datadryad.org">director@datadryad.org</a>.</message>

    <message key="xmlui.DryadFeedback.MembershipApplicationForm.fields.membership_term.label1">8. Membership term <span class="required-mark">*</span></message>
    <message key="xmlui.DryadFeedback.MembershipApplicationForm.fields.membership_term.label2">Membership years run January-December.  Membership may start in 2013 or 2014 and may be selected for multiple years.<br/></message>
    <message key="xmlui.DryadFeedback.MembershipApplicationForm.fields.membership_year.starting_year.label">Membership term starting January </message>
    <message key="xmlui.DryadFeedback.MembershipApplicationForm.fields.membership_year.starting_year.2013">2013</message>
    <message key="xmlui.DryadFeedback.MembershipApplicationForm.fields.membership_year.starting_year.2014">2014</message>
    <message key="xmlui.DryadFeedback.MembershipApplicationForm.fields.membership_length.label">and having duration </message>
    <message key="xmlui.DryadFeedback.MembershipApplicationForm.fields.membership_length.1">1 year</message>
    <message key="xmlui.DryadFeedback.MembershipApplicationForm.fields.membership_length.2">2 years</message>
    <message key="xmlui.DryadFeedback.MembershipApplicationForm.fields.membership_length.3">3 years</message>
    <message key="xmlui.DryadFeedback.MembershipApplicationForm.fields.membership_length.4">4 years</message>
    <message key="xmlui.DryadFeedback.MembershipApplicationForm.fields.membership_length.5">5 years</message>
    <message key="xmlui.DryadFeedback.MembershipApplicationForm.errors.membership_length">Duration of membership is required.</message>
    <message key="xmlui.DryadFeedback.MembershipApplicationForm.errors.membership_year_start">Membership term starting year is required.</message>

    <message key="xmlui.DryadFeedback.MembershipApplicationForm.fields.rep_name.label1">9. Organizational representative <span class="required-mark">*</span></message>
    <message key="xmlui.DryadFeedback.MembershipApplicationForm.fields.rep_name.label2">The organizational representative will receive all regular communications on behalf of the member organization, excepting those concerning dues. The representative may serve as the delegate at the Annual Meeting or appoint another delegate in his/her place. </message>
    <message key="xmlui.DryadFeedback.MembershipApplicationForm.errors.rep_name">Representative name is required</message>

    <message key="xmlui.DryadFeedback.MembershipApplicationForm.fields.rep_email.label1">10. Organizational representative's email address <span class="required-mark">*</span></message>
    <message key="xmlui.DryadFeedback.MembershipApplicationForm.errors.rep_email">Representative's email address is required</message>

    <message key="xmlui.DryadFeedback.MembershipApplicationForm.fields.comments.label1">11. Comments</message>
    <message key="xmlui.DryadFeedback.MembershipApplicationForm.fields.comments.label2">Please add any additional information, comments or questions here.</message>

    <message key="xmlui.DryadFeedback.MembershipApplicationForm.submit">Submit</message>
    <message key="xmlui.dri2xhtml.structural.feedback-link">Feed Back</message>

    <!--Most Viewed Items-->
    <message key="xmlui.statistics.view.title">Most Viewed Items</message>
    <message key="xmlui.statistics.view.count">Number of Views</message>
    <message key="xmlui.statistics.most.viewed.items">Most Viewed Items</message>

    <!--Most Downloaded Bitstreams -->
    <message key="xmlui.statistics.download.title">Most Downloaded Bitstreams</message>

    <!--payment system-->
    <message key="xmlui.PaymentSystem.shoppingcart.order.header">Order Summary</message>
    <message key="xmlui.PaymentSystem.shoppingcart.order.payer">Payer</message>
    <message key="xmlui.PaymentSystem.shoppingcart.order.price">Data Publishing Charge</message>
    <message key="xmlui.PaymentSystem.shoppingcart.order.surcharge">Excess data storage</message>
    <message key="xmlui.PaymentSystem.shoppingcart.order.noIntegrateFee">Non-integrated submission</message>
    <message key="xmlui.PaymentSystem.shoppingcart.order.country">Fee-waiver country</message>
    <message key="xmlui.PaymentSystem.shoppingcart.order.total">Your total</message>
    <message key="xmlui.PaymentSystem.shoppingcart.order.voucher">Voucher code</message>
    <message key="xmlui.PaymentSystem.shoppingcart.order.apply">Apply</message>
    <message key="xmlui.PaymentSystem.shoppingcart.verified"><span style="font-family: Helvetica, sans-serif; font-size: 15px;">Your payment information has been verified.<br/><br/><strong>You will not be charged until your data is approved for archiving by Dryad curators.</strong><br/><br/>You must click the <strong>Finalize submission</strong> button below.</span></message>
    <message key="xmlui.PaymentSystem.shoppingcart.help"><strong>Need Help?</strong><br/>Email us at <a href="mailto:help@datadryad.org">help@datadryad.org</a> or send a message via our <a href="/feedback">contact form</a>.</message>

    <message key="xmlui.Submission.Submissions.step.head.reAuthorizationPaymentStep">Payment information must be reauthorized</message>
    <message key="xmlui.Submission.Submissions.step.head.reAuthorizationPaymentStep_claimed">Reauthorize payment : claimed</message>
    <message key="xmlui.Submission.Submissions.step.head.reAuthorizationPaymentStep_pool">Reauthorize payment : Unclaimed</message>
    <message key="xmlui.administrative.Navigation.administrative_access_shoppingcart">Shopping Cart</message>

    <message key="xmlui.property.ManageShoppingcartMain.title">Manage Shopping Cart</message>
    <message key="xmlui.property.ManageShoppingcartMain.main_head">Shopping Cart management</message>
    <message key="xmlui.property.ManageShoppingcartMain.actions_head">Actions</message>
    <message key="xmlui.property.ManageShoppingcartMain.actions_create">Create a new Shopping Cart</message>
    <message key="xmlui.property.ManageShoppingcartMain.actions_create_link">Click here to add a new Shopping Cart.</message>
    <message key="xmlui.property.ManageShoppingcartMain.actions_browse">Browse Shopping Cart</message>
    <message key="xmlui.property.ManageShoppingcartMain.actions_browse_link">Click here to browse all Shopping carts.</message>
    <message key="xmlui.property.ManageShoppingcartMain.actions_search">Search for Shopping Cart By key word</message>
    <message key="xmlui.property.ManageShoppingcartMain.search_help">Shopping carts are searched by any partial match on status or transaction id</message>
    <message key="xmlui.property.ManageShoppingcartMain.search_para1">Below is the list of Shopping Cart that matched your search query. Click on an Shopping Cart's name or value to edit them.</message>

    <message key="xmlui.property.ManageShoppingcartMain.search_head">Search results</message>
    <message key="xmlui.property.ManageShoppingcartMain.search_column1"></message>
    <message key="xmlui.property.ManageShoppingcartMain.search_column2">ID</message>
    <message key="xmlui.property.ManageShoppingcartMain.search_column3">Item title</message>
    <message key="xmlui.property.ManageShoppingcartMain.search_column4">Depositor</message>
    <message key="xmlui.property.ManageShoppingcartMain.search_column5">Voucher</message>
    <message key="xmlui.property.ManageShoppingcartMain.search_column6">Secure Token</message>
    <message key="xmlui.property.ManageShoppingcartMain.search_column7">Transaction Id</message>
    <message key="xmlui.property.ManageShoppingcartMain.search_column8">Status</message>
    <message key="xmlui.property.ManageShoppingcartMain.search_column9">Currency</message>
    <message key="xmlui.property.ManageShoppingcartMain.search_column10">Total</message>
    <message key="xmlui.property.ManageShoppingcartMain.search_column11">Status</message>

    <message key="xmlui.Shoppingcart.EditProfile.name">Item title</message>
    <message key="xmlui.Shoppingcart.EditProfile.name1">Depositor</message>
    <message key="xmlui.Shoppingcart.EditProfile.name2">Voucher</message>
    <message key="xmlui.Shoppingcart.EditProfile.name3">Secure Token</message>
    <message key="xmlui.Shoppingcart.EditProfile.name4">Transaction Id</message>
    <message key="xmlui.Shoppingcart.EditProfile.name5">Status</message>
    <message key="xmlui.Shoppingcart.EditProfile.name6">Currency</message>
    <message key="xmlui.Shoppingcart.EditProfile.name7">Total</message>
    <message key="xmlui.Shoppingcart.EditProfile.name8">Country</message>
    <message key="xmlui.Shoppingcart.EditProfile.name9">Resource Item</message>
    <message key="xmlui.Shoppingcart.EditProfile.name10">Resource Item</message>


    <message key="xmlui.administrative.Navigation.administrative_shoppingcart">Manage Shopping Cart</message>

    <message key="xmlui.property.ManageShoppingcart.search_head">Search Results</message>
    <message key="xmlui.property.ManageShoppingcartin.actions_head">Manage Shopping Cart</message>
    <message key="xmlui.property.EditShoppingcartForm.head2">Shopping Cart values</message>

    <message key="xmlui.property.EditShoppingcartForm.head1">Edit Shopping Cart</message>

    <message key="xmlui.property.ManageShoppingcartin.main_head">Manage Shopping Cart</message>
    <message key="xmlui.property.ManageShoppingcartin.actions_search">Search</message>
    <message key="xmlui.property.ManageShoppingcartMain.no_results">No result</message>


    <message key="xmlui.voucher.ManageVoucherMain.title">Manage Vouchers</message>
    <message key="xmlui.voucher.ManageVoucherMain.search_column1">Id</message>
    <message key="xmlui.voucher.ManageVoucherMain.search_column2">Code</message>
    <message key="xmlui.voucher.ManageVoucherMain.search_column3">Value</message>
    <message key="xmlui.voucher.ManageVoucherMain.search_column4">Create Date</message>
    <message key="xmlui.voucher.ManageVoucherMain.search_column5">Explanation</message>
    <message key="xmlui.voucher.ManageVoucherMain.actions_create_link">Create new voucher</message>
    <message key="xmlui.voucher.ManageVoucherMain.actions_browse_link">Browse all voucher</message>
    <message key="xmlui.voucher.ManageVoucherMain.actions_create">Create new voucher</message>
    <message key="xmlui.voucher.ManageVoucherMain.actions_browse">Browse all voucher</message>
    <message key="xmlui.property.ManageVoucherMain.actions_search">Search voucher</message>
    <message key="xmlui.voucher.ManageVoucherMain.actions_search">Search voucher</message>

    <message key="xmlui.voucher.ManageVoucherMain.search_help">Search voucher by its code, value and expiration date</message>
    <message key="xmlui.property.ManageVoucherMain.actions_browse_link">Browse All vouchers</message>
    <message key="xmlui.property.ManageVoucherMain.actions_create_link">Create new voucher</message>

    <message key="xmlui.property.ManageVoucherin.actions_head">Manage vouchers</message>

    <message key="xmlui.property.ManageVoucherin.main_head">Manage vouchers</message>
    <message key="xmlui.property.ManageVoucher.search_head">Search result vouchers</message>
    <message key="xmlui.property.ManageVoucherMain.no_results">No result</message>

    <message key="xmlui.property.AddVoucher.head1">Add new voucher</message>
    <message key="xmlui.property.AddVoucher.head2">Vouchers Creation</message>
    <message key="xmlui.voucher.AddVoucher.name">Vouchers Creation</message>
    <message key="xmlui.voucher.AddVoucher.value">Voucher value</message>
    <message key="xmlui.voucher.AddVoucher.number">Number of Vouchers</message>
    <message key="xmlui.voucher.AddVoucher.explanation">Explanation for generating vouchers</message>

    <message key="xmlui.administrative.Navigation.administrative_voucher">Manage Vouchers</message>
    <message key="xmlui.property.EditVoucherForm.head1">Edit Vouchers</message>
    <message key="xmlui.property.EditVoucherForm.head2">Edit Vouchers</message>
    <message key="xmlui.voucher.EditProfile.name1">Edit Vouchers</message>
    <message key="xmlui.voucher.EditProfile.name2">Voucher Code</message>
    <message key="xmlui.voucher.EditProfile.name3">Voucher Value</message>
    <message key="xmlui.voucher.EditProfile.name4">Create Date</message>
    <message key="xmlui.voucher.EditProfile.name5">Expire Date</message>


    <message key="xmlui.Shoppingcart.EditProfile.voucher_null">Can't find the Voucher</message>
    <message key="xmlui.Shoppingcart.EditProfile.voucher_used">Voucher Used</message>
    <message key="xmlui.voucher.AddVoucherForm.submit_create">Create</message>
    <message key="xmlui.voucher.AddVoucherForm.head1">Title</message>
    <message key="xmlui.voucher.AddVoucherForm.head2">Voucher Creation</message>
    <message key="xmlui.voucher.AddVoucherForm.customer">Customer ID</message>
    <message key="xmlui.voucher.AddVoucherForm.number">Number of vouchers (min. of 25)</message>
    <message key="xmlui.voucher.AddVoucherForm.explanation">Explanation for generating vouchers</message>
    <message key="xmlui.voucher.ManageVoucherMain.search_column6">Generator</message>

    <message key="xmlui.Shoppingcart.EditProfile.name9">Basic Fee Rate</message>
    <message key="xmlui.Shoppingcart.EditProfile.name10">No Integration Fee Rate</message>
    <message key="xmlui.Shoppingcart.EditProfile.name11">Surcharge Fee Rate</message>

    <message key="xmlui.voucher.ManageVoucher.search_head">Search Result</message>
    <message key="xmlui.voucher.ManageVoucherin.actions_head">Manage Voucher</message>
    <message key="xmlui.voucher.ManageVoucherin.main_head">Manage Voucher</message>
    <message key="xmlui.PaymentSystem.shoppingcart.journal">Fee paid by Journal</message>

    <message key="xmlui.EPerson.TermsOfService.head">Update Your Dryad Profile</message>
    <message key="xmlui.EPerson.TermsOfService.telephone">Dryad now requires a phone number as a backup to email for contact purposes.</message>
    <message key="xmlui.EPerson.TermsOfService.terms">Dryad now requires that all users agree Dryad's Terms of Service.</message>
    <message key="xmlui.EPerson.TermsOfService.help">Please use the button below to update your profile.</message>
    <message key="xmlui.EPerson.TermsOfService.button">Update Your Dryad Profile</message>

</catalogue><|MERGE_RESOLUTION|>--- conflicted
+++ resolved
@@ -3046,12 +3046,8 @@
             </ul>
         </div>
     </message>
-<<<<<<< HEAD
-    <message key="xmlui.Submission.submit.Checkout.help"><div>Your card will not be charged until your submission is approved by Dyrad. Your card information will NOT be stored by Dryad.</div>
-=======
-    <message key="xmlui.Submission.submit.Checkout.help"><div>                                                                                                                                                                                                 <br/>
-        <span style="font-family: Helvetica, sans-serif; font-size: 15px;">Your payment information has been verified.<br/><br/><strong>You will not be charged until your data is approved for archiving by Dryad curators.</strong><br/><br/>You must click the <strong>Finalize submission</strong> button below.</span></div>
->>>>>>> b258f79f
+    <message key="xmlui.Submission.submit.Checkout.help"><div><br/>
+        <span style="font-family: Helvetica, sans-serif; font-size: 15px;">Your payment information has been verified.<br/><br/><strong>You will not be charged until your data is approved for archiving by Dryad curators.</strong><br/><br/>To complete your submission, you must click the <strong>Finalize submission</strong> button below.</span></div>
     </message>
 	<message key="xmlui.Submission.Submissions.default.reviewStep.reviewAction">Review stage</message>
 	<message key="xmlui.Submission.workflow.DryadReviewActionXMLUI.info1">Actions</message>
