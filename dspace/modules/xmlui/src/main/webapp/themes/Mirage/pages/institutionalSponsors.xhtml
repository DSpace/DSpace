--- conflicted
+++ resolved
@@ -47,12 +47,7 @@
        <p>
            <a style="font-weight: bold;" href="http://www.library.illinois.edu/" target="_blank">
            <img src="/themes/Mirage/images/UIUC_212x36.png" alt="University Library, University of Illinois at Urbana-Champaign" style="float:left; margin-right: 1em;"></img>
-<<<<<<< HEAD
-           University Library, University of Illinois at Urbana-Champaign</a> -- To obtain more information about how to get a Dryad submission voucher, please contact
-           the University Library.
-=======
            University Library, University of Illinois at Urbana-Champaign</a> -- Our campus-wide network of libraries serving programs of learning and research in many disciplines is the largest public university research library in the United States. To obtain more information about how to get a Dryad submission voucher, please contact the <a href="http://www.library.illinois.edu/rds/" target="_blank">Research Data Service</a>.
->>>>>>> 9e01bfeb
            <br/><!-- Make sure text content extends vertically beyond image-->
        </p>
    </div>
