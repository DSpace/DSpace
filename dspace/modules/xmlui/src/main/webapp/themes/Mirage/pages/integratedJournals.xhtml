--- conflicted
+++ resolved
@@ -106,17 +106,10 @@
         <tr>
             <th class="right-border" style="font-weight: normal;">&#160;</th>
             <th style="font-weight: normal;">Integrated</th>
-<<<<<<< HEAD
             <th style="font-weight: normal;">Submit:<br/>R: Prior to Review<br/>A: On Acceptance</th>
             <th style="font-weight: normal;">Data embargo allowed</th>
             <th class="right-border" style="font-weight: normal;">Metadata hidden until publication</th>
             <th style="font-weight: normal;">Sponsor/Cost to submitter</th>
-=======
-            <th style="font-weight: normal;">Submit:<br/>R: Prior to Review,<br/>A: On Acceptance</th>
-            <th style="font-weight: normal;">Data embargo allowed</th>
-            <th class="right-border" style="font-weight: normal;">Metadata hidden until publication</th>
-            <th style="font-weight: normal;">Sponsor (or cost to submitter)</th>
->>>>>>> a948b085
         </tr>
         <tr class="ds-table-row odd default-policies">
             <td class="right-border ds-table-cell">If your journal is not listed below...</td>
@@ -132,7 +125,6 @@
             <td class="ds-table-cell">A</td>
             <td class="ds-table-cell">Y</td>
             <td class="right-border ds-table-cell">N</td>
-<<<<<<< HEAD
             <td class="ds-table-cell">American Society of Naturalists</td>
         </tr>
            <tr class="ds-table-row odd">
@@ -176,43 +168,6 @@
             <td class="ds-table-cell"><span class="msg-DPC_pay_on_submission">$80</span></td>
         </tr>
         <tr class="ds-table-row even">
-=======
-            <td class="ds-table-cell"><span class="msg-DPC_pay_on_submission">$80</span></td>
-        </tr>
-        <tr class="ds-table-row odd">
-            <td class="right-border ds-table-cell">Biological Journal of the Linnean Society</td>
-            <td class="ds-table-cell">Y</td>
-            <td class="ds-table-cell">A</td>
-            <td class="ds-table-cell">Y</td>
-            <td class="right-border ds-table-cell">N</td>
-            <td class="ds-table-cell"><span class="msg-DPC_pay_on_submission">$80</span></td>
-        </tr>
-        <tr class="ds-table-row even">
-            <td class="right-border ds-table-cell">Biology Letters</td>
-            <td class="ds-table-cell">Y</td>
-            <td class="ds-table-cell">A</td>
-            <td class="ds-table-cell">Y</td>
-            <td class="right-border ds-table-cell">Y</td>
-            <td class="ds-table-cell"><span class="msg-DPC_pay_on_submission">$80</span></td>
-        </tr>
-        <tr class="ds-table-row odd">
-            <td class="right-border ds-table-cell">BioRisk </td>
-            <td class="ds-table-cell">Y</td>
-            <td class="ds-table-cell">R</td>
-            <td class="ds-table-cell">Y</td>
-            <td class="right-border ds-table-cell">N</td>
-            <td class="ds-table-cell">Pensoft</td>
-        </tr>
-        <tr class="ds-table-row even">
-            <td class="right-border ds-table-cell">BMJ Open</td>
-            <td class="ds-table-cell">Y</td>
-            <td class="ds-table-cell">R</td>
-            <td class="ds-table-cell">N</td>
-            <td class="right-border ds-table-cell">N</td>
-            <td class="ds-table-cell"><span class="msg-DPC_pay_on_submission">$80</span></td>
-        </tr>
-        <tr class="ds-table-row odd">
->>>>>>> a948b085
             <td class="right-border ds-table-cell">Comparative Cytogenetics </td>
             <td class="ds-table-cell">Y</td>
             <td class="ds-table-cell">R</td>
@@ -220,7 +175,6 @@
             <td class="right-border ds-table-cell">N</td>
             <td class="ds-table-cell">Pensoft</td>
         </tr>
-<<<<<<< HEAD
           <tr class="ds-table-row odd">
             <td class="right-border ds-table-cell">Ecology and Evolution </td>
             <td class="ds-table-cell">N</td>
@@ -234,13 +188,6 @@
             <td class="ds-table-cell">Y</td>
             <td class="ds-table-cell">A</td>
             <td class="ds-table-cell">Y</td>
-=======
-        <tr class="ds-table-row even">
-            <td class="right-border ds-table-cell">Ecology Letters</td>
-            <td class="ds-table-cell">Y</td>
-            <td class="ds-table-cell">A</td>
-            <td class="ds-table-cell">Y</td>
->>>>>>> a948b085
             <td class="right-border ds-table-cell">Y</td>
             <td class="ds-table-cell"><span class="msg-DPC_pay_on_submission">$80</span></td>
         </tr>
@@ -250,11 +197,7 @@
             <td class="ds-table-cell">A</td>
             <td class="ds-table-cell">Y</td>
             <td class="right-border ds-table-cell">Y</td>
-<<<<<<< HEAD
             <td class="ds-table-cell">Ecological Society of America</td>
-=======
-            <td class="ds-table-cell"><span class="msg-DPC_pay_on_submission">$80</span></td>
->>>>>>> a948b085
         </tr>
         <tr class="ds-table-row even">
             <td class="right-border ds-table-cell">Elementa: Science of the Anthropocene </td>
@@ -262,11 +205,7 @@
             <td class="ds-table-cell">A</td>
             <td class="ds-table-cell">Y</td>
             <td class="right-border ds-table-cell">Y</td>
-<<<<<<< HEAD
             <td class="ds-table-cell">Elementa: Science of the Anthropocene</td>
-=======
-            <td class="ds-table-cell"><span class="msg-DPC_pay_on_submission">$80</span></td>
->>>>>>> a948b085
         </tr>
         <tr class="ds-table-row odd">
             <td class="right-border ds-table-cell">eLife </td>
@@ -286,7 +225,6 @@
         </tr>
       
         <tr class="ds-table-row odd">
-<<<<<<< HEAD
             <td class="right-border ds-table-cell">Evolutionary Applications</td>
             <td class="ds-table-cell">Y</td>
             <td class="ds-table-cell">A</td>
@@ -296,22 +234,10 @@
         </tr>
         <tr class="ds-table-row even">
             <td class="right-border ds-table-cell">Functional Ecology </td>
-=======
-            <td class="right-border ds-table-cell">Evolution and Ecology </td>
-            <td class="ds-table-cell">N</td>
-            <td class="ds-table-cell">A</td>
-            <td class="ds-table-cell">Y</td>
-            <td class="right-border ds-table-cell">Y</td>
-            <td class="ds-table-cell">Evolution and Ecology</td>
-        </tr>
-        <tr class="ds-table-row even">
-            <td class="right-border ds-table-cell">Evolutionary Applications</td>
->>>>>>> a948b085
-            <td class="ds-table-cell">Y</td>
-            <td class="ds-table-cell">A</td>
-            <td class="ds-table-cell">Y</td>
-            <td class="right-border ds-table-cell">Y</td>
-<<<<<<< HEAD
+            <td class="ds-table-cell">Y</td>
+            <td class="ds-table-cell">A</td>
+            <td class="ds-table-cell">Y</td>
+            <td class="right-border ds-table-cell">Y</td>
             <td class="ds-table-cell"><span class="msg-DPC_pay_on_submission">$80</span></td>
         </tr>
         <tr class="ds-table-row odd">
@@ -324,25 +250,10 @@
         </tr>
         <tr class="ds-table-row even">
             <td class="right-border ds-table-cell">GMS Medizinische, Informatik, Biometrie und Epidemiologie</td>
-=======
-            <td class="ds-table-cell">Evolutionary Applications</td>
-        </tr>
-        <tr class="ds-table-row odd">
-            <td class="right-border ds-table-cell">Functional Ecology </td>
-            <td class="ds-table-cell">Y</td>
-            <td class="ds-table-cell">A</td>
-            <td class="ds-table-cell">Y</td>
-            <td class="right-border ds-table-cell">Y</td>
-            <td class="ds-table-cell"><span class="msg-DPC_pay_on_submission">$80</span></td>
-        </tr>
-        <tr class="ds-table-row even">
-            <td class="right-border ds-table-cell">GMS German Medical Science</td>
->>>>>>> a948b085
-            <td class="ds-table-cell">Y</td>
-            <td class="ds-table-cell">R</td>
-            <td class="ds-table-cell">Y</td>
-            <td class="right-border ds-table-cell">N</td>
-<<<<<<< HEAD
+            <td class="ds-table-cell">Y</td>
+            <td class="ds-table-cell">R</td>
+            <td class="ds-table-cell">Y</td>
+            <td class="right-border ds-table-cell">N</td>
             <td class="ds-table-cell">German National Library of Medicine</td>
         </tr>
          <tr class="ds-table-row odd">
@@ -358,42 +269,16 @@
             <td class="ds-table-cell">Y</td>
             <td class="ds-table-cell">R</td>
             <td class="ds-table-cell">Y</td>
-=======
-            <td class="ds-table-cell"><span class="msg-DPC_pay_on_submission">$80</span></td>
-        </tr>
-        <tr class="ds-table-row odd">
-            <td class="right-border ds-table-cell">GMS Medizinische, Informatik, Biometrie und Epidemiologie</td>
-            <td class="ds-table-cell">Y</td>
-            <td class="ds-table-cell">R</td>
-            <td class="ds-table-cell">Y</td>
-            <td class="right-border ds-table-cell">N</td>
-            <td class="ds-table-cell"><span class="msg-DPC_pay_on_submission">$80</span></td>
-        </tr>
-        <tr class="ds-table-row even">
+            <td class="right-border ds-table-cell">N</td>
+            <td class="ds-table-cell"><span class="msg-DPC_pay_on_submission">$80</span></td>
+        </tr>
+        <tr class="ds-table-row odd">
             <td class="right-border ds-table-cell">Heredity </td>
             <td class="ds-table-cell">Y</td>
             <td class="ds-table-cell">A</td>
             <td class="ds-table-cell">Y</td>
->>>>>>> a948b085
-            <td class="right-border ds-table-cell">N</td>
-            <td class="ds-table-cell"><span class="msg-DPC_pay_on_submission">$80</span></td>
-        </tr>
-        <tr class="ds-table-row odd">
-<<<<<<< HEAD
-            <td class="right-border ds-table-cell">Heredity </td>
-            <td class="ds-table-cell">Y</td>
-            <td class="ds-table-cell">A</td>
-            <td class="ds-table-cell">Y</td>
             <td class="right-border ds-table-cell">N</td>
             <td class="ds-table-cell">The Genetics Society</td>
-=======
-            <td class="right-border ds-table-cell">International Journal of Myriapodology </td>
-            <td class="ds-table-cell">Y</td>
-            <td class="ds-table-cell">R</td>
-            <td class="ds-table-cell">Y</td>
-            <td class="right-border ds-table-cell">N</td>
-            <td class="ds-table-cell">Pensoft</td>
->>>>>>> a948b085
         </tr>
         <tr class="ds-table-row even">
             <td class="right-border ds-table-cell">Journal of Animal Ecology</td>
@@ -429,7 +314,6 @@
         </tr>
         <tr class="ds-table-row even">
             <td class="right-border ds-table-cell">Journal of Fish and Wildlife Management </td>
-<<<<<<< HEAD
             <td class="ds-table-cell">Y</td>
             <td class="ds-table-cell">A</td>
             <td class="ds-table-cell">N</td>
@@ -453,30 +337,12 @@
             <td class="ds-table-cell">Pensoft</td>
         </tr>
         <tr class="ds-table-row odd">
-=======
-            <td class="ds-table-cell">Y</td>
-            <td class="ds-table-cell">A</td>
-            <td class="ds-table-cell">N</td>
-            <td class="right-border ds-table-cell">N</td>
-            <td class="ds-table-cell"><span class="msg-DPC_pay_on_submission">$80</span></td>
-        </tr>
-        <tr class="ds-table-row odd">
-            <td class="right-border ds-table-cell">Journal of Heredity</td>
-            <td class="ds-table-cell">Y</td>
-            <td class="ds-table-cell">A</td>
-            <td class="ds-table-cell">Y</td>
-            <td class="right-border ds-table-cell">N</td>
-            <td class="ds-table-cell"><span class="msg-DPC_pay_on_submission">$80</span></td>
-        </tr>
-        <tr class="ds-table-row even">
->>>>>>> a948b085
             <td class="right-border ds-table-cell">Journal of Open Public Health Data</td>
             <td class="ds-table-cell">Y</td>
             <td class="ds-table-cell">R</td>
             <td class="ds-table-cell">Y</td>
             <td class="right-border ds-table-cell">N</td>
             <td class="ds-table-cell"><span class="msg-DPC_pay_on_submission">$80</span></td>
-<<<<<<< HEAD
         </tr>
         <tr class="ds-table-row even">
             <td class="right-border ds-table-cell">Journal of Paleontology </td>
@@ -512,40 +378,13 @@
         </tr>
         <tr class="ds-table-row even">
             <td class="right-border ds-table-cell">Molecular Ecology Resources</td>
-=======
-        </tr>
-        <tr class="ds-table-row odd">
-            <td class="right-border ds-table-cell">Journal of Paleontology </td>
-            <td class="ds-table-cell">Y</td>
-            <td class="ds-table-cell">A</td>
-            <td class="ds-table-cell">Y</td>
-            <td class="right-border ds-table-cell">N</td>
-            <td class="ds-table-cell"><span class="msg-DPC_pay_on_submission">$80</span></td>
-        </tr>
-        <tr class="ds-table-row even">
-            <td class="right-border ds-table-cell">Methods in Ecology and Evolution</td>
-            <td class="ds-table-cell">Y</td>
-            <td class="ds-table-cell">A</td>
-            <td class="ds-table-cell">Y</td>
-            <td class="right-border ds-table-cell">Y</td>
-            <td class="ds-table-cell"><span class="msg-DPC_pay_on_submission">$80</span></td>
-        </tr>
-        <tr class="ds-table-row odd">
-            <td class="right-border ds-table-cell">Molecular Ecology</td>
-            <td class="ds-table-cell">Y</td>
-            <td class="ds-table-cell">R</td>
-            <td class="ds-table-cell">Y</td>
-            <td class="right-border ds-table-cell">N</td>
-            <td class="ds-table-cell">Molecular Ecology</td>
-        </tr>
-        <tr class="ds-table-row even">
-            <td class="right-border ds-table-cell">Molecular Ecology Resources</td>
             <td class="ds-table-cell">Y</td>
             <td class="ds-table-cell">R</td>
             <td class="ds-table-cell">Y</td>
             <td class="right-border ds-table-cell">N</td>
             <td class="ds-table-cell">Molecular Ecology Resources</td>
         </tr>
+       
         <tr class="ds-table-row odd">
             <td class="right-border ds-table-cell">MycoKeys </td>
             <td class="ds-table-cell">Y</td>
@@ -556,54 +395,14 @@
         </tr>
         <tr class="ds-table-row even">
             <td class="right-border ds-table-cell">Nature Conservation </td>
->>>>>>> a948b085
-            <td class="ds-table-cell">Y</td>
-            <td class="ds-table-cell">R</td>
-            <td class="ds-table-cell">Y</td>
-            <td class="right-border ds-table-cell">N</td>
-<<<<<<< HEAD
-            <td class="ds-table-cell">Molecular Ecology Resources</td>
-=======
-            <td class="ds-table-cell">Pensoft</td>
->>>>>>> a948b085
+            <td class="ds-table-cell">Y</td>
+            <td class="ds-table-cell">R</td>
+            <td class="ds-table-cell">Y</td>
+            <td class="right-border ds-table-cell">N</td>
+            <td class="ds-table-cell">Pensoft</td>
         </tr>
        
         <tr class="ds-table-row odd">
-<<<<<<< HEAD
-            <td class="right-border ds-table-cell">MycoKeys </td>
-            <td class="ds-table-cell">Y</td>
-            <td class="ds-table-cell">R</td>
-            <td class="ds-table-cell">Y</td>
-            <td class="right-border ds-table-cell">Y</td>
-            <td class="ds-table-cell">Pensoft</td>
-        </tr>
-        <tr class="ds-table-row even">
-            <td class="right-border ds-table-cell">Nature Conservation </td>
-            <td class="ds-table-cell">Y</td>
-            <td class="ds-table-cell">R</td>
-            <td class="ds-table-cell">Y</td>
-            <td class="right-border ds-table-cell">N</td>
-            <td class="ds-table-cell">Pensoft</td>
-=======
-            <td class="right-border ds-table-cell">NeoBiota </td>
-            <td class="ds-table-cell">Y</td>
-            <td class="ds-table-cell">R</td>
-            <td class="ds-table-cell">Y</td>
-            <td class="right-border ds-table-cell">N</td>
-            <td class="ds-table-cell">Pensoft</td>
-        </tr>
-        <tr class="ds-table-row even">
-            <td class="right-border ds-table-cell">Palaeontology </td>
-            <td class="ds-table-cell">N</td>
-            <td class="ds-table-cell">A</td>
-            <td class="ds-table-cell">Y</td>
-            <td class="right-border ds-table-cell">Y</td>
-            <td class="ds-table-cell">The Palaeontologal Association</td>
->>>>>>> a948b085
-        </tr>
-       
-        <tr class="ds-table-row odd">
-<<<<<<< HEAD
             <td class="right-border ds-table-cell">NeoBiota </td>
             <td class="ds-table-cell">Y</td>
             <td class="ds-table-cell">R</td>
@@ -663,27 +462,6 @@
             <td class="right-border ds-table-cell">PLOS Biology </td>
             <td class="ds-table-cell">Y</td>
             <td class="ds-table-cell">R</td>
-=======
-            <td class="right-border ds-table-cell">Paleobiology </td>
-            <td class="ds-table-cell">Y</td>
-            <td class="ds-table-cell">A</td>
-            <td class="ds-table-cell">Y</td>
-            <td class="right-border ds-table-cell">N</td>
-            <td class="ds-table-cell"><span class="msg-DPC_pay_on_submission">$80</span></td>
-        </tr>
-        <tr class="ds-table-row even">
-            <td class="right-border ds-table-cell">PhytoKeys </td>
-            <td class="ds-table-cell">Y</td>
-            <td class="ds-table-cell">R</td>
-            <td class="ds-table-cell">Y</td>
-            <td class="right-border ds-table-cell">Y</td>
-            <td class="ds-table-cell">Pensoft</td>
-        </tr>
-        <tr class="ds-table-row odd">
-            <td class="right-border ds-table-cell">PLOS Biology </td>
-            <td class="ds-table-cell">Y</td>
-            <td class="ds-table-cell">R</td>
->>>>>>> a948b085
             <td class="ds-table-cell">N</td>
             <td class="right-border ds-table-cell">Y</td>
             <td class="ds-table-cell"><span class="msg-DPC_pay_on_submission">$80</span></td>
@@ -696,9 +474,6 @@
             <td class="right-border ds-table-cell">Y</td>
             <td class="ds-table-cell"><span class="msg-DPC_pay_on_submission">$80</span></td>
         </tr> -->
-<<<<<<< HEAD
-     
-     
         <tr class="ds-table-row odd">
             <td class="right-border ds-table-cell">Proceedings of the Royal Society A</td>
             <td class="ds-table-cell">N</td>
@@ -716,16 +491,12 @@
             <td class="ds-table-cell">The Royal Society</td>
         </tr>
          <tr class="ds-table-row odd">
-=======
-        <tr class="ds-table-row even">
->>>>>>> a948b085
             <td class="right-border ds-table-cell">Special Papers in Palaeontology</td>
             <td class="ds-table-cell">N</td>
             <td class="ds-table-cell">A</td>
             <td class="ds-table-cell">Y</td>
             <td class="right-border ds-table-cell">Y</td>
             <td class="ds-table-cell">The Palaeontological Association</td>
-<<<<<<< HEAD
         </tr>
          <tr class="ds-table-row even">
             <td class="right-border ds-table-cell">Subterranean Biology</td>
@@ -734,8 +505,6 @@
             <td class="ds-table-cell">Y</td>
             <td class="right-border ds-table-cell">Y</td>
             <td class="ds-table-cell">Pensoft</td>
-=======
->>>>>>> a948b085
         </tr>
         <tr class="ds-table-row odd">
             <td class="right-border ds-table-cell">Systematic Biology </td>
@@ -743,11 +512,7 @@
             <td class="ds-table-cell">R</td>
             <td class="ds-table-cell">N</td>
             <td class="right-border ds-table-cell">N</td>
-<<<<<<< HEAD
             <td class="ds-table-cell">Society of Systematic Biologists</td>
-=======
-            <td class="ds-table-cell"><span class="msg-DPC_pay_on_submission">$80</span></td>
->>>>>>> a948b085
         </tr>
         <tr class="ds-table-row even">
             <td class="right-border ds-table-cell">ZooKeys </td>
