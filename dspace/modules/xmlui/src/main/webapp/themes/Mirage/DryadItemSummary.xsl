<?xml version="1.0" encoding="UTF-8"?>

<!-- This stylesheet controls the view/display of the item pages (package
	and file). -->

<!-- If you use an XML editor to reformat this page make sure that the i18n:text
	elements do not break across separate lines; the text will fail to be internationalized
	if this happens and the i18n text is what will be displayed on the Web page. -->

<xsl:stylesheet xmlns="http://www.w3.org/1999/xhtml"
                xmlns:i18n="http://apache.org/cocoon/i18n/2.1" xmlns:dri="http://di.tamu.edu/DRI/1.0/"
                xmlns:mets="http://www.loc.gov/METS/" xmlns:dc="http://purl.org/dc/elements/1.1/"
                xmlns:dim="http://www.dspace.org/xmlns/dspace/dim" xmlns:mods="http://www.loc.gov/mods/v3"
                xmlns:xlink="http://www.w3.org/TR/xlink/" xmlns:xsl="http://www.w3.org/1999/XSL/Transform"
                xmlns:xalan="http://xml.apache.org/xalan" xmlns:datetime="http://exslt.org/dates-and-times"
                xmlns:encoder="xalan://java.net.URLEncoder" exclude-result-prefixes="xalan strings encoder datetime"
                version="1.0" xmlns:strings="http://exslt.org/strings"
                xmlns:confman="org.dspace.core.ConfigurationManager">

    <xsl:import href="DryadUtils.xsl"/>
    <xsl:output method="xml" version="1.0" encoding="utf-8" indent="yes"/>

    <xsl:variable name="meta"
                  select="/dri:document/dri:meta/dri:pageMeta/dri:metadata"/>
    <xsl:variable name="localize"
                  select="$meta[@element='dryad'][@qualifier='localize'][.='true']"/>

    <xsl:variable name="versionNotice"
                  select="/dri:document/dri:body//dri:div[@id='org.datadryad.dspace.xmlui.aspect.browse.ItemViewer.div.notice'][@rend='notice']"/>
    <xsl:variable name="latestDataVersion"
                  select="/dri:document/dri:body/dri:div[@id='aspect.versioning.VersionHistoryForm.div.view-verion-history']/dri:table/dri:row[2]/dri:cell[1]"/>

    <xsl:template name="itemSummaryView-DIM">
        <xsl:variable name="datafiles"
                      select=".//dim:field[@element='relation'][@qualifier='haspart']"/>

        <!-- my_doi and my_uri go together; there is a my_uri if no my_doi -->
        <xsl:variable name="my_doi"
                      select=".//dim:field[@element='identifier'][not(@qualifier)][starts-with(., 'doi:')]"/>
        <xsl:variable name="my_full_doi"
                      select=".//dim:field[@element='identifier'][not(@qualifier)][starts-with(., 'http://dx.doi')]"/>
        <xsl:variable name="my_uri"
                      select=".//dim:field[@element='identifier'][@qualifier='uri'][not(starts-with(., 'doi'))][not(starts-with(., 'http://dx.doi'))]"/>

        <!--<h1>Non doi test: <xsl:value-of select="$doi_redirect"/></h1> -->

        <!-- Obtain an identifier if the item is harvested from KNB. But we have
              to munge the URL to link to LTER instead of the raw XML. -->
        <xsl:variable name="knb_url_raw"
                      select=".//dim:field[@element='identifier'][starts-with(.,'http://metacat')]"/>
        <xsl:variable name="knb_url">
            <xsl:if test="$knb_url_raw!=''">
                <xsl:value-of
                        select="substring($knb_url_raw,0,string-length($knb_url_raw)-2)"/>
                lter
            </xsl:if>
        </xsl:variable>

        <!-- Obtain an identifier if the item is harvested from TreeBASE. But we
              have to munge the URL to link to TreeBASE instead of raw XML. -->
        <xsl:variable name="treebase_url_raw"
                      select=".//dim:field[@element='identifier'][contains(., 'purl.org/phylo/treebase/')]"/>
        <xsl:variable name="treebase_url">
            <xsl:if test="$treebase_url_raw != ''">
                <xsl:choose>
                    <xsl:when test="starts-with(., 'http:')">
                        <xsl:value-of select="concat($treebase_url_raw, '?format=html')"/>
                    </xsl:when>
                    <xsl:otherwise>
                        <xsl:value-of
                                select="concat('http://', $treebase_url_raw, '?format=html')"/>
                    </xsl:otherwise>
                </xsl:choose>
            </xsl:if>
        </xsl:variable>


        <!-- If in admin view, show title (in Dryad.xsl for non-admin views) -->
        <xsl:if
                test="$meta[@element='request'][@qualifier='URI'][.='admin/item/view_item'] ">
            <h1 class="pagetitle">
                <xsl:choose>
                    <xsl:when
                            test="not(.//dim:field[@element='title']) and not($meta[@element='title'])">
                        <xsl:text> </xsl:text>
                    </xsl:when>
                    <xsl:when test=".//dim:field[@element='title']">
                        <xsl:value-of select=".//dim:field[@element='title']"/>
                    </xsl:when>
                    <xsl:otherwise>
                        <xsl:value-of select="$meta[@element='title']"/>
                    </xsl:otherwise>
                </xsl:choose>
            </h1>
        </xsl:if>


        <xsl:variable name="article_doi"
              select=".//dim:field[@element='relation'][@qualifier='isreferencedby'][starts-with(., 'doi:')]"/>
        <xsl:variable name="title"
                      select=".//dim:field[@element='title']/node()"/>

        <!-- publication header -->
        <div class="publication-header">
            <xsl:call-template name="journal-lookup">
                <xsl:with-param name="journal-name" select=".//dim:field[@element='publicationName']"/>
                <xsl:with-param name="article-doi"
                                select=".//dim:field[@element='relation'][@qualifier='isreferencedby'][starts-with(., 'doi:')]"/>
            </xsl:call-template>
              <p class="pub-title">
                  <xsl:value-of select="$title"/>
              </p>
        </div>
        <!-- Data Files in package -->
        <xsl:if test="$datafiles">
          <div class="ds-static-div primary">
            <xsl:variable name="dryad_dri_url">
                <xsl:value-of select="confman:getProperty('dspace.url')"/>
                <xsl:text>/DRI</xsl:text>
                <xsl:value-of select="@OBJID"/>
            </xsl:variable>
            <xsl:apply-templates select="document($dryad_dri_url)//dri:referenceSet[@type='embeddedView']"/>
          </div>
        </xsl:if>
        <!-- citing -->
        <!-- CITATION FOR DATA FILE -->
        <!-- Citation for the data file is different from the citation for the
              data package because for the file we pull metadata elements from the metadata
              we've put into the DSpace page metadata; this is put there by the ItemViewer
              java class in the XMLUI tree. If something breaks in the display of the data
              file, it may be a problem with the information not being put into the proper
              page metadata slots in the org.datadryad.dspace.xmlui.aspect.browse.ItemViewer
              class -->
        <xsl:if
                test="$meta[@element='xhtml_head_item'][contains(., 'DCTERMS.isPartOf')]
				and $meta[@element='request'][@qualifier='queryString'][not(contains(., 'show=full'))]
				and $meta[@element='authors'][@qualifier='package']">

            <xsl:variable name="article_doi"
                          select="$meta[@element='identifier'][@qualifier='article'][. != '']"/>

            <xsl:variable name="journal"
                          select="$meta[@element='publicationName']"/>
            <div class="ds-static-div primary">
                    <div class="secondary">
                    <p class="ds-paragraph">
                        <i18n:text>xmlui.DryadItemSummary.whenUsing</i18n:text>
                    </p>
                    <div class="citation-sample">
                        <xsl:variable name="citation"
                                      select="$meta[@element='citation'][@qualifier='article']"/>
                          <xsl:choose>
                              <xsl:when test="$citation != ''">
                                  <xsl:choose>
                                      <xsl:when
                                              test="$article_doi and not(contains($citation, $article_doi))">
                                          <xsl:copy-of select="$citation"/>
                                          <a>
                                              <xsl:attribute name="href">
                                                  <xsl:choose>
                                                      <xsl:when test="starts-with($article_doi, 'http')">
                                                          <xsl:value-of select="$article_doi"/>
                                                      </xsl:when>
                                                      <xsl:when test="starts-with($article_doi, 'doi:')">
                                                          <xsl:value-of
                                                                  select="concat('http://dx.doi.org/', substring-after($article_doi, 'doi:'))"/>
                                                      </xsl:when>
                                                  </xsl:choose>
                                              </xsl:attribute>
                                              <xsl:value-of select="$article_doi"/>
                                          </a>
                                      </xsl:when>
                                      <xsl:when test="$article_doi">
                                          <xsl:copy-of select="substring-before($citation, $article_doi)"/>
                                          <a>
                                              <xsl:attribute name="href">
                                                  <xsl:value-of
                                                          select="concat('http://dx.doi.org/', substring-after($article_doi, 'doi:'))"/>
                                              </xsl:attribute>
                                              <xsl:value-of select="$article_doi"/>
                                          </a>
                                      </xsl:when>
                                      <xsl:otherwise>
                                          <xsl:value-of select="$citation"/>
                                      </xsl:otherwise>
                                  </xsl:choose>
                              </xsl:when>
                              <xsl:otherwise>
                                  <xsl:choose>
                                      <xsl:when test="$journal">
                                          <span style="font-style: italic;">
                                              <i18n:text>xmlui.DryadItemSummary.citationNotYet1</i18n:text>
                                              <xsl:value-of select="$journal"/>
                                              <xsl:text>. </xsl:text>
                                              <i18n:text>xmlui.DryadItemSummary.citationNotYet2</i18n:text>
                                              <xsl:if test="$article_doi">
                                                  <a>
                                                      <xsl:attribute name="href">
                                                          <xsl:choose>
                                                              <xsl:when
                                                                      test="starts-with($article_doi, 'http')">
                                                                  <xsl:value-of select="$article_doi"/>
                                                              </xsl:when>
                                                              <xsl:when
                                                                      test="starts-with($article_doi, 'doi:')">
                                                                  <xsl:value-of
                                                                          select="concat('http://dx.doi.org/', substring-after($article_doi, 'doi:'))"/>
                                                              </xsl:when>
                                                          </xsl:choose>
                                                      </xsl:attribute>
                                                      <xsl:value-of select="$article_doi"/>
                                                  </a>
                                              </xsl:if>
                                          </span>
                                      </xsl:when>
                                      <xsl:otherwise>
                                          <span style="font-style: italic;">
                                              <i18n:text>xmlui.DryadItemSummary.citationNotYet</i18n:text>
                                          </span>
                                      </xsl:otherwise>
                                  </xsl:choose>
                              </xsl:otherwise>
                          </xsl:choose>
                    </div>
                    <p class="ds-paragraph">
                        <i18n:text>xmlui.DryadItemSummary.pleaseCite</i18n:text>
                    </p>
                    <div class="citation-sample">
                        <xsl:value-of select="$meta[@element='authors'][@qualifier='package']"/>
                        <xsl:choose>
                            <xsl:when test="$meta[@element='date'][@qualifier='issued']">
                                <xsl:value-of select="$meta[@element='date'][@qualifier='issued']"/>
                            </xsl:when>
                            <xsl:when test="$meta[@element='dateIssued'][@qualifier='package']">
                                <xsl:value-of
                                        select="$meta[@element='dateIssued'][@qualifier='package']"/>
                            </xsl:when>
                        </xsl:choose>
                        <xsl:text> </xsl:text>
                        <xsl:variable name="title"
                                      select="$meta[@element='title'][@qualifier='package']"/>
                        <xsl:copy-of select="$title"/>
                        <span>
                            <i18n:text>xmlui.DryadItemSummary.dryadRepo</i18n:text>
                        </span>
                        <!-- if Item not_archived don't add the link. -->
                        <xsl:variable name="id" select="$meta[@element='identifier'][@qualifier='package']"/>
                        <xsl:choose>
                            <xsl:when
                                    test="not(/mets:METS/mets:dmdSec/mets:mdWrap/mets:xmlData/dim:dim/dim:field[@mdschema='dc'][@element='date' ][@qualifier='accessioned'])">
                                <xsl:choose>
                                    <xsl:when test="starts-with($id, 'doi')">
                                        <xsl:value-of select="$id"/>
                                    </xsl:when>
                                    <xsl:otherwise>
                                        <xsl:value-of select="concat('http://hdl.handle.net/', $id)"/>
                                    </xsl:otherwise>
                                </xsl:choose>
                            </xsl:when>
                            <xsl:otherwise>
                                <a>
                                    <!-- link -->
                                    <xsl:attribute name="href">
                                        <xsl:choose>
                                            <xsl:when test="starts-with($id, 'doi')">
                                                <xsl:value-of
                                                        select="concat('http://dx.doi.org/', substring-after($id, 'doi:'))"/>
                                            </xsl:when>
                                            <xsl:otherwise>
                                                <xsl:value-of select="concat('http://hdl.handle.net/', $id)"/>
                                            </xsl:otherwise>
                                        </xsl:choose>
                                    </xsl:attribute>

                                    <!-- text -->
                                    <xsl:choose>
                                        <xsl:when test="starts-with($id, 'doi')">
                                            <xsl:value-of select="$id"/>
                                        </xsl:when>
                                        <xsl:otherwise>
                                            <xsl:value-of select="concat('http://hdl.handle.net/', $id)"/>
                                        </xsl:otherwise>
                                    </xsl:choose>
                                </a>
                            </xsl:otherwise>
                        </xsl:choose>
                    </div>
                    <!-- only show citation/share if viewing from public (not admin) page -->
                    <xsl:if
                            test="not($meta[@element='request'][@qualifier='URI'][.='admin/item/view_item'])
					and not($meta[@element='request'][@qualifier='URI'][contains(., 'workflow')])">
                        <xsl:variable name="pkgDOI"
                                      select="$meta[@element='identifier'][@qualifier='package']"/>
                        <!-- Here we give links to expost the citation and share options available
                              on each item record. The citation links link to a servlet in the DOI module
                              (a Dryad/DSpace module in the modules directory). When a DOI is passed as
                              a parameter in the URL to that servlet, the citation metadata is looked up
                              in DSpace and formatted for download from this link. -->
                        <div align="right" style="padding-right: 20px; padding-bottom: 5px;">
                            <a href="/cite" id="cite" title="Click to open and close">
                                <i18n:text>xmlui.DryadItemSummary.cite</i18n:text>
                            </a>
                            <xsl:text>  |  </xsl:text>
                            <a href="/share" id="share" title="Click to open and close">
                                <i18n:text>xmlui.DryadItemSummary.share</i18n:text>
                            </a>
                            <div id="citemediv">
                                <table style="width: 100%;">
                                    <tr>
                                        <td align="left" style="text-decoration: underline;">
                                            <i18n:text>xmlui.DryadItemSummary.downloadFormats</i18n:text>
                                        </td>
                                    </tr>
                                    <tr>
                                        <td>
                                            &#xa0;&#xa0;
                                            <xsl:element name="a">
                                                <xsl:attribute name="href">
                                                    <xsl:value-of select="concat('/resource/', $pkgDOI, '/citation/ris')"/>
                                                </xsl:attribute>
                                                <xsl:text>RIS </xsl:text>
                                            </xsl:element>
                                            <span class="italics">
                                                <i18n:text>xmlui.DryadItemSummary.risCompatible</i18n:text>
                                            </span>
                                        </td>
                                    </tr>
                                    <tr>
                                        <td>
                                            &#xa0;&#xa0;
                                            <xsl:element name="a">
                                                <xsl:attribute name="href">
                                                    <xsl:value-of select="concat('/resource/', $pkgDOI, '/citation/bib')"/>
                                                </xsl:attribute>
                                                <xsl:text>BibTex </xsl:text>
                                            </xsl:element>
                                            <span class="italics">
                                                <i18n:text>xmlui.DryadItemSummary.bibtexCompatible</i18n:text>
                                            </span>
                                        </td>
                                    </tr>
                                </table>
                            </div>
                            <!-- The sharemediv has the links that allow sharing a Dryad data package
                                   on the various social software sites. We've used a per-site approach, using
                                   the method suggested on each of these sites, but there are all-in-one services
                                   that will provide a common way to share that might be worth looking into.
                                   One of the things we've seen with some of these is that some of them take
                                   awhile to load (causing the page to take a while to complete loading, though
                                   the display of the page is pretty instantaneous). An all-in-one approach
                                   might be quicker(?) in this respect. Where possible, we use the DOI as what
                                   we pass to these other services. -->
                            <div id="sharemediv">
                                <xsl:variable name="thispage"
                                              select="concat($meta[@element='request'][@qualifier='scheme'],
									'%3A%2F%2F',
									$meta[@element='request'][@qualifier='serverName'], ':',
									$meta[@element='request'][@qualifier='serverPort'], '%2F',
									encoder:encode($meta[@element='request'][@qualifier='URI']))"/>
                                <xsl:variable name="thistitle"
                                              select="encoder:encode($meta[@element='title'][@qualifier='package'])"/>
                                <xsl:variable name="apos">
                                    '
                                </xsl:variable>
                                <!-- for building JavaScript -->
                                <table style="width: 100%;">
                                    <tr>
                                        <td>
                                            <xsl:element name="a">
                                                <xsl:variable name="dfirstpart">
                                                    window.open('http://www.delicious.com/save?v=5&amp;noui&amp;jump=close&amp;url='+encodeURIComponent(
                                                </xsl:variable>
                                                <xsl:variable name="dsecondpart">)+'&amp;title=
                                                </xsl:variable>
                                                <xsl:variable name="dthirdpart">
                                                    ',
                                                    'delicious','toolbar=no,width=550,height=550'); return
                                                    false;
                                                </xsl:variable>
                                                <xsl:attribute name="href">http://www.delicious.com/save</xsl:attribute>
                                                <xsl:attribute name="onclick">
                                                    <xsl:value-of
                                                            select="concat($dfirstpart, $apos, 'http://dx.doi.org/', $pkgDOI, $apos, $dsecondpart,
														$thistitle, $dthirdpart)"/>
                                                </xsl:attribute>
                                                <img src="http://www.delicious.com/static/img/delicious.small.gif"
                                                     height="18" width="18" alt="Delicious"
                                                     style="border: 1px solid #ccc;"/>
                                            </xsl:element>
                                            <!-- xsl:text is a workaround for formatting issues -->
                                            <script type="text/javascript" src="/themes/Dryad/lib/delicious.js">
                                                <xsl:text> </xsl:text>
                                            </script>
                                        </td>
                                        <td>
                                            <xsl:element name="a">
                                                <xsl:attribute name="class">DiggThisButton DiggCompact</xsl:attribute>
                                                <xsl:attribute name="href">
                                                    <xsl:value-of
                                                            select="concat('http://digg.com/submit?url=http://dx.doi.org/', $pkgDOI,
														'&amp;title=', $thistitle)"/>
                                                </xsl:attribute>
                                                <!-- xsl:text is a work around for formatting issues -->
                                                <xsl:text> </xsl:text>
                                            </xsl:element>
                                        </td>
                                        <td>
                                            <xsl:element name="a">
                                                <xsl:variable name="rfirstpart">
                                                    window.open('http://reddit.com/submit?url='+encodeURIComponent(
                                                </xsl:variable>
                                                <xsl:variable name="rsecondpart">)+'&amp;title=
                                                </xsl:variable>
                                                <xsl:variable name="rthirdpart">
                                                    ',
                                                    'reddit','toolbar=no,width=550,height=550'); return false
                                                </xsl:variable>
                                                <xsl:attribute name="href">http://reddit.com/submit</xsl:attribute>
                                                <xsl:attribute name="onclick">
                                                    <xsl:value-of
                                                            select="concat($rfirstpart, $apos, 'http://dx.doi.org/', $pkgDOI, $apos, $rsecondpart,
														$thistitle, $rthirdpart)"/>
                                                </xsl:attribute>
                                                <img border="0px;" src="http://reddit.com/static/spreddit7.gif"
                                                     alt="Reddit"/>
                                                <!-- xsl:text is a work around for formatting issues -->
                                                <xsl:text> </xsl:text>
                                            </xsl:element>
                                        </td>
                                        <td>
                                            <xsl:element name="a">
                                                <xsl:attribute name="href">http://twitter.com/share</xsl:attribute>
                                                <xsl:attribute name="class">twitter-share-button</xsl:attribute>
                                                <xsl:attribute name="data-count">none</xsl:attribute>
                                                <xsl:attribute name="data-via">datadryad</xsl:attribute>
                                                <xsl:attribute name="data-url">
                                                    <xsl:value-of select="concat('http://dx.doi.org/', $pkgDOI)"/>
                                                </xsl:attribute>
                                                <xsl:text>Tweet</xsl:text>
                                            </xsl:element>
                                        </td>
                                        <td>
                                            <xsl:element name="iframe">
                                                <xsl:attribute name="src">
                                                    <xsl:value-of
                                                            select="concat('http://www.facebook.com/plugins/like.php?href=',
														encoder:encode(concat('http://dx.doi.org/', $pkgDOI)),
														'&amp;layout=button_count&amp;show_faces=false&amp;width=100&amp;action=like&amp;colorscheme=light&amp;height=21')"/>
                                                </xsl:attribute>
                                                <xsl:attribute name="scrolling">no</xsl:attribute>
                                                <xsl:attribute name="frameborder">0</xsl:attribute>
                                                <xsl:attribute name="style">border:none; overflow:hidden; width:70px;
                                                    height:21px;
                                                </xsl:attribute>
                                                <xsl:attribute name="allowTransparency">true</xsl:attribute>
                                                <xsl:text> </xsl:text>
                                            </xsl:element>
                                        </td>
                                        <td>
                                            <xsl:element name="a">
                                                <xsl:attribute name="href">
                                                    <xsl:value-of
                                                            select="concat('http://www.mendeley.com/import/?url=http://datadryad.org/resource/',
                                                                       $pkgDOI)" />
                                                </xsl:attribute>
                                                <img border="0px;" src="http://www.mendeley.com/graphics/mendeley.png" alt="Mendeley"/>
                                            </xsl:element>
                                        </td>
                                    </tr>
                                </table>
                            </div>
                        </div>
                    </xsl:if>
                </div>
            </div>
<<<<<<< HEAD
        </xsl:if>
        <!-- Redesigned 2013-03-19 -->
        <!-- probably needs to be conditional as just for data package -->
        <xsl:variable name="article_doi"
              select=".//dim:field[@element='relation'][@qualifier='isreferencedby'][starts-with(., 'doi:')]"/>
        <xsl:variable name="title"
                      select=".//dim:field[@element='title']/node()"/>

        <!-- publication header -->
        <div class="publication-header">
            <xsl:call-template name="journal-lookup">
                <xsl:with-param name="journal-name" select=".//dim:field[@element='publicationName']"/>
                <xsl:with-param name="article-doi"
                                select=".//dim:field[@element='relation'][@qualifier='isreferencedby'][starts-with(., 'doi:')]"/>
            </xsl:call-template>
            <p>
              <span class="pub-title">
                  <xsl:value-of select="$title"/>
              </span>
            </p>
        </div>
        <!-- Data Files in package -->
        <xsl:if test="document($dryad_dri_url)//dri:referenceSet[@type='embeddedView']"/>
            <div class="ds-static-div primary">
              <xsl:variable name="dryad_dri_url">
                  <xsl:value-of select="confman:getProperty('dspace.url')"/>
                  <xsl:text>:</xsl:text>
                  <xsl:value-of select="confman:getIntProperty('dspace.port')"/>
                  <xsl:text>/DRI</xsl:text>
                  <xsl:value-of select="@OBJID"/>
              </xsl:variable>
              <xsl:apply-templates select="document($dryad_dri_url)//dri:referenceSet[@type='embeddedView']"/>
            </div>
        </xsl:if>
        <!-- citing -->
=======
        </xsl:if>        
>>>>>>> cf1d8ac0
        <!-- CITATION FOR DATA PACKAGE -->
        <xsl:if
                test="not($meta[@element='xhtml_head_item'][contains(., 'DCTERMS.isPartOf')]) and .//dim:field[@element='relation'][@qualifier='haspart']">
            <div class="ds-static-div primary">
                    <div class="secondary">
                    <xsl:variable name="citation"
                                  select=".//dim:field[@element='identifier'][@qualifier='citation'][position() = 1]"/>
                    <xsl:variable name="article_doi"
                                  select=".//dim:field[@element='relation'][@qualifier='isreferencedby'][starts-with(., 'doi:')]"/>
                    <xsl:variable name="article_pmid"
                                  select=".//dim:field[@element='relation'][@qualifier='isreferencedby'][starts-with(., 'PMID:')]"/>
                    <xsl:variable name="article_id"
                                  select=".//dim:field[@element='relation'][@qualifier='isreferencedby'][not(starts-with(., 'doi:')) and not(starts-with(.,'PMID:'))]"/>
                    <p class="ds-paragraph">
                        <i18n:text>xmlui.DryadItemSummary.whenUsing</i18n:text>
                    </p>
                    <div class="citation-sample">
                        <xsl:choose>
                            <xsl:when test="$citation!=''">
                                <xsl:choose>
                                    <xsl:when test="$article_id">
                                        <xsl:value-of select="$citation"/>
                                        <xsl:text> </xsl:text>
                                        <xsl:value-of select="$article_id"/>
                                    </xsl:when>
                                    <xsl:when
                                            test="$article_doi and not(contains($citation, $article_doi))">
                                        <xsl:copy-of select="$citation"/>
                                        <a>
                                            <xsl:attribute name="href">
                                                <xsl:value-of
                                                        select="concat('http://dx.doi.org/', substring-after($article_doi, 'doi:'))"/>
                                            </xsl:attribute>
                                            <xsl:value-of select="$article_doi"/>
                                        </a>
                                    </xsl:when>
                                    <xsl:when test="$article_doi">
                                        <xsl:copy-of select="substring-before($citation, $article_doi)"/>
                                        <a>
                                            <xsl:attribute name="href">
                                                <xsl:value-of
                                                        select="concat('http://dx.doi.org/', substring-after($article_doi, 'doi:'))"/>
                                            </xsl:attribute>
                                            <xsl:value-of select="$article_doi"/>
                                        </a>
                                    </xsl:when>
                                    <xsl:when test="$article_pmid">
                                        <xsl:copy-of select="$citation"/>
                                        <xsl:text> </xsl:text>
                                        <xsl:value-of select="$article_pmid"/>
                                    </xsl:when>
                                    <xsl:otherwise>
                                        <xsl:value-of select="$citation"/>
                                    </xsl:otherwise>
                                </xsl:choose>
                            </xsl:when>
                            <xsl:otherwise>
                                <xsl:variable name="journal"
                                              select=".//dim:field[@element='publicationName']"/>
                                <xsl:choose>
                                    <xsl:when test="$journal">
                                        <span style="font-style: italic;">
                                            <i18n:text>xmlui.DryadItemSummary.citationNotYet1</i18n:text>
                                            <xsl:value-of select="$journal"/>
                                            <xsl:text>. </xsl:text>
                                            <i18n:text>xmlui.DryadItemSummary.citationNotYet2</i18n:text>
                                            <xsl:if test="$article_doi">
                                                <a>
                                                    <xsl:attribute name="href">
                                                        <xsl:value-of
                                                                select="concat('http://dx.doi.org/', substring-after($article_doi, 'doi:'))"/>
                                                    </xsl:attribute>
                                                    <xsl:value-of select="$article_doi"/>
                                                </a>
                                            </xsl:if>
                                        </span>
                                    </xsl:when>
                                    <xsl:otherwise>
                                        <span style="font-style: italic;">
                                            <i18n:text>xmlui.DryadItemSummary.citationNotYet</i18n:text>
                                        </span>
                                    </xsl:otherwise>
                                </xsl:choose>
                            </xsl:otherwise>
                        </xsl:choose>
                    </div>
                    <xsl:if test="$datafiles">
                        <p class="ds-paragraph">
                            <i18n:text>xmlui.DryadItemSummary.pleaseCite</i18n:text>
                        </p>
                        <div class="citation-sample">
                            <xsl:choose>
                                <xsl:when
                                        test=".//dim:field[@element='contributor'][@qualifier='author']">
                                    <xsl:for-each
                                            select=".//dim:field[@element='contributor'][@qualifier='author']">
                                        <xsl:choose>
                                            <xsl:when test="contains(., ',')">
                                                <xsl:call-template name="name-parse-reverse">
                                                    <xsl:with-param name="name" select="node()"/>
                                                </xsl:call-template>
                                            </xsl:when>
                                            <xsl:otherwise>
                                                <xsl:call-template name="name-parse">
                                                    <xsl:with-param name="name" select="node()"/>
                                                </xsl:call-template>
                                            </xsl:otherwise>
                                        </xsl:choose>
                                        <xsl:if
                                                test="count(following-sibling::dim:field[@element='contributor'][@qualifier='author']) != 0">
                                            <xsl:text>, </xsl:text>
                                        </xsl:if>
                                    </xsl:for-each>
                                </xsl:when>
                                <xsl:when test=".//dim:field[@element='creator']">
                                    <xsl:for-each select=".//dim:field[@element='creator']">
                                        <xsl:choose>
                                            <xsl:when test="contains(., ',')">
                                                <xsl:copy-of select="."/>
                                            </xsl:when>
                                            <xsl:otherwise>
                                                <xsl:call-template name="name-parse">
                                                    <xsl:with-param name="name" select="node()"/>
                                                </xsl:call-template>
                                            </xsl:otherwise>
                                        </xsl:choose>
                                        <xsl:if
                                                test="count(following-sibling::dim:field[@element='creator']) != 0">
                                            <xsl:text>, </xsl:text>
                                        </xsl:if>
                                    </xsl:for-each>
                                </xsl:when>
                                <xsl:when test=".//dim:field[@element='contributor']">
                                    <xsl:for-each select=".//dim:field[@element='contributor']">
                                        <xsl:choose>
                                            <xsl:when test="contains(., ',')">
                                                <xsl:copy-of select="."/>
                                            </xsl:when>
                                            <xsl:otherwise>
                                                <xsl:call-template name="name-parse">
                                                    <xsl:with-param name="name" select="node()"/>
                                                </xsl:call-template>
                                            </xsl:otherwise>
                                        </xsl:choose>
                                        <xsl:if
                                                test="count(following-sibling::dim:field[@element='contributor']) != 0">
                                            <xsl:text>, </xsl:text>
                                        </xsl:if>
                                    </xsl:for-each>
                                </xsl:when>
                            </xsl:choose>
                            <xsl:if test=".//dim:field[@element='date'][@qualifier='issued']">
                                <xsl:text> </xsl:text>
                                <xsl:value-of
                                        select="concat('(', substring(.//dim:field[@element='date'][@qualifier='issued'], 1, 4), ') ')"/>
                            </xsl:if>
                            <xsl:choose>
                                <xsl:when test="not(.//dim:field[@element='title'])">
                                    <xsl:text> </xsl:text>
                                </xsl:when>
                                <xsl:otherwise>
                                    <xsl:variable name="title"
                                                  select=".//dim:field[@element='title']/node()"/>
                                    <xsl:if test="not(starts-with($title, 'Data from: '))">
                                        <i18n:text>xmlui.DryadItemSummary.dataFrom</i18n:text>
                                    </xsl:if>
                                    <xsl:copy-of select="$title"/>
                                    <xsl:variable name="titleEndChar"
                                                  select="substring($title, string-length($title), 1)"/>
                                    <xsl:choose>
                                        <xsl:when test="$titleEndChar != '.' and $titleEndChar != '?'">
                                            <xsl:text>. </xsl:text>
                                        </xsl:when>
                                        <xsl:otherwise>
                                            <xsl:text>&#160;</xsl:text>
                                        </xsl:otherwise>
                                    </xsl:choose>
                                </xsl:otherwise>
                            </xsl:choose>
                            <span>
                                <i18n:text>xmlui.DryadItemSummary.dryadRepo</i18n:text>
                            </span>

                            <!-- if Item not_archived don't add the link. -->
                            <xsl:choose>
                                <xsl:when
                                        test="not(/mets:METS/mets:dmdSec/mets:mdWrap/mets:xmlData/dim:dim/dim:field[@mdschema='dc'][@element='date' ][@qualifier='accessioned'])">
                                    <xsl:value-of select="$my_doi"/>
                                </xsl:when>
                                <xsl:otherwise>
                                    <a>
                                        <!-- href -->
                                        <xsl:attribute name="href">
                                            <xsl:choose>
                                                <xsl:when test="$my_doi">
                                                    <xsl:value-of
                                                            select="concat('http://dx.doi.org/', substring-after($my_doi, 'doi:'))"/>
                                                </xsl:when>
                                                <xsl:otherwise>
                                                    <xsl:value-of select="$my_uri"/>
                                                </xsl:otherwise>
                                            </xsl:choose>
                                        </xsl:attribute>

                                        <!-- text -->
                                        <xsl:choose>
                                            <xsl:when test="$my_doi">
                                                <xsl:value-of select="$my_doi"/>
                                            </xsl:when>
                                            <xsl:otherwise>
                                                <xsl:value-of select="$my_uri"/>
                                            </xsl:otherwise>
                                        </xsl:choose>

                                    </a>
                                </xsl:otherwise>
                            </xsl:choose>
                        </div>
                    </xsl:if>
                    <!-- only show citation/share if viewing from public (not admin) page -->
                    <xsl:if
                            test="not($meta[@element='request'][@qualifier='URI'][.='admin/item/view_item'])">
                        <div align="right" style="padding-right: 20px; padding-bottom: 5px;">
                            <a href="/cite" id="cite" title="Click to open and close">
                                <i18n:text>xmlui.DryadItemSummary.cite</i18n:text>
                            </a>
                            <xsl:text>  |  </xsl:text>
                            <a href="/share" id="share" title="Click to open and close">
                                <i18n:text>xmlui.DryadItemSummary.share</i18n:text>
                            </a>
                            <div id="citemediv">
                                <table style="width: 100%;">
                                    <tr>
                                        <td align="left" style="text-decoration: underline;">
                                            <i18n:text>xmlui.DryadItemSummary.downloadFormats</i18n:text>
                                        </td>
                                    </tr>
                                    <tr>
                                        <td>
                                            &#xa0;&#xa0;
                                            <xsl:element name="a">
                                                <xsl:attribute name="href">
                                                    <xsl:value-of select="concat('/resource/', $my_doi, '/citation/ris')"/>
                                                </xsl:attribute>
                                                <xsl:text>RIS </xsl:text>
                                            </xsl:element>
                                            <span class="italics">
                                                <i18n:text>xmlui.DryadItemSummary.risCompatible</i18n:text>
                                            </span>
                                        </td>
                                    </tr>
                                    <tr>
                                        <td>
                                            &#xa0;&#xa0;
                                            <xsl:element name="a">
                                                <xsl:attribute name="href">
                                                    <xsl:value-of select="concat('/resource/', $my_doi, '/citation/bib')"/>
                                                </xsl:attribute>
                                                <xsl:text>BibTex </xsl:text>
                                            </xsl:element>
                                            <span class="italics">
                                                <i18n:text>xmlui.DryadItemSummary.bibtexCompatible</i18n:text>
                                            </span>
                                        </td>
                                    </tr>
                                </table>
                            </div>
                            <div id="sharemediv">
                                <xsl:variable name="thispage"
                                              select="concat($meta[@element='request'][@qualifier='scheme'],
							'%3A%2F%2F',
							$meta[@element='request'][@qualifier='serverName'], ':',
							$meta[@element='request'][@qualifier='serverPort'], '%2F',
							encoder:encode($meta[@element='request'][@qualifier='URI']))"/>
                                <xsl:variable name="thistitle"
                                              select="encoder:encode($meta[@element='title'])"/>
                                <xsl:variable name="apos">
                                    '
                                </xsl:variable>
                                <!-- for building JavaScript -->
                                <table style="width: 100%;">
                                    <tr>
                                        <td>
                                            <xsl:element name="a">
                                                <xsl:variable name="dfirstpart">
                                                    window.open('http://www.delicious.com/save?v=5&amp;noui&amp;jump=close&amp;url='+encodeURIComponent(
                                                </xsl:variable>
                                                <xsl:variable name="dsecondpart">)+'&amp;title='+encodeURIComponent(document.title),
                                                    'delicious','toolbar=no,width=550,height=550'); return
                                                    false;
                                                </xsl:variable>
                                                <xsl:attribute name="href">http://www.delicious.com/save</xsl:attribute>
                                                <xsl:attribute name="onclick">
                                                    <xsl:value-of
                                                            select="concat($dfirstpart, $apos, 'http://dx.doi.org/', $my_doi, $apos, $dsecondpart)"/>
                                                </xsl:attribute>
                                                <img src="http://www.delicious.com/static/img/delicious.small.gif"
                                                     height="18" width="18" alt="Delicious"
                                                     style="border: 1px solid #ccc;"/>
                                            </xsl:element>
                                            <!-- xsl:text is a workaround for formatting issues -->
                                            <script type="text/javascript" src="/themes/Dryad/lib/delicious.js">
                                                <xsl:text> </xsl:text>
                                            </script>
                                        </td>
                                        <td>
                                            <xsl:element name="a">
                                                <xsl:attribute name="class">DiggThisButton DiggCompact</xsl:attribute>
                                                <xsl:attribute name="href">
                                                    <xsl:value-of
                                                            select="concat('http://digg.com/submit?url=http://dx.doi.org/', $my_doi,
												'&amp;title=', $thistitle)"/>
                                                </xsl:attribute>
                                                <!-- xsl:text is a work around for formatting issues -->
                                                <xsl:text> </xsl:text>
                                            </xsl:element>
                                        </td>
                                        <td>
                                            <xsl:element name="a">
                                                <xsl:variable name="rfirstpart">
                                                    window.open('http://reddit.com/submit?url='+encodeURIComponent(
                                                </xsl:variable>
                                                <xsl:variable name="rsecondpart">)+'&amp;title=
                                                </xsl:variable>
                                                <xsl:variable name="rthirdpart">
                                                    ',
                                                    'reddit','toolbar=no,width=550,height=550'); return false
                                                </xsl:variable>
                                                <xsl:attribute name="href">http://reddit.com/submit</xsl:attribute>
                                                <xsl:attribute name="onclick">
                                                    <xsl:value-of
                                                            select="concat($rfirstpart, $apos, 'http://dx.doi.org/', $my_doi, $apos, $rsecondpart,
												$thistitle, $rthirdpart)"/>
                                                </xsl:attribute>
                                                <img border="0px;" src="http://reddit.com/static/spreddit7.gif"
                                                     alt="Reddit"/>
                                                <!-- xsl:text is a work around for formatting issues -->
                                                <xsl:text> </xsl:text>
                                            </xsl:element>
                                        </td>
                                        <td>
                                            <xsl:element name="a">
                                                <xsl:attribute name="href">http://twitter.com/share</xsl:attribute>
                                                <xsl:attribute name="class">twitter-share-button</xsl:attribute>
                                                <xsl:attribute name="data-count">none</xsl:attribute>
                                                <xsl:attribute name="data-via">datadryad</xsl:attribute>
                                                <xsl:attribute name="data-url">
                                                    <xsl:value-of select="concat('http://dx.doi.org/', $my_doi)"/>
                                                </xsl:attribute>
                                                <xsl:text>Tweet</xsl:text>
                                            </xsl:element>
                                        </td>
                                        <td>
                                            <xsl:element name="iframe">
                                                <xsl:attribute name="src">
                                                    <xsl:value-of
                                                            select="concat('http://www.facebook.com/plugins/like.php?href=',
													encoder:encode(concat('http://dx.doi.org/', $my_doi)),
												'&amp;layout=button_count&amp;show_faces=false&amp;width=100&amp;action=like&amp;colorscheme=light&amp;height=21')"/>
                                                </xsl:attribute>
                                                <xsl:attribute name="scrolling">no</xsl:attribute>
                                                <xsl:attribute name="frameborder">0</xsl:attribute>
                                                <xsl:attribute name="style">border:none; overflow:hidden; width:70px;
                                                    height:21px;
                                                </xsl:attribute>
                                                <xsl:attribute name="allowTransparency">true</xsl:attribute>
                                                <xsl:text> </xsl:text>
                                            </xsl:element>
                                        </td>
                                        <td>
                                            <xsl:element name="a">
                                                <xsl:attribute name="href">
                                                    <xsl:value-of
                                                            select="concat('http://www.mendeley.com/import/?url=http://datadryad.org/resource/',
                                                            $my_doi)" />
                                                </xsl:attribute>
                                                <img border="0px;" src="http://www.mendeley.com/graphics/mendeley.png" alt="Mendeley"/>
                                            </xsl:element>
                                        </td>
                                    </tr>
                                </table>
                            </div>
                        </div>
                    </xsl:if>
                </div>
            </div>
        </xsl:if>
<<<<<<< HEAD
        <!-- package metadata -->
        <div class="ds-static-div primary">
=======
        <!-- metadata -->
          <div class="ds-static-div primary" id="dryad_metadata">
>>>>>>> cf1d8ac0
          <div class="item-summary-view-metadata">
            <table class="package-metadata">
            <tbody>
            <tr>
                <th>
                    <xsl:choose>
                        <xsl:when test="$treebase_url != ''">
                            <i18n:text>xmlui.DryadItemSummary.viewContentTB</i18n:text>
                        </xsl:when>
                        <xsl:when test="$knb_url!=''">
                            <i18n:text>xmlui.DryadItemSummary.viewContentKNB</i18n:text>
                        </xsl:when>
                        <xsl:when test="$datafiles!=''">
                            <i18n:text>xmlui.DryadItemSummary.dryadPkgID</i18n:text>
                        </xsl:when>
                        <xsl:otherwise>
                            <i18n:text>xmlui.DryadItemSummary.dryadFileID</i18n:text>
                        </xsl:otherwise>
                    </xsl:choose>
                </th>
                <td>
                    <xsl:choose>
                        <xsl:when test="$treebase_url!=''">
                            <a>
                                <xsl:attribute name="href">
                                    <xsl:call-template name="checkURL">
                                        <xsl:with-param name="doiIdentifier" select="$my_doi"/>
                                    </xsl:call-template>
                                </xsl:attribute>
                                <xsl:value-of select="$treebase_url"/>
                            </a>
                        </xsl:when>
                        <xsl:when test="$knb_url!=''">
                            <a>
                                <xsl:attribute name="href">
                                    <xsl:call-template name="checkURL">
                                        <xsl:with-param name="doiIdentifier" select="$my_doi"/>
                                    </xsl:call-template>
                                </xsl:attribute>
                                <xsl:value-of select="$knb_url"/>
                            </a>
                        </xsl:when>
                        <xsl:when test="$my_doi">
                            <!--<a>-->
                            <!--<xsl:attribute name="href">-->
                            <!--<xsl:call-template name="checkURL">-->
                            <!--<xsl:with-param name="doiIdentifier" select="$my_doi"/>-->
                            <!--</xsl:call-template>-->
                            <!--</xsl:attribute>-->
                            <xsl:value-of select="$my_doi"/>
                            <!--</a>-->
                        </xsl:when>
                        <xsl:when test="$my_uri">
                            <a>
                                <xsl:attribute name="href">
                                    <xsl:value-of select="$my_uri"/>
                                </xsl:attribute>
                                <xsl:value-of select="$my_uri"/>
                            </a>
                        </xsl:when>
                    </xsl:choose>

                    <xsl:variable name="pageviews"
                                  select="$meta[@element='dryad'][@qualifier='pageviews']"/>
                    <xsl:if test="$pageviews">
                        <xsl:if test="$datafiles!=''">
                            <span style="font-size: smaller; font-weight: bold;">
                                <xsl:text>&#160;&#160;&#160;&#160;</xsl:text>
                                <xsl:value-of select="$pageviews"/>
                                <xsl:choose>
                                    <xsl:when test="string($pageviews) = '1'">
                                        <xsl:text>&#160;</xsl:text>
                                        <i18n:text>xmlui.DryadItemSummary.view</i18n:text>
                                    </xsl:when>
                                    <xsl:otherwise>
                                        <xsl:text>&#160;</xsl:text>
                                        <i18n:text>xmlui.DryadItemSummary.views</i18n:text>
                                    </xsl:otherwise>
                                </xsl:choose>
                            </span>
                        </xsl:if>
                    </xsl:if>
                    <xsl:variable name="downloads"  select="$meta[@element='dryad'][@qualifier='downloads']"/>
                    <xsl:if test="$downloads">
                        <span style="font-size: smaller; font-weight: bold;">
                            <xsl:text>&#160;&#160;&#160;&#160;</xsl:text>
                            <xsl:value-of select="$downloads"/>
                            <xsl:choose>
                                <xsl:when test="string($downloads) = '1'">
                                    <xsl:text>&#160;</xsl:text>
                                    <i18n:text>xmlui.DryadItemSummary.download</i18n:text>
                                </xsl:when>
                                <xsl:otherwise>
                                    <xsl:text>&#160;</xsl:text>
                                    <i18n:text>xmlui.DryadItemSummary.downloads</i18n:text>
                                </xsl:otherwise>
                            </xsl:choose>
                        </span>
                    </xsl:if>

                    <span class="Z3988">
                        <xsl:attribute name="title">
                            <xsl:call-template name="renderCOinS"/>
                        </xsl:attribute>
                        <xsl:text>&#160;</xsl:text>
                    </span>


                    <!-- the message is dynamic. If the message has to be displayed at the center of the page, manage it in a dynamically.-->
                    <!--xsl:if test="$versionNotice">
                        <span style="versionNotice">
                            <xsl:variable name="targetcell" select="$latestDataVersion"/>
                            <xsl:variable name="target" select="string($targetcell/dri:xref[1]/attribute::target)"/>
                            <i18n:text>xmlui.DryadItemSummary.notCurrentVersion</i18n:text>
                            <xsl:text>&#160;</xsl:text>
                            <xsl:element name="a">
                                <xsl:attribute name="class"></xsl:attribute>
                                <xsl:attribute name="href">
                                    <xsl:value-of select="$target"/>
                                </xsl:attribute>
                                <i18n:text>xmlui.DryadItemSummary.mostCurrentVersion</i18n:text>
                            </xsl:element>
                            <xsl:text>&#160;</xsl:text>
                        </span>
                    </xsl:if-->

                </td>
            </tr>
            
            <!-- End of identifier -->

            <!-- Need to add spatial, temporal, taxonomic keywords from file metadata -->
            <xsl:variable name="keywords">
                <xsl:for-each
                        select=".//dim:field[@element='subject'][@mdschema='dc'][not(@qualifier)]">
                    <xsl:copy-of select="node()"/>
                    <xsl:if test="position() != last()">
                        <xsl:text>, </xsl:text>
                    </xsl:if>
                </xsl:for-each>
            </xsl:variable>
            <xsl:if test="$keywords!=''">
                <tr>
                    <th>
                        <i18n:text>xmlui.DryadItemSummary.keywords</i18n:text>
                    </th>
                    <td>
                        <xsl:copy-of select="$keywords"/>
                    </td>
                    <td>
                    </td>
                </tr>
            </xsl:if>

            <xsl:if
                    test=".//dim:field[@element='identifier'][not(@qualifier)][contains(., 'dryad.')]">
                <tr>
                    <th>
                        <i18n:text>xmlui.DryadItemSummary.depDate</i18n:text>
                    </th>
                    <td>
                        <xsl:copy-of
                                select=".//dim:field[@element='date' and @qualifier='accessioned']"/>
                    </td>
                    <td>
                    </td>
                </tr>
            </xsl:if>

            <xsl:variable name="sciNames">
                <xsl:for-each select=".//dim:field[@element='ScientificName']">
                    <xsl:copy-of select="node()"/>
                    <xsl:if test="position() != last()">
                        <xsl:text>, </xsl:text>
                    </xsl:if>
                </xsl:for-each>
            </xsl:variable>
            <xsl:if test="$sciNames!=''">
                <tr>
                    <th>
                        <i18n:text>xmlui.DryadItemSummary.sciNames</i18n:text>
                    </th>
                    <td>
                        <xsl:copy-of select="$sciNames"/>
                    </td>
                </tr>
            </xsl:if>

            <xsl:variable name="spatialCoverage">
                <xsl:for-each
                        select=".//dim:field[@element='coverage'][@qualifier='spatial']">
                    <xsl:copy-of select="node()"/>
                    <xsl:if test="position() != last()">
                        <xsl:text>, </xsl:text>
                    </xsl:if>
                </xsl:for-each>
            </xsl:variable>
            <xsl:if test="$spatialCoverage!=''">
                <tr>
                    <th>
                        <i18n:text>xmlui.DryadItemSummary.spatialCov</i18n:text>
                    </th>
                    <td>
                        <xsl:copy-of select="$spatialCoverage"/>
                    </td>
                </tr>
            </xsl:if>

            <xsl:variable name="temporalCoverage">
                <xsl:for-each
                        select=".//dim:field[@element='coverage'][@qualifier='temporal']">
                    <xsl:copy-of select="node()"/>
                    <xsl:if test="position() != last()">
                        <xsl:text>, </xsl:text>
                    </xsl:if>
                </xsl:for-each>
            </xsl:variable>
            <xsl:if test="$temporalCoverage!=''">
                <tr>
                    <th>
                        <i18n:text>xmlui.DryadItemSummary.temporalCov</i18n:text>
                    </th>
                    <td>
                        <xsl:copy-of select="$temporalCoverage"/>
                    </td>
                </tr>
            </xsl:if>

            <xsl:if
                    test=".//dim:field[@element='identifier'][not(@qualifier)][not(contains(., 'dryad.'))]">

                <xsl:variable name="dc-creators"
                              select=".//dim:field[@element='creator'][@mdschema='dc']"/>

                <xsl:if test="$dc-creators != ''">
                    <tr>
                        <th>
                            <xsl:choose>
                                <xsl:when test="count($dc-creators) &gt; 1">
                                    <i18n:text>xmlui.DryadItemSummary.authors</i18n:text>
                                </xsl:when>
                                <xsl:otherwise>
                                    <i18n:text>xmlui.DryadItemSummary.author</i18n:text>
                                </xsl:otherwise>
                            </xsl:choose>
                        </th>
                        <td>
                            <xsl:for-each select="$dc-creators">
                                <xsl:value-of select="."/>
                                <br/>
                            </xsl:for-each>
                        </td>
                    </tr>
                </xsl:if>

                <xsl:variable name="dc-publishers"
                              select=".//dim:field[@element='publisher'][@mdschema='dc']"/>

                <xsl:if test="$dc-publishers != ''">
                    <tr>
                        <th>
                            <xsl:choose>
                                <xsl:when test="count($dc-publishers) &gt; 1">
                                    <i18n:text>xmlui.DryadItemSummary.publishers</i18n:text>
                                </xsl:when>
                                <xsl:otherwise>
                                    <i18n:text>xmlui.DryadItemSummary.publisher</i18n:text>
                                </xsl:otherwise>
                            </xsl:choose>
                        </th>
                        <td>
                            <xsl:for-each select="$dc-publishers">
                                <xsl:value-of select="."/>
                                <br/>
                            </xsl:for-each>
                        </td>
                    </tr>
                </xsl:if>

                <xsl:variable name="dc-date"
                              select=".//dim:field[@element='date'][not(@qualifier)][@mdschema='dc']"/>

                <xsl:if test="$dc-date != ''">
                    <tr>
                        <th>
                            <i18n:text>xmlui.DryadItemSummary.published</i18n:text>
                        </th>
                        <td>
                            <xsl:value-of select="$dc-date[1]"/>
                        </td>
                    </tr>
                </xsl:if>
            </xsl:if>

            <xsl:variable name="externalDataSets">
                <xsl:for-each
                        select=".//dim:field[@element='relation' and @qualifier='external'][contains(., 'treebase')]">
                    <span>
                        <i18n:text>xmlui.DryadItemSummary.treebaseLabel</i18n:text>
                    </span>
                    <a>
                        <xsl:attribute name="href">
                            <xsl:copy-of select="."/>
                        </xsl:attribute>
                        <xsl:copy-of select="."/>
                    </a>
                    <br/>
                </xsl:for-each>
            </xsl:variable>
            <xsl:if test="$externalDataSets!=''">
                <tr>
                    <th>
                        <i18n:text>xmlui.DryadItemSummary.otherRepos</i18n:text>
                    </th>
                    <td>
                        <xsl:copy-of select="$externalDataSets"/>
                    </td>
                    <td>
                    </td>
                </tr>
            </xsl:if>

            <xsl:variable name="describedBy">
                <xsl:for-each
                        select=".//dim:field[@element='relation' and @qualifier='ispartof']">
                    <a>
                        <xsl:attribute name="href">
                            <xsl:call-template name="checkURL">
                                <xsl:with-param name="doiIdentifier" select="$my_doi"/>
                            </xsl:call-template>
                        </xsl:attribute>
                        <xsl:choose>
                            <xsl:when test="$meta[@element='title'][@qualifier='package']">
                                <xsl:value-of select="$meta[@element='title'][@qualifier='package']"/>
                            </xsl:when>
                            <xsl:otherwise>
                                <xsl:copy-of select="."/>
                            </xsl:otherwise>
                        </xsl:choose>
                    </a>
                    <br/>
                </xsl:for-each>
            </xsl:variable>
            <xsl:if test="$describedBy!=''">
                <tr>
                    <th>
                        <i18n:text>xmlui.DryadItemSummary.containedInPackage</i18n:text>
                    </th>
                    <td>
                        <xsl:copy-of select="$describedBy"/>
                    </td>
                </tr>
            </xsl:if>


            <!--		<xsl:if
                   test=".//dim:field[@element='identifier'][not(@qualifier)][contains(., 'dryad.')]">
                   <tr class="ds-table-row">
                       <td>
                           <span class="bold">
                               <i18n:text>xmlui.DryadItemSummary.depDate</i18n:text>
                           </span>
                       </td>
                       <td>
                           <xsl:copy-of
                               select=".//dim:field[@element='date' and @qualifier='accessioned']" />
                       </td>
                       <td>
                       </td>
                   </tr>
               </xsl:if>  -->
        <!-- abstract goes here -->
            <xsl:variable name="description">
                <xsl:for-each
                        select=".//dim:field[@element='description'][not(@qualifier='provenance')]">
                    <xsl:copy-of select="node()"/>
                    <br/>
                </xsl:for-each>
            </xsl:variable>


            <xsl:if test="$description!=''">
                <tr>
                    <td colspan="2">
                        <!-- Display "Description" for data files and "Abstract" for data packages. -->
                        <xsl:choose>
                            <xsl:when
                                    test=".//dim:field[@element='relation'][@qualifier='ispartof']">
                                <div class="article-abstract"><b><i18n:text>xmlui.DryadItemSummary.description</i18n:text></b><br/>
                                  <xsl:copy-of select="$description"/>
                                </div>
                            </xsl:when>
                            <xsl:otherwise>
                                <div class="article-abstract"><b><i18n:text>xmlui.DryadItemSummary.abstract</i18n:text></b><br/>
                                  <xsl:copy-of select="$description"/>
                                </div>
                            </xsl:otherwise>
                        </xsl:choose>
                    </td>
                </tr>
            </xsl:if>        
        </tbody>
        </table>
        
          </div>
        </div>
  
        <!-- we only want this view from item view - not the administrative pages -->
        <xsl:if test="$meta[@qualifier='URI' and contains(.., 'handle') and not(contains(..,'workflow'))]">
            <div style="padding: 10px; margin-top: 5px; margin-bottom: 5px;">
                <a href="?show=full">
                    <i18n:text>xmlui.DryadItemSummary.showFull</i18n:text>
                </a>
            </div>
        </xsl:if>

        <xsl:variable name="embargoedDate"
                      select=".//dim:field[@element='date' and @qualifier='embargoedUntil']"/>
        <xsl:variable name="embargoType">
            <xsl:choose>
                <xsl:when test=".//dim:field[@element='type' and @qualifier='embargo']">
                    <xsl:value-of
                            select=".//dim:field[@element='type' and @qualifier='embargo']"/>
                </xsl:when>
                <xsl:otherwise>
                    <i18n:text>xmlui.DryadItemSummary.unknown</i18n:text>
                </xsl:otherwise>
            </xsl:choose>
        </xsl:variable>
        <xsl:choose>
            <xsl:when test="$embargoedDate!=''">
                <!-- this all might be overkill, need to confirm embargoedDate element
                        disappears after time expires -->
                <xsl:variable name="dateDiff">
                    <xsl:call-template name="datetime:difference">
                        <xsl:with-param name="start" select="datetime:date()"/>
                        <xsl:with-param name="end"
                                        select="datetime:date($embargoedDate)"/>
                    </xsl:call-template>
                </xsl:variable>
                <xsl:choose>
                    <xsl:when test="$embargoedDate='9999-01-01' and $embargoType='oneyear'">
                        <!-- The item is under one-year embargo, but the article has not been published yet,
                                   so we don't have an end date. -->
                        <div id="embargo_notice">
                            <i18n:text>xmlui.ArtifactBrowser.RestrictedItem.head_resource.oneyear</i18n:text>
                        </div>
                    </xsl:when>
                    <xsl:when
                            test="$embargoedDate='9999-01-01' and ($embargoType='untilArticleAppears' or $embargoType='unknown')">
                        <!-- The item is under embargo, but the end date is not yet known -->
                        <div id="embargo_notice">
                            <i18n:text>xmlui.ArtifactBrowser.RestrictedItem.head_resource.publication</i18n:text>
                        </div>
                    </xsl:when>
                    <xsl:when test="$embargoedDate='9999-01-01' and $embargoType='custom'">
                        <!-- The item is under embargo, but the end date is not yet known. The editor has approved a custom length. -->
                        <div id="embargo_notice">
                            <i18n:text>xmlui.ArtifactBrowser.RestrictedItem.head_resource.custom</i18n:text>
                        </div>
                    </xsl:when>
                    <xsl:when test="not(starts-with($dateDiff, '-'))">
                        <!-- The item is under embargo, and the end date of the embargo is known. -->
                        <div id="embargo_notice">
                            <i18n:text>xmlui.ArtifactBrowser.RestrictedItem.head_resource</i18n:text>
                            <xsl:value-of select="$embargoedDate"/>
                        </div>
                    </xsl:when>
                    <xsl:otherwise>
                        <!-- The item is not currently under embargo -->
                        <xsl:call-template name="checkedAndNoEmbargo"/>
                    </xsl:otherwise>
                </xsl:choose>
            </xsl:when>
            <xsl:when test="./mets:fileSec/mets:fileGrp[@USE='CONTENT']">
                <xsl:call-template name="checkedAndNoEmbargo"/>
            </xsl:when>
        </xsl:choose>

        <xsl:apply-templates
                select="./mets:fileSec/mets:fileGrp[@USE='CC-LICENSE' or @USE='LICENSE']"/>

        <xsl:if
                test=".//dim:field[@element='rights'][.='http://creativecommons.org/publicdomain/zero/1.0/']">
            <xsl:choose>
                <!-- this all might be overkill, need to confirm embargoedDate element
                        disappears after time expires -->
                <xsl:when test="$embargoedDate!=''">
                    <xsl:variable name="dateDiff">
                        <xsl:call-template name="datetime:difference">
                            <xsl:with-param name="start" select="datetime:date()"/>
                            <xsl:with-param name="end"
                                            select="datetime:date($embargoedDate)"/>
                        </xsl:call-template>
                    </xsl:variable>
                    <xsl:if test="starts-with($dateDiff, '-')">
                        <div style="padding-top: 10px;">
                            <i18n:text>xmlui.dri2xhtml.METS-1.0.license-cc0</i18n:text>
                            <xsl:text> &#160; </xsl:text>
                            <a href="http://creativecommons.org/publicdomain/zero/1.0/"
                               target="_blank">
                                <img src="/themes/Dryad/images/cc-zero.png" alt="CC0"/>
                            </a>
                            <a href="http://opendefinition.org/">
                                <img src="/themes/Dryad/images/opendata.png" alt="open data"/>
                            </a>
                        </div>
                    </xsl:if>
                </xsl:when>
                <xsl:otherwise>
                    <div style="padding-top: 10px;">
                        <i18n:text>xmlui.dri2xhtml.METS-1.0.license-cc0</i18n:text>
                        <xsl:text> &#160; </xsl:text>
                        <a href="http://creativecommons.org/publicdomain/zero/1.0/"
                           target="_blank">
                            <img src="/themes/Dryad/images/cc-zero.png" alt="CC0"/>
                        </a>
                        <a href="http://opendefinition.org/">
                            <img src="/themes/Dryad/images/opendata.png" alt="open data"/>
                        </a>
                    </div>
                </xsl:otherwise>
            </xsl:choose>
        </xsl:if>
    </xsl:template>

    <xsl:template name="checkedAndNoEmbargo">
        <div class="ds-static-div primary">
            <table class="ds-table file-list">
                <tr class="ds-table-header-row">
                </tr>
                <tr>
                    <xsl:apply-templates select="./mets:fileSec/mets:fileGrp[@USE='CONTENT']">
                        <xsl:with-param name="context" select="."/>
                        <xsl:with-param name="primaryBitstream"
                                        select="./mets:structMap[@TYPE='LOGICAL']/mets:div[@TYPE='DSpace Item']/mets:fptr/@FILEID"/>
                    </xsl:apply-templates>
                </tr>
            </table>
        </div>
    </xsl:template>


    <!-- An item rendered in the detailView pattern, the "full item record"
         view of a DSpace item in Manakin. -->
    <xsl:template name="itemDetailView-DIM">

        <!-- Output all of the metadata about the item from the metadata section -->
        <xsl:apply-templates
                select="mets:dmdSec/mets:mdWrap[@OTHERMDTYPE='DIM']/mets:xmlData/dim:dim"
                mode="itemDetailView-DIM"/>

        <!-- Generate the bitstream information from the file section -->
        <xsl:variable name="embargoedDate"
                      select=".//dim:field[@element='date' and @qualifier='embargoedUntil']"/>
        <xsl:variable name="embargoType">
            <xsl:choose>
                <xsl:when test=".//dim:field[@element='type' and @qualifier='embargo']">
                    <xsl:value-of
                            select=".//dim:field[@element='type' and @qualifier='embargo']"/>
                </xsl:when>
                <xsl:otherwise>
                    <xsl:text>unknown</xsl:text>
                </xsl:otherwise>
            </xsl:choose>
        </xsl:variable>
        <xsl:choose>
            <xsl:when test="$embargoedDate!=''">
                <!-- this all might be overkill, need to confirm embargoedDate element
                        disappears after time expires -->
                <xsl:variable name="dateDiff">
                    <xsl:call-template name="datetime:difference">
                        <xsl:with-param name="start" select="datetime:date()"/>
                        <xsl:with-param name="end"
                                        select="datetime:date($embargoedDate)"/>
                    </xsl:call-template>
                </xsl:variable>
                <xsl:choose>
                    <xsl:when test="$embargoedDate='9999-01-01' and $embargoType='oneyear'">
                        <!-- The item is under one-year embargo, but the article has not been published yet,
                                   so we don't have an end date. -->
                        <div id="embargo_notice">
                            <i18n:text>xmlui.ArtifactBrowser.RestrictedItem.head_resource.oneyear</i18n:text>
                        </div>
                    </xsl:when>
                    <xsl:when
                            test="$embargoedDate='9999-01-01' and ($embargoType='untilArticleAppears' or $embargoType='unknown')">
                        <!-- The item is under embargo, but the end date is not yet known -->
                        <div id="embargo_notice">
                            <i18n:text>xmlui.ArtifactBrowser.RestrictedItem.head_resource.publication</i18n:text>
                        </div>
                    </xsl:when>
                    <xsl:when test="$embargoedDate='9999-01-01' and $embargoType='custom'">
                        <!-- The item is under embargo, but the end date is not yet known. The editor has approved a custom length. -->
                        <div id="embargo_notice">
                            <i18n:text>xmlui.ArtifactBrowser.RestrictedItem.head_resource.custom</i18n:text>
                        </div>
                    </xsl:when>
                    <xsl:when test="not(starts-with($dateDiff, '-'))">
                        <!-- The item is under embargo, and the end date of the embargo is known. -->
                        <div id="embargo_notice">
                            <i18n:text>xmlui.ArtifactBrowser.RestrictedItem.head_resource</i18n:text>
                            <xsl:value-of select="$embargoedDate"/>
                        </div>
                    </xsl:when>
                    <xsl:otherwise>
                        <!-- The item is not currently under embargo -->
                        <xsl:call-template name="checkedAndNoEmbargo"/>
                    </xsl:otherwise>
                </xsl:choose>
            </xsl:when>
            <xsl:when test="./mets:fileSec/mets:fileGrp[@USE='CONTENT']">
                <xsl:call-template name="checkedAndNoEmbargo"/>
            </xsl:when>
        </xsl:choose>

        <!-- Generate the Creative Commons license information from the file section
              (DSpace deposit license hidden by default) -->
        <xsl:apply-templates select="mets:fileSec/mets:fileGrp[@USE='CC-LICENSE']"/>

    </xsl:template>

    <!-- this generates the linked journal image - should find a way to drive this from the DryadJournalSubmission.properties file -->
    <xsl:template name="journal-lookup">
        <xsl:param name="journal-name"/>
        <xsl:param name="article-doi"/>
        <xsl:choose>
            <xsl:when test='$journal-name = "The American Naturalist"'>
                <a target="_blank">
                    <xsl:attribute name="href">
                        <xsl:choose>
                            <xsl:when test="contains($article-doi,'doi:')">
                                <xsl:value-of
                                        select="concat('http://dx.doi.org/', substring-after($article-doi, 'doi:'))"/>
                            </xsl:when>
                            <xsl:otherwise>
                                <xsl:value-of select="string('http://www.asnamnat.org/amnat')"/>
                            </xsl:otherwise>
                        </xsl:choose>
                    </xsl:attribute>
                    <img class="pub-cover" id="journal-logo" src="/themes/Dryad/images/coverimages/amNat.png"
                         alt="The American Naturalist cover"/>
                </a>
            </xsl:when>
            <xsl:when test='$journal-name = "Biological Journal of the Linnean Society"'>
                <a target="_blank">
                    <xsl:attribute name="href">
                        <xsl:choose>
                            <xsl:when test="contains($article-doi,'doi:')">
                                <xsl:value-of
                                        select="concat('http://dx.doi.org/', substring-after($article-doi, 'doi:'))"/>
                            </xsl:when>
                            <xsl:otherwise>
                                <xsl:value-of select="string('http://www.blackwellpublishing.com/BIJ')"/>
                            </xsl:otherwise>
                        </xsl:choose>
                    </xsl:attribute>
                    <img class="pub-cover" id="journal-logo" src="/themes/Dryad/images/coverimages/BJLS.png"
                         alt="Biological Journal of the Linnean Society cover"/>
                </a>
            </xsl:when>
            <xsl:when test='$journal-name = "Biology Letters"'>
                <a target="_blank">
                    <xsl:attribute name="href">
                        <xsl:choose>
                            <xsl:when test="contains($article-doi,'doi:')">
                                <xsl:value-of
                                        select="concat('http://dx.doi.org/', substring-after($article-doi, 'doi:'))"/>
                            </xsl:when>
                            <xsl:otherwise>
                                <xsl:value-of select="string('http://rsbl.royalsocietypublishing.org')"/>
                            </xsl:otherwise>
                        </xsl:choose>
                    </xsl:attribute>
                    <img class="pub-cover" id="journal-logo" src="/themes/Dryad/images/coverimages/BiolLett.png"
                         alt="Biology Letters cover"/>
                </a>
            </xsl:when>
            <xsl:when test='$journal-name = "BioRisk"'>
                <a target="_blank">
                    <xsl:attribute name="href">
                    <xsl:attribute name="href">
                        <xsl:choose>
                            <xsl:when test="contains($article-doi,'doi:')">
                                <xsl:value-of
                                        select="concat('http://dx.doi.org/', substring-after($article-doi, 'doi:'))"/>
                            </xsl:when>
                            <xsl:otherwise>
                                <xsl:value-of select="string('http://www.pensoft.net/journals/biorisk/')"/>
                            </xsl:otherwise>
                        </xsl:choose>
                    </xsl:attribute>
                    <img class="pub-cover" id="journal-logo" src="/themes/Dryad/images/coverimages/biorisk.png"
                         alt="BioRisk cover"/>
                </a>
            </xsl:when>
            <xsl:when test='$journal-name = "BMJ Open"'>
                <a target="_blank">
                    <xsl:attribute name="href">
                        <xsl:choose>
                            <xsl:when test="contains($article-doi,'doi:')">
                                <xsl:value-of
                                        select="concat('http://dx.doi.org/', substring-after($article-doi, 'doi:'))"/>
                            </xsl:when>
                            <xsl:otherwise>
                                <xsl:value-of select="string('http://bmjopen.bmj.com/')"/>
                            </xsl:otherwise>
                        </xsl:choose>
                    </xsl:attribute>
                    <img class="pub-cover" id="journal-logo" src="/themes/Dryad/images/coverimages/bmjOpen.png"
                         alt="BMJ Open logo"/>
                </a>
            </xsl:when>
            <xsl:when test='$journal-name = "Comparative Cytogenetics"'>
                <a target="_blank">
                    <xsl:attribute name="href">
                        <xsl:choose>
                            <xsl:when test="contains($article-doi,'doi:')">
                                <xsl:value-of
                                        select="concat('http://dx.doi.org/', substring-after($article-doi, 'doi:'))"/>
                            </xsl:when>
                            <xsl:otherwise>
                                <xsl:value-of select="string('http://www.pensoft.net/journals/compcytogen/')"/>
                            </xsl:otherwise>
                        </xsl:choose>
                    </xsl:attribute>
                    <img class="pub-cover" id="journal-logo" src="/themes/Dryad/images/coverimages/compcytogen.png"
                         alt="Comparative Cytogenetics cover"/>
                </a>
            </xsl:when>
            <xsl:when test='$journal-name = "Ecological Monographs"'>
                <a target="_blank">
                    <xsl:attribute name="href">
                        <xsl:choose>
                            <xsl:when test="contains($article-doi,'doi:')">
                                <xsl:value-of
                                        select="concat('http://dx.doi.org/', substring-after($article-doi, 'doi:'))"/>
                            </xsl:when>
                            <xsl:otherwise>
                                <xsl:value-of
                                        select="string('http://www.esapubs.org/esapubs/journals/monographs.htm')"/>
                            </xsl:otherwise>
                        </xsl:choose>
                    </xsl:attribute>
                    <img class="pub-cover" id="journal-logo" src="/themes/Dryad/images/coverimages/ecoMono.png"
                         alt="Ecological Monographs cover"/>
                </a>
            </xsl:when>
            <xsl:when test='$journal-name = "eLife"'>
                <a target="_blank">
                    <xsl:attribute name="href">
                        <xsl:choose>
                            <xsl:when test="contains($article-doi,'doi:')">
                                <xsl:value-of
                                        select="concat('http://dx.doi.org/', substring-after($article-doi, 'doi:'))"/>
                            </xsl:when>
                            <xsl:otherwise>
                                <xsl:value-of
                                        select="string('http://http://www.elifesciences.org/the-journal/')"/>
                            </xsl:otherwise>
                        </xsl:choose>
                    </xsl:attribute>
                    <img class="pub-cover" id="journal-logo" src="/themes/Dryad/images/coverimages/elife-full-color-vertical.png"
                         alt="eLife logo"/>
                </a>
            </xsl:when>
            <xsl:when test='$journal-name = "Evolution"'>
                <a target="_blank">
                    <xsl:attribute name="href">
                        <xsl:choose>
                            <xsl:when test="contains($article-doi,'doi:')">
                                <xsl:value-of
                                        select="concat('http://dx.doi.org/', substring-after($article-doi, 'doi:'))"/>
                            </xsl:when>
                            <xsl:otherwise>
                                <xsl:value-of select="string('http://www.wiley.com/bw/journal.asp?ref=0014-3820')"/>
                            </xsl:otherwise>
                        </xsl:choose>
                    </xsl:attribute>
                    <img class="pub-cover" id="journal-logo" src="/themes/Dryad/images/coverimages/evolution.png" alt="Evolution cover"/>
                </a>
            </xsl:when>
            <xsl:when test='$journal-name = "Evolutionary Applications"'>
                <a target="_blank">
                    <xsl:attribute name="href">
                        <xsl:choose>
                            <xsl:when test="contains($article-doi,'doi:')">
                                <xsl:value-of
                                        select="concat('http://dx.doi.org/', substring-after($article-doi, 'doi:'))"/>
                            </xsl:when>
                            <xsl:otherwise>
                                <xsl:value-of
                                        select="string('http://www.blackwellpublishing.com/eva_enhanced/default.asp')"/>
                            </xsl:otherwise>
                        </xsl:choose>
                    </xsl:attribute>
                    <img class="pub-cover" id="journal-logo" src="/themes/Dryad/images/coverimages/EvolApp.png"
                         alt="Evolutionary Applications cover"/>
                </a>
            </xsl:when>
            <xsl:when test='$journal-name = "Functional Ecology"'>
                <a target="_blank">
                    <xsl:attribute name="href">
                        <xsl:choose>
                            <xsl:when test="contains($article-doi,'doi:')">
                                <xsl:value-of
                                        select="concat('http://dx.doi.org/', substring-after($article-doi, 'doi:'))"/>
                            </xsl:when>
                            <xsl:otherwise>
                                <xsl:value-of
                                        select="string('http://www.functionalecology.org')"/>
                            </xsl:otherwise>
                        </xsl:choose>
                    </xsl:attribute>
                    <img class="pub-cover" id="journal-logo" src="/themes/Dryad/images/coverimages/FEcover.png"
                         alt="Functional Ecology cover"/>
                </a>
            </xsl:when>
            <xsl:when test='$journal-name = "German Medical Science"'>
                <a target="_blank">
                    <xsl:attribute name="href">
                        <xsl:choose>
                            <xsl:when test="contains($article-doi,'doi:')">
                                <xsl:value-of
                                        select="concat('http://dx.doi.org/', substring-after($article-doi, 'doi:'))"/>
                            </xsl:when>
                            <xsl:otherwise>
                                <xsl:value-of
                                        select="string('http://www.egms.de')"/>
                            </xsl:otherwise>
                        </xsl:choose>
                    </xsl:attribute>
                    <img class="pub-cover" id="journal-logo" src="/themes/Dryad/images/coverimages/gms_ejournal.png"
                         alt="German Medical Science cover"/>
                </a>
            </xsl:when>
            <xsl:when test='$journal-name = "Heredity"'>
                <a target="_blank">
                    <xsl:attribute name="href">
                        <xsl:choose>
                            <xsl:when test="contains($article-doi,'doi:')">
                                <xsl:value-of
                                        select="concat('http://dx.doi.org/', substring-after($article-doi, 'doi:'))"/>
                            </xsl:when>
                            <xsl:otherwise>
                                <xsl:value-of select="string('http://www.nature.com/hdy/index.html')"/>
                            </xsl:otherwise>
                        </xsl:choose>
                    </xsl:attribute>
                    <img class="pub-cover" id="journal-logo" src="/themes/Dryad/images/coverimages/heredity.png" alt="Heredity cover"/>
                </a>
            </xsl:when>
            <xsl:when test='$journal-name = "International Journal of Myriapodology"'>
                <a target="_blank">
                    <xsl:attribute name="href">
                        <xsl:choose>
                            <xsl:when test="contains($article-doi,'doi:')">
                                <xsl:value-of
                                        select="concat('http://dx.doi.org/', substring-after($article-doi, 'doi:'))"/>
                            </xsl:when>
                            <xsl:otherwise>
                                <xsl:value-of select="string('http://www.pensoft.net/journals/ijm/')"/>
                            </xsl:otherwise>
                        </xsl:choose>
                    </xsl:attribute>
                    <img class="pub-cover" id="journal-logo" src="/themes/Dryad/images/coverimages/ijm.png" alt="International Journal of Myriapodology cover"/>
                </a>
            </xsl:when>
            <xsl:when test='$journal-name = "Journal of Animal Ecology"'>
                <a target="_blank">
                    <xsl:attribute name="href">
                        <xsl:choose>
                            <xsl:when test="contains($article-doi,'doi:')">
                                <xsl:value-of
                                        select="concat('http://dx.doi.org/', substring-after($article-doi, 'doi:'))"/>
                            </xsl:when>
                            <xsl:otherwise>
                                <xsl:value-of select="string('http://www.journalofanimalecology.org')"/>
                            </xsl:otherwise>
                        </xsl:choose>
                    </xsl:attribute>
                    <img class="pub-cover" id="journal-logo" src="/themes/Dryad/images/coverimages/JAnimalEcol.png"
                         alt="Journal of Animal Ecology cover"/>
                </a>
            </xsl:when>
            <xsl:when test='$journal-name = "Journal of Evolutionary Biology"'>
                <a target="_blank">
                    <xsl:attribute name="href">
                        <xsl:choose>
                            <xsl:when test="contains($article-doi,'doi:')">
                                <xsl:value-of
                                        select="concat('http://dx.doi.org/', substring-after($article-doi, 'doi:'))"/>
                            </xsl:when>
                            <xsl:otherwise>
                                <xsl:value-of select="string('http://www.blackwellpublishing.com/jeb_enhanced/')"/>
                            </xsl:otherwise>
                        </xsl:choose>
                    </xsl:attribute>
                    <img class="pub-cover" id="journal-logo" src="/themes/Dryad/images/coverimages/EvolBiol.png"
                         alt="Journal of Evolutionary Biology cover"/>
                </a>
            </xsl:when>
            <xsl:when test='$journal-name = "Journal of Fish and Wildlife Management"'>
                <a target="_blank">
                    <xsl:attribute name="href">
                        <xsl:choose>
                            <xsl:when test="contains($article-doi,'doi:')">
                                <xsl:value-of
                                        select="concat('http://dx.doi.org/', substring-after($article-doi, 'doi:'))"/>
                            </xsl:when>
                            <xsl:otherwise>
                                <xsl:value-of select="string('http://www.fwspubs.org/loi/fwma')"/>
                            </xsl:otherwise>
                        </xsl:choose>
                    </xsl:attribute>
                    <img class="pub-cover" id="journal-logo" src="/themes/Dryad/images/coverimages/JFWM.png"
                         alt="Journal of Fish and Wildlife Management cover"/>
                </a>
            </xsl:when>
            <xsl:when test='$journal-name = "Journal of Heredity"'>
                <a target="_blank">
                    <xsl:attribute name="href">
                        <xsl:choose>
                            <xsl:when test="contains($article-doi,'doi:')">
                                <xsl:value-of
                                        select="concat('http://dx.doi.org/', substring-after($article-doi, 'doi:'))"/>
                            </xsl:when>
                            <xsl:otherwise>
                                <xsl:value-of select="string('http://jhered.oxfordjournals.org/')"/>
                            </xsl:otherwise>
                        </xsl:choose>
                    </xsl:attribute>
                    <img class="pub-cover" id="journal-logo" src="/themes/Dryad/images/coverimages/jhered.png"
                         alt="Journal of Heredity cover"/>
                </a>
            </xsl:when>
            <xsl:when test='$journal-name = "Journal of Open Public Health Data"'>
                <a target="_blank">
                    <xsl:attribute name="href">
                        <xsl:choose>
                            <xsl:when test="contains($article-doi,'doi:')">
                                <xsl:value-of
                                    select="concat('http://dx.doi.org/', substring-after($article-doi, 'doi:'))"/>
                            </xsl:when>
                            <xsl:otherwise>
                                <xsl:value-of select="string('http://openpublichealthdata.metajnl.com/')"/>
                            </xsl:otherwise>
                        </xsl:choose>
                    </xsl:attribute>
                    <img id="journal-logo" src="/themes/Dryad/images/coverimages/jophdCover.png"
                        alt="Journal pf Open Public Health Data cover"/>
                </a>
            </xsl:when>
            <xsl:when test='$journal-name = "Journal of Paleontology"'>
                <a target="_blank">
                    <xsl:attribute name="href">
                        <xsl:choose>
                            <xsl:when test="contains($article-doi,'doi:')">
                                <xsl:value-of
                                        select="concat('http://dx.doi.org/', substring-after($article-doi, 'doi:'))"/>
                            </xsl:when>
                            <xsl:otherwise>
                                <xsl:value-of select="string('http://www.journalofpaleontology.org/')"/>
                            </xsl:otherwise>
                        </xsl:choose>
                    </xsl:attribute>
                    <img class="pub-cover" id="journal-logo" src="/themes/Dryad/images/coverimages/JPALEO.png"
                         alt="Journal of Paleontology cover"/>
                </a>
            </xsl:when>
            <xsl:when test='$journal-name = "Methods in Ecology and Evolution"'>
                <a target="_blank">
                    <xsl:attribute name="href">
                        <xsl:choose>
                            <xsl:when test="contains($article-doi,'doi:')">
                                <xsl:value-of
                                        select="concat('http://dx.doi.org/', substring-after($article-doi, 'doi:'))"/>
                            </xsl:when>
                            <xsl:otherwise>
                                <xsl:value-of select="string('http://www.methodsinecologyandevolution.org/')"/>
                            </xsl:otherwise>
                        </xsl:choose>
                    </xsl:attribute>
                    <img id="journal-logo" src="/themes/Dryad/images/coverimages/MEECover.jpg"
                         alt="Methods in Ecology and Evolution cover"/>
                </a>
            </xsl:when>
            <xsl:when test='$journal-name = "Molecular Biology and Evolution"'>
                <a target="_blank">
                    <xsl:attribute name="href">
                        <xsl:choose>
                            <xsl:when test="contains($article-doi,'doi:')">
                                <xsl:value-of
                                        select="concat('http://dx.doi.org/', substring-after($article-doi, 'doi:'))"/>
                            </xsl:when>
                            <xsl:otherwise>
                                <xsl:value-of select="string('http://mbe.oxfordjournals.org/')"/>
                            </xsl:otherwise>
                        </xsl:choose>
                    </xsl:attribute>
                    <img class="pub-cover" id="journal-logo" src="/themes/Dryad/images/coverimages/mbe.png"
                         alt="Molecular Biology and Evolution cover"/>
                </a>
            </xsl:when>
            <xsl:when test='$journal-name = "Molecular Ecology"'>
                <a target="_blank">
                    <xsl:attribute name="href">
                        <xsl:choose>
                            <xsl:when test="contains($article-doi,'doi:')">
                                <xsl:value-of
                                        select="concat('http://dx.doi.org/', substring-after($article-doi, 'doi:'))"/>
                            </xsl:when>
                            <xsl:otherwise>
                                <xsl:value-of
                                        select="string('http://onlinelibrary.wiley.com/journal/10.1111/%28ISSN%291365-294X')"/>
                            </xsl:otherwise>
                        </xsl:choose>
                    </xsl:attribute>
                    <img class="pub-cover" id="journal-logo" src="/themes/Dryad/images/coverimages/MolEcol.png"
                         alt="Molecular Ecology cover"/>
                </a>
            </xsl:when>
            <xsl:when test='$journal-name = "Molecular Ecology Resources"'>
                <a target="_blank">
                    <xsl:attribute name="href">
                        <xsl:choose>
                            <xsl:when test="contains($article-doi,'doi:')">
                                <xsl:value-of
                                        select="concat('http://dx.doi.org/', substring-after($article-doi, 'doi:'))"/>
                            </xsl:when>
                            <xsl:otherwise>
                                <xsl:value-of
                                        select="string('http://onlinelibrary.wiley.com/journal/10.1111/(ISSN)1755-0998')"/>
                            </xsl:otherwise>
                        </xsl:choose>
                    </xsl:attribute>
                    <img class="pub-cover" id="journal-logo" src="/themes/Dryad/images/coverimages/MolEcolRes.png"
                         alt="Molecular Ecology Resources cover"/>
                </a>
            </xsl:when>
            <xsl:when test='$journal-name = "Molecular Phylogenetics and Evolution"'>
                <a target="_blank">
                    <xsl:attribute name="href">
                        <xsl:choose>
                            <xsl:when test="contains($article-doi,'doi:')">
                                <xsl:value-of
                                        select="concat('http://dx.doi.org/', substring-after($article-doi, 'doi:'))"/>
                            </xsl:when>
                            <xsl:otherwise>
                                <xsl:value-of
                                        select="string('http://www.elsevier.com/wps/find/journaldescription.cws_home/622921/description')"/>
                            </xsl:otherwise>
                        </xsl:choose>
                    </xsl:attribute>
                    <img class="pub-cover" id="journal-logo" src="/themes/Dryad/images/coverimages/mpe.png"
                         alt="Molecular Phylogenetics and Evolution cover"/>
                </a>
            </xsl:when>
            <xsl:when test='$journal-name = "MycoKeys"'>
                <a target="_blank">
                    <xsl:attribute name="href">
                        <xsl:choose>
                            <xsl:when test="contains($article-doi,'doi:')">
                                <xsl:value-of
                                        select="concat('http://dx.doi.org/', substring-after($article-doi, 'doi:'))"/>
                            </xsl:when>
                            <xsl:otherwise>
                                <xsl:value-of
                                        select="string('http://www.pensoft.net/journals/mycokeys/')"/>
                            </xsl:otherwise>
                        </xsl:choose>
                    </xsl:attribute>
                    <img class="pub-cover" id="journal-logo" src="/themes/Dryad/images/coverimages/mycokeys.png"
                         alt="MycoKeys cover"/>
                </a>
            </xsl:when>
            <xsl:when test='$journal-name = "Nature Conservation"'>
                <a target="_blank">
                    <xsl:attribute name="href">
                        <xsl:choose>
                            <xsl:when test="contains($article-doi,'doi:')">
                                <xsl:value-of
                                        select="concat('http://dx.doi.org/', substring-after($article-doi, 'doi:'))"/>
                            </xsl:when>
                            <xsl:otherwise>
                                <xsl:value-of
                                        select="string('http://www.pensoft.net/journals/natureconservation/')"/>
                            </xsl:otherwise>
                        </xsl:choose>
                    </xsl:attribute>
                    <img class="pub-cover" id="journal-logo" src="/themes/Dryad/images/coverimages/natureconservation.png"
                         alt="Nature Conservation cover"/>
                </a>
            </xsl:when>
            <xsl:when test='$journal-name = "NeoBiota"'>
                <a target="_blank">
                    <xsl:attribute name="href">
                        <xsl:choose>
                            <xsl:when test="contains($article-doi,'doi:')">
                                <xsl:value-of
                                        select="concat('http://dx.doi.org/', substring-after($article-doi, 'doi:'))"/>
                            </xsl:when>
                            <xsl:otherwise>
                                <xsl:value-of
                                        select="string('http://www.pensoft.net/journals/neobiota/')"/>
                            </xsl:otherwise>
                        </xsl:choose>
                    </xsl:attribute>
                    <img class="pub-cover" id="journal-logo" src="/themes/Dryad/images/coverimages/neobiota.png"
                         alt="NeoBiota cover"/>
                </a>
            </xsl:when>
            <xsl:when test='$journal-name = "Paleobiology"'>
                <a target="_blank">
                    <xsl:attribute name="href">
                        <xsl:choose>
                            <xsl:when test="contains($article-doi,'doi:')">
                                <xsl:value-of
                                        select="concat('http://dx.doi.org/', substring-after($article-doi, 'doi:'))"/>
                            </xsl:when>
                            <xsl:otherwise>
                                <xsl:value-of
                                        select="string('http://paleobiol.geoscienceworld.org/')"/>
                            </xsl:otherwise>
                        </xsl:choose>
                    </xsl:attribute>
                    <img class="pub-cover" id="journal-logo" src="/themes/Dryad/images/coverimages/paleobiology.png"
                         alt="Paleobiology cover"/>
                </a>
            </xsl:when>
            <xsl:when test='$journal-name = "PhytoKeys"'>
                <a target="_blank">
                    <xsl:attribute name="href">
                        <xsl:choose>
                            <xsl:when test="contains($article-doi,'doi:')">
                                <xsl:value-of
                                        select="concat('http://dx.doi.org/', substring-after($article-doi, 'doi:'))"/>
                            </xsl:when>
                            <xsl:otherwise>
                                <xsl:value-of
                                        select="string('http://www.pensoft.net/journals/phytokeys/')"/>
                            </xsl:otherwise>
                        </xsl:choose>
                    </xsl:attribute>
                    <img class="pub-cover" id="journal-logo" src="/themes/Dryad/images/coverimages/phytokeys.png"
                         alt="PhytoKeys cover"/>
                </a>
            </xsl:when>
            <xsl:when test='$journal-name = "PLoS Biology" or $journal-name = "PLOS Biology"'>
                <a target="_blank">
                    <xsl:attribute name="href">
                        <xsl:choose>
                            <xsl:when test="contains($article-doi,'doi:')">
                                <xsl:value-of
                                        select="concat('http://dx.doi.org/', substring-after($article-doi, 'doi:'))"/>
                            </xsl:when>
                            <xsl:otherwise>
                                <xsl:value-of
                                        select="string('http://www.plosbiology.org')"/>
                            </xsl:otherwise>
                        </xsl:choose>
                    </xsl:attribute>
                    <img class="pub-cover" id="journal-logo" src="/themes/Dryad/images/coverimages/PLOS-Biology.png"
                         alt="PLOS Biology logo"/>
                </a>
            </xsl:when>
            <xsl:when test='$journal-name = "PLoS Computational Biology" or $journal-name = "PLOS Computational Biology"'>
                <a target="_blank">
                    <xsl:attribute name="href">
                        <xsl:choose>
                            <xsl:when test="contains($article-doi,'doi:')">
                                <xsl:value-of
                                        select="concat('http://dx.doi.org/', substring-after($article-doi, 'doi:'))"/>
                            </xsl:when>
                            <xsl:otherwise>
                                <xsl:value-of
                                        select="string('http://www.ploscompbiol.org')"/>
                            </xsl:otherwise>
                        </xsl:choose>
                    </xsl:attribute>
                    <img class="pub-cover" id="journal-logo" src="/themes/Dryad/images/coverimages/PLOS-CompBiology.png"
                         alt="PLOS Computational Biology logo"/>
                </a>
            </xsl:when>
            <xsl:when test='starts-with($journal-name,"PLoS Currents") or starts-with($journal-name,"PLOS Currents")'>
                <a target="_blank">
                    <xsl:attribute name="href">
                        <xsl:choose>
                            <xsl:when test="contains($article-doi,'doi:')">
                                <xsl:value-of
                                        select="concat('http://dx.doi.org/', substring-after($article-doi, 'doi:'))"/>
                            </xsl:when>
                            <xsl:otherwise>
                                <xsl:value-of
                                        select="string('http://www.plos.org/publications/currents/')"/>
                            </xsl:otherwise>
                        </xsl:choose>
                    </xsl:attribute>
                    <img class="pub-cover" id="journal-logo" src="/themes/Dryad/images/coverimages/PLOS-Currents_TreeOfLife.png"
                         alt="PLOS Currents logo"/>
                </a>
            </xsl:when>
            <xsl:when test='$journal-name = "PLoS Genetics" or $journal-name = "PLOS Genetics"'>
                <a target="_blank">
                    <xsl:attribute name="href">
                        <xsl:choose>
                            <xsl:when test="contains($article-doi,'doi:')">
                                <xsl:value-of
                                        select="concat('http://dx.doi.org/', substring-after($article-doi, 'doi:'))"/>
                            </xsl:when>
                            <xsl:otherwise>
                                <xsl:value-of
                                        select="string('http://www.plosgenetics.org')"/>
                            </xsl:otherwise>
                        </xsl:choose>
                    </xsl:attribute>
                    <img class="pub-cover" id="journal-logo" src="/themes/Dryad/images/coverimages/PLOS-Genetics.png"
                         alt="PLOS Genetics logo"/>
                </a>
            </xsl:when>
            <xsl:when test='$journal-name = "PLoS Medicine" or $journal-name = "PLOS Medicine"'>
                <a target="_blank">
                    <xsl:attribute name="href">
                        <xsl:choose>
                            <xsl:when test="contains($article-doi,'doi:')">
                                <xsl:value-of
                                        select="concat('http://dx.doi.org/', substring-after($article-doi, 'doi:'))"/>
                            </xsl:when>
                            <xsl:otherwise>
                                <xsl:value-of
                                        select="string('http://www.plosmedicine.org')"/>
                            </xsl:otherwise>
                        </xsl:choose>
                    </xsl:attribute>
                    <img class="pub-cover" id="journal-logo" src="/themes/Dryad/images/coverimages/pmedicine.png"
                         alt="PLOS Medicine logo"/>
                </a>
            </xsl:when>
            <xsl:when test='$journal-name = "PLoS Neglected Tropical Diseases" or $journal-name = "PLOS Neglected Tropical Diseases"'>
                <a target="_blank">
                    <xsl:attribute name="href">
                        <xsl:choose>
                            <xsl:when test="contains($article-doi,'doi:')">
                                <xsl:value-of
                                        select="concat('http://dx.doi.org/', substring-after($article-doi, 'doi:'))"/>
                            </xsl:when>
                            <xsl:otherwise>
                                <xsl:value-of
                                        select="string('http://www.plosntds.org')"/>
                            </xsl:otherwise>
                        </xsl:choose>
                    </xsl:attribute>
                    <img class="pub-cover" id="journal-logo" src="/themes/Dryad/images/coverimages/pntd.png"
                         alt="PLOS Neglected Tropical Diseases logo"/>
                </a>
            </xsl:when>
            <xsl:when test='$journal-name = "PLoS ONE" or $journal-name = "PLOS ONE"'>
                <a target="_blank">
                    <xsl:attribute name="href">
                        <xsl:choose>
                            <xsl:when test="contains($article-doi,'doi:')">
                                <xsl:value-of
                                        select="concat('http://dx.doi.org/', substring-after($article-doi, 'doi:'))"/>
                            </xsl:when>
                            <xsl:otherwise>
                                <xsl:value-of
                                        select="string('http://www.plosone.org')"/>
                            </xsl:otherwise>
                        </xsl:choose>
                    </xsl:attribute>
                    <img class="pub-cover" id="journal-logo" src="/themes/Dryad/images/coverimages/PLOS-ONE.png"
                         alt="PLOS ONE logo"/>
                </a>
            </xsl:when>
            <xsl:when test='$journal-name = "PLoS Pathogens" or $journal-name = "PLOS Pathogens"'>
                <a target="_blank">
                    <xsl:attribute name="href">
                        <xsl:choose>
                            <xsl:when test="contains($article-doi,'doi:')">
                                <xsl:value-of
                                        select="concat('http://dx.doi.org/', substring-after($article-doi, 'doi:'))"/>
                            </xsl:when>
                            <xsl:otherwise>
                                <xsl:value-of
                                        select="string('http://www.plospathogens.org')"/>
                            </xsl:otherwise>
                        </xsl:choose>
                    </xsl:attribute>
                    <img class="pub-cover" id="journal-logo" src="/themes/Dryad/images/coverimages/PLOS-Pathogens.png"
                         alt="PLOS Pathogens logo"/>
                </a>
            </xsl:when>
            <xsl:when test='$journal-name = "Systematic Biology"'>
                <a target="_blank">
                    <xsl:attribute name="href">
                        <xsl:choose>
                            <xsl:when test="contains($article-doi,'doi:')">
                                <xsl:value-of
                                        select="concat('http://dx.doi.org/', substring-after($article-doi, 'doi:'))"/>
                            </xsl:when>
                            <xsl:otherwise>
                                <xsl:value-of select="string('http://sysbio.oxfordjournals.org/')"/>
                            </xsl:otherwise>
                        </xsl:choose>
                    </xsl:attribute>
                    <img class="pub-cover" id="journal-logo" src="/themes/Dryad/images/coverimages/SystBiol.png"
                         alt="Systematic Biology cover"/>
                </a>
            </xsl:when>
            <xsl:when test='$journal-name = "ZooKeys"'>
                <a target="_blank">
                    <xsl:attribute name="href">
                        <xsl:choose>
                            <xsl:when test="contains($article-doi,'doi:')">
                                <xsl:value-of
                                        select="concat('http://dx.doi.org/', substring-after($article-doi, 'doi:'))"/>
                            </xsl:when>
                            <xsl:otherwise>
                                <xsl:value-of
                                        select="string('http://www.pensoft.net/journals/zookeys/')"/>
                            </xsl:otherwise>
                        </xsl:choose>
                    </xsl:attribute>
                    <img class="pub-cover" id="journal-logo" src="/themes/Dryad/images/coverimages/zookeys.png"
                         alt="ZooKeys cover"/>
                </a>
            </xsl:when>
            <xsl:otherwise>
	      <!-- If we didn't match an integrated journal, don't use an image. -->
            </xsl:otherwise>
        </xsl:choose>
    </xsl:template>

</xsl:stylesheet><|MERGE_RESOLUTION|>--- conflicted
+++ resolved
@@ -473,45 +473,7 @@
                     </xsl:if>
                 </div>
             </div>
-<<<<<<< HEAD
-        </xsl:if>
-        <!-- Redesigned 2013-03-19 -->
-        <!-- probably needs to be conditional as just for data package -->
-        <xsl:variable name="article_doi"
-              select=".//dim:field[@element='relation'][@qualifier='isreferencedby'][starts-with(., 'doi:')]"/>
-        <xsl:variable name="title"
-                      select=".//dim:field[@element='title']/node()"/>
-
-        <!-- publication header -->
-        <div class="publication-header">
-            <xsl:call-template name="journal-lookup">
-                <xsl:with-param name="journal-name" select=".//dim:field[@element='publicationName']"/>
-                <xsl:with-param name="article-doi"
-                                select=".//dim:field[@element='relation'][@qualifier='isreferencedby'][starts-with(., 'doi:')]"/>
-            </xsl:call-template>
-            <p>
-              <span class="pub-title">
-                  <xsl:value-of select="$title"/>
-              </span>
-            </p>
-        </div>
-        <!-- Data Files in package -->
-        <xsl:if test="document($dryad_dri_url)//dri:referenceSet[@type='embeddedView']"/>
-            <div class="ds-static-div primary">
-              <xsl:variable name="dryad_dri_url">
-                  <xsl:value-of select="confman:getProperty('dspace.url')"/>
-                  <xsl:text>:</xsl:text>
-                  <xsl:value-of select="confman:getIntProperty('dspace.port')"/>
-                  <xsl:text>/DRI</xsl:text>
-                  <xsl:value-of select="@OBJID"/>
-              </xsl:variable>
-              <xsl:apply-templates select="document($dryad_dri_url)//dri:referenceSet[@type='embeddedView']"/>
-            </div>
-        </xsl:if>
-        <!-- citing -->
-=======
         </xsl:if>        
->>>>>>> cf1d8ac0
         <!-- CITATION FOR DATA PACKAGE -->
         <xsl:if
                 test="not($meta[@element='xhtml_head_item'][contains(., 'DCTERMS.isPartOf')]) and .//dim:field[@element='relation'][@qualifier='haspart']">
@@ -899,13 +861,8 @@
                 </div>
             </div>
         </xsl:if>
-<<<<<<< HEAD
         <!-- package metadata -->
         <div class="ds-static-div primary">
-=======
-        <!-- metadata -->
-          <div class="ds-static-div primary" id="dryad_metadata">
->>>>>>> cf1d8ac0
           <div class="item-summary-view-metadata">
             <table class="package-metadata">
             <tbody>
