<?xml version="1.0" encoding="UTF-8"?>

<!-- This stylesheet controls the view/display of the item pages (package
	and file). -->

<!-- If you use an XML editor to reformat this page make sure that the i18n:text
	elements do not break across separate lines; the text will fail to be internationalized
	if this happens and the i18n text is what will be displayed on the Web page. -->

<xsl:stylesheet xmlns="http://www.w3.org/1999/xhtml"
                xmlns:i18n="http://apache.org/cocoon/i18n/2.1" xmlns:dri="http://di.tamu.edu/DRI/1.0/"
                xmlns:mets="http://www.loc.gov/METS/" xmlns:dc="http://purl.org/dc/elements/1.1/"
                xmlns:dim="http://www.dspace.org/xmlns/dspace/dim" xmlns:mods="http://www.loc.gov/mods/v3"
                xmlns:xlink="http://www.w3.org/TR/xlink/" xmlns:xsl="http://www.w3.org/1999/XSL/Transform"
                xmlns:xalan="http://xml.apache.org/xalan" xmlns:datetime="http://exslt.org/dates-and-times"
                xmlns:encoder="xalan://java.net.URLEncoder" exclude-result-prefixes="xalan strings encoder datetime"
                version="1.0" xmlns:strings="http://exslt.org/strings"
                xmlns:confman="org.dspace.core.ConfigurationManager">


    <xsl:variable name="token"
                  select="//dri:field[@id='aspect.submission.DryadReviewTransformer.field.token']/dri:value"/>


    <xsl:template match="dri:referenceSet[@type = 'embeddedView']" priority="2">
      <h2 class="ds-list-head">Files in this package</h2>
        <div class="file-list">
	   <!-- TODO: need to test if we have one of the specially-licensed items -->
	   <p class="license-badges" style="font-size: 0.9em;">
	     <i18n:text>xmlui.dri2xhtml.METS-1.0.license-cc0</i18n:text>
	     <xsl:text> </xsl:text>
	     <a href="http://creativecommons.org/publicdomain/zero/1.0/" target="_blank" class="single-image-link"><img src="/themes/Dryad/images/cc-zero.png" alt="CC0 (opens a new window)"/></a>
	     <a href="http://opendefinition.org/" target="_blank" class="single-image-link"><img src="/themes/Dryad/images/opendata.png" alt="Open Data (opens a new window)"/></a>
	   </p>
	   
          <xsl:apply-templates select="*[not(name()='head')]" mode="embeddedView"/>
        </div>
    </xsl:template>


  <!-- ################################ Pull out METS metadata reference and render it ################################ -->
    <xsl:template match="dri:reference" mode="embeddedView">
        <xsl:variable name="externalMetadataURL">
            <xsl:text>cocoon:/</xsl:text>
            <xsl:value-of select="@url"/>
            <!-- No options selected, render the full METS document -->
        </xsl:variable>
        <xsl:comment>External Metadata URL:
            <xsl:value-of select="$externalMetadataURL"/>
        </xsl:comment>
        <xsl:apply-templates select="document($externalMetadataURL)" mode="embeddedView"/>
        <xsl:apply-templates/>
    </xsl:template>

  <!-- ################################ Data File blurb for use on a Data Package page ################################ -->
    <xsl:template match="mets:METS[mets:dmdSec/mets:mdWrap[@OTHERMDTYPE='DIM']]" mode="embeddedView">

        <xsl:variable name="my_doi"
                      select=".//dim:field[@element='identifier'][not(@qualifier)][starts-with(., 'doi:')]"/>
	
        <table class="package-file-description">
          <tbody>
          <tr>
            <th>Title</th>
            <th><xsl:value-of select=".//dim:field[@element='title']"/></th>        
	    <!-- Download count -->
	    <xsl:variable name="downloads" select=".//dim:field[@element='dryad'][@qualifier='downloads']"/>
	    <xsl:if test="$downloads > 0">
	      <tr>
		<th><i18n:text>xmlui.DryadItemSummary.downloads</i18n:text></th>
		<td>
		  <xsl:value-of select="$downloads" />
		  <xsl:choose>
		    <xsl:when test="$downloads='1'"> time</xsl:when>
		    <xsl:otherwise> times</xsl:otherwise>
		  </xsl:choose>
		</td>
	      </tr>
	    </xsl:if>
	    <xsl:variable name="my_description" select=".//dim:field[@element='description'][@mdschema='dc'][not(@qualifier)]" />
	    <xsl:if test="$my_description!=''">
	      <tr>
		<th>Description</th>
		<td>
		  <xsl:value-of select="$my_description" />
		</td>
	      </tr>
	    </xsl:if>
          </tr>
          <xsl:for-each select="/mets:METS/mets:fileSec/mets:fileGrp[@USE='CONTENT']/mets:file">
            <tr>
            <th>Download</th>
            <td>
              <a>
                <!-- Download Link -->
                <xsl:attribute name="href">
<<<<<<< HEAD
                     <xsl:choose>
                         <xsl:when test="mets:FLocat[@LOCTYPE='TXT']/@xlink:text">
                           <xsl:choose>
                             <xsl:when test="starts-with(mets:FLocat[@LOCTYPE='TXT']/@xlink:title,'//')">
                               <xsl:value-of select="concat('http:',mets:FLocat[@LOCTYPE='TXT']/@xlink:title)"/>
                             </xsl:when>
                             <xsl:otherwise>
                               <xsl:value-of select="concat('http://',mets:FLocat[@LOCTYPE='TXT']/@xlink:title)"/>
                             </xsl:otherwise>
                           </xsl:choose>
                         </xsl:when>
                         <xsl:otherwise>
                          <xsl:value-of select="mets:FLocat[@LOCTYPE='URL']/@xlink:href"/>
                        </xsl:otherwise>
                      </xsl:choose>
=======
                  <xsl:value-of select="mets:FLocat/@xlink:href"/>
>>>>>>> a6d6a760
                </xsl:attribute>

                <xsl:value-of select="mets:FLocat/@xlink:title"/>
                <!-- File Size -->
                <span class="bitstream-filesize">
		  <xsl:text> (</xsl:text>
                    <xsl:choose>
                        <xsl:when test="@SIZE &lt; 1000">
                            <xsl:value-of select="@SIZE"/>
                            <i18n:text>xmlui.dri2xhtml.METS-1.0.size-bytes</i18n:text>
                        </xsl:when>
                        <xsl:when test="@SIZE &lt; 1000000">
                            <xsl:value-of select="substring(string(@SIZE div 1000),1,5)"/>
                            <i18n:text>xmlui.dri2xhtml.METS-1.0.size-kilobytes</i18n:text>
                        </xsl:when>
                        <xsl:when test="@SIZE &lt; 1000000000">
                            <xsl:value-of select="substring(string(@SIZE div 1000000),1,5)"/>
                            <i18n:text>xmlui.dri2xhtml.METS-1.0.size-megabytes</i18n:text>
                        </xsl:when>
                        <xsl:otherwise>
                            <xsl:value-of select="substring(string(@SIZE div 1000000000),1,5)"/>
                            <i18n:text>xmlui.dri2xhtml.METS-1.0.size-gigabytes</i18n:text>
                        </xsl:otherwise>
                    </xsl:choose>
		    <xsl:text>)</xsl:text></span></a>
            </td>
          </tr>

          </xsl:for-each>
        <tr>
        <!-- View File Details -->
        <th>Details</th>
        <td>
          <a>
            <!-- link -->
            <xsl:choose>
              <!-- Have token -->
              <xsl:when test="$token!=''">
              <xsl:attribute name="href">
                <xsl:text>/review?doi=</xsl:text>
                <xsl:copy-of select="$my_doi"/>
                <xsl:text>&amp;token=</xsl:text>
                <xsl:copy-of select="$token"/>
              </xsl:attribute>
              <xsl:text>View File Details</xsl:text>
              </xsl:when>
              <!-- No token -->
              <xsl:otherwise>
                <xsl:variable name="my_doi"
                              select="//dim:field[@element='identifier'][not(@qualifier)][starts-with(., 'doi:')]"/>
                <xsl:variable name="my_full_doi"
                  select="//dim:field[@element='identifier'][not(@qualifier)][starts-with(., 'http://dx.doi')]"/>
                <xsl:variable name="my_uri"
                              select="//dim:field[@element='identifier'][@qualifier='uri'][not(starts-with(., 'doi'))]"/>
                <xsl:attribute name="href">
                  <xsl:choose>
                    <xsl:when test="$my_doi">
                      <xsl:call-template name="checkURL">
                        <xsl:with-param name="doiIdentifier" select="$my_doi"/>
                      </xsl:call-template>
                    </xsl:when>
                    <xsl:when test="$my_full_doi">
                      <xsl:call-template name="checkURL">
                        <xsl:with-param name="doiIdentifier" select="$my_full_doi"/>
                      </xsl:call-template>
                     </xsl:when>
                    <xsl:otherwise>
                      <xsl:value-of select="$my_uri"/>
                    </xsl:otherwise>
                  </xsl:choose>
                </xsl:attribute>
                <xsl:text>View File Details</xsl:text>
            </xsl:otherwise>
            </xsl:choose>
          </a>
        </td>
    </tr>
        <!-- Embargo Notice -->
        <xsl:variable name="embargoedDate"
                      select=".//dim:field[@element='date' and @qualifier='embargoedUntil']"/>
        <xsl:variable name="embargoType">
            <xsl:choose>
                <xsl:when test=".//dim:field[@element='type' and @qualifier='embargo']">
                    <xsl:value-of
                            select=".//dim:field[@element='type' and @qualifier='embargo']"/>
                </xsl:when>
                <xsl:otherwise>
                    <i18n:text>xmlui.DryadItemSummary.unknown</i18n:text>
                </xsl:otherwise>
            </xsl:choose>
        </xsl:variable>
        <xsl:choose>
            <xsl:when test="$embargoedDate!=''">
	      <th> </th> <!-- Don't use a label on the embargo text -->
	      <td>
                <!-- this all might be overkill, need to confirm embargoedDate element
            disappears after time expires -->
                <xsl:variable name="dateDiff">
                    <xsl:call-template name="datetime:difference">
                        <xsl:with-param name="start" select="datetime:date()"/>
                        <xsl:with-param name="end"
                                        select="datetime:date($embargoedDate)"/>
                    </xsl:call-template>
                </xsl:variable>
                <xsl:choose>
                    <xsl:when test="$embargoedDate='9999-01-01' and $embargoType='oneyear'">
                        <!-- The item is under one-year embargo, but the article has not been published yet,
                 so we don't have an end date. -->
                        <div class="embargo_notice">
                            <i18n:text>xmlui.ArtifactBrowser.RestrictedItem.head_resource.oneyear</i18n:text>
                        </div>
                    </xsl:when>
                    <xsl:when
                            test="$embargoedDate='9999-01-01' and ($embargoType='untilArticleAppears' or $embargoType='unknown')">
                        <!-- The item is under embargo, but the end date is not yet known -->
                        <div class="embargo_notice">
                            <i18n:text>xmlui.ArtifactBrowser.RestrictedItem.head_resource.publication</i18n:text>
                        </div>
                    </xsl:when>
                    <xsl:when test="$embargoedDate='9999-01-01' and $embargoType='custom'">
                        <!-- The item is under embargo, but the end date is not yet known. The editor has approved a custom length. -->
                        <div class="embargo_notice">
                            <i18n:text>xmlui.ArtifactBrowser.RestrictedItem.head_resource.custom</i18n:text>
                        </div>
                    </xsl:when>
                    <xsl:when test="not(starts-with($dateDiff, '-'))">
                        <!-- The item is under embargo, and the end date of the embargo is known. -->
                        <div class="embargo_notice">
                            <i18n:text>xmlui.ArtifactBrowser.RestrictedItem.head_resource</i18n:text>
                            <xsl:value-of select="$embargoedDate"/>
                        </div>
                    </xsl:when>
                </xsl:choose>
	      </td>
            </xsl:when>
        </xsl:choose>

      </tbody>
    </table>

    </xsl:template>


</xsl:stylesheet><|MERGE_RESOLUTION|>--- conflicted
+++ resolved
@@ -94,7 +94,6 @@
               <a>
                 <!-- Download Link -->
                 <xsl:attribute name="href">
-<<<<<<< HEAD
                      <xsl:choose>
                          <xsl:when test="mets:FLocat[@LOCTYPE='TXT']/@xlink:text">
                            <xsl:choose>
@@ -110,9 +109,6 @@
                           <xsl:value-of select="mets:FLocat[@LOCTYPE='URL']/@xlink:href"/>
                         </xsl:otherwise>
                       </xsl:choose>
-=======
-                  <xsl:value-of select="mets:FLocat/@xlink:href"/>
->>>>>>> a6d6a760
                 </xsl:attribute>
 
                 <xsl:value-of select="mets:FLocat/@xlink:title"/>
