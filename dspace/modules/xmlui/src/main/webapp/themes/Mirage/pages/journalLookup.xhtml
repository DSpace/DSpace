--- conflicted
+++ resolved
@@ -142,845 +142,9 @@
             </tr>
         </thead>
         <tbody>
-<<<<<<< HEAD
-            <tr class="ds-table-row even">
-                <td class="right-border ds-table-cell">American Journal of Botany</td>
-                <td class="ds-table-cell">Y</td>
-                <td class="ds-table-cell">A</td>
-                <td class="ds-table-cell">Y</td>
-                <td class="right-border ds-table-cell">Y</td>
-                <td class="ds-table-cell">$120</td>
-            </tr>
-            <tr class="ds-table-row odd">
-                <td class="right-border ds-table-cell">American Naturalist, The</td>
-                <td class="ds-table-cell">Y</td>
-                <td class="ds-table-cell">A</td>
-                <td class="ds-table-cell">Y</td>
-                <td class="right-border ds-table-cell">N</td>
-                <td class="ds-table-cell">American Society of Naturalists</td>
-            </tr>
-            <tr class="ds-table-row even">
-                <td class="right-border ds-table-cell">Applications in Plant Sciences</td>
-                <td class="ds-table-cell">Y</td>
-                <td class="ds-table-cell">R</td>
-                <td class="ds-table-cell">N</td>
-                <td class="right-border ds-table-cell">Y</td>
-                <td class="ds-table-cell">$120</td>
-            </tr>
-            <tr class="ds-table-row odd">
-                <td class="right-border ds-table-cell">Behavioral Ecology</td>
-                <td class="ds-table-cell">Y</td>
-                <td class="ds-table-cell">R</td>
-                <td class="ds-table-cell">N</td>
-                <td class="right-border ds-table-cell">N</td>
-                <td class="ds-table-cell">Behavioral Ecology</td>
-            </tr>            
-            <tr class="ds-table-row odd">
-                <td class="right-border ds-table-cell">Biodiversity Data Journal</td>
-                <td class="ds-table-cell">Y</td>
-                <td class="ds-table-cell">A</td>
-                <td class="ds-table-cell">Y</td>
-                <td class="right-border ds-table-cell">Y</td>
-                <td class="ds-table-cell">Pensoft</td>
-            </tr>
-            <tr class="ds-table-row even">
-                <td class="right-border ds-table-cell">Biological Journal of the Linnean Society</td>
-                <td class="ds-table-cell">Y</td>
-                <td class="ds-table-cell">A</td>
-                <td class="ds-table-cell">Y</td>
-                <td class="right-border ds-table-cell">N</td>
-                <td class="ds-table-cell"><span class="msg-DPC_pay_on_submission">$120</span></td>
-            </tr>
-            <tr class="ds-table-row odd">
-                <td class="right-border ds-table-cell">Biology Letters</td>
-                <td class="ds-table-cell">Y</td>
-                <td class="ds-table-cell">A</td>
-                <td class="ds-table-cell">Y</td>
-                <td class="right-border ds-table-cell">N</td>
-                <td class="ds-table-cell">The Royal Society</td>
-            </tr>            
-            <tr class="ds-table-row odd">
-                <td class="right-border ds-table-cell">Biology Open</td>
-                <td class="ds-table-cell">Y</td>
-                <td class="ds-table-cell">R</td>
-                <td class="ds-table-cell">N</td>
-                <td class="right-border ds-table-cell">N</td>
-                <td class="ds-table-cell"><span class="msg-DPC_pay_on_submission">$120</span></td>
-            </tr>
-            <tr class="ds-table-row even">
-                <td class="right-border ds-table-cell">BioRisk </td>
-                <td class="ds-table-cell">Y</td>
-                <td class="ds-table-cell">A</td>
-                <td class="ds-table-cell">Y</td>
-                <td class="right-border ds-table-cell">N</td>
-                <td class="ds-table-cell">Pensoft</td>
-            </tr>
-            <tr class="ds-table-row odd">
-                <td class="right-border ds-table-cell">Bioscience</td>
-                <td class="ds-table-cell">Y</td>
-                <td class="ds-table-cell">R</td>
-                <td class="ds-table-cell">Y</td>
-                <td class="right-border ds-table-cell">N</td>
-                <td class="ds-table-cell"><span class="msg-DPC_pay_on_submission">$120</span></td>
-            </tr> 
-            <tr class="ds-table-row even">
-                <td class="right-border ds-table-cell">Biotropica</td>
-                <td class="ds-table-cell">Y</td>
-                <td class="ds-table-cell">A</td>
-                <td class="ds-table-cell">Y</td>
-                <td class="right-border ds-table-cell">N</td>
-                <td class="ds-table-cell">Biotropica</td>
-            </tr>             
-               <tr class="ds-table-row odd">
-                <td class="right-border ds-table-cell">BMC Ecology </td>
-                <td class="ds-table-cell">Y</td>
-                <td class="ds-table-cell">R</td>
-                <td class="ds-table-cell">N</td>
-                <td class="right-border ds-table-cell">N</td>
-                <td class="ds-table-cell"><span class="msg-DPC_pay_on_submission">$120</span></td>
-            </tr>
-                <tr class="ds-table-row even">
-                <td class="right-border ds-table-cell">BMC Evolutionary Biology </td>
-                <td class="ds-table-cell">Y</td>
-                <td class="ds-table-cell">R</td>
-                <td class="ds-table-cell">N</td>
-                <td class="right-border ds-table-cell">N</td>
-                <td class="ds-table-cell"><span class="msg-DPC_pay_on_submission">$120</span></td>
-            </tr>
-            <tr class="ds-table-row odd">
-                <td class="right-border ds-table-cell">BMJ Open</td>
-                <td class="ds-table-cell">Y</td>
-                <td class="ds-table-cell">R</td>
-                <td class="ds-table-cell">N</td>
-                <td class="right-border ds-table-cell">N</td>
-                <td class="ds-table-cell"><span class="msg-DPC_pay_on_submission">$120</span></td>
-            </tr>
-            <tr class="ds-table-row odd">
-                <td class="right-border ds-table-cell">The Bone &amp; Joint Journal</td>
-                <td class="ds-table-cell">Y</td>
-                <td class="ds-table-cell">A</td>
-                <td class="ds-table-cell">Y</td>
-                <td class="right-border ds-table-cell">Y</td>
-                <td class="ds-table-cell">British Editorial Society of Bone &amp; Joint Surgery</td>
-            </tr>
-                <tr class="ds-table-row even">
-                <td class="right-border ds-table-cell">Bone &amp; Joint Research</td>
-                <td class="ds-table-cell">Y</td>
-                <td class="ds-table-cell">A</td>
-                <td class="ds-table-cell">Y</td>
-                <td class="right-border ds-table-cell">Y</td>
-                <td class="ds-table-cell">British Editorial Society of Bone &amp; Joint Surgery</td>
-            </tr>            
-            	<tr class="ds-table-row odd">
-                <td class="right-border ds-table-cell">Bone &amp; Joint360</td>
-                <td class="ds-table-cell">Y</td>
-                <td class="ds-table-cell">A</td>
-                <td class="ds-table-cell">Y</td>
-                <td class="right-border ds-table-cell">Y</td>
-                <td class="ds-table-cell">British Editorial Society of Bone &amp; Joint Surgery</td>
-            </tr>
-            <tr class="ds-table-row even">
-                <td class="right-border ds-table-cell">Comparative Cytogenetics </td>
-                <td class="ds-table-cell">Y</td>
-                <td class="ds-table-cell">A</td>
-                <td class="ds-table-cell">Y</td>
-                <td class="right-border ds-table-cell">N</td>
-                <td class="ds-table-cell">Pensoft</td>
-            </tr>
-            <tr class="ds-table-row odd">
-                <td class="right-border ds-table-cell">Deutsche Entomologische Zeitschrift </td>
-                <td class="ds-table-cell">Y</td>
-                <td class="ds-table-cell">A</td>
-                <td class="ds-table-cell">N</td>
-                <td class="right-border ds-table-cell">Y</td>
-                <td class="ds-table-cell">Pensoft</td>
-            </tr>
-            <tr class="ds-table-row odd">
-                <td class="right-border ds-table-cell">Development</td>
-                <td class="ds-table-cell">Y</td>
-                <td class="ds-table-cell">R</td>
-                <td class="ds-table-cell">N</td>
-                <td class="right-border ds-table-cell">N</td>
-                <td class="ds-table-cell"><span class="msg-DPC_pay_on_submission">$120</span></td>
-            </tr>
-            <tr class="ds-table-row odd">
-                <td class="right-border ds-table-cell">Disease Models &amp; Mechanisms</td>
-                <td class="ds-table-cell">Y</td>
-                <td class="ds-table-cell">R</td>
-                <td class="ds-table-cell">N</td>
-                <td class="right-border ds-table-cell">N</td>
-                <td class="ds-table-cell"><span class="msg-DPC_pay_on_submission">$120</span></td>
-            </tr>
-            <tr class="ds-table-row even">
-                <td class="right-border ds-table-cell">Ecography</td>
-                <td class="ds-table-cell">Y</td>
-                <td class="ds-table-cell">A</td>
-                <td class="ds-table-cell">Y</td>
-                <td class="right-border ds-table-cell">N</td>
-                <td class="ds-table-cell">Nordic Society Oikos</td>
-            </tr>
-            <tr class="ds-table-row odd">
-                <td class="right-border ds-table-cell">Ecological Applications</td>
-                <td class="ds-table-cell">Y</td>
-                <td class="ds-table-cell">A</td>
-                <td class="ds-table-cell">Y</td>
-                <td class="right-border ds-table-cell">N</td>
-                <td class="ds-table-cell"><span class="msg-DPC_pay_on_submission">$120</span></td>
-            </tr>
-            <tr class="ds-table-row even">
-                <td class="right-border ds-table-cell">Ecological Monographs </td>
-                <td class="ds-table-cell">Y</td>
-                <td class="ds-table-cell">A</td>
-                <td class="ds-table-cell">Y</td>
-                <td class="right-border ds-table-cell">N</td>
-                <td class="ds-table-cell">Ecological Society of America</td>
-            </tr>
-             <tr class="ds-table-row odd">
-                <td class="right-border ds-table-cell">Ecology</td>
-                <td class="ds-table-cell">Y</td>
-                <td class="ds-table-cell">A</td>
-                <td class="ds-table-cell">Y</td>
-                <td class="right-border ds-table-cell">N</td>
-                <td class="ds-table-cell"><span class="msg-DPC_pay_on_submission">$120</span></td>
-            </tr>
-            
-              <tr class="ds-table-row even">
-                <td class="right-border ds-table-cell">Ecology and Evolution </td>
-                <td class="ds-table-cell">Y</td>
-                <td class="ds-table-cell">A</td>
-                <td class="ds-table-cell">Y</td>
-                <td class="right-border ds-table-cell">Y</td>
-                <td class="ds-table-cell">Ecology and Evolution</td>
-            </tr>
-            <tr class="ds-table-row odd">
-                <td class="right-border ds-table-cell">Ecology Letters</td>
-                <td class="ds-table-cell">Y</td>
-                <td class="ds-table-cell">A</td>
-                <td class="ds-table-cell">Y</td>
-                <td class="right-border ds-table-cell">Y</td>
-                <td class="ds-table-cell"><span class="msg-DPC_pay_on_submission">$120</span></td>
-            </tr>
-            <tr class="ds-table-row even">
-                <td class="right-border ds-table-cell">Elementa: Science of the Anthropocene </td>
-                <td class="ds-table-cell">Y</td>
-                <td class="ds-table-cell">A</td>
-                <td class="ds-table-cell">Y</td>
-                <td class="right-border ds-table-cell">Y</td>
-                <td class="ds-table-cell">BioOne</td>
-            </tr>
-            <tr class="ds-table-row odd">
-                <td class="right-border ds-table-cell">eLife </td>
-                <td class="ds-table-cell">Y</td>
-                <td class="ds-table-cell">R</td>
-                <td class="ds-table-cell">N</td>
-                <td class="right-border ds-table-cell">Y</td>
-                <td class="ds-table-cell">eLife</td>
-            </tr>
-            <tr class="ds-table-row odd">
-                <td class="right-border ds-table-cell">Environmental Epigenetics</td>
-                <td class="ds-table-cell">Y</td>
-                <td class="ds-table-cell">R</td>
-                <td class="ds-table-cell">N</td>
-                <td class="right-border ds-table-cell">N</td>
-                <td class="ds-table-cell"><span class="msg-DPC_pay_on_submission">$120</span></td>
-            </tr>             
-            <tr class="ds-table-row even">
-                <td class="right-border ds-table-cell">Evidence-based Preclinical Medicine</td>
-                <td class="ds-table-cell">Y</td>
-                <td class="ds-table-cell">R</td>
-                <td class="ds-table-cell">N</td>
-                <td class="right-border ds-table-cell">N</td>
-                <td class="ds-table-cell">Evidence-based Preclinical Medicine</td>
-            </tr>
-            <tr class="ds-table-row odd">
-                <td class="right-border ds-table-cell">Evolution</td>
-                <td class="ds-table-cell">Y</td>
-                <td class="ds-table-cell">A</td>
-                <td class="ds-table-cell">Y</td>
-                <td class="right-border ds-table-cell">N</td>
-                <td class="ds-table-cell">Society for the Study of Evolution</td>
-            </tr>
-            <tr class="ds-table-row even">
-                <td class="right-border ds-table-cell">Evolutionary Applications</td>
-                <td class="ds-table-cell">Y</td>
-                <td class="ds-table-cell">A</td>
-                <td class="ds-table-cell">Y</td>
-                <td class="right-border ds-table-cell">Y</td>
-                <td class="ds-table-cell">Evolutionary Applications</td>
-            </tr>
-            <tr class="ds-table-row odd">
-                <td class="right-border ds-table-cell">Functional Ecology </td>
-                <td class="ds-table-cell">Y</td>
-                <td class="ds-table-cell">A</td>
-                <td class="ds-table-cell">Y</td>
-                <td class="right-border ds-table-cell">Y</td>
-                <td class="ds-table-cell">British Ecological Society</td>
-            </tr>
-            <tr class="ds-table-row even">
-                <td class="right-border ds-table-cell">GMS German Medical Science</td>
-                <td class="ds-table-cell">Y</td>
-                <td class="ds-table-cell">R</td>
-                <td class="ds-table-cell">Y</td>
-                <td class="right-border ds-table-cell">N</td>
-                <td class="ds-table-cell">German National Library of Medicine</td>
-            </tr>
-            <tr class="ds-table-row odd">
-             <td class="right-border ds-table-cell">GMS German Plastic, Reconstructive and Aesthetic Surgery</td>
-                <td class="ds-table-cell">Y</td>
-                <td class="ds-table-cell">R</td>
-                <td class="ds-table-cell">Y</td>
-                <td class="right-border ds-table-cell">N</td>
-                <td class="ds-table-cell">German National Library of Medicine</td>
-            </tr>
-            <tr class="ds-table-row even">
-               <td class="right-border ds-table-cell">GMS Health Technology Assessment</td>
-                <td class="ds-table-cell">N</td>
-                <td class="ds-table-cell">A</td>
-                <td class="ds-table-cell">Y</td>
-                <td class="right-border ds-table-cell">Y</td>
-                <td class="ds-table-cell">German National Library of Medicine</td>
-            </tr>
-            <tr class="ds-table-row odd">
-            <td class="right-border ds-table-cell">GMS Hygiene and Infection Control</td>
-                <td class="ds-table-cell">N</td>
-                <td class="ds-table-cell">A</td>
-                <td class="ds-table-cell">Y</td>
-                <td class="right-border ds-table-cell">Y</td>
-                <td class="ds-table-cell">German National Library of Medicine</td>
-            </tr>
-                <tr class="ds-table-row even">
-                <td class="right-border ds-table-cell">GMS Infectious Diseases</td>
-                <td class="ds-table-cell">Y</td>
-                <td class="ds-table-cell">R</td>
-                <td class="ds-table-cell">Y</td>
-                <td class="right-border ds-table-cell">N</td>
-                <td class="ds-table-cell">German National Library of Medicine</td>
-            </tr>
-            <tr class="ds-table-row odd">
-                <td class="right-border ds-table-cell">GMS Interdisciplinary Plastic and Reconstructive Surgery DGPW</td>
-                <td class="ds-table-cell">Y</td>
-                <td class="ds-table-cell">R</td>
-                <td class="ds-table-cell">Y</td>
-                <td class="right-border ds-table-cell">N</td>
-                <td class="ds-table-cell">German National Library of Medicine</td>
-            </tr>
-            <tr class="ds-table-row even">
-            <td class="right-border ds-table-cell">GMS Medizin - Bibliothek - Information</td>
-                <td class="ds-table-cell">N</td>
-                <td class="ds-table-cell">A</td>
-                <td class="ds-table-cell">Y</td>
-                <td class="right-border ds-table-cell">Y</td>
-                <td class="ds-table-cell">German National Library of Medicine</td>
-            </tr>
-            <tr class="ds-table-row odd">
-                <td class="right-border ds-table-cell">GMS Medizinische, Informatik, Biometrie und Epidemiologie</td>
-                <td class="ds-table-cell">Y</td>
-                <td class="ds-table-cell">R</td>
-                <td class="ds-table-cell">Y</td>
-                <td class="right-border ds-table-cell">N</td>
-                <td class="ds-table-cell">German National Library of Medicine</td>
-            </tr>
-            <tr class="ds-table-row even">
-                <td class="right-border ds-table-cell">GMS Onkologische Rehabilitation und Sozialmedizin</td>
-                <td class="ds-table-cell">Y</td>
-                <td class="ds-table-cell">R</td>
-                <td class="ds-table-cell">Y</td>
-                <td class="right-border ds-table-cell">N</td>
-                <td class="ds-table-cell">German National Library of Medicine</td>
-                </tr>
-                 <tr class="ds-table-row odd">
-             <td class="right-border ds-table-cell">GMS Zeitschrift für Medizinische Ausbildung</td>
-                <td class="ds-table-cell">Y</td>
-                <td class="ds-table-cell">R</td>
-                <td class="ds-table-cell">Y</td>
-                <td class="right-border ds-table-cell">N</td>
-                <td class="ds-table-cell">German National Library of Medicine</td>
-            </tr>
-            <tr class="ds-table-row even">
-            <td class="right-border ds-table-cell">GMS Zeitschrift zur Förderung der Qualitätssicherung in medizinischen Laboratorien</td>
-                <td class="ds-table-cell">Y</td>
-                <td class="ds-table-cell">R</td>
-                <td class="ds-table-cell">Y</td>
-                <td class="right-border ds-table-cell">N</td>
-                <td class="ds-table-cell">German National Library of Medicine</td>
-            </tr>
-              <tr class="ds-table-row odd">
-                <td class="right-border ds-table-cell">Heredity </td>
-                <td class="ds-table-cell">Y</td>
-                <td class="ds-table-cell">A</td>
-                <td class="ds-table-cell">Y</td>
-                <td class="right-border ds-table-cell">N</td>
-                <td class="ds-table-cell">The Genetics Society</td>
-            </tr>
-             <tr class="ds-table-row even">
-                <td class="right-border ds-table-cell">Interface Focus</td>
-                <td class="ds-table-cell">N</td>
-                <td class="ds-table-cell">A</td>
-                <td class="ds-table-cell">Y</td>
-                <td class="right-border ds-table-cell">Y</td>
-                <td class="ds-table-cell">The Royal Society</td>
-            </tr>
-             <tr class="ds-table-row even">
-                <td class="right-border ds-table-cell">International Journal of Plant Sciences</td>
-                <td class="ds-table-cell">Y</td>
-                <td class="ds-table-cell">A</td>
-                <td class="ds-table-cell">N</td>
-                <td class="right-border ds-table-cell">Y</td>
-                <td class="ds-table-cell">University of Chicago Press</td>
-            </tr>            
-            <tr class="ds-table-row odd">
-                <td class="right-border ds-table-cell">Journal of Animal Ecology</td>
-                <td class="ds-table-cell">Y</td>
-                <td class="ds-table-cell">A</td>
-                <td class="ds-table-cell">Y</td>
-                <td class="right-border ds-table-cell">Y</td>
-                <td class="ds-table-cell">British Ecological Society</td>
-            </tr>
-            <tr class="ds-table-row even">
-                <td class="right-border ds-table-cell">Journal of Applied Ecology</td>
-                <td class="ds-table-cell">Y</td>
-                <td class="ds-table-cell">A</td>
-                <td class="ds-table-cell">Y</td>
-                <td class="right-border ds-table-cell">Y</td>
-                <td class="ds-table-cell">British Ecological Society</td>
-            </tr>
-            <tr class="ds-table-row odd">
-                <td class="right-border ds-table-cell">Journal of Avian Biology</td>
-                <td class="ds-table-cell">Y</td>
-                <td class="ds-table-cell">A</td>
-                <td class="ds-table-cell">Y</td>
-                <td class="right-border ds-table-cell">N</td>
-                <td class="ds-table-cell">Nordic Society Oikos</td>
-            </tr>
-            <tr class="ds-table-row odd">
-                <td class="right-border ds-table-cell">Journal of Cell Science</td>
-                <td class="ds-table-cell">Y</td>
-                <td class="ds-table-cell">R</td>
-                <td class="ds-table-cell">N</td>
-                <td class="right-border ds-table-cell">N</td>
-                <td class="ds-table-cell"><span class="msg-DPC_pay_on_submission">$120</span></td>
-            </tr>
-            <tr class="ds-table-row odd">
-                <td class="right-border ds-table-cell">Journal of Consumer Research</td>
-                <td class="ds-table-cell">N</td>
-                <td class="ds-table-cell">A</td>
-                <td class="ds-table-cell">Y</td>
-                <td class="right-border ds-table-cell">Y</td>
-                <td class="ds-table-cell">Journal of Consumer Research</td>
-            </tr>
-	    <tr class="ds-table-row even">
-                <td class="right-border ds-table-cell">Journal of Ecology</td>
-                <td class="ds-table-cell">Y</td>
-                <td class="ds-table-cell">A</td>
-                <td class="ds-table-cell">Y</td>
-                <td class="right-border ds-table-cell">Y</td>
-                <td class="ds-table-cell">British Ecological Society</td>
-            </tr>
-            <tr class="ds-table-row even">
-                <td class="right-border ds-table-cell">Journal of Evolutionary Biology</td>
-                <td class="ds-table-cell">Y</td>
-                <td class="ds-table-cell">A</td>
-                <td class="ds-table-cell">Y</td>
-                <td class="right-border ds-table-cell">N</td>
-                <td class="ds-table-cell">European Society for Evolutionary Biology</td>
-            </tr>
-            <tr class="ds-table-row odd">
-                <td class="right-border ds-table-cell">The Journal of Experimental Biology</td>
-                <td class="ds-table-cell">Y</td>
-                <td class="ds-table-cell">R</td>
-                <td class="ds-table-cell">N</td>
-                <td class="right-border ds-table-cell">N</td>
-                <td class="ds-table-cell"><span class="msg-DPC_pay_on_submission">$120</span></td>
-            </tr>
-            <tr class="ds-table-row odd">
-                <td class="right-border ds-table-cell">Journal of Fish and Wildlife Management </td>
-                <td class="ds-table-cell">Y</td>
-                <td class="ds-table-cell">A</td>
-                <td class="ds-table-cell">N</td>
-                <td class="right-border ds-table-cell">N</td>
-                <td class="ds-table-cell">U.S. Fish and Wildlife Service</td>
-            </tr>
-            <tr class="ds-table-row even">
-                <td class="right-border ds-table-cell">Journal of Heredity</td>
-                <td class="ds-table-cell">Y</td>
-                <td class="ds-table-cell">A</td>
-                <td class="ds-table-cell">Y</td>
-                <td class="right-border ds-table-cell">N</td>
-                <td class="ds-table-cell">American Genetic Association</td>
-            </tr>
-             <tr class="ds-table-row odd">
-                <td class="right-border ds-table-cell">Journal of Hymenoptera Research</td>
-                <td class="ds-table-cell">Y</td>
-                <td class="ds-table-cell">A</td>
-                <td class="ds-table-cell">Y</td>
-                <td class="right-border ds-table-cell">Y</td>
-                <td class="ds-table-cell">Pensoft</td>
-            </tr>
-            <tr class="ds-table-row even">
-                <td class="right-border ds-table-cell">Journal of Paleontology </td>
-                <td class="ds-table-cell">Y</td>
-                <td class="ds-table-cell">A</td>
-                <td class="ds-table-cell">Y</td>
-                <td class="right-border ds-table-cell">N</td>
-                <td class="ds-table-cell">The Paleontological Society</td>
-            </tr>
-            <tr class="ds-table-row even">
-                <td class="right-border ds-table-cell">Journal of Systematics and Evolution</td>
-                <td class="ds-table-cell">Y</td>
-                <td class="ds-table-cell">R</td>
-                <td class="ds-table-cell">Y</td>
-                <td class="right-border ds-table-cell">N</td>
-                <td class="ds-table-cell">Journal of Systematics and Evolution</td>
-            </tr>            
-             <tr class="ds-table-row odd">
-                <td class="right-border ds-table-cell">Journal of the Royal Society Interface</td>
-                <td class="ds-table-cell">N</td>
-                <td class="ds-table-cell">A</td>
-                <td class="ds-table-cell">Y</td>
-                <td class="right-border ds-table-cell">Y</td>
-                <td class="ds-table-cell">The Royal Society</td>
-            </tr>
-            <tr class="ds-table-row odd">
-                <td class="right-border ds-table-cell">Journal of Urban Ecology</td>
-                <td class="ds-table-cell">Y</td>
-                <td class="ds-table-cell">R</td>
-                <td class="ds-table-cell">N</td>
-                <td class="right-border ds-table-cell">N</td>
-                <td class="ds-table-cell"><span class="msg-DPC_pay_on_submission">$120</span></td>
-            </tr> 
-            <tr class="ds-table-row even">
-                <td class="right-border ds-table-cell">Methods in Ecology and Evolution</td>
-                <td class="ds-table-cell">Y</td>
-                <td class="ds-table-cell">A</td>
-                <td class="ds-table-cell">Y</td>
-                <td class="right-border ds-table-cell">Y</td>
-                <td class="ds-table-cell">British Ecological Society</td>
-            </tr>
-            <tr class="ds-table-row odd">
-                <td class="right-border ds-table-cell">Molecular Ecology</td>
-                <td class="ds-table-cell">Y</td>
-                <td class="ds-table-cell">R</td>
-                <td class="ds-table-cell">N</td>
-                <td class="right-border ds-table-cell">N</td>
-                <td class="ds-table-cell">Molecular Ecology</td>
-            </tr>
-            <tr class="ds-table-row even">
-                <td class="right-border ds-table-cell">Molecular Ecology Resources</td>
-                <td class="ds-table-cell">Y</td>
-                <td class="ds-table-cell">R</td>
-                <td class="ds-table-cell">N</td>
-                <td class="right-border ds-table-cell">N</td>
-                <td class="ds-table-cell">Molecular Ecology Resources</td>
-            </tr>
-            <tr class="ds-table-row odd">
-                <td class="right-border ds-table-cell">MycoKeys </td>
-                <td class="ds-table-cell">Y</td>
-                <td class="ds-table-cell">A</td>
-                <td class="ds-table-cell">Y</td>
-                <td class="right-border ds-table-cell">Y</td>
-                <td class="ds-table-cell">Pensoft</td>
-            </tr>
-            <tr class="ds-table-row even">
-                <td class="right-border ds-table-cell">Nature Conservation </td>
-                <td class="ds-table-cell">Y</td>
-                <td class="ds-table-cell">A</td>
-                <td class="ds-table-cell">Y</td>
-                <td class="right-border ds-table-cell">N</td>
-                <td class="ds-table-cell">Pensoft</td>
-            </tr>
-            <tr class="ds-table-row odd">
-                <td class="right-border ds-table-cell">NeoBiota </td>
-                <td class="ds-table-cell">Y</td>
-                <td class="ds-table-cell">A</td>
-                <td class="ds-table-cell">Y</td>
-                <td class="right-border ds-table-cell">N</td>
-                <td class="ds-table-cell">Pensoft</td>
-            </tr>
-             <tr class="ds-table-row even">
-                <td class="right-border ds-table-cell">Nordic Journal of Botany</td>
-                <td class="ds-table-cell">Y</td>
-                <td class="ds-table-cell">A</td>
-                <td class="ds-table-cell">Y</td>
-                <td class="right-border ds-table-cell">N</td>
-                <td class="ds-table-cell">Nordic Society Oikos</td>
-            </tr>
-             <tr class="ds-table-row even">
-                <td class="right-border ds-table-cell">North American Fauna</td>
-                <td class="ds-table-cell">N</td>
-                <td class="ds-table-cell">A</td>
-                <td class="ds-table-cell">Y</td>
-                <td class="right-border ds-table-cell">Y</td>
-                <td class="ds-table-cell">U.S. Fish and Wildlife Service</td>
-            </tr>            
-            <tr class="ds-table-row odd">
-                <td class="right-border ds-table-cell">Nota Lepidopterologica </td>
-                <td class="ds-table-cell">Y</td>
-                <td class="ds-table-cell">A</td>
-                <td class="ds-table-cell">N</td>
-                <td class="right-border ds-table-cell">Y</td>
-                <td class="ds-table-cell">Pensoft</td>
-            </tr>
-             <tr class="ds-table-row even">
-                <td class="right-border ds-table-cell">Oikos</td>
-                <td class="ds-table-cell">Y</td>
-                <td class="ds-table-cell">A</td>
-                <td class="ds-table-cell">Y</td>
-                <td class="right-border ds-table-cell">N</td>
-                <td class="ds-table-cell">Nordic Society Oikos</td>
-            </tr>
-             <tr class="ds-table-row odd">
-                <td class="right-border ds-table-cell">Open Biology</td>
-                <td class="ds-table-cell">N</td>
-                <td class="ds-table-cell">A</td>
-                <td class="ds-table-cell">Y</td>
-                <td class="right-border ds-table-cell">Y</td>
-                <td class="ds-table-cell">The Royal Society</td>
-            </tr>
-             <tr class="ds-table-row even">
-                <td class="right-border ds-table-cell">Open Health Data</td>
-                <td class="ds-table-cell">Y</td>
-                <td class="ds-table-cell">R</td>
-                <td class="ds-table-cell">Y</td>
-                <td class="right-border ds-table-cell">N</td>
-                <td class="ds-table-cell"><span class="msg-DPC_pay_on_submission">$120</span></td>
-            </tr>
-            <tr class="ds-table-row odd">
-                <td class="right-border ds-table-cell">Palaeontology </td>
-                <td class="ds-table-cell">Y</td>
-                <td class="ds-table-cell">R</td>
-                <td class="ds-table-cell">Y</td>
-                <td class="right-border ds-table-cell">Y</td>
-                <td class="ds-table-cell">The Palaeontological Association</td>
-            </tr>
-            <tr class="ds-table-row even">
-                <td class="right-border ds-table-cell">Paleobiology </td>
-                <td class="ds-table-cell">Y</td>
-                <td class="ds-table-cell">A</td>
-                <td class="ds-table-cell">Y</td>
-                <td class="right-border ds-table-cell">N</td>
-                <td class="ds-table-cell">The Paleontological Society</td>
-            </tr>
-            <tr class="ds-table-row odd">
-                <td class="right-border ds-table-cell">Papers in Palaeontology </td>
-                <td class="ds-table-cell">Y</td>
-                <td class="ds-table-cell">R</td>
-                <td class="ds-table-cell">N</td>
-                <td class="right-border ds-table-cell">Y</td>
-                <td class="ds-table-cell">The Palaeontological Association</td>
-            </tr>
-             <tr class="ds-table-row even">
-                <td class="right-border ds-table-cell">Philosophical Transactions of the Royal Society A</td>
-                <td class="ds-table-cell">N</td>
-                <td class="ds-table-cell">A</td>
-                <td class="ds-table-cell">Y</td>
-                <td class="right-border ds-table-cell">Y</td>
-                <td class="ds-table-cell">The Royal Society</td>
-            </tr>
-             <tr class="ds-table-row odd">
-                <td class="right-border ds-table-cell">Philosophical Transactions of the Royal Society B</td>
-                <td class="ds-table-cell">N</td>
-                <td class="ds-table-cell">A</td>
-                <td class="ds-table-cell">Y</td>
-                <td class="right-border ds-table-cell">Y</td>
-                <td class="ds-table-cell">The Royal Society</td>
-            </tr>
-            <tr class="ds-table-row even">
-                <td class="right-border ds-table-cell">Physiological and Biochemical Zoology</td>
-                <td class="ds-table-cell">Y</td>
-                <td class="ds-table-cell">R</td>
-                <td class="ds-table-cell">N</td>
-                <td class="right-border ds-table-cell">Y</td>
-                <td class="ds-table-cell">University of Chicago Press</td>
-            </tr>            
-            <tr class="ds-table-row even">
-                <td class="right-border ds-table-cell">PhytoKeys </td>
-                <td class="ds-table-cell">Y</td>
-                <td class="ds-table-cell">A</td>
-                <td class="ds-table-cell">Y</td>
-                <td class="right-border ds-table-cell">Y</td>
-                <td class="ds-table-cell">Pensoft</td>
-            </tr>
-              <tr class="ds-table-row odd">
-                <td class="right-border ds-table-cell">The Plant Cell </td>
-                <td class="ds-table-cell">N</td>
-                <td class="ds-table-cell">A</td>
-                <td class="ds-table-cell">Y</td>
-                <td class="right-border ds-table-cell">Y</td>
-                <td class="ds-table-cell">American Society of Plant Biologists</td>
-            </tr>
-            <tr class="ds-table-row even">
-                <td class="right-border ds-table-cell">Plant Physiology </td>
-                <td class="ds-table-cell">N</td>
-                <td class="ds-table-cell">A</td>
-                <td class="ds-table-cell">Y</td>
-                <td class="right-border ds-table-cell">Y</td>
-                <td class="ds-table-cell">American Society of Plant Biologists</td>
-            </tr>
-            <tr class="ds-table-row even">
-                <td class="right-border ds-table-cell">PLOS Biology </td>
-                <td class="ds-table-cell">Y</td>
-                <td class="ds-table-cell">D</td>
-                <td class="ds-table-cell">N</td>
-                <td class="right-border ds-table-cell">Y</td>
-                <td class="ds-table-cell"><span class="msg-DPC_pay_on_submission">$120</span></td>
-            </tr>
-            <tr class="ds-table-row odd">
-                <td class="right-border ds-table-cell">PLOS Computational Biology </td>
-                <td class="ds-table-cell">Y</td>
-                <td class="ds-table-cell">D</td>
-                <td class="ds-table-cell">N</td>
-                <td class="right-border ds-table-cell">Y</td>
-                <td class="ds-table-cell"><span class="msg-DPC_pay_on_submission">$120</span></td>
-            </tr>
-            <tr class="ds-table-row even">
-                <td class="right-border ds-table-cell">PLOS Genetics </td>
-                <td class="ds-table-cell">Y</td>
-                <td class="ds-table-cell">D</td>
-                <td class="ds-table-cell">N</td>
-                <td class="right-border ds-table-cell">Y</td>
-                <td class="ds-table-cell"><span class="msg-DPC_pay_on_submission">$120</span></td>
-            </tr>
-            <tr class="ds-table-row odd">
-                <td class="right-border ds-table-cell">PLOS Medicine </td>
-                <td class="ds-table-cell">Y</td>
-                <td class="ds-table-cell">D</td>
-                <td class="ds-table-cell">N</td>
-                <td class="right-border ds-table-cell">Y</td>
-                <td class="ds-table-cell"><span class="msg-DPC_pay_on_submission">$120</span></td>
-            </tr>
-            <tr class="ds-table-row even">
-                <td class="right-border ds-table-cell">PLOS Neglected Tropical Diseases </td>
-                <td class="ds-table-cell">Y</td>
-                <td class="ds-table-cell">D</td>
-                <td class="ds-table-cell">N</td>
-                <td class="right-border ds-table-cell">Y</td>
-                <td class="ds-table-cell"><span class="msg-DPC_pay_on_submission">$120</span></td>
-            </tr>
-            <tr class="ds-table-row odd">
-                <td class="right-border ds-table-cell">PLOS ONE </td>
-                <td class="ds-table-cell">Y</td>
-                <td class="ds-table-cell">D</td>
-                <td class="ds-table-cell">N</td>
-                <td class="right-border ds-table-cell">Y</td>
-                <td class="ds-table-cell"><span class="msg-DPC_pay_on_submission">$120</span></td>
-            </tr>
-            <tr class="ds-table-row even">
-                <td class="right-border ds-table-cell">PLOS Pathogens </td>
-                <td class="ds-table-cell">Y</td>
-                <td class="ds-table-cell">D</td>
-                <td class="ds-table-cell">N</td>
-                <td class="right-border ds-table-cell">Y</td>
-                <td class="ds-table-cell"><span class="msg-DPC_pay_on_submission">$120</span></td>
-            </tr>
-            <tr class="ds-table-row odd">
-                <td class="right-border ds-table-cell">Proceedings of the Royal Society A</td>
-                <td class="ds-table-cell">N</td>
-                <td class="ds-table-cell">A</td>
-                <td class="ds-table-cell">Y</td>
-                <td class="right-border ds-table-cell">Y</td>
-                <td class="ds-table-cell">The Royal Society</td>
-            </tr>
-             <tr class="ds-table-row even">
-                <td class="right-border ds-table-cell">Proceedings of the Royal Society B</td>
-                <td class="ds-table-cell">Y</td>
-                <td class="ds-table-cell">R</td>
-                <td class="ds-table-cell">Y</td>
-                <td class="right-border ds-table-cell">N</td>
-                <td class="ds-table-cell">The Royal Society</td>
-            </tr>
-            <tr class="ds-table-row odd">
-                <td class="right-border ds-table-cell">Royal Society Open Science</td>
-                <td class="ds-table-cell">Y</td>
-                <td class="ds-table-cell">R</td>
-                <td class="ds-table-cell">N</td>
-                <td class="right-border ds-table-cell">Y</td>
-                <td class="ds-table-cell">The Royal Society</td>
-            </tr>  
-            <tr class="ds-table-row even">
-                <td class="right-border ds-table-cell">Scientific Data</td>
-                <td class="ds-table-cell">Y</td>
-                <td class="ds-table-cell">D</td>
-                <td class="ds-table-cell">Y</td>
-                <td class="right-border ds-table-cell">Y</td>
-                <td class="ds-table-cell">Nature Publishing Group</td>
-            </tr>
-             <tr class="ds-table-row even">
-                <td class="right-border ds-table-cell">Subterranean Biology</td>
-                <td class="ds-table-cell">Y</td>
-                <td class="ds-table-cell">A</td>
-                <td class="ds-table-cell">Y</td>
-                <td class="right-border ds-table-cell">Y</td>
-                <td class="ds-table-cell">Pensoft</td>
-            </tr>
-            <tr class="ds-table-row odd">
-                <td class="right-border ds-table-cell">Systematic Biology </td>
-                <td class="ds-table-cell">Y</td>
-                <td class="ds-table-cell">R</td>
-                <td class="ds-table-cell">N</td>
-                <td class="right-border ds-table-cell">N</td>
-                <td class="ds-table-cell">Society of Systematic Biologists</td>
-            </tr>
-            <tr class="ds-table-row even">
-                <td class="right-border ds-table-cell">Systematic Botany</td>
-                <td class="ds-table-cell">N</td>
-                <td class="ds-table-cell">A</td>
-                <td class="ds-table-cell">Y</td>
-                <td class="right-border ds-table-cell">Y</td>
-                <td class="ds-table-cell">American Society of Plant Taxonomists</td>
-            </tr>
-            <tr class="ds-table-row even">
-                <td class="right-border ds-table-cell">Systematic Botany Monographs</td>
-                <td class="ds-table-cell">N</td>
-                <td class="ds-table-cell">A</td>
-                <td class="ds-table-cell">Y</td>
-                <td class="right-border ds-table-cell">Y</td>
-                <td class="ds-table-cell">American Society of Plant Taxonomists</td>
-            </tr>            
-            <tr class="ds-table-row odd">
-                <td class="right-border ds-table-cell">Toxicological Sciences</td>
-                <td class="ds-table-cell">Y</td>
-                <td class="ds-table-cell">R</td>
-                <td class="ds-table-cell">Y</td>
-                <td class="right-border ds-table-cell">N</td>
-                <td class="ds-table-cell">Toxicological Sciences</td>
-            </tr> 
-            <tr class="ds-table-row odd">
-                <td class="right-border ds-table-cell">Virus Evolution</td>
-                <td class="ds-table-cell">Y</td>
-                <td class="ds-table-cell">R</td>
-                <td class="ds-table-cell">N</td>
-                <td class="right-border ds-table-cell">N</td>
-                <td class="ds-table-cell"><span class="msg-DPC_pay_on_submission">$120</span></td>
-            </tr> 
-            <tr class="ds-table-row odd">
-                <td class="right-border ds-table-cell">Work, Aging and Retirement</td>
-                <td class="ds-table-cell">Y</td>
-                <td class="ds-table-cell">R</td>
-                <td class="ds-table-cell">N</td>
-                <td class="right-border ds-table-cell">N</td>
-                <td class="ds-table-cell"><span class="msg-DPC_pay_on_submission">$120</span></td>
-            </tr> 
-            <tr class="ds-table-row odd">
-                <td class="right-border ds-table-cell">ZooKeys </td>
-                <td class="ds-table-cell">Y</td>
-                <td class="ds-table-cell">A</td>
-                <td class="ds-table-cell">Y</td>
-                <td class="right-border ds-table-cell">Y</td>
-                <td class="ds-table-cell">Pensoft</td>
-            </tr>
-            <tr class="ds-table-row even">
-                <td class="right-border ds-table-cell">Zoological Systematics and Evolution </td>
-                <td class="ds-table-cell">Y</td>
-                <td class="ds-table-cell">A</td>
-                <td class="ds-table-cell">N</td>
-                <td class="right-border ds-table-cell">Y</td>
-                <td class="ds-table-cell">Pensoft</td>
-            </tr>
-=======
         <!-- data for this table moved to:
             ./dspace/modules/xmlui/src/main/webapp/static/json/journal-lookup.json
         -->
->>>>>>> c2b6ec99
         </tbody>
     </table>
   </div>
