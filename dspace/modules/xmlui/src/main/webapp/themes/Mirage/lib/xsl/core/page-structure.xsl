--- conflicted
+++ resolved
@@ -33,12 +33,8 @@
 
     <xsl:output indent="yes"/>
 
-<<<<<<< HEAD
     <!-- Initialize info on build date for use in the footer -->
     <xsl:variable name="dryadrelease" select="document('../../../meta/version.xml')"/>
-=======
-    <xsl:variable name="dryadrelease" select="document('meta/version.xml')"/>
->>>>>>> c331d246
 
     <!--
         The starting point of any XSL processing is matching the root element. In DRI the root element is document,
