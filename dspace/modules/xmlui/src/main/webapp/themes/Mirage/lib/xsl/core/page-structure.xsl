<!--

    The contents of this file are subject to the license and copyright
    detailed in the LICENSE and NOTICE files at the root of the source
    tree and available online at

    http://www.dspace.org/license/

-->
<!--
    Main structure of the page, determines where
    header, footer, body, navigation are structurally rendered.
    Rendering of the header, footer, trail and alerts

    Author: art.lowel at atmire.com
    Author: lieven.droogmans at atmire.com
    Author: ben at atmire.com
    Author: Alexey Maslov

-->

<xsl:stylesheet xmlns:i18n="http://apache.org/cocoon/i18n/2.1"
                xmlns:dri="http://di.tamu.edu/DRI/1.0/"
                xmlns:mets="http://www.loc.gov/METS/"
                xmlns:xlink="http://www.w3.org/TR/xlink/"
                xmlns:xsl="http://www.w3.org/1999/XSL/Transform" version="1.0"
                xmlns:dim="http://www.dspace.org/xmlns/dspace/dim"
                xmlns:xhtml="http://www.w3.org/1999/xhtml"
                xmlns:mods="http://www.loc.gov/mods/v3"
                xmlns:dc="http://purl.org/dc/elements/1.1/"
                xmlns="http://www.w3.org/1999/xhtml"
                exclude-result-prefixes="i18n dri mets xlink xsl dim xhtml mods dc">

    <xsl:output indent="yes"/>

    <!-- Initialize info on build date for use in the footer -->
    <xsl:variable name="dryadrelease" select="document('../../../meta/version.xml')"/>

    <!--
        The starting point of any XSL processing is matching the root element. In DRI the root element is document,
        which contains a version attribute and three top level elements: body, options, meta (in that order).

        This template creates the html document, giving it a head and body. A title and the CSS style reference
        are placed in the html head, while the body is further split into several divs. The top-level div
        directly under html body is called "ds-main". It is further subdivided into:
            "ds-header"  - the header div containing title, subtitle, trail and other front matter
            "ds-body"    - the div containing all the content of the page; built from the contents of dri:body
            "ds-options" - the div with all the navigation and actions; built from the contents of dri:options
            "ds-footer"  - optional footer div, containing misc information

        The order in which the top level divisions appear may have some impact on the design of CSS and the
        final appearance of the DSpace page. While the layout of the DRI schema does favor the above div
        arrangement, nothing is preventing the designer from changing them around or adding new ones by
        overriding the dri:document template.
    -->
    <xsl:template match="dri:document">
         <html class="no-js" lang="en">
            <!-- First of all, build the HTML head element -->
            <xsl:call-template name="buildHead"/>
            <!-- Then proceed to the body -->

            <!--paulirish.com/2008/conditional-stylesheets-vs-css-hacks-answer-neither/-->
            <xsl:text disable-output-escaping="yes">&lt;!--[if lt IE 7 ]&gt; &lt;body class="ie6"&gt; &lt;![endif]--&gt;
                &lt;!--[if IE 7 ]&gt;    &lt;body class="ie7"&gt; &lt;![endif]--&gt;
                &lt;!--[if IE 8 ]&gt;    &lt;body class="ie8"&gt; &lt;![endif]--&gt;
                &lt;!--[if IE 9 ]&gt;    &lt;body class="ie9"&gt; &lt;![endif]--&gt;
                &lt;!--[if (gt IE 9)|!(IE)]&gt;&lt;!--&gt;&lt;body&gt;&lt;!--&lt;![endif]--&gt;</xsl:text>

            <xsl:choose>
                <xsl:when
                        test="/dri:document/dri:meta/dri:pageMeta/dri:metadata[@element='framing'][@qualifier='popup']">
                    <xsl:apply-templates select="dri:body/*"/>
                </xsl:when>
                <xsl:otherwise>
                    <div id="ds-main">
                        <!--The header div, complete with title, subtitle and other junk-->
                        <xsl:call-template name="buildHeader"/>

                        <!--The trail is built by applying a template over pageMeta's trail children. -->
                        <xsl:call-template name="buildTrail"/>

                        <!--javascript-disabled warning, will be invisible if javascript is enabled-->
                        <div id="no-js-warning-wrapper" class="hidden">
                            <div id="no-js-warning">
                                <div class="notice failure">
                                    <xsl:text>JavaScript is disabled for your browser. Some features of this site may not work without it.</xsl:text>
                                </div>
                            </div>
                        </div>


                        <!--ds-content is a groups ds-body and the navigation together and used to put the clearfix on, center, etc.
                            ds-content-wrapper is necessary for IE6 to allow it to center the page content-->
                        <div id="ds-content-wrapper">
                            <div id="ds-content" class="clearfix">
                                <!--
                               Goes over the document tag's children elements: body, options, meta. The body template
                               generates the ds-body div that contains all the content. The options template generates
                               the ds-options div that contains the navigation and action options available to the
                               user. The meta element is ignored since its contents are not processed directly, but
                               instead referenced from the different points in the document. -->
                                <xsl:apply-templates/>

                            </div>
                        </div>


                        <!--
                            The footer div, dropping whatever extra information is needed on the page. It will
                            most likely be something similar in structure to the currently given example. -->
                        <xsl:call-template name="buildFooter"/>

                    </div>

                </xsl:otherwise>
            </xsl:choose>
            <!-- Javascript at the bottom for fast page loading -->
            <xsl:call-template name="addJavascript"/>

            <xsl:text disable-output-escaping="yes">&lt;/body&gt;</xsl:text>
        </html>
    </xsl:template>

    <!-- The HTML head element contains references to CSS as well as embedded JavaScript code. Most of this
information is either user-provided bits of post-processing (as in the case of the JavaScript), or
references to stylesheets pulled directly from the pageMeta element. -->
    <xsl:template name="buildHead">
        <head>
            <meta http-equiv="Content-Type" content="text/html; charset=UTF-8"/>

            <!-- Always force latest IE rendering engine (even in intranet) & Chrome Frame -->
            <meta http-equiv="X-UA-Compatible" content="IE=edge,chrome=1"/>

            <!--  Mobile Viewport Fix
                  j.mp/mobileviewport & davidbcalhoun.com/2010/viewport-metatag
            device-width : Occupy full width of the screen in its current orientation
            initial-scale = 1.0 retains dimensions instead of zooming out if page height > device height
            maximum-scale = 1.0 retains dimensions instead of zooming in if page width < device width
            -->
            <meta name="viewport" content="width=device-width; initial-scale=1.0; maximum-scale=1.0;"/>

            <link rel="shortcut icon">
                <xsl:attribute name="href">
                    <xsl:value-of
                            select="/dri:document/dri:meta/dri:pageMeta/dri:metadata[@element='contextPath'][not(@qualifier)]"/>
                    <xsl:text>/themes/</xsl:text>
                    <xsl:value-of
                            select="/dri:document/dri:meta/dri:pageMeta/dri:metadata[@element='theme'][@qualifier='path']"/>
                    <xsl:text>/images/favicon.ico</xsl:text>
                </xsl:attribute>
            </link>
            <link rel="apple-touch-icon">
                <xsl:attribute name="href">
                    <xsl:value-of
                            select="/dri:document/dri:meta/dri:pageMeta/dri:metadata[@element='contextPath'][not(@qualifier)]"/>
                    <xsl:text>/themes/</xsl:text>
                    <xsl:value-of
                            select="/dri:document/dri:meta/dri:pageMeta/dri:metadata[@element='theme'][@qualifier='path']"/>
                    <xsl:text>/images/apple-touch-icon.png</xsl:text>
                </xsl:attribute>
            </link>

            <meta name="Generator">
                <xsl:attribute name="content">
                    <xsl:text>DSpace</xsl:text>
                    <xsl:if test="/dri:document/dri:meta/dri:pageMeta/dri:metadata[@element='dspace'][@qualifier='version']">
                        <xsl:text> </xsl:text>
                        <xsl:value-of
                                select="/dri:document/dri:meta/dri:pageMeta/dri:metadata[@element='dspace'][@qualifier='version']"/>
                    </xsl:if>
                </xsl:attribute>
            </meta>
            <!-- Add stylsheets -->
            <xsl:for-each select="/dri:document/dri:meta/dri:pageMeta/dri:metadata[@element='stylesheet']">
                <link rel="stylesheet" type="text/css">
                    <xsl:attribute name="media">
                        <xsl:value-of select="@qualifier"/>
                    </xsl:attribute>
                    <xsl:attribute name="href">
                        <xsl:value-of
                                select="/dri:document/dri:meta/dri:pageMeta/dri:metadata[@element='contextPath'][not(@qualifier)]"/>
                        <xsl:text>/themes/</xsl:text>
                        <xsl:value-of
                                select="/dri:document/dri:meta/dri:pageMeta/dri:metadata[@element='theme'][@qualifier='path']"/>
                        <xsl:text>/</xsl:text>
                        <xsl:value-of select="."/>
                    </xsl:attribute>
                </link>
            </xsl:for-each>

            <!-- Add syndication feeds -->
            <xsl:for-each select="/dri:document/dri:meta/dri:pageMeta/dri:metadata[@element='feed']">
                <link rel="alternate" type="application">
                    <xsl:attribute name="type">
                        <xsl:text>application/</xsl:text>
                        <xsl:value-of select="@qualifier"/>
                    </xsl:attribute>
                    <xsl:attribute name="href">
                        <xsl:value-of select="."/>
                    </xsl:attribute>
                </link>
            </xsl:for-each>

            <!--  Add OpenSearch auto-discovery link -->
            <xsl:if test="/dri:document/dri:meta/dri:pageMeta/dri:metadata[@element='opensearch'][@qualifier='shortName']">
                <link rel="search" type="application/opensearchdescription+xml">
                    <xsl:attribute name="href">
                        <xsl:value-of
                                select="/dri:document/dri:meta/dri:pageMeta/dri:metadata[@element='request'][@qualifier='scheme']"/>
                        <xsl:text>://</xsl:text>
                        <xsl:value-of
                                select="/dri:document/dri:meta/dri:pageMeta/dri:metadata[@element='request'][@qualifier='serverName']"/>
                        <xsl:text>:</xsl:text>
                        <xsl:value-of
                                select="/dri:document/dri:meta/dri:pageMeta/dri:metadata[@element='request'][@qualifier='serverPort']"/>
                        <xsl:value-of select="$context-path"/>
                        <xsl:text>/</xsl:text>
                        <xsl:value-of
                                select="/dri:document/dri:meta/dri:pageMeta/dri:metadata[@element='opensearch'][@qualifier='context']"/>
                        <xsl:text>description.xml</xsl:text>
                    </xsl:attribute>
                    <xsl:attribute name="title">
                        <xsl:value-of
                                select="/dri:document/dri:meta/dri:pageMeta/dri:metadata[@element='opensearch'][@qualifier='shortName']"/>
                    </xsl:attribute>
                </link>
            </xsl:if>

            <!-- The following javascript removes the default text of empty text areas when they are focused on or submitted -->
            <!-- There is also javascript to disable submitting a form when the 'enter' key is pressed. -->
            <script type="text/javascript">
                //Clear default text of emty text areas on focus
                function tFocus(element)
                {
                if (element.value == '<i18n:text>xmlui.dri2xhtml.default.textarea.value</i18n:text>'){element.value='';}
                }
                //Clear default text of emty text areas on submit
                function tSubmit(form)
                {

                //add "" to search text so the seach with doi and hdl will return item
                var defaultedElements = document.getElementsByTagName("textarea");
                   for (var i = 0; i != defaultedElements.length; i++) {
                       if (defaultedElements[i].value == ' ') {
                           defaultedElements[i].value = '';
                       }
                   }
                   var queryTexts = document.getElementsByName("query");
                   for (var i = 0; i != queryTexts.length; i++) {
                       var value = queryTexts[i].value;
                       if (value.indexOf(' ') == - 1) {
                           if (value.indexOf("doi:") == 0 || value.indexOf("DOI:") == 0 || value.indexOf("http:") == 0 || value.indexOf("pmid:") == 0 || value.indexOf("PMID:") == 0) {
                               queryTexts[i].value = '"' + value + '"';
                           }
                           
                           if (value.indexOf("hdl:") == 0) {
                               queryTexts[i].value = value.substring(4, value.length);
                           }
                       }
                   }


                var defaultedElements = document.getElementsByTagName("textarea");
                for (var i=0; i != defaultedElements.length; i++){
                if (defaultedElements[i].value == '<i18n:text>xmlui.dri2xhtml.default.textarea.value</i18n:text>'){
                defaultedElements[i].value='';}}
                }
                //Disable pressing 'enter' key to submit a form (otherwise pressing 'enter' causes a submission to start over)
                function disableEnterKey(e)
                {
                var key;

                if(window.event)
                key = window.event.keyCode; //Internet Explorer
                else
                key = e.which; //Firefox and Netscape

                if(key == 13) //if "Enter" pressed, then disable!
                return false;
                else
                return true;
                }

                function FnArray()
                {
                this.funcs = new Array;
                }

                FnArray.prototype.add = function(f)
                {
                if( typeof f!= "function" )
                {
                f = new Function(f);
                }
                this.funcs[this.funcs.length] = f;
                };

                FnArray.prototype.execute = function()
                {
                for( var i=0; i
                <xsl:text disable-output-escaping="yes">&lt;</xsl:text> this.funcs.length; i++ )
                {
                this.funcs[i]();
                }
                };

                var runAfterJSImports = new FnArray();
            </script>

            <!-- Modernizr enables HTML5 elements & feature detects -->
            <script type="text/javascript">
                <xsl:attribute name="src">
                    <xsl:value-of
                            select="/dri:document/dri:meta/dri:pageMeta/dri:metadata[@element='contextPath'][not(@qualifier)]"/>
                    <xsl:text>/themes/</xsl:text>
                    <xsl:value-of
                            select="/dri:document/dri:meta/dri:pageMeta/dri:metadata[@element='theme'][@qualifier='path']"/>
                    <xsl:text>/lib/js/modernizr-1.5.min.js</xsl:text>
                </xsl:attribute>
                &#160;
            </script>

            <!-- Add the title in -->
            <xsl:variable name="page_title"
                          select="/dri:document/dri:meta/dri:pageMeta/dri:metadata[@element='title']"/>
            <title>
                <xsl:choose>
                    <xsl:when test="not($page_title)">
                        <xsl:text>Dryad</xsl:text>
                    </xsl:when>
                    <xsl:otherwise>
                        <xsl:copy-of select="$page_title/node()"/>
                        <xsl:text> - Dryad</xsl:text>
                    </xsl:otherwise>
                </xsl:choose>
            </title>

            <!-- Head metadata in item pages -->
            <xsl:if test="/dri:document/dri:meta/dri:pageMeta/dri:metadata[@element='xhtml_head_item']">
                <xsl:value-of select="/dri:document/dri:meta/dri:pageMeta/dri:metadata[@element='xhtml_head_item']"
                              disable-output-escaping="yes"/>
            </xsl:if>

            <!-- Add all Google Scholar Metadata values -->
            <xsl:for-each
                    select="/dri:document/dri:meta/dri:pageMeta/dri:metadata[substring(@element, 1, 9) = 'citation_']">
                <meta name="{@element}" content="{.}"></meta>
            </xsl:for-each>

        </head>
    </xsl:template>


    <!-- The header (distinct from the HTML head element) contains the title, subtitle, login box and various
        placeholders for header images -->
    <xsl:template name="buildHeader">
        <div id="ds-header-wrapper">
            <div id="ds-header" class="clearfix">
                <a id="skip-nav" href="#ds-body" class="accessibly-hidden">Skip navigation</a>
                <a id="ds-header-logo-link">
                    <xsl:attribute name="href">
                        <xsl:value-of
                                select="/dri:document/dri:meta/dri:pageMeta/dri:metadata[@element='contextPath'][not(@qualifier)]"/>
                        <xsl:text>/</xsl:text>
                    </xsl:attribute>
                    <xsl:choose>
                        <xsl:when test="$meta[@element='request'][@qualifier='realServerPort'][. = '9999']">
                            <span class="ds-header-logo" id="ds-header-logo-dev">&#160;</span>
                        </xsl:when>
                        <xsl:when test="$meta[@element='request'][@qualifier='realServerPort'][. = '7777']">
                            <span class="ds-header-logo" id="ds-header-logo-demo">&#160;</span>
                        </xsl:when>
                        <xsl:when test="$meta[@element='request'][@qualifier='realServerPort'][. = '8888']">
                            <span class="ds-header-logo" id="ds-header-logo-staging">&#160;</span>
                        </xsl:when>
                        <xsl:when test="$meta[@element='request'][@qualifier='realServerPort'][. = '6666']">
                            <span class="ds-header-logo" id="ds-header-logo-mrc">&#160;</span>
                        </xsl:when>
                        <xsl:otherwise>
                            <span class="ds-header-logo" id="ds-header-logo-prod">&#160;</span>
                        </xsl:otherwise>
                    </xsl:choose>
                    <span id="ds-header-logo-text">mirage</span>
                </a>
                <h1 class="pagetitle visuallyhidden">
                    <xsl:choose>
                        <!-- protectiotion against an empty page title -->
                        <xsl:when test="not(/dri:document/dri:meta/dri:pageMeta/dri:metadata[@element='title'])">
                            <xsl:text> </xsl:text>
                        </xsl:when>
                        <xsl:otherwise>
                            <xsl:copy-of
                                    select="/dri:document/dri:meta/dri:pageMeta/dri:metadata[@element='title']/node()"/>
                        </xsl:otherwise>
                    </xsl:choose>

                </h1>
                <h2 class="static-pagetitle visuallyhidden">
                    <i18n:text>xmlui.dri2xhtml.structural.head-subtitle</i18n:text>
                </h2>

                <div id="sharing-tools">
                    <a href="http://twitter.com/datadryad">
                        <img src="/themes/Mirage/images/dryad_twit_icon.png" alt="Follow us on Twitter"/>
                    </a>
                    <a href="http://www.facebook.com/DataDryad">
                        <img src="/themes/Mirage/images/dryad_fb_icon2.png" alt="Find us on Facebook"/>
                    </a>
		    <!-- We don't currently have a Google Plus page...
                    <a href="">
                        <img src="/themes/Mirage/images/dryad_gplus_icon.png"/>
                    </a>
		    -->
                    <a href="http://blog.datadryad.org/feed/">
                        <img src="/themes/Mirage/images/dryad_rss_icon.png" alt="RSS feed - Dryad News"/>
                    </a>
                </div>

                <div id="main-menu">
                    <xsl:if test="/dri:document/dri:meta/dri:userMeta/@authenticated = 'yes'">
                        <xsl:attribute name="class">
                            <xsl:text>authenticated-menu</xsl:text>
                        </xsl:attribute>
                    </xsl:if>
                    <ul class="sf-menu">
                        <li>
                            <a href="">About</a>
                            <ul>
                                <li>
                                    <a href="/pages/repository">Repository features and technology</a>
                                </li>
                                <li>
                                    <a href="/pages/organization">The organization</a>
                                </li>
                                <li>
                                    <a href="http://blog.datadryad.org" target="_blank">News and views</a>
                                </li>
                                <li>
                                    <a href="/pages/whoWeAre">Who we are</a>
                                </li>
                                <li>
                                  <a href="/pages/faq">Frequently asked questions</a>
                                </li>
                            </ul>
                        </li>
                        <li>
                            <a href="">For researchers</a>
                            <ul>
                                <li>
                                  <a href="/pages/faq#depositing">Submit data</a>
                                </li>
                                <li>
                                  <a href="/pages/faq#using">Use data</a>
                                </li>
                                <li>
                                  <a href="/pages/integratedJournals">Currently integrated journals</a>
                                </li>
                                <li>
                                    <a href="/pages/policies">Terms of service</a>
                                </li>                            
                            </ul>
                        </li>
                        <li>
                            <a href="">For organizations</a>
                            <ul>
                                <li>
                                    <a href="/pages/journalIntegration">Journal integration</a>
                                </li>                            
                                <li>
                                    <a href="/pages/membershipOverview">Membership</a>
                                </li>                            
                                <li>
                                    <a href="/pages/pricing">Pricing plans</a>
                                </li>                            
                            </ul>
                        </li>
                        <li>
                            <a href="/feedback">Contact us</a>
                        </li>





                        <xsl:choose>
                            <xsl:when test="/dri:document/dri:meta/dri:userMeta/@authenticated = 'yes'">
                                <li>
                                    <a>
                                        <xsl:attribute name="href">
                                            <xsl:value-of select="/dri:document/dri:meta/dri:userMeta/
                                        dri:metadata[@element='identifier' and @qualifier='url']"/>
                                        </xsl:attribute>
                                        <i18n:text>xmlui.dri2xhtml.structural.profile</i18n:text>
                                        <xsl:value-of select="/dri:document/dri:meta/dri:userMeta/
                                    dri:metadata[@element='identifier' and @qualifier='firstName']"/>
                                        <xsl:text> </xsl:text>
                                        <xsl:value-of select="/dri:document/dri:meta/dri:userMeta/
                                    dri:metadata[@element='identifier' and @qualifier='lastName']"/>
                                    </a>

                                    <ul>
                                        <!--remove the extra login link-->
                                        <xsl:apply-templates select="/dri:document/dri:options/dri:list[@n='account']/dri:item" mode="menu"/>

                                        <xsl:if test="/dri:document/dri:options/dri:list[@n='context']/*">
                                            <xsl:for-each select="/dri:document/dri:options/dri:list[@n='context']/dri:item">
                                                <xsl:choose>
                                                    <xsl:when test="position()=1">
                                                        <li class="menu-border">
                                                            <xsl:apply-templates select="." mode="menu"/>
                                                        </li>
                                                    </xsl:when>
                                                    <xsl:otherwise>
                                                        <li>
                                                            <xsl:apply-templates select="." mode="menu"/>
                                                        </li>
                                                    </xsl:otherwise>
                                                </xsl:choose>

                                            </xsl:for-each>
                                        </xsl:if>

                                        <xsl:if test="/dri:document/dri:options/dri:list[@n='administrative']/*">
                                            <xsl:for-each select="/dri:document/dri:options/dri:list[@n='administrative']/dri:item">
                                                <xsl:choose>
                                                    <xsl:when test="position()=1">
                                                        <li class="menu-border">
                                                            <xsl:apply-templates select ="*"/>
                                                        </li>
                                                    </xsl:when>
                                                    <xsl:otherwise>
                                                        <li>
                                                            <xsl:apply-templates select ="*"/>
                                                        </li>
                                                    </xsl:otherwise>
                                                </xsl:choose>

                                            </xsl:for-each>

                                            <xsl:for-each select="/dri:document/dri:options/dri:list[@n='administrative']/dri:list">
                                                <li>
                                                    <a href="#">
                                                        <i18n:text><xsl:value-of select="dri:head"/></i18n:text>
                                                    </a>
                                                    <ul>
                                                        <xsl:for-each select="dri:item">
                                                            <li>
                                                                <xsl:apply-templates select="*"/>
                                                            </li>
                                                        </xsl:for-each>
                                                    </ul>
                                                </li>
                                            </xsl:for-each>
                                        </xsl:if>
                                    </ul>

                                </li>
                            </xsl:when>
                            <xsl:otherwise>
<<<<<<< HEAD
                                <li id="login-item">
                                    <a>
                                        <xsl:attribute name="href">
                                             <xsl:value-of select="/dri:document/dri:options/dri:list[@n='account']/dri:item/dri:xref/@target"/>
                                        </xsl:attribute>
                                        Login
                                    </a>
                                </li>
                                <li id="sign-up-item">
                                    <a>
                                        <xsl:attribute name="href">
                                            <xsl:value-of select="/dri:document/dri:options/dri:list[@n='account']/dri:item/dri:xref/@target"/>
                                        </xsl:attribute>
                                        Sign Up
=======
                                <li class="no-hover-highlight">
                                    <a href="/login">
                                        <span id="login-item">Login</span>
                                        <span class="accessibly-hidden"> or </span>
                                        <span id="sign-up-item">Sign Up</span>
>>>>>>> d8075108
                                    </a>
                                </li>
                            </xsl:otherwise>
                        </xsl:choose>
                    </ul>
                </div>
            </div>
        </div>
    </xsl:template>


    <!-- The header (distinct from the HTML head element) contains the title, subtitle, login box and various
        placeholders for header images -->
    <xsl:template name="buildTrail">
        <div id="ds-trail-wrapper">
            <ul id="ds-trail">
                <xsl:choose>
                    <xsl:when test="count(/dri:document/dri:meta/dri:pageMeta/dri:trail) = 0">
                        <li class="ds-trail-link first-link">-</li>
                    </xsl:when>
                    <xsl:otherwise>
                        <xsl:apply-templates select="/dri:document/dri:meta/dri:pageMeta/dri:trail"/>
                    </xsl:otherwise>
                </xsl:choose>
            </ul>
        </div>
    </xsl:template>

    <xsl:template match="dri:trail">
        <!--put an arrow between the parts of the trail-->
        <xsl:if test="position()>1">
            <li class="ds-trail-arrow">
                <xsl:text>&#8594;</xsl:text>
            </li>
        </xsl:if>
        <li>
            <xsl:attribute name="class">
                <xsl:text>ds-trail-link </xsl:text>
                <xsl:if test="position()=1">
                    <xsl:text>first-link </xsl:text>
                </xsl:if>
                <xsl:if test="position()=last()">
                    <xsl:text>last-link</xsl:text>
                </xsl:if>
            </xsl:attribute>
            <!-- Determine whether we are dealing with a link or plain text trail link -->
            <xsl:choose>
                <xsl:when test="./@target">
                    <a>
                        <xsl:attribute name="href">
                            <xsl:value-of select="./@target"/>
                        </xsl:attribute>
                        <xsl:apply-templates/>
                    </a>
                </xsl:when>
                <xsl:otherwise>
                    <xsl:apply-templates/>
                </xsl:otherwise>
            </xsl:choose>
        </li>
    </xsl:template>


    <!-- Like the header, the footer contains various miscellanious text, links, and image placeholders -->
    <xsl:template name="buildFooter">
        <div id="ds-footer-wrapper">
            <div id="ds-footer">

                <div id="ds-footer-right">
                    <a>
                        <xsl:attribute name="href">
                            <xsl:value-of
                                    select="/dri:document/dri:meta/dri:pageMeta/dri:metadata[@element='contextPath'][not(@qualifier)]"/>
                            <xsl:text>/feedback</xsl:text>
                        </xsl:attribute>
                        <i18n:text>xmlui.dri2xhtml.structural.contact-link</i18n:text>
                    </a>
                </div>

                <p style="margin: 0;">
                    <!-- 'Dryad is...' -->
                    <i18n:text>xmlui.dri2xhtml.structural.footer-promotional1</i18n:text>
                </p>

                <p style="clear: both; float: right; margin-top: 11px; color: #999;">
                    <!-- latest Dryad build info (and node/site name, if available) -->
                    <i18n:text>xmlui.dri2xhtml.structural.footer-promotional2</i18n:text>
                    <xsl:value-of select="$dryadrelease/release/date"/> 
                    <xsl:if test="/dri:document/dri:meta/dri:pageMeta/dri:metadata[@element='dryad'][@qualifier='node']">
                        <i18n:text>xmlui.dri2xhtml.structural.footer-node</i18n:text>
                        <xsl:text> </xsl:text>
                        <xsl:value-of
                            select="/dri:document/dri:meta/dri:pageMeta/dri:metadata[@element='dryad'][@qualifier='node']"/>
                    </xsl:if>
                </p>
                <!--Git Commit hash rendered in HTML comment-->
                <xsl:comment>Git Commit Hash: <xsl:value-of select="$dryadrelease/release/version"/></xsl:comment>

                <!-- Powered by... -->
                <div id="ds-footer-left" style="color: #999;">
                    <i18n:text>xmlui.dri2xhtml.structural.footer-powered-by</i18n:text>
                    <xsl:text> </xsl:text>
                    <a class="single-image-link" href="http://www.dspace.org/" target="_blank">
                      <img class="powered-by" src="/themes/Mirage/images/powered-by-dspace.png" alt="DSpace" />
                      <span class="accessibly-hidden"> (opens in a new window)</span>
                    </a>
                </div>

                <!--Invisible link to HTML sitemap (for search engines) -->
                <a class="hidden">
                    <xsl:attribute name="href">
                        <xsl:value-of
                                select="/dri:document/dri:meta/dri:pageMeta/dri:metadata[@element='contextPath'][not(@qualifier)]"/>
                        <xsl:text>/htmlmap</xsl:text>
                    </xsl:attribute>
                    <xsl:text>sitemap</xsl:text>
                </a>
            </div>
        </div>
    </xsl:template>

    <!--
            The meta, body, options elements; the three top-level elements in the schema
    -->


    <!--
        The template to handle the dri:body element. It simply creates the ds-body div and applies
        templates of the body's child elements (which consists entirely of dri:div tags).
    -->
    <xsl:template match="dri:body">
        <div id="ds-body">
            <xsl:if test="not(/dri:document/dri:options/dri:list[@n='Payment'] or /dri:document/dri:options/dri:list[@n='discovery'] or /dri:document/dri:options/dri:list[@n='DryadSubmitData'] or /dri:document/dri:options/dri:list[@n='DryadSearch'] or /dri:document/dri:options/dri:list[@n='DryadConnect'])">
                <xsl:attribute name="style">
                    <xsl:text>width:100%</xsl:text>
                </xsl:attribute>
            </xsl:if>
            <xsl:if test="/dri:document/dri:meta/dri:pageMeta/dri:metadata[@element='alert'][@qualifier='message']">
                <div id="ds-system-wide-alert">
                    <p>
                        <xsl:copy-of
                                select="/dri:document/dri:meta/dri:pageMeta/dri:metadata[@element='alert'][@qualifier='message']/node()"/>
                    </p>
                </div>
            </xsl:if>
            <xsl:apply-templates/>
        </div>
    </xsl:template>


    <!-- Currently the dri:meta element is not parsed directly. Instead, parts of it are referenced from inside
        other elements (like reference). The blank template below ends the execution of the meta branch -->
    <xsl:template match="dri:meta">
    </xsl:template>

    <!-- Meta's children: userMeta, pageMeta, objectMeta and repositoryMeta may or may not have templates of
        their own. This depends on the meta template implementation, which currently does not go this deep.
    <xsl:template match="dri:userMeta" />
    <xsl:template match="dri:pageMeta" />
    <xsl:template match="dri:objectMeta" />
    <xsl:template match="dri:repositoryMeta" />
    -->

    <xsl:template name="addJavascript">
        <script type="text/javascript">
            <xsl:text disable-output-escaping="yes">var JsHost = (("https:" == document.location.protocol) ? "https://" : "http://");
            document.write(unescape("%3Cscript src='" + JsHost + "ajax.googleapis.com/ajax/libs/jquery/1.9.1/jquery.min.js' type='text/javascript'%3E%3C/script%3E"));</xsl:text>
        </script>

        <xsl:variable name="localJQuerySrc">
            <xsl:value-of
                    select="/dri:document/dri:meta/dri:pageMeta/dri:metadata[@element='contextPath'][not(@qualifier)]"/>
            <xsl:text>/static/js/jquery-1.9.1.min.js</xsl:text>
        </xsl:variable>

        <script type="text/javascript">
            <xsl:text disable-output-escaping="yes">!window.jQuery &amp;&amp; document.write('&lt;script type="text/javascript" src="</xsl:text><xsl:value-of
                select="$localJQuerySrc"/><xsl:text
                disable-output-escaping="yes">"&gt;&#160;&lt;\/script&gt;')</xsl:text>
        </script>

        <!-- include the jQuery Migrate plugin to support deprecated APIs like jQuery.browser (used in some of plugins) -->
        <script type="text/javascript">
            <xsl:attribute name="src">
                <xsl:value-of
                        select="/dri:document/dri:meta/dri:pageMeta/dri:metadata[@element='contextPath'][not(@qualifier)]"/>
                <xsl:text>/themes/</xsl:text>
                <xsl:value-of
                        select="/dri:document/dri:meta/dri:pageMeta/dri:metadata[@element='theme'][@qualifier='path']"/>
                <xsl:text>/lib/js/jquery-migrate-1.1.1.min.js</xsl:text>
            </xsl:attribute>
            &#160;
        </script>

        <script type="text/javascript">
            <xsl:attribute name="src">
                <xsl:value-of
                        select="/dri:document/dri:meta/dri:pageMeta/dri:metadata[@element='contextPath'][not(@qualifier)]"/>
                <xsl:text>/themes/</xsl:text>
                <xsl:value-of
                        select="/dri:document/dri:meta/dri:pageMeta/dri:metadata[@element='theme'][@qualifier='path']"/>
                <xsl:text>/lib/js/jquery.bxslider.min.js</xsl:text>
            </xsl:attribute>
            &#160;
        </script>

        <script type="text/javascript">
            <xsl:attribute name="src">
                <xsl:value-of
                        select="/dri:document/dri:meta/dri:pageMeta/dri:metadata[@element='contextPath'][not(@qualifier)]"/>
                <xsl:text>/themes/</xsl:text>
                <xsl:value-of
                        select="/dri:document/dri:meta/dri:pageMeta/dri:metadata[@element='theme'][@qualifier='path']"/>
                <xsl:text>/lib/js/jquery.hoverIntent.js</xsl:text>
            </xsl:attribute>
            &#160;
        </script>

        <script type="text/javascript">
            <xsl:attribute name="src">
                <xsl:value-of
                        select="/dri:document/dri:meta/dri:pageMeta/dri:metadata[@element='contextPath'][not(@qualifier)]"/>
                <xsl:text>/themes/</xsl:text>
                <xsl:value-of
                        select="/dri:document/dri:meta/dri:pageMeta/dri:metadata[@element='theme'][@qualifier='path']"/>
                <xsl:text>/lib/js/superfish.js</xsl:text>
            </xsl:attribute>
            &#160;
        </script>

        <script type="text/javascript">
            <xsl:attribute name="src">
                <xsl:value-of
                        select="/dri:document/dri:meta/dri:pageMeta/dri:metadata[@element='contextPath'][not(@qualifier)]"/>
                <xsl:text>/themes/</xsl:text>
                <xsl:value-of
                        select="/dri:document/dri:meta/dri:pageMeta/dri:metadata[@element='theme'][@qualifier='path']"/>
                <xsl:text>/lib/js/supersubs.js</xsl:text>
            </xsl:attribute>
            &#160;
        </script>

        <script type="text/javascript">
            <xsl:attribute name="src">
                <xsl:value-of
                        select="/dri:document/dri:meta/dri:pageMeta/dri:metadata[@element='contextPath'][not(@qualifier)]"/>
                <xsl:text>/themes/</xsl:text>
                <xsl:value-of
                        select="/dri:document/dri:meta/dri:pageMeta/dri:metadata[@element='theme'][@qualifier='path']"/>
                <xsl:text>/lib/js/supposition-BLACK-BLOG-MODS.js</xsl:text>
            </xsl:attribute>
            &#160;
        </script>

        <script type="text/javascript">
            $('input#aspect_discovery_SimpleSearch_field_query').attr('placeholder','Enter keyword, author, title, DOI, etc. Example: herbivory');
        </script>

        <!-- Emulate HTML5 placeholder behavior (prompting text in input fields) with assigned CSS class. -->
        <script type="text/javascript">
            <xsl:attribute name="src">
                <xsl:value-of
                        select="/dri:document/dri:meta/dri:pageMeta/dri:metadata[@element='contextPath'][not(@qualifier)]"/>
                <xsl:text>/themes/</xsl:text>
                <xsl:value-of
                        select="/dri:document/dri:meta/dri:pageMeta/dri:metadata[@element='theme'][@qualifier='path']"/>
                <xsl:text>/lib/js/jquery.complete-placeholder.min.js</xsl:text>
            </xsl:attribute>
            &#160;
        </script>

        <script type="text/javascript" language="javascript" src="http://platform.twitter.com/widgets.js">
            <xsl:text>&#160;</xsl:text>
        </script>

        <!-- Add theme javascipt  -->
        <xsl:for-each select="/dri:document/dri:meta/dri:pageMeta/dri:metadata[@element='javascript'][not(@qualifier)]">
            <script type="text/javascript">
                <xsl:attribute name="src">
                    <xsl:value-of
                            select="/dri:document/dri:meta/dri:pageMeta/dri:metadata[@element='contextPath'][not(@qualifier)]"/>
                    <xsl:text>/themes/</xsl:text>
                    <xsl:value-of
                            select="/dri:document/dri:meta/dri:pageMeta/dri:metadata[@element='theme'][@qualifier='path']"/>
                    <xsl:text>/</xsl:text>
                    <xsl:value-of select="."/>
                </xsl:attribute>
                &#160;
            </script>
        </xsl:for-each>

        <!-- add "shared" javascript from static, path is relative to webapp root-->
        <xsl:for-each
                select="/dri:document/dri:meta/dri:pageMeta/dri:metadata[@element='javascript'][@qualifier='static']">
            <!--This is a dirty way of keeping the scriptaculous stuff from choice-support
            out of our theme without modifying the administrative and submission sitemaps.
            This is obviously not ideal, but adding those scripts in those sitemaps is far
            from ideal as well-->
            <xsl:choose>
                <xsl:when test="text() = 'static/js/choice-support.js'">
                    <script type="text/javascript">
                        <xsl:attribute name="src">
                            <xsl:value-of
                                    select="/dri:document/dri:meta/dri:pageMeta/dri:metadata[@element='contextPath'][not(@qualifier)]"/>
                            <xsl:text>/themes/</xsl:text>
                            <xsl:value-of
                                    select="/dri:document/dri:meta/dri:pageMeta/dri:metadata[@element='theme'][@qualifier='path']"/>
                            <xsl:text>/lib/js/choice-support.js</xsl:text>
                        </xsl:attribute>
                        &#160;
                    </script>
                </xsl:when>
                <xsl:when test="not(starts-with(text(), 'static/js/scriptaculous'))">
                    <script type="text/javascript">
                        <xsl:attribute name="src">
                            <xsl:value-of
                                    select="/dri:document/dri:meta/dri:pageMeta/dri:metadata[@element='contextPath'][not(@qualifier)]"/>
                            <xsl:text>/</xsl:text>
                            <xsl:value-of select="."/>
                        </xsl:attribute>
                        &#160;
                    </script>
                </xsl:when>
            </xsl:choose>
        </xsl:for-each>

        <!-- add setup JS code if this is a choices lookup page -->
        <xsl:if test="dri:body/dri:div[@n='lookup']">
            <xsl:call-template name="choiceLookupPopUpSetup"/>
        </xsl:if>

        <!--PNG Fix for IE6-->
        <xsl:text disable-output-escaping="yes">&lt;!--[if lt IE 7 ]&gt;</xsl:text>
        <script type="text/javascript">
            <xsl:attribute name="src">
                <xsl:value-of
                        select="/dri:document/dri:meta/dri:pageMeta/dri:metadata[@element='contextPath'][not(@qualifier)]"/>
                <xsl:text>/themes/</xsl:text>
                <xsl:value-of
                        select="/dri:document/dri:meta/dri:pageMeta/dri:metadata[@element='theme'][@qualifier='path']"/>
                <xsl:text>/lib/js/DD_belatedPNG_0.0.8a.js?v=1</xsl:text>
            </xsl:attribute>
            &#160;
        </script>
        <script type="text/javascript">
            <xsl:text>DD_belatedPNG.fix('.ds-header-logo');DD_belatedPNG.fix('#ds-footer-logo');jQuery.each(jQuery('img[src$=png]'), function() {DD_belatedPNG.fixPng(this);});</xsl:text>
        </script>
        <xsl:text disable-output-escaping="yes">&lt;![endif]--&gt;</xsl:text>

        <!-- Include all on-document-ready JS, incl. some for specific pages -->
        <script type="text/javascript">
            <xsl:attribute name="src">
                <xsl:value-of
                        select="/dri:document/dri:meta/dri:pageMeta/dri:metadata[@element='contextPath'][not(@qualifier)]"/>
                <xsl:text>/themes/</xsl:text>
                <xsl:value-of
                        select="/dri:document/dri:meta/dri:pageMeta/dri:metadata[@element='theme'][@qualifier='path']"/>
                <xsl:text>/lib/js/dryad-pages.js</xsl:text>
            </xsl:attribute>
            &#160;
        </script>

        <script type="text/javascript">
            runAfterJSImports.execute();
        </script>

        <!-- Add a google analytics script if the key is present -->
        <xsl:if test="/dri:document/dri:meta/dri:pageMeta/dri:metadata[@element='google'][@qualifier='analytics']">
            <script type="text/javascript"><xsl:text>
                var _gaq = _gaq || [];
                _gaq.push(['_setAccount', '</xsl:text><xsl:value-of select="/dri:document/dri:meta/dri:pageMeta/dri:metadata[@element='google'][@qualifier='analytics']"/><xsl:text>']);
                _gaq.push(['_trackPageview']);

                (function() {
                    var ga = document.createElement('script'); ga.type = 'text/javascript'; ga.async = true;
                    ga.src = ('https:' == document.location.protocol ? 'https://ssl' : 'http://www') + '.google-analytics.com/ga.js';
                    var s = document.getElementsByTagName('script')[0]; s.parentNode.insertBefore(ga, s);
                })();
           </xsl:text>
            </script>
        </xsl:if>
        <!-- UserVoice SDK -->
        <script><xsl:text>(function(){var uv=document.createElement('script');uv.type='text/javascript';uv.async=true;uv.src='//widget.uservoice.com/oW4J4by2WMgw3H4qYuJsDQ.js';var s=document.getElementsByTagName('script')[0];s.parentNode.insertBefore(uv,s)})()</xsl:text></script>
        <!-- A function to launch the UserVoice Classic Widget -->
        <script>
        <xsl:text>
        UserVoice = window.UserVoice || [];
        function showClassicWidget() {
          UserVoice.push(['showLightbox', 'classic_widget', {
            mode: 'feedback',
            primary_color: '#88c033',
            link_color: '#333333',
            forum_id: 197408,
            feedback_tab_name: 'Ideas Forum'
          }]);
        }
        </xsl:text>
        </script>
    </xsl:template>

</xsl:stylesheet><|MERGE_RESOLUTION|>--- conflicted
+++ resolved
@@ -557,28 +557,11 @@
                                 </li>
                             </xsl:when>
                             <xsl:otherwise>
-<<<<<<< HEAD
-                                <li id="login-item">
-                                    <a>
-                                        <xsl:attribute name="href">
-                                             <xsl:value-of select="/dri:document/dri:options/dri:list[@n='account']/dri:item/dri:xref/@target"/>
-                                        </xsl:attribute>
-                                        Login
-                                    </a>
-                                </li>
-                                <li id="sign-up-item">
-                                    <a>
-                                        <xsl:attribute name="href">
-                                            <xsl:value-of select="/dri:document/dri:options/dri:list[@n='account']/dri:item/dri:xref/@target"/>
-                                        </xsl:attribute>
-                                        Sign Up
-=======
                                 <li class="no-hover-highlight">
                                     <a href="/login">
                                         <span id="login-item">Login</span>
                                         <span class="accessibly-hidden"> or </span>
                                         <span id="sign-up-item">Sign Up</span>
->>>>>>> d8075108
                                     </a>
                                 </li>
                             </xsl:otherwise>
