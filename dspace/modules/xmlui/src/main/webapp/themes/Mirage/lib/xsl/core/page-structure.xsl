--- conflicted
+++ resolved
@@ -870,10 +870,6 @@
 
 
                 jQuery(document).ready(function() {
-<<<<<<< HEAD
-                    jQuery('#main-menu ul.sf-menu')
-                        .supersubs({
-=======
                 if(jQuery("input[type='checkbox']").length == 0){
                     jQuery("#aspect_discovery_SimpleSearch_item_search-filter-list").css("display","none");
                 }
@@ -883,8 +879,8 @@
 
                     });
 
-                    jQuery('#main-menu ul.sf-menu').supersubs({
->>>>>>> d98f6439
+                    jQuery('#main-menu ul.sf-menu')
+                        .supersubs({
                             // all numeric properties are in em
                             minWidth: 10,
                             maxWidth: 20,
