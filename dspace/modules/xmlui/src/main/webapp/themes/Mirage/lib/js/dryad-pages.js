
/* JS behaviors for all Dryad pages */
jQuery(document).ready(function() {

<<<<<<< HEAD

    jQuery('.label-mark').tooltip();
=======
    var modal =jQuery("#aspect_eperson_TermsOfService_div_modal-content").val();
    if(modal === undefined)
    {

    }
    else{
        initTermsOfService();
    }

    jQuery('.label-mark').tooltip();

>>>>>>> a948b085
    jQuery('#aspect_submission_workflow_WorkflowTransformer_field_skip_payment').css('display','none');
    jQuery('#aspect_submission_submit_CheckoutStep_field_skip_payment').css('display','none');
    //if there is error in generate the paypal form or payment is 0 enable the skip button
    var showButton = jQuery('input[name=show_button]');
    if(showButton!='undefined'&&showButton!=null&&showButton.length>0){
        var buttonId = "#aspect_submission_submit_CheckoutStep_field_skip_payment";
        jQuery(buttonId).show();
        jQuery(buttonId).val(showButton.val());
        buttonId = "#aspect_submission_workflow_WorkflowTransformer_field_skip_payment";
        jQuery(buttonId).show();
        jQuery(buttonId).val(showButton.val());
    }



/* If the page has separate sidebar boxes, try to align the topmost
* box with the first topmost element on the page, preferably:
*  > a button-bar for intra-page navigation
*  > a main page title
*  > a publication-header box
*  > a featured image
*  > or any .primary box
*/
    var topMainPageElement = jQuery('#ds-body .tab-buttons, #ds-body h1, #ds-body .publication-header, #ds-body .featured-image, #ds-body .primary').eq(0);
    var topSidebarBox = jQuery('#ds-options .simple-box:eq(0)');
    if (topMainPageElement.length && topSidebarBox.length) {
        var mainPageTop = topMainPageElement.offset().top;
        var sidebarBoxTop = topSidebarBox.offset().top;
        var boxNudge = mainPageTop - sidebarBoxTop;
        // ASSUMES that #ds-option has no padding-top!
        jQuery('#ds-options').css('padding-top', boxNudge+"px");
    }

    jQuery('span.field-help').each(function(entry){
        jQuery(jQuery('span.field-help')[entry]).html(jQuery(jQuery('span.field-help')[entry]).text());
    });

    if(document.URL.indexOf("#advanced")<0){
        jQuery("#aspect_discovery_SimpleSearch_item_search-filter-list").hide();
    }

    jQuery("#advanced-search").click(function(){
        jQuery("#aspect_discovery_SimpleSearch_item_search-filter-list").toggle();
    });

    jQuery('#main-menu ul.sf-menu')
        .supersubs({
            // all numeric properties are in em
            minWidth: 12,
            maxWidth: 24,
            extraWidth: 1
        })
        .superfish({
            // make the menu snappy (fast+simple animation)
            delay: 0,
            animation: {
                //height: 'show',
                opacity: 'show'
            },
            speed: 0,
            disableHI: true     // remove menu delay (from hoverIntent)
        })
        .supposition();

    // General support for simple tabs (styled as buttons)
    // NOTE: This logic supports multiple sets of tabs on a page.
    // NOTE: For now, we're only using this on the Home page!
    if (jQuery('#aspect_discovery_RecentlyAdded_div_Home').length === 1) {
        var jQuerytabButtons = jQuery('.tab-buttons a');
        jQuerytabButtons.unbind('click').click(function() {

            //if click on browse by author or journal redirect
            if(jQuery(this).attr('href').indexOf("#by_")>=0)
            {
                var url ="/search-filter?query=&field=dc.contributor.author_filter&fq=location:l2";
                $(location).attr('href',url);
            }

            //if click on browse by author or journal redirect
            if(jQuery(this).attr('href').indexOf("#by_journal")>=0)
            {
                var url ="/search-filter?query=&field=prism.publicationName_filter&fq=location:l2";
                $(location).attr('href',url);
            }

            // highlight this button and show its panel
            jQuery(this).addClass('selected');
            var jQuerypanel = jQuery(jQuery(this).attr('href'));
            jQuerypanel.show();
            // dim others and hide their panels
            jQuery(this).siblings().each(function() {
                jQuery(this).removeClass('selected');
                var jQuerypanel = jQuery(jQuery(this).attr('href'));
                jQuerypanel.hide();
            });
            return false;
        });
        // CLick the first (default) tab in each set
        if(document.URL.indexOf("dc.contributor.author_filter")>=0||jQuery(".choose_browse_by").html()=="dc.contributor.author_filter")
        {
            jQuery('#by_author').click();
            window.location.href = '#by_author';

        }
        else if(document.URL.indexOf("prism.publicationName_filter")>=0||jQuery(".choose_browse_by").html()=="prism.publicationName_filter")
        {
            jQuery('#by_journal').click();
            window.location.href = '#by_journal';
        }
        else
        {
            jQuery('.tab-buttons a:first-child').click();
        }

    }

});

/* JS behaviors for Home page only */
jQuery(document).ready(function() {
    // main carousel at top of homepage
    jQuery('#dryad-home-carousel .bxslider').bxSlider({
        auto: true,
        autoHover: true,
        pause: 6000,  // in ms
        speed: 500,   // ms for slide transition
        mode: 'fade',  // can be 'horizontal', 'vertical', 'fade'
        controls: false,
        autoControls: false,
        autoControlsCombine: true
    });

});

/* JS behavior (currency conversion) for Membership Form only */
jQuery(document).ready(function() {
    var $currencySelector = jQuery('select[name=org_annual_revenue_currency]');
    if ($currencySelector.length === 1) {
        var amountsByCurrency = {
            'USD': {
                revenueThreshold: '10 million US Dollars',
                smallOrgFee: 'USD$1,000',
                largeOrgFee: 'USD$5,000'
            },
            'EUR': {
                revenueThreshold: '7.8 million Euros',
                smallOrgFee: '&#128;780',  // €
                largeOrgFee: '&#128;3900'
            },
            'GBP': {
                revenueThreshold: '6.6 million GB Pounds',
                smallOrgFee: '&#163;660',  // £
                largeOrgFee: '&#163;3300'
            },
            'CAD': {
                revenueThreshold: '10 million Canadian Dollars',
                smallOrgFee: 'CAD$1,000',
                largeOrgFee: 'CAD$5,000'
            },
            'JPY': {
                revenueThreshold: '950 billion Japanese Yen',
                smallOrgFee: '&#165;95,000', // ¥
                largeOrgFee: '&#165;475,000'
            },
            'AUD': {
                revenueThreshold: '9.6 million Australian Dollars',
                smallOrgFee: 'AUD$960',
                largeOrgFee: 'AUD$4,800'
            }
        };

        function showPreferredCurrency(currencyCode) {
            // EXAMPLE: showPreferredCurrency('GBP');
            revenueThreshold = amountsByCurrency[currencyCode].revenueThreshold;
            smallOrgFee = amountsByCurrency[currencyCode].smallOrgFee;
            largeOrgFee = amountsByCurrency[currencyCode].largeOrgFee;
            // build and show display strings in the new currency
            var msgLessThan = 'Less than {THRESHOLD} per year (annual membership fee {SMALL_ORG_FEE})'
                .replace('{THRESHOLD}', revenueThreshold)
                .replace('{SMALL_ORG_FEE}', smallOrgFee);
            jQuery('#msg-less_than_10_million').html( msgLessThan );
            var msgGreaterThan = 'Greater than {THRESHOLD} per year (annual membership fee {LARGE_ORG_FEE})'
                .replace('{THRESHOLD}', revenueThreshold)
                .replace('{LARGE_ORG_FEE}', largeOrgFee);
           jQuery('#msg-greater_than_10_million').html( msgGreaterThan );
        }

        // choosing a currency should modify the displayed org-revenue threshold and fees
        $currencySelector.unbind('change').change(function() {
            showPreferredCurrency( $(this).val() );
        });
        // show initial values in USD (don't rely on i18n-message text!)
        showPreferredCurrency('USD');
    }
});

/* JS behaviors for FAQ page only */
// Enable expanding FAQ via JS (else jump to answers)
jQuery(document).ready(function() {
        if (jQuery('.faq-answers').length === 0) {
            // no FAQ on this page, never mind
            return;
        }

        var qLinkCloseText = 'Close';

        // hide all answers (we'll bring them up as needed)
        jQuery('.faq-answers').hide();
        var questionBlock = jQuery('.faq-questions');

        // strip links from section headings
        questionBlock.find('h2 a').each(function() {
            // transfer its href to the heading, to support inbound links
            var targetID = jQuery(this).attr('href').split('#')[1];
            jQuery('#'+targetID).remove();
            var heading = jQuery(this).parent();
            heading.attr('id', targetID);
            // strip the hyperlink, to leave a simple header
            jQuery(this).replaceWith(jQuery(this).html());
        });

        // wire remaining links to toggle w/ answer panel
        questionBlock.find('a').unbind('click').click(function() {
            var qLink = jQuery(this);
            var qListItem = qLink.closest('li');
            // strip off preceding '#' and complete URL, if found
            var aHref = qLink.attr('href');
            if (typeof(aHref) === 'string') {
                aHref = aHref.split('#')[1];
            } else {
                console.log('No HREF found for this link:\n'+ qLink.text());
                return false;
            }
            if (qLink.text() === qLinkCloseText) {
                // hide answer and restore link question
                qLink.html( unescape(qLink.attr('full-question')) );
                qLink.removeClass('question-closer');
                qListItem.find('.answer-panel').remove();

            } else {
                // hide link question and show the matching answer
                qLink.attr('full-question', escape(qLink.html()) );
                qLink.text( qLinkCloseText );
                qLink.addClass('question-closer');
                qListItem.find('.answer-panel').remove(); // just in case
                qListItem.append('<div class="answer-panel"></div>');
                // find and copy the named answer below
                /// IF well-organized in DIVs: qAnswer = jQuery('#'+ aHref).clone(false);
                qAnswer = jQuery('#'+ aHref).nextUntil('h2[id]').andSelf().clone(false);
                qListItem.find('.answer-panel').append( qAnswer );
            }
            return false;
        });

        // add 'Open/Close All Answers' trigger
        questionBlock.prepend('<a id="all-faq-toggle" href="#" style="float: right;">Open All Answers</a>');
        jQuery('#all-faq-toggle').unbind('click').click(function() {
            var toggle = jQuery(this);
            if (toggle.text().indexOf('Open') > -1) {
                // open all answers and update label
                questionBlock.find('li > a').each(function() {
                    if (jQuery(this).text() !== qLinkCloseText) {
                        jQuery(this).click();
                    }
                });
                toggle.text('Close All Answers');
            } else {
                // close all answers and update label
                questionBlock.find('li > a').each(function() {
                    if (jQuery(this).text() === qLinkCloseText) {
                        jQuery(this).click();
                    }
                });
                toggle.text('Open All Answers');
            }
        });

        // IF we've just entered the page with a #fragment specified, try to go to it
        var inboundAnswerID = window.location.hash;
        if (inboundAnswerID !== '') {
            var targetAnswer = jQuery( inboundAnswerID ); // eg, '#payment-plans'
            // IF it's a valid target, toggle this answer open and jump to it
            if (targetAnswer.length === 1) {
                questionBlock.find('li a[href$='+ inboundAnswerID +']').click();
                // NOTE: there are now *two* elements with this ID, but the visible clone 
                // will always respond to a simple ID selector because it's first in DOM.
                jQuery(document).scrollTop( jQuery( inboundAnswerID ).offset().top );
            }
        }

});
function updateOrder(){
    var transactionId = document.getElementsByName("transactionId")[0].value;
    var country =document.getElementsByName("country")[0].value;
    var currency =document.getElementsByName("currency")[0].value;
    var journal =jQuery("#aspect_submission_StepTransformer_field_prism_publicationName").val();
    if(journal=="undefined")
    {
        journal = "";
    }
    var voucher = jQuery("#aspect_paymentsystem_ShoppingCartTransformer_field_voucher").val();
    var baseUrl = document.getElementsByName("baseUrl")[0].value;
    var searchUrl =baseUrl+"/JSON/transaction/shoppingcart?country="+country+"&currency="+currency+"&transactionId="+transactionId+"&journal="+journal+"&voucher="+voucher;
    jQuery.ajax({
        url: searchUrl,
        beforeSend: function ( xhr ) {
            xhr.overrideMimeType("text/plain; charset=x-user-defined");
        }
    }).done(function ( data ) {
                obj = jQuery.parseJSON(data);
                jQuery('#aspect_paymentsystem_ShoppingCartTransformer_item_price div').html(obj.price);
                jQuery('#aspect_paymentsystem_ShoppingCartTransformer_item_total div').html(obj.total);
                jQuery('#aspect_paymentsystem_ShoppingCartTransformer_item_surcharge div').html(obj.surcharge);
                jQuery('#aspect_paymentsystem_ShoppingCartTransformer_item_no-integret div').html(obj.noIntegrateFee);
                jQuery('#aspect_paymentsystem_ShoppingCartTransformer_field_voucher').html(obj.voucher);
                jQuery('#aspect_paymentsystem_ShoppingCartTransformer_item_errorMessage').html(obj.errorMessage);
                jQuery('#aspect_paymentsystem_ShoppingCartTransformer_item_waiver-info').html(obj.waiverMessage);
                jQuery('#aspect_paymentsystem_ShoppingCartTransformer_item_payer div').html(obj.payer);

        });
}

/* JS behavior (currency conversion) for Pricing and Integrated Journal pages */
jQuery(document).ready(function() {
    var $currencySelector = jQuery('select[name=displayed-currency]');
    // in this case, we just want to update a few displayed values wherever
    // they appear (look for SPANs with marker classes)
    if ($currencySelector.length === 1) {
        var amountsByCurrency = {
            'USD': {
                memberDPC_voucher: '$65',
                nonMemberDPC_voucher: '$70',
                memberDPC_deferred: '$70',
                nonMemberDPC_deferred: '$75',
                memberDPC_subscription: '$25',
                nonMemberDPC_subscription: '$30',
                DPC_pay_on_submission: '$80',  // is this the "base charge"?
                notIntegratedJournalFee: '$10',
                DPC_pay_on_submission_nonintegrated: '$90',  // total of two previous lines
                excessDataStorageFee_first_GB: '$15',
                excessDataStorageFee_per_additional_GB: '$10'
            },
            'EUR': {
                memberDPC_voucher: '&#128;49',  // €
                nonMemberDPC_voucher: '&#128;53',
                memberDPC_deferred: '&#128;53',
                nonMemberDPC_deferred: '&#128;56',
                memberDPC_subscription: '&#128;19',
                nonMemberDPC_subscription: '&#128;23',
                DPC_pay_on_submission: '&#128;60',
                notIntegratedJournalFee: '&#128;8',
                DPC_pay_on_submission_nonintegrated: '&#128;68',  // total of two previous lines
                excessDataStorageFee_first_GB: '&#128;11',
                excessDataStorageFee_per_additional_GB: '&#128;8'
            },
            'GBP': {
                memberDPC_voucher: '&#163;42',  // £
                nonMemberDPC_voucher: '&#163;45',
                memberDPC_deferred: '&#163;45',
                nonMemberDPC_deferred: '&#163;48',
                memberDPC_subscription: '&#163;16',
                nonMemberDPC_subscription: '&#163;20',
                DPC_pay_on_submission: '&#163;53',
                notIntegratedJournalFee: '&#163;7',
                DPC_pay_on_submission_nonintegrated: '&#163;60',  // total of two previous lines
                excessDataStorageFee_first_GB: '&#163;10',
                excessDataStorageFee_per_additional_GB: '&#163;7'
            },
            'CAD': {
                memberDPC_voucher: '$67',
                nonMemberDPC_voucher: '$73',
                memberDPC_deferred: '$73',
                nonMemberDPC_deferred: '$77',
                memberDPC_subscription: '$26',
                nonMemberDPC_subscription: '$30',
                DPC_pay_on_submission: '$83',
                notIntegratedJournalFee: '$10',
                DPC_pay_on_submission_nonintegrated: '$93',  // total of two previous lines
                excessDataStorageFee_first_GB: '$15',
                excessDataStorageFee_per_additional_GB: '$10'
            },
            'JPY': {
                memberDPC_voucher: '&#165;6370',  // ¥
                nonMemberDPC_voucher: '&#165;6860',
                memberDPC_deferred: '&#165;6860',
                nonMemberDPC_deferred: '&#165;7350',
                memberDPC_subscription: '&#165;2450',
                nonMemberDPC_subscription: '&#165;2940',
                DPC_pay_on_submission: '&#165;7840',
                notIntegratedJournalFee: '&#165;980',
                DPC_pay_on_submission_nonintegrated: '&#165;8820',  // total of two previous lines
                excessDataStorageFee_first_GB: '&#165;1470',
                excessDataStorageFee_per_additional_GB: '&#165;980'
            },
            'AUD': {
                memberDPC_voucher: '$72',
                nonMemberDPC_voucher: '$78',
                memberDPC_deferred: '$78',
                nonMemberDPC_deferred: '$84',
                memberDPC_subscription: '$28',
                nonMemberDPC_subscription: '$33',
                DPC_pay_on_submission: '$89',
                notIntegratedJournalFee: '$11',
                DPC_pay_on_submission_nonintegrated: '$100',  // total of two previous lines
                excessDataStorageFee_first_GB: '$17',
                excessDataStorageFee_per_additional_GB: '$11'
            }
        };

        function showPreferredCurrency(currencyCode) {
            // EXAMPLE: showPreferredCurrency('GBP');
            jQuery('.msg-memberDPC_voucher').html( amountsByCurrency[currencyCode].memberDPC_voucher );
            jQuery('.msg-nonMemberDPC_voucher').html( amountsByCurrency[currencyCode].nonMemberDPC_voucher );
            jQuery('.msg-memberDPC_deferred').html( amountsByCurrency[currencyCode].memberDPC_deferred );
            jQuery('.msg-nonMemberDPC_deferred').html( amountsByCurrency[currencyCode].nonMemberDPC_deferred );
            jQuery('.msg-memberDPC_subscription').html( amountsByCurrency[currencyCode].memberDPC_subscription );
            jQuery('.msg-nonMemberDPC_subscription').html( amountsByCurrency[currencyCode].nonMemberDPC_subscription );
            jQuery('.msg-DPC_pay_on_submission').html( amountsByCurrency[currencyCode].DPC_pay_on_submission );
            jQuery('.msg-notIntegratedJournalFee').html( amountsByCurrency[currencyCode].notIntegratedJournalFee );
            jQuery('.msg-DPC_pay_on_submission_nonintegrated').html( amountsByCurrency[currencyCode].DPC_pay_on_submission_nonintegrated );
            jQuery('.msg-excessDataStorageFee_first_GB').html( amountsByCurrency[currencyCode].excessDataStorageFee_first_GB );
            jQuery('.msg-excessDataStorageFee_per_additional_GB').html( amountsByCurrency[currencyCode].excessDataStorageFee_per_additional_GB );
        }

        // choosing a currency should modify the displayed org-revenue threshold and fees
        $currencySelector.unbind('change').change(function() {
            showPreferredCurrency( $(this).val() );
        });
<<<<<<< HEAD
=======

>>>>>>> a948b085
        // show initial values in USD (don't rely on i18n-message text!)
        showPreferredCurrency('USD');
    }
});
<<<<<<< HEAD
=======

function initTermsOfService() {

    $("#aspect_eperson_TermsOfService_div_background").toggleClass("active");
    $("#aspect_eperson_TermsOfService_div_modal-content").toggleClass("active");


    $("#aspect_eperson_TermsOfService_field_submit").click(function(){
        $("#aspect_eperson_TermsOfService_div_background").toggleClass("active");
        $("#aspect_eperson_TermsOfService_div_modal-content").toggleClass("active");

        var popup = document.getElementById("aspect_eperson_TermsOfService_div_modal-content");
        popup.style.display = 'none';

    });



}
>>>>>>> a948b085
<|MERGE_RESOLUTION|>--- conflicted
+++ resolved
@@ -1,11 +1,6 @@
 
 /* JS behaviors for all Dryad pages */
 jQuery(document).ready(function() {
-
-<<<<<<< HEAD
-
-    jQuery('.label-mark').tooltip();
-=======
     var modal =jQuery("#aspect_eperson_TermsOfService_div_modal-content").val();
     if(modal === undefined)
     {
@@ -17,7 +12,6 @@
 
     jQuery('.label-mark').tooltip();
 
->>>>>>> a948b085
     jQuery('#aspect_submission_workflow_WorkflowTransformer_field_skip_payment').css('display','none');
     jQuery('#aspect_submission_submit_CheckoutStep_field_skip_payment').css('display','none');
     //if there is error in generate the paypal form or payment is 0 enable the skip button
@@ -446,16 +440,11 @@
         $currencySelector.unbind('change').change(function() {
             showPreferredCurrency( $(this).val() );
         });
-<<<<<<< HEAD
-=======
-
->>>>>>> a948b085
+
         // show initial values in USD (don't rely on i18n-message text!)
         showPreferredCurrency('USD');
     }
 });
-<<<<<<< HEAD
-=======
 
 function initTermsOfService() {
 
@@ -472,7 +461,4 @@
 
     });
 
-
-
-}
->>>>>>> a948b085
+}