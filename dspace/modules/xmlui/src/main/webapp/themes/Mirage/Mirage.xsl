--- conflicted
+++ resolved
@@ -959,13 +959,7 @@
         </div>
     </xsl:template>
 
-<<<<<<< HEAD
-    <xsl:template match="/dri:document/dri:body/dri:div/dri:list[@n='link-to-button']">
-        <div class="link-to-button">
-            <xsl:apply-templates select="dri:item"/>
-=======
     <xsl:template match="//dri:document/dri:body/dri:div[@id='aspect.discovery.MostViewedItem.div.home']">
-
         <div id="aspect_discovery_MostViewedItem_table_most-viewed">
             <xsl:apply-templates select="./dri:div/dri:head"/>
             <table>
@@ -984,7 +978,6 @@
                 </xsl:for-each>
 
             </table>
->>>>>>> 52f5d6fa
         </div>
     </xsl:template>
 </xsl:stylesheet>