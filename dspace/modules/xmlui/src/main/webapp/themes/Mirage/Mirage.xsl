--- conflicted
+++ resolved
@@ -572,32 +572,19 @@
         <!-- START DEPOSIT -->
         <div id="submit-data-feature-box" class="home-col-2">
             <h1 class="ds-div-head "
-<<<<<<< HEAD
-                style="border-bottom: none; text-align: center; padding: 30px 45px 0; height: 50px;">Deposit your
-                data in dryad
-=======
                 style="font-size: 1.8em; border-bottom: none; text-align: center; padding: 25px 35px 19px; height: 76px;">Have data
                 for your publication?
->>>>>>> 8c9affaa
             </h1>
             <div class="ds-static-div primary" id="file_news_div_news" style="height: 100px;">
                 <p class="ds-paragraph">
                     <a class="submitnowbutton" href="/handle/10255/3/submit">Submit Data Now!</a>
                 </p>
                 <p style="font-size: 0.9em; padding-top: 4px;">
-<<<<<<< HEAD
-                    OR
-                </p>
-                <a class="learn-to-submit-button" href="http://www.youtube.com/watch?v=RP33cl8tL28">See
-                    how to submit
-                </a>
-=======
                     <xsl:text>OR</xsl:text>
                 </p>
                 <p>
                     <a class="learn-to-submit-button-option" href="/pages/faq#deposit">Learn how to submit data</a>
                 </p>
->>>>>>> 8c9affaa
             </div>
         </div>
     </xsl:template>
