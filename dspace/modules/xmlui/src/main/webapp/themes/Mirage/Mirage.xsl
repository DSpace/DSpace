--- conflicted
+++ resolved
@@ -343,15 +343,9 @@
                 <h1 class="ds-div-head">Browse for data</h1>
                 <div id="browse-data-buttons" class="tab-buttons">
                     <a href="#recently-published-data"><span>Recently published</span></a>
-<<<<<<< HEAD
-                    <a href="#most-viewed-data"><span>Most viewed</span></a>
+                    <a href="#most-viewed-data"><span>Popular</span></a>
                     <a href="/search-filter?query=&amp;field=dc.contributor.author_filter&amp;fq=location:l2"><span>By Author</span></a>
                     <a href="/search-filter?query=&amp;field=prism.publicationName_filter&amp;fq=location:l2"><span>By Journal</span></a>
-=======
-                    <a href="#most-viewed-data"><span>Popular</span></a>
-                    <a href="#by-author"><span>By Author</span></a>
-                    <a href="#by-journal"><span>By Journal</span></a>
->>>>>>> f110ad0d
                 </div>
                 <div id="aspect_discovery_RecentlyAdded_div_Home" class="ds-static-div primary" style="height: 649px; overflow: auto;">
                     <div id="recently-published-data" class="browse-data-panel">
