<?xml version="1.0" encoding="UTF-8"?>
<!--

    The contents of this file are subject to the license and copyright
    detailed in the LICENSE and NOTICE files at the root of the source
    tree and available online at

    http://www.dspace.org/license/

-->
<!--
    Original author: Alexey Maslov
    Extensively modified by many others....
-->

<xsl:stylesheet xmlns:i18n="http://apache.org/cocoon/i18n/2.1"
                xmlns:dri="http://di.tamu.edu/DRI/1.0/"
                xmlns:mets="http://www.loc.gov/METS/"
                xmlns:xlink="http://www.w3.org/TR/xlink/"
                xmlns:xsl="http://www.w3.org/1999/XSL/Transform" version="1.0"
                xmlns:dim="http://www.dspace.org/xmlns/dspace/dim"
                xmlns:xhtml="http://www.w3.org/1999/xhtml"
                xmlns:mods="http://www.loc.gov/mods/v3"
                xmlns:dc="http://purl.org/dc/elements/1.1/"
                xmlns="http://www.w3.org/1999/xhtml"
                xmlns:confman="org.dspace.core.ConfigurationManager"
<<<<<<< HEAD
                exclude-result-prefixes="dri mets xlink xsl dim xhtml mods dc">
=======
                exclude-result-prefixes="confman dc dim dri i18n mets mods xhtml xlink xsl">
>>>>>>> aaa6d63b

    <xsl:import href="../dri2xhtml-alt/dri2xhtml.xsl"/>
    <xsl:import href="lib/xsl/core/global-variables.xsl"/>
    <xsl:import href="lib/xsl/core/page-structure.xsl"/>
    <xsl:import href="lib/xsl/core/navigation.xsl"/>
    <xsl:import href="lib/xsl/core/elements.xsl"/>
    <xsl:import href="lib/xsl/core/forms.xsl"/>
    <xsl:import href="lib/xsl/core/attribute-handlers.xsl"/>
    <xsl:import href="lib/xsl/core/utils.xsl"/>
    <xsl:import href="lib/xsl/aspect/general/choice-authority-control.xsl"/>
    <xsl:import href="lib/xsl/aspect/administrative/administrative.xsl"/>
    <xsl:import href="lib/xsl/aspect/artifactbrowser/item-list.xsl"/>
    <xsl:import href="lib/xsl/aspect/artifactbrowser/item-view.xsl"/>
    <xsl:import href="lib/xsl/aspect/artifactbrowser/community-list.xsl"/>
    <xsl:import href="lib/xsl/aspect/artifactbrowser/collection-list.xsl"/>
    <xsl:import href="lib/xsl/aspect/JournalLandingPage/main.xsl"/>
    <xsl:import href="integrated-view.xsl"/>
    <xsl:import href="DryadItemSummary.xsl"/>
    <xsl:import href="DryadUtils.xsl"/>
    <xsl:import href="DryadSearch.xsl"/>
    
    <xsl:output indent="yes"/>
    <xsl:variable name="iframe.maxheight" select="confman:getIntProperty('iframe.maxheight', 300)"/>
    <xsl:variable name="iframe.maxwidth" select="confman:getIntProperty('iframe.maxwidth', 600)"/>

    <xsl:template match="dri:body[//dri:meta/dri:pageMeta/dri:metadata[@element='request' and @qualifier='URI'] = '' ]">
        <!-- add special style just for the homepage -->
        <style type="text/css">
            /* special style for Dryad homepage only */
            #ds-body {
                width: 100%;
            }

            .labelcell {
                font-weight: bold;
            }

            .datacell {
                text-align: right;
            }

            .ds-div-head a {
                font-size: 0.7em;
                font-weight: normal;
                position: relative;
                top: -0.1em;
            }

            .ds-artifact-list {
                /* font-size: 100%; */
                line-height: 1.4em;
            }

            .artifact-title {
                font-size: 100%;
            }

            .ds-artifact-list .artifact-info {
                display: none;
            }

            /* implied 3 columns @300px width, 25px gutters */
            .home-col-1 {
                float: left;
                width: 625px;
                padding: 0;
                /* margin-right: 25px;*/
            }

            .home-col-2 {
                float: right;
                width: 300px;
                margin-left: 0;
                margin-right: 0;
            }

            .home-top-row {
                height: 220px;
            }

            .home-bottom-row {
                height: 420px;
            }

            #recently_integrated_journals,
            #aspect_statistics_StatisticsTransformer_div_stats,
            #aspect_dryadinfo_DryadBlogFeed_div_blog-hook {
                height: 300px;
                overflow-x: visible;
                overflow-y: scroll;
            }

        #aspect_statistics_StatisticsTransformer_div_stats table {
            width: 100%;
            margin-top: 10px;
        }
        #aspect_statistics_StatisticsTransformer_div_stats .ds-table-row {
	        height: 40px;
	    }
        #aspect_statistics_StatisticsTransformer_div_stats tr.odd td {
	        background-color: #eee;
	    }
        #aspect_statistics_StatisticsTransformer_div_stats th,
        #aspect_statistics_StatisticsTransformer_div_stats td {
            padding: 0 8px;
            text-align: right
        }
        #aspect_statistics_StatisticsTransformer_div_stats td:first-child {
            text-align: left;
        }

        #recently_integrated_journals img.pub-cover {
	        margin: 7px 10px;
	    }

	    #recently_integrated_journals .container {
	        text-align: center;
	    }

            #dryad-home-carousel {
                font-size: 23px;
                font-weight: bold;
                background-color: rgb(255, 255, 255);
                height: 216px;
                padding: 0px;
                overflow: hidden;
            }

            #dryad-home-carousel .bx-viewport {
                height: 194px;
                width: 627px;
            }

            #dryad-home-carousel div.bxslider {
                overflow: visible;
            }

            #dryad-home-carousel div.bxslider div {
                height: 190px;
                padding: 0;
                margin: 0;
                position: relative;
                display: none;
            }

            #dryad-home-carousel div.bxslider div > a > img,
            #dryad-home-carousel div.bxslider div > img {
                display: block;
                height: 194px;
                width: 627px;
            }

            #dryad-home-carousel div.bxslider div .publication-date {
                display: none;
            }

            #dryad-home-carousel div.bxslider div p {
                width: 550px;
                margin: auto;
                margin-top: 1em;
            }

            #dryad-home-carousel .bx-pager {
            }
            #dryad-home-carousel .bx-pager-item {
            }

            #dryad-home-carousel .bx-controls-auto {
                bottom: -16px;
            }
            #dryad-home-carousel .bx-controls-auto-item {
                float: right;
                padding-right: 8px;
            }

            .blog-box ul {
                list-style: none;
                margin-left: 0;
            }

            .blog-box li {
                margin: 0.5em 0 1.2em;
            }
            .home-col-2 #connect-illustrated-prose p {
                line-height: 1.3em;
            }

            #connect-illustrated-prose img {
                width: auto;
                margin: 4px;		
            }

            #aspect_discovery_SiteViewer_field_query {
                width: 85%;
            }

        </style>


        <div id="ds-body">

            <!-- SYSTEM-WIDE ALERT BOX -->
            <xsl:if test="/dri:document/dri:meta/dri:pageMeta/dri:metadata[@element='alert'][@qualifier='message']">
                <div id="ds-system-wide-alert">
                    <p>
                        <xsl:copy-of
                                select="/dri:document/dri:meta/dri:pageMeta/dri:metadata[@element='alert'][@qualifier='message']/node()"/>
                    </p>
                </div>
            </xsl:if>

            <!-- CAROUSEL -->
            <div class="home-col-1">
                <div id="dryad-home-carousel" class="ds-static-div primary">
                    <!-- REMINDER: slide publication dates are in the format YEAR-MONTH-DAY, eg, 2013-12-28 -->
                    <div class="bxslider" style="">
                        <div><span class="publication-date">2013-03-01</span>
                            <a href="/pages/pricing">
                                <img alt="" src="/themes/Mirage/images/watering-can.png" />
                                <p style="width: 450px; color: #363; font-size: 90%; top: 0px; right: 10px; line-height: 1.2em; position: absolute; text-shadow: 1px 2px 2px rgba(33, 33, 33, 0.25);"> 
                                    Data Publishing Charges help sustain open data at Dryad
                                </p>
                                <p style="drop-shadow: 4px 4px; position: absolute; right: 40px; bottom: 80px; font-size: 70%; text-align: right; text-shadow: 1px 2px 2px rgba(33, 33, 33, 0.25);">Learn More &#187;</p>
                            </a>
                        </div>
                        <div><span class="publication-date">2013-02-01</span>
                            <p Xid="ds-dryad-is" style="font-size: 88%; line-height: 1.35em;"
                               xmlns:i18n="http://apache.org/cocoon/i18n/2.1" xmlns="http://di.tamu.edu/DRI/1.0/">
                                <span style="color: #595;">DataDryad.org</span>
                                is a
                                <span style="color: #363;">curated general-purpose repository</span>
                                that makes the
                                <span style="color: #242;">data underlying scientific publications</span>
                                discoverable, freely reusable, and citable. Dryad has
                                <span style="color: #595;">integrated data submission</span>
                                for a growing list of journals; submission of data from other publications is also welcome.
                            </p>
                        </div>
                        <div><span class="publication-date">2013-01-01</span>
                            <a href="/pages/repository#keyFeatures">
                                <img src="/themes/Mirage/images/bookmarkSubmissionProcess.png" alt="Desosit data. Get permanent identifier. Watch your citations grow! Relax, your data are discoverable and secure." />
                           </a>
                       </div>
                    </div>
                </div>
            </div>


            <!-- START NEWS -->
            <!--<div class="home-col-2">-->
            <!--<xsl:apply-templates select="dri:div[@id='file.news.div.news']"/>-->
            <!--</div>-->

            <!-- START DEPOSIT -->
            <div id="submit-data-sidebar-box" class="home-col-2 simple-box" style="padding: 8px 34px; width: 230px; margin: 8px 0 12px;">
                <div class="ds-static-div primary" id="file_news_div_news" style="height: 75px;">
                    <p class="ds-paragraph">
                        <a class="submitnowbutton">
                            <xsl:attribute name="href">
                                <xsl:value-of select="/dri:document/dri:options/dri:list[@n='submitNow']/dri:item[@n='submitnowitem']/dri:xref[@rend='submitnowbutton']/@target"/>
                            </xsl:attribute>
			    <xsl:text>Submit data now</xsl:text>
                        </a>
                    </p>
                    <p style="margin: 14px 0 4px;">
                        <a href="/pages/faq#deposit">How and why?</a>
                    </p>
                </div>
            </div>

            <!-- START SEARCH -->
            <div class="home-col-2">
                <h1 class="ds-div-head">Search for data</h1>

                <form xmlns:i18n="http://apache.org/cocoon/i18n/2.1" xmlns="http://di.tamu.edu/DRI/1.0/"
                      id="aspect_discovery_SiteViewer_div_front-page-search" class="ds-interactive-div primary" style="overflow: hidden;"
                      action="/discover" method="get" onsubmit="javascript:tSubmit(this);">
                    <p class="ds-paragraph" style="overflow; hidden; margin-bottom: 0px;">
                        <label for="aspect_discovery_SiteViewer_field_query" class="accessibly-hidden">Enter keyword, author, title, DOI</label>
                        <input xmlns:i18n="http://apache.org/cocoon/i18n/2.1" xmlns="http://di.tamu.edu/DRI/1.0/"
                               id="aspect_discovery_SiteViewer_field_query" class="ds-text-field" name="query"
                               placeholder="Enter keyword, author, title, DOI, etc. Example: herbivory"
                               title="Enter keyword, author, title, DOI, etc. Example: herbivory"
                               type="text" value="" style="width: 224px;"/><!-- no whitespace between these!
                     --><input xmlns:i18n="http://apache.org/cocoon/i18n/2.1"
                               id="aspect_discovery_SiteViewer_field_submit" class="ds-button-field" name="submit"
                               type="submit" value="Go" style="margin-right: -4px;"/>
                        <a style="float:left; font-size: 95%;" href="/discover?query=&amp;submit=Search#advanced">Advanced search</a>
                    </p>
                </form>
            </div>

            <!-- START CONNECT  -->
            <div class="home-col-2" style="clear: right;">
                <h1 class="ds-div-head ds_connect_with_dryad_head" id="ds_connect_with_dryad_head">Be part of Dryad
                </h1>

                <div id="ds_connect_with_dryad" class="ds-static-div primary" style="height: 475px; font-size: 14px;">
                    <div id="connect-illustrated-prose">
                        <p>
                            <img src="/themes/Mirage/images/seed-2.png" style="float: left; margin-left: -8px;" 
                                 alt="Dryad's data packages are like seeds."
                                 title="Dryad's data packages are like seeds." />
                            Publishers, societies, universities, libraries,
                            funders, and other stakeholder organizations are
                            invited to become <a href="/pages/membershipOverview">members</a>.
                            Tap into an active knowledge-sharing network,
                            receive discounts on submission fees, and help
                            shape Dryad's future.
                            <img src="/themes/Mirage/images/seed-3.png" style="float: right; margin-right: -8px;" 
                                 alt="Researchers use Dryad data in their new work."
                                 title="Researchers use Dryad data in their new work."/>
                        </p>
                        <p>
                            <a href="/pages/journalIntegration">Submission integration</a> 
                            is a free service that allows publishers to
                            coordinate manuscript and data submissions.
                            It makes submitting data easy for researchers; makes linking
                            articles and data easy for journals; and enables
                            confidential review of data prior to publication.
                        </p>
                        <p>
                            <img src="/themes/Mirage/images/seed-1.png" style="float: left; margin-left: -8px;" 
                                 alt="New data is added to Dryad, and the cycle continues."
                                 title="New data is added to Dryad, and the cycle continues."/>
                            Submission fees support the cost of keeping Dryad's content free to use.
                            Flexible <a href="/pages/pricing">pricing plans</a> 
                            provide volume discounts.
                        </p>
                    </div>
                </div>
            </div>

            <!-- START BROWSE -->
            <div class="home-col-1">
                <h1 class="ds-div-head">Browse for data</h1>
                <div id="browse-data-buttons" class="tab-buttons">
                    <a href="#recently-published-data"><span>Recently published</span></a>

                    <a href="#most-viewed-data"><span>Popular</span></a>
                    <a id="by_author" href="#by-author"><span>By Author</span></a>
                    <a id="by_journal" href="#by-journal"><span>By Journal</span></a>

                </div>
                <div id="aspect_discovery_RecentlyAdded_div_Home" class="ds-static-div primary" style="height: 649px; overflow: auto;">
                    <div id="recently-published-data" class="browse-data-panel">
                        <xsl:for-each select="dri:div[@n='site-home']">
                            <xsl:apply-templates/>
                        </xsl:for-each>
                    </div>
                    <div id="most-viewed-data" class="browse-data-panel">

                        <xsl:apply-templates select="//dri:document/dri:body/dri:div[@id='aspect.discovery.MostDownloadedBitstream.div.home']"/>

                    </div>

                    <div id="by-author" class="browse-data-panel">
                        <xsl:apply-templates select="/dri:document/dri:body/dri:div[@id='aspect.discovery.SearchFilterTransformer.div.browse-by-dc.contributor.author_filter']"/>
                        <xsl:apply-templates select="/dri:document/dri:body/dri:div[@id='aspect.discovery.SearchFilterTransformer.div.browse-by-dc.contributor.author_filter-results']"/>

                    </div>
                    <div id="by-journal" class="browse-data-panel">
                        <xsl:apply-templates select="/dri:document/dri:body/dri:div[@id='aspect.discovery.SearchFilterTransformer.div.browse-by-prism.publicationName_filter']"/>
                        <xsl:apply-templates select="/dri:document/dri:body/dri:div[@id='aspect.discovery.SearchFilterTransformer.div.browse-by-prism.publicationName_filter-results']"/>

                    </div>

                </div>
            </div>

            <!-- START MAILING LIST-->
            <div class="home-col-2">
                <h1 class="ds-div-head">Mailing list</h1>
                <div id="file_news_div_mailing_list" class="ds-static-div primary" style="height: 100px; overflow: hidden;">
                    <form xmlns:i18n="http://apache.org/cocoon/i18n/2.1" xmlns="http://di.tamu.edu/DRI/1.0/"
                          id="aspect_discovery_SiteViewer_div_front-page-file_news_div_mailing_list"
                          class="ds-interactive-div primary" action="/subscribe"
                          style="margin-bottom: 0px;"
                          onsubmit="return subscribeMailingList(this);">
                        <p class="ds-paragraph" style="text-align: left; margin-bottom: 2px;">
                            <xsl:text>Sign up for announcements.</xsl:text>
                            <label for="file_news_div_mailing_list_input_email" class="accessibly-hidden">Your email address</label>
                            <input placeholder="Your e-mail" title="Your e-mail" type="text" name="email" class="ds-text-field" style="width: 240px; margin-top: 8px;" id="file_news_div_mailing_list_input_email" />
                        </p>
                        <input value="Subscribe" type="submit" name="submit" class="ds-button-field" id="file_news_div_mailing_list_input_subscribe" />
                    </form>
                </div>
            </div>

            <!-- START INTEGRATED JOURNAL-->
            <div class="home-col-2" style="clear: both; margin-left: 25px;">
              <h1 class="ds-div-head">Recently integrated journals</h1>
              <div id="recently_integrated_journals" class="ds-static-div primary">
                <div class="container">
					<!-- Ecology -->
							  <a class="single-image-link" href="/discover?field=prism.publicationName_filter&amp;query=&amp;fq=prism.publicationName_filter%3Aecology%5C%7C%5C%7C%5C%7CEcology"><img class="pub-cover" src="/themes/Mirage/images/recentlyIntegrated-ecology_cover.png" alt="Ecology" /></a>
                  <!-- Oikos -->
                  <a class="single-image-link" href="/discover?field=prism.publicationName_filter&amp;query=&amp;fq=prism.publicationName_filter%3Aoikos%5C%7C%5C%7C%5C%7COikos"><img class="pub-cover" src="/themes/Mirage/images/recentlyIntegrated-Oikos.png" alt="Oikos" /></a>
                  <!-- Systematic Botany -->
                  <a class="single-image-link" href="/discover?field=prism.publicationName_filter&amp;query=&amp;fq=prism.publicationName_filter%3Asystematic%5C+botany%5C%7C%5C%7C%5C%7CSystematic%5C+Botany"><img class="pub-cover" src="/themes/Mirage/images/recentlyIntegrated-sysbot.png" alt="Systematic Botany" /></a>
                  <!-- PLOS -->
                  <a class="single-image-link" href="/discover?field=prism.publicationName_filter&amp;query=&amp;fq=prism.publicationName_filter%3Aplos%2A"><img class="pub-cover" src="/themes/Mirage/images/recentlyIntegrated-plos.png" alt="PLOS" /></a>
                </div>
              </div>
            </div>
            <!-- START STATISTICS -->
            <div class="home-col-2" style="margin-left: 25px;">
                <div id="aspect_statistics_StatisticsTransformer_div_home" class="repository">
                    <h1 class="ds-div-head">Stats</h1>
                    <div xmlns:i18n="http://apache.org/cocoon/i18n/2.1" xmlns="http://di.tamu.edu/DRI/1.0/"
                         id="aspect_statistics_StatisticsTransformer_div_stats" class="ds-static-div secondary stats">
                        <!--remove old static information and add real data-->
                        <xsl:apply-templates select="/dri:document/dri:body/dri:div[@n='front-page-stats']"/>
                    </div>
                </div>
            </div>
            <!-- START BLOG -->
            <div class="home-col-2">
                <xsl:apply-templates select="dri:div[@id='aspect.dryadinfo.DryadBlogFeed.div.dryad-info-home']"/> 
            </div>
            <div id="SpiderTrap">
                <p>
                    <a href="/spider">Spider.
                    </a>
                </p>
            </div>
        </div>

        <xsl:apply-templates select="dri:div[@id='aspect.eperson.TermsOfService.div.background']"/>
        <xsl:apply-templates select="dri:div[@id='aspect.eperson.TermsOfService.div.modal-content']"/>
    </xsl:template>


    <!--
        The template to handle dri:options. Since it contains only dri:list tags (which carry the actual
        information), the only things than need to be done is creating the ds-options div and applying
        the templates inside it.

        In fact, the only bit of real work this template does is add the search box, which has to be
        handled specially in that it is not actually included in the options div, and is instead built
        from metadata available under pageMeta.


-->

    <xsl:template match="dri:options/dri:list[@n='administrative']"/>
    <xsl:template match="dri:options/dri:list[@n='browse']"/>
    <xsl:template match="dri:options/dri:list[@n='context']"/>
    <xsl:template match="dri:options/dri:list[@n='search']"/>
    <xsl:template match="dri:options/dri:list[@n='account']"/>
    <xsl:template match="dri:options/dri:list[@n='DryadBrowse']"/>
    <!--- Static Navigation Override -->
    <!-- TODO: figure out why i18n tags break the go button -->
    <xsl:template match="dri:options">
        <div id="ds-options-wrapper">
            <div id="ds-options">
                <xsl:variable name="uri" select="string(/dri:document/dri:meta/dri:pageMeta/dri:metadata[@element='request'][@qualifier='URI'])"/>
                <xsl:choose>
                    <!-- on the "My Submissions" page, have the "Submit data now" button at top of sidebar -->
                    <xsl:when test="$uri = 'submissions'">
                        <xsl:apply-templates select="dri:list[@n='DryadSubmitData']"/>
                        <xsl:apply-templates select="dri:list[@n='discovery']|dri:list[@n='DryadSearch']|dri:list[@n='DryadConnect']"/>                        
                    </xsl:when>
                    <!-- on the "My Tasks" page, suppress "Submit data now" -->
                    <xsl:when test="$uri = 'my-tasks'">
                        <xsl:apply-templates select="dri:list[@n='discovery']|dri:list[@n='DryadSearch']|dri:list[@n='DryadConnect']"/>                        
                    </xsl:when>
                    <!-- Once the search box is built, the other parts of the options are added -->
                    <xsl:otherwise>
                        <xsl:apply-templates select="dri:list[@n='discovery']|dri:list[@n='DryadSubmitData']|dri:list[@n='DryadSearch']|dri:list[@n='DryadConnect']"/>
                    </xsl:otherwise>
                </xsl:choose>
                <xsl:apply-templates select="dri:list[@n='Payment']"/>
                <xsl:apply-templates select="dri:list[@n='need-help']"/>
                <xsl:apply-templates select="dri:list[@n='human-subjects']"/>
                <xsl:apply-templates select="dri:list[@n='large-data-packages']"/>
            </div>
        </div>
    </xsl:template>
    <!--
    <xsl:template match="dri:options/dri:list[@n='DryadInfo']" priority="3">
        <div id="main-menu">
            <ul class="sf-menu">

                <xsl:apply-templates select="dri:list" mode="nested"/>


                <xsl:apply-templates select="dri:item" mode="nested"/>
            </ul>

        </div>
    </xsl:template>
    -->

    <xsl:template match="dri:list" mode="menu">

        <li>
            <a href="#TODO-MenuList">
                <i18n:text>
                    <xsl:value-of select="dri:head"/>
                </i18n:text>
            </a>
            <ul>
                <xsl:apply-templates select="dri:list|dri:item" mode="menu"/>
            </ul>
        </li>

    </xsl:template>


    <xsl:template match="dri:item" mode="menu">

        <li>
            <a href="#TODO-MenuItem">
                <xsl:attribute name="href">
                    <xsl:value-of select="dri:xref/@target"/>
                </xsl:attribute>
                <xsl:apply-templates select="dri:xref/*|dri:xref/text()"/>
            </a>

        </li>

    </xsl:template>

    <xsl:template match="dri:options/dri:list[@n='DryadSearch']" priority="3">
      <div class="NOT-simple-box">
        <!-- START SEARCH -->
        <div class="home-col-1">
            <h1 class="ds-div-head">Search for data
            </h1>

            <form xmlns:i18n="http://apache.org/cocoon/i18n/2.1" xmlns="http://di.tamu.edu/DRI/1.0/"
                  id="aspect_discovery_SiteViewer_div_front-page-search" class="ds-interactive-div primary"
                  action="/discover" method="get" onsubmit="javascript:tSubmit(this);" style="overflow: hidden;">
                <p class="ds-paragraph">
                    <input xmlns:i18n="http://apache.org/cocoon/i18n/2.1" xmlns="http://di.tamu.edu/DRI/1.0/"
                           id="aspect_discovery_SiteViewer_field_query" class="ds-text-field" name="query"
                           placeholder="Enter keyword, DOI, etc."
                           title="Enter keyword, author, title, DOI, etc. Example: herbivory"
                           type="text" value="" style="width: 175px;"/><!-- no whitespace between these!
                     --><input xmlns:i18n="http://apache.org/cocoon/i18n/2.1"
                               id="aspect_discovery_SiteViewer_field_submit" class="ds-button-field" name="submit"
                               type="submit" value="Go" style="margin-right: -4px;"/>
                        <a style="float:left; font-size: 95%;" href="/discover?query=&amp;submit=Search">Advanced search</a>
                </p>
            </form>
        </div>
      </div>
    </xsl:template>

    <xsl:template match="dri:options/dri:list[@n='DryadConnect']" priority="3">
      <div class="NOT-simple-box">
        <!-- START CONNECT  -->
        <h1 class="ds-div-head ds_connect_with_dryad_head" id="ds_connect_with_dryad_head">Be part of Dryad
        </h1>
        <div id="ds_connect_with_dryad" class="ds-static-div primary" style="font-size: 14px;">
            <p style="margin-bottom: 0;">
                Learn more about:
            </p>
            <ul style="list-style: none; margin-left: 1em;">
                <li><a href="/pages/membershipOverview">Membership</a></li>
                <li><a href="/pages/journalIntegration">Submission integration</a></li>
                <li><a href="/pages/pricing">Pricing plans</a></li>
            </ul> 
        </div>      
	  </div>
    </xsl:template>

    <xsl:template match="dri:options/dri:list[@n='large-data-packages']" priority="3">
        <div class="NOT-simple-box">
            <h1 class="ds-div-head ds_large_data_package_head" id="ds_large_data_package_head">Large data packages</h1>
            <div id="ds_large_data_package" class="ds-static-div primary" style="font-size: 14px;">
                <p style="margin-bottom: 0;">
                    Note that for data packages over 10GB, submitters will
                    be asked to pay an additional:
                </p>
                <ul>
                    <li>$15 for the first GB beyond 10, and</li>
                    <li>$10 for each GB thereafter.</li>
                </ul> 
            </div>      
        </div>
    </xsl:template>

    <xsl:template match="dri:options/dri:list[@n='human-subjects']" priority="3">
        <!-- note margin space added to top here -->
        <div class="NOT-simple-box ds-margin-top-20">
            <h1 class="ds-div-head ds_human_subjects_head" id="ds_human_subjects_head">Got human subject data?</h1>
            <div id="ds_human_subjects" class="ds-static-div primary" style="font-size: 14px;">
                <p style="margin-bottom: 0;">
                    Dryad does not accept submissions that contain personally identifiable 
                    human subject information. Human subject data must be properly anonymized. 
                    <a href="/pages/faq#depositing-acceptable-data">Read more about the kinds of data Dryad accepts</a>.
                </p> 
            </div>      
        </div>
    </xsl:template>


    <xsl:template match="dri:options/dri:list[@n='DryadSubmitData']" priority="3">
      <div id="submit-data-sidebar-box" class="simple-box">
        <!-- START DEPOSIT -->
        <div class="ds-static-div primary" id="file_news_div_news">
            <p class="ds-paragraph">
                <a class="submitnowbutton">
                    <xsl:attribute name="href">
                        <xsl:value-of select="/dri:document/dri:options/dri:list[@n='submitNow']/dri:item[@n='submitnowitem']/dri:xref[@rend='submitnowbutton']/@target"/>
                    </xsl:attribute>
                    Submit data now
                </a>
            </p>
            <p style="margin: 1em 0 4px;">
                <a href="/pages/faq#deposit">How and why?</a>
            </p>
        </div>
      </div>
    </xsl:template>

    <xsl:template match="dri:options/dri:list[@n='DryadMail']" priority="3">
        <!-- START MAILING LIST-->
        <div class="home-col-2">
            <h1 class="ds-div-head">Dryad Mailing List</h1>
            <div id="file_news_div_mailing_list" class="ds-static-div primary">
                <p class="ds-paragraph">
                    <xsl:text>Lorem ipsum dolor sit amet, consectetur adipiscing elit. Nam a nisi sit amet neque vehicula dignissim accumsan non erat. Pellentesque eu ligula a est hendrerit porta a non ligula. Quisque in orci nisl, eu dictum massa. Aenean vitae lorem et risus dapibus fringilla et sit amet nunc. Donec ac sem risus. Cras a magna sapien, vel facilisis lacus. Fusce sed blandit tellus. </xsl:text>

                </p>
            </div>
        </div>
    </xsl:template>

    <xsl:variable name="meta" select="/dri:document/dri:meta/dri:pageMeta/dri:metadata"/>
    <xsl:variable name="pageName" select="$meta[@element='request'][@qualifier='URI']"/>
    <!--xsl:variable name="doc" select="document(concat('pages/', $pageName, '.xhtml'))"/-->

    <xsl:template match="dri:xref[@rend='embed']">
               
        <xsl:variable name="url" select="concat('pages/',@target)"/>
               
        <xsl:copy-of select="document(string($url))/html/*"/>
           
    </xsl:template>

    <!-- description of dataset for 'Submission overview' page -->
    <xsl:template match="dri:hi[@rend='dataset-description']">
        <p>
            <xsl:value-of select="."/>
        </p>
    </xsl:template>

    <xsl:template match="dri:body/dri:div/dri:list[@id='aspect.submission.StepTransformer.list.submit-progress']"/>


    <!-- First submission form: added and rewrote some templates to manage the form using jquery, to lead the user through the submission -->

    <!-- First submission form: Article Status Radios -->
    <xsl:template match="dri:body/dri:div/dri:list/dri:item[@n='article_status']/dri:field[@n='article_status']">

        <br/>
        <span>
            <i18n:text>
                <xsl:value-of select="dri:help"/>
            </i18n:text>
        </span>
        <br/>
        <br/>
        <div class="radios">
            <xsl:for-each select="dri:option">
                <input type="radio">
                    <xsl:attribute name="id">
                        <xsl:value-of select="."/>
                    </xsl:attribute>
                    <xsl:attribute name="name">
                        <xsl:value-of select="../@n"/>
                    </xsl:attribute>
                    <xsl:attribute name="value">
                        <xsl:value-of select="@returnValue"/>
                    </xsl:attribute>
                    <xsl:if test="../dri:value[@type='option'][@option = current()/@returnValue]">
                        <xsl:attribute name="checked">checked</xsl:attribute>
                    </xsl:if>
                </input>
                <label>
                    <xsl:attribute name="for">
                        <xsl:value-of select="."/>
                    </xsl:attribute>
                    <i18n:text>
                        <xsl:value-of select="."/>
                    </i18n:text>
                </label>
                <br/>
            </xsl:for-each>
        </div>
    </xsl:template>



    <!-- First submission form: STATUS: PUBLISHED - journalID Select + Manuscript Number Edit Box -->
    <xsl:template match="dri:list[@n='doi']">
        <li id="aspect_submission_StepTransformer_list_doi">
            <table>
                <tr>
                    <td>
                    <xsl:for-each select="dri:item/dri:field">
                        <xsl:variable name="currentId"><xsl:value-of select="@id"/></xsl:variable>
                        <xsl:variable name="currentName"><xsl:value-of select="@n"/></xsl:variable>
                        <xsl:attribute name="id"><xsl:value-of select="$currentName"/></xsl:attribute>

                        <xsl:if test="$currentName!='unknown_doi'">
                            <div style='padding: 0 8px 8px;'>
                                <label class="ds-form-label-select-publication">
                                    <xsl:attribute name="for">
                                        <xsl:value-of select="translate($currentId,'.','_')"/>
                                    </xsl:attribute>
                                    <i18n:text>
                                        <xsl:value-of select="dri:label"/>
                                    </i18n:text>
                                    <xsl:text>: </xsl:text>
                                </label>

                                <xsl:apply-templates select="../dri:field[@id=$currentId]"/>
                                <xsl:apply-templates select="../dri:field[@id=$currentId]/dri:error"/>
                            </div>
                        </xsl:if>

                        <xsl:if test="$currentName='unknown_doi'">
                            <div style="font-weight:bold; border-top: 2px dotted #ccc; border-bottom: 2px dotted #ccc; padding: 3px 0 1px; text-align: center;">
                                OR
                            </div>
                            <div style="padding: 8px;" id="unknown-doi-panel">
                                <xsl:apply-templates select="../dri:field[@id=$currentId]"/>
                                <xsl:apply-templates select="../dri:field[@id=$currentId]/dri:error"/>
                            </div>
                        </xsl:if>

                    </xsl:for-each>
                    </td>
                </tr>
            </table>
        </li>
    </xsl:template>

    <!-- First submission form: STATUS: ACCEPTED/IN REVIEW/NOT_YET_SUBMITTED -->
    <xsl:template match="dri:list/dri:item[@n='select_publication_new' or @n='select_publication_exist']">
        <li>
            <table id="status_other_than_published">
                    <!--xsl:call-template name="standardAttributes">
                    <xsl:with-param name="class">
                        <xsl:text>ds-form-item </xsl:text>
                        <xsl:choose>
                        <xsl:when test="position() mod 2 = 0 and not(@rend = 'odd')">even</xsl:when>
                        <xsl:otherwise>odd</xsl:otherwise>
                        </xsl:choose>
                    </xsl:with-param>
                    </xsl:call-template>

                    <div class="ds-form-content">

                    <xsl:if test="dri:field[@type='radio']">
                        <xsl:apply-templates select="dri:field[@type='radio']"/>
                        <br/>
                    </xsl:if-->

                    <!-- RENDER:
                        - JournalID_status_not_yet_submitted
                        - journalID_status_in_review
                        - journalID
                        - MANUSCRIPT NUMBER

                    -->
                    <xsl:for-each select="dri:field[@type='composite']/dri:field">
                        <tr class="selectPubSubmitTable"><td>

                            <xsl:variable name="currentId"><xsl:value-of select="@id"/></xsl:variable>
                            <xsl:variable name="currentName"><xsl:value-of select="@n"/></xsl:variable>
                            <xsl:attribute name="id"><xsl:value-of select="$currentName"/></xsl:attribute>


                            <label class="ds-form-label-select-publication">
                                <xsl:attribute name="for"><xsl:value-of select="translate($currentId,'.','_')"/></xsl:attribute>
                                <i18n:text><xsl:value-of select="dri:label"/></i18n:text>
                                <xsl:text>: </xsl:text>
                            </label>



                            <xsl:apply-templates select="../dri:field[@id=$currentId]"/>
                            <xsl:apply-templates select="../dri:field[@id=$currentId]/dri:error"/>


                        </td></tr>
                    </xsl:for-each>

                    <xsl:for-each select="dri:field[@type!='composite']">
                        <xsl:variable name="currentId"><xsl:value-of select="@id"/></xsl:variable>
                        <xsl:variable name="currentName"><xsl:value-of select="@n"/></xsl:variable>

                        <!-- MANUSCRIPT NUMBER STATUS ACCEPTED-->
                        <xsl:if test="$currentName='manu-number-status-accepted'">
                            <tr id="aspect_submission_StepTransformer_item_manu-number-status-accepted">
                                <td>
                                    <label class="ds-form-label-manu-number-status-accepted">
                                        <xsl:attribute name="for">
                                            <xsl:value-of select="translate($currentId,'.','_')"/>
                                        </xsl:attribute>
                                        <i18n:text>
                                            <xsl:value-of select="dri:label"/>
                                        </i18n:text>
                                        <xsl:text>: </xsl:text>
                                    </label>
                                    <xsl:apply-templates select="../dri:field[@id=$currentId]"/>
                                    <xsl:apply-templates select="../dri:field[@id=$currentId]/dri:error"/>
                                </td>
                            </tr>
                        </xsl:if>
                        <xsl:if test="$currentName='publication_select'">
                            <tr id="aspect_submission_StepTransformer_item_manu-number-publication_select">
                                <td>
                                    <xsl:apply-templates select="../dri:field[@id=$currentId]"/>
                                    <xsl:apply-templates select="../dri:field[@id=$currentId]/dri:error"/>
                                </td>
                            </tr>
                        </xsl:if>

                        <!-- CHECKBOX ACCEPTEANCE STATUS ACCEPTED -->
                        <xsl:if test="$currentName='manu_accepted-cb'">
                            <tr id="aspect_submission_StepTransformer_item_manu_accepted-cb">
                                <td>
                                    <xsl:apply-templates select="../dri:field[@id=$currentId]"/>
                                    <xsl:apply-templates select="../dri:field[@id=$currentId]/dri:error"/>
                                </td>
                            </tr>
                        </xsl:if>



                    </xsl:for-each>
            </table>
        </li>
    </xsl:template>
    <!-- END First submission form: added and rewrote some templates to manage the form using jquery, to lead the user through the submission -->
    <!-- Here we construct Dryad's search results tabs; externally harvested
collections are each given a tab. Collection values of these collections
(l3 for instance... this is just a code assigned by DSpace) are hard-coded
so we need to make sure a collection has the same code across different
Dryad installs (dev, demo, staging, production, etc.) -->
    <xsl:template match="dri:referenceSet[@type = 'summaryList']"
                  priority="2">
        <xsl:apply-templates select="dri:head" />
        <!-- Here we decide whether we have a hierarchical list or a flat one -->
        <xsl:choose>
            <xsl:when
                    test="descendant-or-self::dri:referenceSet/@rend='hierarchy' or ancestor::dri:referenceSet/@rend='hierarchy'">
                <ul>
                    <xsl:apply-templates select="*[not(name()='head')]"
                                         mode="summaryList" />
                </ul>
            </xsl:when>
            <xsl:otherwise>
                <xsl:if test="$meta[@element='request'][@qualifier='URI'][.='discover']">


                    <!-- The tabs display a selected tab based on the location
parameter that is being used (see variable defined above) -->
                </xsl:if>
                <ul class="ds-artifact-list">
                    <xsl:choose>
                        <xsl:when test="$meta[@element='request'][@qualifier='URI'][.='submissions']">
                            <xsl:apply-templates select="*[not(name()='head')]"
                                                 mode="summaryNonArchivedList" />
                        </xsl:when>
                        <xsl:otherwise>
                            <xsl:apply-templates select="*[not(name()='head')]"
                                                 mode="summaryList" />
                        </xsl:otherwise>
                    </xsl:choose>
                </ul>
            </xsl:otherwise>
        </xsl:choose>
    </xsl:template>
    <xsl:template name="buildTabs">

        <xsl:for-each select="/dri:document/dri:body/dri:div/dri:div/dri:list[@n='tabs']/dri:item">

            <xsl:element name="li">

                <xsl:if test="dri:field[@n='selected']">
                    <xsl:attribute name="id">selected</xsl:attribute>

                </xsl:if>
                <xsl:element name="a">
                    <xsl:attribute name="href">
                        <xsl:value-of select="dri:xref/@target"/>
                    </xsl:attribute>


                    <xsl:value-of select="dri:xref/text()"/>

                </xsl:element>
            </xsl:element>

        </xsl:for-each>

    </xsl:template>




    <!--
<xsl:template match="/dri:document/dri:body/dri:div/dri:div[@id='aspect.discovery.SimpleSearch.div.search-results']/dri:list">

</xsl:template>
-->
    <xsl:template match="/dri:document/dri:body/dri:div/dri:div/dri:list[@n='tabs']">
        <div id="searchTabs">
            <ul>
                <xsl:call-template name="buildTabs"/>


            </ul>
        </div>
    </xsl:template>


    <xsl:template match="/dri:document/dri:body/dri:div/dri:div/dri:list[@n='search-query']/dri:item[position()=1]">
        <li class="ds-form-item">
            <label class="ds-form-label" for="aspect_discovery_SimpleSearch_field_query"><i18n:text><xsl:value-of select="dri:field/dri:label"/></i18n:text></label>
            <div class="ds-form-content">
                <xsl:apply-templates/>
                <!-- Place the 'Go' button beside the search field -->
                <input class="ds-button-field " name="submit" type="submit" i18n:attr="value"
                       value="xmlui.general.go">
                </input>
            </div>
        </li>
        <li class="ds-form-item">
            <a id="advanced-search" href="#">Advanced Search</a>
        </li>
    </xsl:template>


    <xsl:template match="/dri:document/dri:body/dri:div/dri:list[@id='aspect.submission.StepTransformer.list.submit-select-publication']/dri:head">
        <legend>
            <i18n:text><xsl:value-of select="."/></i18n:text>
        </legend>
    </xsl:template>
    <xsl:template match="/dri:document/dri:body/dri:div/dri:list[@id='aspect.submission.StepTransformer.list.submit-upload-file']/dri:head">
        <legend>
            <i18n:text><xsl:value-of select="."/></i18n:text>
        </legend>
    </xsl:template>

    <xsl:template match="/dri:document/dri:body/dri:div/dri:list[@id='aspect.submission.StepTransformer.list.submit-describe-dataset']/dri:head">
        <legend>
            <i18n:text><xsl:value-of select="."/></i18n:text>
        </legend>
    </xsl:template>

    <xsl:template match="/dri:document/dri:body/dri:div/dri:list[@id='aspect.submission.StepTransformer.list.submit-overview-file']/dri:head">
        <legend>
            <i18n:text><xsl:value-of select="."/></i18n:text>
        </legend>
    </xsl:template>

    <xsl:template match="dri:list[@id='aspect.submission.StepTransformer.list.submit-upload-file']">
        <fieldset>
            <xsl:call-template name="standardAttributes">
                <xsl:with-param name="class">
                    <!-- Provision for the sub list -->
                    <xsl:text>ds-form-</xsl:text>
                    <xsl:if test="ancestor::dri:list[@type='form']">
                        <xsl:text>sub</xsl:text>
                    </xsl:if>
                    <xsl:text>list </xsl:text>
                    <xsl:if test="count(dri:item) > 3">
                        <xsl:text>thick </xsl:text>
                    </xsl:if>
                </xsl:with-param>
            </xsl:call-template>
            <xsl:apply-templates select="dri:head"/>

            <xsl:apply-templates select="dri:item[@id='aspect.submission.StepTransformer.item.data-upload-details']"/>

            <table class="datafiletable">
                <tr>
                    <td>
                        <xsl:apply-templates
                                select="dri:item[@id='aspect.submission.StepTransformer.item.dataset-item']/dri:field[@type='radio']"
                                />
                    </td>
                    <td>
                        <xsl:apply-templates
                                select="dri:item[@id='aspect.submission.StepTransformer.item.dataset-item']/*[not(@type='radio')]"
                                />
                    </td>
                </tr>
                <tr>
                    <td>
                        <xsl:apply-templates
                                select="dri:item[@id='aspect.submission.StepTransformer.item.dataset-identifier']/dri:field[@type='radio']"
                                />
                    </td>
                    <td>
                        <xsl:apply-templates
                                select="dri:item[@id='aspect.submission.StepTransformer.item.dataset-identifier']/*[not(@type='radio')]"
                                />
                    </td>
                </tr>
            </table>
        </fieldset>
    </xsl:template>
    <xsl:template match="dri:item[@id='aspect.submission.StepTransformer.item.data-upload-details']">
        <div class="ds-form-content">
            <i18n:text>
                <xsl:value-of select="."/>
            </i18n:text>
        </div>
    </xsl:template>
    <!-- remove old dryad tooltip style help text-->
    <!--xsl:template match="dri:help" mode="compositeComponent">
        <xsl:if
                test="not(ancestor::dri:div[@id='aspect.submission.StepTransformer.div.submit-describe-publication' or @id= 'aspect.submission.StepTransformer.div.submit-describe-dataset'])">
            <span class="composite-help">
                <xsl:if
                        test="ancestor::dri:div[@id='aspect.submission.StepTransformer.div.submit-describe-publication' or @id= 'aspect.submission.StepTransformer.div.submit-describe-dataset']">
                    <xsl:variable name="translatedParentId">
                        <xsl:value-of select="translate(../@id, '.', '_')"/>
                    </xsl:variable>
                    <xsl:attribute name="connectId">
                        <xsl:value-of select="$translatedParentId"/>
                    </xsl:attribute>
                    <xsl:attribute name="id"><xsl:value-of select="$translatedParentId"
                            />_tooltip
                    </xsl:attribute>
                </xsl:if>

                <xsl:apply-templates/>
            </span>
        </xsl:if>
    </xsl:template-->
    <!--add hidden class to help text-->
    <xsl:template match="dri:help" mode="compositeComponent">
        <span class="composite-help">
            <xsl:if test="ancestor::dri:field[@rend='hidden']">
                <xsl:attribute name="class">
                    <xsl:text>hidden</xsl:text>
                </xsl:attribute>
            </xsl:if>
            <xsl:apply-templates />
        </span>
    </xsl:template>
    <xsl:template match="dri:help">
        <xsl:choose>
            <!-- only display <help> in tooltip for feedback form -->
            <xsl:when test="ancestor::dri:div[@id='aspect.artifactbrowser.FeedbackForm.div.feedback-form']"/>
            
            <xsl:when test="not(ancestor::dri:div[@id='aspect.submission.StepTransformer.div.submit-describe-publication' or @id= 'aspect.submission.StepTransformer.div.submit-describe-dataset' or @id= 'aspect.submission.StepTransformer.div.submit-select-publication' or @id= 'aspect.dryadfeedback.MembershipApplicationForm.div.membership-form' or @id= 'aspect.artifactbrowser.FeedbackForm.div.feedback-form'])">
                <!--Only create the <span> if there is content in the <dri:help> node-->
                <xsl:if test="./text() or ./node()">
                    <span>
                        <xsl:attribute name="class">
                            <xsl:text>field-help</xsl:text>
                        </xsl:attribute>
                        <xsl:if test="ancestor::dri:field[@rend='hidden']">
                            <xsl:attribute name="class">
                                <xsl:text>hidden</xsl:text>
                            </xsl:attribute>
                        </xsl:if>
                        <xsl:apply-templates/>
                    </span>
                </xsl:if>
            </xsl:when>
        </xsl:choose>
    </xsl:template>

    <xsl:template match="/dri:document/dri:body/dri:div/dri:div/dri:list[@n='most_recent' or @n='link-to-button']">
        <div class="link-to-button">
            <xsl:apply-templates select="dri:item"/>
        </div>
    </xsl:template>

    <xsl:template match="//dri:document/dri:body/dri:div[@id='aspect.discovery.MostDownloadedBitstream.div.home']">
        <div id="aspect_discovery_MostDownloadedBitstream_table_most-downloaded">
            <xsl:apply-templates select="./dri:div/dri:head"/>
            <table>
                <tr>
                    <th><xsl:apply-templates select="./dri:div/dri:div[@n='items']/dri:head"/></th>
                    <th><xsl:apply-templates select="./dri:div/dri:div[@n='count']/dri:head"/></th>
                </tr>
                <xsl:for-each select="./dri:div/dri:div[@n='items']/dri:referenceSet/dri:reference">
                    <xsl:variable name="position">
                        <xsl:value-of select="position()"/>
                    </xsl:variable>
                    <tr>
                        <td><xsl:apply-templates select="." mode="summaryList"/></td>
                        <td><xsl:apply-templates select="//dri:document/dri:body/dri:div[@id='aspect.discovery.MostDownloadedBitstream.div.home']/dri:div/dri:div[@n='count']/dri:list/dri:item[position()=$position]"/></td>
                    </tr>
                </xsl:for-each>

            </table>
        </div>
    </xsl:template>

    <!--add table for updated file information-->
    <xsl:template match="/dri:document/dri:body/dri:div/dri:list/dri:item[@id='aspect.submission.StepTransformer.item.bitstream-item']">
        <table><tr>
            <xsl:for-each select="./dri:hi[@rend='head']">
                <th>
                    <xsl:apply-templates/>
                </th>
            </xsl:for-each>
        </tr>
            <tr>
                <xsl:for-each select="./dri:hi[@rend='content']">
                    <td>
                        <xsl:apply-templates/>
                    </td>
                </xsl:for-each>
            </tr>
        </table>
        <xsl:apply-templates select="./dri:field"/>
    </xsl:template>

    <!--add table for updated readme file information-->
    <xsl:template match="/dri:document/dri:body/dri:div/dri:list/dri:item[@id='aspect.submission.StepTransformer.item.submission-file-dc_readme']">
        <li class="ds-form-item odd">
            <span class="ds-form-label"><xsl:value-of select="../dri:label[position()=1]"/></span>
            <table style="clear:both"><tr>
                <xsl:for-each select="./dri:hi[@rend='head']">
                    <th>
                        <xsl:apply-templates/>
                    </th>
                </xsl:for-each>
            </tr>
                <tr>
                    <xsl:for-each select="./dri:hi[@rend='content']">
                        <td>
                            <xsl:apply-templates/>
                        </td>
                    </xsl:for-each>
                </tr>
            </table>
            <xsl:apply-templates select="./dri:field"/>
        </li>
    </xsl:template>

    <!-- Add Empty select option if no authors listed.  Prevents Subject Keywords from breaking -->
    <xsl:template match="/dri:document/dri:body/dri:div/dri:list/dri:item/dri:field[@id='aspect.submission.StepTransformer.field.dc_contributor_correspondingAuthor' and @type='select']">
        <select class="ds-select-field">
            <xsl:apply-templates/>
            <xsl:if test="not(dri:option)">
                <option value=""/>
            </xsl:if>
        </select>
    </xsl:template>

     <!--add attribute placeholder and title-->
    <xsl:template match="/dri:document/dri:body/dri:div/dri:list/dri:item/dri:field/dri:field[@id='aspect.submission.StepTransformer.field.datafile_identifier']" mode="normalField">
        <input>
            <xsl:call-template name="fieldAttributes"/>
            <xsl:attribute name="placeholder">
                <xsl:text>External file identifier</xsl:text>
            </xsl:attribute>
            <xsl:attribute name="title">
                <xsl:text>External file identifier</xsl:text>
            </xsl:attribute>
            <xsl:attribute name="value">
                <xsl:choose>
                    <xsl:when test="./dri:value[@type='raw']">
                        <xsl:value-of select="./dri:value[@type='raw']"/>
                    </xsl:when>
                    <xsl:otherwise>
                        <xsl:value-of select="./dri:value[@type='default']"/>
                    </xsl:otherwise>
                </xsl:choose>
            </xsl:attribute>
            <xsl:if test="dri:value/i18n:text">
                <xsl:attribute name="i18n:attr">value</xsl:attribute>
            </xsl:if>
            <xsl:apply-templates />
        </input>
    </xsl:template>

     <!--add attribute placeholder and title for other repository-->
    <xsl:template match="/dri:document/dri:body/dri:div/dri:list/dri:item/dri:field/dri:field[@id='aspect.submission.StepTransformer.field.other_repo_name']" mode="normalField">
        <input>
            <xsl:call-template name="fieldAttributes"/>
            <xsl:attribute name="placeholder">
                <xsl:text>Repository name</xsl:text>
            </xsl:attribute>
            <xsl:attribute name="title">
                <xsl:text>Repository name</xsl:text>
            </xsl:attribute>
            <xsl:attribute name="value">
                <xsl:choose>
                    <xsl:when test="./dri:value[@type='raw']">
                        <xsl:value-of select="./dri:value[@type='raw']"/>
                    </xsl:when>
                    <xsl:otherwise>
                        <xsl:value-of select="./dri:value[@type='default']"/>
                    </xsl:otherwise>
                </xsl:choose>
            </xsl:attribute>
            <xsl:if test="dri:value/i18n:text">
                <xsl:attribute name="i18n:attr">value</xsl:attribute>
            </xsl:if>
            <xsl:apply-templates />
        </input>
    </xsl:template>

    <!--payment-->

    <xsl:template match="//dri:item[@id='aspect.paymentsystem.ShoppingCartTransformer.item.country-list' or @id='aspect.paymentsystem.ShoppingCartTransformer.item.voucher-list']">

        <li>
            <xsl:attribute name="name">
                <xsl:value-of select="@n"/>
            </xsl:attribute>
            <xsl:attribute name="class">
                <xsl:value-of select="@rend"/>
            </xsl:attribute>
            <div class="label">
                <xsl:if test="string-length(dri:field/dri:label)>0">
                    <i18n:text><xsl:value-of select="dri:field/dri:label"/></i18n:text>
                </xsl:if>
            </div>
            <div class="help-title">
                <xsl:if test="string-length(dri:field/dri:help)>0">
                    <img class="label-mark" src="/themes/Mirage/images/help.jpg">
                        <xsl:attribute name="title">
                            <xsl:value-of select="dri:field/dri:help"/>
                        </xsl:attribute>
                    </img>
                </xsl:if>
            </div>
            <xsl:apply-templates select="*"/>
        </li>
    </xsl:template>



    <xsl:template match="//dri:field[@id='aspect.paymentsystem.ShoppingCartTransformer.field.voucher']">
        <input>
            <xsl:attribute name="name">
                <xsl:value-of select="@n"/>
            </xsl:attribute>
            <xsl:attribute name="value">
                <xsl:value-of select="@value"/>
            </xsl:attribute>
            <xsl:attribute name="id">
                <xsl:value-of select="translate(@id,'.','_')"/>
            </xsl:attribute>
        </input>
    </xsl:template>



    <xsl:template match="//dri:field[@id='aspect.paymentsystem.ShoppingCartTransformer.field.currency' or @id='aspect.paymentsystem.ShoppingCartTransformer.field.country']">
    <select onchange="javascript:updateOrder()">
            <xsl:attribute name="name">
                <xsl:value-of select="@n"/>
            </xsl:attribute>
            <xsl:apply-templates select="*"/>
        </select>
    </xsl:template>
    <xsl:template match="//dri:field[@id='aspect.submission.StepTransformer.field.country']">
        <select onchange="javascript:updateCountry()">
            <xsl:attribute name="name">
                <xsl:value-of select="@n"/>
            </xsl:attribute>
            <xsl:apply-templates select="*"/>
        </select>
    </xsl:template>
    <xsl:template match="//dri:field[@id='aspect.paymentsystem.ShoppingCartTransformer.field.apply']">
        <button onclick="javascript:updateOrder()" class="ds-button-field">
            <xsl:attribute name="name">
                <xsl:value-of select="@n"/>
            </xsl:attribute>
            <xsl:value-of select="@n"/>
        </button>
    </xsl:template>


    <xsl:template match="//dri:list[@id='aspect.paymentsystem.PayPalConfirmationTransformer.list.paypal-form']">
        <form action="https://pilot-payflowpro.paypal.com/" method="post">
            <xsl:apply-templates select="*"/>
        </form>
    </xsl:template>


    <xsl:template match="//dri:div[@n='paypal-iframe']">
        <iframe name="paypal-iframe" scrolling="no" id="paypal-iframe">
            <xsl:attribute name="src">
                <xsl:value-of select="dri:list/dri:item[@n='link']" />
                <xsl:text disable-output-escaping="yes">?MODE=</xsl:text>
                <xsl:value-of select="dri:list/dri:item[@n='testMode']" />
                <xsl:text>&amp;SECURETOKENID=</xsl:text>
                <xsl:value-of select="dri:list/dri:item[@n='secureTokenId']" />
                <xsl:text disable-output-escaping="yes">&amp;SECURETOKEN=</xsl:text>
                <xsl:value-of select="dri:list/dri:item[@n='secureToken']" />
            </xsl:attribute>
            <xsl:attribute name="width">
                <xsl:value-of select="$iframe.maxwidth"/>
            </xsl:attribute>
            <xsl:attribute name="height">
                <xsl:value-of select="$iframe.maxheight"/>
            </xsl:attribute>
              error when load payment form
        </iframe>
    </xsl:template>

    <xsl:template match="//dri:list[@n='voucher-list']">
                 <xsl:apply-templates/>
    </xsl:template>
    
    <!-- make sure search labels appear -->
    <xsl:template name="search_labels">
        <xsl:variable name="currentId">
          <xsl:value-of select="./@id" />
        </xsl:variable>
        <label style="font-weight: normal;">
          <xsl:attribute name="for">
              <xsl:value-of select="translate($currentId,'.','_')"/>
          </xsl:attribute>
          <i18n:text>
              <xsl:value-of select="dri:label"/>
          </i18n:text>
        </label>
        <xsl:apply-templates select="." mode="normalField"/>
    </xsl:template>


    <xsl:template match="dri:table[@id='aspect.discovery.SimpleSearch.table.search-controls']/dri:row/dri:cell/dri:field[@type='select']">
      <xsl:call-template name="search_labels" />
    </xsl:template>

    <xsl:template match="dri:field[@rend='starts_with' and @type='text']">
      <xsl:call-template name="search_labels" />
    </xsl:template>

    <xsl:template match="dri:div[@id='full-stacktrace']">
        <xsl:comment>
            <xsl:value-of select="."/>
        </xsl:comment>
    </xsl:template>
        

    <!-- remove voucher link -->
    <xsl:template match="//dri:item[@id='aspect.paymentsystem.ShoppingCartTransformer.item.remove-voucher']/dri:xref">
        <a id="remove-voucher" href="#">
            <xsl:attribute name="onclick">
                <xsl:text>javascript:removeVoucher()</xsl:text>
            </xsl:attribute>
            <xsl:value-of select="."/>&#160;
        </a>
    </xsl:template>



    <!-- remove country link -->
    <xsl:template match="//dri:item[@id='aspect.paymentsystem.ShoppingCartTransformer.item.remove-country']/dri:xref">
        <a id="remove-country" href="#">
            <xsl:attribute name="onclick">
                <xsl:text>javascript:removeCountry()</xsl:text>
            </xsl:attribute>
            <xsl:value-of select="."/>&#160;
        </a>
    </xsl:template>

    <!-- Add 'return' link to propagate-metadata form-->
    <xsl:template match="dri:field[@id='aspect.administrative.item.PropagateItemMetadataForm.field.submit_return']" mode="normalField">
        <a href="#">
            <xsl:attribute name="onclick">
                <xsl:text>javascript:DryadClosePropagate()</xsl:text>
            </xsl:attribute>
                <i18n:text>
                    <xsl:value-of select="."/>
                </i18n:text>
        </a>
    </xsl:template>

  <xsl:template match="dri:p[@rend='edit-metadata-actions bottom']">
    <xsl:apply-templates />
    <!-- Propagate metadata buttons can be clicked from either admin or curator edit metdata interfaces -->
    <!-- The DRI structure is similar but the elements have different IDs -->
    <xsl:variable name="propagateShowPopupAdmin" select="//dri:field[@id='aspect.administrative.item.EditItemMetadataForm.field.propagate_show_popup']/dri:value[@type='raw']"></xsl:variable>
    <xsl:variable name="propagateShowPopupCurator" select="//dri:field[@id='aspect.submission.submit.CuratorEditMetadataForm.field.propagate_show_popup']/dri:value[@type='raw']"></xsl:variable>
    <xsl:choose>
      <xsl:when test="$propagateShowPopupAdmin = '1'">
        <xsl:call-template name="popupPropagateMetadata">
          <xsl:with-param name="packageDoi" select="//dri:row[@id='aspect.administrative.item.EditItemMetadataForm.row.dc_identifier']/dri:cell/dri:field[@type='textarea']/dri:value[@type='raw']"></xsl:with-param>
          <xsl:with-param name="fileDois" select="//dri:row[@id='aspect.administrative.item.EditItemMetadataForm.row.dc_relation_haspart']/dri:cell/dri:field[@type='textarea']/dri:value[@type='raw']"></xsl:with-param>
          <xsl:with-param name="metadataFieldName" select="//dri:field[@id='aspect.administrative.item.EditItemMetadataForm.field.propagate_md_field']/dri:value[@type='raw']"></xsl:with-param>
        </xsl:call-template>
      </xsl:when>
      <xsl:when test="$propagateShowPopupCurator = '1'">
        <xsl:call-template name="popupPropagateMetadata">
          <xsl:with-param name="packageDoi" select="//dri:row[@id='aspect.submission.submit.CuratorEditMetadataForm.row.dc_identifier']/dri:cell/dri:field[@type='textarea']/dri:value[@type='raw']"></xsl:with-param>
          <xsl:with-param name="fileDois" select="//dri:row[@id='aspect.submission.submit.CuratorEditMetadataForm.row.dc_relation_haspart']/dri:cell/dri:field[@type='textarea']/dri:value[@type='raw']"></xsl:with-param>
          <xsl:with-param name="metadataFieldName" select="//dri:field[@id='aspect.submission.submit.CuratorEditMetadataForm.field.propagate_md_field']/dri:value[@type='raw']"></xsl:with-param>
        </xsl:call-template>
      </xsl:when>
    </xsl:choose>
  </xsl:template>
  
  <xsl:template name="popupPropagateMetadata">
    <xsl:param name="fileDois"/>
    <xsl:param name="metadataFieldName"/>
    <xsl:param name="packageDoi"/>
      <xsl:if test="count($fileDois) > 0">
        <script>
          <xsl:attribute name="type"><xsl:text>text/javascript</xsl:text></xsl:attribute>
          <xsl:text>runAfterJSImports.add( function() { DryadShowPropagateMetadata('</xsl:text>
          <xsl:value-of select="concat($context-path,'/admin/item/propagate-metadata')" />
          <xsl:text>','</xsl:text>
          <xsl:value-of select="$metadataFieldName" />
          <xsl:text>','</xsl:text>
          <xsl:value-of select="$packageDoi" />
          <xsl:text>'); } );</xsl:text>
        </script>
      </xsl:if>
  
  </xsl:template>


    <xsl:template match="//dri:item[@rend='total']">
        <li xmlns:i18n="http://apache.org/cocoon/i18n/2.1" class="ds-form-item odd total">
            <xsl:attribute name="id">
                <xsl:value-of select="translate(@id,'.','_')"/>
            </xsl:attribute>
            <span class="ds-form-label">Your total
                <img src="/themes/Mirage/images/help.jpg" class="label-mark">
                    <xsl:attribute name="title">xmlui.PaymentSystem.shoppingcart.order.help.title</xsl:attribute>
                    <xsl:attribute name="attr" namespace="http://apache.org/cocoon/i18n/2.1">title</xsl:attribute>
                </img>
                :
            </span>
            <div class="ds-form-content"><xsl:value-of select="."/></div>
        </li>
    </xsl:template>

    <!-- Confirmations for destructive buttons -->
    <xsl:template name="destructiveSubmitButton">
      <xsl:param name="confirmationText" select="'Are you sure?'" />
        <!-- Adapted from normalField in dri2xhtml-alt/core/forms.xsl -->
        <xsl:variable name="submitButtonId" select="translate(@id,'.','_')"/>
        <input>
            <xsl:call-template name="fieldAttributes"/>
            <xsl:if test="@type='button'">
                <xsl:attribute name="type">submit</xsl:attribute>
            </xsl:if>
            <xsl:attribute name="value">
                <xsl:choose>
                    <xsl:when test="./dri:value[@type='raw']">
                        <xsl:value-of select="./dri:value[@type='raw']"/>
                    </xsl:when>
                    <xsl:otherwise>
                        <xsl:value-of select="./dri:value[@type='default']"/>
                    </xsl:otherwise>
                </xsl:choose>
            </xsl:attribute>
            <xsl:if test="dri:value/i18n:text">
                <xsl:attribute name="i18n:attr">value</xsl:attribute>
            </xsl:if>
            <xsl:attribute name="onclick">
                <xsl:text>if(confirm('</xsl:text><!--
                --><xsl:value-of select="$confirmationText" /><!--
                --><xsl:text>')){ </xsl:text>
                <xsl:text>  jQuery('#</xsl:text><!--
                --><xsl:value-of select="$submitButtonId" /><!--
                --><xsl:text>').submit(); } else {</xsl:text>
                <xsl:text>return false;</xsl:text>
                <xsl:text>}</xsl:text>
            </xsl:attribute>
            <xsl:apply-templates />
        </input>
    </xsl:template>

    <!-- Confirm before lifting embargo -->
    <xsl:template match="//dri:field[@id='aspect.administrative.item.EditItemEmbargoForm.field.submit_lift_embargo']">
        <xsl:call-template name="destructiveSubmitButton">
            <xsl:with-param name="confirmationText" select="'Are you sure you would like to lift this embargo now?'" />
        </xsl:call-template>
    </xsl:template>

    <!-- Confirm before deleting data files in submission overview -->
    <xsl:template match="//dri:field[starts-with(@id,'aspect.submission.submit.OverviewStep.field.submit_delete_dataset')]">
        <xsl:call-template name="destructiveSubmitButton">
            <xsl:with-param name="confirmationText" select="'Are you sure you would like to delete this Data file?'" />
        </xsl:call-template>
    </xsl:template>

</xsl:stylesheet><|MERGE_RESOLUTION|>--- conflicted
+++ resolved
@@ -24,11 +24,7 @@
                 xmlns:dc="http://purl.org/dc/elements/1.1/"
                 xmlns="http://www.w3.org/1999/xhtml"
                 xmlns:confman="org.dspace.core.ConfigurationManager"
-<<<<<<< HEAD
-                exclude-result-prefixes="dri mets xlink xsl dim xhtml mods dc">
-=======
                 exclude-result-prefixes="confman dc dim dri i18n mets mods xhtml xlink xsl">
->>>>>>> aaa6d63b
 
     <xsl:import href="../dri2xhtml-alt/dri2xhtml.xsl"/>
     <xsl:import href="lib/xsl/core/global-variables.xsl"/>
