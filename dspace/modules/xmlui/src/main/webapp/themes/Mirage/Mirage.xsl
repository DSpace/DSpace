--- conflicted
+++ resolved
@@ -1254,9 +1254,6 @@
             <xsl:value-of select="."/>
         </xsl:comment>
     </xsl:template>
-<<<<<<< HEAD
-=======
-        
 
     <!-- remove voucher link -->
     <xsl:template match="//dri:item[@id='aspect.paymentsystem.ShoppingCartTransformer.item.remove-voucher']/dri:xref">
@@ -1267,8 +1264,6 @@
             <xsl:value-of select="."/>
         </a>
     </xsl:template>
->>>>>>> 1af5c3de
-
 
 
     <!-- remove country link -->
@@ -1281,16 +1276,4 @@
         </a>
     </xsl:template>
 
-<<<<<<< HEAD
-    <!-- remove voucher link -->
-    <xsl:template match="//dri:item[@id='aspect.paymentsystem.ShoppingCartTransformer.item.remove-voucher']/dri:xref">
-        <a id="remove-voucher" href="#">
-            <xsl:attribute name="onclick">
-                <xsl:text>javascript:removeVoucher()</xsl:text>
-            </xsl:attribute>
-            <xsl:value-of select="."/>
-        </a>
-    </xsl:template>
-=======
->>>>>>> 1af5c3de
 </xsl:stylesheet>