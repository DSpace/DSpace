<?xml version="1.0" encoding="UTF-8"?>
<!--

    The contents of this file are subject to the license and copyright
    detailed in the LICENSE and NOTICE files at the root of the source
    tree and available online at

    http://www.dspace.org/license/

-->
<!--
    Original author: Alexey Maslov
    Extensively modified by many others....
-->

<xsl:stylesheet xmlns:i18n="http://apache.org/cocoon/i18n/2.1"
                xmlns:dri="http://di.tamu.edu/DRI/1.0/"
                xmlns:mets="http://www.loc.gov/METS/"
                xmlns:xlink="http://www.w3.org/TR/xlink/"
                xmlns:xsl="http://www.w3.org/1999/XSL/Transform" version="1.0"
                xmlns:dim="http://www.dspace.org/xmlns/dspace/dim"
                xmlns:xhtml="http://www.w3.org/1999/xhtml"
                xmlns:mods="http://www.loc.gov/mods/v3"
                xmlns:dc="http://purl.org/dc/elements/1.1/"
                xmlns="http://www.w3.org/1999/xhtml"
                exclude-result-prefixes="i18n dri mets xlink xsl dim xhtml mods dc">

    <xsl:import href="../dri2xhtml-alt/dri2xhtml.xsl"/>
    <xsl:import href="lib/xsl/core/global-variables.xsl"/>
    <xsl:import href="lib/xsl/core/page-structure.xsl"/>
    <xsl:import href="lib/xsl/core/navigation.xsl"/>
    <xsl:import href="lib/xsl/core/elements.xsl"/>
    <xsl:import href="lib/xsl/core/forms.xsl"/>
    <xsl:import href="lib/xsl/core/attribute-handlers.xsl"/>
    <xsl:import href="lib/xsl/core/utils.xsl"/>
    <xsl:import href="lib/xsl/aspect/general/choice-authority-control.xsl"/>
    <xsl:import href="lib/xsl/aspect/administrative/administrative.xsl"/>
    <xsl:import href="lib/xsl/aspect/artifactbrowser/item-list.xsl"/>
    <xsl:import href="lib/xsl/aspect/artifactbrowser/item-view.xsl"/>
    <xsl:import href="lib/xsl/aspect/artifactbrowser/community-list.xsl"/>
    <xsl:import href="lib/xsl/aspect/artifactbrowser/collection-list.xsl"/>
    <xsl:import href="integrated-view.xsl"/>
    <xsl:import href="DryadItemSummary.xsl"/>
    <xsl:import href="DryadUtils.xsl"/>
    <xsl:import href="DryadSearch.xsl"/>
    <xsl:output indent="yes"/>


    <xsl:template match="dri:body[//dri:meta/dri:pageMeta/dri:metadata[@element='request' and @qualifier='URI'] = '' ]">
        <!-- add special style just for the homepage -->
        <style type="text/css">
            /* special style for Dryad homepage only */
            #ds-body {
                width: 100%;
            }

            .labelcell {
                font-weight: bold;
            }

            .datacell {
                text-align: right;
            }

            .ds-div-head a {
                font-size: 0.7em;
                font-weight: normal;
                position: relative;
                top: -0.1em;
            }

            .ds-artifact-list {
                /* font-size: 100%; */
                line-height: 1.4em;
            }

            .artifact-title {
                font-size: 100%;
            }

            .ds-artifact-list .artifact-info {
                display: none;
            }

            /* implied 3 columns @300px width, 25px gutters */
            .home-col-1 {
                float: left;
                width: 625px;
                padding: 0;
                /* margin-right: 25px;*/
            }

            .home-col-2 {
                float: right;
                width: 300px;
                margin-left: 0;
                margin-right: 0;
            }

            .home-top-row {
                height: 220px;
            }

            .home-bottom-row {
                height: 420px;
            }

            #recently_integrated_journals,
            #aspect_statistics_StatisticsTransformer_div_stats,
            #aspect_dryadinfo_DryadBlogFeed_div_blog-hook {
                height: 300px;
                overflow: visible;
            }

        #aspect_statistics_StatisticsTransformer_div_stats table {
            width: 100%;
            margin-top: 10px;
        }
        #aspect_statistics_StatisticsTransformer_div_stats .ds-table-row {
	        height: 40px;
	    }
        #aspect_statistics_StatisticsTransformer_div_stats tr.odd td {
	        background-color: #eee;
	    }
        #aspect_statistics_StatisticsTransformer_div_stats th,
        #aspect_statistics_StatisticsTransformer_div_stats td {
            padding: 0 8px;
            text-align: right
        }
        #aspect_statistics_StatisticsTransformer_div_stats td:first-child {
            text-align: left;
        }

        #recently_integrated_journals img.pub-cover {
	        margin: 7px 10px;
	    }

	    #recently_integrated_journals .container {
	        text-align: center;
	    }

            #dryad-home-carousel {
                font-size: 23px;
                font-weight: bold;
                background-color: rgb(255, 255, 255);
                height: 216px;
                padding: 0px;
                overflow: hidden;
            }

            #dryad-home-carousel .bx-viewport {
                height: 194px;
                width: 627px;
            }

            #dryad-home-carousel div.bxslider {
                overflow: visible;
            }

            #dryad-home-carousel div.bxslider div {
                height: 190px;
                padding: 0;
                margin: 0;
            }

            #dryad-home-carousel div.bxslider div > a > img,
            #dryad-home-carousel div.bxslider div > img {
                display: block;
                height: 194px;
                width: 627px;
            }

            #dryad-home-carousel div.bxslider div p {
                width: 550px;
                margin: auto;
                margin-top: 1em;
            }

            #dryad-home-carousel .bx-pager {
            }
            #dryad-home-carousel .bx-pager-item {
            }

            #dryad-home-carousel .bx-controls-auto {
                bottom: -16px;
            }
            #dryad-home-carousel .bx-controls-auto-item {
                float: right;
                padding-right: 8px;
            }

            .blog-box ul {
                list-style: none;
                margin-left: 0;
            }

            .blog-box li {
                margin: 0.5em 0 1.2em;
            }
            .home-col-2 #connect-illustrated-prose p {
                line-height: 1.3em;
            }

            #connect-illustrated-prose img {
                width: auto;
                margin: 4px;		
            }

            #aspect_discovery_SiteViewer_field_query {
                width: 85%;
            }

        </style>


        <div id="ds-body">

            <!-- SYSTEM-WIDE ALERT BOX -->
            <xsl:if test="/dri:document/dri:meta/dri:pageMeta/dri:metadata[@element='alert'][@qualifier='message']">
                <div id="ds-system-wide-alert">
                    <p>
                        <xsl:copy-of
                                select="/dri:document/dri:meta/dri:pageMeta/dri:metadata[@element='alert'][@qualifier='message']/node()"/>
                    </p>
                </div>
            </xsl:if>

            <!-- CAROUSEL -->
            <div class="home-col-1">
                <div id="dryad-home-carousel" class="ds-static-div primary">
                    <div class="bxslider" style="">
                        <div>
                            <p Xid="ds-dryad-is" style="font-size: 88%; line-height: 1.35em;"
                               xmlns:i18n="http://apache.org/cocoon/i18n/2.1" xmlns="http://di.tamu.edu/DRI/1.0/">
                                <span style="color: #595;">DataDryad.org</span>
                                is a
                                <span style="color: #363;">curated general-purpose repository</span>
                                that makes the
                                <span style="color: #242;">data underlying scientific publications</span>
                                discoverable, freely reusable, and citable. Dryad has
                                <span style="color: #595;">integrated data submission</span>
                                for a growing list of journals; submission of data from other publications is also welcome.
                            </p>
                        </div>
                        <div>
                            <a href="/pages/repository#keyFeatures">
                                <img src="/themes/Mirage/images/bookmarkSubmissionProcess.png" alt="Desosit data. Get permanent identifier. Watch your citations grow! Relax, your data are discoverable and secure." />
                           </a>
                       </div>
                    </div>
                </div>
            </div>


            <!-- START NEWS -->
            <!--<div class="home-col-2">-->
            <!--<xsl:apply-templates select="dri:div[@id='file.news.div.news']"/>-->
            <!--</div>-->

            <!-- START DEPOSIT -->
            <div id="submit-data-sidebar-box" class="home-col-2 simple-box" style="padding: 8px 34px; width: 230px; margin: 8px 0 12px;">
                <div class="ds-static-div primary" id="file_news_div_news" style="height: 75px;">
                    <p class="ds-paragraph">
                        <a class="submitnowbutton">
                            <xsl:attribute name="href">
                                <xsl:value-of select="/dri:document/dri:options/dri:list[@n='submitNow']/dri:item[@n='submitnowitem']/dri:xref[@rend='submitnowbutton']/@target"/>
                            </xsl:attribute>
                            Submit data now
                        </a>
                    </p>
                    <p style="margin: 14px 0 4px;">
                        <a href="/pages/faq#deposit">How and why?</a>
                    </p>
                </div>
            </div>

            <!-- START SEARCH -->
            <div class="home-col-2">
                <h1 class="ds-div-head">Search for data</h1>

                <form xmlns:i18n="http://apache.org/cocoon/i18n/2.1" xmlns="http://di.tamu.edu/DRI/1.0/"
                      id="aspect_discovery_SiteViewer_div_front-page-search" class="ds-interactive-div primary" style="overflow: hidden;"
                      action="/discover" method="get" onsubmit="javascript:tSubmit(this);">
                    <p class="ds-paragraph" style="overflow; hidden; margin-bottom: 0px;">
                        <label for="aspect_discovery_SiteViewer_field_query" class="accessibly-hidden">Enter keyword, author, title, DOI</label>
                        <input xmlns:i18n="http://apache.org/cocoon/i18n/2.1" xmlns="http://di.tamu.edu/DRI/1.0/"
                               id="aspect_discovery_SiteViewer_field_query" class="ds-text-field" name="query"
                               placeholder="Enter keyword, author, title, DOI, etc. Example: herbivory"
                               title="Enter keyword, author, title, DOI, etc. Example: herbivory"
                               type="text" value="" style="width: 224px;"/><!-- no whitespace between these!
                     --><input xmlns:i18n="http://apache.org/cocoon/i18n/2.1"
                               id="aspect_discovery_SiteViewer_field_submit" class="ds-button-field" name="submit"
                               type="submit" value="Go" style="margin-right: -4px;"/>
                        <a style="float:left; font-size: 95%;" href="/discover?query=&amp;submit=Search#advanced">Advanced search</a>
                    </p>
                </form>
            </div>

            <!-- START CONNECT  -->
            <div class="home-col-2" style="clear: right;">
                <h1 class="ds-div-head ds_connect_with_dryad_head" id="ds_connect_with_dryad_head">Be part of Dryad
                </h1>

                <div id="ds_connect_with_dryad" class="ds-static-div primary" style="height: 475px; font-size: 14px;">
                    <div id="connect-illustrated-prose">
                        <p>
                            <img src="/themes/Mirage/images/seed-2.png" style="float: left; margin-left: -8px;" 
                                 alt="Dryad's data packages are like seeds."
                                 title="Dryad's data packages are like seeds." />
                            Publishers, societies, universities, libraries,
                            funders, and other stakeholder organizations are
                            invited to become <a href="/pages/membershipOverview">members</a>.
                            Tap into an active knowledge-sharing network,
                            receive discounts on submission fees, and help
                            shape Dryad's future.
                            <img src="/themes/Mirage/images/seed-3.png" style="float: right; margin-right: -8px;" 
                                 alt="Researchers use Dryad data in their new work."
                                 title="Researchers use Dryad data in their new work."/>
                        </p>
                        <p>
                            <a href="/pages/journalIntegration">Submission integration</a> 
                            is a free service that allows publishers to
                            coordinate manuscript and data submissions.
                            It makes submitting data easy for researchers; makes linking
                            articles and data easy for journals; and enables
                            confidential review of data prior to publication.
                        </p>
                        <p>
                            <img src="/themes/Mirage/images/seed-1.png" style="float: left; margin-left: -8px;" 
                                 alt="New data is added to Dryad, and the cycle continues."
                                 title="New data is added to Dryad, and the cycle continues."/>
                            Submission fees support the cost of keeping Dryad's content free to use.
                            Flexible <a href="/pages/pricing">pricing plans</a> 
                            provide volume discounts.
                        </p>
                    </div>
                </div>
            </div>

            <!-- START BROWSE -->
            <div class="home-col-1">
                <h1 class="ds-div-head">Browse for data</h1>
                <div id="browse-data-buttons" class="tab-buttons">
                    <a href="#recently-published-data"><span>Recently published</span></a>

                    <a href="#most-viewed-data"><span>Popular</span></a>
                    <a id="by_author" href="#by-author"><span>By Author</span></a>
                    <a id="by_journal" href="#by-journal"><span>By Journal</span></a>

                </div>
                <div id="aspect_discovery_RecentlyAdded_div_Home" class="ds-static-div primary" style="height: 649px; overflow: auto;">
                    <div id="recently-published-data" class="browse-data-panel">
                        <xsl:for-each select="dri:div[@n='site-home']">
                            <xsl:apply-templates/>
                        </xsl:for-each>
                    </div>
                    <div id="most-viewed-data" class="browse-data-panel">

                        <xsl:apply-templates select="//dri:document/dri:body/dri:div[@id='aspect.discovery.MostDownloadedBitstream.div.home']"/>

                    </div>

                    <div id="by-author" class="browse-data-panel">
                        <xsl:apply-templates select="/dri:document/dri:body/dri:div[@id='aspect.discovery.SearchFilterTransformer.div.browse-by-dc.contributor.author_filter']"/>
                        <xsl:apply-templates select="/dri:document/dri:body/dri:div[@id='aspect.discovery.SearchFilterTransformer.div.browse-by-dc.contributor.author_filter-results']"/>

                    </div>
                    <div id="by-journal" class="browse-data-panel">
                        <xsl:apply-templates select="/dri:document/dri:body/dri:div[@id='aspect.discovery.SearchFilterTransformer.div.browse-by-prism.publicationName_filter']"/>
                        <xsl:apply-templates select="/dri:document/dri:body/dri:div[@id='aspect.discovery.SearchFilterTransformer.div.browse-by-prism.publicationName_filter-results']"/>

                    </div>

                </div>
            </div>

            <!-- START MAILING LIST-->
            <div class="home-col-2">
                <h1 class="ds-div-head">Mailing list</h1>
                <div id="file_news_div_mailing_list" class="ds-static-div primary" style="height: 100px; overflow: hidden;">
                    <form xmlns:i18n="http://apache.org/cocoon/i18n/2.1" xmlns="http://di.tamu.edu/DRI/1.0/"
                          id="aspect_discovery_SiteViewer_div_front-page-file_news_div_mailing_list"
                          class="ds-interactive-div primary" action="/subscribe"
                          style="margin-bottom: 0px;"
                          onsubmit="return subscribeMailingList(this);">
                        <p class="ds-paragraph" style="text-align: left; margin-bottom: 2px;">
                            <xsl:text>Sign up for announcements.</xsl:text>
                            <label for="file_news_div_mailing_list_input_email" class="accessibly-hidden">Your email address</label>
                            <input placeholder="Your e-mail" title="Your e-mail" type="text" name="email" class="ds-text-field" style="width: 240px; margin-top: 8px;" id="file_news_div_mailing_list_input_email" />
                        </p>
                        <input value="Subscribe" type="submit" name="submit" class="ds-button-field" id="file_news_div_mailing_list_input_subscribe" />
                    </form>
                </div>
            </div>

            <!-- START INTEGRATED JOURNAL-->
            <div class="home-col-2" style="clear: both; margin-left: 25px;">
                <h1 class="ds-div-head">Recently integrated journals</h1>
                <div id="recently_integrated_journals" class="ds-static-div primary">
		  <div class="container">
        <a class="single-image-link" href="/discover?field=prism.publicationName_filter&amp;fq=location:l2&amp;fq=prism.publicationName_filter%3Ajournal%5C+of%5C+open%5C+public%5C+health%5C+data%5C%7C%5C%7C%5C%7CJournal%5C+of%5C+Open%5C+Public%5C+Health%5C+Data"><img class="pub-cover" src="/themes/Mirage/images/recentlyIntegrated-jophdCover.png" alt="Journal of Open Public Health Data" /></a>

        <a class="single-image-link" href="/discover?field=prism.publicationName_filter&amp;fq=location:l2&amp;fq=prism.publicationName_filter%3Aplos%5C+genetics%5C%7C%5C%7C%5C%7CPLoS%5C+Genetics"><img class="pub-cover" src="/themes/Mirage/images/recentlyIntegrated-PLOS-Genetics.png" alt="PLOS Genetics" /></a>

        <a class="single-image-link" href="/discover?field=prism.publicationName_filter&amp;fq=location:l2&amp;fq=prism.publicationName_filter%3Ajournal%5C+of%5C+ecology%5C%7C%5C%7C%5C%7CJournal%5C+of%5C+Ecology"><img class="pub-cover" src="/themes/Mirage/images/recentlyIntegrated-JECOLcover.gif" alt="Journal of Ecology" /></a>

        <a class="single-image-link" href="/discover?field=prism.publicationName_filter&amp;fq=location:l2&amp;fq=prism.publicationName_filter%3Ajournal%5C+of%5C+applied%5C+ecology%5C%7C%5C%7C%5C%7CJournal%5C+of%5C+Applied%5C+Ecology"><img class="pub-cover" src="/themes/Mirage/images/recentlyIntegrated-JAPPLcover.gif" alt="Journal of Applied Ecology" /></a>
		  </div>
                </div>
            </div>


            <!-- START STATISTICS -->
            <div class="home-col-2" style="margin-left: 25px;">
                <div id="aspect_statistics_StatisticsTransformer_div_home" class="repository">
                    <h1 class="ds-div-head">Stats</h1>
                    <div xmlns:i18n="http://apache.org/cocoon/i18n/2.1" xmlns="http://di.tamu.edu/DRI/1.0/"
                         id="aspect_statistics_StatisticsTransformer_div_stats" class="ds-static-div secondary stats">
                        <!--remove old static information and add real data-->
                        <xsl:apply-templates select="/dri:document/dri:body/dri:div[@n='front-page-stats']"/>
                    </div>
                </div>
            </div>
            <!-- START BLOG -->
            <div class="home-col-2">
                <xsl:apply-templates select="dri:div[@id='aspect.dryadinfo.DryadBlogFeed.div.dryad-info-home']"/> 
            </div>

        </div>

    </xsl:template>


    <!--
        The template to handle dri:options. Since it contains only dri:list tags (which carry the actual
        information), the only things than need to be done is creating the ds-options div and applying
        the templates inside it.

        In fact, the only bit of real work this template does is add the search box, which has to be
        handled specially in that it is not actually included in the options div, and is instead built
        from metadata available under pageMeta.


-->

    <xsl:template match="dri:options/dri:list[@n='administrative']"/>
    <xsl:template match="dri:options/dri:list[@n='browse']"/>
    <xsl:template match="dri:options/dri:list[@n='context']"/>
    <xsl:template match="dri:options/dri:list[@n='search']"/>
    <xsl:template match="dri:options/dri:list[@n='account']"/>
    <xsl:template match="dri:options/dri:list[@n='DryadBrowse']"/>
    <!--- Static Navigation Override -->
    <!-- TODO: figure out why i18n tags break the go button -->
    <xsl:template match="dri:options">
        <div id="ds-options-wrapper">
            <div id="ds-options">
                <!-- Once the search box is built, the other parts of the options are added -->
                <xsl:apply-templates select="dri:list[@n='discovery']|dri:list[@n='DryadSubmitData']|dri:list[@n='DryadSearch']|dri:list[@n='DryadConnect']"/>
                <xsl:apply-templates select="dri:list[@n='Payment']"/>
                <xsl:apply-templates select="dri:list[@n='need-help']"/>
            </div>
        </div>
    </xsl:template>
    <!--
    <xsl:template match="dri:options/dri:list[@n='DryadInfo']" priority="3">
        <div id="main-menu">
            <ul class="sf-menu">

                <xsl:apply-templates select="dri:list" mode="nested"/>


                <xsl:apply-templates select="dri:item" mode="nested"/>
            </ul>

        </div>
    </xsl:template>
    -->

    <xsl:template match="dri:list" mode="menu">

        <li>
            <a href="#TODO-MenuList">
                <i18n:text>
                    <xsl:value-of select="dri:head"/>
                </i18n:text>
            </a>
            <ul>
                <xsl:apply-templates select="dri:list|dri:item" mode="menu"/>
            </ul>
        </li>

    </xsl:template>


    <xsl:template match="dri:item" mode="menu">

        <li>
            <a href="#TODO-MenuItem">
                <xsl:attribute name="href">
                    <xsl:value-of select="dri:xref/@target"/>
                </xsl:attribute>
                <xsl:apply-templates select="dri:xref/*|dri:xref/text()"/>
            </a>

        </li>

    </xsl:template>

    <xsl:template match="dri:options/dri:list[@n='DryadSearch']" priority="3">
      <div class="NOT-simple-box">
        <!-- START SEARCH -->
        <div class="home-col-1">
            <h1 class="ds-div-head">Search for data
            </h1>

            <form xmlns:i18n="http://apache.org/cocoon/i18n/2.1" xmlns="http://di.tamu.edu/DRI/1.0/"
                  id="aspect_discovery_SiteViewer_div_front-page-search" class="ds-interactive-div primary"
                  action="/discover" method="get" onsubmit="javascript:tSubmit(this);" style="overflow: hidden;">
                <p class="ds-paragraph">
                    <input xmlns:i18n="http://apache.org/cocoon/i18n/2.1" xmlns="http://di.tamu.edu/DRI/1.0/"
                           id="aspect_discovery_SiteViewer_field_query" class="ds-text-field" name="query"
                           placeholder="Enter keyword, DOI, etc."
                           title="Enter keyword, author, title, DOI, etc. Example: herbivory"
                           type="text" value="" style="width: 175px;"/><!-- no whitespace between these!
                     --><input xmlns:i18n="http://apache.org/cocoon/i18n/2.1"
                               id="aspect_discovery_SiteViewer_field_submit" class="ds-button-field" name="submit"
                               type="submit" value="Go" style="margin-right: -4px;"/>
                        <a style="float:left; font-size: 95%;" href="/discover?query=&amp;submit=Search">Advanced search</a>
                </p>
            </form>
        </div>
      </div>
    </xsl:template>

    <xsl:template match="dri:options/dri:list[@n='DryadConnect']" priority="3">
      <div class="NOT-simple-box">
        <!-- START CONNECT  -->
        <h1 class="ds-div-head ds_connect_with_dryad_head" id="ds_connect_with_dryad_head">Be part of Dryad
        </h1>
        <div id="ds_connect_with_dryad" class="ds-static-div primary" style="font-size: 14px;">
            <p style="margin-bottom: 0;">
                Learn more about:
            </p>
            <ul style="list-style: none; margin-left: 1em;">
                <li><a href="/pages/membershipOverview">Membership</a></li>
                <li><a href="/pages/journalIntegration">Submission integration</a></li>
                <li><a href="/pages/pricing">Pricing plans</a></li>
            </ul> 
        </div>      
	  </div>
    </xsl:template>

    <xsl:template match="dri:options/dri:list[@n='DryadSubmitData']" priority="3">
      <div id="submit-data-sidebar-box" class="simple-box">
        <!-- START DEPOSIT -->
        <div class="ds-static-div primary" id="file_news_div_news">
            <p class="ds-paragraph">
                <a class="submitnowbutton">
                    <xsl:attribute name="href">
                        <xsl:value-of select="/dri:document/dri:options/dri:list[@n='submitNow']/dri:item[@n='submitnowitem']/dri:xref[@rend='submitnowbutton']/@target"/>
                    </xsl:attribute>
                    Submit data now
                </a>
            </p>
            <p style="margin: 1em 0 4px;">
                <a href="/pages/faq#deposit">How and why?</a>
            </p>
        </div>
      </div>
    </xsl:template>

    <xsl:template match="dri:options/dri:list[@n='DryadMail']" priority="3">
        <!-- START MAILING LIST-->
        <div class="home-col-2">
            <h1 class="ds-div-head">Dryad Mailing List</h1>
            <div id="file_news_div_mailing_list" class="ds-static-div primary">
                <p class="ds-paragraph">
                    <xsl:text>Lorem ipsum dolor sit amet, consectetur adipiscing elit. Nam a nisi sit amet neque vehicula dignissim accumsan non erat. Pellentesque eu ligula a est hendrerit porta a non ligula. Quisque in orci nisl, eu dictum massa. Aenean vitae lorem et risus dapibus fringilla et sit amet nunc. Donec ac sem risus. Cras a magna sapien, vel facilisis lacus. Fusce sed blandit tellus. </xsl:text>

                </p>
            </div>
        </div>
    </xsl:template>

    <xsl:variable name="meta" select="/dri:document/dri:meta/dri:pageMeta/dri:metadata"/>
    <xsl:variable name="pageName" select="$meta[@element='request'][@qualifier='URI']"/>
    <!--xsl:variable name="doc" select="document(concat('pages/', $pageName, '.xhtml'))"/-->

    <xsl:template match="dri:xref[@rend='embed']">
               
        <xsl:variable name="url" select="concat('pages/',@target)"/>
               
        <xsl:copy-of select="document(string($url))/html/*"/>
           
    </xsl:template>



    <xsl:template match="dri:body/dri:div/dri:list[@id='aspect.submission.StepTransformer.list.submit-progress']"/>


    <!-- First submission form: added and rewrote some templates to manage the form using jquery, to lead the user through the submission -->

    <!-- First submission form: Article Status Radios -->
    <xsl:template match="dri:body/dri:div/dri:list/dri:item[@n='article_status']/dri:field[@n='article_status']">

        <br/>
        <span>
            <i18n:text>
                <xsl:value-of select="dri:help"/>
            </i18n:text>
        </span>
        <br/>
        <br/>
        <div class="radios">
            <xsl:for-each select="dri:option">
                <input type="radio">
                    <xsl:attribute name="id">
                        <xsl:value-of select="."/>
                    </xsl:attribute>
                    <xsl:attribute name="name">
                        <xsl:value-of select="../@n"/>
                    </xsl:attribute>
                    <xsl:attribute name="value">
                        <xsl:value-of select="@returnValue"/>
                    </xsl:attribute>
                    <xsl:if test="../dri:value[@type='option'][@option = current()/@returnValue]">
                        <xsl:attribute name="checked">checked</xsl:attribute>
                    </xsl:if>
                </input>
                <label>
                    <xsl:attribute name="for">
                        <xsl:value-of select="."/>
                    </xsl:attribute>
                    <i18n:text>
                        <xsl:value-of select="."/>
                    </i18n:text>
                </label>
                <br/>
            </xsl:for-each>
        </div>
    </xsl:template>



    <!-- First submission form: STATUS: PUBLISHED - journalID Select + Manuscript Number Edit Box -->
    <xsl:template match="dri:list[@n='doi']">
        <li id="aspect_submission_StepTransformer_list_doi">
            <table>
                <tr>
                    <td>
                    <xsl:for-each select="dri:item/dri:field">
                        <xsl:variable name="currentId"><xsl:value-of select="@id"/></xsl:variable>
                        <xsl:variable name="currentName"><xsl:value-of select="@n"/></xsl:variable>
                        <xsl:attribute name="id"><xsl:value-of select="$currentName"/></xsl:attribute>

                        <xsl:if test="$currentName!='unknown_doi'">
                            <div style='padding: 0 8px 8px;'>
                                <label class="ds-form-label-select-publication">
                                    <xsl:attribute name="for">
                                        <xsl:value-of select="translate($currentId,'.','_')"/>
                                    </xsl:attribute>
                                    <i18n:text>
                                        <xsl:value-of select="dri:label"/>
                                    </i18n:text>
                                    <xsl:text>: </xsl:text>
                                </label>

                                <xsl:apply-templates select="../dri:field[@id=$currentId]"/>
                                <xsl:apply-templates select="../dri:field[@id=$currentId]/dri:error"/>
                            </div>
                        </xsl:if>

                        <xsl:if test="$currentName='unknown_doi'">
                            <div style="font-weight:bold; border-top: 2px dotted #ccc; border-bottom: 2px dotted #ccc; padding: 3px 0 1px; text-align: center;">
                                OR
                            </div>
                            <div style="padding: 8px;" id="unknown-doi-panel">
                                <xsl:apply-templates select="../dri:field[@id=$currentId]"/>
                                <xsl:apply-templates select="../dri:field[@id=$currentId]/dri:error"/>
                            </div>
                        </xsl:if>

                    </xsl:for-each>
                    </td>
                </tr>
            </table>
        </li>
    </xsl:template>

    <!-- First submission form: STATUS: ACCEPTED/IN REVIEW/NOT_YET_SUBMITTED -->
    <xsl:template match="dri:list/dri:item[@n='select_publication_new' or @n='select_publication_exist']">
        <li>
            <table id="status_other_than_published">
                    <!--xsl:call-template name="standardAttributes">
                    <xsl:with-param name="class">
                        <xsl:text>ds-form-item </xsl:text>
                        <xsl:choose>
                        <xsl:when test="position() mod 2 = 0 and not(@rend = 'odd')">even</xsl:when>
                        <xsl:otherwise>odd</xsl:otherwise>
                        </xsl:choose>
                    </xsl:with-param>
                    </xsl:call-template>

                    <div class="ds-form-content">

                    <xsl:if test="dri:field[@type='radio']">
                        <xsl:apply-templates select="dri:field[@type='radio']"/>
                        <br/>
                    </xsl:if-->

                    <!-- RENDER:
                        - JournalID_status_not_yet_submitted
                        - journalID_status_in_review
                        - journalID
                        - MANUSCRIPT NUMBER

                    -->
                    <xsl:for-each select="dri:field[@type='composite']/dri:field">
                        <tr class="selectPubSubmitTable"><td>

                            <xsl:variable name="currentId"><xsl:value-of select="@id"/></xsl:variable>
                            <xsl:variable name="currentName"><xsl:value-of select="@n"/></xsl:variable>
                            <xsl:attribute name="id"><xsl:value-of select="$currentName"/></xsl:attribute>


                            <label class="ds-form-label-select-publication">
                                <xsl:attribute name="for"><xsl:value-of select="translate($currentId,'.','_')"/></xsl:attribute>
                                <i18n:text><xsl:value-of select="dri:label"/></i18n:text>
                                <xsl:text>: </xsl:text>
                            </label>



                            <xsl:apply-templates select="../dri:field[@id=$currentId]"/>
                            <xsl:apply-templates select="../dri:field[@id=$currentId]/dri:error"/>


                        </td></tr>
                    </xsl:for-each>

                    <xsl:for-each select="dri:field[@type!='composite']">
                        <xsl:variable name="currentId"><xsl:value-of select="@id"/></xsl:variable>
                        <xsl:variable name="currentName"><xsl:value-of select="@n"/></xsl:variable>

                        <!-- MANUSCRIPT NUMBER STATUS ACCEPTED -->
                        <xsl:if test="$currentName!='manu_accepted-cb'">
                            <tr id="aspect_submission_StepTransformer_item_manu-number-status-accepted">
                                <td>
                                    <label class="ds-form-label-select-publication">
                                        <xsl:attribute name="for">
                                            <xsl:value-of select="translate($currentId,'.','_')"/>
                                        </xsl:attribute>
                                        <i18n:text>
                                            <xsl:value-of select="dri:label"/>
                                        </i18n:text>
                                        <xsl:text>: </xsl:text>
                                    </label>
                                    <xsl:apply-templates select="../dri:field[@id=$currentId]"/>
                                    <xsl:apply-templates select="../dri:field[@id=$currentId]/dri:error"/>
                                </td>
                            </tr>
                        </xsl:if>

                        <!-- CHECKBOX ACCEPTEANCE STATUS ACCEPTED -->
                        <xsl:if test="$currentName='manu_accepted-cb'">
                            <tr id="aspect_submission_StepTransformer_item_manu_accepted-cb">
                                <td>
                                    <xsl:apply-templates select="../dri:field[@id=$currentId]"/>
                                    <xsl:apply-templates select="../dri:field[@id=$currentId]/dri:error"/>
                                </td>
                            </tr>
                        </xsl:if>



                    </xsl:for-each>
            </table>
        </li>
    </xsl:template>
    <!-- END First submission form: added and rewrote some templates to manage the form using jquery, to lead the user through the submission -->
    <!-- Here we construct Dryad's search results tabs; externally harvested
collections are each given a tab. Collection values of these collections
(l3 for instance... this is just a code assigned by DSpace) are hard-coded
so we need to make sure a collection has the same code across different
Dryad installs (dev, demo, staging, production, etc.) -->
    <xsl:template match="dri:referenceSet[@type = 'summaryList']"
                  priority="2">
        <xsl:apply-templates select="dri:head" />
        <!-- Here we decide whether we have a hierarchical list or a flat one -->
        <xsl:choose>
            <xsl:when
                    test="descendant-or-self::dri:referenceSet/@rend='hierarchy' or ancestor::dri:referenceSet/@rend='hierarchy'">
                <ul>
                    <xsl:apply-templates select="*[not(name()='head')]"
                                         mode="summaryList" />
                </ul>
            </xsl:when>
            <xsl:otherwise>
                <xsl:if test="$meta[@element='request'][@qualifier='URI'][.='discover']">


                    <!-- The tabs display a selected tab based on the location
parameter that is being used (see variable defined above) -->
                </xsl:if>
                <ul class="ds-artifact-list">
                    <xsl:choose>
                        <xsl:when test="$meta[@element='request'][@qualifier='URI'][.='submissions']">
                            <xsl:apply-templates select="*[not(name()='head')]"
                                                 mode="summaryNonArchivedList" />
                        </xsl:when>
                        <xsl:otherwise>
                            <xsl:apply-templates select="*[not(name()='head')]"
                                                 mode="summaryList" />
                        </xsl:otherwise>
                    </xsl:choose>
                </ul>
            </xsl:otherwise>
        </xsl:choose>
    </xsl:template>
    <xsl:template name="buildTabs">

        <xsl:for-each select="/dri:document/dri:body/dri:div/dri:div/dri:list[@n='tabs']/dri:item">

            <xsl:element name="li">

                <xsl:if test="dri:field[@n='selected']">
                    <xsl:attribute name="id">selected</xsl:attribute>

                </xsl:if>
                <xsl:element name="a">
                    <xsl:attribute name="href">
                        <xsl:value-of select="dri:xref/@target"/>
                    </xsl:attribute>


                    <xsl:value-of select="dri:xref/text()"/>

                </xsl:element>
            </xsl:element>

        </xsl:for-each>

    </xsl:template>




    <!--
<xsl:template match="/dri:document/dri:body/dri:div/dri:div[@id='aspect.discovery.SimpleSearch.div.search-results']/dri:list">

</xsl:template>
-->
    <xsl:template match="/dri:document/dri:body/dri:div/dri:div/dri:list[@n='tabs']">
        <div id="searchTabs">
            <ul>
                <xsl:call-template name="buildTabs"/>


            </ul>
        </div>
    </xsl:template>


    <xsl:template match="/dri:document/dri:body/dri:div/dri:div/dri:list[@n='search-query']/dri:item[position()=1]">
        <li class="ds-form-item">
            <label class="ds-form-label" for="aspect_discovery_SimpleSearch_field_query"><i18n:text><xsl:value-of select="dri:field/dri:label"/></i18n:text></label>
            <div class="ds-form-content">
                <xsl:apply-templates/>
                <!-- Place the 'Go' button beside the search field -->
                <input class="ds-button-field " name="submit" type="submit" i18n:attr="value"
                       value="xmlui.general.go">
                </input>
            </div>
        </li>
        <li class="ds-form-item">
            <a id="advanced-search" href="#">Advanced Search</a>
        </li>
    </xsl:template>


    <xsl:template match="/dri:document/dri:body/dri:div/dri:list[@id='aspect.submission.StepTransformer.list.submit-select-publication']/dri:head">
        <legend>
            <i18n:text><xsl:value-of select="."/></i18n:text>
        </legend>
    </xsl:template>
    <xsl:template match="/dri:document/dri:body/dri:div/dri:list[@id='aspect.submission.StepTransformer.list.submit-upload-file']/dri:head">
        <legend>
            <i18n:text><xsl:value-of select="."/></i18n:text>
        </legend>
    </xsl:template>

    <xsl:template match="/dri:document/dri:body/dri:div/dri:list[@id='aspect.submission.StepTransformer.list.submit-describe-dataset']/dri:head">
        <legend>
            <i18n:text><xsl:value-of select="."/></i18n:text>
        </legend>
    </xsl:template>

    <xsl:template match="/dri:document/dri:body/dri:div/dri:list[@id='aspect.submission.StepTransformer.list.submit-overview-file']/dri:head">
        <legend>
            <i18n:text><xsl:value-of select="."/></i18n:text>
        </legend>
    </xsl:template>

    <xsl:template match="dri:list[@id='aspect.submission.StepTransformer.list.submit-upload-file']">
        <fieldset>
            <xsl:call-template name="standardAttributes">
                <xsl:with-param name="class">
                    <!-- Provision for the sub list -->
                    <xsl:text>ds-form-</xsl:text>
                    <xsl:if test="ancestor::dri:list[@type='form']">
                        <xsl:text>sub</xsl:text>
                    </xsl:if>
                    <xsl:text>list </xsl:text>
                    <xsl:if test="count(dri:item) > 3">
                        <xsl:text>thick </xsl:text>
                    </xsl:if>
                </xsl:with-param>
            </xsl:call-template>
            <xsl:apply-templates select="dri:head"/>

            <xsl:apply-templates select="dri:item[@id='aspect.submission.StepTransformer.item.data-upload-details']"/>

            <table class="datafiletable">
                <tr>
                    <td>
                        <xsl:apply-templates
                                select="dri:item[@id='aspect.submission.StepTransformer.item.dataset-item']/dri:field[@type='radio']"
                                />
                    </td>
                    <td>
                        <xsl:apply-templates
                                select="dri:item[@id='aspect.submission.StepTransformer.item.dataset-item']/*[not(@type='radio')]"
                                />
                    </td>
                </tr>
                <tr>
                    <td>
                        <xsl:apply-templates
                                select="dri:item[@id='aspect.submission.StepTransformer.item.dataset-identifier']/dri:field[@type='radio']"
                                />
                    </td>
                    <td>
                        <xsl:apply-templates
                                select="dri:item[@id='aspect.submission.StepTransformer.item.dataset-identifier']/*[not(@type='radio')]"
                                />
                    </td>
                </tr>
            </table>
        </fieldset>
    </xsl:template>
    <xsl:template match="dri:item[@id='aspect.submission.StepTransformer.item.data-upload-details']">
        <div class="ds-form-content">
            <i18n:text>
                <xsl:value-of select="."/>
            </i18n:text>
        </div>
    </xsl:template>
    <!-- remove old dryad tooltip style help text-->
    <!--xsl:template match="dri:help" mode="compositeComponent">
        <xsl:if
                test="not(ancestor::dri:div[@id='aspect.submission.StepTransformer.div.submit-describe-publication' or @id= 'aspect.submission.StepTransformer.div.submit-describe-dataset'])">
            <span class="composite-help">
                <xsl:if
                        test="ancestor::dri:div[@id='aspect.submission.StepTransformer.div.submit-describe-publication' or @id= 'aspect.submission.StepTransformer.div.submit-describe-dataset']">
                    <xsl:variable name="translatedParentId">
                        <xsl:value-of select="translate(../@id, '.', '_')"/>
                    </xsl:variable>
                    <xsl:attribute name="connectId">
                        <xsl:value-of select="$translatedParentId"/>
                    </xsl:attribute>
                    <xsl:attribute name="id"><xsl:value-of select="$translatedParentId"
                            />_tooltip
                    </xsl:attribute>
                </xsl:if>

                <xsl:apply-templates/>
            </span>
        </xsl:if>
    </xsl:template-->
    <!--add hidden class to help text-->
    <xsl:template match="dri:help" mode="compositeComponent">
        <span class="composite-help">
            <xsl:if test="ancestor::dri:field[@rend='hidden']">
                <xsl:attribute name="class">
                    <xsl:text>hidden</xsl:text>
                </xsl:attribute>
            </xsl:if>
            <xsl:apply-templates />
        </span>
    </xsl:template>
    <xsl:template match="dri:help">
        <xsl:if
                test="not(ancestor::dri:div[@id='aspect.submission.StepTransformer.div.submit-describe-publication' or @id= 'aspect.submission.StepTransformer.div.submit-describe-dataset' or @id= 'aspect.submission.StepTransformer.div.submit-select-publication' or @id= 'aspect.dryadfeedback.MembershipApplicationForm.div.membership-form' or @id= 'aspect.artifactbrowser.FeedbackForm.div.feedback-form'])">
            <!--Only create the <span> if there is content in the <dri:help> node-->
            <xsl:if test="./text() or ./node()">
                <span>
                    <xsl:attribute name="class">
                        <xsl:text>field-help</xsl:text>
                    </xsl:attribute>
                    <xsl:if test="ancestor::dri:field[@rend='hidden']">
                        <xsl:attribute name="class">
                            <xsl:text>hidden</xsl:text>
                        </xsl:attribute>
                    </xsl:if>
                    <xsl:apply-templates/>
                </span>
            </xsl:if>
        </xsl:if>
    </xsl:template>

    <xsl:template match="/dri:document/dri:body/dri:div/dri:div/dri:list[@n='most_recent' or @n='link-to-button']">
        <div class="link-to-button">
            <xsl:apply-templates select="dri:item"/>
        </div>
    </xsl:template>

    <xsl:template match="//dri:document/dri:body/dri:div[@id='aspect.discovery.MostDownloadedBitstream.div.home']">
        <div id="aspect_discovery_MostDownloadedBitstream_table_most-downloaded">
            <xsl:apply-templates select="./dri:div/dri:head"/>
            <table>
                <tr>
                    <th><xsl:apply-templates select="./dri:div/dri:div[@n='items']/dri:head"/></th>
                    <th><xsl:apply-templates select="./dri:div/dri:div[@n='count']/dri:head"/></th>
                </tr>
                <xsl:for-each select="./dri:div/dri:div[@n='items']/dri:referenceSet/dri:reference">
                    <xsl:variable name="position">
                        <xsl:value-of select="position()"/>
                    </xsl:variable>
                    <tr>
                        <td><xsl:apply-templates select="." mode="summaryList"/></td>
                        <td><xsl:apply-templates select="//dri:document/dri:body/dri:div[@id='aspect.discovery.MostDownloadedBitstream.div.home']/dri:div/dri:div[@n='count']/dri:list/dri:item[position()=$position]"/></td>
                    </tr>
                </xsl:for-each>

            </table>
        </div>
    </xsl:template>

    <!--add table for updated file information-->
    <xsl:template match="/dri:document/dri:body/dri:div/dri:list/dri:item[@id='aspect.submission.StepTransformer.item.bitstream-item']">
        <table><tr>
            <xsl:for-each select="./dri:hi[@rend='head']">
                <th>
                    <xsl:apply-templates/>
                </th>
            </xsl:for-each>
        </tr>
            <tr>
                <xsl:for-each select="./dri:hi[@rend='content']">
                    <td>
                        <xsl:apply-templates/>
                    </td>
                </xsl:for-each>
            </tr>
        </table>
        <xsl:apply-templates select="./dri:field"/>
    </xsl:template>

    <!--add table for updated readme file information-->
    <xsl:template match="/dri:document/dri:body/dri:div/dri:list/dri:item[@id='aspect.submission.StepTransformer.item.submission-file-dc_readme']">
        <li class="ds-form-item odd">
            <span class="ds-form-label"><xsl:value-of select="../dri:label[position()=1]"/></span>
            <table style="clear:both"><tr>
                <xsl:for-each select="./dri:hi[@rend='head']">
                    <th>
                        <xsl:apply-templates/>
                    </th>
                </xsl:for-each>
            </tr>
                <tr>
                    <xsl:for-each select="./dri:hi[@rend='content']">
                        <td>
                            <xsl:apply-templates/>
                        </td>
                    </xsl:for-each>
                </tr>
            </table>
            <xsl:apply-templates select="./dri:field"/>
        </li>
    </xsl:template>

    <!-- Add Empty select option if no authors listed.  Prevents Subject Keywords from breaking -->
    <xsl:template match="/dri:document/dri:body/dri:div/dri:list/dri:item/dri:field[@id='aspect.submission.StepTransformer.field.dc_contributor_correspondingAuthor' and @type='select']">
        <select>
            <xsl:apply-templates/>
            <xsl:if test="not(dri:option)">
                <option value=""/>
            </xsl:if>
        </select>
    </xsl:template>

     <!--add attribute placeholder and title-->
    <xsl:template match="/dri:document/dri:body/dri:div/dri:list/dri:item/dri:field/dri:field[@id='aspect.submission.StepTransformer.field.datafile_identifier']" mode="normalField">
        <input>
            <xsl:call-template name="fieldAttributes"/>
            <xsl:attribute name="placeholder">
                <xsl:text>External file identifier</xsl:text>
            </xsl:attribute>
            <xsl:attribute name="title">
                <xsl:text>External file identifier</xsl:text>
            </xsl:attribute>
            <xsl:attribute name="value">
                <xsl:choose>
                    <xsl:when test="./dri:value[@type='raw']">
                        <xsl:value-of select="./dri:value[@type='raw']"/>
                    </xsl:when>
                    <xsl:otherwise>
                        <xsl:value-of select="./dri:value[@type='default']"/>
                    </xsl:otherwise>
                </xsl:choose>
            </xsl:attribute>
            <xsl:if test="dri:value/i18n:text">
                <xsl:attribute name="i18n:attr">value</xsl:attribute>
            </xsl:if>
            <xsl:apply-templates />
        </input>
    </xsl:template>
<<<<<<< HEAD

    <!--payment-->
    <xsl:template match="//dri:field[@id='aspect.paymentsystem.ShoppingCartTransformer.field.currency' or @id='aspect.paymentsystem.ShoppingCartTransformer.field.country']">
        <select onchange="javascrit:updateOrder()">
            <xsl:attribute name="name">
                <xsl:value-of select="@n"/>
            </xsl:attribute>
            <xsl:apply-templates select="*"/>
        </select>
    </xsl:template>

    <xsl:template match="//dri:field[@id='aspect.paymentsystem.ShoppingCartTransformer.field.apply']">
        <button onclick="javascrit:updateOrder()" class="ds-button-field">
            <xsl:attribute name="name">
                <xsl:value-of select="@n"/>
            </xsl:attribute>
            <xsl:value-of select="@n"/>
        </button>
    </xsl:template>


    <xsl:template match="//dri:list[@id='aspect.paymentsystem.PayPalConfirmationTransformer.list.paypal-form']">
        <form action="https://pilot-payflowpro.paypal.com/" method="post">
            <xsl:apply-templates select="*"/>
        </form>
    </xsl:template>


    <xsl:template match="//dri:div[@n='paypal-iframe']">
        <iframe name="paypal-iframe" width="650px"  scrolling="no"  height="300px">
            <xsl:attribute name="src">
                <xsl:value-of select="dri:list/dri:item[@n='link']" />
                <xsl:text disable-output-escaping="yes">?MODE=TEST&amp;SECURETOKENID=</xsl:text>
                <xsl:value-of select="dri:list/dri:item[@n='secureTokenId']" />
                <xsl:text disable-output-escaping="yes">&amp;SECURETOKEN=</xsl:text>
                <xsl:value-of select="dri:list/dri:item[@n='secureToken']" />
            </xsl:attribute>
              error when load payment form
        </iframe>
    </xsl:template>

    <xsl:template match="//dri:list[@n='voucher-list']">
                 <xsl:apply-templates/>
=======
    
    <!-- make sure search labels appear -->
    <xsl:template match="dri:table[@id='aspect.discovery.SimpleSearch.table.search-controls']/dri:row/dri:cell/dri:field[@type='select']">
        <xsl:variable name="currentId">
          <xsl:value-of select="./@id" />
        </xsl:variable>
        <label style="font-weight: normal;">
          <xsl:attribute name="for">
              <xsl:value-of select="translate($currentId,'.','_')"/>
          </xsl:attribute>
          <i18n:text>
              <xsl:value-of select="dri:label"/>
          </i18n:text>
        </label>
        <xsl:apply-templates select="." mode="normalField"/>
>>>>>>> d8075108
    </xsl:template>
</xsl:stylesheet><|MERGE_RESOLUTION|>--- conflicted
+++ resolved
@@ -1116,7 +1116,6 @@
             <xsl:apply-templates />
         </input>
     </xsl:template>
-<<<<<<< HEAD
 
     <!--payment-->
     <xsl:template match="//dri:field[@id='aspect.paymentsystem.ShoppingCartTransformer.field.currency' or @id='aspect.paymentsystem.ShoppingCartTransformer.field.country']">
@@ -1160,7 +1159,7 @@
 
     <xsl:template match="//dri:list[@n='voucher-list']">
                  <xsl:apply-templates/>
-=======
+    </xsl:template>
     
     <!-- make sure search labels appear -->
     <xsl:template match="dri:table[@id='aspect.discovery.SimpleSearch.table.search-controls']/dri:row/dri:cell/dri:field[@type='select']">
@@ -1176,6 +1175,5 @@
           </i18n:text>
         </label>
         <xsl:apply-templates select="." mode="normalField"/>
->>>>>>> d8075108
     </xsl:template>
 </xsl:stylesheet>