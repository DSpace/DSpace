--- conflicted
+++ resolved
@@ -348,11 +348,7 @@
                             <img src="/themes/Mirage/images/seed-1.png" style="float: left; margin-left: -8px;" 
                                  alt="New data is added to Dryad, and the cycle continues."
                                  title="New data is added to Dryad, and the cycle continues."/>
-<<<<<<< HEAD
                             Data Publishing Charges (DPCs) support the cost of keeping Dryad's content free to use.
-=======
-                            Submission fees support the cost of keeping Dryad's content free to use.
->>>>>>> 847cf242
                             Flexible <a href="/pages/payment">payment plans</a> 
                             provide volume discounts.
                         </p>
@@ -588,11 +584,7 @@
             </p>
             <ul style="list-style: none; margin-left: 1em;">
                 <li><a href="/pages/membershipOverview">Membership</a></li>
-<<<<<<< HEAD
                 <li><a href="/pages/submissionIntegration">Submission integration</a></li>
-=======
-                <li><a href="/pages/journalIntegration">Submission integration</a></li>
->>>>>>> 847cf242
                 <li><a href="/pages/payment">Payment plans</a></li>
             </ul> 
         </div>      
