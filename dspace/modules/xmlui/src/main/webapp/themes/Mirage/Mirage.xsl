--- conflicted
+++ resolved
@@ -347,11 +347,7 @@
                       onsubmit="return subscribeMailingList(this);">
                     <p class="ds-paragraph" style="text-align: left; margin-bottom: 2px;">
                         <xsl:text>Sign up for announcements.</xsl:text>
-<<<<<<< HEAD
                         <input placeholder="Your e-mail" type="text" name="email" class="ds-text-field" style="width: 240px; margin-top: 8px;" id="file_news_div_mailing_list_input_email" />
-=======
-                        <input value="Your e-mail" type="text" name="query" class="ds-text-field" style="width: 240px; margin-top: 8px;" id="" />
->>>>>>> 9bc7dfc6
                     </p>
                     <input value="Subscribe" type="submit" name="submit" class="ds-button-field" id="file_news_div_mailing_list_input_subscribe" />
                     </form>
