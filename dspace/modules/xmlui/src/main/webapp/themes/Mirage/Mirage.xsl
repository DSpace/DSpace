--- conflicted
+++ resolved
@@ -1212,7 +1212,6 @@
         </label>
         <xsl:apply-templates select="." mode="normalField"/>
     </xsl:template>
-<<<<<<< HEAD
 
     <xsl:template match="dri:table[@id='aspect.discovery.SimpleSearch.table.search-controls']/dri:row/dri:cell/dri:field[@type='select']">
       <xsl:call-template name="search_labels" />
@@ -1222,13 +1221,10 @@
       <xsl:call-template name="search_labels" />
     </xsl:template>
 
-=======
-    
     <xsl:template match="dri:div[@id='full-stacktrace']">
         <xsl:comment>
             <xsl:value-of select="."/>
         </xsl:comment>
     </xsl:template>
         
->>>>>>> ec2fae74
 </xsl:stylesheet>