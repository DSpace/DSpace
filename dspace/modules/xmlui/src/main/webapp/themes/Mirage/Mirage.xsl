<?xml version="1.0" encoding="UTF-8"?>
<!--

    The contents of this file are subject to the license and copyright
    detailed in the LICENSE and NOTICE files at the root of the source
    tree and available online at

    http://www.dspace.org/license/

-->
<!--
    Original author: Alexey Maslov
    Extensively modified by many others....
-->

<xsl:stylesheet xmlns:i18n="http://apache.org/cocoon/i18n/2.1"
                xmlns:dri="http://di.tamu.edu/DRI/1.0/"
                xmlns:mets="http://www.loc.gov/METS/"
                xmlns:xlink="http://www.w3.org/TR/xlink/"
                xmlns:xsl="http://www.w3.org/1999/XSL/Transform" version="1.0"
                xmlns:dim="http://www.dspace.org/xmlns/dspace/dim"
                xmlns:xhtml="http://www.w3.org/1999/xhtml"
                xmlns:mods="http://www.loc.gov/mods/v3"
                xmlns:dc="http://purl.org/dc/elements/1.1/"
                xmlns="http://www.w3.org/1999/xhtml"
                xmlns:confman="org.dspace.core.ConfigurationManager"
                exclude-result-prefixes="confman dc dim dri i18n mets mods xhtml xlink xsl">

    <xsl:import href="../dri2xhtml-alt/dri2xhtml.xsl"/>
    <xsl:import href="lib/xsl/core/global-variables.xsl"/>
    <xsl:import href="lib/xsl/core/page-structure.xsl"/>
    <xsl:import href="lib/xsl/core/navigation.xsl"/>
    <xsl:import href="lib/xsl/core/elements.xsl"/>
    <xsl:import href="lib/xsl/core/forms.xsl"/>
    <xsl:import href="lib/xsl/core/attribute-handlers.xsl"/>
    <xsl:import href="lib/xsl/core/utils.xsl"/>
    <xsl:import href="lib/xsl/aspect/general/choice-authority-control.xsl"/>
    <xsl:import href="lib/xsl/aspect/administrative/administrative.xsl"/>
    <xsl:import href="lib/xsl/aspect/artifactbrowser/item-list.xsl"/>
    <xsl:import href="lib/xsl/aspect/artifactbrowser/item-view.xsl"/>
    <xsl:import href="lib/xsl/aspect/artifactbrowser/community-list.xsl"/>
    <xsl:import href="lib/xsl/aspect/artifactbrowser/collection-list.xsl"/>
    <xsl:import href="lib/xsl/aspect/JournalLandingPage/main.xsl"/>
    <xsl:import href="integrated-view.xsl"/>
    <xsl:import href="DryadItemSummary.xsl"/>
    <xsl:import href="DryadUtils.xsl"/>
    <xsl:import href="DryadSearch.xsl"/>
    
    <xsl:output indent="yes"/>
    <xsl:variable name="iframe.maxheight" select="confman:getIntProperty('iframe.maxheight', 300)"/>
    <xsl:variable name="iframe.maxwidth" select="confman:getIntProperty('iframe.maxwidth', 600)"/>

    <xsl:template match="dri:body[//dri:meta/dri:pageMeta/dri:metadata[@element='request' and @qualifier='URI'] = '' ]">
        <!-- add special style just for the homepage -->
        <style type="text/css">
            /* special style for Dryad homepage only */
            #ds-body {
                width: 100%;
            }

            .labelcell {
                font-weight: bold;
            }

            .datacell {
                text-align: right;
            }

            .ds-div-head a {
                font-size: 0.7em;
                font-weight: normal;
                position: relative;
                top: -0.1em;
            }

            .ds-artifact-list {
                /* font-size: 100%; */
                line-height: 1.4em;
            }

            .artifact-title {
                font-size: 100%;
            }

            .ds-artifact-list .artifact-info {
                display: none;
            }

            /* implied 3 columns @300px width, 25px gutters */
            .home-col-1 {
                float: left;
                width: 625px;
                padding: 0;
                /* margin-right: 25px;*/
            }

            .home-col-2 {
                float: right;
                width: 300px;
                margin-left: 0;
                margin-right: 0;
            }

            .home-top-row {
                height: 220px;
            }

            .home-bottom-row {
                height: 420px;
            }

            #recently_integrated_journals,
            #aspect_statistics_StatisticsTransformer_div_stats,
            #aspect_dryadinfo_DryadBlogFeed_div_blog-hook {
                height: 300px;
                overflow-x: visible;
                overflow-y: scroll;
            }

        #aspect_statistics_StatisticsTransformer_div_stats table {
            width: 100%;
            margin-top: 10px;
        }
        #aspect_statistics_StatisticsTransformer_div_stats .ds-table-row {
	        height: 40px;
	    }
        #aspect_statistics_StatisticsTransformer_div_stats tr.odd td {
	        background-color: #eee;
	    }
        #aspect_statistics_StatisticsTransformer_div_stats th,
        #aspect_statistics_StatisticsTransformer_div_stats td {
            padding: 0 8px;
            text-align: right
        }
        #aspect_statistics_StatisticsTransformer_div_stats td:first-child {
            text-align: left;
        }

        #recently_integrated_journals img.pub-cover {
	        margin: 7px 10px;
	    }

	    #recently_integrated_journals .container {
	        text-align: center;
	    }

            #dryad-home-carousel {
                font-size: 23px;
                font-weight: bold;
                background-color: rgb(255, 255, 255);
                height: 216px;
                padding: 0px;
                overflow: hidden;
            }

            #dryad-home-carousel .bx-viewport {
                height: 194px;
                width: 627px;
            }

            #dryad-home-carousel div.bxslider {
                overflow: visible;
            }

            #dryad-home-carousel div.bxslider div {
                height: 190px;
                padding: 0;
                margin: 0;
                position: relative;
                display: none;
            }

            #dryad-home-carousel div.bxslider div > a > img,
            #dryad-home-carousel div.bxslider div > img {
                display: block;
                height: 194px;
                width: 627px;
            }

            #dryad-home-carousel div.bxslider div .publication-date {
                display: none;
            }

            #dryad-home-carousel div.bxslider div p {
                width: 550px;
                margin: auto;
                margin-top: 1em;
            }

            #dryad-home-carousel .bx-pager {
            }
            #dryad-home-carousel .bx-pager-item {
            }

            #dryad-home-carousel .bx-controls-auto {
                bottom: -16px;
            }
            #dryad-home-carousel .bx-controls-auto-item {
                float: right;
                padding-right: 8px;
            }

            .blog-box ul {
                list-style: none;
                margin-left: 0;
            }

            .blog-box li {
                margin: 0.5em 0 1.2em;
            }
            .home-col-2 #connect-illustrated-prose p {
                line-height: 1.3em;
            }

            #connect-illustrated-prose img {
                width: auto;
                margin: 4px;		
            }

            #aspect_discovery_SiteViewer_field_query {
                width: 85%;
            }

        </style>


        <div id="ds-body">

            <!-- SYSTEM-WIDE ALERT BOX -->
            <xsl:if test="/dri:document/dri:meta/dri:pageMeta/dri:metadata[@element='alert'][@qualifier='message']">
                <div id="ds-system-wide-alert">
                    <p>
                        <xsl:copy-of
                                select="/dri:document/dri:meta/dri:pageMeta/dri:metadata[@element='alert'][@qualifier='message']/node()"/>
                    </p>
                </div>
            </xsl:if>

            <!-- CAROUSEL -->
            <div class="home-col-1">
                <div id="dryad-home-carousel" class="ds-static-div primary">
                    <!-- REMINDER: slide publication dates are in the format YEAR-MONTH-DAY, eg, 2013-12-28 -->
                    <div class="bxslider" style="">
						<div><span class="publication-date">2015-03-23</span>
                            <a href="/pages/membershipOverview">
                                <img alt="" src="/themes/Mirage/images/watering-can.png" />
                                <p style="width: 450px; color: #363; font-size: 90%; top: 0px; right: 10px; line-height: 1.2em; position: absolute; text-shadow: 1px 2px 2px rgba(33, 33, 33, 0.25);">Help grow open data at Dryad:<br />Become an organizational member</p>
                                <p style="drop-shadow: 4px 4px; position: absolute; right: 40px; bottom: 80px; font-size: 70%; text-align: right; text-shadow: 1px 2px 2px rgba(33, 33, 33, 0.25);">Learn more &#187;</p>
                            </a>
                        </div>
                        <div><span class="publication-date">2013-02-01</span>
                            <p Xid="ds-dryad-is" style="font-size: 88%; line-height: 1.35em;"
                               xmlns:i18n="http://apache.org/cocoon/i18n/2.1" xmlns="http://di.tamu.edu/DRI/1.0/">
                                <span style="color: #595;">DataDryad.org</span>
                                is a
                                <span style="color: #363;">curated general-purpose repository</span>
                                that makes the
                                <span style="color: #242;">data underlying scientific publications</span>
                                discoverable, freely reusable, and citable. Dryad has
                                <span style="color: #595;">integrated data submission</span>
                                for a growing list of journals; submission of data from other publications is also welcome.
                            </p>
                        </div>
                        <div><span class="publication-date">2013-01-01</span>
                            <a href="/pages/repository#keyFeatures">
                                <img src="/themes/Mirage/images/bookmarkSubmissionProcess.png" alt="Deposit data. Get permanent identifier. Watch your citations grow! Relax, your data are discoverable and secure." />
                           </a>
                       </div>
                    </div>
                </div>
            </div>


            <!-- START NEWS -->
            <!--<div class="home-col-2">-->
            <!--<xsl:apply-templates select="dri:div[@id='file.news.div.news']"/>-->
            <!--</div>-->

            <!-- START DEPOSIT -->
            <div id="submit-data-sidebar-box" class="home-col-2 simple-box" style="padding: 8px 34px; width: 230px; margin: 8px 0 12px;">
                <div class="ds-static-div primary" id="file_news_div_news" style="height: 75px;">
                    <p class="ds-paragraph">
                        <a class="submitnowbutton">
                            <xsl:attribute name="href">
                                <xsl:value-of select="/dri:document/dri:options/dri:list[@n='submitNow']/dri:item[@n='submitnowitem']/dri:xref[@rend='submitnowbutton']/@target"/>
                            </xsl:attribute>
			    <xsl:text>Submit data now</xsl:text>
                        </a>
                    </p>
                    <p style="margin: 14px 0 4px;">
                        <a href="/pages/faq#deposit">How and why?</a>
                    </p>
                </div>
            </div>

            <!-- START SEARCH -->
            <div class="home-col-2">
                <h1 class="ds-div-head">Search for data</h1>

                <form xmlns:i18n="http://apache.org/cocoon/i18n/2.1" xmlns="http://di.tamu.edu/DRI/1.0/"
                      id="aspect_discovery_SiteViewer_div_front-page-search" class="ds-interactive-div primary" style="overflow: hidden;"
                      action="/discover" method="get" onsubmit="javascript:tSubmit(this);">
                    <p class="ds-paragraph" style="overflow; hidden; margin-bottom: 0px;">
                        <label for="aspect_discovery_SiteViewer_field_query" class="accessibly-hidden">Enter keyword, author, title, DOI</label>
                        <input xmlns:i18n="http://apache.org/cocoon/i18n/2.1" xmlns="http://di.tamu.edu/DRI/1.0/"
                               id="aspect_discovery_SiteViewer_field_query" class="ds-text-field" name="query"
                               placeholder="Enter keyword, author, title, DOI, etc. Example: herbivory"
                               title="Enter keyword, author, title, DOI, etc. Example: herbivory"
                               type="text" value="" style="width: 224px;"/><!-- no whitespace between these!
                     --><input xmlns:i18n="http://apache.org/cocoon/i18n/2.1"
                               id="aspect_discovery_SiteViewer_field_submit" class="ds-button-field" name="submit"
                               type="submit" value="Go" style="margin-right: -4px;"/>
                        <a style="float:left; font-size: 95%;" href="/discover?query=&amp;submit=Search#advanced">Advanced search</a>
                    </p>
                </form>
            </div>

            <!-- START CONNECT  -->
            <div class="home-col-2" style="clear: right;">
                <h1 class="ds-div-head ds_connect_with_dryad_head" id="ds_connect_with_dryad_head">Tweets from Dryad
                </h1>

                <div id="ds_connect_with_dryad" class="ds-static-div primary" style="height: 475px; font-size: 14px;">
                    <div id="connect-illustrated-prose">
<<<<<<< HEAD
                        <p>
                            <img src="/themes/Mirage/images/seed-2.png" style="float: left; margin-left: -8px;" 
                                 alt="Dryad's data packages are like seeds."
                                 title="Dryad's data packages are like seeds." />
                            Publishers, societies, universities, libraries,
                            funders, and other stakeholder organizations are
                            invited to become <a href="/pages/membershipOverview">members</a>.
                            Tap into an active knowledge-sharing network,
                            receive discounts on data publishing fees, and help
                            shape Dryad's future.
                            <img src="/themes/Mirage/images/seed-3.png" style="float: right; margin-right: -8px;" 
                                 alt="Researchers use Dryad data in their new work."
                                 title="Researchers use Dryad data in their new work."/>
                        </p>
                        <p>
                            <a href="/pages/submissionIntegration">Submission integration</a> 
                            is a free service that allows publishers to
                            coordinate manuscript and data submissions.
                            It makes submitting data easy for researchers; makes linking
                            articles and data easy for journals; and enables
                            confidential review of data prior to publication.
                        </p>
                        <p>
                            <img src="/themes/Mirage/images/seed-1.png" style="float: left; margin-left: -8px;" 
                                 alt="New data is added to Dryad, and the cycle continues."
                                 title="New data is added to Dryad, and the cycle continues."/>
                            Data Publishing Charges (DPCs) support the cost of keeping Dryad's content free to use.
                            Flexible <a href="/pages/payment">payment plans</a> 
                            provide volume discounts.
                        </p>
=======
		      <a class="twitter-timeline" href="https://twitter.com/datadryad" data-widget-id="572434627277901824">Tweets by @datadryad</a>
		      <script>!function(d,s,id){var js,fjs=d.getElementsByTagName(s)[0],p=/^http:/.test(d.location)?'http':'https';if(!d.getElementById(id)){js=d.createElement(s);js.id=id;js.src=p+"://platform.twitter.com/widgets.js";fjs.parentNode.insertBefore(js,fjs);}}(document,"script","twitter-wjs");</script>	
>>>>>>> aa1d7b89
                    </div>
                </div>
            </div>

            <!-- START BROWSE -->
            <div class="home-col-1">
                <h1 class="ds-div-head">Browse for data</h1>
                <div id="browse-data-buttons" class="tab-buttons">
                    <a href="#recently-published-data"><span>Recently published</span></a>

                    <a href="#most-viewed-data"><span>Popular</span></a>
                    <a id="by_author" href="#by-author"><span>By author</span></a>
                    <a id="by_journal" href="#by-journal"><span>By journal</span></a>

                </div>
                <div id="aspect_discovery_RecentlyAdded_div_Home" class="ds-static-div primary" style="height: 649px; overflow: auto;">
                    <div id="recently-published-data" class="browse-data-panel">
                        <xsl:for-each select="dri:div[@n='site-home']">
                            <xsl:apply-templates/>
                        </xsl:for-each>
                    </div>
                    <div id="most-viewed-data" class="browse-data-panel">

                        <xsl:apply-templates select="//dri:document/dri:body/dri:div[@id='aspect.discovery.MostDownloadedBitstream.div.home']"/>

                    </div>

                    <div id="by-author" class="browse-data-panel">
                        <xsl:apply-templates select="/dri:document/dri:body/dri:div[@id='aspect.discovery.SearchFilterTransformer.div.browse-by-dc.contributor.author_filter']"/>
                        <xsl:apply-templates select="/dri:document/dri:body/dri:div[@id='aspect.discovery.SearchFilterTransformer.div.browse-by-dc.contributor.author_filter-results']"/>

                    </div>
                    <div id="by-journal" class="browse-data-panel">
                        <xsl:apply-templates select="/dri:document/dri:body/dri:div[@id='aspect.discovery.SearchFilterTransformer.div.browse-by-prism.publicationName_filter']"/>
                        <xsl:apply-templates select="/dri:document/dri:body/dri:div[@id='aspect.discovery.SearchFilterTransformer.div.browse-by-prism.publicationName_filter-results']"/>

                    </div>

                </div>
            </div>

            <!-- START MAILING LIST-->
            <div class="home-col-2">
                <h1 class="ds-div-head">Mailing list</h1>
                <div id="file_news_div_mailing_list" class="ds-static-div primary" style="height: 100px; overflow: hidden;">
                    <form xmlns:i18n="http://apache.org/cocoon/i18n/2.1" xmlns="http://di.tamu.edu/DRI/1.0/"
                          id="aspect_discovery_SiteViewer_div_front-page-file_news_div_mailing_list"
                          class="ds-interactive-div primary" action="/subscribe"
                          style="margin-bottom: 0px;"
                          onsubmit="return subscribeMailingList(this);">
                        <p class="ds-paragraph" style="text-align: left; margin-bottom: 2px;">
                            <xsl:text>Sign up for announcements.</xsl:text>
                            <label for="file_news_div_mailing_list_input_email" class="accessibly-hidden">Your email address</label>
                            <input placeholder="Your e-mail" title="Your e-mail" type="text" name="email" class="ds-text-field" style="width: 240px; margin-top: 8px;" id="file_news_div_mailing_list_input_email" />
                        </p>
                        <input value="Subscribe" type="submit" name="submit" class="ds-button-field" id="file_news_div_mailing_list_input_subscribe" />
                    </form>
                </div>
            </div>

            <!-- START INTEGRATED JOURNAL-->
            <div class="home-col-2" style="clear: both; margin-left: 25px;">
              <h1 class="ds-div-head">Recently integrated journals</h1>
              <div id="recently_integrated_journals" class="ds-static-div primary">
                <div class="container">
					<!-- Ecography -->
							  <a class="single-image-link" href="/discover?field=prism.publicationName_filter&amp;query=&amp;fq=prism.publicationName_filter%3Aecography%5C%7C%5C%7C%5C%7CEcography"><img class="pub-cover" src="/themes/Mirage/images/recentlyIntegrated-Ecog.png" alt="Ecography" /></a>
					<!-- Ecology -->
							  <a class="single-image-link" href="/discover?field=prism.publicationName_filter&amp;query=&amp;fq=prism.publicationName_filter%3Aecology%5C%7C%5C%7C%5C%7CEcology"><img class="pub-cover" src="/themes/Mirage/images/recentlyIntegrated-ecology.png" alt="Ecology" /></a>
                  <!-- Oikos -->
                  <a class="single-image-link" href="/discover?field=prism.publicationName_filter&amp;query=&amp;fq=prism.publicationName_filter%3Aoikos%5C%7C%5C%7C%5C%7COikos"><img class="pub-cover" src="/themes/Mirage/images/recentlyIntegrated-Oikos.png" alt="Oikos" /></a>
                  <!-- PLOS -->
                  <a class="single-image-link" href="/discover?field=prism.publicationName_filter&amp;query=&amp;fq=prism.publicationName_filter%3Aplos%2A"><img class="pub-cover" src="/themes/Mirage/images/recentlyIntegrated-plos.png" alt="PLOS" /></a>
                </div>
              </div>
            </div>
            <!-- START STATISTICS -->
            <div class="home-col-2" style="margin-left: 25px;">
                <div id="aspect_statistics_StatisticsTransformer_div_home" class="repository">
                    <h1 class="ds-div-head">Stats</h1>
                    <div xmlns:i18n="http://apache.org/cocoon/i18n/2.1" xmlns="http://di.tamu.edu/DRI/1.0/"
                         id="aspect_statistics_StatisticsTransformer_div_stats" class="ds-static-div secondary stats">
                        <!--remove old static information and add real data-->
                        <xsl:apply-templates select="/dri:document/dri:body/dri:div[@n='front-page-stats']"/>
                    </div>
                </div>
            </div>
            <!-- START BLOG -->
            <div class="home-col-2">
                <xsl:apply-templates select="dri:div[@id='aspect.dryadinfo.DryadBlogFeed.div.dryad-info-home']"/> 
            </div>
            <div id="SpiderTrap">
                <p>
                    <a href="/spider">Spider.
                    </a>
                </p>
            </div>
        </div>

        <xsl:apply-templates select="dri:div[@id='aspect.eperson.TermsOfService.div.background']"/>
        <xsl:apply-templates select="dri:div[@id='aspect.eperson.TermsOfService.div.modal-content']"/>
    </xsl:template>


    <!--
        The template to handle dri:options. Since it contains only dri:list tags (which carry the actual
        information), the only things than need to be done is creating the ds-options div and applying
        the templates inside it.

        In fact, the only bit of real work this template does is add the search box, which has to be
        handled specially in that it is not actually included in the options div, and is instead built
        from metadata available under pageMeta.


-->

    <xsl:template match="dri:options/dri:list[@n='administrative']"/>
    <xsl:template match="dri:options/dri:list[@n='browse']"/>
    <xsl:template match="dri:options/dri:list[@n='context']"/>
    <xsl:template match="dri:options/dri:list[@n='search']"/>
    <xsl:template match="dri:options/dri:list[@n='account']"/>
    <xsl:template match="dri:options/dri:list[@n='DryadBrowse']"/>
    <!--- Static Navigation Override -->
    <!-- TODO: figure out why i18n tags break the go button -->
    <xsl:template match="dri:options">
        <div id="ds-options-wrapper">
            <div id="ds-options">
                <xsl:variable name="uri" select="string(/dri:document/dri:meta/dri:pageMeta/dri:metadata[@element='request'][@qualifier='URI'])"/>
                <xsl:choose>
                    <!-- on the "My Submissions" page, have the "Submit data now" button at top of sidebar -->
                    <xsl:when test="$uri = 'submissions'">
                        <xsl:apply-templates select="dri:list[@n='DryadSubmitData']"/>
                        <xsl:apply-templates select="dri:list[@n='discovery']|dri:list[@n='DryadSearch']|dri:list[@n='DryadConnect']"/>                        
                    </xsl:when>
                    <!-- on the "My Tasks" page, suppress "Submit data now" -->
                    <xsl:when test="$uri = 'my-tasks'">
                        <xsl:apply-templates select="dri:list[@n='discovery']|dri:list[@n='DryadSearch']|dri:list[@n='DryadConnect']"/>                        
                    </xsl:when>
                    <!-- Once the search box is built, the other parts of the options are added -->
                    <xsl:otherwise>
                        <xsl:apply-templates select="dri:list[@n='discovery']|dri:list[@n='DryadSubmitData']|dri:list[@n='DryadSearch']|dri:list[@n='DryadConnect']"/>
                    </xsl:otherwise>
                </xsl:choose>
                <xsl:apply-templates select="dri:list[@n='Payment']"/>
                <xsl:apply-templates select="dri:list[@n='need-help']"/>
                <xsl:apply-templates select="dri:list[@n='human-subjects']"/>
                <xsl:apply-templates select="dri:list[@n='large-data-packages']"/>
            </div>
        </div>
    </xsl:template>
    <!--
    <xsl:template match="dri:options/dri:list[@n='DryadInfo']" priority="3">
        <div id="main-menu">
            <ul class="sf-menu">

                <xsl:apply-templates select="dri:list" mode="nested"/>


                <xsl:apply-templates select="dri:item" mode="nested"/>
            </ul>

        </div>
    </xsl:template>
    -->

    <xsl:template match="dri:list" mode="menu">

        <li>
            <a href="#TODO-MenuList">
                <i18n:text>
                    <xsl:value-of select="dri:head"/>
                </i18n:text>
            </a>
            <ul>
                <xsl:apply-templates select="dri:list|dri:item" mode="menu"/>
            </ul>
        </li>

    </xsl:template>


    <xsl:template match="dri:item" mode="menu">

        <li>
            <a href="#TODO-MenuItem">
                <xsl:attribute name="href">
                    <xsl:value-of select="dri:xref/@target"/>
                </xsl:attribute>
                <xsl:apply-templates select="dri:xref/*|dri:xref/text()"/>
            </a>

        </li>

    </xsl:template>

    <xsl:template match="dri:options/dri:list[@n='DryadSearch']" priority="3">
      <div class="NOT-simple-box">
        <!-- START SEARCH -->
        <div class="home-col-1">
            <h1 class="ds-div-head">Search for data
            </h1>

            <form xmlns:i18n="http://apache.org/cocoon/i18n/2.1" xmlns="http://di.tamu.edu/DRI/1.0/"
                  id="aspect_discovery_SiteViewer_div_front-page-search" class="ds-interactive-div primary"
                  action="/discover" method="get" onsubmit="javascript:tSubmit(this);" style="overflow: hidden;">
                <p class="ds-paragraph">
                    <input xmlns:i18n="http://apache.org/cocoon/i18n/2.1" xmlns="http://di.tamu.edu/DRI/1.0/"
                           id="aspect_discovery_SiteViewer_field_query" class="ds-text-field" name="query"
                           placeholder="Enter keyword, DOI, etc."
                           title="Enter keyword, author, title, DOI, etc. Example: herbivory"
                           type="text" value="" style="width: 175px;"/><!-- no whitespace between these!
                     --><input xmlns:i18n="http://apache.org/cocoon/i18n/2.1"
                               id="aspect_discovery_SiteViewer_field_submit" class="ds-button-field" name="submit"
                               type="submit" value="Go" style="margin-right: -4px;"/>
                        <a style="float:left; font-size: 95%;" href="/discover?query=&amp;submit=Search">Advanced search</a>
                </p>
            </form>
        </div>
      </div>
    </xsl:template>

    <xsl:template match="dri:options/dri:list[@n='DryadConnect']" priority="3">
      <div class="NOT-simple-box">
        <!-- START CONNECT  -->
        <h1 class="ds-div-head ds_connect_with_dryad_head" id="ds_connect_with_dryad_head">Tweets from Dryad
        </h1>
        <div id="ds_connect_with_dryad" class="ds-static-div primary" style="font-size: 14px;">
            <p style="margin-bottom: 0;">
                We encourage organizations to:</p>
				<ul style="list-style: none; margin-left: 1em;">
				<li><a href="/pages/membershipOverview">Become a member</a></li>
				<li><a href="/pages/payment">Sponsor data publishing fees</a></li> 
				<li><a href="/pages/submissionIntegration">Integrate your journal(s)</a>, or</li>
				<li>All of the above</li>
			</ul>
        </div>      
	  </div>
    </xsl:template>

    <xsl:template match="dri:options/dri:list[@n='large-data-packages']" priority="3">
        <div class="NOT-simple-box">
            <h1 class="ds-div-head ds_large_data_package_head" id="ds_large_data_package_head">Large data packages</h1>
            <div id="ds_large_data_package" class="ds-static-div primary" style="font-size: 14px;">
                <p style="margin-bottom: 0;">
                    Note that for data packages over 10GB, submitters will
                    be asked to pay an additional:
                </p>
                <ul>
                    <li>$15 for the first GB beyond 10, and</li>
                    <li>$10 for each GB thereafter.</li>
                </ul> 
            </div>      
        </div>
    </xsl:template>

    <xsl:template match="dri:options/dri:list[@n='human-subjects']" priority="3">
        <!-- note margin space added to top here -->
        <div class="NOT-simple-box ds-margin-top-20">
            <h1 class="ds-div-head ds_human_subjects_head" id="ds_human_subjects_head">Got human subject data?</h1>
            <div id="ds_human_subjects" class="ds-static-div primary" style="font-size: 14px;">
                <p style="margin-bottom: 0;">
                    Dryad does not accept submissions that contain personally identifiable 
                    human subject information. Human subject data must be properly anonymized. 
                    <a href="/pages/faq#depositing-acceptable-data">Read more about the kinds of data Dryad accepts</a>.
                </p> 
            </div>      
        </div>
    </xsl:template>


    <xsl:template match="dri:options/dri:list[@n='DryadSubmitData']" priority="3">
      <div id="submit-data-sidebar-box" class="simple-box">
        <!-- START DEPOSIT -->
        <div class="ds-static-div primary" id="file_news_div_news">
            <p class="ds-paragraph">
                <a class="submitnowbutton">
                    <xsl:attribute name="href">
                        <xsl:value-of select="/dri:document/dri:options/dri:list[@n='submitNow']/dri:item[@n='submitnowitem']/dri:xref[@rend='submitnowbutton']/@target"/>
                    </xsl:attribute>
                    Submit data now
                </a>
            </p>
            <p style="margin: 1em 0 4px;">
                <a href="/pages/faq#deposit">How and why?</a>
            </p>
        </div>
      </div>
    </xsl:template>

    <xsl:template match="dri:options/dri:list[@n='DryadMail']" priority="3">
        <!-- START MAILING LIST-->
        <div class="home-col-2">
            <h1 class="ds-div-head">Dryad mailing list</h1>
            <div id="file_news_div_mailing_list" class="ds-static-div primary">
                <p class="ds-paragraph">
                    <xsl:text>Lorem ipsum dolor sit amet, consectetur adipiscing elit. Nam a nisi sit amet neque vehicula dignissim accumsan non erat. Pellentesque eu ligula a est hendrerit porta a non ligula. Quisque in orci nisl, eu dictum massa. Aenean vitae lorem et risus dapibus fringilla et sit amet nunc. Donec ac sem risus. Cras a magna sapien, vel facilisis lacus. Fusce sed blandit tellus. </xsl:text>

                </p>
            </div>
        </div>
    </xsl:template>

    <xsl:variable name="meta" select="/dri:document/dri:meta/dri:pageMeta/dri:metadata"/>
    <xsl:variable name="pageName" select="$meta[@element='request'][@qualifier='URI']"/>
    <!--xsl:variable name="doc" select="document(concat('pages/', $pageName, '.xhtml'))"/-->

    <xsl:template match="dri:xref[@rend='embed']">
               
        <xsl:variable name="url" select="concat('pages/',@target)"/>
               
        <xsl:copy-of select="document(string($url))/html/*"/>
           
    </xsl:template>

    <!-- description of dataset for 'Submission overview' page -->
    <xsl:template match="dri:hi[@rend='dataset-description']">
        <p>
            <xsl:value-of select="."/>
        </p>
    </xsl:template>

    <xsl:template match="dri:body/dri:div/dri:list[@id='aspect.submission.StepTransformer.list.submit-progress']"/>


    <!-- First submission form: added and rewrote some templates to manage the form using jquery, to lead the user through the submission -->

    <!-- First submission form: Article Status Radios -->
    <xsl:template match="dri:body/dri:div/dri:list/dri:item[@n='article_status']/dri:field[@n='article_status']">

        <br/>
        <span>
            <i18n:text>
                <xsl:value-of select="dri:help"/>
            </i18n:text>
        </span>
        <br/>
        <br/>
        <div class="radios">
            <xsl:for-each select="dri:option">
                <input type="radio">
                    <xsl:attribute name="id">
                        <xsl:value-of select="."/>
                    </xsl:attribute>
                    <xsl:attribute name="name">
                        <xsl:value-of select="../@n"/>
                    </xsl:attribute>
                    <xsl:attribute name="value">
                        <xsl:value-of select="@returnValue"/>
                    </xsl:attribute>
                    <xsl:if test="../dri:value[@type='option'][@option = current()/@returnValue]">
                        <xsl:attribute name="checked">checked</xsl:attribute>
                    </xsl:if>
                </input>
                <label>
                    <xsl:attribute name="for">
                        <xsl:value-of select="."/>
                    </xsl:attribute>
                    <i18n:text>
                        <xsl:value-of select="."/>
                    </i18n:text>
                </label>
                <br/>
            </xsl:for-each>
        </div>
    </xsl:template>



    <!-- First submission form: STATUS: PUBLISHED - journalID Select + Manuscript Number Edit Box -->
    <xsl:template match="dri:list[@n='doi']">
        <li id="aspect_submission_StepTransformer_list_doi">
            <table>
                <tr>
                    <td>
                    <xsl:for-each select="dri:item/dri:field">
                        <xsl:variable name="currentId"><xsl:value-of select="@id"/></xsl:variable>
                        <xsl:variable name="currentName"><xsl:value-of select="@n"/></xsl:variable>
                        <xsl:attribute name="id"><xsl:value-of select="$currentName"/></xsl:attribute>

                        <xsl:if test="$currentName!='unknown_doi'">
                            <div style='padding: 0 8px 8px;'>
                                <label class="ds-form-label-select-publication">
                                    <xsl:attribute name="for">
                                        <xsl:value-of select="translate($currentId,'.','_')"/>
                                    </xsl:attribute>
                                    <i18n:text>
                                        <xsl:value-of select="dri:label"/>
                                    </i18n:text>
                                    <xsl:text>: </xsl:text>
                                </label>

                                <xsl:apply-templates select="../dri:field[@id=$currentId]"/>
                                <xsl:apply-templates select="../dri:field[@id=$currentId]/dri:error"/>
                            </div>
                        </xsl:if>

                        <xsl:if test="$currentName='unknown_doi'">
                            <div style="font-weight:bold; border-top: 2px dotted #ccc; border-bottom: 2px dotted #ccc; padding: 3px 0 1px; text-align: center;">
                                OR
                            </div>
                            <div style="padding: 8px;" id="unknown-doi-panel">
                                <xsl:apply-templates select="../dri:field[@id=$currentId]"/>
                                <xsl:apply-templates select="../dri:field[@id=$currentId]/dri:error"/>
                            </div>
                        </xsl:if>

                    </xsl:for-each>
                    </td>
                </tr>
            </table>
        </li>
    </xsl:template>

    <!-- First submission form: STATUS: ACCEPTED/IN REVIEW/NOT_YET_SUBMITTED -->
    <xsl:template match="dri:list/dri:item[@n='select_publication_new' or @n='select_publication_exist']">
        <li>
            <table id="status_other_than_published">
                    <!--xsl:call-template name="standardAttributes">
                    <xsl:with-param name="class">
                        <xsl:text>ds-form-item </xsl:text>
                        <xsl:choose>
                        <xsl:when test="position() mod 2 = 0 and not(@rend = 'odd')">even</xsl:when>
                        <xsl:otherwise>odd</xsl:otherwise>
                        </xsl:choose>
                    </xsl:with-param>
                    </xsl:call-template>

                    <div class="ds-form-content">

                    <xsl:if test="dri:field[@type='radio']">
                        <xsl:apply-templates select="dri:field[@type='radio']"/>
                        <br/>
                    </xsl:if-->

                    <!-- RENDER:
                        - JournalID_status_not_yet_submitted
                        - journalID_status_in_review
                        - journalID
                        - MANUSCRIPT NUMBER

                    -->
                    <xsl:for-each select="dri:field[@type='composite']/dri:field">
                        <tr class="selectPubSubmitTable"><td>

                            <xsl:variable name="currentId"><xsl:value-of select="@id"/></xsl:variable>
                            <xsl:variable name="currentName"><xsl:value-of select="@n"/></xsl:variable>
                            <xsl:attribute name="id"><xsl:value-of select="$currentName"/></xsl:attribute>


                            <label class="ds-form-label-select-publication">
                                <xsl:attribute name="for"><xsl:value-of select="translate($currentId,'.','_')"/></xsl:attribute>
                                <i18n:text><xsl:value-of select="dri:label"/></i18n:text>
                                <xsl:text>: </xsl:text>
                            </label>



                            <xsl:apply-templates select="../dri:field[@id=$currentId]"/>
                            <xsl:apply-templates select="../dri:field[@id=$currentId]/dri:error"/>


                        </td></tr>
                    </xsl:for-each>

                    <xsl:for-each select="dri:field[@type!='composite']">
                        <xsl:variable name="currentId"><xsl:value-of select="@id"/></xsl:variable>
                        <xsl:variable name="currentName"><xsl:value-of select="@n"/></xsl:variable>

                        <!-- MANUSCRIPT NUMBER STATUS ACCEPTED-->
                        <xsl:if test="$currentName='manu-number-status-accepted'">
                            <tr id="aspect_submission_StepTransformer_item_manu-number-status-accepted">
                                <td>
                                    <label class="ds-form-label-manu-number-status-accepted">
                                        <xsl:attribute name="for">
                                            <xsl:value-of select="translate($currentId,'.','_')"/>
                                        </xsl:attribute>
                                        <i18n:text>
                                            <xsl:value-of select="dri:label"/>
                                        </i18n:text>
                                        <xsl:text>: </xsl:text>
                                    </label>
                                    <xsl:apply-templates select="../dri:field[@id=$currentId]"/>
                                    <xsl:apply-templates select="../dri:field[@id=$currentId]/dri:error"/>
                                </td>
                            </tr>
                        </xsl:if>
                        <xsl:if test="$currentName='publication_select'">
                            <tr id="aspect_submission_StepTransformer_item_manu-number-publication_select">
                                <td>
                                    <xsl:apply-templates select="../dri:field[@id=$currentId]"/>
                                    <xsl:apply-templates select="../dri:field[@id=$currentId]/dri:error"/>
                                </td>
                            </tr>
                        </xsl:if>

                        <!-- CHECKBOX ACCEPTEANCE STATUS ACCEPTED -->
                        <xsl:if test="$currentName='manu_accepted-cb'">
                            <tr id="aspect_submission_StepTransformer_item_manu_accepted-cb">
                                <td>
                                    <xsl:apply-templates select="../dri:field[@id=$currentId]"/>
                                    <xsl:apply-templates select="../dri:field[@id=$currentId]/dri:error"/>
                                </td>
                            </tr>
                        </xsl:if>



                    </xsl:for-each>
            </table>
        </li>
    </xsl:template>
    <!-- END First submission form: added and rewrote some templates to manage the form using jquery, to lead the user through the submission -->
    <!-- Here we construct Dryad's search results tabs; externally harvested
collections are each given a tab. Collection values of these collections
(l3 for instance... this is just a code assigned by DSpace) are hard-coded
so we need to make sure a collection has the same code across different
Dryad installs (dev, demo, staging, production, etc.) -->
    <xsl:template match="dri:referenceSet[@type = 'summaryList']"
                  priority="2">
        <xsl:apply-templates select="dri:head" />
        <!-- Here we decide whether we have a hierarchical list or a flat one -->
        <xsl:choose>
            <xsl:when
                    test="descendant-or-self::dri:referenceSet/@rend='hierarchy' or ancestor::dri:referenceSet/@rend='hierarchy'">
                <ul>
                    <xsl:apply-templates select="*[not(name()='head')]"
                                         mode="summaryList" />
                </ul>
            </xsl:when>
            <xsl:otherwise>
                <xsl:if test="$meta[@element='request'][@qualifier='URI'][.='discover']">


                    <!-- The tabs display a selected tab based on the location
parameter that is being used (see variable defined above) -->
                </xsl:if>
                <ul class="ds-artifact-list">
                    <xsl:choose>
                        <xsl:when test="$meta[@element='request'][@qualifier='URI'][.='submissions']">
                            <xsl:apply-templates select="*[not(name()='head')]"
                                                 mode="summaryNonArchivedList" />
                        </xsl:when>
                        <xsl:otherwise>
                            <xsl:apply-templates select="*[not(name()='head')]"
                                                 mode="summaryList" />
                        </xsl:otherwise>
                    </xsl:choose>
                </ul>
            </xsl:otherwise>
        </xsl:choose>
    </xsl:template>
    <xsl:template name="buildTabs">

        <xsl:for-each select="/dri:document/dri:body/dri:div/dri:div/dri:list[@n='tabs']/dri:item">

            <xsl:element name="li">

                <xsl:if test="dri:field[@n='selected']">
                    <xsl:attribute name="id">selected</xsl:attribute>

                </xsl:if>
                <xsl:element name="a">
                    <xsl:attribute name="href">
                        <xsl:value-of select="dri:xref/@target"/>
                    </xsl:attribute>


                    <xsl:value-of select="dri:xref/text()"/>

                </xsl:element>
            </xsl:element>

        </xsl:for-each>

    </xsl:template>




    <!--
<xsl:template match="/dri:document/dri:body/dri:div/dri:div[@id='aspect.discovery.SimpleSearch.div.search-results']/dri:list">

</xsl:template>
-->
    <xsl:template match="/dri:document/dri:body/dri:div/dri:div/dri:list[@n='tabs']">
        <div id="searchTabs">
            <ul>
                <xsl:call-template name="buildTabs"/>


            </ul>
        </div>
    </xsl:template>


    <xsl:template match="/dri:document/dri:body/dri:div/dri:div/dri:list[@n='search-query']/dri:item[position()=1]">
        <li class="ds-form-item">
            <label class="ds-form-label" for="aspect_discovery_SimpleSearch_field_query"><i18n:text><xsl:value-of select="dri:field/dri:label"/></i18n:text></label>
            <div class="ds-form-content">
                <xsl:apply-templates/>
                <!-- Place the 'Go' button beside the search field -->
                <input class="ds-button-field " name="submit" type="submit" i18n:attr="value"
                       value="xmlui.general.go">
                </input>
            </div>
        </li>
        <li class="ds-form-item">
            <a id="advanced-search" href="#">Advanced search</a>
        </li>
    </xsl:template>


    <xsl:template match="/dri:document/dri:body/dri:div/dri:list[@id='aspect.submission.StepTransformer.list.submit-select-publication']/dri:head">
        <legend>
            <i18n:text><xsl:value-of select="."/></i18n:text>
        </legend>
    </xsl:template>
    <xsl:template match="/dri:document/dri:body/dri:div/dri:list[@id='aspect.submission.StepTransformer.list.submit-upload-file']/dri:head">
        <legend>
            <i18n:text><xsl:value-of select="."/></i18n:text>
        </legend>
    </xsl:template>

    <xsl:template match="/dri:document/dri:body/dri:div/dri:list[@id='aspect.submission.StepTransformer.list.submit-describe-dataset']/dri:head">
        <legend>
            <i18n:text><xsl:value-of select="."/></i18n:text>
        </legend>
    </xsl:template>

    <xsl:template match="/dri:document/dri:body/dri:div/dri:list[@id='aspect.submission.StepTransformer.list.submit-overview-file']/dri:head">
        <legend>
            <i18n:text><xsl:value-of select="."/></i18n:text>
        </legend>
    </xsl:template>

    <xsl:template match="dri:list[@id='aspect.submission.StepTransformer.list.submit-upload-file']">
        <fieldset>
            <xsl:call-template name="standardAttributes">
                <xsl:with-param name="class">
                    <!-- Provision for the sub list -->
                    <xsl:text>ds-form-</xsl:text>
                    <xsl:if test="ancestor::dri:list[@type='form']">
                        <xsl:text>sub</xsl:text>
                    </xsl:if>
                    <xsl:text>list </xsl:text>
                    <xsl:if test="count(dri:item) > 3">
                        <xsl:text>thick </xsl:text>
                    </xsl:if>
                </xsl:with-param>
            </xsl:call-template>
            <xsl:apply-templates select="dri:head"/>

            <xsl:apply-templates select="dri:item[@id='aspect.submission.StepTransformer.item.data-upload-details']"/>

            <table class="datafiletable">
                <tr>
                    <td>
                        <xsl:apply-templates
                                select="dri:item[@id='aspect.submission.StepTransformer.item.dataset-item']/dri:field[@type='radio']"
                                />
                    </td>
                    <td>
                        <xsl:apply-templates
                                select="dri:item[@id='aspect.submission.StepTransformer.item.dataset-item']/*[not(@type='radio')]"
                                />
                    </td>
                </tr>
                <tr>
                    <td>
                        <xsl:apply-templates
                                select="dri:item[@id='aspect.submission.StepTransformer.item.dataset-identifier']/dri:field[@type='radio']"
                                />
                    </td>
                    <td>
                        <xsl:apply-templates
                                select="dri:item[@id='aspect.submission.StepTransformer.item.dataset-identifier']/*[not(@type='radio')]"
                                />
                    </td>
                </tr>
            </table>
        </fieldset>
    </xsl:template>
    <xsl:template match="dri:item[@id='aspect.submission.StepTransformer.item.data-upload-details']">
        <div class="ds-form-content">
            <i18n:text>
                <xsl:value-of select="."/>
            </i18n:text>
        </div>
    </xsl:template>
    <!-- remove old dryad tooltip style help text-->
    <!--xsl:template match="dri:help" mode="compositeComponent">
        <xsl:if
                test="not(ancestor::dri:div[@id='aspect.submission.StepTransformer.div.submit-describe-publication' or @id= 'aspect.submission.StepTransformer.div.submit-describe-dataset'])">
            <span class="composite-help">
                <xsl:if
                        test="ancestor::dri:div[@id='aspect.submission.StepTransformer.div.submit-describe-publication' or @id= 'aspect.submission.StepTransformer.div.submit-describe-dataset']">
                    <xsl:variable name="translatedParentId">
                        <xsl:value-of select="translate(../@id, '.', '_')"/>
                    </xsl:variable>
                    <xsl:attribute name="connectId">
                        <xsl:value-of select="$translatedParentId"/>
                    </xsl:attribute>
                    <xsl:attribute name="id"><xsl:value-of select="$translatedParentId"
                            />_tooltip
                    </xsl:attribute>
                </xsl:if>

                <xsl:apply-templates/>
            </span>
        </xsl:if>
    </xsl:template-->
    <!--add hidden class to help text-->
    <xsl:template match="dri:help" mode="compositeComponent">
        <xsl:choose>
            <xsl:when test="ancestor::dri:div[@id='aspect.dryadfeedback.MembershipApplicationForm.div.membership-form']"/>
            <xsl:otherwise>
                <span class="composite-help">
                    <xsl:if test="ancestor::dri:field[@rend='hidden']">
                        <xsl:attribute name="class">
                            <xsl:text>hidden</xsl:text>
                        </xsl:attribute>
                    </xsl:if>
                    <xsl:apply-templates />
                </span>
            </xsl:otherwise>
        </xsl:choose>
    </xsl:template>
    <xsl:template match="dri:help">
        <xsl:choose>
            <!-- only display <help> in tooltip for feedback form -->
            <xsl:when test="ancestor::dri:div[@id='aspect.artifactbrowser.FeedbackForm.div.feedback-form']"/>
            
            <xsl:when test="not(ancestor::dri:div[@id='aspect.submission.StepTransformer.div.submit-describe-publication' or @id= 'aspect.submission.StepTransformer.div.submit-describe-dataset' or @id= 'aspect.submission.StepTransformer.div.submit-select-publication' or @id= 'aspect.dryadfeedback.MembershipApplicationForm.div.membership-form' or @id= 'aspect.artifactbrowser.FeedbackForm.div.feedback-form'])">
                <!--Only create the <span> if there is content in the <dri:help> node-->
                <xsl:if test="./text() or ./node()">
                    <span>
                        <xsl:attribute name="class">
                            <xsl:text>field-help</xsl:text>
                        </xsl:attribute>
                        <xsl:if test="ancestor::dri:field[@rend='hidden']">
                            <xsl:attribute name="class">
                                <xsl:text>hidden</xsl:text>
                            </xsl:attribute>
                        </xsl:if>
                        <xsl:apply-templates/>
                    </span>
                </xsl:if>
            </xsl:when>
        </xsl:choose>
    </xsl:template>

    <xsl:template match="/dri:document/dri:body/dri:div/dri:div/dri:list[@n='most_recent' or @n='link-to-button']">
        <div class="link-to-button">
            <xsl:apply-templates select="dri:item"/>
        </div>
    </xsl:template>

    <xsl:template match="//dri:document/dri:body/dri:div[@id='aspect.discovery.MostDownloadedBitstream.div.home']">
        <div id="aspect_discovery_MostDownloadedBitstream_table_most-downloaded">
            <xsl:apply-templates select="./dri:div/dri:head"/>
            <table>
                <tr>
                    <th><xsl:apply-templates select="./dri:div/dri:div[@n='items']/dri:head"/></th>
                    <th><xsl:apply-templates select="./dri:div/dri:div[@n='count']/dri:head"/></th>
                </tr>
                <xsl:for-each select="./dri:div/dri:div[@n='items']/dri:referenceSet/dri:reference">
                    <xsl:variable name="position">
                        <xsl:value-of select="position()"/>
                    </xsl:variable>
                    <tr>
                        <td><xsl:apply-templates select="." mode="summaryList"/></td>
                        <td><xsl:apply-templates select="//dri:document/dri:body/dri:div[@id='aspect.discovery.MostDownloadedBitstream.div.home']/dri:div/dri:div[@n='count']/dri:list/dri:item[position()=$position]"/></td>
                    </tr>
                </xsl:for-each>

            </table>
        </div>
    </xsl:template>

    <!--add table for updated file information-->
    <xsl:template match="/dri:document/dri:body/dri:div/dri:list/dri:item[@id='aspect.submission.StepTransformer.item.bitstream-item']">
        <table><tr>
            <xsl:for-each select="./dri:hi[@rend='head']">
                <th>
                    <xsl:apply-templates/>
                </th>
            </xsl:for-each>
        </tr>
            <tr>
                <xsl:for-each select="./dri:hi[@rend='content']">
                    <td>
                        <xsl:apply-templates/>
                    </td>
                </xsl:for-each>
            </tr>
        </table>
        <xsl:apply-templates select="./dri:field"/>
    </xsl:template>

    <!--add table for updated readme file information-->
    <xsl:template match="/dri:document/dri:body/dri:div/dri:list/dri:item[@id='aspect.submission.StepTransformer.item.submission-file-dc_readme']">
        <li class="ds-form-item odd">
            <span class="ds-form-label"><xsl:value-of select="../dri:label[position()=1]"/></span>
            <table style="clear:both"><tr>
                <xsl:for-each select="./dri:hi[@rend='head']">
                    <th>
                        <xsl:apply-templates/>
                    </th>
                </xsl:for-each>
            </tr>
                <tr>
                    <xsl:for-each select="./dri:hi[@rend='content']">
                        <td>
                            <xsl:apply-templates/>
                        </td>
                    </xsl:for-each>
                </tr>
            </table>
            <xsl:apply-templates select="./dri:field"/>
        </li>
    </xsl:template>

    <!-- Add Empty select option if no authors listed.  Prevents Subject Keywords from breaking -->
    <xsl:template match="/dri:document/dri:body/dri:div/dri:list/dri:item/dri:field[@id='aspect.submission.StepTransformer.field.dc_contributor_correspondingAuthor' and @type='select']">
        <select class="ds-select-field">
            <xsl:apply-templates/>
            <xsl:if test="not(dri:option)">
                <option value=""/>
            </xsl:if>
        </select>
    </xsl:template>

     <!--add attribute placeholder and title-->
    <xsl:template match="/dri:document/dri:body/dri:div/dri:list/dri:item/dri:field/dri:field[@id='aspect.submission.StepTransformer.field.datafile_identifier']" mode="normalField">
        <input>
            <xsl:call-template name="fieldAttributes"/>
            <xsl:attribute name="placeholder">
                <xsl:text>External file identifier</xsl:text>
            </xsl:attribute>
            <xsl:attribute name="title">
                <xsl:text>External file identifier</xsl:text>
            </xsl:attribute>
            <xsl:attribute name="value">
                <xsl:choose>
                    <xsl:when test="./dri:value[@type='raw']">
                        <xsl:value-of select="./dri:value[@type='raw']"/>
                    </xsl:when>
                    <xsl:otherwise>
                        <xsl:value-of select="./dri:value[@type='default']"/>
                    </xsl:otherwise>
                </xsl:choose>
            </xsl:attribute>
            <xsl:if test="dri:value/i18n:text">
                <xsl:attribute name="i18n:attr">value</xsl:attribute>
            </xsl:if>
            <xsl:apply-templates />
        </input>
    </xsl:template>

     <!--add attribute placeholder and title for other repository-->
    <xsl:template match="/dri:document/dri:body/dri:div/dri:list/dri:item/dri:field/dri:field[@id='aspect.submission.StepTransformer.field.other_repo_name']" mode="normalField">
        <input>
            <xsl:call-template name="fieldAttributes"/>
            <xsl:attribute name="placeholder">
                <xsl:text>Repository name</xsl:text>
            </xsl:attribute>
            <xsl:attribute name="title">
                <xsl:text>Repository name</xsl:text>
            </xsl:attribute>
            <xsl:attribute name="value">
                <xsl:choose>
                    <xsl:when test="./dri:value[@type='raw']">
                        <xsl:value-of select="./dri:value[@type='raw']"/>
                    </xsl:when>
                    <xsl:otherwise>
                        <xsl:value-of select="./dri:value[@type='default']"/>
                    </xsl:otherwise>
                </xsl:choose>
            </xsl:attribute>
            <xsl:if test="dri:value/i18n:text">
                <xsl:attribute name="i18n:attr">value</xsl:attribute>
            </xsl:if>
            <xsl:apply-templates />
        </input>
    </xsl:template>

    <!--payment-->

    <xsl:template match="//dri:item[@id='aspect.paymentsystem.ShoppingCartTransformer.item.country-list' or @id='aspect.paymentsystem.ShoppingCartTransformer.item.voucher-list']">

        <li>
            <xsl:attribute name="name">
                <xsl:value-of select="@n"/>
            </xsl:attribute>
            <xsl:attribute name="class">
                <xsl:value-of select="@rend"/>
            </xsl:attribute>
            <div class="label">
                <xsl:if test="string-length(dri:field/dri:label)>0">
                    <i18n:text><xsl:value-of select="dri:field/dri:label"/></i18n:text>
                </xsl:if>
            </div>
            <div class="help-title">
                <xsl:if test="string-length(dri:field/dri:help)>0">
                    <img class="label-mark" src="/themes/Mirage/images/help.jpg">
                        <xsl:attribute name="title">
                            <xsl:value-of select="dri:field/dri:help"/>
                        </xsl:attribute>
                    </img>
                </xsl:if>
            </div>
            <xsl:apply-templates select="*"/>
        </li>
    </xsl:template>



    <xsl:template match="//dri:field[@id='aspect.paymentsystem.ShoppingCartTransformer.field.voucher']">
        <input>
            <xsl:attribute name="name">
                <xsl:value-of select="@n"/>
            </xsl:attribute>
            <xsl:attribute name="value">
                <xsl:value-of select="@value"/>
            </xsl:attribute>
            <xsl:attribute name="id">
                <xsl:value-of select="translate(@id,'.','_')"/>
            </xsl:attribute>
        </input>
    </xsl:template>



    <xsl:template match="//dri:field[@id='aspect.paymentsystem.ShoppingCartTransformer.field.currency' or @id='aspect.paymentsystem.ShoppingCartTransformer.field.country']">
    <select onchange="javascript:updateOrder()">
            <xsl:attribute name="name">
                <xsl:value-of select="@n"/>
            </xsl:attribute>
            <xsl:apply-templates select="*"/>
        </select>
    </xsl:template>
    <xsl:template match="//dri:field[@id='aspect.submission.StepTransformer.field.country']">
        <select onchange="javascript:updateCountry()">
            <xsl:attribute name="name">
                <xsl:value-of select="@n"/>
            </xsl:attribute>
            <xsl:apply-templates select="*"/>
        </select>
    </xsl:template>
    <xsl:template match="//dri:field[@id='aspect.paymentsystem.ShoppingCartTransformer.field.apply']">
        <button onclick="javascript:updateOrder()" class="ds-button-field">
            <xsl:attribute name="name">
                <xsl:value-of select="@n"/>
            </xsl:attribute>
            <xsl:value-of select="@n"/>
        </button>
    </xsl:template>


    <xsl:template match="//dri:list[@id='aspect.paymentsystem.PayPalConfirmationTransformer.list.paypal-form']">
        <form action="https://pilot-payflowpro.paypal.com/" method="post">
            <xsl:apply-templates select="*"/>
        </form>
    </xsl:template>


    <xsl:template match="//dri:div[@n='paypal-iframe']">
        <iframe name="paypal-iframe" scrolling="no" id="paypal-iframe">
            <xsl:attribute name="src">
                <xsl:value-of select="dri:list/dri:item[@n='link']" />
                <xsl:text disable-output-escaping="yes">?MODE=</xsl:text>
                <xsl:value-of select="dri:list/dri:item[@n='testMode']" />
                <xsl:text>&amp;SECURETOKENID=</xsl:text>
                <xsl:value-of select="dri:list/dri:item[@n='secureTokenId']" />
                <xsl:text disable-output-escaping="yes">&amp;SECURETOKEN=</xsl:text>
                <xsl:value-of select="dri:list/dri:item[@n='secureToken']" />
            </xsl:attribute>
            <xsl:attribute name="width">
                <xsl:value-of select="$iframe.maxwidth"/>
            </xsl:attribute>
            <xsl:attribute name="height">
                <xsl:value-of select="$iframe.maxheight"/>
            </xsl:attribute>
              error when load payment form
        </iframe>
    </xsl:template>

    <xsl:template match="//dri:list[@n='voucher-list']">
                 <xsl:apply-templates/>
    </xsl:template>
    
    <!-- make sure search labels appear -->
    <xsl:template name="search_labels">
        <xsl:variable name="currentId">
          <xsl:value-of select="./@id" />
        </xsl:variable>
        <label style="font-weight: normal;">
          <xsl:attribute name="for">
              <xsl:value-of select="translate($currentId,'.','_')"/>
          </xsl:attribute>
          <i18n:text>
              <xsl:value-of select="dri:label"/>
          </i18n:text>
        </label>
        <xsl:apply-templates select="." mode="normalField"/>
    </xsl:template>


    <xsl:template match="dri:table[@id='aspect.discovery.SimpleSearch.table.search-controls']/dri:row/dri:cell/dri:field[@type='select']">
      <xsl:call-template name="search_labels" />
    </xsl:template>

    <xsl:template match="dri:field[@rend='starts_with' and @type='text']">
      <xsl:call-template name="search_labels" />
    </xsl:template>

    <xsl:template match="dri:div[@id='full-stacktrace']">
        <xsl:comment>
            <xsl:value-of select="."/>
        </xsl:comment>
    </xsl:template>
        

    <!-- remove voucher link -->
    <xsl:template match="//dri:item[@id='aspect.paymentsystem.ShoppingCartTransformer.item.remove-voucher']/dri:xref">
        <a id="remove-voucher" href="#">
            <xsl:attribute name="onclick">
                <xsl:text>javascript:removeVoucher()</xsl:text>
            </xsl:attribute>
            <xsl:value-of select="."/>&#160;
        </a>
    </xsl:template>



    <!-- remove country link -->
    <xsl:template match="//dri:item[@id='aspect.paymentsystem.ShoppingCartTransformer.item.remove-country']/dri:xref">
        <a id="remove-country" href="#">
            <xsl:attribute name="onclick">
                <xsl:text>javascript:removeCountry()</xsl:text>
            </xsl:attribute>
            <xsl:value-of select="."/>&#160;
        </a>
    </xsl:template>

    <!-- Add 'return' link to propagate-metadata form-->
    <xsl:template match="dri:field[@id='aspect.administrative.item.PropagateItemMetadataForm.field.submit_return']" mode="normalField">
        <a href="#">
            <xsl:attribute name="onclick">
                <xsl:text>javascript:DryadClosePropagate()</xsl:text>
            </xsl:attribute>
                <i18n:text>
                    <xsl:value-of select="."/>
                </i18n:text>
        </a>
    </xsl:template>

  <xsl:template match="dri:p[@rend='edit-metadata-actions bottom']">
    <xsl:apply-templates />
    <!-- Propagate metadata buttons can be clicked from either admin or curator edit metdata interfaces -->
    <!-- The DRI structure is similar but the elements have different IDs -->
    <xsl:variable name="propagateShowPopupAdmin" select="//dri:field[@id='aspect.administrative.item.EditItemMetadataForm.field.propagate_show_popup']/dri:value[@type='raw']"></xsl:variable>
    <xsl:variable name="propagateShowPopupCurator" select="//dri:field[@id='aspect.submission.submit.CuratorEditMetadataForm.field.propagate_show_popup']/dri:value[@type='raw']"></xsl:variable>
    <xsl:choose>
      <xsl:when test="$propagateShowPopupAdmin = '1'">
        <xsl:call-template name="popupPropagateMetadata">
          <xsl:with-param name="packageDoi" select="//dri:row[@id='aspect.administrative.item.EditItemMetadataForm.row.dc_identifier']/dri:cell/dri:field[@type='textarea']/dri:value[@type='raw']"></xsl:with-param>
          <xsl:with-param name="fileDois" select="//dri:row[@id='aspect.administrative.item.EditItemMetadataForm.row.dc_relation_haspart']/dri:cell/dri:field[@type='textarea']/dri:value[@type='raw']"></xsl:with-param>
          <xsl:with-param name="metadataFieldName" select="//dri:field[@id='aspect.administrative.item.EditItemMetadataForm.field.propagate_md_field']/dri:value[@type='raw']"></xsl:with-param>
        </xsl:call-template>
      </xsl:when>
      <xsl:when test="$propagateShowPopupCurator = '1'">
        <xsl:call-template name="popupPropagateMetadata">
          <xsl:with-param name="packageDoi" select="//dri:row[@id='aspect.submission.submit.CuratorEditMetadataForm.row.dc_identifier']/dri:cell/dri:field[@type='textarea']/dri:value[@type='raw']"></xsl:with-param>
          <xsl:with-param name="fileDois" select="//dri:row[@id='aspect.submission.submit.CuratorEditMetadataForm.row.dc_relation_haspart']/dri:cell/dri:field[@type='textarea']/dri:value[@type='raw']"></xsl:with-param>
          <xsl:with-param name="metadataFieldName" select="//dri:field[@id='aspect.submission.submit.CuratorEditMetadataForm.field.propagate_md_field']/dri:value[@type='raw']"></xsl:with-param>
        </xsl:call-template>
      </xsl:when>
    </xsl:choose>
  </xsl:template>
  
  <xsl:template name="popupPropagateMetadata">
    <xsl:param name="fileDois"/>
    <xsl:param name="metadataFieldName"/>
    <xsl:param name="packageDoi"/>
      <xsl:if test="count($fileDois) > 0">
        <script>
          <xsl:attribute name="type"><xsl:text>text/javascript</xsl:text></xsl:attribute>
          <xsl:text>runAfterJSImports.add( function() { DryadShowPropagateMetadata('</xsl:text>
          <xsl:value-of select="concat($context-path,'/admin/item/propagate-metadata')" />
          <xsl:text>','</xsl:text>
          <xsl:value-of select="$metadataFieldName" />
          <xsl:text>','</xsl:text>
          <xsl:value-of select="$packageDoi" />
          <xsl:text>'); } );</xsl:text>
        </script>
      </xsl:if>
  
  </xsl:template>


    <xsl:template match="//dri:item[@rend='total']">
        <li xmlns:i18n="http://apache.org/cocoon/i18n/2.1" class="ds-form-item odd total">
            <xsl:attribute name="id">
                <xsl:value-of select="translate(@id,'.','_')"/>
            </xsl:attribute>
            <span class="ds-form-label">Your total
                <img src="/themes/Mirage/images/help.jpg" class="label-mark">
                    <xsl:attribute name="title">xmlui.PaymentSystem.shoppingcart.order.help.title</xsl:attribute>
                    <xsl:attribute name="attr" namespace="http://apache.org/cocoon/i18n/2.1">title</xsl:attribute>
                </img>
                :
            </span>
            <div class="ds-form-content"><xsl:value-of select="."/></div>
        </li>
    </xsl:template>

    <!-- Confirmations for destructive buttons -->
    <xsl:template name="destructiveSubmitButton">
      <xsl:param name="confirmationText" select="'Are you sure?'" />
        <!-- Adapted from normalField in dri2xhtml-alt/core/forms.xsl -->
        <xsl:variable name="submitButtonId" select="translate(@id,'.','_')"/>
        <input>
            <xsl:call-template name="fieldAttributes"/>
            <xsl:if test="@type='button'">
                <xsl:attribute name="type">submit</xsl:attribute>
            </xsl:if>
            <xsl:attribute name="value">
                <xsl:choose>
                    <xsl:when test="./dri:value[@type='raw']">
                        <xsl:value-of select="./dri:value[@type='raw']"/>
                    </xsl:when>
                    <xsl:otherwise>
                        <xsl:value-of select="./dri:value[@type='default']"/>
                    </xsl:otherwise>
                </xsl:choose>
            </xsl:attribute>
            <xsl:if test="dri:value/i18n:text">
                <xsl:attribute name="i18n:attr">value</xsl:attribute>
            </xsl:if>
            <xsl:attribute name="onclick">
                <xsl:text>if(confirm('</xsl:text><!--
                --><xsl:value-of select="$confirmationText" /><!--
                --><xsl:text>')){ </xsl:text>
                <xsl:text>  jQuery('#</xsl:text><!--
                --><xsl:value-of select="$submitButtonId" /><!--
                --><xsl:text>').submit(); } else {</xsl:text>
                <xsl:text>return false;</xsl:text>
                <xsl:text>}</xsl:text>
            </xsl:attribute>
            <xsl:apply-templates />
        </input>
    </xsl:template>

    <!-- Confirm before lifting embargo -->
    <xsl:template match="//dri:field[@id='aspect.administrative.item.EditItemEmbargoForm.field.submit_lift_embargo']">
        <xsl:call-template name="destructiveSubmitButton">
            <xsl:with-param name="confirmationText" select="'Are you sure you would like to lift this embargo now?'" />
        </xsl:call-template>
    </xsl:template>

    <!-- Confirm before deleting data files in submission overview -->
    <xsl:template match="//dri:field[starts-with(@id,'aspect.submission.submit.OverviewStep.field.submit_delete_dataset')]">
        <xsl:call-template name="destructiveSubmitButton">
            <xsl:with-param name="confirmationText" select="'Are you sure you would like to delete this Data file?'" />
        </xsl:call-template>
    </xsl:template>

</xsl:stylesheet><|MERGE_RESOLUTION|>--- conflicted
+++ resolved
@@ -322,41 +322,8 @@
 
                 <div id="ds_connect_with_dryad" class="ds-static-div primary" style="height: 475px; font-size: 14px;">
                     <div id="connect-illustrated-prose">
-<<<<<<< HEAD
-                        <p>
-                            <img src="/themes/Mirage/images/seed-2.png" style="float: left; margin-left: -8px;" 
-                                 alt="Dryad's data packages are like seeds."
-                                 title="Dryad's data packages are like seeds." />
-                            Publishers, societies, universities, libraries,
-                            funders, and other stakeholder organizations are
-                            invited to become <a href="/pages/membershipOverview">members</a>.
-                            Tap into an active knowledge-sharing network,
-                            receive discounts on data publishing fees, and help
-                            shape Dryad's future.
-                            <img src="/themes/Mirage/images/seed-3.png" style="float: right; margin-right: -8px;" 
-                                 alt="Researchers use Dryad data in their new work."
-                                 title="Researchers use Dryad data in their new work."/>
-                        </p>
-                        <p>
-                            <a href="/pages/submissionIntegration">Submission integration</a> 
-                            is a free service that allows publishers to
-                            coordinate manuscript and data submissions.
-                            It makes submitting data easy for researchers; makes linking
-                            articles and data easy for journals; and enables
-                            confidential review of data prior to publication.
-                        </p>
-                        <p>
-                            <img src="/themes/Mirage/images/seed-1.png" style="float: left; margin-left: -8px;" 
-                                 alt="New data is added to Dryad, and the cycle continues."
-                                 title="New data is added to Dryad, and the cycle continues."/>
-                            Data Publishing Charges (DPCs) support the cost of keeping Dryad's content free to use.
-                            Flexible <a href="/pages/payment">payment plans</a> 
-                            provide volume discounts.
-                        </p>
-=======
 		      <a class="twitter-timeline" href="https://twitter.com/datadryad" data-widget-id="572434627277901824">Tweets by @datadryad</a>
 		      <script>!function(d,s,id){var js,fjs=d.getElementsByTagName(s)[0],p=/^http:/.test(d.location)?'http':'https';if(!d.getElementById(id)){js=d.createElement(s);js.id=id;js.src=p+"://platform.twitter.com/widgets.js";fjs.parentNode.insertBefore(js,fjs);}}(document,"script","twitter-wjs");</script>	
->>>>>>> aa1d7b89
                     </div>
                 </div>
             </div>
