--- conflicted
+++ resolved
@@ -47,11 +47,7 @@
   <div id="ds-body">
   <h1 class="ds-div-head">Pricing plans and data publishing charges<a id="pricing">&#160;</a></h1>
    <div class="ds-static-div primary">
-<<<<<<< HEAD
-     <h2 class="special-announcement">Dryad will introduce a data publishing charge<br/>starting on the <span style="color: #40841c;">1st of September 2013. Authors will not be charged for submissions made prior to September 1, even if the submissions are accepted after that date.</h2>
-=======
      <h2 class="special-announcement">Dryad will introduce a data publishing charge<br/>starting on the <span style="color: #40841c;">1st of September 2013</span>.<br />Authors will not be charged for submissions made prior to September 1, even if the submissions are accepted after that date.</h2>
->>>>>>> a8592612
 
      <p>Dryad is a <strong>nonprofit</strong> organization that provides <strong>long-term access</strong> 
      to its contents at <strong>no cost</strong> to researchers, educators or students, irrespective of 
