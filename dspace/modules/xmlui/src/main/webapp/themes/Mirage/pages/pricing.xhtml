--- conflicted
+++ resolved
@@ -106,15 +106,12 @@
       members and <span class="msg-nonMemberDPC_subscription">USD$30</span> for non-members. The minimum contract duration is two years, which can start at any
       time. Submission Integration is required for subscribing journals.</p>
 
-<<<<<<< HEAD
-      <h2>For individuals: Pay on submission</h2>
+
+
+
+      <h2>For individuals:</h2>
       <p>If none of the above payment plans is applicable to a given submission, a base charge of <span class="msg-DPC_pay_on_submission">USD$80</span> is
-      charged, payable by the submitter at the time of submission. <strong>Waivers</strong> are granted
-=======
-      <h2>For individuals:</h2>
-      <p>If none of the above payment plans is applicable to a given submission, a base fee of USD$80 is
       charged, payable by the submitter at the time of acceptance. <strong>Waivers</strong> are granted
->>>>>>> 6f50ca0c
       upon request for submissions originating from researchers based in <a
       href="http://data.worldbank.org/about/country-classifications/country-and-lending-groups" target="_blank">countries
       classified by the World Bank as low-income or lower-middle-income economies</a>.</p>
@@ -128,17 +125,10 @@
               <tr><th>Payment Plan</th><th>Member</th><th>Non-member</th><th>Minimum purchase</th></tr>
           </thead>
           <tbody>
-<<<<<<< HEAD
               <tr class="odd"><td class="plan-name">1. Voucher Plan</td><td><span class="msg-memberDPC_voucher">USD$65</span> per data package</td><td><span class="msg-nonMemberDPC_voucher">USD$70</span> per data package</td><td>25 vouchers</td></tr>
               <tr><td class="plan-name">2. Deferred Payment Plan</td><td><span class="msg-memberDPC_deferred">USD$70</span> per data package</td><td><span class="msg-nonMemberDPC_deferred">USD$75</span> per data package</td><td>1 yr contract</td></tr>
               <tr class="odd"><td class="plan-name">3. Subscription Plan</td><td>annual fee based on <span class="msg-memberDPC_subscription">USD$25</span> per published research article</td><td>annual fee based on <span class="msg-nonMemberDPC_subscription">USD$30</span> per published research article</td><td>2 yr contract</td></tr>
               <tr><td class="plan-name">For individuals:<br/>Pay on submission</td><td>NA</td><td><span class="msg-DPC_pay_on_submission">USD$80</span> per data package, payable by the submitter</td><td>1 data package</td></tr>
-=======
-              <tr class="odd"><td class="plan-name">1. Voucher Plan</td><td>USD$65 per data package</td><td>USD$70 per data package</td><td>25 vouchers</td></tr>
-              <tr><td class="plan-name">2. Deferred Payment Plan</td><td>USD$70 per data package</td><td>USD$75 per data package</td><td>1 yr contract</td></tr>
-              <tr class="odd"><td class="plan-name">3. Subscription Plan</td><td>annual fee based on USD$25 per published research article</td><td>annual fee based on USD$30 per published research article</td><td>2 yr contract</td></tr>
-              <tr><td class="plan-name">For individuals:</td><td>NA</td><td>USD$80 per data package, payable by the submitter</td><td>1 data package</td></tr>
->>>>>>> 6f50ca0c
           </tbody>
       </table>
 
@@ -162,12 +152,7 @@
         </a>             
       </p>
     </div>  
-
-<<<<<<< HEAD
-    <div>Last revised: 2013-08-22</div>
-=======
     <div>Last revised: 2013-08-26</div>
->>>>>>> 6f50ca0c
   </div>
  </body>
 </html>