<!--?xml version="1.0" encoding="UTF-8"?-->
<!-- We have to comment out the DTD to run, but use it to validate when editing -->
<!--
<!DOCTYPE html PUBLIC "-//W3C//DTD XHTML 1.0 Strict//EN" "http://www.w3.org/TR/xhtml1/DTD/xhtml1-strict.dtd">
-->
<html>
 <head>
  <title>Membership Overview</title>
     <style type="text/css">
         div#ds-body { margin: 0px 0px 0px 0px;padding-right: 10px; top: 165px;}
        .pricing-table {
            margin-top: 1.5em;
            margin-bottom: 1.5em;
        }
        .pricing-table th {
            text-align: left;
        }
        .pricing-table th,
        .pricing-table td {
            background-color: #eee;
        }
        .pricing-table tr.odd td {
            background-color: #fff;
        }
        .pricing-table td.plan-name {
            font-weight: bold;
            color: #40841c; 
        }

        .special-announcement {
            background-color: #ddeedd;
            border-radius: 5px 5px 5px 5px;
            font-size: 17px;
            margin-bottom: 16px;
            margin-top: 4px;
            padding: 8px 12px 6px;
            text-align: left;
        }

        /* different style for Pricing Plans subheadings */
        h2 {
            font-style: italic;
        }
     </style>
 </head>
 <body>
  <div id="ds-body">
  <h1 class="ds-div-head">Pricing plans and Data Publishing Charges<a id="pricing">&#160;</a></h1>
   <div class="ds-static-div primary">
<<<<<<< HEAD
       <h2 class="special-announcement">
           Dryad will introduce a Data Publishing Charge (DPC) starting on 
           the <span style="color: #40841c;">1st of September 2013</span>. Authors will not be charged for
           submissions made prior to September 1, even if the submissions
           are accepted after that date.
       </h2>
=======
     <h2 class="special-announcement">Dryad will introduce a data publishing charge starting on the <span style="color: #40841c;">1st of September 2013</span>.<br />Authors will not be charged for submissions made prior to September 1, even if the submissions are accepted after that date.</h2>
>>>>>>> 28a59871

     <p>Dryad is a <strong>nonprofit</strong> organization that provides <strong>long-term access</strong> 
     to its contents at <strong>no cost</strong> to researchers, educators or students, irrespective of 
     nationality or institutional affiliation. Dryad is able to provide free access to data due to
     financial support from members and data submitters. Dryad’s <abbr title="Data Publishing Charge">DPC</abbr>s are designed to 
     sustain its core functions by recovering the basic costs of curating and preserving data. New 
     innovations are enabled by research and development grants and by support from donors.</p>

     <h1 class="ds-div-head" style="font-size: 150%; color: #40841c; margin-bottom: 10px;">Membership Dues</h1>

      <p>Organizations can be a part of Dryad by becoming members, participating in a payment plan, or both.  For membership information and dues, please see <a href="/pages/membershipOverview#becomeAMember">Become a member</a>.  Members have a voice in the governance of Dryad and receive discounts on <abbr title="Data Publishing Charge">DPC</abbr>s.  Membership is open to any organization supporting the mission of Dryad.</p>

     <h1 class="ds-div-head" style="font-size: 150%; color: #40841c; margin-bottom: 10px;">Pricing Plans</h1>

     <div style="float: right; margin-top: -2.2em;">
         <span class="field-help" style="display: inline;">Show all amounts in </span>
         <!-- TODO: refactor this to share code with 'MembershipApplicationForm' -->
         <select id="displayed-currency" name="displayed-currency" class="ds-select-field">
             <option value="USD">$ USD</option>
             <option value="GBP">£ GBP</option>
             <option value="CAD">C$ CAD</option>
             <option value="EUR">€ EUR</option>
             <option value="AUD">$ AUD</option>
             <option value="JPY">¥ JPY</option>
         </select>
     </div>

      <p>Organizations (including publishers, scientific societies, libraries, funders, and others) are 
      encouraged to cover the costs of <abbr title="Data Publishing Charge">DPC</abbr>s on behalf of their community of researchers. For 
      instance, a society or publisher may cover the costs for all the authors of its journals. To do 
      this, Dryad offers a variety of flexible payment plans that provide for volume discounts. If no 
      payment plan is in place, authors must pay the DPC when their data is accepted by Dryad. Researchers 
      from economically developing countries may submit data at no charge.  
      Please contact <a href="mailto:director@datadryad.org">director@datadryad.org</a> to
      discuss which payment plan would be most suitable for your organization.</p>

      <h2>Plan 1: Voucher Plan</h2>
      <p>Organizations are invited to purchase a block of vouchers for future submissions at a base charge of 
<<<<<<< HEAD
      <span class="msg-memberDPC_voucher">USD$65</span> per data package for members and <span class="msg-nonMemberDPC_voucher">USD$70</span> for non-members. The minimum purchase is 25 vouchers.  This plan is open to any organization.</p>

      <h2>Plan 2: Deferred Payment</h2>
      <p>Under the Deferred Payment Plan, <abbr title="Data Publishing Charge">DPC</abbr>s are invoiced for the number of
      packages submitted in the previous quarter. The base charge is <span class="msg-memberDPC_deferred">USD$70</span> per data package for members and 
      <span class="msg-nonMemberDPC_deferred">USD$75</span> for non-members. Participants must enter into a contract of at least one-year 
=======
      USD$65 per data package for members and USD$70 for non-members. The minimum purchase is 25 vouchers.  This plan is open to any organization.</p>

      <h2>Plan 2: Deferred Payment</h2>
      <p>Under the Deferred Payment Plan, <abbr title="Data Publishing Charge">DPC</abbr>s are invoiced for the number of
      packages submitted in the previous quarter. The base charge is USD$70 per data package for members and 
      USD$75 for non-members. Participants must enter into a contract of at least one-year 
>>>>>>> 28a59871
      duration and may cap the number of submissions for which they are charged. This plan is open to publishers, publishing societies and independent journals.</p>

      <h2>Plan 3: Subscription</h2>
      <p>A journal (or journals) with an active Subscription Plan may make an unlimited number of submissions 
      for a fixed cost. This cost is calculated based on the total number of research articles
<<<<<<< HEAD
      published by the journal(s) in the prior year, with a base charge of <span class="msg-memberDPC_subscription">USD$25</span> per research article for
      members and <span class="msg-nonMemberDPC_subscription">USD$30</span> for non-members. The minimum contract duration is two years, which can start at any
=======
      published by the journal(s) in the prior year, with a base charge of USD$25 per research article for
      members and USD$30 for non-members. The minimum contract duration is two years, which can start at any
>>>>>>> 28a59871
      time. Submission Integration is required for subscribing journals.</p>




      <h2>For individuals:</h2>
<<<<<<< HEAD
      <p>If none of the above payment plans is applicable to a given submission, a base charge of <span class="msg-DPC_pay_on_submission">USD$80</span> is
      charged, payable by the submitter at the time of acceptance. <strong>Waivers</strong> are granted
=======
      <p>If none of the above payment plans is applicable to a given submission, a base fee of USD$80 is
      charged, payable by the submitter. <strong>Waivers</strong> are granted
>>>>>>> 28a59871
      upon request for submissions originating from researchers based in <a
      href="http://data.worldbank.org/about/country-classifications/country-and-lending-groups" target="_blank">countries
      classified by the World Bank as low-income or lower-middle-income economies</a>.</p>
      
      <h2>Pricing Plan Comparison Tool</h2>
      <p>Use our online <a href="/pages/pricingPlanComparisonTool">Pricing Plan Comparison Tool</a> to compare the annual cost of Dryad's pricing plans for
       members and non-members.</p>

      <table class="pricing-table">
          <thead>
              <tr><th>Payment Plan</th><th>Member</th><th>Non-member</th><th>Minimum purchase</th></tr>
          </thead>
          <tbody>
              <tr class="odd"><td class="plan-name">1. Voucher Plan</td><td><span class="msg-memberDPC_voucher">USD$65</span> per data package</td><td><span class="msg-nonMemberDPC_voucher">USD$70</span> per data package</td><td>25 vouchers</td></tr>
              <tr><td class="plan-name">2. Deferred Payment Plan</td><td><span class="msg-memberDPC_deferred">USD$70</span> per data package</td><td><span class="msg-nonMemberDPC_deferred">USD$75</span> per data package</td><td>1 yr contract</td></tr>
              <tr class="odd"><td class="plan-name">3. Subscription Plan</td><td>annual fee based on <span class="msg-memberDPC_subscription">USD$25</span> per published research article</td><td>annual fee based on <span class="msg-nonMemberDPC_subscription">USD$30</span> per published research article</td><td>2 yr contract</td></tr>
              <tr><td class="plan-name">For individuals:<br/>Pay on submission</td><td>NA</td><td><span class="msg-DPC_pay_on_submission">USD$80</span> per data package, payable by the submitter</td><td>1 data package</td></tr>
          </tbody>
      </table>

      <p>While base <abbr title="Data Publishing Charge">DPC</abbr>s cover the entire cost of most submissions, two additional charges may apply.</p>

<<<<<<< HEAD
      <h2 id="excess-data-storage">Excess data storage</h2>
      <p>For data packages in excess of the 10 GB size limit, <span class="msg-excessDataStorageFee_first_GB">USD$15</span> will be charged for the first
      GB and <span class="msg-excessDataStorageFee_per_additional_GB">USD$10</span> for each additional GB or part thereof, payable by the submitter.</p>

      <h2>Non-integrated submission</h2>
      <p>For data from journals without <a href="/pages/integratedJournals">integrated submission</a>, an additional <span class="msg-notIntegratedJournalFee">USD$10</span> will be charged to individual
      submitters payable at the time of submission, to cover added curation costs.</p>
=======
      <h2>Excess data storage</h2>
      <p>For data packages in excess of the 10 GB size limit, USD$15 will be charged for the first
      GB and USD$10 for each additional GB or part thereof, payable by the submitter.</p>

      <h2>Non-integrated submission fee</h2>
      <p>For data from journals without <a href="/pages/integratedJournals">integrated submission</a>, an additional USD$10 will be charged to individual
      submitters to cover added curation costs.</p>
>>>>>>> 28a59871
    </div>

    <div class="page-license">
      <p>
        All text on this page is available under a 
        <a href="http://creativecommons.org/licenses/by/3.0" target="_blank">CC-BY 3.0 license.
          <img src="/themes/Dryad/images/cc-by.png" alt="CC-BY 3.0 icon"/>
          <span class="accessibly-hidden">(opens in a new window)</span>
        </a>             
      </p>
    </div>  
<<<<<<< HEAD
    <div>Last revised: 2013-08-26</div>
=======

    <div>Last revised: 2013-08-27</div>
>>>>>>> 28a59871
  </div>
 </body>
</html><|MERGE_RESOLUTION|>--- conflicted
+++ resolved
@@ -47,16 +47,7 @@
   <div id="ds-body">
   <h1 class="ds-div-head">Pricing plans and Data Publishing Charges<a id="pricing">&#160;</a></h1>
    <div class="ds-static-div primary">
-<<<<<<< HEAD
-       <h2 class="special-announcement">
-           Dryad will introduce a Data Publishing Charge (DPC) starting on 
-           the <span style="color: #40841c;">1st of September 2013</span>. Authors will not be charged for
-           submissions made prior to September 1, even if the submissions
-           are accepted after that date.
-       </h2>
-=======
      <h2 class="special-announcement">Dryad will introduce a data publishing charge starting on the <span style="color: #40841c;">1st of September 2013</span>.<br />Authors will not be charged for submissions made prior to September 1, even if the submissions are accepted after that date.</h2>
->>>>>>> 28a59871
 
      <p>Dryad is a <strong>nonprofit</strong> organization that provides <strong>long-term access</strong> 
      to its contents at <strong>no cost</strong> to researchers, educators or students, irrespective of 
@@ -95,46 +86,24 @@
 
       <h2>Plan 1: Voucher Plan</h2>
       <p>Organizations are invited to purchase a block of vouchers for future submissions at a base charge of 
-<<<<<<< HEAD
       <span class="msg-memberDPC_voucher">USD$65</span> per data package for members and <span class="msg-nonMemberDPC_voucher">USD$70</span> for non-members. The minimum purchase is 25 vouchers.  This plan is open to any organization.</p>
 
       <h2>Plan 2: Deferred Payment</h2>
       <p>Under the Deferred Payment Plan, <abbr title="Data Publishing Charge">DPC</abbr>s are invoiced for the number of
       packages submitted in the previous quarter. The base charge is <span class="msg-memberDPC_deferred">USD$70</span> per data package for members and 
       <span class="msg-nonMemberDPC_deferred">USD$75</span> for non-members. Participants must enter into a contract of at least one-year 
-=======
-      USD$65 per data package for members and USD$70 for non-members. The minimum purchase is 25 vouchers.  This plan is open to any organization.</p>
-
-      <h2>Plan 2: Deferred Payment</h2>
-      <p>Under the Deferred Payment Plan, <abbr title="Data Publishing Charge">DPC</abbr>s are invoiced for the number of
-      packages submitted in the previous quarter. The base charge is USD$70 per data package for members and 
-      USD$75 for non-members. Participants must enter into a contract of at least one-year 
->>>>>>> 28a59871
       duration and may cap the number of submissions for which they are charged. This plan is open to publishers, publishing societies and independent journals.</p>
 
       <h2>Plan 3: Subscription</h2>
       <p>A journal (or journals) with an active Subscription Plan may make an unlimited number of submissions 
       for a fixed cost. This cost is calculated based on the total number of research articles
-<<<<<<< HEAD
       published by the journal(s) in the prior year, with a base charge of <span class="msg-memberDPC_subscription">USD$25</span> per research article for
       members and <span class="msg-nonMemberDPC_subscription">USD$30</span> for non-members. The minimum contract duration is two years, which can start at any
-=======
-      published by the journal(s) in the prior year, with a base charge of USD$25 per research article for
-      members and USD$30 for non-members. The minimum contract duration is two years, which can start at any
->>>>>>> 28a59871
       time. Submission Integration is required for subscribing journals.</p>
 
-
-
-
       <h2>For individuals:</h2>
-<<<<<<< HEAD
       <p>If none of the above payment plans is applicable to a given submission, a base charge of <span class="msg-DPC_pay_on_submission">USD$80</span> is
       charged, payable by the submitter at the time of acceptance. <strong>Waivers</strong> are granted
-=======
-      <p>If none of the above payment plans is applicable to a given submission, a base fee of USD$80 is
-      charged, payable by the submitter. <strong>Waivers</strong> are granted
->>>>>>> 28a59871
       upon request for submissions originating from researchers based in <a
       href="http://data.worldbank.org/about/country-classifications/country-and-lending-groups" target="_blank">countries
       classified by the World Bank as low-income or lower-middle-income economies</a>.</p>
@@ -157,7 +126,6 @@
 
       <p>While base <abbr title="Data Publishing Charge">DPC</abbr>s cover the entire cost of most submissions, two additional charges may apply.</p>
 
-<<<<<<< HEAD
       <h2 id="excess-data-storage">Excess data storage</h2>
       <p>For data packages in excess of the 10 GB size limit, <span class="msg-excessDataStorageFee_first_GB">USD$15</span> will be charged for the first
       GB and <span class="msg-excessDataStorageFee_per_additional_GB">USD$10</span> for each additional GB or part thereof, payable by the submitter.</p>
@@ -165,15 +133,6 @@
       <h2>Non-integrated submission</h2>
       <p>For data from journals without <a href="/pages/integratedJournals">integrated submission</a>, an additional <span class="msg-notIntegratedJournalFee">USD$10</span> will be charged to individual
       submitters payable at the time of submission, to cover added curation costs.</p>
-=======
-      <h2>Excess data storage</h2>
-      <p>For data packages in excess of the 10 GB size limit, USD$15 will be charged for the first
-      GB and USD$10 for each additional GB or part thereof, payable by the submitter.</p>
-
-      <h2>Non-integrated submission fee</h2>
-      <p>For data from journals without <a href="/pages/integratedJournals">integrated submission</a>, an additional USD$10 will be charged to individual
-      submitters to cover added curation costs.</p>
->>>>>>> 28a59871
     </div>
 
     <div class="page-license">
@@ -185,12 +144,7 @@
         </a>             
       </p>
     </div>  
-<<<<<<< HEAD
-    <div>Last revised: 2013-08-26</div>
-=======
-
     <div>Last revised: 2013-08-27</div>
->>>>>>> 28a59871
   </div>
  </body>
 </html>