/**
 * The contents of this file are subject to the license and copyright
 * detailed in the LICENSE and NOTICE files at the root of the source
 * tree and available online at
 *
 * http://www.dspace.org/license/
 */
/*
 * style.css
 *
 * Primary Styles
 */

/*Font size percentages based on the tables at developer.yahoo.com/yui/fonts/ */
h1 {
    font-size: 182%;
    color: #333;
    text-align: justify;
}

h2{
    font-size: 123.1%;
}

h3 {
    font-size: 116%;
}

h4 {
    font-size: 108%;
}

h5, h6 {
    font-size: 100%;
}

/*fix for firefox in os x, where selects get the incorrect
height if it's not explicitly set this shouldn't be noticeable in
other browsers*/
select {
    height: 20px;
}

select.multiple {
    height: auto;
}

body {
    background-color: #F1F1F1;
    font-family: 'Helvetica', sans-serif;
}

a, a:active, a:visited {
    color: #003366;
}
a:hover {
    color: #336699;
}

#ds-header-wrapper {
    background-color: transparent;
    color: #444;
    min-width: 950px;
}

#ds-header {
    border-bottom: 3px solid #87C033;
}

.ds-div-head img.feed-icon {
    width: 16px; height: 16px; vertical-align: middle;
}

#ds-header-logo-link {
    text-decoration: none;
    cursor: pointer;
}

#ds-header-logo {
    float:left;
    width: 155px;
    height: 88px;
    margin-top: 10px;
    background: url('../../images/dryad-logo.png');
    background-position: left bottom;
    background-repeat: no-repeat;
    background-color: transparent;
    margin-right: 15px;
}

#ds-header-logo-text {
    display: none;
    font-size: 400%;
    color: #666;
    line-height: 70px;
    font-weight: normal;
    vertical-align: middle;
    float: left;
}

#ds-user-box {
    right: 0;
    top: 10px;
    position: absolute;
    color: #333;
}

#ds-user-box a{
    color: #333;
}

#ds-trail-wrapper {
    display: none;
    background-color: transparent;
    margin: 0;
    padding: 0;
    min-width: 950px;
}

#ds-trail {
    list-style: none;
    line-height: 138.5%;
    margin: 0;
    padding: 3px 0;
}

#ds-trail li {
    display: inline;
    color: #1F5E1F;
    margin-right: 5px;
}

#ds-trail a {
    color: #1F5E1F;
}

#no-js-warning,
#ds-trail,
#ds-header,
#ds-footer,
#ds-content {
    width: 950px;
    margin: auto;
    position: relative;
}

/*ie6 uses quirks mode for strict xhtml pages, and in quirks mode margin: auto; doesn't center things*/
.ie6 #no-js-warning-wrapper,
.ie6 #ds-trail-wrapper,
.ie6 #ds-header-wrapper,
.ie6 #ds-footer-wrapper,
.ie6 #ds-content-wrapper {
    text-align: center;
}

.ie6 #ds-trail,
.ie6 #ds-header,
.ie6 #ds-footer,
.ie6 #ds-content {
    margin: 0;
    text-align: left;
}

#ds-footer-wrapper {
    margin-top: 10px;
    margin-bottom: 5px;
    overflow: hidden;
    clear: both;
}

#ds-footer {
    border-top: 3px solid #87C033;
    padding: 4px 0;
    font-size: 93%;
    line-height: 1.6em;
}

#ds-footer img.powered-by {
    vertical-align: middle;
}

#ds-footer-left {
    float: left;
}

#ds-footer-right {
    float:right;
}

#ds-footer-right span.theme-by{
    display: inline-block;
    vertical-align: top;
}

#ds-footer-logo-link {
    text-decoration:none;
    line-height: 40px;
    cursor: pointer;
}

#ds-footer-logo {
    display: inline-block;
    background: url('../../images/@mirelogo-small.png');
    background-repeat: no-repeat;
    width: 79px;
    height: 40px;
}

#ds-footer a {
    color: inherit;
}
a.discreet {
    text-decoration: none;
}


/*make transparent PNGs invisible in IE6 until PNG-fix is applied*/
.ie6 #ds-header-logo,
.ie6 #ds-footer-logo {
    visibility: hidden;
}


#ds-body {
    float: left;
    width: 675px;
    padding-top: 12px;
}
/* alignment fix for "nested" bodies */
#ds-body #ds-body {
    padding: 0;
    margin: 0;
    margin-top: -1em;
}

#ds-options-wrapper {
    float: right;
    width: 249px;
    padding-top: 12px;
}

#ds-options {
    padding: 0;
}

h1.ds-option-set-head,
.ds-div-head,
    /* special-case rules for the occasional top-level div.ds-static-div */
#org_datadryad_dspace_xmlui_aspect_browse_ItemViewer_div_item-view.ds-static-div .ds-div-head,
#aspect_dryadinfo_DryadBlogFeed_div_dryad-info-home.ds-static-div .ds-div-head
{
    color: #333;
    padding: 0px 0px;
    border-bottom: 3px solid #87C033;
}
h1.ds-option-set-head {
    margin-top: 5px;
    font-size: 108%;
}
.ds-div-head {
    font-size: 20px;
    height: 25px;
    overflow: visible;
}
/* remove some style for nested boxes */
.ds-static-div .ds-div-head,
.ds-static-div .ds-static-div,
.ds-static-div .ds-interactive-div,
    /* special-case rules for the occasional top-level div.ds-static-div */
#org_datadryad_dspace_xmlui_aspect_browse_ItemViewer_div_item-view.ds-static-div,
#aspect_dryadinfo_DryadBlogFeed_div_dryad-info-home.ds-static-div,
.publication-header.ds-static-div {
    border: none;
    padding: 0;
    margin-top: 0px;
    background-color: transparent;
    -moz-box-shadow: none;
    -webkit-box-shadow: none;
    box-shadow: none;
}

#ds-search-option-head {
    margin-top: 0;
}

.ds-static-div,
.ds-interactive-div,
    /* special-case rules for the occasional top-level div.ds-static-div */
#org_datadryad_dspace_xmlui_aspect_browse_ItemViewer_div_item-view.ds-static-div .ds-static-div,
#org_datadryad_dspace_xmlui_aspect_browse_ItemViewer_div_item-view.ds-static-div .ds-interactive-div,
#aspect_dryadinfo_DryadBlogFeed_div_dryad-info-home.ds-static-div .ds-static-div,
#aspect_dryadinfo_DryadBlogFeed_div_dryad-info-home.ds-static-div .ds-interactive-div,
#submit-data-feature-box h1,
.tab-panel,
.simple-box,
div.ds-option-set {
    margin-top: 8px;
    padding: 8px 12px;
    background-color: #fff;
    -webkit-border-top-left-radius: 8px;
    -webkit-border-top-right-radius: 8px;
    -moz-border-radius-topleft: 8px;
    -moz-border-radius-topright: 8px;
    border-top-left-radius: 8px;
    border-top-right-radius: 8px;
    -webkit-border-bottom-left-radius: 8px;
    -webkit-border-bottom-right-radius: 8px;
    -moz-border-radius-bottomleft: 8px;
    -moz-border-radius-bottomright: 8px;
    border-bottom-left-radius: 8px;
    border-bottom-right-radius: 8px;
    border: 1px solid #aaa;
    -moz-box-shadow: 6px 6px 8px rgba(33, 33, 33, 0.25);
    -webkit-box-shadow: 6px 6px 8px rgba(33, 33, 33, 0.25);
    box-shadow: 6px 6px 8px rgba(33, 33, 33, 0.25);
}

#submit-data-feature-box h1 {
    background-color: #87C033;
    border-bottom: none;
    -webkit-border-bottom-left-radius: 0;
    -webkit-border-bottom-right-radius: 0;
    -moz-border-radius-bottomleft: 0;
    -moz-border-radius-bottomright: 0;
    border-bottom-left-radius: 0;
    border-bottom-right-radius: 0;
}
#submit-data-feature-box .primary {
    background-color: #87C033;
    font-size: 1.2em;
    margin-top: 0;
    text-align: center;
    border-top: none;
    -webkit-border-top-left-radius: 0;
    -webkit-border-top-right-radius: 0;
    -moz-border-radius-topleft: 0;
    -moz-border-radius-topright: 0;
    border-top-left-radius: 0;
    border-top-right-radius: 0;
}

#submit-data-sidebar-box {
    text-align: center;
    background-color: #87C033;
}
#submit-data-sidebar-box .primary {
    padding: 0;
    margin: 0;
    background-color: #87C033;
}
#submit-data-sidebar-box a.submitnowbutton {
    display: block;
    line-height: 1.1em;
    padding: 9px 12px;
}


div.ds-option-set ul {
    list-style: none;
    margin-left: 10px;
    padding-top: 5px;
    padding-bottom: 5px;
}

div.ds-option-set .ds-sublist-head {
    font-weight: normal;
    font-size: 100%;
}

div.ds-option-set ul.sublist {
    margin-left: 20px;
    padding-top: 0;
    padding-bottom: 0;
}

div#ds-feed-option li
{
    padding-top: 4px;
}

div#ds-feed-option a
{
    padding: 0px 0px 2px 20px;
}

#ds-search-option {
    padding: 10px;
}

#ds-search-form {
    margin-bottom: 10px;
}

#ds-search-form input.ds-text-field{
    width: 169px;
}

#ds-search-form input.ds-button-field {
    margin-left: 6px;
}

#ds-search-form input.ds-text-field,
#ds-search-form input.ds-button-field{
    margin-bottom: 10px;
}

p {
    margin-bottom: 10px;
    line-height: 1.5em;
}
li,
div.bioText {
    line-height: 1.5em;
}
.ds-div-head p,
#submit-data-feature-box p {
    line-height: 1.2em;
}

#aspect_eperson_PasswordLogin_div_register, #aspect_eperson_PasswordLogin_div_login {
    padding: 10px;
    width: 350px;
} 

#aspect_eperson_PasswordLogin_div_register h1, #aspect_eperson_PasswordLogin_div_login h1 {
    font-size: 130%;
    text-align: center;
}

#aspect_eperson_PasswordLogin_div_login {
    margin: 20px 0px 40px; /* top right bottom left */
    float: right;
}
#aspect_eperson_PasswordLogin_div_register {
    margin: 20px 0px;
    float: left;
}

#aspect_eperson_EditProfile_list_form,
.submission fieldset.ds-form-list,
.administrative fieldset.ds-form-list {
    margin-bottom: 25px;
}
.submission fieldset.ds-form-list {
    border: none;
}
#status_other_than_published,
#aspect_submission_StepTransformer_list_doi > table {
    border: 1px solid #ccc;
    float: right;
    display: inline-block;
    margin-top: -72px;
    padding: 10px;
    width: 500px;
    position: relative;
    -webkit-border-top-left-radius: 5px;
    -webkit-border-top-right-radius: 5px;
    -moz-border-radius-topleft: 5px;
    -moz-border-radius-topright: 5px;
    border-top-left-radius: 5px;
    border-top-right-radius: 5px;
    -webkit-border-bottom-left-radius: 5px;
    -webkit-border-bottom-right-radius: 5px;
    -moz-border-radius-bottomleft: 5px;
    -moz-border-radius-bottomright: 5px;
    border-bottom-left-radius: 5px;
    border-bottom-right-radius: 5px;
}

.primary {
    margin-top: 8px;
    margin-bottom: 20px;
    -webkit-border-top-left-radius: 8px;
    -webkit-border-top-right-radius: 8px;
    -moz-border-radius-topleft: 8px;
    -moz-border-radius-topright: 8px;
    border-top-left-radius: 8px;
    border-top-right-radius: 8px;
    -webkit-border-bottom-left-radius: 8px;
    -webkit-border-bottom-right-radius: 8px;
    -moz-border-radius-bottomleft: 8px;
    -moz-border-radius-bottomright: 8px;
    border-bottom-left-radius: 8px;
    border-bottom-right-radius: 8px;
    border: 1px solid #aaa;
    -moz-box-shadow: 6px 6px 8px rgba(33, 33, 33, 0.25);
    -webkit-box-shadow: 6px 6px 8px rgba(33, 33, 33, 0.25);
    box-shadow: 6px 6px 8px rgba(33, 33, 33, 0.25);
}

ol {
    margin: 0;
    list-style: none;
}

th,
td {
    padding: 5px;
    vertical-align: middle;
}

.ds-button-field,
#aspect_eperson_StartRegistration_list_registration-progress li {
    background-color: #40841C;
    border: 1px solid #555555;
    padding: 2px 5px;
    color: #FFFFFF;
    font-weight: bold;
    cursor: pointer;
}

.ds-button-field[disabled="disabled"],
.ds-button-field.disabled,
li.button.disabled input {
    opacity: 0.35;
    cursor: auto;
}

#aspect_eperson_StartRegistration_list_registration-progress li {
    cursor: default;
}

#aspect_eperson_StartRegistration_list_registration-progress li.arrow {
    background-color: inherit;
    border: none;
    color: inherit;
    font-weight: normal;
}

.ie6 #aspect_eperson_StartRegistration_list_registration-progress li.arrow,
.ie7 #aspect_eperson_StartRegistration_list_registration-progress li.arrow {
    background-color: #FFFFFF;
    color: #444444;
}

.ie6 #aspect_eperson_StartRegistration_list_registration-progress li.arrow {
    padding-top: 5px;
}

ul.ds-progress-list {
    margin: 0 0 10px 0;
    padding: 2px 0;
    text-align: center;
}

ul.ds-progress-list li {
    font-weight: bold;
    overflow: hidden;
    display: inline;
    padding: 0;
    margin: 0;
    max-width: 400px;
}

ul.ds-progress-list li.button {
    padding: 0;
}

ul.ds-progress-list li.button input.ds-button-field {
    font-size: 77%;
}

.ie6 ul.ds-progress-list li.button input.ds-button-field,
.ie7 ul.ds-progress-list li.button input.ds-button-field {
    padding-left: 0;
    padding-right: 0;
}

ul.ds-progress-list li.current input.ds-button-field,
#aspect_eperson_StartRegistration_list_registration-progress li.current {
    background-color: #499c73;
    border: 1px solid #1f5e3f;
}

ul.ds-progress-list li.disabled input.ds-button-field
#aspect_eperson_StartRegistration_list_registration-progress li.disabled {
    background-color: #F0F2F5;
    border: 1px solid #ccc;
    color: #444444;
    cursor: default;
}

.ie6 .disabled,
.ie6 li.disabled input,
.ie7 .ds-button-field.disabled,
.ie7 li.button.disabled input,
.ie8 .ds-button-field.disabled,
.ie8 li.button.disabled input {
    filter: progid:DXImageTransform.Microsoft.Alpha(opacity = 50);
    zoom: 1;
    cursor: auto;
}

ul.ds-progress-list li.arrow {
    border: none;
    background: none;
    font-size: 116%;
    font-weight: normal;
    margin-left: 3px;
    margin-right: 3px;
}

.ie6 ul.ds-progress-list li.arrow {
    height: 25px;
    width: 25px;
    margin: 0;
}

textarea.ds-textarea-field,
input.ds-text-field,
input.ds-file-field,
input.ds-button-field,
input.ds-password-field {
    margin-bottom: 5px;
    margin-top: 5px;
    font-size: 93%;
}

textarea.ds-textarea-field,
input.ds-text-field,
input.ds-password-field {
    padding: 3px;
    border: 1px solid #AAAAAA;
}

.ie6 input.ds-text-field,
.ie6 input.ds-password-field {
    font-size: 85%;
    height: 22px;
}

.submission .ds-form-list input.ds-text-field,
.administrative .ds-form-list input.ds-text-field,
textarea.ds-textarea-field {
    width: 500px;
}

table textarea.ds-textarea-field {
    width: 400px;
}

#aspect_administrative_item_EditItemMetadataForm_field_value {
    width: 570px;
}

#aspect_administrative_registries_EditMetadataSchema_list_edit-schema-new-field-form .ds-text-field,
#aspect_administrative_item_EditItemMetadataForm_field_language,
.ds-composite-component input.ds-text-field {
    width: auto;
}

textarea.ds-textarea-field:focus,
input.ds-text-field:focus,
input.input.ds-password-field:focus {
    border-color: #5F9DE4;
}

/*
 * Show a blue glow around a focused text field
 * only target browsers that support rgba colors and boxshadows
 * see http://www.modernizr.com/docs/
 */
.rgba.boxshadow textarea.ds-textarea-field:focus,
.rgba.boxshadow input.ds-text-field:focus,
.rgba.boxshadow input.ds-password-field:focus {
    -moz-box-shadow:0 0 8px rgba(95, 158, 212, 0.5);
    -webkit-box-shadow:0 0 8px rgba(95, 158, 212, 0.5);
    box-shadow:0 0 8px rgba(95, 158, 212, 0.5);
    border-color:rgba(95, 158, 212, 0.75);
    outline:medium none;
}

span.error {
    clear: both;
    display: block;
    color: #c22121;
    font-size: 0.9em;
    margin-top: 3px;
}

textarea.ds-textarea-field.error,
input.ds-text-field.error,
input.ds-password-field.error {
    border-color: #c22121;
    background-color: #fff2f2;
}

.rgba.boxshadow textarea.ds-textarea-field.error:focus,
.rgba.boxshadow input.ds-text-field.error:focus,
.rgba.boxshadow input.ds-password-field.error:focus {
    -moz-box-shadow:0 0 8px rgba(194, 33, 33, 0.5);
    -webkit-box-shadow:0 0 8px rgba(194, 33, 33, 0.5);
    box-shadow:0 0 8px rgba(194, 33, 33, 0.5);
    border-color:rgba(194, 33, 33, 0.75) !important;
    outline:medium none;
}


.ds-form-list {
    margin-top: 15px;
}

.submission h2,
.ds-form-list legend{
    font-size: 182%;
    margin-bottom: 15px;
    color: #1F3F5E;
}

.ds-form-item legend {
    font-size: 100%;
    margin:0;
    color: inherit;
}

fieldset ol {
    margin: 0;
}

li.ds-form-item {
    list-style: none;
    margin-bottom: 35px;
    vertical-align: middle !important;
    position: relative;
    clear: left;
}

li.ds-form-item.last {
    margin-bottom: 0;
}

li.ds-form-item .ds-form-label{
    font-weight: bold;
    font-size: 123.1%;
}

li.ds-form-item label.ds-composite-component{
    display: block;
    float: left;
    font-size: 93%;
    padding:0 15px 0 0;
}

li.ds-form-item label.ds-composite-component input.ds-text-field{
    font-size: 100%;
    width: 242px;
}

li.ds-form-item .ds-select-field {
    margin-top: 5px;
}

.ds-add-button,
label.ds-composite-component .ds-select-field {
    margin-top: 6px;
    margin-bottom: 6px;
}

li.ds-form-item label.ds-composite-component.last{
    padding:0;
}

.ds-add-button {
    vertical-align: top;
    margin-left: 8px;
}


.ds-form-content input.ds-button-field {
    font-size: 93%;
}

#aspect_submission_StepTransformer_field_dc_date_issued_year,
#aspect_submission_StepTransformer_field_dc_date_issued_day {
    width: 50px;
}

#aspect_submission_StepTransformer_field_dc_identifier_value {
    width: 130px;
    margin-bottom: 0;
}

.ds-checkbox-field input,
.ds-radio-field input {
    margin-left: 0;
}

.ds-checkbox-field label,
.ds-radio-field label {
    margin-right: 3px;
}
/*hide the double label for checkboxes & radio buttons*/
.ds-checkbox-field legend,
.ds-radio-field legend {
    display: none;
}

.ds-previous-values {
    margin-top: 10px;
    clear: both;
}

#aspect_submission_Submissions_div_submissions .ds-static-div,
.submission .ds-form-sublist ol {
    background-color: #fafafa;
    border: 1px solid #ccc;
    margin-top: 3px;
    margin-bottom: 30px;
    padding: 10px;
}

#aspect_submission_Submissions_div_submissions table,
#aspect_submission_Submissions_div_submissions table tr,
#aspect_submission_Submissions_div_submissions table td,
#aspect_submission_Submissions_div_submissions table th {
    background-color: #FFFFFF;
    border: 1px solid #9CACBA;
}

#aspect_submission_Submissions_div_submissions table tr.ds-table-header-row,
#aspect_submission_Submissions_div_submissions table tr.ds-table-header-row th {
    background-color: #B6C8D9;
    border: 1px solid #9CACBA;

}

.submission .ds-form-sublist li.ds-form-item {
    margin-bottom: 5px;
}

.submission .ds-form-sublist .ds-form-label {
    font-weight: bold;
}


.administrative.tabbed ul.horizontal {
    list-style: none;
    margin: 15px 0 0;
    border-bottom: 1px solid #9cacba;
}

.administrative.tabbed ul.horizontal li{
    float: left;
    border: 1px solid #9cacba;
    padding: 5px;
    margin-bottom: -1px;
    margin-right: 7px;
    border-bottom: none;
}

.administrative.tabbed ul.horizontal li a{
    text-decoration: none;
    color: #444444;
}

.administrative.tabbed ul.horizontal li.active-tab{
    background-color: #fafafa;
    z-index: 1;
    font-weight: bold;
}

.pane {
    padding: 10px;
    clear: both;
    background-color: #fafafa;
    border: 1px solid #9cacba;
    margin-bottom: 25px;
    margin-top: 0;
}

.pane .ds-form-list {
    margin-top: 0;
}

.administrative.tabbed .pane {
    border-top: none;
}

.pagination,
.pagination-masked {
    padding: 7px;
    padding-bottom: 15px;
    background-color: #fff;
    border: none;
    line-height: 1em;
    vertical-align:middle;
}

.pagination-links {
    list-style: none;
    float: right;
    margin: 0;
}

.pagination-links li {
    display: inline;
    padding-left: 2px;
    padding-right: 2px;
}

.current-page-link {
    font-weight: bold;
    color: #1F3F5E;
}

.current-page-link a{
    color: #1F3F5E;
}

.pagination-info {
    float: left;
    margin:0;
}

.pagination-masked.top {
    margin-top: 5px;
}

.ds-artifact-list {
    list-style: none;
    margin: 0;
    line-height: 153.9%;
}

.file-wrapper {
    padding-top: 15px !important;
    padding-bottom: 15px !important;
}

.ds-artifact-item {
    padding-top: 5px !important;
    padding-bottom: 0px !important;
    padding-left: 20px;
    text-indent: -20px;
}

.ds-artifact-item a {
    text-decoration: none;
}
.ds-artifact-item a span.doi {
    text-decoration: underline;
}
.ds-artifact-item a:hover {
    text-decoration: underline;
}

.ds-artifact-item.collection,
.ds-artifact-item.community {
    padding-top: 1px;
    padding-bottom: 1px;
}

.doi {
    white-space: nowrap;
}

.community .artifact-title a {
    font-weight: bold;
}

.collection .artifact-title a {
    font-weight: normal;
}

#aspect_artifactbrowser_CommunityBrowser_div_comunity-browser .short-description, #aspect_discovery_SiteRecentSubmissions_div_site-home .short-description {
    display: none;
}

#aspect_artifactbrowser_SimpleSearch_div_search-results li, #aspect_discovery_SimpleSearch_div_search-results li, #aspect_artifactbrowser_AdvancedSearch_div_search-results li {
    padding-top: 15px;
    padding-bottom: 15px;
}

#aspect_artifactbrowser_SimpleSearch_div_search-results ul, #aspect_discovery_SimpleSearch_div_search-results ul, #aspect_artifactbrowser_AdvancedSearch_div_search-results ul {
    margin-bottom: 25px;
}

.artifact-title {
    font-size: 100%;
}

.italics {
    font-style: italic;
}

.result-query,
.artifact-info {
    color: gray;
}

.artifact-abstract {
    text-align: justify;
}

ul.alphabet {
    list-style: none;
    margin: 0;
}

ul.alphabet li {
    display:inline;
}

#aspect_eperson_PasswordLogin_list_password-login .ds-form-item {
    float: left;
    margin: 0;
    margin-right: 25px;
}

#aspect_eperson_PasswordLogin_list_password-login .ds-form-item a {
    margin-left: 20px;
}

#aspect_eperson_PasswordLogin_list_password-login .ds-form-item.last {
    clear: left;
}


#aspect_eperson_PasswordLogin_list_password-login .ds-form-item.last .ds-form-label{
    display: none;
}

td select.ds-select-field {
    margin-left: 5px;
}

form.search {
    background-color: #fafafa;
    border: 1px solid #ccc;
    padding: 10px;
    margin-bottom: 15px;
}

form.search label {
    font-weight: bold;
}

form.search p.ds-paragraph.button-list {
    text-align: center;
    margin: 0;
}

form.search fieldset {
    margin: 0;
}

form.search .ds-form-item {
    margin: 0;
    padding-bottom: 5px;
}

form.search .ds-form-item select{
    margin-top: 0;
}

form.search label.ds-composite-component .ds-select-field{
    margin-top: 6px;
}

form.search .ds-form-item label {
    font-size: 100%;
}

form.search .ds-form-content {
    display: inline;
}

form.search table input.ds-text-field {
    margin: 0;
}

form.search .field-help {
    margin: 3px 0;
}

.collection .search,
.community .search {
    margin-top: 25px;
}

#aspect_discovery_CollectionSearch_p_search-query,
#aspect_discovery_CommunitySearch_p_search-query{
    margin-bottom:0;
}

.result-query {
    margin-bottom: 30px;
}

#aspect_administrative_registries_EditMetadataSchema_table_metadata-schema-edit-existing-fields,
#aspect_administrative_registries_MetadataRegistryMain_table_metadata-registry-main-table,
#aspect_administrative_registries_FormatRegistryMain_table_bitstream-format-registry,
#aspect_submission_Submissions_table_unfinished-submissions,
#aspect_submission_Submissions_table_submissions-inprogress,
#aspect_submission_Submissions_table_completed-submissions,
table.detailtable {
    margin-top: 10px;
    margin-bottom: 10px;
    border-collapse: collapse;
}

#aspect_administrative_registries_EditMetadataSchema_table_metadata-schema-edit-existing-fields tr,
#aspect_administrative_registries_MetadataRegistryMain_table_metadata-registry-main-table tr,
#aspect_administrative_registries_FormatRegistryMain_table_bitstream-format-registry tr,
#aspect_submission_Submissions_table_unfinished-submissions tr,
#aspect_submission_Submissions_table_submissions-inprogress tr,
#aspect_submission_Submissions_table_completed-submissions tr,
table.detailtable tr {
    line-height: 1.6em;
    border: 1px solid #ccc;
}

#aspect_administrative_registries_EditMetadataSchema_table_metadata-schema-edit-existing-fields tr.even,
#aspect_administrative_registries_MetadataRegistryMain_table_metadata-registry-main-table tr.even,
#aspect_administrative_registries_FormatRegistryMain_table_bitstream-format-registry tr.even,
#aspect_submission_Submissions_table_unfinished-submissions tr.even,
#aspect_submission_Submissions_table_submissions-inprogress tr.even,
#aspect_submission_Submissions_table_completed-submissions tr.even,
table.detailtable tr.even {
    background-color: #fafafa;
}

#aspect_administrative_registries_EditMetadataSchema_table_metadata-schema-edit-existing-fields td,
#aspect_administrative_registries_MetadataRegistryMain_table_metadata-registry-main-table td,
#aspect_administrative_registries_FormatRegistryMain_table_bitstream-format-registry td,
#aspect_submission_Submissions_table_unfinished-submissions td,
#aspect_submission_Submissions_table_submissions-inprogress td,
#aspect_submission_Submissions_table_completed-submissions td,
table.detailtable td {
    padding: 5px 10px;
    text-align: justify;
    border: 1px solid #ccc;
    vertical-align: top;
}

#aspect_administrative_registries_EditMetadataSchema_table_metadata-schema-edit-existing-fields tr.ds-table-header-row,
#aspect_administrative_registries_MetadataRegistryMain_table_metadata-registry-main-table tr.ds-table-header-row,
#aspect_administrative_registries_FormatRegistryMain_table_bitstream-format-registry tr.ds-table-header-row,
#aspect_submission_Submissions_table_unfinished-submissions tr.ds-table-header-row,
#aspect_submission_Submissions_table_submissions-inprogress tr.ds-table-header-row,
#aspect_submission_Submissions_table_completed-submissions tr.ds-table-header-row {
    border: none;
}


table.detailtable td.label-cell {
    font-weight: bold;
    text-align: left;
    width: 100px;
}

div.item-summary-view-metadata h1,
div.item-summary-view-metadata h2 {
    line-height: normal;
}

div.item-summary-view-metadata {
    text-align: justify;
    line-height: 161.6%;
    margin-bottom: 5px;
}

div.simple-item-view-authors {
    font-size: 123.1%;
    font-weight: bold;
    border-bottom:1px solid #ccc;
    padding-bottom: 2px;
    margin-bottom: 20px;
    text-align: justify;
}

div.simple-item-view-authors span{
    text-align: justify;
}

#aspect_artifactbrowser_ItemViewer_div_item-view h2,
div.item-summary-view-metadata p.item-view-toggle-bottom,
div.simple-item-view-description {
    margin-top: 20px;
}

#aspect_artifactbrowser_ItemViewer_div_item-view h2,
div.simple-item-view-description h3{
    border-bottom:1px solid #87C033;
    margin-bottom: 3px;
}

#aspect_artifactbrowser_ItemViewer_div_item-view h2 {
    margin-top: 18px;
    margin-bottom: 10px;
}
#aspect_artifactbrowser_ItemViewer_div_item-view h2:first-child {
    margin-top: 5px;
}


.thumbnail-wrapper,
.file-metadata,
.file-link {
    float: left;
    margin-right: 15px;
}

.item-metadata {
    float: left;
}

.file-metadata {
    width: 300px;
}

.file-metadata span,
.item-metadata span {
    float: left;
}

.item-metadata span.content span {
    float: none;
}

.file-metadata span.bold,
.item-metadata span.bold {
    width: 80px;
    clear: left;
    text-align: right;
    margin-right: 7px;
}

#ds-system-wide-alert,
.notice {
    padding: 10px;
    margin: 10px 0;
    border: 1px solid #bfc221;
    background-color: #fffff2;
}

.notice.success
{
    border-color: #21c221;
    background-color: #f2fff2;
}

#ds-system-wide-alert,
.notice.failure
{
    border-color: #c22121;
    background-color: #fff2f2;
}

#ds-system-wide-alert p {
    margin: 0;
}

#aspect_artifactbrowser_CommunityViewer_div_community-home h2,
#aspect_artifactbrowser_CollectionViewer_div_collection-home h2 {
    margin-top: 30px;
    border-bottom:1px solid #ccc;
    margin-bottom: 3px;
}

.ds-logo-wrapper {
    display: block;
}

#aspect_administrative_item_FindItemForm_list_find-item-form .ds-form-item {
    margin:0;
}

#aspect_administrative_registries_EditMetadataSchema_div_edit-schema-new-field  .ds-form-item.last {
    margin-top: -25px;
}

#no-js-warning {
    margin-top: 15px;
    margin-bottom: 10px;
    text-align: center;
}

form.discover-search-box{
    margin-bottom: 10px;
}

li.search-filter-list,
li.used-filters-list
{
    padding-top: 5px;
}

form.discover-sort-box select{
    margin: 0 4px;
}

.hidden {
    display:none;
    visibility:hidden;
}

.icon-button{
    padding:4px;
    cursor: pointer;
    margin: 2px;
    background-color: #6D859C;
    border: 1px solid #1F3F5E;
    text-indent: -1000px;
    width: 30px;
    height: 30px;
    display:block;
    /*Required for IE*/
    font-size: 0;
    line-height: 0;
}

.icon-button.arrowUp{
    background-image: url(../../images/arrow_up_ffffff_16x16.png);
    background-repeat: no-repeat;
    background-position: center center;
}

.icon-button.arrowDown{
    background-image: url(../../images/arrow_down_ffffff_16x16.png);
    background-repeat: no-repeat;
    background-position: center center;
}

/* FOR CC License */
span.floatleft {
    border:none;
    float:right;
    display:inline;
}

/* FOR CC PAGE to GROUP ITEMS horizontally */
ul.horizontal li span.bold a { color: black; }

/* group items horizontally in a list */

ul.horizontalVanilla
{
    font-weight: bold;
    list-style-type: none;
    padding: 0px;
    padding-left: 0px;
    padding-bottom: 15px;
    border-left: 1px solid white;
    border-right: 1px solid white;
    margin: 10px -1px 5px -1px;
    width: inherit;
}

ul.horizontalVanilla li
{
    float: left;
    height: 100%;
    background-color: rgb(255, 255, 255);
    margin: 2px 2px 0px 2px;
    /* border: 1px solid rgb(240, 240, 210); */
}

#main-menu {
    position: absolute;
    bottom: -21px;
    right: 0px;
}

.submitnowbutton,
a.learn-to-submit-button {
    margin: 0 8px;
    padding: 0.2em 0;
    -webkit-border-top-left-radius: 5px;
    -webkit-border-top-right-radius: 5px;
    -moz-border-radius-topleft: 5px;
    -moz-border-radius-topright: 5px;
    border-top-left-radius: 5px;
    border-top-right-radius: 5px;
    -webkit-border-bottom-left-radius: 5px;
    -webkit-border-bottom-right-radius: 5px;
    -moz-border-radius-bottomleft: 5px;
    -moz-border-radius-bottomright: 5px;
    border-bottom-left-radius: 5px;
    border-bottom-right-radius: 5px;
}

/* general button radius */

.ds-button-field,
#login-item, #sign-up-item {
    -webkit-border-top-left-radius: 5px;
    -webkit-border-top-right-radius: 5px;
    -moz-border-radius-topleft: 5px;
    -moz-border-radius-topright: 5px;
    border-top-left-radius: 5px;
    border-top-right-radius: 5px;
    -webkit-border-bottom-left-radius: 5px;
    -webkit-border-bottom-right-radius: 5px;
    -moz-border-radius-bottomleft: 5px;
    -moz-border-radius-bottomright: 5px;
    border-bottom-left-radius: 5px;
    border-bottom-right-radius: 5px;
}

#login-item, #sign-up-item {
    margin-top: 0.35em;
    margin-left: 8px;
    overflow: hidden;
}
#login-item {
    background-color: #40841c;
}
#login-item a {
    color: #fff;
}
#sign-up-item:hover, #sign-up-item a:hover,
#login-item:hover, #login-item a:hover {
    background-color: #424242;
}
#sign-up-item {
    background-color: #ccc;
    margin-right: 0px;
}
#login-item a, #sign-up-item a {
    font-size: 0.75em;
    padding: 0.4em 0.6em;
}
#login-item a:hover, #sign-up-item a:hover {
    -webkit-border-top-left-radius: 0px;
    -webkit-border-top-right-radius: 0px;
    -moz-border-radius-topleft: 0px;
    -moz-border-radius-topright: 0px;
    border-top-left-radius: 0px;
    border-top-right-radius: 0px;
    -webkit-border-bottom-left-radius: 0px;
    -webkit-border-bottom-right-radius: 0px;
    -moz-border-radius-bottomleft: 0px;
    -moz-border-radius-bottomright: 0px;
    border-bottom-left-radius: 0px;
    border-bottom-right-radius: 0px;
}
a.submitnowbutton {
    background-color: #424242;
    border: 1px solid #fff;
    color: #fff;
    text-decoration: none;
    margin-top: 0.2em;
    padding: 0.4em 0.8em;
    /*  box-shadow: 0px 0px 6px rgba(33, 33, 33, 1.0); */
    -moz-box-shadow: 2px 2px 12px rgba(33, 33, 33, 1.0);
    -webkit-box-shadow: 2px 2px 12px rgba(33, 33, 33, 1.0);
    box-shadow: 2px 2px 12px rgba(33, 33, 33, 1.0);
}
a.submitnowbutton:hover {
    background-color: #ccc;
    color: #333;
}
a.learn-to-submit-button:hover {
    background-color: #ccc;
    color: #333;
}

#skip-nav {
    float: right;
    padding-top: 4px;
}
#sharing-tools {
    float: right;
    clear: right;
    text-align: right;
    padding-top: 10px; /* or 18px */
}
#sharing-tools a {
    display: inline-block;
    margin-left: 4px;
}
#sharing-tools img {
    height: 22px;
    width: 22px;
}

.tab-buttons {
    padding-top: 8px;
    padding-bottom: 18px;
}
.tab-buttons a {
    font-size: 14px;
    font-weight: bold;
    background-color: #707070;
    color: #fff;
    text-decoration: none;
    margin-right: 22px;
    padding: 7px 11px 4px;
    border: 1px solid #707070;
    -webkit-border-top-left-radius: 5px;
    -webkit-border-top-right-radius: 5px;
    -moz-border-radius-topleft: 5px;
    -moz-border-radius-topright: 5px;
    border-top-left-radius: 5px;
    border-top-right-radius: 5px;
    -webkit-border-bottom-left-radius: 5px;
    -webkit-border-bottom-right-radius: 5px;
    -moz-border-radius-bottomleft: 5px;
    -moz-border-radius-bottomright: 5px;
    border-bottom-left-radius: 5px;
    border-bottom-right-radius: 5px;
}
.tab-buttons a:hover {
    background-color: #555;
}
.tab-buttons a.selected {
    background-color: #87C033;
    color: #333;
    border: 1px solid #555;
}
.browse-data-panel h1.ds-div-head {
    font-size: 120%;
}

.simple-box {
    margin-bottom: 18px;
}

.simple-box h1,
.tab-panel h1 {
    color: #40841C;
    border-bottom: none;
    padding: 0;
    margin: 0 0 0.5em;
}
.simple-box h1 {
    color: #333;
    font-size: 18px;
}
.simple-box .primary,
.tab-panel .primary {
    padding: 0;
    margin: 0;
    border: none;
    -moz-box-shadow: none;
    -webkit-box-shadow: none;
    box-shadow: none;
}

h1.main-page-title {
    font-size: 150%;
    margin-bottom: 8px;
}
div.citation-view {
    background-color: #FEFECD;
    border: 1px solid #DDDDDD;
    float: left;
    min-height: 198px;
    width: 80%;
}
div.journal-cover-view {
    float: right;
    margin-left: -25px;
    margin-right: 25px;
    margin-top: 0;
    width: 15%;
}
blockquote {
    margin: 10px 70px 10px 50px;
}



#aspect_submission_StepTransformer_item_article_status{
    margin-top: 100px;
}
#N100E7{
    margin-top: 50px;

}
#aspect_submission_StepTransformer_field_article_doi,#aspect_submission_StepTransformer_field_manu,#aspect_submission_StepTransformer_field_prism_publicationName {
    width:150px;
}

/*Autocomplete*/
.ui-autocomplete{
    position:absolute;
    width:250px;
    background-color:white;
    border:1px solid #888;
    margin:0;
    padding:0;

}

#aspect_submission_StepTransformer_field_prism_publicationName_container{
    display:none;
}

.ui-menu-item{
    list-style-type:none;
    display:block;
    margin:0;
    padding:2px;
    cursor:pointer;
}

img.ds-authority-confidence
{ width: 16px; height: 16px; margin: 0px 2px; padding: 0px; vertical-align: bottom;}


/* ********************* Modifications to default settings for devices/browsers with smaller widths **************** */

@media screen and (max-width : 600px) {
    div#dryad_blog {
        display: none;
    }

    /* ensure the width of the screen is the width of the device */
    ds-main {
        width:94%;
    }

    /* make the body the full width of the device */
    ds-body {
        width:94%;
    }

    /* make the menus hidden */
    ds-options {
        display:none;
    }
}

#aspect_discovery_DiscoverySubmissions_cell_workspaceitemcell_checkbox{
    width:10px;
}
#journalIDStatusInReview span.field-help, #prism_publicationName span.field-help{
    width:450px;
}

/*
  ***************************
  SEARCH TABS
  ***************************
 */
#searchTabs ul {
    list-style: none;
    padding: 0px;
    /*margin: 0px 0px -7px 0px;*/
    margin: 0px 0px 0px 0px;
}

#searchTabs li {
    display: inline;
    border: solid gray;
    border-width: 1px;
    margin: 0 2px 0 0;
    background-color: rgb(238, 238, 238);
    /* padding: 3px;*/
    padding: .25em;
    padding-top: .5em;
    -webkit-border-top-left-radius: 5px;
    -webkit-border-top-right-radius: 5px;
    -moz-border-radius-topleft: 5px;
    -moz-border-radius-topright: 5px;
    border-top-left-radius: 5px;
    border-top-right-radius: 5px;
}

#searchTabs li a {
    padding: 0 1em;
}

#searchTabs #selected {
    background: white;
    border-width: 1px 1px 0px 1px;
    /*padding-bottom: 4px;*/
    padding-bottom: .5em;
}

#aspect_discovery_SimpleSearch_div_search label.ds-form-label {
    padding: 0px;
}
#aspect_discovery_SimpleSearch_div_search fieldset.ds-form-list {
    border: none;
    /* border-bottom: 1px dotted #ccc; */
}

#aspect_discovery_SimpleSearch_div_search-results {
    margin-bottom: 4px;
}

#aspect_discovery_SimpleSearch_div_search-results ul.ds-artifact-list {
    border: 1px solid gray;
    list-style-type: none;
    margin-top:3px;
    margin-top: 0;
}

#aspect_submission_StepTransformer_item_license_accepted{
    margin-top:100px;
}


/*
  ***************************
  DATA PACKAGE PAGES
  ***************************
 */
.publication-header {
    margin: 0 15px 18px;
    margin-top: 6px !important;
    padding: 12px 18px;
    background-color: #ddd;
    border: 1px solid #d5d5d5;
    -webkit-border-top-left-radius: 8px;
    -webkit-border-top-right-radius: 8px;
    -moz-border-radius-topleft: 8px;
    -moz-border-radius-topright: 8px;
    border-top-left-radius: 8px;
    border-top-right-radius: 8px;
    -webkit-border-bottom-left-radius: 8px;
    -webkit-border-bottom-right-radius: 8px;
    -moz-border-radius-bottomleft: 8px;
    -moz-border-radius-bottomright: 8px;
    border-bottom-left-radius: 8px;
    border-bottom-right-radius: 8px;
    overflow: hidden;
}
.pub-header-alternate {
    padding-bottom: 30px;
    margin: 0 15px -20px !important;
}
img.pub-cover {
    -moz-box-shadow: 3px 3px 5px rgba(0, 0, 0, 0.6);
    -webkit-box-shadow: 3px 3px 5px rgba(0, 0, 0, 0.6);
    box-shadow: 3px 3px 5px rgba(0, 0, 0, 0.6);
}
.publication-header img.pub-cover {
    float: left;
    height: 120px;
    width: 90px;
    margin-right: 20px;
}
.publication-header .pub-title {
    font-size: 1.2em;
    font-weight: bold;
}
.citation-sample {
    background-color: #ddd;
    border: 1px solid #eee;
    padding: 5px 7px;
    margin: 8px 20px;
    font-size: 0.9em;
    /*
        -moz-box-shadow: 0px 0px 5px rgba(0, 0, 0, 0.25);
        -webkit-box-shadow: 0px 0px 5px rgba(0, 0, 0, 0.25);
        box-shadow: 0px 0px 5px rgba(0, 0, 0, 0.25);
    */
}
div.file-list {
    margin-top: 0;
}
table.package-file-description {
    width: 100%;
    margin: 20px 0;
    background-color: #eee;
    border: 4px solid #eee;
    -moz-box-shadow: 2px 2px 5px rgba(0, 0, 0, 0.4);
    -webkit-box-shadow: 2px 2px 5px rgba(0, 0, 0, 0.4);
    box-shadow: 2px 2px 5px rgba(0, 0, 0, 0.4);
}
table.package-metadata th,
table.package-file-description th {
    font-weight: bold;
    text-align: left;
    vertical-align: top;
}
table.package-metadata th:first-child,
table.package-file-description th:first-child {
    text-align: right;
    color: #777;
}
table.package-metadata td,
table.package-file-description td {
    vertical-align: top;
    text-align: left;
}
.license-badges {
    padding-top: 10px;
}
.article-abstract {
    background-color: #eee;
    padding: 5px 7px;
    margin: 8px 20px;
    font-size: 0.9em;
    -webkit-border-top-left-radius: 8px;
    -webkit-border-top-right-radius: 8px;
    -moz-border-radius-topleft: 8px;
    -moz-border-radius-topright: 8px;
    border-top-left-radius: 8px;
    border-top-right-radius: 8px;
    -webkit-border-bottom-left-radius: 8px;
    -webkit-border-bottom-right-radius: 8px;
    -moz-border-radius-bottomleft: 8px;
    -moz-border-radius-bottomright: 8px;
    border-bottom-left-radius: 8px;
    border-bottom-right-radius: 8px;
}
#aspect_discovery_SimpleSearch_div_search-results p{
    margin-top:10px;
}

/*
  ******************************
  ***********  forms  **********
  ******************************
 */
form.ds-interactive-div li.ds-form-item {
    /* display: block; */
    padding: 2px 0;
    width: 100%;
}
form.ds-interactive-div li {
    margin: 0;
}
form.ds-interactive-div li.odd {
    background-color: rgb(255, 255, 255);
}
form.ds-interactive-div li.even {
    background-color: rgb(255, 255, 255);
}
form.ds-interactive-div li.last {

}
li.ds-form-item {
    float: left;
    clear: both;
    width: 100%;
}
div.ds-form-content {
    float: left;
    clear: right;
    display: block;
    padding: 7px;
    width:100%;
}
span.ds-form-label,label.ds-form-label {
    display: block;
    float: left;
    clear: left;
    padding: 5px 20px 5px 10px;
    /*width: 200px;*/
    font-weight: bold;
    vertical-align: middle;
    overflow: hidden;
}
/* Help, error, & in-line labels */
label.ds-composite-component {
    display: block;
    float: left;
    padding: 0px 5px 0 0px;
    font-size: 80%;
    color: black;
    background-color: inherit;
    text-align: left;
}
input.error,textarea.error,select.error {
    color: inherit;
    background-color: rgb(255, 245, 245);
    border-color: red;
}

span.field-help,
span.composite-help {
    display: block;
    font-size: 90%;
    color: gray;
    background-color: inherit;
    text-align: left;
}

div.spacer {
    height: 15px;
    margin: 0;
    padding: 0;
    line-height: 0px;
    clear: both;
}
/* The composite field */
span.ds-composite-field {
    display: table-row;
    padding: 2px;
}
*.ds-composite-field.ds-composite-component {
    display: table-cell;
    text-align: left;
    width: auto;
    padding-right: 10px;
}
*.ds-composite-field input,*.ds-composite-field textarea,*.ds-composite-field select {
    margin-right: 5px;
    margin-bottom: -2px;
}
/* Checkboxes and Radio buttons */
fieldset.ds-checkbox-field,fieldset.ds-radio-field {
    border: none;
    margin: 0;
    padding: 0;
}
fieldset.ds-checkbox-field legend,fieldset.ds-radio-field legend {
    display: none;
}
fieldset.ds-checkbox-field label,fieldset.ds-radio-field label {
    display: block;
}
/* Sub sections within a form */
fieldset.ds-form-list {
    border: none;
    padding: 0;
    margin-left: 0;
    margin-right: 0;
}
fieldset.ds-form-list ol {
    padding: 0;
    margin: 0;
    width: 100%;
    list-style-type: none;
}
fieldset.ds-form-list legend {
    color: #336699;
    background-color: inherit;
    font-size: 115%;
    font-weight: bolder;
    margin-left: 10px;
}
fieldset.ds-form-sublist {
    border: 1px solid rgb(238, 238, 238);
    padding: 0;
    margin: 5px;
}
#aspect_submission_StepTransformer_field_datafile_identifier{
    width:300px
}
a.learn-to-submit-button-option:hover {
    background-color: #ccc;
    color: #333;
}
a.learn-to-submit-button,
a.learn-to-submit-button-option {
    background-color: #87c033;
    border: 1px solid #555;
    padding: 0.3em 0.5em 0.2em;
    color: #472D2E;
    text-decoration: none;
    margin-top: 0.2em;
    -webkit-border-top-left-radius: 5px;
    -webkit-border-top-right-radius: 5px;
    -moz-border-radius-topleft: 5px;
    -moz-border-radius-topright: 5px;
    border-top-left-radius: 5px;
    border-top-right-radius: 5px;
    -webkit-border-bottom-left-radius: 5px;
    -webkit-border-bottom-right-radius: 5px;
    -moz-border-radius-bottomleft: 5px;
    -moz-border-radius-bottomright: 5px;
    border-bottom-left-radius: 5px;
    border-bottom-right-radius: 5px;
}

.link-to-button{
    text-align: center;
    padding-bottom: 12px;
}
.link-to-button a{
    text-decoration: none;
    font-weight:bold;
    border:1px solid black;
    background: green;
    color: white;
    padding: 2px 5px;
}


/* eliminate whitespace (visible underlining) when a link wraps a single image */
a.single-image-link {
    display: inline-block;
}
/* emulate HTML5 placeholder style for older browsers (triggered by complete-placeholder JS plugin) */
.placeholder {
    color: #999;
}

#aspect_discovery_MostViewedItem_table_most-viewed td:first-child {
    width: 400px;
}
#aspect_discovery_MostViewedItem_table_most-viewed h2 {
    font-size:15px;
}
td li{
    list-style: none;
}
<<<<<<< HEAD
=======

>>>>>>> ab1f1e78
/* FAQ style */
.question-closer {
    float: right;
    margin: 4px 7px 0 8px;
}
.answer-panel {
    border-top: 2px dotted #ccc;
    border-bottom: 2px dotted #ccc;
    padding: 6px 8px;
    background-color: #eee;
    margin-bottom: 6px;
}
.answer-panel h2 {
    font-size: 116%;
}

div.page-license {
    margin-top: 1em;
}

#aspect_discovery_MostViewedItem_table_most-viewed > h1 {
    width: 360px; 
    margin-bottom: -27px; 
    background-color: #fff; 
    position: relative;
}
#aspect_discovery_MostViewedItem_table_most-viewed li.ds-artifact-item
#aspect_discovery_MostViewedItem_table_most-viewed div.artifact-description {
    padding-top: 0;
    padding-bottom: 0;
}
#aspect_discovery_MostViewedItem_table_most-viewed th:last-child,
#aspect_discovery_MostViewedItem_table_most-viewed td:last-child {
    text-align: right;
}

#aspect_submission_StepTransformer_list_submit-select-publication span.field-help,
#aspect_submission_StepTransformer_div_submit-describe-dataset span.field-help,
#aspect_submission_StepTransformer_list_submit-select-publication span.composite-help,
#aspect_submission_StepTransformer_div_submit-describe-dataset span.composite-help{
    width:350px;
    float:right;
    margin-right: 20px;
    background-color: #FEFECD;
    border:2px solid grey;
    padding:5px;
    font-weight: 900;

}
span.field-help li{
    list-style: none;
}
#aspect_submission_StepTransformer_list_submit-upload-file span.field-help{
    width:150px;
    margin-left:2px;
}

#aspect_submission_StepTransformer_field_datafile_identifier{
    width:150px;
}

table.datafiletable{
    width:100%;
}
table.datafiletable span.ds-composite-field{
    display: inline-block;
}

dl.formatted,
ol.formatted {
  line-height: 1.5em;
  margin: 0.25em 0;
}
dl.formatted dt {
  padding-left: 1em;
}
dl.formatted dd,
ol.formatted li {
  padding-left: 2em;
  margin-bottom: 0.75em;
}

#membershipMeetingImage small {
    color: #fff; 
    display: block; 
    margin-top: -2em; 
    padding-left: 5px; 
    padding-bottom: 1em;
}<|MERGE_RESOLUTION|>--- conflicted
+++ resolved
@@ -1992,10 +1992,7 @@
 td li{
     list-style: none;
 }
-<<<<<<< HEAD
-=======
-
->>>>>>> ab1f1e78
+
 /* FAQ style */
 .question-closer {
     float: right;
