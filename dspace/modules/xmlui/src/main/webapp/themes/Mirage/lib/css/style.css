--- conflicted
+++ resolved
@@ -714,15 +714,6 @@
     margin-bottom: 0;
 }
 
-span.composite-help,
-span.field-help {
-    display: block;
-    font-size: 93%;
-    margin-top: 3px;
-    width: 506px;
-    text-align: justify;
-}
-
 .ds-checkbox-field input,
 .ds-radio-field input {
     margin-left: 0;
@@ -1118,9 +1109,6 @@
     margin-top: 5px;
 }
 
-div.spacer{
-    height: 15px;
-}
 
 .thumbnail-wrapper,
 .file-metadata,
@@ -1357,14 +1345,6 @@
 a.submitnowbutton:hover {
     background-color: #ccc;
     color: #333;
-}
-a.learn-to-submit-button {
-    background-color: #87c033;
-    border: 1px solid #555;
-    color: #472D2E;
-    text-decoration: none;
-    margin-top: 0.2em;
-    padding: 0.4em 0.8em;
 }
 a.learn-to-submit-button:hover {
     background-color: #ccc;
@@ -1560,7 +1540,7 @@
     margin-top:100px;
 }
 
-<<<<<<< HEAD
+
 /* 
   ***************************
   DATA PACKAGE PAGES
@@ -1661,7 +1641,7 @@
     -moz-border-radius-bottomright: 8px;
     border-bottom-left-radius: 8px;
     border-bottom-right-radius: 8px;
-=======
+
 #aspect_discovery_SimpleSearch_div_search-results p{
     margin-top:10px;
 }
@@ -1720,25 +1700,13 @@
     background-color: inherit;
     text-align: left;
 }
-span.error {
-    display: block;
-    font-size: 100%;
-    color: red;
-    background-color: inherit;
-    margin: 0;
-}
-span.field-help {
-    display: block;
-    margin-left: 5px;
-    font-size: 90%;
-    color: gray;
-    background-color: inherit;
-}
 input.error,textarea.error,select.error {
     color: inherit;
     background-color: rgb(255, 245, 245);
     border-color: red;
 }
+
+span.field-help,
 span.composite-help {
     display: block;
     font-size: 90%;
@@ -1746,14 +1714,9 @@
     background-color: inherit;
     text-align: left;
 }
-span.composite-help {
-    display: block;
-    font-size: 80%;
-    color: black;
-    background-color: inherit;
-    text-align: left;
-}
+
 div.spacer {
+    height: 15px;
     margin: 0;
     padding: 0;
     line-height: 0px;
@@ -1824,11 +1787,6 @@
     color: #472D2E;
     text-decoration: none;
     margin-top: 0.2em;
-    padding: 0.4em 0.8em;
-}
-a.learn-to-submit-button-option {
-    margin: 0 8px;
-    padding: 0.2em 0;
     -webkit-border-top-left-radius: 5px;
     -webkit-border-top-right-radius: 5px;
     -moz-border-radius-topleft: 5px;
@@ -1855,5 +1813,4 @@
     color: white;
     padding: 2px 5px;
 
->>>>>>> 8c9affaa
 }