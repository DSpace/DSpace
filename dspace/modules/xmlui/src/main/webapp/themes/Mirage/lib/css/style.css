/**
 * The contents of this file are subject to the license and copyright
 * detailed in the LICENSE and NOTICE files at the root of the source
 * tree and available online at
 *
 * http://www.dspace.org/license/
 */
/*
 * style.css
 *
 * Primary Styles
 */

/*Font size percentages based on the tables at developer.yahoo.com/yui/fonts/ */
h1 {
    font-size: 182%;
    color: #333;
    text-align: justify;
}

h2{
    font-size: 123.1%;
}

h3 {
    font-size: 116%;
}

h4 {
    font-size: 108%;
}

h5, h6 {
    font-size: 100%;
}

/*fix for firefox in os x, where selects get the incorrect
height if it's not explicitly set this shouldn't be noticeable in
other browsers*/
select {
    height: 20px;
}

select.multiple {
    height: auto;
}

body {
    background-color: #F1F1F1;
    font-family: 'Helvetica', sans-serif;
}

a, a:active, a:visited {
    color: #003366;
}
a:hover {
    color: #336699;
}

#ds-header-wrapper {
    background-color: transparent;
    color: #444;
    min-width: 950px;
}

#ds-header {
    border-bottom: 3px solid #87C033;
}

.ds-div-head img.feed-icon {
    width: 16px; height: 16px; vertical-align: middle;
}

#ds-header-logo-link {
    text-decoration: none;
    cursor: pointer;
}

.ds-header-logo {
    float:left;
    width: 155px;
    height: 88px;
    margin-top: 10px;
    background-position: left bottom;
    background-repeat: no-repeat;
    background-color: transparent;
    margin-right: 15px;
}

#ds-header-logo-prod {
    background: url('../../images/dryad-logo.png');
}

#ds-header-logo-dev {
    background: url('../../images/dryad-logo-dev.png');
}

#ds-header-logo-demo {
    background: url('../../images/dryad-logo-demo.png');
}

#ds-header-logo-staging {
    background: url('../../images/dryad-logo-staging.png');
}

#ds-header-logo-mrc {
    background: url('../../images/dryad-logo-mrc.png');
}

#ds-header-logo-text {
    display: none;
    font-size: 400%;
    color: #666;
    line-height: 70px;
    font-weight: normal;
    vertical-align: middle;
    float: left;
}

#ds-user-box {
    right: 0;
    top: 10px;
    position: absolute;
    color: #333;
}

#ds-user-box a{
    color: #333;
}

#ds-trail-wrapper {
    display: none;
    background-color: transparent;
    margin: 0;
    padding: 0;
    min-width: 950px;
}

#ds-trail {
    list-style: none;
    line-height: 138.5%;
    margin: 0;
    padding: 3px 0;
}

#ds-trail li {
    display: inline;
    color: #1F5E1F;
    margin-right: 5px;
}

#ds-trail a {
    color: #1F5E1F;
}

#no-js-warning,
#ds-trail,
#ds-header,
#ds-footer,
#ds-content {
    width: 950px;
    margin: auto;
    position: relative;
}

/*ie6 uses quirks mode for strict xhtml pages, and in quirks mode margin: auto; doesn't center things*/
.ie6 #no-js-warning-wrapper,
.ie6 #ds-trail-wrapper,
.ie6 #ds-header-wrapper,
.ie6 #ds-footer-wrapper,
.ie6 #ds-content-wrapper {
    text-align: center;
}

.ie6 #ds-trail,
.ie6 #ds-header,
.ie6 #ds-footer,
.ie6 #ds-content {
    margin: 0;
    text-align: left;
}

#ds-footer-wrapper {
    margin-top: 10px;
    margin-bottom: 5px;
    overflow: hidden;
    clear: both;
}

#ds-footer {
    border-top: 3px solid #87C033;
    padding: 4px 0;
    font-size: 93%;
    line-height: 1.6em;
}

#ds-footer img.powered-by {
    vertical-align: middle;
    margin-top: -3px;
}

#ds-footer-left {
    float: left;
}

#ds-footer-right {
    float:right;
}

#ds-footer-right span.theme-by{
    display: inline-block;
    vertical-align: top;
}

#ds-footer-logo-link {
    text-decoration:none;
    line-height: 40px;
    cursor: pointer;
}

#ds-footer-logo {
    display: inline-block;
    background: url('../../images/@mirelogo-small.png');
    background-repeat: no-repeat;
    width: 79px;
    height: 40px;
}

#ds-footer a {
    color: inherit;
}
a.discreet {
    text-decoration: none;
}


/*make transparent PNGs invisible in IE6 until PNG-fix is applied*/
.ie6 .ds-header-logo,
.ie6 #ds-footer-logo {
    visibility: hidden;
}


#ds-body {
    float: left;
    width: 675px;
    padding-top: 12px;
}
/* alignment fix for "nested" bodies */
#ds-body #ds-body {
    padding: 0;
    margin: 0;
    margin-top: -1em;
}

#ds-options-wrapper {
    float: right;
    width: 249px;
    padding-top: 12px;
}

#ds-options {
    padding: 0;
}

h1.ds-option-set-head,
.ds-div-head,
    /* special-case rules for the occasional top-level div.ds-static-div */
#org_datadryad_dspace_xmlui_aspect_browse_ItemViewer_div_item-view.ds-static-div .ds-div-head,
#aspect_dryadinfo_DryadBlogFeed_div_dryad-info-home.ds-static-div .ds-div-head
{
    color: #333;
    padding: 0px 0px;
    border-bottom: 3px solid #87C033;
}
h1.ds-option-set-head {
    margin-top: 5px;
    font-size: 108%;
}
.ds-div-head {
    font-size: 20px;
    height: 25px;
    overflow: visible;
}
/* remove some style for nested boxes */
.ds-static-div .ds-div-head,
.ds-static-div .ds-static-div,
.ds-static-div .ds-interactive-div,
    /* special-case rules for the occasional top-level div.ds-static-div */
#org_datadryad_dspace_xmlui_aspect_browse_ItemViewer_div_item-view.ds-static-div,
#aspect_dryadinfo_DryadBlogFeed_div_dryad-info-home.ds-static-div,
.publication-header.ds-static-div {
    border: none;
    padding: 0;
    margin-top: 0px;
    background-color: transparent;
    -moz-box-shadow: none;
    -webkit-box-shadow: none;
    box-shadow: none;
}

#ds-search-option-head {
    margin-top: 0;
}

.ds-static-div,
.ds-interactive-div,
    /* special-case rules for the occasional top-level div.ds-static-div */
#org_datadryad_dspace_xmlui_aspect_browse_ItemViewer_div_item-view.ds-static-div .ds-static-div,
#org_datadryad_dspace_xmlui_aspect_browse_ItemViewer_div_item-view.ds-static-div .ds-interactive-div,
#aspect_dryadinfo_DryadBlogFeed_div_dryad-info-home.ds-static-div .ds-static-div,
#aspect_dryadinfo_DryadBlogFeed_div_dryad-info-home.ds-static-div .ds-interactive-div,
#aspect_paymentsystem_ShoppingCartTransformer_list_Payment, 
#submit-data-feature-box h1,
.simple-box,
div.ds-option-set {
    margin-top: 8px;
    padding: 8px 12px;
    background-color: #fff;
    -webkit-border-top-left-radius: 8px;
    -webkit-border-top-right-radius: 8px;
    -moz-border-radius-topleft: 8px;
    -moz-border-radius-topright: 8px;
    border-top-left-radius: 8px;
    border-top-right-radius: 8px;
    -webkit-border-bottom-left-radius: 8px;
    -webkit-border-bottom-right-radius: 8px;
    -moz-border-radius-bottomleft: 8px;
    -moz-border-radius-bottomright: 8px;
    border-bottom-left-radius: 8px;
    border-bottom-right-radius: 8px;
    border: 1px solid #aaa;
    -moz-box-shadow: 6px 6px 8px rgba(33, 33, 33, 0.25);
    -webkit-box-shadow: 6px 6px 8px rgba(33, 33, 33, 0.25);
    box-shadow: 6px 6px 8px rgba(33, 33, 33, 0.25);
}

#submit-data-feature-box h1 {
    background-color: #87C033;
    border-bottom: none;
    -webkit-border-bottom-left-radius: 0;
    -webkit-border-bottom-right-radius: 0;
    -moz-border-radius-bottomleft: 0;
    -moz-border-radius-bottomright: 0;
    border-bottom-left-radius: 0;
    border-bottom-right-radius: 0;
}
#submit-data-feature-box .primary {
    background-color: #87C033;
    font-size: 1.2em;
    margin-top: 0;
    text-align: center;
    border-top: none;
    -webkit-border-top-left-radius: 0;
    -webkit-border-top-right-radius: 0;
    -moz-border-radius-topleft: 0;
    -moz-border-radius-topright: 0;
    border-top-left-radius: 0;
    border-top-right-radius: 0;
}

#submit-data-sidebar-box {
    text-align: center;
    background-color: #87C033;
}
#submit-data-sidebar-box .primary {
    padding: 0;
    margin: 0;
    background-color: #87C033;
}
#submit-data-sidebar-box a.submitnowbutton {
    display: block;
    line-height: 1.1em;
    padding: 9px 12px;
}


div.ds-option-set ul {
    list-style: none;
    margin-left: 10px;
    padding-top: 5px;
    padding-bottom: 5px;
}

div.ds-option-set .ds-sublist-head {
    font-weight: normal;
    font-size: 100%;
}

div.ds-option-set ul.sublist {
    margin-left: 20px;
    padding-top: 0;
    padding-bottom: 0;
}

div#ds-feed-option li
{
    padding-top: 4px;
}

div#ds-feed-option a
{
    padding: 0px 0px 2px 20px;
}

#ds-search-option {
    padding: 10px;
}

#ds-search-form {
    margin-bottom: 10px;
}

#ds-search-form input.ds-text-field{
    width: 169px;
}

#ds-search-form input.ds-button-field {
    margin-left: 6px;
}

#ds-search-form input.ds-text-field,
#ds-search-form input.ds-button-field{
    margin-bottom: 10px;
}

p {
    margin-bottom: 10px;
    line-height: 1.5em;
}
li,
div.bioText {
    line-height: 1.5em;
}
.ds-div-head p,
#submit-data-feature-box p {
    line-height: 1.2em;
}

#aspect_eperson_PasswordLogin_div_register, #aspect_eperson_PasswordLogin_div_login {
    padding: 10px;
    width: 435px;
    height: 215px;
} 

#aspect_eperson_PasswordLogin_div_register h1, #aspect_eperson_PasswordLogin_div_login h1 {
    font-size: 130%;
    text-align: center;
}

#aspect_eperson_PasswordLogin_div_login {
    margin: 20px 0px 40px; /* top right bottom left */
    float: right;
}
#aspect_eperson_PasswordLogin_div_login table,
#aspect_eperson_PasswordLogin_div_login p
{
    width: 320px;
    margin: auto;
}

#aspect_eperson_PasswordLogin_div_register {
    margin: 20px 0px;
    float: left;
}
#aspect_eperson_PasswordLogin_div_register p {
    text-align: center;
    margin: 6px 0 0;
}

#aspect_eperson_EditProfile_list_form,
.submission fieldset.ds-form-list,
.administrative fieldset.ds-form-list {
    margin-bottom: 25px;
}
.submission fieldset.ds-form-list {
    border: none;
}
#status_other_than_published,
#aspect_submission_StepTransformer_list_doi > table {
    border: 1px solid #ccc;
    float: left;
    width: 497px;
    display: inline-block;
    padding: 10px;
    position: relative;
    -webkit-border-top-left-radius: 5px;
    -webkit-border-top-right-radius: 5px;
    -moz-border-radius-topleft: 5px;
    -moz-border-radius-topright: 5px;
    border-top-left-radius: 5px;
    border-top-right-radius: 5px;
    -webkit-border-bottom-left-radius: 5px;
    -webkit-border-bottom-right-radius: 5px;
    -moz-border-radius-bottomleft: 5px;
    -moz-border-radius-bottomright: 5px;
    border-bottom-left-radius: 5px;
    border-bottom-right-radius: 5px;
}

.primary {
    margin-top: 8px;
    margin-bottom: 20px;
    -webkit-border-top-left-radius: 8px;
    -webkit-border-top-right-radius: 8px;
    -moz-border-radius-topleft: 8px;
    -moz-border-radius-topright: 8px;
    border-top-left-radius: 8px;
    border-top-right-radius: 8px;
    -webkit-border-bottom-left-radius: 8px;
    -webkit-border-bottom-right-radius: 8px;
    -moz-border-radius-bottomleft: 8px;
    -moz-border-radius-bottomright: 8px;
    border-bottom-left-radius: 8px;
    border-bottom-right-radius: 8px;
    border: 1px solid #aaa;
    -moz-box-shadow: 6px 6px 8px rgba(33, 33, 33, 0.25);
    -webkit-box-shadow: 6px 6px 8px rgba(33, 33, 33, 0.25);
    box-shadow: 6px 6px 8px rgba(33, 33, 33, 0.25);
}

ol {
    margin: 0;
    list-style: none;
}

th,
td {
    padding: 5px;
    vertical-align: middle;
}

.ds-button-field,
#aspect_eperson_StartRegistration_list_registration-progress li {
    background-color: #40841C;
    border: 1px solid #555555;
    padding: 2px 5px;
    color: #FFFFFF;
    font-weight: bold;
    cursor: pointer;
}

.ds-button-field[disabled="disabled"],
.ds-button-field.disabled,
li.button.disabled input {
    opacity: 0.35;
    cursor: auto;
}

#aspect_eperson_StartRegistration_list_registration-progress li {
    cursor: default;
}

#aspect_eperson_StartRegistration_list_registration-progress li.arrow {
    background-color: inherit;
    border: none;
    color: inherit;
    font-weight: normal;
}

.ie6 #aspect_eperson_StartRegistration_list_registration-progress li.arrow,
.ie7 #aspect_eperson_StartRegistration_list_registration-progress li.arrow {
    background-color: #FFFFFF;
    color: #444444;
}

.ie6 #aspect_eperson_StartRegistration_list_registration-progress li.arrow {
    padding-top: 5px;
}

ul.ds-progress-list {
    margin: 0 0 10px 0;
    padding: 2px 0;
    text-align: center;
}

ul.ds-progress-list li {
    font-weight: bold;
    overflow: hidden;
    display: inline;
    padding: 0;
    margin: 0;
    max-width: 400px;
}

ul.ds-progress-list li.button {
    padding: 0;
}

ul.ds-progress-list li.button input.ds-button-field {
    font-size: 77%;
}

.ie6 ul.ds-progress-list li.button input.ds-button-field,
.ie7 ul.ds-progress-list li.button input.ds-button-field {
    padding-left: 0;
    padding-right: 0;
}

ul.ds-progress-list li.current input.ds-button-field,
#aspect_eperson_StartRegistration_list_registration-progress li.current {
    background-color: #499c73;
    border: 1px solid #1f5e3f;
}

ul.ds-progress-list li.disabled input.ds-button-field
#aspect_eperson_StartRegistration_list_registration-progress li.disabled {
    background-color: #F0F2F5;
    border: 1px solid #ccc;
    color: #444444;
    cursor: default;
}

.ie6 .disabled,
.ie6 li.disabled input,
.ie7 .ds-button-field.disabled,
.ie7 li.button.disabled input,
.ie8 .ds-button-field.disabled,
.ie8 li.button.disabled input {
    filter: progid:DXImageTransform.Microsoft.Alpha(opacity = 50);
    zoom: 1;
    cursor: auto;
}

ul.ds-progress-list li.arrow {
    border: none;
    background: none;
    font-size: 116%;
    font-weight: normal;
    margin-left: 3px;
    margin-right: 3px;
}

.ie6 ul.ds-progress-list li.arrow {
    height: 25px;
    width: 25px;
    margin: 0;
}

textarea.ds-textarea-field,
input.ds-text-field,
input.ds-file-field,
input.ds-button-field,
input.ds-password-field {
    margin-bottom: 5px;
    margin-top: 5px;
    font-size: 93%;
}

textarea.ds-textarea-field,
input.ds-text-field,
input.ds-password-field {
    padding: 3px;
    border: 1px solid #AAAAAA;
}

.ie6 input.ds-text-field,
.ie6 input.ds-password-field {
    font-size: 85%;
    height: 22px;
}

.submission .ds-form-list input.ds-text-field,
.administrative .ds-form-list input.ds-text-field,
textarea.ds-textarea-field {
    width: 400px;
}

table textarea.ds-textarea-field {
    width: 400px;
}

#aspect_administrative_item_EditItemMetadataForm_field_value {
    width: 570px;
}

#aspect_administrative_registries_EditMetadataSchema_list_edit-schema-new-field-form .ds-text-field,
#aspect_administrative_item_EditItemMetadataForm_field_language,
.ds-composite-component input.ds-text-field {
    width: auto;
}

textarea.ds-textarea-field:focus,
input.ds-text-field:focus,
input.input.ds-password-field:focus {
    border-color: #5F9DE4;
}

/*
 * Show a blue glow around a focused text field
 * only target browsers that support rgba colors and boxshadows
 * see http://www.modernizr.com/docs/
 */
.rgba.boxshadow textarea.ds-textarea-field:focus,
.rgba.boxshadow input.ds-text-field:focus,
.rgba.boxshadow input.ds-password-field:focus {
    -moz-box-shadow:0 0 8px rgba(95, 158, 212, 0.5);
    -webkit-box-shadow:0 0 8px rgba(95, 158, 212, 0.5);
    box-shadow:0 0 8px rgba(95, 158, 212, 0.5);
    border-color:rgba(95, 158, 212, 0.75);
    outline:medium none;
}


#aspect_eperson_PasswordLogin_div_register span.error, 
#aspect_eperson_PasswordLogin_div_login span.error {
    margin-top: -4px;
    margin-left: -138px;
}
span.error {
    clear: both;
    display: block;
    color: #c22121;
    font-size: 0.9em;
    margin-top: 3px;
}

textarea.ds-textarea-field.error,
input.ds-text-field.error,
input.ds-password-field.error {
    border-color: #c22121;
    background-color: #fff2f2;
}

.rgba.boxshadow textarea.ds-textarea-field.error:focus,
.rgba.boxshadow input.ds-text-field.error:focus,
.rgba.boxshadow input.ds-password-field.error:focus {
    -moz-box-shadow:0 0 8px rgba(194, 33, 33, 0.5);
    -webkit-box-shadow:0 0 8px rgba(194, 33, 33, 0.5);
    box-shadow:0 0 8px rgba(194, 33, 33, 0.5);
    border-color:rgba(194, 33, 33, 0.75) !important;
    outline:medium none;
}


.ds-form-list {
    margin-top: 15px;
}
#aspect_submission_StepTransformer_list_submit-create-publication {
    margin-top: 0;
}

.submission h2,
.ds-form-list legend{
    font-size: 182%;
    margin-bottom: 15px;
    color: #1F3F5E;
}

.ds-form-item legend {
    font-size: 100%;
    margin:0;
    color: inherit;
}

fieldset ol {
    margin: 0;
}

li.ds-form-item {
    list-style: none;
    margin-bottom: 35px;
    vertical-align: middle !important;
    position: relative;
    clear: left;
}

li.ds-form-item.last {
    margin-bottom: 0;
}

li.ds-form-item .ds-form-label{
    font-weight: bold;
    font-size: 123.1%;
}

li.ds-form-item label.ds-composite-component{
    display: block;
    float: left;
    font-size: 93%;
    padding:0 15px 0 0;
}

li.ds-form-item label.ds-composite-component input.ds-text-field{
    font-size: 100%;
    width: 242px;
}

li.ds-form-item .ds-select-field {
    margin-top: 5px;
}

.ds-add-button,
label.ds-composite-component .ds-select-field {
    margin-top: 6px;
    margin-bottom: 6px;
}

li.ds-form-item label.ds-composite-component.last{
    padding:0;
}

.ds-add-button {
    vertical-align: top;
    margin-left: 8px;
}


.ds-form-content input.ds-button-field {
    font-size: 93%;
}

#aspect_submission_StepTransformer_field_dc_date_issued_year,
#aspect_submission_StepTransformer_field_dc_date_issued_day {
    width: 50px;
}

#aspect_submission_StepTransformer_field_dc_identifier_value {
    width: 130px;
    margin-bottom: 0;
}

.ds-checkbox-field input,
.ds-radio-field input {
    margin-left: 0;
}

.ds-checkbox-field label,
.ds-radio-field label {
    margin-right: 3px;
}
/*hide the double label for checkboxes & radio buttons*/
.ds-checkbox-field legend,
.ds-radio-field legend {
    display: none;
}

.ds-previous-values {
    margin-top: 10px;
    clear: both;
}
.submission .ds-form-list .ds-previous-values {
    clear: left;
    width: 500px;
}

#aspect_submission_Submissions_div_submissions .ds-static-div,
.submission .ds-form-sublist ol {
    background-color: #fafafa;
    border: 1px solid #ccc;
    margin-top: 3px;
    margin-bottom: 30px;
    padding: 10px;
}

#aspect_submission_Submissions_div_submissions table,
#aspect_submission_Submissions_div_submissions table tr,
#aspect_submission_Submissions_div_submissions table td,
#aspect_submission_Submissions_div_submissions table th {
    background-color: #FFFFFF;
    border: 1px solid #9CACBA;
}

#aspect_submission_Submissions_div_submissions table tr.ds-table-header-row,
#aspect_submission_Submissions_div_submissions table tr.ds-table-header-row th {
    background-color: #B6C8D9;
    border: 1px solid #9CACBA;

}

.submission .ds-form-sublist li.ds-form-item {
    margin-bottom: 5px;
}

.submission .ds-form-sublist .ds-form-label {
    font-weight: bold;
}


.administrative.tabbed ul.horizontal {
    list-style: none;
    margin: 15px 0 0;
    border-bottom: 1px solid #9cacba;
}

.administrative.tabbed ul.horizontal li{
    float: left;
    border: 1px solid #9cacba;
    padding: 5px;
    margin-bottom: -1px;
    margin-right: 7px;
    border-bottom: none;
}

.administrative.tabbed ul.horizontal li a{
    text-decoration: none;
    color: #444444;
}

.administrative.tabbed ul.horizontal li.active-tab{
    background-color: #fafafa;
    z-index: 1;
    font-weight: bold;
}

.pane {
    padding: 10px;
    clear: both;
    background-color: #fafafa;
    border: 1px solid #9cacba;
    margin-bottom: 25px;
    margin-top: 0;
}

.pane .ds-form-list {
    margin-top: 0;
}

.administrative.tabbed .pane {
    border-top: none;
}

.pagination,
.pagination-masked {
    padding: 7px;
    padding-bottom: 15px;
    background-color: #fff;
    border: none;
    line-height: 1em;
    vertical-align:middle;
}

.pagination-links {
    list-style: none;
    float: right;
    margin: 0;
}

.pagination-links li {
    display: inline;
    padding-left: 2px;
    padding-right: 2px;
}

.current-page-link {
    font-weight: bold;
    color: #1F3F5E;
}

.current-page-link a{
    color: #1F3F5E;
}

.pagination-info {
    float: left;
    margin:0;
}

.pagination-masked.top {
    margin-top: 5px;
}

.ds-artifact-list {
    list-style: none;
    margin: 0;
    line-height: 153.9%;
}

.file-wrapper {
    padding-top: 15px !important;
    padding-bottom: 15px !important;
}

.ds-artifact-item {
    padding-top: 5px !important;
    padding-bottom: 0px !important;
    padding-left: 20px;
    text-indent: -20px;
}

.ds-artifact-item a {
    text-decoration: none;
}
.ds-artifact-item a span.doi {
    text-decoration: underline;
}
.ds-artifact-item a:hover {
    text-decoration: underline;
}

.ds-artifact-item.collection,
.ds-artifact-item.community {
    padding-top: 1px;
    padding-bottom: 1px;
}

.doi {
    white-space: nowrap;
}

.community .artifact-title a {
    font-weight: bold;
}

.collection .artifact-title a {
    font-weight: normal;
}

#aspect_artifactbrowser_CommunityBrowser_div_comunity-browser .short-description, #aspect_discovery_SiteRecentSubmissions_div_site-home .short-description {
    display: none;
}


#aspect_discovery_SimpleSearch_list_search-query .search-filter-list label {
    display: block;
}
#aspect_discovery_SimpleSearch_field_query {
    width: 475px;
    margin-right: 8px;
}

#aspect_artifactbrowser_SimpleSearch_div_search-results li, #aspect_discovery_SimpleSearch_div_search-results li, #aspect_artifactbrowser_AdvancedSearch_div_search-results li {
    padding-top: 15px;
    padding-bottom: 15px;
}

#aspect_artifactbrowser_SimpleSearch_div_search-results ul, #aspect_discovery_SimpleSearch_div_search-results ul, #aspect_artifactbrowser_AdvancedSearch_div_search-results ul {
    margin-bottom: 25px;
}

#aspect_discovery_SimpleSearch_div_search h2 {
    display: none;
}

.artifact-title {
    font-size: 100%;
}

#recently-published-data .odd
{
    background-color: #EEEEEE;
}

.italics {
    font-style: italic;
}

.result-query,
.artifact-info {
    color: gray;
}

.artifact-abstract {
    text-align: justify;
}

ul.alphabet {
    list-style: none;
    margin: 0;
}

ul.alphabet li {
    display:inline;
}

/* Begin customizations for login page - dleehr 2013-07-09 */

form.register-left fieldset.ds-form-list, 
form.login-right fieldset.ds-form-list {
    margin-top: 0px;
}

li.register-row, li.login-row {
    position: relative;
}

li.register-row label.ds-form-label,
li.login-row label.ds-form-label {
    font-size: 100%;
    font-weight: normal;
    padding-top: 12px;
    text-align: right;
    width: 150px;
}

li.register-row div.ds-form-content,
li.login-row div.ds-form-content {
    display: inline;
    width: auto;
    position: absolute;
    left: 160px;
    vertical-align: center;
}

#aspect_eperson_PasswordLogin_list_login {
    margin-bottom: 15px;
}

/* End customizations for login page - dleehr 2013-07-09 */

td select.ds-select-field {
    margin-left: 5px;
}

form.search {
    background-color: #fafafa;
    border: 1px solid #ccc;
    padding: 10px;
    margin-bottom: 15px;
}

form.search label {
    font-weight: bold;
}

form.search p.ds-paragraph.button-list {
    text-align: center;
    margin: 0;
}

form.search fieldset {
    margin: 0;
}

form.search .ds-form-item {
    margin: 0;
    padding-bottom: 5px;
}

form.search .ds-form-item select{
    margin-top: 0;
}

form.search label.ds-composite-component .ds-select-field{
    margin-top: 6px;
}

form.search .ds-form-item label {
    font-size: 100%;
}

form.search .ds-form-content {
    display: inline;
}

form.search table input.ds-text-field {
    margin: 0;
}

form.search .field-help {
    margin: 3px 0;
}

.collection .search,
.community .search {
    margin-top: 25px;
}

#aspect_discovery_CollectionSearch_p_search-query,
#aspect_discovery_CommunitySearch_p_search-query{
    margin-bottom:0;
}

.result-query {
    margin-bottom: 30px;
}

#aspect_administrative_registries_EditMetadataSchema_table_metadata-schema-edit-existing-fields,
#aspect_administrative_registries_MetadataRegistryMain_table_metadata-registry-main-table,
#aspect_administrative_registries_FormatRegistryMain_table_bitstream-format-registry,
#aspect_submission_Submissions_table_unfinished-submissions,
#aspect_submission_Submissions_table_submissions-inprogress,
#aspect_submission_Submissions_table_completed-submissions,
table.detailtable {
    margin-top: 10px;
    margin-bottom: 10px;
    border-collapse: collapse;
}

#aspect_administrative_registries_EditMetadataSchema_table_metadata-schema-edit-existing-fields tr,
#aspect_administrative_registries_MetadataRegistryMain_table_metadata-registry-main-table tr,
#aspect_administrative_registries_FormatRegistryMain_table_bitstream-format-registry tr,
#aspect_submission_Submissions_table_unfinished-submissions tr,
#aspect_submission_Submissions_table_submissions-inprogress tr,
#aspect_submission_Submissions_table_completed-submissions tr,
table.detailtable tr {
    line-height: 1.6em;
    border: 1px solid #ccc;
}

#aspect_administrative_registries_EditMetadataSchema_table_metadata-schema-edit-existing-fields tr.even,
#aspect_administrative_registries_MetadataRegistryMain_table_metadata-registry-main-table tr.even,
#aspect_administrative_registries_FormatRegistryMain_table_bitstream-format-registry tr.even,
#aspect_submission_Submissions_table_unfinished-submissions tr.even,
#aspect_submission_Submissions_table_submissions-inprogress tr.even,
#aspect_submission_Submissions_table_completed-submissions tr.even,
table.detailtable tr.even {
    background-color: #fafafa;
}

#aspect_administrative_registries_EditMetadataSchema_table_metadata-schema-edit-existing-fields td,
#aspect_administrative_registries_MetadataRegistryMain_table_metadata-registry-main-table td,
#aspect_administrative_registries_FormatRegistryMain_table_bitstream-format-registry td,
#aspect_submission_Submissions_table_unfinished-submissions td,
#aspect_submission_Submissions_table_submissions-inprogress td,
#aspect_submission_Submissions_table_completed-submissions td,
table.detailtable td {
    padding: 5px 10px;
    text-align: justify;
    border: 1px solid #ccc;
    vertical-align: top;
}

#aspect_administrative_registries_EditMetadataSchema_table_metadata-schema-edit-existing-fields tr.ds-table-header-row,
#aspect_administrative_registries_MetadataRegistryMain_table_metadata-registry-main-table tr.ds-table-header-row,
#aspect_administrative_registries_FormatRegistryMain_table_bitstream-format-registry tr.ds-table-header-row,
#aspect_submission_Submissions_table_unfinished-submissions tr.ds-table-header-row,
#aspect_submission_Submissions_table_submissions-inprogress tr.ds-table-header-row,
#aspect_submission_Submissions_table_completed-submissions tr.ds-table-header-row {
    border: none;
}


table.detailtable td.label-cell {
    font-weight: bold;
    text-align: left;
    width: 100px;
}

div.item-summary-view-metadata h1,
div.item-summary-view-metadata h2 {
    line-height: normal;
}

div.item-summary-view-metadata {
    text-align: justify;
    line-height: 161.6%;
    margin-bottom: 5px;
}

div.simple-item-view-authors {
    font-size: 123.1%;
    font-weight: bold;
    border-bottom:1px solid #ccc;
    padding-bottom: 2px;
    margin-bottom: 20px;
    text-align: justify;
}

div.simple-item-view-authors span{
    text-align: justify;
}

#aspect_artifactbrowser_ItemViewer_div_item-view h2,
div.item-summary-view-metadata p.item-view-toggle-bottom,
div.simple-item-view-description {
    margin-top: 20px;
}

#aspect_artifactbrowser_ItemViewer_div_item-view h2,
div.simple-item-view-description h3{
    border-bottom:1px solid #87C033;
    margin-bottom: 3px;
}

#aspect_artifactbrowser_ItemViewer_div_item-view h2 {
    margin-top: 18px;
    margin-bottom: 10px;
}
#aspect_artifactbrowser_ItemViewer_div_item-view h2:first-child {
    margin-top: 5px;
}


.thumbnail-wrapper,
.file-metadata,
.file-link {
    float: left;
    margin-right: 15px;
}

.item-metadata {
    float: left;
}

.file-metadata {
    width: 400px;
}

.file-metadata span,
.item-metadata span {
    float: left;
}

.item-metadata span.content span {
    float: none;
}

.file-metadata span.bold,
.item-metadata span.bold {
    width: 130px;
    clear: left;
    text-align: right;
    margin-right: 7px;
}

#ds-system-wide-alert,
.notice {
    padding: 10px;
    margin: 10px 0;
    border: 1px solid #bfc221;
    background-color: #fffff2;
}

.notice.success
{
    border-color: #21c221;
    background-color: #f2fff2;
}

#ds-system-wide-alert,
.notice.failure
{
    border-color: #c22121;
    background-color: #fff2f2;
}

#ds-system-wide-alert p {
    margin: 0;
}

#aspect_artifactbrowser_CommunityViewer_div_community-home h2,
#aspect_artifactbrowser_CollectionViewer_div_collection-home h2 {
    margin-top: 30px;
    border-bottom:1px solid #ccc;
    margin-bottom: 3px;
}

.ds-logo-wrapper {
    display: block;
}

#aspect_administrative_item_FindItemForm_list_find-item-form .ds-form-item {
    margin:0;
}

#aspect_administrative_registries_EditMetadataSchema_div_edit-schema-new-field  .ds-form-item.last {
    margin-top: -25px;
}

#no-js-warning {
    margin-top: 15px;
    margin-bottom: 10px;
    text-align: center;
}

form.discover-search-box{
    margin-bottom: 10px;
}

li.search-filter-list,
li.used-filters-list
{
    padding-top: 5px;
}

form.discover-sort-box select{
    margin: 0 4px;
}

.hidden {
    display:none;
    visibility:hidden;
}
/* alternating hiding that works on all screen readers, etc. 
 *  http://alistapart.com/article/now-you-see-me
 */
.accessibly-hidden {
    position: absolute; 
    left: -999em;
}

.icon-button{
    padding:4px;
    cursor: pointer;
    margin: 2px;
    background-color: #6D859C;
    border: 1px solid #1F3F5E;
    text-indent: -1000px;
    width: 30px;
    height: 30px;
    display:block;
    /*Required for IE*/
    font-size: 0;
    line-height: 0;
}

.icon-button.arrowUp{
    background-image: url(../../images/arrow_up_ffffff_16x16.png);
    background-repeat: no-repeat;
    background-position: center center;
}

.icon-button.arrowDown{
    background-image: url(../../images/arrow_down_ffffff_16x16.png);
    background-repeat: no-repeat;
    background-position: center center;
}

/* FOR CC License */
span.floatleft {
    border:none;
    float:right;
    display:inline;
}

/* FOR CC PAGE to GROUP ITEMS horizontally */
ul.horizontal li span.bold a { color: black; }

/* group items horizontally in a list */

ul.horizontalVanilla
{
    font-weight: bold;
    list-style-type: none;
    padding: 0px;
    padding-left: 0px;
    padding-bottom: 15px;
    border-left: 1px solid white;
    border-right: 1px solid white;
    margin: 10px -1px 5px -1px;
    width: inherit;
}

ul.horizontalVanilla li
{
    float: left;
    height: 100%;
    background-color: rgb(255, 255, 255);
    margin: 2px 2px 0px 2px;
    /* border: 1px solid rgb(240, 240, 210); */
}

#main-menu {
    position: absolute;
    bottom: -21px;
    right: 0px;
}

.submitnowbutton,
a.learn-to-submit-button {
    margin: 0 8px;
    padding: 0.2em 0;
    -webkit-border-top-left-radius: 5px;
    -webkit-border-top-right-radius: 5px;
    -moz-border-radius-topleft: 5px;
    -moz-border-radius-topright: 5px;
    border-top-left-radius: 5px;
    border-top-right-radius: 5px;
    -webkit-border-bottom-left-radius: 5px;
    -webkit-border-bottom-right-radius: 5px;
    -moz-border-radius-bottomleft: 5px;
    -moz-border-radius-bottomright: 5px;
    border-bottom-left-radius: 5px;
    border-bottom-right-radius: 5px;
}

/* general button radius */

.ds-button-field,
.link-to-button a,
#aspect_discovery_SearchFilterTransformer_list_link-to-button a, 
#aspect_discovery_SearchFilterTransformer_list_link-to-button a {
    -webkit-border-top-left-radius: 5px;
    -webkit-border-top-right-radius: 5px;
    -moz-border-radius-topleft: 5px;
    -moz-border-radius-topright: 5px;
    border-top-left-radius: 5px;
    border-top-right-radius: 5px;
    -webkit-border-bottom-left-radius: 5px;
    -webkit-border-bottom-right-radius: 5px;
    -moz-border-radius-bottomleft: 5px;
    -moz-border-radius-bottomright: 5px;
    border-bottom-left-radius: 5px;
    border-bottom-right-radius: 5px;
}

#login-item {
    margin-right: 4px;
}

#sign-up-item {
    margin-left: 4px;
}    

a.submitnowbutton {
    background-color: #424242;
    border: 1px solid #fff;
    color: #fff;
    text-decoration: none;
    margin-top: 0.2em;
    padding: 0.4em 0.8em;
    /*  box-shadow: 0px 0px 6px rgba(33, 33, 33, 1.0); */
    -moz-box-shadow: 2px 2px 12px rgba(33, 33, 33, 1.0);
    -webkit-box-shadow: 2px 2px 12px rgba(33, 33, 33, 1.0);
    box-shadow: 2px 2px 12px rgba(33, 33, 33, 1.0);
}
a.submitnowbutton:hover {
    background-color: #ccc;
    color: #333;
}
a.learn-to-submit-button:hover {
    background-color: #ccc;
    color: #333;
}

#sharing-tools {
    float: right;
    clear: right;
    text-align: right;
    padding-top: 10px; /* or 18px */
}
#sharing-tools a {
    display: inline-block;
    margin-left: 4px;
}
#sharing-tools img {
    height: 22px;
    width: 22px;
}

.tab-buttons {
    padding-top: 0px;
    padding-bottom: 8px;
}
#browse-data-buttons {
    padding-top: 8px;
    padding-bottom: 0px;
} 
.tab-buttons a {
    display: inline-block;
    font-size: 14px;
    background-color: #87C033;
    color: #fff;
    text-decoration: none;
    margin-right: 22px;
    padding: 7px 11px 4px;
    border: 1px solid #AAA;
    -webkit-border-top-left-radius: 5px;
    -webkit-border-top-right-radius: 5px;
    -moz-border-radius-topleft: 5px;
    -moz-border-radius-topright: 5px;
    border-top-left-radius: 5px;
    border-top-right-radius: 5px;
    -webkit-border-bottom-left-radius: 5px;
    -webkit-border-bottom-right-radius: 5px;
    -moz-border-radius-bottomleft: 5px;
    -moz-border-radius-bottomright: 5px;
    border-bottom-left-radius: 5px;
    border-bottom-right-radius: 5px;
    -moz-box-shadow: 3px 3px 4px rgba(33, 33, 33, 0.25);
    -webkit-box-shadow: 3px 3px 4px rgba(33, 33, 33, 0.25);
    box-shadow: 3px 3px 4px rgba(33, 33, 33, 0.25);
}
.tab-buttons a:hover {
    background-color: #40841C;
}
.tab-buttons a.selected {
    background-color: #707070;
    color: #fff;
    border: 1px solid #555;
}
.browse-data-panel h1.ds-div-head {
    font-size: 120%;
}

.simple-box {
    margin-bottom: 18px;
}

.simple-box h1 {
    color: #40841C;
    border-bottom: none;
    padding: 0;
    margin: 0 0 0.5em;
}
.simple-box h1 {
    color: #333;
    font-size: 18px;
}
.simple-box .primary {
    padding: 0;
    margin: 0;
    border: none;
    -moz-box-shadow: none;
    -webkit-box-shadow: none;
    box-shadow: none;
}
.tab-panel .primary {
    overflow: hidden;
}

h1.main-page-title {
    font-size: 150%;
    margin-bottom: 8px;
}
div.citation-view {
    background-color: #FEFECD;
    border: 1px solid #DDDDDD;
    float: left;
    min-height: 198px;
    width: 80%;
}
div.journal-cover-view {
    float: right;
    margin-left: -25px;
    margin-right: 25px;
    margin-top: 0;
    width: 15%;
}
blockquote {
    margin: 10px 70px 10px 50px;
}


#aspect_submission_StepTransformer_item_article_status{
    margin-top: 10px;
}
#N100E7{
    margin-top: 50px;

}
#aspect_submission_StepTransformer_field_manu,#aspect_submission_StepTransformer_field_prism_publicationName {
    width:450px;
}
#aspect_submission_StepTransformer_field_article_doi {
    width:440px;
}

#unknown-doi-panel label {
    text-indent: -25px;
    margin-left: 20px;
    line-height: 1.2em;
}

/*Autocomplete*/
.ui-autocomplete{
    position:absolute;
    width:250px;
    background-color:white;
    border:1px solid #888;
    margin:0;
    padding:0;

}

#aspect_submission_StepTransformer_field_prism_publicationName_container{
    display:none;
}

.ui-menu-item{
    list-style-type:none;
    display:block;
    margin:0;
    padding:2px;
    cursor:pointer;
}

.ui-tooltip {
    max-width: 400px;
}

img.ds-authority-confidence
{ width: 16px; height: 16px; margin: 0px 2px; padding: 0px; vertical-align: bottom;}


/* ********************* Modifications to default settings for devices/browsers with smaller widths **************** */

@media screen and (max-width : 600px) {
    div#dryad_blog {
        display: none;
    }

    /* ensure the width of the screen is the width of the device */
    ds-main {
        width:94%;
    }

    /* make the body the full width of the device */
    ds-body {
        width:94%;
    }

    /* make the menus hidden */
    ds-options {
        display:none;
    }
}

#aspect_discovery_DiscoverySubmissions_cell_workspaceitemcell_checkbox{
    width:10px;
}
#journalIDStatusInReview span.field-help, #prism_publicationName span.field-help{
    width:450px;
}

/*
  ***************************
  SEARCH TABS
  ***************************
 */
#searchTabs ul {
    list-style: none;
    padding: 0px;
    /*margin: 0px 0px -7px 0px;*/
    margin: 0px 0px 0px 0px;
}

#searchTabs li {
    display: inline;
    border: solid gray;
    border-width: 1px;
    margin: 0 2px 0 0;
    background-color: rgb(238, 238, 238);
    /* padding: 3px;*/
    padding: .25em;
    padding-top: .5em;
    -webkit-border-top-left-radius: 5px;
    -webkit-border-top-right-radius: 5px;
    -moz-border-radius-topleft: 5px;
    -moz-border-radius-topright: 5px;
    border-top-left-radius: 5px;
    border-top-right-radius: 5px;
}

#searchTabs li a {
    padding: 0 1em;
}

#searchTabs #selected {
    background: white;
    border-width: 1px 1px 0px 1px;
    /*padding-bottom: 4px;*/
    padding-bottom: .5em;
}

#aspect_discovery_SimpleSearch_div_search label.ds-form-label {
    padding: 0px;
}
#aspect_discovery_SimpleSearch_div_search fieldset.ds-form-list {
    border: none;
    /* border-bottom: 1px dotted #ccc; */
}

#aspect_discovery_SimpleSearch_div_search-results {
    margin-bottom: 4px;
}

#aspect_discovery_SimpleSearch_div_search-results ul.ds-artifact-list {
    border: 1px solid gray;
    list-style-type: none;
    margin-top:3px;
    margin-top: 0;
}

#aspect_submission_StepTransformer_item_license_accepted{
    margin-top: 10px;
}


/*
  ***************************
  DATA PACKAGE PAGES
  ***************************
 */
.publication-header {
    margin: 0 15px 18px;
    margin-top: 6px !important;
    padding: 12px 18px;
    background-color: #ddd;
    border: 1px solid #d5d5d5;
    -webkit-border-top-left-radius: 8px;
    -webkit-border-top-right-radius: 8px;
    -moz-border-radius-topleft: 8px;
    -moz-border-radius-topright: 8px;
    border-top-left-radius: 8px;
    border-top-right-radius: 8px;
    -webkit-border-bottom-left-radius: 8px;
    -webkit-border-bottom-right-radius: 8px;
    -moz-border-radius-bottomleft: 8px;
    -moz-border-radius-bottomright: 8px;
    border-bottom-left-radius: 8px;
    border-bottom-right-radius: 8px;
    overflow: hidden;
}
.pub-header-alternate {
    padding-bottom: 30px;
    margin: 0 15px -20px !important;
}
img.pub-cover {
    -moz-box-shadow: 3px 3px 5px rgba(0, 0, 0, 0.6);
    -webkit-box-shadow: 3px 3px 5px rgba(0, 0, 0, 0.6);
    box-shadow: 3px 3px 5px rgba(0, 0, 0, 0.6);
}
.publication-header img.pub-cover {
    float: right;
    height: 120px;
    width: 90px;
    margin-left: 20px;
}
.publication-header .pub-title {
    font-size: 1.2em;
    font-weight: bold;
}
.citation-sample {
    background-color: #ddd;
    border: 1px solid #eee;
    padding: 5px 7px;
    margin: 8px 20px;
    font-size: 0.9em;
    /*
        -moz-box-shadow: 0px 0px 5px rgba(0, 0, 0, 0.25);
        -webkit-box-shadow: 0px 0px 5px rgba(0, 0, 0, 0.25);
        box-shadow: 0px 0px 5px rgba(0, 0, 0, 0.25);
    */
}
div.file-list {
    margin-top: 0;
}
table.package-file-description {
    width: 100%;
    margin: 20px 0;
    background-color: #eee;
    border: 4px solid #eee;
    -moz-box-shadow: 2px 2px 5px rgba(0, 0, 0, 0.4);
    -webkit-box-shadow: 2px 2px 5px rgba(0, 0, 0, 0.4);
    box-shadow: 2px 2px 5px rgba(0, 0, 0, 0.4);
}
table.package-file-description th:first-child {
    width: 120px;
}
table.package-metadata th,
table.package-file-description th {
    font-weight: bold;
    text-align: left;
    vertical-align: top;
}
table.package-metadata th:first-child,
table.package-file-description th:first-child {
    text-align: left;
    color: #777;
}
table.package-metadata td,
table.package-file-description td {
    vertical-align: top;
    text-align: left;
}
.license-badges {
    padding-top: 10px;
}
.article-abstract {
    background-color: #eee;
    padding: 5px 7px;
    margin: 8px 20px;
    font-size: 0.9em;
    -webkit-border-top-left-radius: 8px;
    -webkit-border-top-right-radius: 8px;
    -moz-border-radius-topleft: 8px;
    -moz-border-radius-topright: 8px;
    border-top-left-radius: 8px;
    border-top-right-radius: 8px;
    -webkit-border-bottom-left-radius: 8px;
    -webkit-border-bottom-right-radius: 8px;
    -moz-border-radius-bottomleft: 8px;
    -moz-border-radius-bottomright: 8px;
    border-bottom-left-radius: 8px;
    border-bottom-right-radius: 8px;
}
#aspect_discovery_SimpleSearch_div_search-results p{
    margin-top:10px;
}

/*
  ******************************
  ***********  forms  **********
  ******************************
 */
form.ds-interactive-div li.ds-form-item {
    /* display: block; */
    padding: 2px 0;
    width: 100%;
}
form.ds-interactive-div li {
    margin: 0;
}
form.ds-interactive-div li.odd {
    background-color: rgb(255, 255, 255);
}
form.ds-interactive-div li.even {
    background-color: rgb(255, 255, 255);
}
form.ds-interactive-div li.last {

}
li.ds-form-item {
    float: left;
    clear: both;
    width: 100%;
}
div.ds-form-content {
    float: left;
    clear: right;
    display: block;
    padding: 7px;
    width:100%;
}
span.ds-form-label,label.ds-form-label {
    display: block;
    float: left;
    clear: left;
    padding: 5px 20px 5px 10px;
    /*width: 200px;*/
    font-weight: bold;
    vertical-align: middle;
    overflow: hidden;
}
/* Help, error, & in-line labels */
label.ds-composite-component {
    display: block;
    float: left;
    padding: 0px 5px 0 0px;
    font-size: 80%;
    color: black;
    background-color: inherit;
    text-align: left;
}
input.error,textarea.error,select.error {
    color: inherit;
    background-color: rgb(255, 245, 245);
    border-color: red;
}

span.field-help,
span.composite-help {
    display: block;
    font-size: 90%;
    color: gray;
    background-color: inherit;
    text-align: left;
}

div.spacer {
    height: 15px;
    margin: 0;
    padding: 0;
    line-height: 0px;
    clear: both;
}
/* The composite field */
span.ds-composite-field {
    display: table-row;
    padding: 2px;
}
*.ds-composite-field.ds-composite-component {
    display: table-cell;
    text-align: left;
    width: auto;
    padding-right: 10px;
}
*.ds-composite-field input,*.ds-composite-field textarea,*.ds-composite-field select {
    margin-right: 5px;
    margin-bottom: -2px;
}
/* Checkboxes and Radio buttons */
fieldset.ds-checkbox-field,fieldset.ds-radio-field {
    border: none;
    margin: 0;
    padding: 0;
}
fieldset.ds-checkbox-field legend,fieldset.ds-radio-field legend {
    display: none;
}
fieldset.ds-checkbox-field label,fieldset.ds-radio-field label {
    display: block;
}
/* Sub sections within a form */
fieldset.ds-form-list {
    border: none;
    padding: 0;
    margin-left: 0;
    margin-right: 0;
}
fieldset.ds-form-list ol {
    padding: 0;
    margin: 0;
    width: 100%;
    list-style-type: none;
}
fieldset.ds-form-list legend {
    color: #336699;
    background-color: inherit;
    font-size: 115%;
    font-weight: bolder;
    margin-left: 10px;
}
fieldset.ds-form-sublist {
    border: 1px solid rgb(238, 238, 238);
    padding: 0;
    margin: 5px;
}
#aspect_submission_StepTransformer_field_datafile_identifier{
    width:300px
}
a.learn-to-submit-button-option:hover {
    background-color: #ccc;
    color: #333;
}
a.learn-to-submit-button,
a.learn-to-submit-button-option {
    background-color: #87c033;
    border: 1px solid #555;
    padding: 0.3em 0.5em 0.2em;
    color: #472D2E;
    text-decoration: none;
    margin-top: 0.2em;
    -webkit-border-top-left-radius: 5px;
    -webkit-border-top-right-radius: 5px;
    -moz-border-radius-topleft: 5px;
    -moz-border-radius-topright: 5px;
    border-top-left-radius: 5px;
    border-top-right-radius: 5px;
    -webkit-border-bottom-left-radius: 5px;
    -webkit-border-bottom-right-radius: 5px;
    -moz-border-radius-bottomleft: 5px;
    -moz-border-radius-bottomright: 5px;
    border-bottom-left-radius: 5px;
    border-bottom-right-radius: 5px;
}

.link-to-button, 
#aspect_discovery_SearchFilterTransformer_list_link-to-button, 
#aspect_discovery_SearchFilterTransformer_list_link-to-button {
    text-align: center;
    padding-bottom: 12px;
    list-style: none;
    margin-left: 0;
}
.link-to-button a, 
#aspect_discovery_SearchFilterTransformer_list_link-to-button a, 
#aspect_discovery_SearchFilterTransformer_list_link-to-button a {
    text-decoration: none;
    font-weight:bold;
    border:1px solid #555;
    background: #40841C;
    color: #FFF;
    padding: 3px 8px 2px;
}


/* eliminate whitespace (visible underlining) when a link wraps a single image */
a.single-image-link {
    display: inline-block;
}
/* emulate HTML5 placeholder style for older browsers (triggered by complete-placeholder JS plugin) */
.placeholder {
    color: #999;
}

#aspect_discovery_MostViewedItem_table_most-viewed td:first-child {
    width: 400px;
}
#aspect_discovery_MostViewedItem_table_most-viewed h2 {
    font-size:15px;
}
td li{
    list-style: none;
}

/* FAQ style */
.question-closer {
    float: right;
    margin: 4px 7px 0 8px;
}
.answer-panel {
    border-top: 2px dotted #ccc;
    border-bottom: 2px dotted #ccc;
    padding: 6px 8px;
    background-color: #eee;
    margin-bottom: 6px;
}
.answer-panel h2 {
    font-size: 116%;
}

div.page-license {
    margin-top: 1em;
}

#aspect_discovery_MostViewedItem_table_most-viewed > h1 {
    width: 360px; 
    margin-bottom: -27px; 
    background-color: #fff; 
    position: relative;
}
#aspect_discovery_MostViewedItem_table_most-viewed li.ds-artifact-item
#aspect_discovery_MostViewedItem_table_most-viewed div.artifact-description {
    padding-top: 0;
    padding-bottom: 0;
}
#aspect_discovery_MostViewedItem_table_most-viewed th:last-child,
#aspect_discovery_MostViewedItem_table_most-viewed td:last-child {
    text-align: right;
}

#aspect_submission_StepTransformer_list_submit-select-publication span.field-help,
#aspect_submission_StepTransformer_div_submit-describe-dataset span.field-help,
#aspect_submission_StepTransformer_list_submit-select-publication span.composite-help,
#aspect_submission_StepTransformer_div_submit-describe-dataset span.composite-help{
    width:350px;
    float:right;
    margin-right: 20px;
    background-color: #FEFECD;
    border:2px solid grey;
    padding:5px;
    font-weight: 900;
    display: none;

}
#aspect_submission_StepTransformer_list_submit-select-publication li.ds-form-item .ds-form-label {
    padding: 8px 20px 0 10px;
}
#aspect_submission_StepTransformer_list_submit-select-publication div.ds-form-content {
    padding: 0 7px 7px;
}
span.field-help li{
    list-style: none;
}
#aspect_submission_StepTransformer_list_submit-upload-file span.field-help{
    width:150px;
    margin-left:2px;
}

#aspect_submission_StepTransformer_field_datafile_identifier{
    width:150px;
}

table.datafiletable{
    width:100%;
}
table.datafiletable td {
    padding: 0;
}
table.datafiletable td:first-child{
    text-align: right;
}

table.datafiletable span.ds-composite-field{
    display: inline-block;
}

dl.formatted,
ol.formatted {
  line-height: 1.5em;
  margin: 0.25em 0;
}
dl.formatted dt {
  padding-left: 1em;
}
dl.formatted dd,
ol.formatted li {
  padding-left: 2em;
  margin-bottom: 0.75em;
}

#membershipMeetingImage small {
    color: #fff; 
    display: block; 
    margin-top: -2em; 
    padding-left: 5px; 
    padding-bottom: 1em;
}

a.top-link {
    float: right;
}

#aspect_submission_StepTransformer_list_submit-overview-file table {
    clear: left;
    margin-left: 20px;
}

/* Contact Us (Feedback Form) style */

h2.feedbackform-heading,
div.ds-form-content legend {
    color: #40841c;
    font-size: 18px;
    font-weight: bold;
    margin-left: 0;
}

a.feedbackform-user-voice-link {
    padding: 5px;
    text-decoration: none;
    color: #1b8ebc;
    background-color: #f2f2f2;
    border: 1px solid #d7d7d7;
}

.menu-border{
    border-top: 1px solid black;
    margin: 5px 0;
}

.embargo_notice {
    color: #FF0000;
}

/* ********************* Tweaks for webkit browsers (Chrome + Safari) only **************** */

@media screen and (-webkit-min-device-pixel-ratio: 0) {
    /* misplaced pager controls */
    #dryad-home-carousel .bx-pager-item {
        top: -7px !important;
    }


    /* force rounded corners in the slideshow (known Chrome bug) */
    .bx-viewport, 
    .bx-wrapper img {
        -webkit-border-top-left-radius: 8px;
        -webkit-border-top-right-radius: 8px;
        border-top-left-radius: 8px;
        border-top-right-radius: 8px;
        -webkit-border-bottom-left-radius: 8px;
        -webkit-border-bottom-right-radius: 8px;
        border-bottom-left-radius: 8px;
        border-bottom-right-radius: 8px;
    }
    
}
#aspect_discovery_MostDownloadedBitstream_table_most-downloaded th h2{
    font-size: 1em;
}

.choose_browse_by{
    display: none;
}
input.starts_with {
        margin-left: 15px;

    }

#aspect_paymentsystem_ShoppingCartTransformer_list_transaction li{
    display: none;
}
#aspect_paymentsystem_ShoppingCartTransformer_list_currency-section{
    text-decoration: none;
}

.paypal-next-button{
    display: none;
}

#aspect_submission_workflow_WorkflowTransformer_field_skip_payment{
    display:none;
}
#aspect_paymentsystem_ShoppingCartTransformer_list_Payment h1{
    margin-top:0px;
}
#aspect_paymentsystem_ShoppingCartTransformer_list_Payment h1{
    font-size:15px;
}
#aspect_paymentsystem_ShoppingCartTransformer_list_currency-section{
    list-style-type: none;
    display: inline;
}
#aspect_paymentsystem_ShoppingCartTransformer_list_currency-section li{
    width:100px;
    display: inline;
}
#aspect_paymentsystem_ShoppingCartTransformer_list_Payment li{
    margin-bottom:10px;
    width:220px;
}
#aspect_paymentsystem_ShoppingCartTransformer_list_Payment li span{
    font-size: 13px;
    width:110px;
    padding: 0px;
}
#aspect_paymentsystem_ShoppingCartTransformer_item_currency-list label{
    font-size: 14px;
    width:120px;
    font-weight: bold;
    padding: 0px;
}
#aspect_paymentsystem_ShoppingCartTransformer_list_Payment li div{
    width:100px;
    display: inline;
    text-align: left;
    margin: 0px;
    padding: 0px;
}
#aspect_paymentsystem_ShoppingCartTransformer_list_country-section{
    list-style-type: none;
}

#aspect_paymentsystem_ShoppingCartTransformer_item_payer{
    border-top: 1px solid #aaa;
    margin-top: 0px;
}
#aspect_paymentsystem_ShoppingCartTransformer_item_total{
    border-top: 1px solid #aaa;
    border-top: 1px solid #aaa;
}
#aspect_paymentsystem_ShoppingCartTransformer_item_country-list label{
    font-size: 13px;
    width:100%;
}
li#aspect_paymentsystem_ShoppingCartTransformer_item_country-list div select{
    width:220px;
}
#aspect_paymentsystem_ShoppingCartTransformer_item_voucher-list label{
    font-size:13px;
    width:100%;
}
#aspect_paymentsystem_ShoppingCartTransformer_field_voucher{
    width:160px;
    display: inline;
}
#aspect_paymentsystem_ShoppingCartTransformer_item_voucher-list button{
    display: inline;
}
li#aspect_paymentsystem_ShoppingCartTransformer_item_voucher-list div{
    width:100%;
    text-align: center;
}
#aspect_submission_submit_CheckoutStep_list_payment-method{
    list-style: none;
}
#aspect_submission_workflow_WorkflowTransformer_list_payment-method{
    list-style: none;
    }
#aspect_submission_workflow_WorkflowTransformer_list_paypal-form-buttons{
    list-style: none;
    padding:10px;
}
#aspect_submission_submit_CheckoutStep_list_paypal-form-buttons{
    list-style: none;
    padding:10px;
}

ul.navigation-link{
    padding: 5px 0;
    list-style: none;
    margin-left: -15px;
    margin-bottom: 10px;
}
ul.navigation-link li{
    display: inline-block;
    font-size: 14px;
    background-color: #87C033;
    color: #fff;
    text-decoration: none;
    margin-right: 18px;
    padding: 7px 11px 4px;
    border: 1px solid #AAA;
    -webkit-border-top-left-radius: 5px;
    -webkit-border-top-right-radius: 5px;
    -moz-border-radius-topleft: 5px;
    -moz-border-radius-topright: 5px;
    border-top-left-radius: 5px;
    border-top-right-radius: 5px;
    -webkit-border-bottom-left-radius: 5px;
    -webkit-border-bottom-right-radius: 5px;
    -moz-border-radius-bottomleft: 5px;
    -moz-border-radius-bottomright: 5px;
    border-bottom-left-radius: 5px;
    border-bottom-right-radius: 5px;
    -moz-box-shadow: 3px 3px 4px rgba(33, 33, 33, 0.25);
    -webkit-box-shadow: 3px 3px 4px rgba(33, 33, 33, 0.25);
    box-shadow: 3px 3px 4px rgba(33, 33, 33, 0.25);
}

ul.navigation-link li.selected{
    border:2px solid black;
    padding:5px;
    background-color: #707070;
    color: #fff;
    border: 1px solid #555;
}

div.step-link{
    border: none;
    background-color: transparent;
    box-shadow:none;
    padding-bottom: 0px;
    padding-top: 0px;
}

.errorMessage{
    color:red;
}
.waiver-info{
    color:green;
}
.label-mark{

    width:20px;
    display:inline;
}



#aspect_eperson_TermsOfService_div_background{
    display: none;
    position: fixed;
    top: 0;
    left: 0;
    width: 100%;
    height: 100%;
    background-color: white;
    opacity: .80;
    -webkit-opacity: .80;
    -moz-opacity: .80;
    z-index: 1000;
    border-radius: 0;
    margin: 0;
    padding: 0;
}

#aspect_eperson_TermsOfService_div_modal-content{
    background-color: white;
    border-radius: 10px;
    -webkit-border-radius: 10px;
    -moz-border-radius: 10px;
    box-shadow: 0 0 20px 0 #222;
    -webkit-box-shadow: 0 0 20px 0 #222;
    -moz-box-shadow: 0 0 20px 0 #222;

    height: 250px;
    left: 50%;
    margin: -200px 0 0 -225px;
    padding: 10px;
    position: fixed;
    top: 50%;
    width: 450px;
    z-index: 1000;
}

#aspect_eperson_TermsOfService_div_background.active, #aspect_eperson_TermsOfService_field_submit.active {
    display: block;
}

/* Temporarily hide the currency selector, until we fix the currency switching problems */                                                                                                                                                 
#aspect_paymentsystem_ShoppingCartTransformer_item_currency-list {                                                                                                                                                                         
    display:none;
    visibility:hidden;
}     

#aspect_submission_StepTransformer_field_journalIDStatusIntegrated{
    display:none;
}
#journalIDStatusIntegrated label{
    display:none;
}

/* add style for shopping cart in checkout page*/
ul#aspect_submission_submit_CheckoutStep_list_transaction{
    display: none;
}

#aspect_paymentsystem_ShoppingCartTransformer_item_remove-country div,#aspect_paymentsystem_ShoppingCartTransformer_item_remove-voucher div,#aspect_paymentsystem_ShoppingCartTransformer_item_waiver-info div {
    width:100% !important;

table#aspect_submission_workflow_WorkflowTransformer_table_workflow-actions tr.archive_or_blackout_recommended  {
    background-color: #eee;
    border: thin solid #aaa;
<<<<<<< HEAD

=======
}

.voucher-error{
    color:red
>>>>>>> acdb577b
}<|MERGE_RESOLUTION|>--- conflicted
+++ resolved
@@ -2476,12 +2476,9 @@
 table#aspect_submission_workflow_WorkflowTransformer_table_workflow-actions tr.archive_or_blackout_recommended  {
     background-color: #eee;
     border: thin solid #aaa;
-<<<<<<< HEAD
-
-=======
+
 }
 
 .voucher-error{
     color:red
->>>>>>> acdb577b
 }