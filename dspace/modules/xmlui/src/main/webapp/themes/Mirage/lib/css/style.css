--- conflicted
+++ resolved
@@ -1487,7 +1487,6 @@
 #journalIDStatusInReview span.field-help, #prism_publicationName span.field-help{
     width:450px;
 }
-<<<<<<< HEAD
 
 /*
   ***************************
@@ -1500,6 +1499,7 @@
     /*margin: 0px 0px -7px 0px;*/
     margin: 0px 0px 0px 0px;
 }
+
 #searchTabs li {
     display: inline;
     border: solid gray;
@@ -1509,22 +1509,24 @@
     /* padding: 3px;*/
     padding: .25em;
 }
+
 #searchTabs li a {
     padding: 0 1em;
 }
+
 #searchTabs #selected {
     background: white;
     border-width: 1px 1px 0px 1px;
     /*padding-bottom: 4px;*/
     padding-bottom: .5em;
 }
+
 #aspect_discovery_SimpleSearch_div_search-results ul.ds-artifact-list {
     border: 1px solid gray;
     list-style-type: none;
     margin-top:3px;
-
-=======
+}
+
 #aspect_submission_StepTransformer_item_license_accepted{
     margin-top:100px;
->>>>>>> 724cc29e
 }