--- conflicted
+++ resolved
@@ -2555,7 +2555,7 @@
 td.ds-author-input-col input {
     width: 45%;
 }
-<<<<<<< HEAD
+
 /* membershipOverview.xhtml */
 ul.membership-overview {
     margin-bottom: 10px;
@@ -2658,9 +2658,7 @@
     font-style: italic;
 }
 
-=======
 
 .orcid-error{
     color:red;
 }
->>>>>>> f06e4007
