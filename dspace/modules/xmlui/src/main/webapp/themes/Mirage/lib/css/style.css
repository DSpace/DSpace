--- conflicted
+++ resolved
@@ -2228,24 +2228,15 @@
 .hidden_form_by{
     display: none;
 }
+
+.hidden_form_by{
+    display: none;
+}
+
 .choose_browse_by{
     display: none;
 }
 #aspect_discovery_SearchFilterTransformer_field_starts_with{
         margin-left: 15px;
 
-<<<<<<< HEAD
-=======
-}
-
-.hidden_form_by{
-    display: none;
-}
-.choose_browse_by{
-    display: none;
-}
-#aspect_discovery_SearchFilterTransformer_field_starts_with{
-        margin-left: 15px;
-
->>>>>>> e9e7eda8
     }