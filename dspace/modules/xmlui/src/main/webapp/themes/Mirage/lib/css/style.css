/**
 * The contents of this file are subject to the license and copyright
 * detailed in the LICENSE and NOTICE files at the root of the source
 * tree and available online at
 *
 * http://www.dspace.org/license/
 */
/*
 * style.css
 *
 * Primary Styles
 */

/*Font size percentages based on the tables at developer.yahoo.com/yui/fonts/ */
h1 {
    font-size: 182%;
    color: #333;
    text-align: justify;
}

h2{
    font-size: 123.1%;
}

h3 {
    font-size: 116%;
}

h4 {
    font-size: 108%;
}

h5, h6 {
    font-size: 100%;
}

/*fix for firefox in os x, where selects get the incorrect
height if it's not explicitly set this shouldn't be noticeable in
other browsers*/
select {
    height: 20px;
}

select.multiple {
    height: auto;
}

body {
    background-color: #F1F1F1;
    font-family: 'Helvetica', sans-serif;
}

a, a:active, a:visited {
    color: #003366;
}
a:hover {
    color: #336699;
}

#ds-header-wrapper {
    background-color: transparent;
    color: #444;
    min-width: 950px;
}

#ds-header {
    border-bottom: 3px solid #87C033;
}

.ds-div-head img.feed-icon {
    width: 16px; height: 16px; vertical-align: middle;
}

#ds-header-logo-link {
    text-decoration: none;
    cursor: pointer;
}

#ds-header-logo {
    float:left;
    width: 155px;
    height: 88px;
    margin-top: 10px;
    background: url('../../images/dryad-logo.png');
    background-position: left bottom;
    background-repeat: no-repeat;
    background-color: transparent;
    margin-right: 15px;
}

#ds-header-logo-text {
    display: none;
    font-size: 400%;
    color: #666;
    line-height: 70px;
    font-weight: normal;
    vertical-align: middle;
    float: left;
}

#ds-user-box {
    right: 0;
    top: 10px;
    position: absolute;
    color: #333;
}

#ds-user-box a{
    color: #333;
}

#ds-trail-wrapper {
    display: none;
    background-color: transparent;
    margin: 0;
    padding: 0;
    min-width: 950px;
}

#ds-trail {
    list-style: none;
    line-height: 138.5%;
    margin: 0;
    padding: 3px 0;
}

#ds-trail li {
    display: inline;
    color: #1F5E1F;
    margin-right: 5px;
}

#ds-trail a {
    color: #1F5E1F;
}

#no-js-warning,
#ds-trail,
#ds-header,
#ds-footer,
#ds-content {
    width: 950px;
    margin: auto;
    position: relative;
}

/*ie6 uses quirks mode for strict xhtml pages, and in quirks mode margin: auto; doesn't center things*/
.ie6 #no-js-warning-wrapper,
.ie6 #ds-trail-wrapper,
.ie6 #ds-header-wrapper,
.ie6 #ds-footer-wrapper,
.ie6 #ds-content-wrapper {
    text-align: center;
}

.ie6 #ds-trail,
.ie6 #ds-header,
.ie6 #ds-footer,
.ie6 #ds-content {
    margin: 0;
    text-align: left;
}

#ds-footer-wrapper {
    margin-top: 10px;
    margin-bottom: 5px;
    overflow: hidden;
    clear: both;
}

#ds-footer {
    border-top: 3px solid #87C033;
    padding: 4px 0;
    font-size: 93%;
    line-height: 1.6em;
}

#ds-footer img.powered-by {
    vertical-align: middle;
}

#ds-footer-left {
    float: left;
}

#ds-footer-right {
    float:right;
}

#ds-footer-right span.theme-by{
    display: inline-block;
    vertical-align: top;
}

#ds-footer-logo-link {
    text-decoration:none;
    line-height: 40px;
    cursor: pointer;
}

#ds-footer-logo {
    display: inline-block;
    background: url('../../images/@mirelogo-small.png');
    background-repeat: no-repeat;
    width: 79px;
    height: 40px;
}

#ds-footer a {
    color: inherit;
}
a.discreet {
    text-decoration: none;
}


/*make transparent PNGs invisible in IE6 until PNG-fix is applied*/
.ie6 #ds-header-logo,
.ie6 #ds-footer-logo {
    visibility: hidden;
}


#ds-body {
    float: left;
    width: 675px;
    padding-top: 12px;
}
/* alignment fix for "nested" bodies */
#ds-body #ds-body {
    padding: 0;
    margin: 0;
    margin-top: -1em;
}

#ds-options-wrapper {
    float: right;
    width: 249px;
    padding-top: 12px;
}

#ds-options {
    padding: 0;
}

h1.ds-option-set-head,
.ds-div-head,
    /* special-case rules for the occasional top-level div.ds-static-div */
#org_datadryad_dspace_xmlui_aspect_browse_ItemViewer_div_item-view.ds-static-div .ds-div-head,
#aspect_dryadinfo_DryadBlogFeed_div_dryad-info-home.ds-static-div .ds-div-head
{
    color: #333;
    padding: 0px 0px;
    border-bottom: 3px solid #87C033;
}
h1.ds-option-set-head {
    margin-top: 5px;
    font-size: 108%;
}
.ds-div-head {
    font-size: 20px;
    height: 25px;
    overflow: visible;
}
/* remove some style for nested boxes */
.ds-static-div .ds-div-head,
.ds-static-div .ds-static-div,
.ds-static-div .ds-interactive-div,
    /* special-case rules for the occasional top-level div.ds-static-div */
#org_datadryad_dspace_xmlui_aspect_browse_ItemViewer_div_item-view.ds-static-div,
#aspect_dryadinfo_DryadBlogFeed_div_dryad-info-home.ds-static-div,
.publication-header.ds-static-div {
    border: none;
    padding: 0;
    margin-top: 0px;
    background-color: transparent;
    -moz-box-shadow: none;
    -webkit-box-shadow: none;
    box-shadow: none;
}

#ds-search-option-head {
    margin-top: 0;
}

.ds-static-div,
.ds-interactive-div,
    /* special-case rules for the occasional top-level div.ds-static-div */
#org_datadryad_dspace_xmlui_aspect_browse_ItemViewer_div_item-view.ds-static-div .ds-static-div,
#org_datadryad_dspace_xmlui_aspect_browse_ItemViewer_div_item-view.ds-static-div .ds-interactive-div,
#aspect_dryadinfo_DryadBlogFeed_div_dryad-info-home.ds-static-div .ds-static-div,
#aspect_dryadinfo_DryadBlogFeed_div_dryad-info-home.ds-static-div .ds-interactive-div,
#submit-data-feature-box h1,
.tab-panel,
.simple-box,
div.ds-option-set {
    margin-top: 8px;
    padding: 8px 12px;
    background-color: #fff;
    -webkit-border-top-left-radius: 8px;
    -webkit-border-top-right-radius: 8px;
    -moz-border-radius-topleft: 8px;
    -moz-border-radius-topright: 8px;
    border-top-left-radius: 8px;
    border-top-right-radius: 8px;
    -webkit-border-bottom-left-radius: 8px;
    -webkit-border-bottom-right-radius: 8px;
    -moz-border-radius-bottomleft: 8px;
    -moz-border-radius-bottomright: 8px;
    border-bottom-left-radius: 8px;
    border-bottom-right-radius: 8px;
    border: 1px solid #aaa;
    -moz-box-shadow: 6px 6px 8px rgba(33, 33, 33, 0.25);
    -webkit-box-shadow: 6px 6px 8px rgba(33, 33, 33, 0.25);
    box-shadow: 6px 6px 8px rgba(33, 33, 33, 0.25);
}

#submit-data-feature-box h1 {
    background-color: #87C033;
    border-bottom: none;
    -webkit-border-bottom-left-radius: 0;
    -webkit-border-bottom-right-radius: 0;
    -moz-border-radius-bottomleft: 0;
    -moz-border-radius-bottomright: 0;
    border-bottom-left-radius: 0;
    border-bottom-right-radius: 0;
}
#submit-data-feature-box .primary {
    background-color: #87C033;
    font-size: 1.2em;
    margin-top: 0;
    text-align: center;
    border-top: none;
    -webkit-border-top-left-radius: 0;
    -webkit-border-top-right-radius: 0;
    -moz-border-radius-topleft: 0;
    -moz-border-radius-topright: 0;
    border-top-left-radius: 0;
    border-top-right-radius: 0;
}

#submit-data-sidebar-box {
    text-align: center;
<<<<<<< HEAD
=======
    background-color: #87C033;
>>>>>>> 499c3b97
}
#submit-data-sidebar-box .primary {
    padding: 0;
    margin: 0;
<<<<<<< HEAD
=======
    background-color: #87C033;
>>>>>>> 499c3b97
}
#submit-data-sidebar-box a.submitnowbutton {
    display: block;
    line-height: 1.1em;
    padding: 9px 12px;
}


div.ds-option-set ul {
    list-style: none;
    margin-left: 10px;
    padding-top: 5px;
    padding-bottom: 5px;
}

div.ds-option-set .ds-sublist-head {
    font-weight: normal;
    font-size: 100%;
}

div.ds-option-set ul.sublist {
    margin-left: 20px;
    padding-top: 0;
    padding-bottom: 0;
}

div#ds-feed-option li
{
    padding-top: 4px;
}

div#ds-feed-option a
{
    padding: 0px 0px 2px 20px;
}

#ds-search-option {
    padding: 10px;
}

#ds-search-form {
    margin-bottom: 10px;
}

#ds-search-form input.ds-text-field{
    width: 169px;
}

#ds-search-form input.ds-button-field {
    margin-left: 6px;
}

#ds-search-form input.ds-text-field,
#ds-search-form input.ds-button-field{
    margin-bottom: 10px;
}

p {
    margin-bottom: 10px;
    line-height: 1.5em;
}
li,
div.bioText {
    line-height: 1.5em;
}
.ds-div-head p,
#submit-data-feature-box p {
    line-height: 1.2em;
}

#aspect_eperson_PasswordLogin_div_register, #aspect_eperson_PasswordLogin_div_login {
    padding: 10px;
<<<<<<< HEAD
    width: 300px;
}
=======
    width: 350px;
} 
>>>>>>> 499c3b97

#aspect_eperson_PasswordLogin_div_register h1, #aspect_eperson_PasswordLogin_div_login h1 {
    font-size: 130%;
    text-align: center;
}

#aspect_eperson_PasswordLogin_div_login {
    margin: 20px 0px 40px; /* top right bottom left */
    float: right;
}
#aspect_eperson_PasswordLogin_div_register {
    margin: 20px 0px;
    float: left;
}

#aspect_eperson_EditProfile_list_form,
.submission fieldset.ds-form-list,
.administrative fieldset.ds-form-list {
    margin-bottom: 25px;
}
.submission fieldset.ds-form-list {
    border: none;
}
#status_other_than_published,
#aspect_submission_StepTransformer_list_doi > table {
    border: 1px solid #ccc;
    float: right;
    display: inline-block;
    margin-top: -72px;
    padding: 10px;
    width: 500px;
    position: relative;
    -webkit-border-top-left-radius: 5px;
    -webkit-border-top-right-radius: 5px;
    -moz-border-radius-topleft: 5px;
    -moz-border-radius-topright: 5px;
    border-top-left-radius: 5px;
    border-top-right-radius: 5px;
    -webkit-border-bottom-left-radius: 5px;
    -webkit-border-bottom-right-radius: 5px;
    -moz-border-radius-bottomleft: 5px;
    -moz-border-radius-bottomright: 5px;
    border-bottom-left-radius: 5px;
    border-bottom-right-radius: 5px;
}

.primary {
    margin-top: 8px;
    margin-bottom: 20px;
    -webkit-border-top-left-radius: 8px;
    -webkit-border-top-right-radius: 8px;
    -moz-border-radius-topleft: 8px;
    -moz-border-radius-topright: 8px;
    border-top-left-radius: 8px;
    border-top-right-radius: 8px;
    -webkit-border-bottom-left-radius: 8px;
    -webkit-border-bottom-right-radius: 8px;
    -moz-border-radius-bottomleft: 8px;
    -moz-border-radius-bottomright: 8px;
    border-bottom-left-radius: 8px;
    border-bottom-right-radius: 8px;
    border: 1px solid #aaa;
    -moz-box-shadow: 6px 6px 8px rgba(33, 33, 33, 0.25);
    -webkit-box-shadow: 6px 6px 8px rgba(33, 33, 33, 0.25);
    box-shadow: 6px 6px 8px rgba(33, 33, 33, 0.25);
}

ol {
    margin: 0;
    list-style: none;
}

th,
td {
    padding: 5px;
    vertical-align: middle;
}

.ds-button-field,
#aspect_eperson_StartRegistration_list_registration-progress li {
    background-color: #40841C;
    border: 1px solid #555555;
    padding: 2px 5px;
    color: #FFFFFF;
    font-weight: bold;
    cursor: pointer;
}

.ds-button-field[disabled="disabled"],
.ds-button-field.disabled,
li.button.disabled input {
    opacity: 0.35;
    cursor: auto;
}

#aspect_eperson_StartRegistration_list_registration-progress li {
    cursor: default;
}

#aspect_eperson_StartRegistration_list_registration-progress li.arrow {
    background-color: inherit;
    border: none;
    color: inherit;
    font-weight: normal;
}

.ie6 #aspect_eperson_StartRegistration_list_registration-progress li.arrow,
.ie7 #aspect_eperson_StartRegistration_list_registration-progress li.arrow {
    background-color: #FFFFFF;
    color: #444444;
}

.ie6 #aspect_eperson_StartRegistration_list_registration-progress li.arrow {
    padding-top: 5px;
}

ul.ds-progress-list {
    margin: 0 0 10px 0;
    padding: 2px 0;
    text-align: center;
}

ul.ds-progress-list li {
    font-weight: bold;
    overflow: hidden;
    display: inline;
    padding: 0;
    margin: 0;
    max-width: 400px;
}

ul.ds-progress-list li.button {
    padding: 0;
}

ul.ds-progress-list li.button input.ds-button-field {
    font-size: 77%;
}

.ie6 ul.ds-progress-list li.button input.ds-button-field,
.ie7 ul.ds-progress-list li.button input.ds-button-field {
    padding-left: 0;
    padding-right: 0;
}

ul.ds-progress-list li.current input.ds-button-field,
#aspect_eperson_StartRegistration_list_registration-progress li.current {
    background-color: #499c73;
    border: 1px solid #1f5e3f;
}

ul.ds-progress-list li.disabled input.ds-button-field
#aspect_eperson_StartRegistration_list_registration-progress li.disabled {
    background-color: #F0F2F5;
    border: 1px solid #ccc;
    color: #444444;
    cursor: default;
}

.ie6 .disabled,
.ie6 li.disabled input,
.ie7 .ds-button-field.disabled,
.ie7 li.button.disabled input,
.ie8 .ds-button-field.disabled,
.ie8 li.button.disabled input {
    filter: progid:DXImageTransform.Microsoft.Alpha(opacity = 50);
    zoom: 1;
    cursor: auto;
}

ul.ds-progress-list li.arrow {
    border: none;
    background: none;
    font-size: 116%;
    font-weight: normal;
    margin-left: 3px;
    margin-right: 3px;
}

.ie6 ul.ds-progress-list li.arrow {
    height: 25px;
    width: 25px;
    margin: 0;
}

textarea.ds-textarea-field,
input.ds-text-field,
input.ds-file-field,
input.ds-button-field,
input.ds-password-field {
    margin-bottom: 5px;
    margin-top: 5px;
    font-size: 93%;
}

textarea.ds-textarea-field,
input.ds-text-field,
input.ds-password-field {
    padding: 3px;
    border: 1px solid #AAAAAA;
}

.ie6 input.ds-text-field,
.ie6 input.ds-password-field {
    font-size: 85%;
    height: 22px;
}

.submission .ds-form-list input.ds-text-field,
.administrative .ds-form-list input.ds-text-field,
textarea.ds-textarea-field {
    width: 500px;
}

table textarea.ds-textarea-field {
    width: 400px;
}

#aspect_administrative_item_EditItemMetadataForm_field_value {
    width: 570px;
}

#aspect_administrative_registries_EditMetadataSchema_list_edit-schema-new-field-form .ds-text-field,
#aspect_administrative_item_EditItemMetadataForm_field_language,
.ds-composite-component input.ds-text-field {
    width: auto;
}

textarea.ds-textarea-field:focus,
input.ds-text-field:focus,
input.input.ds-password-field:focus {
    border-color: #5F9DE4;
}

/*
 * Show a blue glow around a focused text field
 * only target browsers that support rgba colors and boxshadows
 * see http://www.modernizr.com/docs/
 */
.rgba.boxshadow textarea.ds-textarea-field:focus,
.rgba.boxshadow input.ds-text-field:focus,
.rgba.boxshadow input.ds-password-field:focus {
    -moz-box-shadow:0 0 8px rgba(95, 158, 212, 0.5);
    -webkit-box-shadow:0 0 8px rgba(95, 158, 212, 0.5);
    box-shadow:0 0 8px rgba(95, 158, 212, 0.5);
    border-color:rgba(95, 158, 212, 0.75);
    outline:medium none;
}

span.error {
    clear: both;
    display: block;
    color: #c22121;
    font-size: 0.9em;
    margin-top: 3px;
}

textarea.ds-textarea-field.error,
input.ds-text-field.error,
input.ds-password-field.error {
    border-color: #c22121;
    background-color: #fff2f2;
}

.rgba.boxshadow textarea.ds-textarea-field.error:focus,
.rgba.boxshadow input.ds-text-field.error:focus,
.rgba.boxshadow input.ds-password-field.error:focus {
    -moz-box-shadow:0 0 8px rgba(194, 33, 33, 0.5);
    -webkit-box-shadow:0 0 8px rgba(194, 33, 33, 0.5);
    box-shadow:0 0 8px rgba(194, 33, 33, 0.5);
    border-color:rgba(194, 33, 33, 0.75) !important;
    outline:medium none;
}


.ds-form-list {
    margin-top: 15px;
}

.submission h2,
.ds-form-list legend{
    font-size: 182%;
    margin-bottom: 15px;
    color: #1F3F5E;
}

.ds-form-item legend {
    font-size: 100%;
    margin:0;
    color: inherit;
}

fieldset ol {
    margin: 0;
}

li.ds-form-item {
    list-style: none;
    margin-bottom: 35px;
    vertical-align: middle !important;
    position: relative;
    clear: left;
}

li.ds-form-item.last {
    margin-bottom: 0;
}

li.ds-form-item .ds-form-label{
    font-weight: bold;
    font-size: 123.1%;
}

li.ds-form-item label.ds-composite-component{
    display: block;
    float: left;
    font-size: 93%;
    padding:0 15px 0 0;
}

li.ds-form-item label.ds-composite-component input.ds-text-field{
    font-size: 100%;
    width: 242px;
}

li.ds-form-item .ds-select-field {
    margin-top: 5px;
}

.ds-add-button,
label.ds-composite-component .ds-select-field {
    margin-top: 6px;
    margin-bottom: 6px;
}

li.ds-form-item label.ds-composite-component.last{
    padding:0;
}

.ds-add-button {
    vertical-align: top;
    margin-left: 8px;
}


.ds-form-content input.ds-button-field {
    font-size: 93%;
}

#aspect_submission_StepTransformer_field_dc_date_issued_year,
#aspect_submission_StepTransformer_field_dc_date_issued_day {
    width: 50px;
}

#aspect_submission_StepTransformer_field_dc_identifier_value {
    width: 130px;
    margin-bottom: 0;
}

.ds-checkbox-field input,
.ds-radio-field input {
    margin-left: 0;
}

.ds-checkbox-field label,
.ds-radio-field label {
    margin-right: 3px;
}
/*hide the double label for checkboxes & radio buttons*/
.ds-checkbox-field legend,
.ds-radio-field legend {
    display: none;
}

.ds-previous-values {
    margin-top: 10px;
    clear: both;
}

#aspect_submission_Submissions_div_submissions .ds-static-div,
.submission .ds-form-sublist ol {
    background-color: #fafafa;
    border: 1px solid #ccc;
    margin-top: 3px;
    margin-bottom: 30px;
    padding: 10px;
}

#aspect_submission_Submissions_div_submissions table,
#aspect_submission_Submissions_div_submissions table tr,
#aspect_submission_Submissions_div_submissions table td,
#aspect_submission_Submissions_div_submissions table th {
    background-color: #FFFFFF;
    border: 1px solid #9CACBA;
}

#aspect_submission_Submissions_div_submissions table tr.ds-table-header-row,
#aspect_submission_Submissions_div_submissions table tr.ds-table-header-row th {
    background-color: #B6C8D9;
    border: 1px solid #9CACBA;

}

.submission .ds-form-sublist li.ds-form-item {
    margin-bottom: 5px;
}

.submission .ds-form-sublist .ds-form-label {
    font-weight: bold;
}


.administrative.tabbed ul.horizontal {
    list-style: none;
    margin: 15px 0 0;
    border-bottom: 1px solid #9cacba;
}

.administrative.tabbed ul.horizontal li{
    float: left;
    border: 1px solid #9cacba;
    padding: 5px;
    margin-bottom: -1px;
    margin-right: 7px;
    border-bottom: none;
}

.administrative.tabbed ul.horizontal li a{
    text-decoration: none;
    color: #444444;
}

.administrative.tabbed ul.horizontal li.active-tab{
    background-color: #fafafa;
    z-index: 1;
    font-weight: bold;
}

.pane {
    padding: 10px;
    clear: both;
    background-color: #fafafa;
    border: 1px solid #9cacba;
    margin-bottom: 25px;
    margin-top: 0;
}

.pane .ds-form-list {
    margin-top: 0;
}

.administrative.tabbed .pane {
    border-top: none;
}

.pagination,
.pagination-masked {
    padding: 7px;
    padding-bottom: 15px;
    background-color: #fff;
    border: none;
    line-height: 1em;
    vertical-align:middle;
}

.pagination-links {
    list-style: none;
    float: right;
    margin: 0;
}

.pagination-links li {
    display: inline;
    padding-left: 2px;
    padding-right: 2px;
}

.current-page-link {
    font-weight: bold;
    color: #1F3F5E;
}

.current-page-link a{
    color: #1F3F5E;
}

.pagination-info {
    float: left;
    margin:0;
}

.pagination-masked.top {
    margin-top: 5px;
}

.ds-artifact-list {
    list-style: none;
    margin: 0;
    line-height: 153.9%;
}

.file-wrapper {
    padding-top: 15px !important;
    padding-bottom: 15px !important;
}

.ds-artifact-item {
    padding-top: 5px !important;
    padding-bottom: 10px !important;
    padding-left: 20px;
    text-indent: -20px;
}

.ds-artifact-item a {
    text-decoration: none;
}
.ds-artifact-item a span.doi {
    text-decoration: underline;
}
.ds-artifact-item a:hover {
    text-decoration: underline;
}

.ds-artifact-item.collection,
.ds-artifact-item.community {
    padding-top: 1px;
    padding-bottom: 1px;
}

.doi {
    white-space: nowrap;
}

.community .artifact-title a {
    font-weight: bold;
}

.collection .artifact-title a {
    font-weight: normal;
}

#aspect_artifactbrowser_CommunityBrowser_div_comunity-browser .short-description, #aspect_discovery_SiteRecentSubmissions_div_site-home .short-description {
    display: none;
}

#aspect_artifactbrowser_SimpleSearch_div_search-results li, #aspect_discovery_SimpleSearch_div_search-results li, #aspect_artifactbrowser_AdvancedSearch_div_search-results li {
    padding-top: 15px;
    padding-bottom: 15px;
}

#aspect_artifactbrowser_SimpleSearch_div_search-results ul, #aspect_discovery_SimpleSearch_div_search-results ul, #aspect_artifactbrowser_AdvancedSearch_div_search-results ul {
    margin-bottom: 25px;
}

.artifact-title {
    font-size: 100%;
}

.italics {
    font-style: italic;
}

.result-query,
.artifact-info {
    color: gray;
}

.artifact-abstract {
    text-align: justify;
}

ul.alphabet {
    list-style: none;
    margin: 0;
}

ul.alphabet li {
    display:inline;
}

#aspect_eperson_PasswordLogin_list_password-login .ds-form-item {
    float: left;
    margin: 0;
    margin-right: 25px;
}

#aspect_eperson_PasswordLogin_list_password-login .ds-form-item a {
    margin-left: 20px;
}

#aspect_eperson_PasswordLogin_list_password-login .ds-form-item.last {
    clear: left;
}


#aspect_eperson_PasswordLogin_list_password-login .ds-form-item.last .ds-form-label{
    display: none;
}

td select.ds-select-field {
    margin-left: 5px;
}

form.search {
    background-color: #fafafa;
    border: 1px solid #ccc;
    padding: 10px;
    margin-bottom: 15px;
}

form.search label {
    font-weight: bold;
}

form.search p.ds-paragraph.button-list {
    text-align: center;
    margin: 0;
}

form.search fieldset {
    margin: 0;
}

form.search .ds-form-item {
    margin: 0;
    padding-bottom: 5px;
}

form.search .ds-form-item select{
    margin-top: 0;
}

form.search label.ds-composite-component .ds-select-field{
    margin-top: 6px;
}

form.search .ds-form-item label {
    font-size: 100%;
}

form.search .ds-form-content {
    display: inline;
}

form.search table input.ds-text-field {
    margin: 0;
}

form.search .field-help {
    margin: 3px 0;
}

.collection .search,
.community .search {
    margin-top: 25px;
}

#aspect_discovery_CollectionSearch_p_search-query,
#aspect_discovery_CommunitySearch_p_search-query{
    margin-bottom:0;
}

.result-query {
    margin-bottom: 30px;
}

#aspect_administrative_registries_EditMetadataSchema_table_metadata-schema-edit-existing-fields,
#aspect_administrative_registries_MetadataRegistryMain_table_metadata-registry-main-table,
#aspect_administrative_registries_FormatRegistryMain_table_bitstream-format-registry,
#aspect_submission_Submissions_table_unfinished-submissions,
#aspect_submission_Submissions_table_submissions-inprogress,
#aspect_submission_Submissions_table_completed-submissions,
table.detailtable {
    margin-top: 10px;
    margin-bottom: 10px;
    border-collapse: collapse;
}

#aspect_administrative_registries_EditMetadataSchema_table_metadata-schema-edit-existing-fields tr,
#aspect_administrative_registries_MetadataRegistryMain_table_metadata-registry-main-table tr,
#aspect_administrative_registries_FormatRegistryMain_table_bitstream-format-registry tr,
#aspect_submission_Submissions_table_unfinished-submissions tr,
#aspect_submission_Submissions_table_submissions-inprogress tr,
#aspect_submission_Submissions_table_completed-submissions tr,
table.detailtable tr {
    line-height: 1.6em;
    border: 1px solid #ccc;
}

#aspect_administrative_registries_EditMetadataSchema_table_metadata-schema-edit-existing-fields tr.even,
#aspect_administrative_registries_MetadataRegistryMain_table_metadata-registry-main-table tr.even,
#aspect_administrative_registries_FormatRegistryMain_table_bitstream-format-registry tr.even,
#aspect_submission_Submissions_table_unfinished-submissions tr.even,
#aspect_submission_Submissions_table_submissions-inprogress tr.even,
#aspect_submission_Submissions_table_completed-submissions tr.even,
table.detailtable tr.even {
    background-color: #fafafa;
}

#aspect_administrative_registries_EditMetadataSchema_table_metadata-schema-edit-existing-fields td,
#aspect_administrative_registries_MetadataRegistryMain_table_metadata-registry-main-table td,
#aspect_administrative_registries_FormatRegistryMain_table_bitstream-format-registry td,
#aspect_submission_Submissions_table_unfinished-submissions td,
#aspect_submission_Submissions_table_submissions-inprogress td,
#aspect_submission_Submissions_table_completed-submissions td,
table.detailtable td {
    padding: 5px 10px;
    text-align: justify;
    border: 1px solid #ccc;
    vertical-align: top;
}

#aspect_administrative_registries_EditMetadataSchema_table_metadata-schema-edit-existing-fields tr.ds-table-header-row,
#aspect_administrative_registries_MetadataRegistryMain_table_metadata-registry-main-table tr.ds-table-header-row,
#aspect_administrative_registries_FormatRegistryMain_table_bitstream-format-registry tr.ds-table-header-row,
#aspect_submission_Submissions_table_unfinished-submissions tr.ds-table-header-row,
#aspect_submission_Submissions_table_submissions-inprogress tr.ds-table-header-row,
#aspect_submission_Submissions_table_completed-submissions tr.ds-table-header-row {
    border: none;
}


table.detailtable td.label-cell {
    font-weight: bold;
    text-align: left;
    width: 100px;
}

div.item-summary-view-metadata h1,
div.item-summary-view-metadata h2 {
    line-height: normal;
}

div.item-summary-view-metadata {
    text-align: justify;
    line-height: 161.6%;
    margin-bottom: 5px;
}

div.simple-item-view-authors {
    font-size: 123.1%;
    font-weight: bold;
    border-bottom:1px solid #ccc;
    padding-bottom: 2px;
    margin-bottom: 20px;
    text-align: justify;
}

div.simple-item-view-authors span{
    text-align: justify;
}

#aspect_artifactbrowser_ItemViewer_div_item-view h2,
div.item-summary-view-metadata p.item-view-toggle-bottom,
div.simple-item-view-description {
    margin-top: 20px;
}

#aspect_artifactbrowser_ItemViewer_div_item-view h2,
div.simple-item-view-description h3{
    border-bottom:1px solid #87C033;
    margin-bottom: 3px;
}

#aspect_artifactbrowser_ItemViewer_div_item-view h2 {
    margin-top: 18px;
    margin-bottom: 10px;
}
#aspect_artifactbrowser_ItemViewer_div_item-view h2:first-child {
    margin-top: 5px;
}


.thumbnail-wrapper,
.file-metadata,
.file-link {
    float: left;
    margin-right: 15px;
}

.item-metadata {
    float: left;
}

.file-metadata {
    width: 300px;
}

.file-metadata span,
.item-metadata span {
    float: left;
}

.item-metadata span.content span {
    float: none;
}

.file-metadata span.bold,
.item-metadata span.bold {
    width: 80px;
    clear: left;
    text-align: right;
    margin-right: 7px;
}

#ds-system-wide-alert,
.notice {
    padding: 10px;
    margin: 10px 0;
    border: 1px solid #bfc221;
    background-color: #fffff2;
}

.notice.success
{
    border-color: #21c221;
    background-color: #f2fff2;
}

#ds-system-wide-alert,
.notice.failure
{
    border-color: #c22121;
    background-color: #fff2f2;
}

#ds-system-wide-alert p {
    margin: 0;
}

#aspect_artifactbrowser_CommunityViewer_div_community-home h2,
#aspect_artifactbrowser_CollectionViewer_div_collection-home h2 {
    margin-top: 30px;
    border-bottom:1px solid #ccc;
    margin-bottom: 3px;
}

.ds-logo-wrapper {
    display: block;
}

#aspect_administrative_item_FindItemForm_list_find-item-form .ds-form-item {
    margin:0;
}

#aspect_administrative_registries_EditMetadataSchema_div_edit-schema-new-field  .ds-form-item.last {
    margin-top: -25px;
}

#no-js-warning {
    margin-top: 15px;
    margin-bottom: 10px;
    text-align: center;
}

form.discover-search-box{
    margin-bottom: 10px;
}

li.search-filter-list,
li.used-filters-list
{
    padding-top: 5px;
}

form.discover-sort-box select{
    margin: 0 4px;
}

.hidden {
    display:none;
    visibility:hidden;
}

.icon-button{
    padding:4px;
    cursor: pointer;
    margin: 2px;
    background-color: #6D859C;
    border: 1px solid #1F3F5E;
    text-indent: -1000px;
    width: 30px;
    height: 30px;
    display:block;
    /*Required for IE*/
    font-size: 0;
    line-height: 0;
}

.icon-button.arrowUp{
    background-image: url(../../images/arrow_up_ffffff_16x16.png);
    background-repeat: no-repeat;
    background-position: center center;
}

.icon-button.arrowDown{
    background-image: url(../../images/arrow_down_ffffff_16x16.png);
    background-repeat: no-repeat;
    background-position: center center;
}

/* FOR CC License */
span.floatleft {
    border:none;
    float:right;
    display:inline;
}

/* FOR CC PAGE to GROUP ITEMS horizontally */
ul.horizontal li span.bold a { color: black; }

/* group items horizontally in a list */

ul.horizontalVanilla
{
    font-weight: bold;
    list-style-type: none;
    padding: 0px;
    padding-left: 0px;
    padding-bottom: 15px;
    border-left: 1px solid white;
    border-right: 1px solid white;
    margin: 10px -1px 5px -1px;
    width: inherit;
}

ul.horizontalVanilla li
{
    float: left;
    height: 100%;
    background-color: rgb(255, 255, 255);
    margin: 2px 2px 0px 2px;
    /* border: 1px solid rgb(240, 240, 210); */
}

#main-menu {
    position: absolute;
    bottom: -21px;
    right: 0px;
}

.submitnowbutton,
a.learn-to-submit-button {
    margin: 0 8px;
    padding: 0.2em 0;
    -webkit-border-top-left-radius: 5px;
    -webkit-border-top-right-radius: 5px;
    -moz-border-radius-topleft: 5px;
    -moz-border-radius-topright: 5px;
    border-top-left-radius: 5px;
    border-top-right-radius: 5px;
    -webkit-border-bottom-left-radius: 5px;
    -webkit-border-bottom-right-radius: 5px;
    -moz-border-radius-bottomleft: 5px;
    -moz-border-radius-bottomright: 5px;
    border-bottom-left-radius: 5px;
    border-bottom-right-radius: 5px;
}

/* general button radius */

.ds-button-field,
#login-item, #sign-up-item {
    -webkit-border-top-left-radius: 5px;
    -webkit-border-top-right-radius: 5px;
    -moz-border-radius-topleft: 5px;
    -moz-border-radius-topright: 5px;
    border-top-left-radius: 5px;
    border-top-right-radius: 5px;
    -webkit-border-bottom-left-radius: 5px;
    -webkit-border-bottom-right-radius: 5px;
    -moz-border-radius-bottomleft: 5px;
    -moz-border-radius-bottomright: 5px;
    border-bottom-left-radius: 5px;
    border-bottom-right-radius: 5px;
}

#login-item, #sign-up-item {
    margin-top: 0.35em;
    margin-left: 8px;
    overflow: hidden;
}
#login-item {
    background-color: #40841c;
}
#login-item a {
    color: #fff;
}
#sign-up-item:hover, #sign-up-item a:hover,
#login-item:hover, #login-item a:hover {
    background-color: #424242;
}
#sign-up-item {
    background-color: #ccc;
    margin-right: 0px;
}
#login-item a, #sign-up-item a {
    font-size: 0.75em;
    padding: 0.4em 0.6em;
}
#login-item a:hover, #sign-up-item a:hover {
    -webkit-border-top-left-radius: 0px;
    -webkit-border-top-right-radius: 0px;
    -moz-border-radius-topleft: 0px;
    -moz-border-radius-topright: 0px;
    border-top-left-radius: 0px;
    border-top-right-radius: 0px;
    -webkit-border-bottom-left-radius: 0px;
    -webkit-border-bottom-right-radius: 0px;
    -moz-border-radius-bottomleft: 0px;
    -moz-border-radius-bottomright: 0px;
    border-bottom-left-radius: 0px;
    border-bottom-right-radius: 0px;
}
a.submitnowbutton {
    background-color: #424242;
    border: 1px solid #fff;
    color: #fff;
    text-decoration: none;
    margin-top: 0.2em;
    padding: 0.4em 0.8em;
    /*  box-shadow: 0px 0px 6px rgba(33, 33, 33, 1.0); */
    -moz-box-shadow: 2px 2px 12px rgba(33, 33, 33, 1.0);
    -webkit-box-shadow: 2px 2px 12px rgba(33, 33, 33, 1.0);
    box-shadow: 2px 2px 12px rgba(33, 33, 33, 1.0);
}
a.submitnowbutton:hover {
    background-color: #ccc;
    color: #333;
}
a.learn-to-submit-button:hover {
    background-color: #ccc;
    color: #333;
}

#skip-nav {
    float: right;
    padding-top: 4px;
}
#sharing-tools {
    float: right;
    clear: right;
    text-align: right;
    padding-top: 10px; /* or 18px */
}
#sharing-tools a {
    display: inline-block;
    margin-left: 4px;
}
#sharing-tools img {
    height: 22px;
    width: 22px;
}

.tab-buttons {
    padding-top: 8px;
    padding-bottom: 18px;
}
.tab-buttons a {
    font-size: 14px;
    font-weight: bold;
    background-color: #707070;
    color: #fff;
    text-decoration: none;
    margin-right: 22px;
    padding: 7px 11px 4px;
    border: 1px solid #707070;
    -webkit-border-top-left-radius: 5px;
    -webkit-border-top-right-radius: 5px;
    -moz-border-radius-topleft: 5px;
    -moz-border-radius-topright: 5px;
    border-top-left-radius: 5px;
    border-top-right-radius: 5px;
    -webkit-border-bottom-left-radius: 5px;
    -webkit-border-bottom-right-radius: 5px;
    -moz-border-radius-bottomleft: 5px;
    -moz-border-radius-bottomright: 5px;
    border-bottom-left-radius: 5px;
    border-bottom-right-radius: 5px;
}
.tab-buttons a:hover {
    background-color: #555;
}
.tab-buttons a.selected {
    background-color: #87C033;
    color: #333;
    border: 1px solid #555;
}
.browse-data-panel h1.ds-div-head {
    font-size: 120%;
}

.simple-box {
    margin-bottom: 18px;
}

.simple-box h1,
.tab-panel h1 {
    color: #40841C;
    border-bottom: none;
    padding: 0;
    margin: 0 0 0.5em;
}
.simple-box h1 {
    color: #333;
    font-size: 18px;
}
.simple-box .primary,
.tab-panel .primary {
    padding: 0;
    margin: 0;
    border: none;
    -moz-box-shadow: none;
    -webkit-box-shadow: none;
    box-shadow: none;
}

h1.main-page-title {
    font-size: 150%;
    margin-bottom: 8px;
}
div.citation-view {
    background-color: #FEFECD;
    border: 1px solid #DDDDDD;
    float: left;
    min-height: 198px;
    width: 80%;
}
div.journal-cover-view {
    float: right;
    margin-left: -25px;
    margin-right: 25px;
    margin-top: 0;
    width: 15%;
}
blockquote {
    margin: 10px 70px 10px 50px;
}



#aspect_submission_StepTransformer_item_article_status{
    margin-top: 100px;
}
#N100E7{
    margin-top: 50px;

}
#aspect_submission_StepTransformer_field_article_doi,#aspect_submission_StepTransformer_field_manu,#aspect_submission_StepTransformer_field_prism_publicationName {
    width:150px;
}

/*Autocomplete*/
.ui-autocomplete{
    position:absolute;
    width:250px;
    background-color:white;
    border:1px solid #888;
    margin:0;
    padding:0;

}

#aspect_submission_StepTransformer_field_prism_publicationName_container{
    display:none;
}

.ui-menu-item{
    list-style-type:none;
    display:block;
    margin:0;
    padding:2px;
    cursor:pointer;
}

img.ds-authority-confidence
{ width: 16px; height: 16px; margin: 0px 2px; padding: 0px; vertical-align: bottom;}


/* ********************* Modifications to default settings for devices/browsers with smaller widths **************** */

@media screen and (max-width : 600px) {
    div#dryad_blog {
        display: none;
    }

    /* ensure the width of the screen is the width of the device */
    ds-main {
        width:94%;
    }

    /* make the body the full width of the device */
    ds-body {
        width:94%;
    }

    /* make the menus hidden */
    ds-options {
        display:none;
    }
}

#aspect_discovery_DiscoverySubmissions_cell_workspaceitemcell_checkbox{
    width:10px;
}
#journalIDStatusInReview span.field-help, #prism_publicationName span.field-help{
    width:450px;
}

/*
  ***************************
  SEARCH TABS
  ***************************
 */
#searchTabs ul {
    list-style: none;
    padding: 0px;
    /*margin: 0px 0px -7px 0px;*/
    margin: 0px 0px 0px 0px;
}

#searchTabs li {
    display: inline;
    border: solid gray;
    border-width: 1px;
    margin: 0 2px 0 0;
    background-color: rgb(238, 238, 238);
    /* padding: 3px;*/
    padding: .25em;
    padding-top: .5em;
    -webkit-border-top-left-radius: 5px;
    -webkit-border-top-right-radius: 5px;
    -moz-border-radius-topleft: 5px;
    -moz-border-radius-topright: 5px;
    border-top-left-radius: 5px;
    border-top-right-radius: 5px;
}

#searchTabs li a {
    padding: 0 1em;
}

#searchTabs #selected {
    background: white;
    border-width: 1px 1px 0px 1px;
    /*padding-bottom: 4px;*/
    padding-bottom: .5em;
}

#aspect_discovery_SimpleSearch_div_search label.ds-form-label {
    padding: 0px;
}
#aspect_discovery_SimpleSearch_div_search fieldset.ds-form-list {
    border: none;
    /* border-bottom: 1px dotted #ccc; */
}

#aspect_discovery_SimpleSearch_div_search-results {
    margin-bottom: 4px;
}

#aspect_discovery_SimpleSearch_div_search-results ul.ds-artifact-list {
    border: 1px solid gray;
    list-style-type: none;
    margin-top:3px;
    margin-top: 0;
}

#aspect_submission_StepTransformer_item_license_accepted{
    margin-top:100px;
}


/*
  ***************************
  DATA PACKAGE PAGES
  ***************************
 */
.publication-header {
    margin: 0 15px 18px;
    margin-top: 6px !important;
    padding: 12px 18px;
    background-color: #ddd;
    border: 1px solid #d5d5d5;
    -webkit-border-top-left-radius: 8px;
    -webkit-border-top-right-radius: 8px;
    -moz-border-radius-topleft: 8px;
    -moz-border-radius-topright: 8px;
    border-top-left-radius: 8px;
    border-top-right-radius: 8px;
    -webkit-border-bottom-left-radius: 8px;
    -webkit-border-bottom-right-radius: 8px;
    -moz-border-radius-bottomleft: 8px;
    -moz-border-radius-bottomright: 8px;
    border-bottom-left-radius: 8px;
    border-bottom-right-radius: 8px;
    overflow: hidden;
}
.pub-header-alternate {
    padding-bottom: 30px;
    margin: 0 15px -20px !important;
}
img.pub-cover {
    -moz-box-shadow: 3px 3px 5px rgba(0, 0, 0, 0.6);
    -webkit-box-shadow: 3px 3px 5px rgba(0, 0, 0, 0.6);
    box-shadow: 3px 3px 5px rgba(0, 0, 0, 0.6);
}
.publication-header img.pub-cover {
    float: left;
    height: 120px;
    width: 90px;
    margin-right: 20px;
}
.publication-header .pub-title {
    font-size: 1.2em;
    font-weight: bold;
}
.citation-sample {
    background-color: #ddd;
    border: 1px solid #eee;
    padding: 5px 7px;
    margin: 8px 20px;
    font-size: 0.9em;
    /*
        -moz-box-shadow: 0px 0px 5px rgba(0, 0, 0, 0.25);
        -webkit-box-shadow: 0px 0px 5px rgba(0, 0, 0, 0.25);
        box-shadow: 0px 0px 5px rgba(0, 0, 0, 0.25);
    */
}
div.file-list {
    margin-top: 0;
}
table.package-file-description {
    width: 100%;
    margin: 20px 0;
    background-color: #eee;
    border: 4px solid #eee;
    -moz-box-shadow: 2px 2px 5px rgba(0, 0, 0, 0.4);
    -webkit-box-shadow: 2px 2px 5px rgba(0, 0, 0, 0.4);
    box-shadow: 2px 2px 5px rgba(0, 0, 0, 0.4);
}
table.package-metadata th,
table.package-file-description th {
    font-weight: bold;
    text-align: left;
    vertical-align: top;
}
table.package-metadata th:first-child,
table.package-file-description th:first-child {
    text-align: right;
    color: #777;
}
table.package-metadata td,
table.package-file-description td {
    vertical-align: top;
    text-align: left;
}
.license-badges {
    padding-top: 10px;
}
.article-abstract {
    background-color: #eee;
    padding: 5px 7px;
    margin: 8px 20px;
    font-size: 0.9em;
    -webkit-border-top-left-radius: 8px;
    -webkit-border-top-right-radius: 8px;
    -moz-border-radius-topleft: 8px;
    -moz-border-radius-topright: 8px;
    border-top-left-radius: 8px;
    border-top-right-radius: 8px;
    -webkit-border-bottom-left-radius: 8px;
    -webkit-border-bottom-right-radius: 8px;
    -moz-border-radius-bottomleft: 8px;
    -moz-border-radius-bottomright: 8px;
    border-bottom-left-radius: 8px;
    border-bottom-right-radius: 8px;
}
#aspect_discovery_SimpleSearch_div_search-results p{
    margin-top:10px;
}

/*
  ******************************
  ***********  forms  **********
  ******************************
 */
form.ds-interactive-div li.ds-form-item {
    /* display: block; */
    padding: 2px 0;
    width: 100%;
}
form.ds-interactive-div li {
    margin: 0;
}
form.ds-interactive-div li.odd {
    background-color: rgb(255, 255, 255);
}
form.ds-interactive-div li.even {
    background-color: rgb(255, 255, 255);
}
form.ds-interactive-div li.last {

}
li.ds-form-item {
    float: left;
    clear: both;
    width: 100%;
}
div.ds-form-content {
    float: left;
    clear: right;
    display: block;
    padding: 7px;
    width:100%;
}
span.ds-form-label,label.ds-form-label {
    display: block;
    float: left;
    clear: left;
    padding: 5px 20px 5px 10px;
    /*width: 200px;*/
    font-weight: bold;
    vertical-align: middle;
    overflow: hidden;
}
/* Help, error, & in-line labels */
label.ds-composite-component {
    display: block;
    float: left;
    padding: 0px 5px 0 0px;
    font-size: 80%;
    color: black;
    background-color: inherit;
    text-align: left;
}
input.error,textarea.error,select.error {
    color: inherit;
    background-color: rgb(255, 245, 245);
    border-color: red;
}

span.field-help,
span.composite-help {
    display: block;
    font-size: 90%;
    color: gray;
    background-color: inherit;
    text-align: left;
}

div.spacer {
    height: 15px;
    margin: 0;
    padding: 0;
    line-height: 0px;
    clear: both;
}
/* The composite field */
span.ds-composite-field {
    display: table-row;
    padding: 2px;
}
*.ds-composite-field.ds-composite-component {
    display: table-cell;
    text-align: left;
    width: auto;
    padding-right: 10px;
}
*.ds-composite-field input,*.ds-composite-field textarea,*.ds-composite-field select {
    margin-right: 5px;
    margin-bottom: -2px;
}
/* Checkboxes and Radio buttons */
fieldset.ds-checkbox-field,fieldset.ds-radio-field {
    border: none;
    margin: 0;
    padding: 0;
}
fieldset.ds-checkbox-field legend,fieldset.ds-radio-field legend {
    display: none;
}
fieldset.ds-checkbox-field label,fieldset.ds-radio-field label {
    display: block;
}
/* Sub sections within a form */
fieldset.ds-form-list {
    border: none;
    padding: 0;
    margin-left: 0;
    margin-right: 0;
}
fieldset.ds-form-list ol {
    padding: 0;
    margin: 0;
    width: 100%;
    list-style-type: none;
}
fieldset.ds-form-list legend {
    color: #336699;
    background-color: inherit;
    font-size: 115%;
    font-weight: bolder;
    margin-left: 10px;
}
fieldset.ds-form-sublist {
    border: 1px solid rgb(238, 238, 238);
    padding: 0;
    margin: 5px;
}
#aspect_submission_StepTransformer_field_datafile_identifier{
    width:300px
}
a.learn-to-submit-button-option:hover {
    background-color: #ccc;
    color: #333;
}
a.learn-to-submit-button,
a.learn-to-submit-button-option {
    background-color: #87c033;
    border: 1px solid #555;
    padding: 0.3em 0.5em 0.2em;
    color: #472D2E;
    text-decoration: none;
    margin-top: 0.2em;
    -webkit-border-top-left-radius: 5px;
    -webkit-border-top-right-radius: 5px;
    -moz-border-radius-topleft: 5px;
    -moz-border-radius-topright: 5px;
    border-top-left-radius: 5px;
    border-top-right-radius: 5px;
    -webkit-border-bottom-left-radius: 5px;
    -webkit-border-bottom-right-radius: 5px;
    -moz-border-radius-bottomleft: 5px;
    -moz-border-radius-bottomright: 5px;
    border-bottom-left-radius: 5px;
    border-bottom-right-radius: 5px;
}

.link-to-button{
    text-align: center;
    padding-bottom: 12px;
}
.link-to-button a{
    text-decoration: none;
    font-weight:bold;
    border:1px solid black;
    background: green;
    color: white;
    padding: 2px 5px;
}


/* eliminate whitespace (visible underlining) when a link wraps a single image */
a.single-image-link {
    display: inline-block;
}
/* emulate HTML5 placeholder style for older browsers (triggered by complete-placeholder JS plugin) */
.placeholder {
    color: #999;
}

#aspect_discovery_MostViewedItem_table_most-viewed td:first-child{
    width:400px;
}
#aspect_discovery_MostViewedItem_table_most-viewed h2{
    font-size:15px;
}
td li{
    list-style: none;

/* FAQ style */
.question-closer {
    float: right;
    margin: 4px 7px 0 8px;
}
.answer-panel {
    border-top: 2px dotted #ccc;
    border-bottom: 2px dotted #ccc;
    padding: 6px 8px;
    background-color: #eee;
    margin-bottom: 6px;
}
.answer-panel h2 {
    font-size: 116%;
}

div.page-license {
    margin-top: 1em;
}

#aspect_discovery_MostViewedItem_table_most-viewed > h1 {
    width: 360px; 
    margin-bottom: -27px; 
    background-color: #fff; 
    position: relative;
}
#aspect_discovery_MostViewedItem_table_most-viewed li.ds-artifact-item
#aspect_discovery_MostViewedItem_table_most-viewed div.artifact-description {
    padding-top: 0;
    padding-bottom: 0;
}
#aspect_discovery_MostViewedItem_table_most-viewed th:last-child,
#aspect_discovery_MostViewedItem_table_most-viewed td:last-child {
    text-align: right;
}

#aspect_submission_StepTransformer_list_submit-select-publication span.field-help,
#aspect_submission_StepTransformer_div_submit-describe-dataset span.field-help,
#aspect_submission_StepTransformer_list_submit-select-publication span.composite-help,
#aspect_submission_StepTransformer_div_submit-describe-dataset span.composite-help{
    width:350px;
    float:right;
    margin-right: 20px;
    background-color: #FEFECD;
    border:2px solid grey;
    padding:5px;
    font-weight: 900;

}
span.field-help li{
    list-style: none;
}
#aspect_submission_StepTransformer_list_submit-upload-file span.field-help{
    width:150px;
    margin-left:2px;
}

#aspect_submission_StepTransformer_field_datafile_identifier{
    width:150px;
}

table.datafiletable{
    width:100%;
}
table.datafiletable span.ds-composite-field{
    display: inline-block;
}
/* FAQ style */
.question-closer {
    float: right;
    margin: 4px 7px 0 8px;
}
.answer-panel {
    border-top: 2px dotted #ccc;
    border-bottom: 2px dotted #ccc;
    padding: 6px 8px;
    background-color: #eee;
    margin-bottom: 6px;
}
.answer-panel h2 {
    font-size: 116%;
}

div.page-license {
    margin-top: 1em;
}

#aspect_discovery_MostViewedItem_table_most-viewed > h1 {
    width: 360px; 
    margin-bottom: -27px; 
    background-color: #fff; 
    position: relative;
}
#aspect_discovery_MostViewedItem_table_most-viewed li.ds-artifact-item
#aspect_discovery_MostViewedItem_table_most-viewed div.artifact-description {
    padding-top: 0;
    padding-bottom: 0;
}
#aspect_discovery_MostViewedItem_table_most-viewed th:last-child,
#aspect_discovery_MostViewedItem_table_most-viewed td:last-child {
    text-align: right;
}

#aspect_submission_StepTransformer_list_submit-select-publication span.field-help,
#aspect_submission_StepTransformer_div_submit-describe-dataset span.field-help,
#aspect_submission_StepTransformer_list_submit-select-publication span.composite-help,
#aspect_submission_StepTransformer_div_submit-describe-dataset span.composite-help{
    width:350px;
    float:right;
    margin-right: 20px;
    background-color: #FEFECD;
    border:2px solid grey;
    padding:5px;
    font-weight: 900;

}
span.field-help li{
    list-style: none;
}
#aspect_submission_StepTransformer_list_submit-upload-file span.field-help{
    width:150px;
    margin-left:2px;
}

#aspect_submission_StepTransformer_field_datafile_identifier{
    width:150px;
}

table.datafiletable{
    width:100%;
}
table.datafiletable span.ds-composite-field{
    display: inline-block;
}

dl.formatted,
ol.formatted {
  line-height: 1.5em;
  margin: 0.25em 0;
}
dl.formatted dt {
  padding-left: 1em;
}
dl.formatted dd,
ol.formatted li {
  padding-left: 2em;
  margin-bottom: 0.75em;
}<|MERGE_RESOLUTION|>--- conflicted
+++ resolved
@@ -341,18 +341,12 @@
 
 #submit-data-sidebar-box {
     text-align: center;
-<<<<<<< HEAD
-=======
     background-color: #87C033;
->>>>>>> 499c3b97
 }
 #submit-data-sidebar-box .primary {
     padding: 0;
     margin: 0;
-<<<<<<< HEAD
-=======
     background-color: #87C033;
->>>>>>> 499c3b97
 }
 #submit-data-sidebar-box a.submitnowbutton {
     display: block;
@@ -425,13 +419,8 @@
 
 #aspect_eperson_PasswordLogin_div_register, #aspect_eperson_PasswordLogin_div_login {
     padding: 10px;
-<<<<<<< HEAD
-    width: 300px;
-}
-=======
     width: 350px;
 } 
->>>>>>> 499c3b97
 
 #aspect_eperson_PasswordLogin_div_register h1, #aspect_eperson_PasswordLogin_div_login h1 {
     font-size: 130%;
@@ -2002,7 +1991,7 @@
 }
 td li{
     list-style: none;
-
+}
 /* FAQ style */
 .question-closer {
     float: right;
@@ -2070,73 +2059,6 @@
 table.datafiletable span.ds-composite-field{
     display: inline-block;
 }
-/* FAQ style */
-.question-closer {
-    float: right;
-    margin: 4px 7px 0 8px;
-}
-.answer-panel {
-    border-top: 2px dotted #ccc;
-    border-bottom: 2px dotted #ccc;
-    padding: 6px 8px;
-    background-color: #eee;
-    margin-bottom: 6px;
-}
-.answer-panel h2 {
-    font-size: 116%;
-}
-
-div.page-license {
-    margin-top: 1em;
-}
-
-#aspect_discovery_MostViewedItem_table_most-viewed > h1 {
-    width: 360px; 
-    margin-bottom: -27px; 
-    background-color: #fff; 
-    position: relative;
-}
-#aspect_discovery_MostViewedItem_table_most-viewed li.ds-artifact-item
-#aspect_discovery_MostViewedItem_table_most-viewed div.artifact-description {
-    padding-top: 0;
-    padding-bottom: 0;
-}
-#aspect_discovery_MostViewedItem_table_most-viewed th:last-child,
-#aspect_discovery_MostViewedItem_table_most-viewed td:last-child {
-    text-align: right;
-}
-
-#aspect_submission_StepTransformer_list_submit-select-publication span.field-help,
-#aspect_submission_StepTransformer_div_submit-describe-dataset span.field-help,
-#aspect_submission_StepTransformer_list_submit-select-publication span.composite-help,
-#aspect_submission_StepTransformer_div_submit-describe-dataset span.composite-help{
-    width:350px;
-    float:right;
-    margin-right: 20px;
-    background-color: #FEFECD;
-    border:2px solid grey;
-    padding:5px;
-    font-weight: 900;
-
-}
-span.field-help li{
-    list-style: none;
-}
-#aspect_submission_StepTransformer_list_submit-upload-file span.field-help{
-    width:150px;
-    margin-left:2px;
-}
-
-#aspect_submission_StepTransformer_field_datafile_identifier{
-    width:150px;
-}
-
-table.datafiletable{
-    width:100%;
-}
-table.datafiletable span.ds-composite-field{
-    display: inline-block;
-}
 
 dl.formatted,
 ol.formatted {
