--- conflicted
+++ resolved
@@ -549,21 +549,6 @@
 
         <xsl:if test="contains(dri:params/@operations,'add')">
             <!-- Add buttons should be named "submit_[field]_add" so that we can ignore errors from required fields when simply adding new values-->
-<<<<<<< HEAD
-           <input type="submit" value="Add" name="{concat('submit_',@n,'_add')}" class="ds-button-field ds-add-button">
-              <!-- Make invisible if we have choice-lookup popup that provides its own Add. -->
-              <xsl:if test="dri:params/@choicesPresentation = 'lookup'">
-                <xsl:attribute name="style">
-                  <xsl:text>display:none;</xsl:text>
-                </xsl:attribute>
-        </xsl:if>
-               <xsl:if test="dri:params/@choicesPresentation = 'authorLookup'">
-                   <xsl:attribute name="style">
-                       <xsl:text>display:none;</xsl:text>
-                   </xsl:attribute>
-               </xsl:if>
-           </input>
-=======
             <input type="submit" i18n:attr="value" value="xmlui.Submission.submit.DescribeStep.add" name="{concat('submit_',@n,'_add')}" class="ds-button-field ds-add-button">
                 <!-- Make invisible if we have choice-lookup popup that provides its own Add. -->
                 <xsl:if test="dri:params/@choicesPresentation = 'lookup'">
@@ -572,7 +557,12 @@
                     </xsl:attribute>
                 </xsl:if>
             </input>
->>>>>>> 097979d7
+               <xsl:if test="dri:params/@choicesPresentation = 'authorLookup'">
+                   <xsl:attribute name="style">
+                       <xsl:text>display:none;</xsl:text>
+                   </xsl:attribute>
+               </xsl:if>
+           </input>
         </xsl:if>
 
         <xsl:variable name="confidenceIndicatorID" select="concat(translate(@id,'.','_'),'_confidence_indicator')"/>
@@ -1208,7 +1198,6 @@
         </xsl:if>
     </xsl:template>
     
-<<<<<<< HEAD
     <xsl:template name="addPropagateButton">
       <xsl:param name="packageDoi"/>
       <xsl:param name="metadataFieldName"/>
@@ -1226,7 +1215,6 @@
       </input>
     </xsl:template>
 
-=======
     <xsl:template name="ds-previous-values">
         <!-- string template name: 'fieldIterator' or 'simpleFieldIterator' -->
         <xsl:param name="field-iterator"/>
@@ -1267,5 +1255,4 @@
         </div>
     </xsl:template>
    
->>>>>>> 097979d7
 </xsl:stylesheet>