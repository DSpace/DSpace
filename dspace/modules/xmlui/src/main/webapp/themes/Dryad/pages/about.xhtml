--- conflicted
+++ resolved
@@ -64,13 +64,8 @@
       <li>You are encouraged to subscribe to the <a href="http://list.datadryad.org">Dryad users mailing list</a>. This is a list for discussion, questions, and ideas from Dryad users; your contact information will not be shared with any other organizations.</li>
       <li>Subscribe to the <a href="http://lists.nescent.org/mailman/listinfo/dryad-announcement">Dryad announcement mailing list</a> for the occasional newsy item from the Dryad team.</li>
       <li>You may also follow updates about Dryad, and other news from the world of open data, on the <a href="http://blog.datadryad.org">Dryad Blog</a>.</li> 
-<<<<<<< HEAD
-      <li>Dryad posts two different Twitter feeds, one for general news about <a href="http://twitter.com/datadryad">Dryad and open data</a> (@datadryad), and one for <a href="http://twitter.com/datadryadnew">notices of new data</a> (@datadryadnew).</li> 
-      <li>The <a href="http://dryad.googlecode.com">Dryad code repository</a> has instructions for more specific lists to join to learn about, and contribute to, Dryad’s software development.</li>
-=======
       <li>Dryad posts two different Twitter feeds, one for general news about <a href="http://twitter.com/datadryad">Dryad and open data</a> (@datadryad), and o ne for <a href="http://twitter.com/datadryadnew">notices of new data</a> (@datadryadnew).</li> 
       <li>The <a href="https://github.com/datadryad/dryad-repo">Dryad code repository</a> has instructions for more specific lists to join to learn about, and contribute to, Dryad’s software development.</li>
->>>>>>> 9be11331
       <li>To really proclaim your love for Dryad, become a <a href="http://www.facebook.com/DataDryad">Facebook</a> friend and accessorize yourself with cool swag from our <a href="http://shops.cafepress.com/Shop/Show/datadryad">online store</a>.</li>
     </ul>
     
