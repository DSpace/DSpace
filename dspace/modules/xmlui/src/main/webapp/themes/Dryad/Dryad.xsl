<?xml version="1.0" encoding="UTF-8"?>

<!--
    Dryad stylesheet

    This stylesheet overrides and extends the basic dri2xhtml of Manakin.

    Original authors: Amol Bapat, Ryan Scherle, Kevin Clarke
-->

<xsl:stylesheet xmlns="http://www.w3.org/1999/xhtml" xmlns:i18n="http://apache.org/cocoon/i18n/2.1"
                xmlns:dri="http://di.tamu.edu/DRI/1.0/" xmlns:mets="http://www.loc.gov/METS/"
                xmlns:dc="http://purl.org/dc/elements/1.1/" xmlns:dim="http://www.dspace.org/xmlns/dspace/dim"
                xmlns:mods="http://www.loc.gov/mods/v3" xmlns:xlink="http://www.w3.org/TR/xlink/"
                xmlns:xsl="http://www.w3.org/1999/XSL/Transform" xmlns:xalan="http://xml.apache.org/xalan"
                xmlns:encoder="xalan://java.net.URLEncoder" xmlns:decoder="xalan://java.net.URLDecoder"
                exclude-result-prefixes="xalan encoder decoder" xmlns:exslt="http://exslt.org/dynamic"
                version="1.0">

    <xsl:import href="../dri2xhtml.xsl"/>

    <xsl:import href="DryadItemSummary.xsl"/>
    <xsl:import href="DryadFooter.xsl"/>
    <xsl:import href="DryadSearch.xsl"/>
    <xsl:import href="integrated-view.xsl"/>

    <xsl:output method="xml" version="1.0" encoding="utf-8" indent="yes"/>

    <!-- Check to see if XHTML pages are included via this XSLT. If a page is found,
      it is placed in the "doc" variable. 
      -->
    <xsl:variable name="meta" select="/dri:document/dri:meta/dri:pageMeta/dri:metadata"/>
    <xsl:variable name="pageName" select="$meta[@element='request'][@qualifier='URI']"/>
    <!--xsl:variable name="doc" select="document(concat('pages/', $pageName, '.xhtml'))"/-->


    <xsl:template match="dri:xref[@rend='embed']">
               <xsl:variable name="url" select="concat('pages/',@target)" />
               <xsl:copy-of select="document(string($url))/html/*"/>
           </xsl:template>






    <!-- Overwriting the default DSpace dri:body template to check for pages -->
    <xsl:template match="dri:body">
        <div id="ds-body">
            <xsl:if test="$meta[@element='alert'][@qualifier='message']">
                <div id="ds-system-wide-alert">
                    <p>
                        <xsl:copy-of select="$meta[@element='alert'][@qualifier='message']/node()"/>
                    </p>
                </div>
            </xsl:if>
            <xsl:choose>
                <!--<xsl:when test="$doc">-->
                    <!--<xsl:copy-of select="$doc//div[@id='ds-body']/*"/>-->
                    <!--&lt;!&ndash; hint 'error=' is used to indicate we should append a feedback form &ndash;&gt;-->
                    <!--<xsl:if test="$meta[@qualifier='queryString'][starts-with(., 'error=')]">-->
                        <!--<div style="margin-top: 20px;">-->
                            <!--<xsl:variable name="report_text">-->
                                <!--<xsl:call-template name="parse-query-param">-->
                                    <!--<xsl:with-param name="param-name">body</xsl:with-param>-->
                                <!--</xsl:call-template>-->
                            <!--</xsl:variable>-->
                            <!--<form action="/feedback" method="post" onsubmit="javascript:tSubmit(this);">-->
                                <!--<input name="email" type="hidden" value="help@datadryad.org"/>-->
                                <!--<textarea name="comments" onfocus="javascript:tFocus(this);" cols="60" rows="15">-->
                                    <!--<xsl:value-of select="decoder:decode($report_text)"/>-->
                                <!--</textarea>-->
                                <!--<br/>-->
                                <!--<input name="submit" type="submit" value="Send Feedback"/>-->
                            <!--</form>-->
                        <!--</div>-->
                    <!--</xsl:if>-->
                <!--</xsl:when>-->
                <xsl:otherwise>
                    <xsl:apply-templates/>
                </xsl:otherwise>
            </xsl:choose>
        </div>
    </xsl:template>

    <xsl:template match="*[@rend='ame-suggest-widget']">
        <xsl:param name="containerID" select="concat(translate(@id,'.','_'),'_container')"/>
        <xsl:param name="treeID" select="concat(translate(@id,'.','_'),'_tree')"/>
        <xsl:param name="itemID" select="//dri:field[@n='ame-item-id']/dri:value/text()"/>
        <xsl:param name="field" select="@n"/>
        <xsl:param name="buttonID" select="concat(translate(@id,'.','_'),'_add')"/>

        <div class="ame-suggest-container">
            <xsl:attribute name="id">
                <xsl:value-of select="$containerID"/>
            </xsl:attribute>

            <div class="ame-suggest-header">
                <font>Suggested Terms
                    <a title="These terms have been automatically selected from a controlled vocabulary based on the article title, description, and any existing keywords.">
                        ?
                    </a>
                </font>
            </div>
            <div class="ame-suggest-control">
                <xsl:attribute name="id">
                    <xsl:value-of select="$treeID"/>
                </xsl:attribute>
                &#160;
            </div>
            <div class="ame-suggest-buttons">
                <input class="ame-suggest-add" type="button" value="Add Selected">
                    <xsl:attribute name="id">
                        <xsl:value-of select="$buttonID"/>
                    </xsl:attribute>
                </input>
            </div>
        </div>

        <xsl:call-template name="ameSetup">
            <xsl:with-param name="itemID" select="$itemID"/>
            <xsl:with-param name="containerID" select="$containerID"/>
            <xsl:with-param name="treeID" select="$treeID"/>
            <xsl:with-param name="field" select="$field"/>
            <xsl:with-param name="buttonID" select="$buttonID"/>
        </xsl:call-template>
        <div class="ame-suggest-end">&#160;</div>
    </xsl:template>

    <xsl:template name="ameSetup">
        <xsl:param name="itemID" select="'mising value'"/>
        <xsl:param name="containerID" select="'missing value'"/>
        <xsl:param name="treeID" select="'missing value'"/>
        <xsl:param name="field" select="'missing value'"/>
        <xsl:param name="buttonID" select="'missing value'"/>
        <script type="text/javascript">
            <xsl:text>var ame = AMESuggestSetup('</xsl:text>
            <xsl:value-of select="$itemID"/>
            <xsl:text>','</xsl:text>
            <xsl:value-of select="$containerID"/>
            <xsl:text>','</xsl:text>
            <xsl:value-of select="$treeID"/>
            <xsl:text>','</xsl:text>
            <xsl:value-of select="$field"/>
            <xsl:text>','</xsl:text>
            <xsl:value-of select="$buttonID"/>
            <xsl:text>');</xsl:text>
        </script>
    </xsl:template>


    <xsl:template match="*[@rend='blog-box']">
        <div id="dryad_blog">
            <h3>
                <i18n:text>
                    <xsl:value-of select=".//dri:head"/>
                </i18n:text>
                <xsl:text>&#160;&#160;</xsl:text>
                <a href="http://blog.datadryad.org/feed/">
                    <img src="/themes/Dryad/images/rss.jpg" style="border: 0px;" alt="RSS icon"/>
                </a>
            </h3>
            <ul>
                <xsl:for-each select=".//dri:item/dri:xref">
                    <li>
                        <a href="{string(./@target)}">
                            <xsl:value-of select="."/>
                        </a>
                    </li>
                </xsl:for-each>
            </ul>
        </div>
    </xsl:template>

    <!-- ########################## Head statement ######################## -->
    <xsl:template name="buildHead">
        <head>
	  <meta name="viewport" content="width=device-width, initial-scale=1.0" />      
	  <!--[if lt IE 9]>
	<script src="http://css3-mediaqueries-js.googlecode.com/svn/trunk/css3-mediaqueries.js"></script>
	<![endif]-->
            <meta http-equiv="Content-Type" content="text/html; charset=UTF-8"/>
            <meta name="google-site-verification" content="IqB7A6dUGs-0ncAgB3f0PXxeO_OcjyVAtRNdBFie4AM"/>
            <!-- Add stylsheets -->
            <xsl:for-each select="$meta[@element='stylesheet']">
                <link rel="stylesheet" type="text/css">
                    <xsl:attribute name="media">
                        <xsl:value-of select="@qualifier"/>
                    </xsl:attribute>
                    <xsl:attribute name="href">
                        <xsl:value-of select="$meta[@element='contextPath'][not(@qualifier)]"/>
                        <xsl:text>/themes/</xsl:text>
                        <xsl:value-of select="$meta[@element='theme'][@qualifier='path']"/>
                        <xsl:text>/</xsl:text>
                        <xsl:value-of select="."/>
                    </xsl:attribute>
                </link>
            </xsl:for-each>

            <link type="application/rss+xml" rel="alternate" href="/feed/rss_2.0/10255/3"/>
            <link type="application/rss+xml" rel="alternate" href="/feed/rss_2.0/10255/3"/>
            <link type="application/atom+xml" rel="alternate" href="/feed/atom_1.0/10255/3"/>
            <link rel="icon" type="image/ico" href="/themes/Dryad/images/favicon.ico"/>

            <script type="text/javascript" language="javascript" src="http://platform.twitter.com/widgets.js">
                <xsl:text>&#160;</xsl:text>
            </script>

            <script type="text/javascript" language="javascript" src="/themes/Dryad/lib/editor.js">
                <xsl:text>&#160;</xsl:text>
            </script>


            <script type="text/javascript" language="javascript" src="/themes/Dryad/lib/util.js">
                <xsl:text>&#160;</xsl:text>
            </script>

            <!-- Add theme javascipt  -->
            <xsl:for-each
                    select="/dri:document/dri:meta/dri:pageMeta/dri:metadata[@element='javascript'][not(@qualifier)]">
                <script type="text/javascript">
                    <xsl:attribute name="src">
                        <xsl:value-of
                                select="/dri:document/dri:meta/dri:pageMeta/dri:metadata[@element='contextPath'][not(@qualifier)]"/>
                        <xsl:text>/themes/</xsl:text>
                        <xsl:value-of
                                select="/dri:document/dri:meta/dri:pageMeta/dri:metadata[@element='theme'][@qualifier='path']"/>
                        <xsl:text>/</xsl:text>
                        <xsl:value-of select="."/>
                    </xsl:attribute>
                    &#160;
                </script>
            </xsl:for-each>
            <!-- add "shared" javascript from static, path is relative to webapp root-->
            <xsl:for-each
                    select="/dri:document/dri:meta/dri:pageMeta/dri:metadata[@element='javascript'][@qualifier='static']">
                <script type="text/javascript">
                    <xsl:attribute name="src">
                        <xsl:value-of
                                select="/dri:document/dri:meta/dri:pageMeta/dri:metadata[@element='contextPath'][not(@qualifier)]"/>
                        <xsl:text>/</xsl:text>
                        <xsl:value-of select="."/>
                    </xsl:attribute>
                    <xsl:text>&#160;</xsl:text>
                </script>
            </xsl:for-each>

            <!-- Add a google analytics script if the key is present -->
            <xsl:if test="$meta[@element='google'][@qualifier='analytics']">
                <script type="text/javascript">
                    <xsl:text>var gaJsHost = (("https:" == document.location.protocol) ? "https://ssl." : "http://www.");</xsl:text>
                    <xsl:text>document.write(unescape("%3Cscript src='" + gaJsHost + "google-analytics.com/ga.js' type='text/javascript'%3E%3C/script%3E"));</xsl:text>
                </script>

                <script type="text/javascript">
                    <xsl:text>try {</xsl:text>
                    <xsl:text>var pageTracker = _gat._getTracker("</xsl:text><xsl:value-of
                        select="$meta[@element='google'][@qualifier='analytics']"/><xsl:text>");</xsl:text>
                    <xsl:text>pageTracker._trackPageview();</xsl:text>
                    <xsl:text>} catch(err) {}</xsl:text>
                </script>
            </xsl:if>


            <!-- Add the title in, preferring package but falling back to file, empty -->
            <xsl:variable name="pkg_page_title" select="$meta[@element='title' and not(@qualifier)]"/>
            <xsl:variable name="file_page_title" select="$meta[@element='title' and @qualifier='package']"/>
            <title>
                <xsl:choose>
                    <!--<xsl:when test="$doc">-->
                        <!--<xsl:value-of select="$doc/html/head/title"/>-->
                    <!--</xsl:when>-->
                    <xsl:when test="$file_page_title">
                        <i18n:text>xmlui.dryad.page_title</i18n:text>
                        <xsl:value-of
                                select="//*[@id='org.datadryad.dspace.xmlui.aspect.browse.ItemViewer.div.item-view']/dri:head"/>
                    </xsl:when>
                    <xsl:when test="$pkg_page_title">
                        <xsl:copy-of select="$pkg_page_title/node()"/>
                    </xsl:when>
                    <xsl:otherwise>
                        <xsl:text> </xsl:text>
                    </xsl:otherwise>
                </xsl:choose>
            </title>

            <!-- Head metadata in item pages -->
            <xsl:if test="$meta[@element='xhtml_head_item']">
                <xsl:value-of select="$meta[@element='xhtml_head_item']" disable-output-escaping="yes"/>
            </xsl:if>

            <script type="text/javascript">jQuery.noConflict();</script>


        </head>
    </xsl:template>

    <xsl:template name="buildHeader">
        <div id="ds-header">
            <!--add functional javasript-->
            <xsl:for-each select="$meta[@element='functjavascript']">
                <script type="text/javascript">
                    <xsl:choose>
                        <xsl:when test="@absolutePath='true'">
                            <xsl:attribute name="src">
                                <xsl:value-of select="."/>
                            </xsl:attribute>
                        </xsl:when>
                        <xsl:otherwise>
                            <xsl:attribute name="src">
                                <xsl:value-of select="$meta[@element='contextPath'][not(@qualifier)]"/>
                                <xsl:text>/aspects/</xsl:text>
                                <xsl:value-of select="."/>
                            </xsl:attribute>
                        </xsl:otherwise>
                    </xsl:choose>
                    &#160;
                </script>
            </xsl:for-each>
            <a>
                <xsl:attribute name="href">
                    <xsl:variable name="contextpath" select="$meta[@element='contextPath'][not(@qualifier)]"/>
                    <xsl:choose>
                        <xsl:when test="$contextpath != ''">
                            <xsl:value-of select="$contextpath"/>
                        </xsl:when>
                        <xsl:otherwise>/</xsl:otherwise>
                    </xsl:choose>
                </xsl:attribute>
                <xsl:choose>
                    <xsl:when test="$meta[@element='request'][@qualifier='realServerPort'][. = '9999']">
                        <img id="ds-header-logo" src="{$theme-path}/images/dryadLogo-dev.png" alt="dryad dev logo"/>
                    </xsl:when>
                    <xsl:when test="$meta[@element='request'][@qualifier='realServerPort'][. = '7777']">
                        <img id="ds-header-logo" src="{$theme-path}/images/dryadLogo-demo.png" alt="dryad dev logo"/>
                    </xsl:when>
                    <xsl:when test="$meta[@element='request'][@qualifier='realServerPort'][. = '8888']">
                        <img id="ds-header-logo" src="{$theme-path}/images/dryadLogo-staging.png" alt="dryad staging logo"/>
                    </xsl:when>
                    <xsl:when test="$meta[@element='request'][@qualifier='realServerPort'][. = '6666']">
                        <img id="ds-header-logo" src="{$theme-path}/images/dryadLogo-mrc.png" alt="dryad mrc logo"/>
                    </xsl:when>
                    <xsl:otherwise>
                        <img id="ds-header-logo" src="{$theme-path}/images/dryadLogo.png" alt="dryad logo"/>
                    </xsl:otherwise>
                </xsl:choose>
            </a>

            <span>
                <xsl:attribute name="class">
                    <xsl:text>ds-trail</xsl:text>
                    <xsl:if test="/dri:document/dri:meta/dri:pageMeta/dri:metadata[@element='request'][@qualifier='URI'] = 'submissions'">
                        <xsl:text>-shown</xsl:text>
                    </xsl:if>
                </xsl:attribute>
                <xsl:choose>
                    <xsl:when test="count(/dri:document/dri:meta/dri:pageMeta/dri:trail) = 0">
                        <span class="ds-trail-link first-link">-</span>
                    </xsl:when>
                    <xsl:otherwise>
                        <xsl:apply-templates select="/dri:document/dri:meta/dri:pageMeta/dri:trail"/>
                    </xsl:otherwise>
                </xsl:choose>
            </span>

            <xsl:choose>
                <xsl:when test="/dri:document/dri:meta/dri:userMeta/@authenticated = 'yes'">
                    <div id="ds-user-box">
                        <p>
                            <a>
                                <xsl:attribute name="href">
                                    <xsl:value-of
                                            select="/dri:document/dri:meta/dri:userMeta/
                                        dri:metadata[@element='identifier' and @qualifier='url']"
                                            />
                                </xsl:attribute>
                                <i18n:text>xmlui.dri2xhtml.structural.profile</i18n:text>
                                <xsl:value-of
                                        select="/dri:document/dri:meta/dri:userMeta/
                                    dri:metadata[@element='identifier' and @qualifier='firstName']"/>
                                <xsl:text> </xsl:text>
                                <xsl:value-of
                                        select="/dri:document/dri:meta/dri:userMeta/
                                    dri:metadata[@element='identifier' and @qualifier='lastName']"
                                        />
                            </a>
                            <xsl:text> | </xsl:text>
                            <a>
                                <xsl:attribute name="href">
                                    <xsl:value-of
                                            select="/dri:document/dri:meta/dri:userMeta/
                                        dri:metadata[@element='identifier' and @qualifier='logoutURL']"
                                            />
                                </xsl:attribute>
                                <i18n:text>xmlui.dri2xhtml.structural.logout</i18n:text>
                            </a>
                        </p>
                        <!-- temporary hack -->
                        <!--<xsl:if
                              test="$meta[@element='request'][@qualifier='URI'][not(contains(., 'discover')) and string-length(.) &gt; 1]">-->
                        <!--						<xsl:if
                                  test="$meta[@element='request'][@qualifier='URI'][string-length(.) &gt; 1]">-->
                        <form action="/discover" method="get" onsubmit="javascript:tSubmit(this);">
                            <p>
                                <input name="query" type="text" value=""/>
                                <input name="submit" type="submit" value=" Search Data "/>
                                <a href="/searching" alt="How searching works in Dryad">
                                    <img src="/themes/Dryad/images/help.png" alt="How searching works in Dryad"/>
                                </a>
                                <input name="location" type="hidden" value="l2"/>
                            </p>
                        </form>
                        <!--						</xsl:if>-->
                    </div>
                </xsl:when>
                <xsl:otherwise>
                    <div id="ds-user-box">
                        <p>
                            <a>
                                <xsl:attribute name="href">
                                    <xsl:value-of
                                            select="/dri:document/dri:meta/dri:userMeta/
                                        dri:metadata[@element='identifier' and @qualifier='loginURL']"
                                            />
                                </xsl:attribute>
                                <i18n:text>xmlui.dri2xhtml.structural.login</i18n:text>
                            </a>
                        </p>
                        <!--						<xsl:if
                   test="$meta[@element='request'][@qualifier='URI'][not(contains(., 'discover')) and string-length(.) &gt; 1]">-->
                        <!--						<xsl:if
                                  test="$meta[@element='request'][@qualifier='URI'][string-length(.) &gt; 1]">-->
                        <form action="/discover" method="get" onsubmit="javascript:tSubmit(this);">
                            <p>
                                <input name="query" type="text" value=""/>
                                <input name="submit" type="submit" value=" Search Data "/>
                                <a href="/searching" alt="How searching works in Dryad">
                                    <img src="/themes/Dryad/images/help.png" alt="How searching works in Dryad"/>
                                </a>
                                <input name="location" type="hidden" value="l2"/>
                            </p>
                        </form>
                        <!--						</xsl:if>-->
                    </div>
                </xsl:otherwise>
            </xsl:choose>

        </div>
    </xsl:template>

    <!--
        The template to handle dri:options. Since it contains only dri:list tags (which carry the actual
        information), the only things than need to be done is creating the ds-options div and applying
        the templates inside it.

        In fact, the only bit of real work this template does is add the search box, which has to be
        handled specially in that it is not actually included in the options div, and is instead built
        from metadata available under pageMeta.
    -->
    <!-- TODO: figure out why i18n tags break the go button -->

    <xsl:template match="dri:options">
        <div id="ds-options">
            <xsl:apply-templates/>
        </div>
    </xsl:template>


    <!-- ###################################################
  TEMPLATES THAT HIDE NORMAL DSPACE FUNCTIONALITY
  (some of these may be reinstated in the future)
  ###################################################  -->

    <!-- Related items (on item pages?) -->
    <xsl:template
            match="dri:div[@id='aspect.discovery.RelatedItems.div.test']"/>

    <!-- "old" DSpace browsing system -->
    <xsl:template
            match="dri:list[@id='org.datadryad.dspace.xmlui.aspect.browse.Navigation.list.DryadBrowse'][preceding-sibling::node()/@id='aspect.discovery.SimpleSearch.list.discovery' or following-sibling::node()/@id='aspect.discovery.SimpleSearch.list.discovery']"/>

    <!-- DSpace statistics -->
    <xsl:template
            match="dri:list[@id='aspect.statistics.Navigation.list.statistics']"/>

    <!-- Progress buttons in the submission system -->
    <xsl:template
            match="dri:list[@id='aspect.submission.StepTransformer.list.submit-progress']"/>


    <!-- capture and move notices: the message at the top of th page is dynamic to capture and move it occurs to build it dynamically and not hardcoded it. -->
    <!--xsl:template match="/dri:document/dri:body//dri:div[@id='org.datadryad.dspace.xmlui.aspect.browse.ItemViewer.div.notice'][@rend='notice']"/-->

    <xsl:template match="dri:trail">
        <span>
            <xsl:attribute name="class">
                <xsl:text>ds-trail-link </xsl:text>
                <xsl:if test="position()=1">
                    <xsl:text>first-link</xsl:text>
                </xsl:if>
                <xsl:if test="position()=last()">
                    <xsl:text>last-link</xsl:text>
                </xsl:if>
            </xsl:attribute>
            <!-- Determine whether we are dealing with a link or plain text trail link -->
            <xsl:choose>
                <xsl:when test="./@target">
                    <a>
                        <xsl:attribute name="href">
                            <xsl:value-of select="./@target"/>
                        </xsl:attribute>
                        <xsl:apply-templates/>
                    </a>
                    <!--&gt;-->
                    <!--<xsl:if test="position()=last() and $doc">-->
                        <!--<xsl:value-of select="$doc/html/head/title"/>-->
                    <!--</xsl:if>-->
                </xsl:when>
                <xsl:otherwise>
                    <xsl:apply-templates/>
                </xsl:otherwise>
            </xsl:choose>
        </span>

    </xsl:template>

    <xsl:template match="dri:field[@id='aspect.submission.submit.OverviewStep.field.submit_next']">
        <input>
            <xsl:attribute name="name">
                <xsl:value-of select="@n"/>
            </xsl:attribute>
            <xsl:if test="@disabled">
                <xsl:attribute name="disabled">
                    <xsl:value-of select="@disabled"/>
                </xsl:attribute>
            </xsl:if>

            <xsl:attribute name="name">
                <xsl:value-of select="@n"/>
            </xsl:attribute>
            <!--<xsl:call-template name="fieldAttributes"/>-->
            <xsl:if test="@type='button'">
                <xsl:attribute name="type">submit</xsl:attribute>
            </xsl:if>
            <xsl:attribute name="value">
                <xsl:choose>
                    <xsl:when test="./dri:value[@type='raw']">
                        <xsl:value-of select="./dri:value[@type='raw']"/>
                    </xsl:when>
                    <xsl:otherwise>
                        <xsl:value-of select="./dri:value[@type='default']"/>
                    </xsl:otherwise>
                </xsl:choose>
            </xsl:attribute>
            <xsl:if test="dri:value/i18n:text">
                <xsl:attribute name="i18n:attr">value</xsl:attribute>
            </xsl:if>
            <xsl:if test="dri:error">
                <span class="error">
                    <i18n:text>
                        <xsl:value-of select="dri:error"/>
                    </i18n:text>
                </span>
            </xsl:if>
            <!--<xsl:apply-templates />-->
        </input>
    </xsl:template>

    <!-- eliminate wierd font sizing algorithm see line 1362 in structural.xsl -->
    <xsl:template match="dri:div/dri:head" priority="3">
        <xsl:variable name="head_count" select="count(ancestor::dri:div)"/>
        <xsl:element name="h{$head_count}">
            <xsl:call-template name="standardAttributes">
                <xsl:with-param name="class">ds-div-head</xsl:with-param>
            </xsl:call-template>
            <xsl:apply-templates/>
        </xsl:element>
    </xsl:template>


    <!-- copied from structural.xsl line 2328, use to change listing behavior of nested references. -->
    <xsl:template match="dri:reference/dri:referenceSet[@type='summaryList']" priority="2">
        <xsl:apply-templates select="dri:head"/>
        <!-- Here we decide whether we have a hierarchical list or a flat one -->
        <xsl:choose>
            <xsl:when
                    test="descendant-or-self::dri:referenceSet/@rend='hierarchy' or ancestor::dri:referenceSet/@rend='hierarchy'">
                <ul>
                    <xsl:apply-templates select="*[not(name()='head')]" mode="summaryList"/>
                </ul>
            </xsl:when>
            <xsl:otherwise>

                <!-- we can drop javascript / css handlers in here to toggle lists of sub items... -->
                <ul class="ds-artifact-list">
                    <xsl:apply-templates select="*[not(name()='head')]" mode="summaryList"/>
                </ul>
            </xsl:otherwise>
        </xsl:choose>
    </xsl:template>

    <!--
        This will resolve any nested summaryList
        reference tag to a mets document and apply a new mode for nested items.

    -->
    <xsl:template match="dri:reference/dri:referenceSet[@type='summaryList']/dri:reference"
                  mode="summaryList">
        <xsl:variable name="externalMetadataURL">
            <xsl:text>cocoon:/</xsl:text>
            <xsl:value-of select="@url"/>
            <!-- Since this is a summary only grab the descriptive metadata, and the thumbnails -->
            <xsl:text>?sections=dmdSec,fileSec&amp;fileGrpTypes=THUMBNAIL</xsl:text>
            <!-- An example of requesting a specific metadata standard (MODS and QDC crosswalks only work for items)->
            <xsl:if test="@type='DSpace Item'">
                <xsl:text>&amp;dmdTypes=DC</xsl:text>
            </xsl:if>-->
        </xsl:variable>
        <xsl:comment>External Metadata URL:
            <xsl:value-of select="$externalMetadataURL"/>
        </xsl:comment>
        <li>
            <xsl:attribute name="class">
                <xsl:text>ds-artifact-item </xsl:text>
                <xsl:choose>
                    <xsl:when test="position() mod 2 = 0">even</xsl:when>
                    <xsl:otherwise>odd</xsl:otherwise>
                </xsl:choose>
            </xsl:attribute>
            <xsl:apply-templates select="document($externalMetadataURL)//dim:dim" mode="nestedSummaryList"/>
            <xsl:apply-templates/>
        </li>
    </xsl:template>

    <!--
        This is used for subitems in groups publications (subitems may be any type).
        Alter this to change the fields shown for subitems of groups
    -->
    <xsl:template match="dim:dim" mode="nestedSummaryList">
        <xsl:variable name="type">
            <xsl:value-of select="dim:field[@element='type' and @mdschema='dc']"/>
        </xsl:variable>
        <xsl:attribute name="class">
            <xsl:text>ds-artifact-item even</xsl:text>
        </xsl:attribute>
        <xsl:variable name="doiIdentifier"
                      select=".//dim:field[@element='identifier'][@mdschema='dc'][not(@qualifier)][1]"/>
        <xsl:variable name="itemWithdrawn" select="@withdrawn"/>
        <div>
            <xsl:attribute name="class">artifact-description dataset</xsl:attribute>
            <span class="Z3988">
                <xsl:attribute name="title">
                    <xsl:call-template name="renderCOinS"/>
                </xsl:attribute>
                <xsl:text>&#160;</xsl:text>
            </span>
            <div class="artifact-title">
                <xsl:element name="a">
                    <xsl:attribute name="href">
                        <xsl:choose>
                            <xsl:when test="$itemWithdrawn">
                                <xsl:value-of select="ancestor::mets:METS/@OBJEDIT"/>
                            </xsl:when>
                            <xsl:when test="$doiIdentifier">
                                <xsl:text>/resource/</xsl:text>
                                <xsl:copy-of
                                        select=".//dim:field[@element='identifier'][@mdschema='dc'][not(@qualifier)]"/>
                            </xsl:when>
                            <xsl:otherwise>
                                <xsl:value-of select="ancestor::mets:METS/@OBJID"/>
                            </xsl:otherwise>
                        </xsl:choose>
                    </xsl:attribute>
                    <xsl:choose>
                        <xsl:when test="dim:field[@element='title']">
                            <xsl:value-of select="dim:field[@element='title'][1]/node()"/>
                        </xsl:when>
                        <xsl:otherwise>
                            <i18n:text>xmlui.dri2xhtml.METS-1.0.no-title</i18n:text>
                        </xsl:otherwise>
                    </xsl:choose>
                </xsl:element>
            </div>
        </div>
    </xsl:template>

    <xsl:template match="dim:field" mode="itemDetailView-DIM">
        <xsl:if test="not(./@qualifier = 'manuscriptNumber')">
            <tr>
                <xsl:attribute name="class">
                    <xsl:text>ds-table-row </xsl:text>
                    <xsl:if test="(position() div 2 mod 2 = 0)">even</xsl:if>
                    <xsl:if test="(position() div 2 mod 2 = 1)">odd</xsl:if>
                </xsl:attribute>
                <td>
                    <xsl:value-of select="./@mdschema"/>
                    <xsl:text>:</xsl:text>
                    <xsl:value-of select="./@element"/>
                    <xsl:if test="./@qualifier">
                        <xsl:text>.</xsl:text>
                        <xsl:value-of select="./@qualifier"/>
                    </xsl:if>
                </td>
                <td>
                    <xsl:copy-of select="./node()"/>
                </td>
                <td>
                    <xsl:value-of select="./@language"/>
                </td>
            </tr>
        </xsl:if>
    </xsl:template>

    <!--Render the edit embargo page-->
    <xsl:template match="dri:div[@id = 'aspect.administrative.item.EditItemEmbargoForm.div.edit_embargo_div']">
        <fieldset class="ds-form-list">
            <legend>
                <i18n:text>xmlui.administrative.item.EditItemEmbargoForm.legend</i18n:text>
            </legend>

            <xsl:apply-templates/>
        </fieldset>
    </xsl:template>

    <xsl:template match="dri:xref[../../@id='aspect.submission.Navigation.list.submitNow'][@rend='submitnowbutton']">
        <a class="button-link">
            <xsl:attribute name="href">
                <xsl:value-of select="@target"/>
            </xsl:attribute>
            <span>
                <xsl:apply-templates/>
            </span>
        </a>
    </xsl:template>

    <xsl:template match="dri:xref[../../@id='aspect.submission.Navigation.list.submitNow'][not(@rend)]">
        <a>
            <xsl:attribute name="href">
                <xsl:value-of select="@target"/>
            </xsl:attribute>
            <xsl:attribute name="target">_blank</xsl:attribute>
            <span>
                <xsl:apply-templates/>
            </span>
        </a>
    </xsl:template>

    <xsl:template match="dri:referenceSet[@rend='hierarchy'][@type='detailList']">
        <!-- ignore so no collection display on item pages: ticket 1351 -->
    </xsl:template>


    <!-- Overwriting the structural XSL's general paragraph processing -->
    <xsl:template match="dri:p">
        <xsl:choose>
            <!-- don't process (ignore) top item-view-toggle - ticket 1345 -->
            <xsl:when test="@rend='item-view-toggle item-view-toggle-top'"/>
            <xsl:otherwise>
                <p>
                    <xsl:call-template name="standardAttributes">
                        <xsl:with-param name="class">ds-paragraph</xsl:with-param>
                    </xsl:call-template>
                    <xsl:choose>
                        <!--  does this element have any children -->
                        <xsl:when test="child::node()">
                            <xsl:apply-templates/>
                        </xsl:when>
                        <!-- if no children are found we add a space to eliminate self closing tags -->
                        <xsl:otherwise> &#160; </xsl:otherwise>
                    </xsl:choose>
                </p>
            </xsl:otherwise>
        </xsl:choose>
    </xsl:template>

    <xsl:template
            match="dri:field[@id='aspect.administrative.collection.SetupCollectionHarvestingForm.field.oai-set-comp' and @type='composite']"
            mode="formComposite" priority="2">
        <xsl:for-each select="dri:field[@type='radio']">
            <div class="ds-form-content">
                <xsl:for-each select="dri:option">
                    <input type="radio">
                        <xsl:attribute name="id">
                            <xsl:value-of select="@returnValue"/>
                        </xsl:attribute>
                        <xsl:attribute name="name">
                            <xsl:value-of select="../@n"/>
                        </xsl:attribute>
                        <xsl:attribute name="value">
                            <xsl:value-of select="@returnValue"/>
                        </xsl:attribute>
                        <xsl:if test="../dri:value[@type='option'][@option = current()/@returnValue]">
                            <xsl:attribute name="checked">checked</xsl:attribute>
                        </xsl:if>
                    </input>
                    <label>
                        <xsl:attribute name="for">
                            <xsl:value-of select="@returnValue"/>
                        </xsl:attribute>
                        <xsl:value-of select="text()"/>
                    </label>
                    <xsl:if test="@returnValue = 'specific'">
                        <xsl:apply-templates select="../../dri:field[@n='oai_setid']"/>
                    </xsl:if>
                    <br/>
                </xsl:for-each>
            </div>
        </xsl:for-each>
    </xsl:template>


    <xsl:template match="dri:field" mode="normalField">
        <xsl:variable name="confidenceIndicatorID"
                      select="concat(translate(@id,'.','_'),'_confidence_indicator')"/>
        <xsl:choose>
            <!-- TODO: this has changed drammatically (see form3.xml) -->
            <xsl:when test="@type= 'select'">
                <select>
                    <xsl:call-template name="fieldAttributes"/>
                    <xsl:apply-templates/>
                    <xsl:if test="not(dri:option)">
                        <option value=""/>
                    </xsl:if>
                </select>
            </xsl:when>
            <xsl:when test="@type= 'textarea'">
                <textarea>
                    <xsl:call-template name="fieldAttributes"/>
                    <xsl:if
                            test="ancestor::dri:div[@id='aspect.submission.StepTransformer.div.submit-describe-publication' or @id= 'aspect.submission.StepTransformer.div.submit-describe-dataset']">
                        <xsl:if test="dri:help">
                            <xsl:attribute name="title">
                                <xsl:value-of select="dri:help"/>
                            </xsl:attribute>
                        </xsl:if>
                        <xsl:if test="../dri:help">
                            <xsl:attribute name="title">
                                <xsl:value-of select="../dri:help"/>
                            </xsl:attribute>
                        </xsl:if>
                    </xsl:if>
                    <!--
                       if the cols and rows attributes are not defined we need to call
                       the tempaltes for them since they are required attributes in strict xhtml
                    -->
                    <xsl:choose>
                        <xsl:when test="not(./dri:params[@cols])">
                           <!-- <xsl:call-template name="textAreaCols"/>  -->  
                           <!-- override to Dryad specific value - maybe this can be refined in if makes things ugly-->
                           <xsl:attribute name="cols">60</xsl:attribute>
                        </xsl:when>
                    </xsl:choose>
                    <xsl:choose>
                        <xsl:when test="not(./dri:params[@rows])">
                            <xsl:call-template name="textAreaRows"/>
                        </xsl:when>
                    </xsl:choose>

                    <xsl:apply-templates/>
                    <xsl:choose>
                        <xsl:when test="./dri:value[@type='raw']">
                            <xsl:copy-of select="./dri:value[@type='raw']/node()"/>
                        </xsl:when>
                        <xsl:otherwise>
                            <xsl:copy-of select="./dri:value[@type='default']/node()"/>
                        </xsl:otherwise>
                    </xsl:choose>
                    <xsl:if test="string-length(./dri:value) &lt; 1">
                        <i18n:text>xmlui.dri2xhtml.default.textarea.value</i18n:text>
                    </xsl:if>
                </textarea>


                <!-- add place to store authority value -->
                <xsl:if test="dri:params/@authorityControlled">
                    <xsl:variable name="confidence">
                        <xsl:if test="./dri:value[@type='authority']">
                            <xsl:value-of select="./dri:value[@type='authority']/@confidence"/>
                        </xsl:if>
                    </xsl:variable>
                    <!-- add authority confidence widget -->
                    <xsl:call-template name="authorityConfidenceIcon">
                        <xsl:with-param name="confidence" select="$confidence"/>
                        <xsl:with-param name="id" select="$confidenceIndicatorID"/>
                    </xsl:call-template>
                    <xsl:call-template name="authorityInputFields">
                        <xsl:with-param name="name" select="@n"/>
                        <xsl:with-param name="id" select="@id"/>
                        <xsl:with-param name="authValue" select="dri:value[@type='authority']/text()"/>
                        <xsl:with-param name="confValue" select="dri:value[@type='authority']/@confidence"/>
                        <xsl:with-param name="confIndicatorID" select="$confidenceIndicatorID"/>
                        <xsl:with-param name="unlockButton"
                                        select="dri:value[@type='authority']/dri:field[@rend='ds-authority-lock']/@n"/>
                        <xsl:with-param name="unlockHelp"
                                        select="dri:value[@type='authority']/dri:field[@rend='ds-authority-lock']/dri:help"/>
                    </xsl:call-template>
                </xsl:if>
                <!-- add choice mechanisms -->
                <xsl:choose>
                    <xsl:when test="dri:params/@choicesPresentation = 'suggest'">
                        <xsl:call-template name="addAuthorityAutocomplete">
                            <xsl:with-param name="confidenceIndicatorID" select="$confidenceIndicatorID"/>
                            <xsl:with-param name="confidenceName">
                                <xsl:value-of select="concat(@n,'_confidence')"/>
                            </xsl:with-param>
                        </xsl:call-template>
                    </xsl:when>
                    <xsl:when test="dri:params/@choicesPresentation = 'lookup'">
                        <xsl:call-template name="addLookupButton">
                            <xsl:with-param name="isName" select="'false'"/>
                            <xsl:with-param name="confIndicator" select="$confidenceIndicatorID"/>
                        </xsl:call-template>
                    </xsl:when>
                </xsl:choose>
            </xsl:when>

            <!-- This is changing drammatically -->
            <xsl:when test="@type= 'checkbox' or @type= 'radio'">
                <fieldset>
                    <xsl:call-template name="standardAttributes">
                        <xsl:with-param name="class">
                            <xsl:text>ds-</xsl:text>
                            <xsl:value-of select="@type"/>
                            <xsl:text>-field </xsl:text>
                            <xsl:if test="dri:error">
                                <xsl:text>error </xsl:text>
                            </xsl:if>
                        </xsl:with-param>
                    </xsl:call-template>
                    <xsl:attribute name="id">
                        <xsl:value-of select="generate-id()"/>
                    </xsl:attribute>
                    <xsl:if test="dri:label">
                        <legend>
                            <xsl:apply-templates select="dri:label" mode="compositeComponent"/>
                        </legend>
                    </xsl:if>
                    <xsl:apply-templates/>
                </fieldset>
            </xsl:when>
            <!--
            <input>
                        <xsl:call-template name="fieldAttributes"/>
                <xsl:if test="dri:value[@checked='yes']">
                            <xsl:attribute name="checked">checked</xsl:attribute>
                </xsl:if>
                <xsl:apply-templates/>
            </input>
            -->
            <xsl:when test="@type= 'composite'">
                <!-- TODO: add error and help stuff on top of the composite -->
                <span class="ds-composite-field">
                    <xsl:apply-templates select="dri:field" mode="compositeComponent"/>
                </span>
                <xsl:apply-templates select="dri:field/dri:error" mode="compositeComponent"/>
                <xsl:apply-templates select="dri:error" mode="compositeComponent"/>
                <xsl:apply-templates select="dri:field/dri:help" mode="compositeComponent"/>
                <!--<xsl:apply-templates select="dri:help" mode="compositeComponent"/>-->
            </xsl:when>
            <!-- text, password, file, and hidden types are handled the same.
                Buttons: added the xsl:if check which will override the type attribute button
                    with the value 'submit'. No reset buttons for now...
            -->
            <xsl:otherwise>
                <input>
                    <xsl:call-template name="fieldAttributes"/>
                    <xsl:if test="@type='button'">
                        <xsl:attribute name="type">submit</xsl:attribute>
                    </xsl:if>
                    <xsl:if
                            test="ancestor::dri:div[@id='aspect.submission.StepTransformer.div.submit-describe-publication' or @id= 'aspect.submission.StepTransformer.div.submit-describe-dataset']">
                        <xsl:if test="dri:help">
                            <xsl:attribute name="title">
                                <xsl:value-of select="dri:help"/>
                            </xsl:attribute>
                        </xsl:if>
                        <xsl:if test="../dri:help">
                            <xsl:attribute name="title">
                                <xsl:value-of select="../dri:help"/>
                            </xsl:attribute>
                        </xsl:if>
                    </xsl:if>
                    <xsl:attribute name="value">
                        <xsl:choose>
                            <xsl:when test="./dri:value[@type='raw']">
                                <xsl:value-of select="./dri:value[@type='raw']"/>
                            </xsl:when>
                            <xsl:otherwise>
                                <xsl:value-of select="./dri:value[@type='default']"/>
                            </xsl:otherwise>
                        </xsl:choose>
                    </xsl:attribute>
                    <xsl:if test="dri:value/i18n:text">
                        <xsl:attribute name="i18n:attr">value</xsl:attribute>
                    </xsl:if>
                    <xsl:apply-templates/>
                </input>

                <xsl:variable name="confIndicatorID" select="concat(@id,'_confidence_indicator')"/>
                <xsl:if test="dri:params/@authorityControlled">
                    <xsl:variable name="confidence">
                        <xsl:if test="./dri:value[@type='authority']">
                            <xsl:value-of select="./dri:value[@type='authority']/@confidence"/>
                        </xsl:if>
                    </xsl:variable>
                    <!-- add authority confidence widget -->
                    <xsl:call-template name="authorityConfidenceIcon">
                        <xsl:with-param name="confidence" select="$confidence"/>
                        <xsl:with-param name="id" select="$confidenceIndicatorID"/>
                    </xsl:call-template>
                    <xsl:call-template name="authorityInputFields">
                        <xsl:with-param name="name" select="@n"/>
                        <xsl:with-param name="id" select="@id"/>
                        <xsl:with-param name="authValue" select="dri:value[@type='authority']/text()"/>
                        <xsl:with-param name="confValue" select="dri:value[@type='authority']/@confidence"/>
                    </xsl:call-template>
                </xsl:if>
                <xsl:choose>
                    <xsl:when test="dri:params/@choicesPresentation = 'suggest'">
                        <xsl:call-template name="addAuthorityAutocomplete">
                            <xsl:with-param name="confidenceIndicatorID" select="$confidenceIndicatorID"/>
                            <xsl:with-param name="confidenceName">
                                <xsl:value-of select="concat(@n,'_confidence')"/>
                            </xsl:with-param>
                        </xsl:call-template>
                    </xsl:when>
                    <xsl:when test="dri:params/@choicesPresentation = 'lookup'">
                        <xsl:call-template name="addLookupButton">
                            <xsl:with-param name="isName" select="'false'"/>
                            <xsl:with-param name="confIndicator" select="$confidenceIndicatorID"/>
                        </xsl:call-template>
                    </xsl:when>
                </xsl:choose>
            </xsl:otherwise>
        </xsl:choose>
    </xsl:template>

    <xsl:template
            match="dri:list[@id='aspect.submission.StepTransformer.list.journal-select-sublist']">
        <ul>
            <xsl:call-template name="standardAttributes">
                <xsl:with-param name="class"></xsl:with-param>
            </xsl:call-template>
            <xsl:for-each select="dri:item">
                <li>
                    <xsl:call-template name="standardAttributes">
                        <xsl:with-param name="class"></xsl:with-param>
                    </xsl:call-template>
                    <xsl:call-template name="pick-label"/>
                    <div class="ds-form-content">
                        <xsl:apply-templates/>
                        <!-- special name used in submission UI review page -->
                        <xsl:if test="@n = 'submit-review-field-with-authority'">
                            <xsl:call-template name="authorityConfidenceIcon">
                                <xsl:with-param name="confidence" select="substring-after(./@rend, 'cf-')"/>
                            </xsl:call-template>
                        </xsl:if>
                    </div>
                </li>
            </xsl:for-each>
        </ul>
    </xsl:template>


    <xsl:template
            match="dri:item[starts-with(@id, 'aspect.submission.StepTransformer.item.submission-file-') or (@id = 'aspect.submission.StepTransformer.item.bitstream-item') or (@id = 'aspect.submission.StepTransformer.item.external-item')]">
        <li>
            <xsl:call-template name="standardAttributes">
                <xsl:with-param name="class">
                    <xsl:text>ds-form-item </xsl:text>
                    <xsl:choose>
                        <!-- Makes sure that the dark always falls on the last item -->
                        <xsl:when test="count(../dri:item) mod 2 = 0">
                            <xsl:if test="count(../dri:item) > 3">
                                <xsl:if test="(count(preceding-sibling::dri:item) mod 2 = 0)">even</xsl:if>
                                <xsl:if test="(count(preceding-sibling::dri:item) mod 2 = 1)">odd</xsl:if>
                            </xsl:if>
                        </xsl:when>
                        <xsl:when test="count(../dri:item) mod 2 = 1">
                            <xsl:if test="count(../dri:item) > 3">
                                <xsl:if test="(count(preceding-sibling::dri:item) mod 2 = 1)">even</xsl:if>
                                <xsl:if test="(count(preceding-sibling::dri:item) mod 2 = 0)">odd</xsl:if>
                            </xsl:if>
                        </xsl:when>
                    </xsl:choose>
                    <!-- The row is also tagged specially if it contains another "form" list -->
                    <xsl:if test="dri:list[@type='form']">sublist</xsl:if>
                </xsl:with-param>
            </xsl:call-template>

            <xsl:call-template name="pick-label"/>

            <div class="ds-form-content">
                <xsl:if test="dri:hi[@rend='head']">
                    <table class="submittable">
                        <tr>
                            <xsl:for-each select="dri:hi[@rend='head']">
                                <th>
                                    <xsl:apply-templates/>
                                </th>
                            </xsl:for-each>
                        </tr>
                        <tr>
                            <xsl:for-each select="dri:hi[@rend='content']">
                                <td>
                                    <xsl:apply-templates/>
                                </td>
                            </xsl:for-each>
                        </tr>
                    </table>
                </xsl:if>
                <!--Add all optional hidden fields-->
                <xsl:if test="@id = 'aspect.submission.StepTransformer.item.external-item'">
                    <xsl:apply-templates select="dri:xref"/>
                    <xsl:apply-templates select="dri:hi"/>
                </xsl:if>
                <xsl:apply-templates select="dri:field"/>
            </div>

        </li>

    </xsl:template>

    <xsl:template match="dri:field[@id='aspect.discovery.SiteViewer.field.submit']">
        <input>
            <xsl:call-template name="fieldAttributes"/>
            <xsl:if test="@type='button'">
                <xsl:attribute name="type">submit</xsl:attribute>
            </xsl:if>
            <xsl:attribute name="value">xmlui.discovery.SiteViewer.go</xsl:attribute>
            <xsl:if test="dri:value/i18n:text">
                <xsl:attribute name="i18n:attr">value</xsl:attribute>
            </xsl:if>
            <xsl:apply-templates/>
        </input>
    </xsl:template>

    <xsl:template match="dri:field[@id='aspect.discovery.SimpleSearch.field.query']">
        <xsl:variable name="query">
            <xsl:call-template name="parse-query-param">
                <xsl:with-param name="param-name">query</xsl:with-param>
            </xsl:call-template>
        </xsl:variable>
        <span>
            <xsl:value-of select="$query"/>
        </span>
        <input
                id="aspect_discovery_SimpleSearch_field_query"
                class="ds-text-field" name="query"
                type="hidden" value="{$query}"/>
    </xsl:template>

    <xsl:template match="dri:field[@id='aspect.discovery.SimpleSearch.field.submit']">
        <!-- Would fit better in Java, but trying to avoid touching discovery code -->
        <xsl:variable name="location">
            <xsl:call-template name="parse-query-param">
                <xsl:with-param name="param-name">location</xsl:with-param>
            </xsl:call-template>
        </xsl:variable>
        <xsl:choose>
            <xsl:when test="$location != ''">
                <xsl:element name="input">
                    <xsl:attribute name="type">hidden</xsl:attribute>
                    <xsl:attribute name="name">location</xsl:attribute>
                    <xsl:attribute name="value">
                        <xsl:value-of select="$location"/>
                    </xsl:attribute>
                </xsl:element>
            </xsl:when>
            <xsl:otherwise>
                <input name="location" type="hidden" value="l2"/>
            </xsl:otherwise>
        </xsl:choose>
        <!-- end of what was added -->
        <input>
            <xsl:call-template name="fieldAttributes"/>
            <xsl:if test="@type='button'">
                <xsl:attribute name="type">submit</xsl:attribute>
            </xsl:if>
            <xsl:attribute name="value">xmlui.discovery.SimpleSearch.go</xsl:attribute>
            <xsl:if test="dri:value/i18n:text">
                <xsl:attribute name="i18n:attr">value</xsl:attribute>
            </xsl:if>
            <xsl:apply-templates/>
        </input>
        <a href="/searching" alt="How searching works in Dryad">
            <img src="/themes/Dryad/images/help.png" alt="How searching works in Dryad"/>
        </a>
    </xsl:template>


    <xsl:template match="dri:help" mode="help">
        <xsl:if
                test="not(ancestor::dri:div[@id='aspect.submission.StepTransformer.div.submit-describe-publication' or @id= 'aspect.submission.StepTransformer.div.submit-describe-dataset'])">
            <!--Only create the <span> if there is content in the <dri:help> node-->
            <xsl:if test="./text() or ./node()">
                <span>
                    <xsl:attribute name="class">
                        <xsl:text>field-help</xsl:text>
                    </xsl:attribute>
                    <xsl:apply-templates/>
                </span>
            </xsl:if>
        </xsl:if>
    </xsl:template>

    <xsl:template match="dri:help" mode="compositeComponent">
        <xsl:if
                test="not(ancestor::dri:div[@id='aspect.submission.StepTransformer.div.submit-describe-publication' or @id= 'aspect.submission.StepTransformer.div.submit-describe-dataset'])">
            <span class="composite-help">
                <xsl:if
                        test="ancestor::dri:div[@id='aspect.submission.StepTransformer.div.submit-describe-publication' or @id= 'aspect.submission.StepTransformer.div.submit-describe-dataset']">
                    <xsl:variable name="translatedParentId">
                        <xsl:value-of select="translate(../@id, '.', '_')"/>
                    </xsl:variable>
                    <xsl:attribute name="connectId">
                        <xsl:value-of select="$translatedParentId"/>
                    </xsl:attribute>
                    <xsl:attribute name="id"><xsl:value-of select="$translatedParentId"
                            />_tooltip
                    </xsl:attribute>
                </xsl:if>

                <xsl:apply-templates/>
            </span>
        </xsl:if>
    </xsl:template>

    <xsl:template match="dri:item[@id='aspect.submission.StepTransformer.item.data-upload-details']">
        <div class="ds-form-content">
            <i18n:text>
                <xsl:value-of select="."/>
            </i18n:text>
        </div>
    </xsl:template>

    <xsl:template match="dri:list[@id='aspect.submission.StepTransformer.list.submit-upload-file']">
        <fieldset>
            <xsl:call-template name="standardAttributes">
                <xsl:with-param name="class">
                    <!-- Provision for the sub list -->
                    <xsl:text>ds-form-</xsl:text>
                    <xsl:if test="ancestor::dri:list[@type='form']">
                        <xsl:text>sub</xsl:text>
                    </xsl:if>
                    <xsl:text>list </xsl:text>
                    <xsl:if test="count(dri:item) > 3">
                        <xsl:text>thick </xsl:text>
                    </xsl:if>
                </xsl:with-param>
            </xsl:call-template>
            <xsl:apply-templates select="dri:head"/>

            <xsl:apply-templates select="dri:item[@id='aspect.submission.StepTransformer.item.data-upload-details']"/>

            <table class="datafiletable">
                <tr>
                    <td>
                        <xsl:apply-templates
                                select="dri:item[@id='aspect.submission.StepTransformer.item.dataset-item']/dri:field[@type='radio']"
                                />
                    </td>
                    <td>
                        <xsl:apply-templates
                                select="dri:item[@id='aspect.submission.StepTransformer.item.dataset-item']/*[not(@type='radio')]"
                                />
                    </td>
                </tr>
                <tr>
                    <td>
                        <xsl:apply-templates
                                select="dri:item[@id='aspect.submission.StepTransformer.item.dataset-identifier']/dri:field[@type='radio']"
                                />
                    </td>
                    <td>
                        <xsl:apply-templates
                                select="dri:item[@id='aspect.submission.StepTransformer.item.dataset-identifier']/*[not(@type='radio')]"
                                />
                    </td>
                </tr>
            </table>
        </fieldset>
    </xsl:template>

    <!-- Build a single row in the bitsreams table of the item view page -->
    <xsl:template match="mets:file">
        <xsl:param name="context" select="."/>
        <tr>
            <xsl:attribute name="class">
                <xsl:text>ds-table-row </xsl:text>
                <xsl:if test="(position() mod 2 = 0)">even</xsl:if>
                <xsl:if test="(position() mod 2 = 1)">odd</xsl:if>
            </xsl:attribute>
            <td>
                <xsl:choose>
                    <xsl:when test="mets:FLocat[@LOCTYPE='URL']">
                        <a>
                            <xsl:attribute name="href">
                                <xsl:value-of select="mets:FLocat[@LOCTYPE='URL']/@xlink:href"/>
                            </xsl:attribute>
                            <xsl:attribute name="title">
                                <xsl:value-of select="mets:FLocat[@LOCTYPE='URL']/@xlink:title"/>
                            </xsl:attribute>
                            <xsl:choose>
                                <xsl:when test="string-length(mets:FLocat[@LOCTYPE='URL']/@xlink:title) > 50">
                                    <xsl:variable name="title_length"
                                                  select="string-length(mets:FLocat[@LOCTYPE='URL']/@xlink:title)"/>
                                    <xsl:value-of select="substring(mets:FLocat[@LOCTYPE='URL']/@xlink:title,1,15)"/>
                                    <xsl:text> ... </xsl:text>
                                    <xsl:value-of
                                            select="substring(mets:FLocat[@LOCTYPE='URL']/@xlink:title,$title_length - 25,$title_length)"
                                            />
                                </xsl:when>
                                <xsl:otherwise>
                                    <xsl:value-of select="mets:FLocat[@LOCTYPE='URL']/@xlink:title"/>
                                </xsl:otherwise>
                            </xsl:choose>
                        </a>
                    </xsl:when>
                    <xsl:otherwise>
                        <xsl:value-of select="mets:FLocat[@LOCTYPE='TXT']/@xlink:text"/>
                    </xsl:otherwise>
                </xsl:choose>
            </td>
            <!-- File size always comes in bytes and thus needs conversion -->
            <td>
                <xsl:choose>
                    <xsl:when test="@SIZE &lt; 1000">
                        <xsl:value-of select="@SIZE"/>
                        <i18n:text>xmlui.dri2xhtml.METS-1.0.size-bytes</i18n:text>
                    </xsl:when>
                    <xsl:when test="@SIZE &lt; 1000000">
                        <xsl:value-of select="substring(string(@SIZE div 1000),1,5)"/>
                        <i18n:text>xmlui.dri2xhtml.METS-1.0.size-kilobytes</i18n:text>
                    </xsl:when>
                    <xsl:when test="@SIZE &lt; 1000000000">
                        <xsl:value-of select="substring(string(@SIZE div 1000000),1,5)"/>
                        <i18n:text>xmlui.dri2xhtml.METS-1.0.size-megabytes</i18n:text>
                    </xsl:when>
                    <xsl:otherwise>
                        <xsl:value-of select="substring(string(@SIZE div 1000000000),1,5)"/>
                        <i18n:text>xmlui.dri2xhtml.METS-1.0.size-gigabytes</i18n:text>
                    </xsl:otherwise>
                </xsl:choose>
            </td>
            <!-- Lookup File Type description in local messages.xml based on MIME Type.
     In the original DSpace, this would get resolved to an application via
     the Bitstream Registry, but we are constrained by the capabilities of METS
     and can't really pass that info through. -->
            <td>
                <xsl:call-template name="getFileTypeDesc">
                    <xsl:with-param name="mimetype">
                        <xsl:value-of select="substring-before(@MIMETYPE,'/')"/>
                        <xsl:text>/</xsl:text>
                        <xsl:value-of select="substring-after(@MIMETYPE,'/')"/>
                    </xsl:with-param>
                </xsl:call-template>
            </td>
            <td>
                <xsl:choose>
                    <xsl:when
                            test="$context/mets:fileSec/mets:fileGrp[@USE='THUMBNAIL']/
                        mets:file[@GROUPID=current()/@GROUPID]">
                        <a class="image-link">
                            <xsl:attribute name="href">
                                <xsl:value-of select="mets:FLocat[@LOCTYPE='URL']/@xlink:href"/>
                            </xsl:attribute>
                            <img alt="Thumbnail">
                                <xsl:attribute name="src">
                                    <xsl:value-of
                                            select="$context/mets:fileSec/mets:fileGrp[@USE='THUMBNAIL']/
                                        mets:file[@GROUPID=current()/@GROUPID]/mets:FLocat[@LOCTYPE='URL']/@xlink:href"
                                            />
                                </xsl:attribute>
                            </img>
                        </a>
                    </xsl:when>
                    <xsl:otherwise>
                        <xsl:choose>
                            <xsl:when test="mets:FLocat[@LOCTYPE='URL']">
                                <a>
                                    <xsl:attribute name="href">
                                        <xsl:value-of select="mets:FLocat[@LOCTYPE='URL']/@xlink:href"/>
                                    </xsl:attribute>
                                    <i18n:text>xmlui.dri2xhtml.METS-1.0.item-files-viewOpen</i18n:text>
                                </a>
                            </xsl:when>
                        </xsl:choose>
                    </xsl:otherwise>
                </xsl:choose>
            </td>
            <!-- Display the contents of 'Description' as long as at least one bitstream contains a description -->
            <xsl:if
                    test="$context/mets:fileSec/mets:fileGrp[@USE='CONTENT']/mets:file/mets:FLocat/@xlink:label != ''">
                <td>
                    <xsl:value-of select="mets:FLocat[@LOCTYPE='URL']/@xlink:label"/>
                </td>
            </xsl:if>

        </tr>
    </xsl:template>


    <!-- Adding button for GenBank. -->
    <xsl:template match="dri:field[@id='aspect.submission.submit.OverviewStep.field.submit_genbank']">
        <xsl:variable name="url"
                      select="//dri:field[@id='aspect.submission.submit.OverviewStep.field.genbank_url']/dri:value"/>

        <xsl:element name="input">
            <xsl:attribute name="type">button</xsl:attribute>
            <xsl:attribute name="id">aspect_submission_submit_OverviewStep_field_submit_genbank</xsl:attribute>
            <xsl:attribute name="value">Send to Gen Bank</xsl:attribute>
            <xsl:attribute name="name">submit_adddataset</xsl:attribute>
            <xsl:attribute name="onclick">javascript:return openCenterPopup('<xsl:value-of select="$url"/>', 'GenBank',
                '1000', '800');
            </xsl:attribute>
        </xsl:element>
    </xsl:template>


    <!-- RestrictItem: template used for dispalying the right page based upon the item state stored in the metadatapage dryad.itemState -->
    <xsl:template match="dri:div[@n='workflow_pendingPublicationStep']/dri:head" priority="100">
        <xsl:variable name="head_count" select="count(ancestor::dri:div)"/>
        <xsl:element name="h{$head_count}">
            <xsl:call-template name="standardAttributes">
                <xsl:with-param name="class">ds-div-head</xsl:with-param>
            </xsl:call-template>
            <i18n:text>xmlui.aspect.artifactbrowser.RestrictedItem.div.pendingPublicationStep-resource.head</i18n:text>
        </xsl:element>
    </xsl:template>

    <xsl:template match="dri:div[@n='workflow_pendingPublicationStep']/dri:p[1]" priority="100">
        <p>
            <xsl:call-template name="standardAttributes">
                <xsl:with-param name="class">ds-paragraph</xsl:with-param>
            </xsl:call-template>
            <i18n:text>xmlui.aspect.artifactbrowser.RestrictedItem.div.pendingPublicationStep-resource.body</i18n:text>
        </p>
    </xsl:template>

    <xsl:template match="dri:div[@n='workflow_pendingPublicationStep']/dri:p[@n='item_status']" priority="100">
        <p>
            <xsl:call-template name="standardAttributes">
                <xsl:with-param name="class">ds-paragraph</xsl:with-param>
            </xsl:call-template>
            <i18n:text>xmlui.aspect.artifactbrowser.RestrictedItem.div.pendingPublicationStep-resource.status
            </i18n:text>
        </p>
        <p>
            <i18n:text>xmlui.aspect.artifactbrowser.RestrictedItem.div.pendingPublicationStep-resource.help</i18n:text>

        </p>

    </xsl:template>


    <xsl:template
            match="dri:body/dri:div[@id='aspect.submission.StepTransformer.div.submit-describe-dataset']/dri:list[@id='aspect.submission.StepTransformer.list.submit-describe-dataset']/dri:item/dri:field[@n='submit_cancel']">


        <input id="aspect_submission_StepTransformer_field_submit_cancel" class="ds-button-field" name="submit_cancel"
               type="submit" value="Cancel &amp; Delete">
            <xsl:attribute name="onclick">
		    <xsl:text>var x = confirm ("Data File and all its content will be deleted. Do you want to continue?");
			      if(x) return true;
		              return false;
		    </xsl:text>
            </xsl:attribute>
        </input>

    </xsl:template>


    <xsl:template
            match="dri:body/dri:div[@id='aspect.submission.StepTransformer.div.submit-describe-dataset']/dri:list[@n='submit-overview-file']/dri:item[@n='bitstream-item']/dri:hi/dri:field[@n='submit_remove_dataset']">


        <input id="aspect_submission_StepTransformer_field_submit_remove_dataset" class="ds-button-field"
               name="submit_remove_dataset" type="submit" value="Remove">
            <xsl:attribute name="onclick">
		<xsl:text>var x = confirm ("The selected file will be removed. Do you want to continue?");
			  if(x) return true;
			  return false;
		</xsl:text>
            </xsl:attribute>
        </input>

    </xsl:template>





      <!-- First submission form: added and rewrote some templates to manage the form using jquery, to lead the user through the submission -->

      <!-- First submission form: Article Status Radios -->
      <xsl:template match="dri:body/dri:div/dri:list/dri:item[@n='article_status']/dri:field[@n='article_status']">

          <br/>
          <span style="margin-left:-195px;color:gray">
              <i18n:text>
                  <xsl:value-of select="dri:help"/>
              </i18n:text>
          </span>
          <br/>
          <br/>
          <div class="radios" style="margin-left:-195px;">
              <xsl:for-each select="dri:option">
                  <input type="radio">
                      <xsl:attribute name="id">
                          <xsl:value-of select="."/>
                      </xsl:attribute>
                      <xsl:attribute name="name">
                          <xsl:value-of select="../@n"/>
                      </xsl:attribute>
                      <xsl:attribute name="value">
                          <xsl:value-of select="@returnValue"/>
                      </xsl:attribute>
                      <xsl:if test="../dri:value[@type='option'][@option = current()/@returnValue]">
                          <xsl:attribute name="checked">checked</xsl:attribute>
                      </xsl:if>
                  </input>
                  <i18n:text>
                      <xsl:value-of select="."/>
                  </i18n:text>
                  <br/>
              </xsl:for-each>
          </div>
      </xsl:template>



      <!-- First submission form: STATUS: PUBLISHED - journalID Select + Manuscript Number Edit Box -->
      <xsl:template match="dri:list[@n='doi']">
          <li id="aspect_submission_StepTransformer_list_doi">
          <table style="border: 2px solid gray; float:right; display:inline-block; margin-top:-65px; margin-right:200px; padding:10px; width:500px">
              <tr>
		<xsl:for-each select="dri:item/dri:field">
		    <xsl:variable name="currentId"><xsl:value-of select="@id"/></xsl:variable>
		    <xsl:variable name="currentName"><xsl:value-of select="@n"/></xsl:variable>
		    <xsl:attribute name="id"><xsl:value-of select="$currentName"/></xsl:attribute>
      
		    <xsl:if test="$currentName!='unknown_doi'">
			<td style='width:35%'>
			  <label class="ds-form-label-select-publication">
			      <xsl:attribute name="for">
			      <xsl:value-of select="translate($currentId,'.','_')"/>
			      </xsl:attribute>
			      <i18n:text>
			      <xsl:value-of select="dri:label"/>
			      </i18n:text>
			      <xsl:text>: </xsl:text>
			  </label>
	
			  <xsl:apply-templates select="../dri:field[@id=$currentId]"/>
			  <xsl:apply-templates select="../dri:field[@id=$currentId]/dri:error"/>
			</td>
		    </xsl:if>
		    
		    <xsl:if test="$currentName='unknown_doi'">
			<td style='font-weight:bold; border-left: 1px solid gray; padding:0px;width:5%'>&#160;&#160;&#160;&#160;&#160;&#160;OR</td>
			
			<td style='font-weight:bold; border-right: 1px solid gray;'>
			  <span style=''></span>
			  </td>
			  <td>
			  <xsl:apply-templates select="../dri:field[@id=$currentId]"/>
			  <xsl:apply-templates select="../dri:field[@id=$currentId]/dri:error"/>
			</td>
		    </xsl:if>
  
		</xsl:for-each>
	    </tr>
	  </table>
          </li>
      </xsl:template>

      <!-- First submission form: STATUS: ACCEPTED/IN REVIEW/NOT_YET_SUBMITTED -->
      <xsl:template match="dri:list/dri:item[@n='select_publication_new' or @n='select_publication_exist']">
          <li>
          <table id="status_other_than_published" style="border: 2px solid gray; float:right; display:inline-block; margin-top:-65px; margin-right:200px; padding:10px; width:500px;">
          <tr><td>
              <!--xsl:call-template name="standardAttributes">
              <xsl:with-param name="class">
                  <xsl:text>ds-form-item </xsl:text>
                  <xsl:choose>
                  <xsl:when test="position() mod 2 = 0 and not(@rend = 'odd')">even</xsl:when>
                  <xsl:otherwise>odd</xsl:otherwise>
                  </xsl:choose>
              </xsl:with-param>
              </xsl:call-template>

              <div class="ds-form-content">

              <xsl:if test="dri:field[@type='radio']">
                  <xsl:apply-templates select="dri:field[@type='radio']"/>
                  <br/>
              </xsl:if-->

              <!-- RENDER:
                  - JournalID_status_not_yet_submitted
                  - journalID_status_in_review
                  - journalID
                  - MANUSCRIPT NUMBER

              -->
              <xsl:for-each select="dri:field[@type='composite']/dri:field">
                  <tr class="selectPubSubmitTable"><td>

                  <xsl:variable name="currentId"><xsl:value-of select="@id"/></xsl:variable>
                  <xsl:variable name="currentName"><xsl:value-of select="@n"/></xsl:variable>
                  <xsl:attribute name="id"><xsl:value-of select="$currentName"/></xsl:attribute>


                      <label class="ds-form-label-select-publication">
                          <xsl:attribute name="for"><xsl:value-of select="translate($currentId,'.','_')"/></xsl:attribute>
                          <i18n:text><xsl:value-of select="dri:label"/></i18n:text>
                          <xsl:text>: </xsl:text>
                      </label>



                      <xsl:apply-templates select="../dri:field[@id=$currentId]"/>
                      <xsl:apply-templates select="../dri:field[@id=$currentId]/dri:error"/>


                  </td></tr>
              </xsl:for-each>

              <xsl:for-each select="dri:field[@type!='composite']">
                  <xsl:variable name="currentId"><xsl:value-of select="@id"/></xsl:variable>
                  <xsl:variable name="currentName"><xsl:value-of select="@n"/></xsl:variable>

                  <!-- MANUSCRIPT NUMBER STATUS ACCEPTED -->
                  <xsl:if test="$currentName!='manu_accepted-cb'">
                  <tr id="aspect_submission_StepTransformer_item_manu-number-status-accepted">
                      <td>
                      <label class="ds-form-label-select-publication">
                          <xsl:attribute name="for">
                          <xsl:value-of select="translate($currentId,'.','_')"/>
                          </xsl:attribute>
                          <i18n:text>
                          <xsl:value-of select="dri:label"/>
                          </i18n:text>
                          <xsl:text>: </xsl:text>
                      </label>
                      <xsl:apply-templates select="../dri:field[@id=$currentId]"/>
                      <xsl:apply-templates select="../dri:field[@id=$currentId]/dri:error"/>
                      </td>
                  </tr>
                  </xsl:if>

                  <!-- CHECKBOX ACCEPTEANCE STATUS ACCEPTED -->
                  <xsl:if test="$currentName='manu_accepted-cb'">
                  <tr id="aspect_submission_StepTransformer_item_manu_accepted-cb">
                      <td>
                      <xsl:apply-templates select="../dri:field[@id=$currentId]"/>
                      <xsl:apply-templates select="../dri:field[@id=$currentId]/dri:error"/>
                      </td>
                  </tr>
                  </xsl:if>



              </xsl:for-each>

              <!--/div-->
          </td></tr>
          </table>
          </li>
      </xsl:template>
     <!-- END First submission form: added and rewrote some templates to manage the form using jquery, to lead the user through the submission -->


    <!-- Quick patch to remove empty lists from options -->
    <xsl:template match="dri:options//dri:list[count(child::*)=0]" priority="5" mode="nested"></xsl:template>
    <xsl:template match="dri:options//dri:list[count(child::*)=0]" priority="5"></xsl:template>


    <!-- generate the script that sets up autocomplete feature on input field -->
    <!-- ..it has lots of params -->
    <xsl:template name="autocompleteSetup">
        <xsl:param name="formID" select="'missing value'"/>
        <xsl:param name="metadataField" select="'missing value'"/>
        <xsl:param name="inputName" select="'missing value'"/>
        <xsl:param name="authorityName" select="''"/>
        <xsl:param name="containerID" select="'missing value'"/>
        <xsl:param name="collectionID" select="'-1'"/>
        <xsl:param name="indicatorID" select="'missing value'"/>
        <xsl:param name="confidenceIndicatorID" select="''"/>
        <xsl:param name="confidenceName" select="''"/>
        <xsl:param name="isClosed" select="'false'"/>

        <!-- CALLING THE FUNCTION WITHOUT OVERRIDING THE OnLoad() method -->
        <script type="text/javascript">

            <xsl:text>jQuery(document).ready(function() {</xsl:text>
            <xsl:text>var gigo = DSpaceSetupAutocomplete('</xsl:text>
            <xsl:value-of select="$formID"/>
            <xsl:text>', { metadataField: '</xsl:text>
            <xsl:value-of select="$metadataField"/>
            <xsl:text>', isClosed: '</xsl:text>
            <xsl:value-of select="$isClosed"/>
            <xsl:text>', inputName: '</xsl:text>
            <xsl:value-of select="$inputName"/>
            <xsl:text>', authorityName: '</xsl:text>
            <xsl:value-of select="$authorityName"/>
            <xsl:text>', containerID: '</xsl:text>
            <xsl:value-of select="$containerID"/>
            <xsl:text>', indicatorID: '</xsl:text>
            <xsl:value-of select="$indicatorID"/>
            <xsl:text>', confidenceIndicatorID: '</xsl:text>
            <xsl:value-of select="$confidenceIndicatorID"/>
            <xsl:text>', confidenceName: '</xsl:text>
            <xsl:value-of select="$confidenceName"/>
            <xsl:text>', collection: </xsl:text>
            <xsl:value-of select="$collectionID"/>
            <xsl:text>, contextPath: '</xsl:text>
            <xsl:value-of
                    select="/dri:document/dri:meta/dri:pageMeta/dri:metadata[@element='contextPath'][not(@qualifier)]"/>
            <xsl:text>'});</xsl:text>
            <xsl:text>});</xsl:text>
        </script>



    </xsl:template>




    <xsl:template match="dri:referenceSet[@type = 'related-item-detail']" priority="2">
        <xsl:apply-templates select="dri:head"/>
        <table>
            <xsl:apply-templates select="*[not(name()='head')]" mode="related-item-summary"/>
        </table>
    </xsl:template>

    <xsl:template match="dri:referenceSet[@type = 'related-item-summary']" priority="2">
        <xsl:apply-templates select="dri:head"/>
        <table>
            <xsl:apply-templates select="*[not(name()='head')]" mode="related-item-summary"/>
        </table>
    </xsl:template>
    <xsl:template match="//dri:reference" mode="related-item-summary">

        <xsl:variable name="externalMetadataURL">
            <xsl:text>cocoon:/</xsl:text>
            <xsl:value-of select="@url"/>
        </xsl:variable>
        <tr>

            <xsl:apply-templates select = "document($externalMetadataURL)" mode="related-item-summary"/>
        </tr>
    </xsl:template>

    <xsl:template match="mets:METS" mode="related-item-summary">
        <td>
            <a>
                <xsl:attribute name="href">
                    <xsl:choose>
                        <xsl:when test=".//dim:field[@element='identifier'][@mdschema='dc'][not(@qualifier)]">
                            <xsl:text>/resource/</xsl:text>
<<<<<<< HEAD
                            <xsl:copy-of select=".//dim:field[@element='identifier'][@mdschema='dc'][not(@qualifier)]"/>
=======

                            <xsl:copy-of select=".//dim:field[@element='identifier'][@mdschema='dc'][not(@qualifier)][1]"/>

>>>>>>> 5623925e
                        </xsl:when>
                        <xsl:otherwise>
                            <xsl:value-of select="@OBJID"/>
                        </xsl:otherwise>
                    </xsl:choose>
                </xsl:attribute>
                <xsl:value-of select="//dim:field[@element='title']"/>
            </a>
        </td>
    </xsl:template>


    <!-- TEST !!!!!!!! -->
    <!-- Submission file upload step. Adding jquery progres bar-->
    <!--<xsl:template match="dri:body/dri:div/dri:list/dri:item[@n='dataset-item']/dri:field[@n='dataset-file']">-->
         <!--<xsl:apply-imports/>-->

        <!--<div class="row">-->
            <!--<label for="aspect_submission_StepTransformer_field_dataset-file">Select a File to Upload</label><br />-->
                <!--<input type="file" name="dataset-file" id="aspect_submission_StepTransformer_field_dataset-file" onchange="fileSelected();"/>-->
            <!--</div>-->
            <!--<div id="fileName"></div>-->
            <!--<div id="fileSize"></div>-->
            <!--<div id="fileType"></div>-->
            <!--<div class="row">-->
            <!--<input type="button" onclick="uploadFile()" value="Upload" />-->
        <!--</div>-->
        <!--<div id="progressNumber"></div>-->
     <!--</xsl:template>-->
    <!-- END TEST !!!!!!!! -->

</xsl:stylesheet><|MERGE_RESOLUTION|>--- conflicted
+++ resolved
@@ -1761,13 +1761,9 @@
                     <xsl:choose>
                         <xsl:when test=".//dim:field[@element='identifier'][@mdschema='dc'][not(@qualifier)]">
                             <xsl:text>/resource/</xsl:text>
-<<<<<<< HEAD
-                            <xsl:copy-of select=".//dim:field[@element='identifier'][@mdschema='dc'][not(@qualifier)]"/>
-=======
 
                             <xsl:copy-of select=".//dim:field[@element='identifier'][@mdschema='dc'][not(@qualifier)][1]"/>
 
->>>>>>> 5623925e
                         </xsl:when>
                         <xsl:otherwise>
                             <xsl:value-of select="@OBJID"/>
