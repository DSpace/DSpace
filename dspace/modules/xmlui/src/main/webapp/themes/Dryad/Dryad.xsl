--- conflicted
+++ resolved
@@ -1761,11 +1761,9 @@
                     <xsl:choose>
                         <xsl:when test=".//dim:field[@element='identifier'][@mdschema='dc'][not(@qualifier)]">
                             <xsl:text>/resource/</xsl:text>
-<<<<<<< HEAD
+
                             <xsl:copy-of select=".//dim:field[@element='identifier'][@mdschema='dc'][not(@qualifier)][1]"/>
-=======
-                            <xsl:copy-of select=".//dim:field[@element='identifier'][@mdschema='dc'][not(@qualifier)]"/>
->>>>>>> bd7e5038
+
                         </xsl:when>
                         <xsl:otherwise>
                             <xsl:value-of select="@OBJID"/>
