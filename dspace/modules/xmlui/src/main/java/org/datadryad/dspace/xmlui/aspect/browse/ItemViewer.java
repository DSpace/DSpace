--- conflicted
+++ resolved
@@ -332,7 +332,6 @@
 
             pageMeta.addMetadata("authors", "package").addContent(DryadWorkflowUtils.getAuthors(item));
 
-<<<<<<< HEAD
             DCValue[] values;
 
             if ((values = item.getMetadata("prism.publicationName")).length != 0) {
@@ -349,14 +348,13 @@
                         pageMeta.addMetadata("journal", "issn").addContent(journalConcept.getISSN());
                     }
                 }
-=======
+
             for (DCValue metadata : item.getMetadata("dryad.fundingEntity")) {
                 pageMeta.addMetadata("dryad", "fundingEntity").addContent(metadata.value);
             }
 
             for (DCValue metadata : item.getMetadata("dryad.fundingEntity")) {
                 pageMeta.addMetadata("dryad", "fundingEntity").addContent(metadata.value);
->>>>>>> bb553e5e
             }
 
             // Data file metadata included on data package items (integrated view)
