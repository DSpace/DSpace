--- conflicted
+++ resolved
@@ -52,21 +52,11 @@
 
     private static final Message STATS_TEXT = message("xmlui.Site.stats");
 
-<<<<<<< HEAD
+
     private static final String PUB_SEARCH = "/select/?q=DSpaceStatus:Archived&facet=on&rows=0&facet.field=prism.publicationName_filter&fq=location:l2&facet.limit=-1";
 
 
     private static final String PUB_COUNTER = "count(//lst[@name='prism.publicationName_filter']/int[.!='0'])";
-
-=======
-    private static final String PUB_SEARCH = "/select/?q=*:*&facet=on&rows=0&facet.field=prism.publicationName_filter&fq=location:l2&facet.limit=-1";
-
-    //private static final String PUB_DATAFILE_SEARCH = "/select/?q=*:*&facet=on&rows=0&facet.field=dc.title&fq=location:l2&facet.limit=-1";
-
-    private static final String PUB_COUNTER = "count(//lst[@name='prism.publicationName_filter']/int[.!='0'])";
-
-    //private static final String PUB_DATAFILE_COUNTER = "count(//lst[@name='dc.title']/int[.!='0'])";
->>>>>>> 18d60f54
 
 
     private SourceValidity validity;
@@ -89,20 +79,6 @@
         catch (ClassCastException details) {
             LOGGER.error("stats.datafiles.coll property isn't set properly");
         }
-<<<<<<< HEAD
-=======
-       /*
-      try {
-              dataPackageCount = ((Collection) HandleManager.resolveToObject(
-                      context, ConfigurationManager
-                              .getProperty("stats.datapkgs.coll"))).countItems();
-          }
-          catch (ClassCastException details) {
-              LOGGER.error("stats.datapkgs.coll property isn't set properly");
-          }
-             */
->>>>>>> 18d60f54
-
         try {
             SolrQuery query = new SolrQuery();
             query= query.setQuery("location:l2 AND DSpaceStatus:Archived");
