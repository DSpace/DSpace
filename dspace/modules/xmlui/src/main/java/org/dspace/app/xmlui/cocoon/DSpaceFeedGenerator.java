/**
 * The contents of this file are subject to the license and copyright
 * detailed in the LICENSE and NOTICE files at the root of the source
 * tree and available online at
 *
 * http://www.dspace.org/license/
 */
package org.dspace.app.xmlui.cocoon;

import java.io.IOException;
import java.io.Serializable;
import java.sql.SQLException;
import java.util.ArrayList;
import java.util.List;
import java.util.Map;

import org.apache.avalon.excalibur.pool.Recyclable;
import org.apache.avalon.framework.configuration.Configurable;
import org.apache.avalon.framework.configuration.Configuration;
import org.apache.avalon.framework.configuration.ConfigurationException;
import org.apache.avalon.framework.parameters.Parameters;
import org.apache.cocoon.ProcessingException;
import org.apache.cocoon.ResourceNotFoundException;
import org.apache.cocoon.caching.CacheableProcessingComponent;
import org.apache.cocoon.environment.ObjectModelHelper;
import org.apache.cocoon.environment.SourceResolver;
import org.apache.cocoon.generation.AbstractGenerator;
import org.apache.cocoon.util.HashUtil;
import org.apache.cocoon.xml.dom.DOMStreamer;
import org.apache.excalibur.source.SourceValidity;
import org.apache.log4j.Logger;

import org.apache.solr.client.solrj.SolrQuery;
import org.apache.solr.client.solrj.response.QueryResponse;
import org.apache.solr.common.SolrDocument;
import org.dspace.app.xmlui.aspect.discovery.AbstractFiltersTransformer;
import org.dspace.app.xmlui.aspect.discovery.CollectionRecentSubmissions;
import org.dspace.app.xmlui.aspect.discovery.FilterSearchUtil;
import org.dspace.app.xmlui.utils.ContextUtil;
import org.dspace.app.xmlui.utils.DSpaceValidity;
import org.dspace.app.xmlui.utils.FeedUtils;
import org.dspace.app.util.SyndicationFeed;
import org.dspace.app.xmlui.utils.UIException;
import org.dspace.authorize.AuthorizeManager;
import org.dspace.browse.BrowseEngine;
import org.dspace.browse.BrowseException;
import org.dspace.browse.BrowseIndex;
import org.dspace.browse.BrowserScope;
import org.dspace.content.*;
import org.dspace.discovery.SearchService;
import org.dspace.discovery.SearchServiceException;
import org.dspace.discovery.SearchUtils;
import org.dspace.sort.SortException;
import org.dspace.sort.SortOption;
import org.dspace.core.ConfigurationManager;
import org.dspace.core.Constants;
import org.dspace.core.Context;
import org.dspace.eperson.Group;
import org.dspace.handle.HandleManager;
import org.dspace.workflow.DryadWorkflowUtils;
import org.w3c.dom.Document;
import org.xml.sax.SAXException;

import com.sun.syndication.io.FeedException;

import javax.mail.MethodNotSupportedException;

/**
 *
 * Generate a syndication feed for DSpace, either a community or collection
 * or the whole repository. This code was adapted from the syndication found
 * in DSpace's JSP implementation, "org.dspace.app.webui.servlet.FeedServlet".
 *
 * Once thing that has been modified from DSpace's JSP implementation is what
 * is placed inside an item's description, we've changed it so that the list
 * of metadata fields is scanned until a value is found and the first one
 * found is used as the description. This means that we look at the abstract,
 * description, alternative title, title, etc... to and the first metadata
 * value found is used.
 *
 * I18N: Feed's are internationalized, meaning that they may contain refrences
 * to messages contained in the global messages.xml file using cocoon's i18n
 * schema. However the library used to build the feeds does not understand
 * this schema to work around this limitation I created a little hack. It
 * basicaly works like this, when text that needs to be localized is put into
 * the feed it is allways mangled such that a prefix is added to the messages's
 * key. Thus if the key were "xmlui.feed.text" then the resulting text placed
 * into the feed would be "I18N:xmlui.feed.text". After the library is finished
 * and produced it's final result the output is traversed to find these
 * occurances ande replace them with proper cocoon i18n elements.
 *
 *
 *
 * @author Scott Phillips, Ben Bosman, Richard Rodgers
 */


/**
 * Overriding reasons:
 * <p/>
 * - check if the datafiles contained in the datapackage are accessible
 * if a datafile is under embargo don't add the dataPackage to the result list.
 */

public class DSpaceFeedGenerator extends AbstractGenerator
        implements Configurable, CacheableProcessingComponent, Recyclable {
    private static final Logger log = Logger.getLogger(DSpaceFeedGenerator.class);

    /**
     * The feed's requested format
     */
    private String format = null;

    /**
     * The feed's scope, null if no scope
     */
    private String handle = null;

    /**
     * number of DSpace items per feed
     */
    private static final int ITEM_COUNT = ConfigurationManager.getIntProperty("webui.feed.items");

    /**
     * How long should RSS feed cache entries be valid? milliseconds * seconds *
     * minutes * hours default to 24 hours if config parameter is not present or
     * wrong
     */
    private static final long CACHE_AGE;

    static {
        final String ageCfgName = "webui.feed.cache.age";
        final long ageCfg = ConfigurationManager.getIntProperty(ageCfgName, 24);
        CACHE_AGE = 1000 * 60 * 60 * ageCfg;
    }

    /**
     * configuration option to include Item which does not have READ by Anonymous enabled *
     */
    private static boolean includeRestrictedItems = ConfigurationManager.getBooleanProperty("harvest.includerestricted.rss", false);


    /**
     * Cache of this object's validitity
     */
    private DSpaceValidity validity = null;

    /**
     * The cache of recently submitted items
     */
    private Item recentSubmissionItems[];

    /**
     * Generate the unique caching key.
     * This key must be unique inside the space of this component.
     */
    public Serializable getKey() {
        String key = "key:" + this.handle + ":" + this.format;
        return HashUtil.hash(key);
    }

    /**
     * Generate the cache validity object.
     * <p/>
     * The validity object will include the collection being viewed and
     * all recently submitted items. This does not include the community / collection
     * hierarch, when this changes they will not be reflected in the cache.
     */
    public SourceValidity getValidity() {

        log.debug("DSpaceFeedGenerator - getValidity() !!!!!");

        if (this.validity == null) {
            try {
                //DSpaceValidity validity = new FeedValidity();
                DSpaceValidity validity = new DSpaceValidity();

                Context context = ContextUtil.obtainContext(objectModel);

                DSpaceObject dso = null;

                if (handle != null && !handle.contains("site")) {
                    dso = HandleManager.resolveToObject(context, handle);
                }

                validity.add(dso);

                // add recently submitted items
                for (Item item : getRecentlySubmittedItems(context, dso)) {
                    validity.add(item);
                }

                this.validity = validity.complete();
            } catch (RuntimeException e) {
                throw e;
            } catch (Exception e) {
                return null;
            }
        }
        return this.validity;
    }


    /**
     * Setup component wide configuration
     */
    public void configure(Configuration conf) throws ConfigurationException {
        log.debug("DSpaceFeedGenerator - configure() !!!!!");
    }


    /**
     * Setup configuration for this request
     */
    public void setup(SourceResolver resolver, Map objectModel, String src,
                      Parameters par) throws ProcessingException, SAXException,
            IOException {
        super.setup(resolver, objectModel, src, par);

        this.format = par.getParameter("feedFormat", null);
        this.handle = par.getParameter("handle", null);
    }


    /**
     * Generate the syndication feed.
     */
    public void generate() throws IOException, SAXException, ProcessingException {

        log.debug("DSpaceFeedGenerator - generate() !!!!!");

        try {
            Context context = ContextUtil.obtainContext(objectModel);
            DSpaceObject dso = null;

            if (handle != null && !handle.contains("site")) {
                dso = HandleManager.resolveToObject(context, handle);
                if (dso == null) {
                    // If we were unable to find a handle then return page not found.
                    throw new ResourceNotFoundException("Unable to find DSpace object matching the given handle: " + handle);
                }

                if (!(dso.getType() == Constants.COLLECTION || dso.getType() == Constants.COMMUNITY)) {
                    // The handle is valid but the object is not a container.
                    throw new ResourceNotFoundException("Unable to syndicate DSpace object: " + handle);
                }
            }

            SyndicationFeed feed = new SyndicationFeed(SyndicationFeed.UITYPE_XMLUI);


            log.debug("generate() !!!!!! : calling  getRecentlySubmittedItemsUsingDiscovery(context, dso);");

            feed.populate(ObjectModelHelper.getRequest(objectModel), dso, getRecentlySubmittedItemsUsingDiscovery(context, dso), FeedUtils.i18nLabels);
            feed.setType(this.format);
            Document dom = feed.outputW3CDom();
            FeedUtils.unmangleI18N(dom);
            DOMStreamer streamer = new DOMStreamer(contentHandler, lexicalHandler);
            streamer.stream(dom);
        } catch (IllegalArgumentException iae) {
            throw new ResourceNotFoundException("Syndication feed format, '" + this.format + "', is not supported.", iae);
        } catch (FeedException fe) {
            throw new SAXException(fe);
        } catch (SQLException sqle) {
            throw new SAXException(sqle);
        }
    }

    /**
     * @return recently submitted Items within the indicated scope
     */
    @SuppressWarnings("unchecked")
    private Item[] getRecentlySubmittedItems(Context context, DSpaceObject dso)
            throws SQLException {

        log.debug("getRecentlySubmittedItems() !!!!!! : recentSubmissionItems ==>> " + recentSubmissionItems);

        if (recentSubmissionItems != null) {
            return recentSubmissionItems;
        }


        log.debug("getRecentlySubmittedItems() !!!!!! : calling  getRecentlySubmittedItemsUsingDiscovery(context, dso);");

        return getRecentlySubmittedItemsUsingDiscovery(context, dso);
    }



    private boolean isAtLeastOneDataFileVisible(Context context, Item item) throws SQLException {
        Item[] datafiles = DryadWorkflowUtils.getDataFiles(context, item);
        for (Item i : datafiles) {
            String lift = ConfigurationManager.getProperty("embargo.field.lift");
            DCValue[] values = i.getMetadata(lift);
            if (values == null || values.length == 0)
                return true;

        }
        return false;
    }


    /**
     * Recycle
     */

    public void recycle() {
        this.format = null;
        this.handle = null;
        this.validity = null;
        this.recentSubmissionItems = null;
        super.recycle();
    }





    private Item[] getRecentlySubmittedItemsUsingDiscovery(Context context, DSpaceObject dso) throws SQLException {


        log.debug("getRecentlySubmittedItemsUsingDiscovery(Context context, DSpaceObject dso)!!!!! ");

        QueryResponse queryResults = performSearch(context, dso);

        log.debug("getRecentlySubmittedItemsUsingDiscovery(Context context, DSpaceObject dso) - queryResults: " + queryResults);

        List<Item> result = new ArrayList<Item>();

        int numberOfItemsToShow = ConfigurationManager.getIntProperty("webui.feed.items");

        int numberOfItemsAdded=0;
        for (SolrDocument doc : queryResults.getResults()) {
<<<<<<< HEAD

            items[index] = (Item) SearchUtils.findDSpaceObject(context, doc);
            index++;

        }


        // test scope.
        printfoundItems(items);


        List<Item> result = new ArrayList<Item>();

        // filter out Items that are not world-readable
        if (!includeRestrictedItems) {

            for (Item item : items) {
                checkAccess:
                {
                    for (Group group : AuthorizeManager.getAuthorizedGroups(context, item, Constants.READ)) {
                        if ((group.getID() == 0)) {

                            if (isAtLeastOneDataFileVisible(context, item)) {
                                result.add(item);
                                break checkAccess;
                            }
                        }
=======
            Item item = (Item) SearchUtils.findDSpaceObject(context, doc);
            if (!includeRestrictedItems){
                if (isAtLeastOneDataFileVisible(context, item)) {
                    result.add(item);
                    numberOfItemsAdded++;
                    if(numberOfItemsToShow==numberOfItemsAdded){
                        break;
>>>>>>> d5f8ed71
                    }

                }
            }

        }
        this.recentSubmissionItems = result.toArray(new Item[result.size()]);
        return recentSubmissionItems;
    }


    private QueryResponse performSearch(Context context, DSpaceObject scope) throws SQLException {
        QueryResponse queryResults = null;


        FilterSearchUtil fs = new FilterSearchUtil(context);
        SolrQuery queryArgs = fs.prepareDefaultFilters(getView(scope));

        queryArgs.setQuery("search.resourcetype:" + Constants.ITEM);
        queryArgs.setRows(1000);
        String sortField = SearchUtils.getConfig().getString("recent.submissions.sort-option");

        if (sortField != null) {
            queryArgs.setSortField(
                    sortField,
                    SolrQuery.ORDER.desc
            );
        }

        try {

            queryResults = fs.getSearchService().search(context, queryArgs);

        } catch (RuntimeException e) {
            log.error(e.getMessage(), e);
        } catch (Exception e) {
            log.error(e.getMessage(), e);
        }
        return queryResults;
    }


    private String getView(DSpaceObject dso) {
        return "site";
    }
}<|MERGE_RESOLUTION|>--- conflicted
+++ resolved
@@ -331,35 +331,6 @@
 
         int numberOfItemsAdded=0;
         for (SolrDocument doc : queryResults.getResults()) {
-<<<<<<< HEAD
-
-            items[index] = (Item) SearchUtils.findDSpaceObject(context, doc);
-            index++;
-
-        }
-
-
-        // test scope.
-        printfoundItems(items);
-
-
-        List<Item> result = new ArrayList<Item>();
-
-        // filter out Items that are not world-readable
-        if (!includeRestrictedItems) {
-
-            for (Item item : items) {
-                checkAccess:
-                {
-                    for (Group group : AuthorizeManager.getAuthorizedGroups(context, item, Constants.READ)) {
-                        if ((group.getID() == 0)) {
-
-                            if (isAtLeastOneDataFileVisible(context, item)) {
-                                result.add(item);
-                                break checkAccess;
-                            }
-                        }
-=======
             Item item = (Item) SearchUtils.findDSpaceObject(context, doc);
             if (!includeRestrictedItems){
                 if (isAtLeastOneDataFileVisible(context, item)) {
@@ -367,7 +338,6 @@
                     numberOfItemsAdded++;
                     if(numberOfItemsToShow==numberOfItemsAdded){
                         break;
->>>>>>> d5f8ed71
                     }
 
                 }
