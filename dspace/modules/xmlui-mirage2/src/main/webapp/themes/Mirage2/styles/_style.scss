/**
 * The contents of this file are subject to the license and copyright
 * detailed in the LICENSE and NOTICE files at the root of the source
 * tree and available online at
 *
 * http://www.dspace.org/license/
 */

/**
 * You can put your own style in this file.
 * It will be included in all color schemes
 */

/**
 * Prevent the navbar from covering up the UMD header toggle arrow (#umh-toggle-arrow)
 */
.navbar-static-top {
     z-index: auto;
}

header .navbar-default {
    background-color: white;
}
header .navbar-brand img {
    height: 50px;
}
.navbar-brand {
    padding: 5px 15px;
    height: 60px;
}
.trail-wrapper {
    background-color: #555;
    border-bottom: 1px solid #555;
    color: #fff;
}
.list-group-item.active, .list-group-item.active:hover, .list-group-item.active:focus {
    background-color: #777;
    border-color: #555;
}
.btn-primary {
    background-color: #777;
    border-color: #555;
}
.trail-wrapper .breadcrumb > .active {
    color: #fff;
}
.breadcrumb a {
    color: #fff7af;
}
header .navbar-default .navbar-toggle > li > a, header .navbar-default .navbar-nav > li > a {
    background: #555 none repeat scroll 0 0;
}

header .navbar-default .navbar-toggle, header .navbar-default .navbar-nav {
    background: #555 none repeat scroll 0 0;
    border-color: transparent;
    color: #fff;
}

@media (max-width: 991px) {
	.clear-float-xs-sm {
		float:none;
	}
}

.citation-handle {
	text-align: center;
}

.citation-handle-label {
	background: #dddddd;
	display: inline;
	font-weight: bold;
}

<<<<<<< HEAD
.citation-handle-value {
	padding: 2px 4px;
	font-size: 90%;
	color: #c7254e;
	white-space: nowrap;
	background-color: #f9f2f4;
	display: inline;
=======
@include selection {
    color: white;
    background: hotpink;
}

.publication-records-modal, .publication-records-modal ul {
  list-style-type: none;
  padding-left: 0px;
}

.publication-records-import-btn {
  margin: 5px 0px 15px 0px;
}

.bold {
  font-weight: bold;
}

.imported {
  background-color: #E2E2E2;
}

#aspect_submission_StepTransformer_div_StartSubmissionLookupStep {

  #aspect_submission_StepTransformer_field_search {
    width: 81%;
    display: inline;
  }

  #aspect_submission_StepTransformer_field_lookup {
    width:19%
  }

  .modal .modal-body {
    max-height: 500px;
    overflow-y: auto;
  }

  #aspect_submission_StepTransformer_item_publication-title{
    margin-bottom:5px;
  }
>>>>>>> e5cb6299
}<|MERGE_RESOLUTION|>--- conflicted
+++ resolved
@@ -73,7 +73,6 @@
 	font-weight: bold;
 }
 
-<<<<<<< HEAD
 .citation-handle-value {
 	padding: 2px 4px;
 	font-size: 90%;
@@ -81,7 +80,7 @@
 	white-space: nowrap;
 	background-color: #f9f2f4;
 	display: inline;
-=======
+}
 @include selection {
     color: white;
     background: hotpink;
@@ -123,5 +122,4 @@
   #aspect_submission_StepTransformer_item_publication-title{
     margin-bottom:5px;
   }
->>>>>>> e5cb6299
 }