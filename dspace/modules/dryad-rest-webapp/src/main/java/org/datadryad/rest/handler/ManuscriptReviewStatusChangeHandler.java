--- conflicted
+++ resolved
@@ -60,23 +60,6 @@
         } else if(!kernelImpl.isRunning()) {
             throw new HandlerException("Cannot process change, DSpace Kernel is not running");
         }
-<<<<<<< HEAD
-
-        if (manuscript.isSubmitted()) {
-            // Do nothing for submitted
-        } else if (manuscript.isAccepted() || manuscript.isPublished()) {
-            // accept for accepted or published
-            accept(manuscript);
-        } else if (manuscript.isRejected() || manuscript.isNeedsRevision()) {
-            // reject for rejected or needs revision
-            reject(manuscript);
-        }
-    }
-
-    private void accept(Manuscript manuscript) throws HandlerException {
-        // dspace review-item -a true
-=======
->>>>>>> b5f9da9e
         try {
             ApproveRejectReviewItem.reviewManuscript(manuscript);
         } catch (ApproveRejectReviewItemException ex) {
