package org.datadryad.submission;

import org.apache.commons.lang.StringUtils;
import org.apache.log4j.Logger;
import org.datadryad.rest.models.Address;
import org.datadryad.rest.models.Author;
import org.datadryad.rest.models.Manuscript;

import java.util.ArrayList;
import java.util.LinkedHashMap;
import java.util.List;
import java.util.Map;
import java.util.regex.Matcher;
import java.util.regex.Pattern;

/**
 * The interface of submission e-mail parsing classes
 * 
 * @author Akio Sone
 * @author Kevin S. Clarke
 * @author Peter E. Midford
 * @author Dan Leehr
 * @author Daisie Huang
 */
public class EmailParser {

	protected static Logger LOGGER = Logger.getLogger(EmailParser.class);

    protected Manuscript manuscript;
    protected Map<String, String> dataForXML = new LinkedHashMap<String, String>();

    // required XML tags that correspond to parts of Manuscript
    public static final String JOURNAL_CODE = "Journal_Code";
    public static final String JOURNAL = "Journal";
    public static final String ABSTRACT = "Abstract";
    public static final String AUTHORS = "Authors";
    public static final String ARTICLE_STATUS = "Article_Status";
    public static final String MANUSCRIPT = "Manuscript_ID";
    public static final String ARTICLE_TITLE = "Article_Title";
    public static final String CORRESPONDING_AUTHOR = "Corresponding_Author";
    public static final String CORRESPONDING_AUTHOR_ORCID = "Corresponding_Author_ORCID";
    public static final String EMAIL = "Email";
    public static final String ADDRESS_LINE_1 = "Address_Line_1";
    public static final String ADDRESS_LINE_2 = "Address_Line_2";
    public static final String ADDRESS_LINE_3 = "Address_Line_3";
    public static final String CITY = "City";
    public static final String STATE = "State";
    public static final String COUNTRY = "Country";
    public static final String ZIP = "Zip";
    public static final String CLASSIFICATION = "Classification";

    // commonly-used XML tags:
    public static final String ISSN = "ISSN";
    public static final String ORCID = "ORCID";
    public static final String RESEARCHER_ID = "Researcher_ID";
    public static final String DRYAD_DOI = "Dryad_DOI";

    // Parsers that deal with specific and unneeded fields should assign fields to the UNNECESSARY tag:
    public static final String UNNECESSARY = "Unnecessary";

    // The field to XML-tag mapping table.
    protected static Map<String, String> fieldToXMLTagMap = new LinkedHashMap<String,String>();

    static {
        // commonly-used field names for required tags for Manuscript
        fieldToXMLTagMap.put("abstract", ABSTRACT);
        fieldToXMLTagMap.put("journal", JOURNAL);
        fieldToXMLTagMap.put("journal name",JOURNAL);
        fieldToXMLTagMap.put("journal code", JOURNAL_CODE);
        fieldToXMLTagMap.put("article status", ARTICLE_STATUS);
        fieldToXMLTagMap.put("manuscript number", MANUSCRIPT);
        fieldToXMLTagMap.put("ms dryad id",MANUSCRIPT);
        fieldToXMLTagMap.put("ms reference number",MANUSCRIPT);
        fieldToXMLTagMap.put("ms title",ARTICLE_TITLE);
        fieldToXMLTagMap.put("article title", ARTICLE_TITLE);
        fieldToXMLTagMap.put("ms authors",AUTHORS);
        fieldToXMLTagMap.put("all authors", AUTHORS);
        fieldToXMLTagMap.put("classification description", CLASSIFICATION);
        fieldToXMLTagMap.put("keywords",CLASSIFICATION);
        fieldToXMLTagMap.put("contact author",CORRESPONDING_AUTHOR);
        fieldToXMLTagMap.put("contact author email",EMAIL);
        fieldToXMLTagMap.put("contact author address 1",ADDRESS_LINE_1);
        fieldToXMLTagMap.put("contact author address 2",ADDRESS_LINE_2);
        fieldToXMLTagMap.put("contact author address 3",ADDRESS_LINE_3);
        fieldToXMLTagMap.put("contact author city",CITY);
        fieldToXMLTagMap.put("contact author state",STATE);
        fieldToXMLTagMap.put("contact author country",COUNTRY);
        fieldToXMLTagMap.put("contact author zip/postal code",ZIP);

        // commonly-used field names for optional XML tags
        fieldToXMLTagMap.put("ISSN", ISSN);
        fieldToXMLTagMap.put("ms dryad doi", DRYAD_DOI);
        fieldToXMLTagMap.put("contact author orcid", CORRESPONDING_AUTHOR_ORCID);

        // unnecessary fields
        fieldToXMLTagMap.put("Dryad author url", UNNECESSARY);
    }

    /** The Pattern for dryad_ id. */
    /** Valid characters for Manuscript IDs, per DataCite conventions
     * A-Z, a-z, 0-9
     * - (dash)
     * . (dot)
     * _ (underscore)
     * : (colon)
     * / (slash, but only if followed by alphanumeric)
     */

    protected static Pattern Pattern4MS_Dryad_ID = Pattern.compile("(([a-zA-Z0-9-._:]|(/[a-zA-Z0-9]))+)(\\s*)(.*)");

	public void parseMessage(List<String> message) {
        XMLValue currValue = new XMLValue();
        for (String line : message) {
            if (StringUtils.stripToNull(line) != null) {
                // match field names
                XMLValue thisLine = parseLineToXMLValue(line);
                if (thisLine.key == null) {
                    if (currValue.key != null) {
                        currValue.value = currValue.value + " " + thisLine.value;
                        dataForXML.put(currValue.key,currValue.value);
                    }
                } else {
                    currValue = thisLine;
                    dataForXML.put(currValue.key, currValue.value);
                }
            }
        }

<<<<<<< HEAD
        // make sure there's a status:
        if (dataForXML.get(ARTICLE_STATUS) != null) {
            // if article status says "in review", it's the same as a submission
            if (dataForXML.get(ARTICLE_STATUS).equalsIgnoreCase("in review")) {
                dataForXML.put(ARTICLE_STATUS, Manuscript.STATUS_SUBMITTED);
            }

            // if article status says "rejected w/o review", it's the same as a rejection
            if (dataForXML.get(ARTICLE_STATUS).equalsIgnoreCase("rejected w/o review")) {
                dataForXML.put(ARTICLE_STATUS, Manuscript.STATUS_REJECTED);
            }
        } else {
            // default status: assume it's a submission email if not otherwise specified.
            dataForXML.put(ARTICLE_STATUS, Manuscript.STATUS_ACCEPTED);
        }

        // if article status says "transferred", it's the same as a rejection
        if (dataForXML.get(ARTICLE_STATUS).equalsIgnoreCase("transferred")) {
            dataForXML.put(ARTICLE_STATUS,Manuscript.STATUS_REJECTED);
        }

=======
>>>>>>> bec1ae4d
        // remove any unnecessary tags
        dataForXML.remove(UNNECESSARY);

        // remove empty tags
        ArrayList<String> removeTags = new ArrayList<String>();
        for (String key : dataForXML.keySet()) {
            if (StringUtils.stripToNull(dataForXML.get(key)) == null) {
                removeTags.add(key);
            }
        }

        for (String key : removeTags) {
            dataForXML.remove(key);
        }

        // some tags should only have one word in them:
        if (dataForXML.get(MANUSCRIPT) != null) {
            dataForXML.put(MANUSCRIPT, dataForXML.get(MANUSCRIPT).split("\\s", 2)[0]);
        }
        if (dataForXML.get(JOURNAL_CODE) != null) {
            dataForXML.put(JOURNAL_CODE, dataForXML.get(JOURNAL_CODE).split("\\s", 2)[0]);
        }
        // for debugging
        for (String s : dataForXML.keySet()) {
            LOGGER.debug(">>" + s + ":" + dataForXML.get(s));
        }

        parseSpecificTags();
        createManuscript();
        return;
    }

    // This method is to be overwritten by subclasses that need to do extra processing of specific tags.
    protected void parseSpecificTags() {
        return;
    }

    private void createManuscript() {
        manuscript = new Manuscript();

        manuscript.manuscript_abstract = (String) dataForXML.remove(ABSTRACT);
        String authorstring = (String) dataForXML.remove(AUTHORS);
        manuscript.authors.author = parseAuthorList(authorstring);

        manuscript.dryadDataDOI = null;
        manuscript.keywords.addAll(parseClassificationList((String) dataForXML.remove(CLASSIFICATION)));
        manuscript.manuscriptId = (String) dataForXML.remove(MANUSCRIPT);
        manuscript.setStatus(dataForXML.remove(ARTICLE_STATUS).toLowerCase());
        manuscript.title = (String) dataForXML.remove(ARTICLE_TITLE);
        manuscript.publicationDOI = null;
        manuscript.publicationDate = null;
        manuscript.dataReviewURL = null;
        manuscript.dataAvailabilityStatement = null;

        manuscript.organization.organizationCode = dataForXML.remove(JOURNAL_CODE);
        manuscript.organization.organizationName = dataForXML.remove(JOURNAL);

        manuscript.correspondingAuthor.author = parseAuthor((String) dataForXML.remove(CORRESPONDING_AUTHOR));
        manuscript.correspondingAuthor.email = parseEmailAddress((String) dataForXML.remove(EMAIL));
        manuscript.correspondingAuthor.author.identifier = (String) dataForXML.remove(CORRESPONDING_AUTHOR_ORCID);
        if (manuscript.correspondingAuthor.author.identifier != null) {
            manuscript.correspondingAuthor.author.identifierType = "ORCID";
        }

        manuscript.correspondingAuthor.address = new Address();
        manuscript.correspondingAuthor.address.addressLine1 = (String) dataForXML.remove(ADDRESS_LINE_1);
        manuscript.correspondingAuthor.address.addressLine2 = (String) dataForXML.remove(ADDRESS_LINE_2);
        manuscript.correspondingAuthor.address.addressLine3 = (String) dataForXML.remove(ADDRESS_LINE_3);
        manuscript.correspondingAuthor.address.city = (String) dataForXML.remove(CITY);
        manuscript.correspondingAuthor.address.state = (String) dataForXML.remove(STATE);
        manuscript.correspondingAuthor.address.country = (String) dataForXML.remove(COUNTRY);
        manuscript.correspondingAuthor.address.zip = (String) dataForXML.remove(ZIP);
        manuscript.dryadDataDOI = (String) dataForXML.remove(DRYAD_DOI);
        manuscript.optionalProperties = dataForXML;
    }

    public Manuscript getManuscript() {
        return manuscript;
    }

    public void setManuscript(Manuscript ms) {
        manuscript = ms;
    }


    public static String parseEmailAddress(String emailString) {
        String email = emailString;
        if (email != null) {
            String[] emails = emailString.split("[;,]\\s*", 2);
            email = emails[0];
            // sometimes email addresses come in the format "name <email@address>"
            Matcher namepattern = Pattern.compile(".*<(.+@.+)>.*").matcher(emailString);
            if (namepattern.find()) {
                email = namepattern.group(1);
            }
        }
        return email;
    }

    public static Author parseAuthor(String authorString) {
        Author author = new Author();
        // initialize to empty strings, in case there isn't actually anything in the authorString.
        author.givenNames = "";
        author.familyName = "";
        String suffix = "";

        if (authorString != null) {
            authorString = StringUtils.stripToEmpty(authorString);
            // Remove any leading title, like Dr.
            authorString = authorString.replaceAll("^[D|M]+rs*\\.*\\s*","");
            // is there a comma in the name?
            // it could either be lastname, firstname, or firstname lastname, title
            Matcher namepattern = Pattern.compile("^(.+),\\s*(.*)$").matcher(authorString);
            if (namepattern.find()) {
                if (namepattern.group(2).matches("(Jr\\.*|Sr\\.*|III)")) {
                    // if it's a suffix situation, then group 2 will say something like "Jr"
                    // if this is the case, it's actually a firstname lastname situation.
                    // the last name will be the last word in group 1 + ", " + suffix.
                    suffix = ", " + namepattern.group(2);
                    authorString = namepattern.group(1);
                } else if (namepattern.group(2).matches("(Ph|J)\\.*D\\.*|M\\.*[DAS]c*\\.*")) {
                    // if it's a title situation, group 2 will say something like "PhD" or "MD"
                    // there are probably more titles that might happen here, but we can't deal with that.
                    // throw this away.
                    authorString = namepattern.group(1);
                } else {
                    author.givenNames = namepattern.group(2);
                    author.familyName = namepattern.group(1);
                    return author;
                }
            }

            // if it's firstname lastname
            namepattern = Pattern.compile("^(.+) +(.*)$").matcher(authorString);
            if (namepattern.find()) {
                author.givenNames = namepattern.group(1);
                author.familyName = namepattern.group(2) + suffix;
            } else {
                // there is only one word in the name: assign it to the familyName?
                author.familyName = authorString;
                author.givenNames = null;
            }
        }
        return author;
    }

    /**
     * Author lists generally come as either last, first; last, first
     * or as first last, first last and first last (sometimes with the Oxford comma before the 'and' token)
     */
    public static List<Author> parseAuthorList (String authorString) {
        ArrayList<Author> authorList = new ArrayList<Author>();

        if (authorString != null) {
            ArrayList<String> authorStrings = new ArrayList<String>();

            // first check to see if the authors are semicolon-separated
            String[] authors = authorString.split("\\s*;\\s*");

            // if it didn't have semicolons, it must have commas
            if (authors.length == 1) {
                authors = authorString.split("\\s*,\\s*");
                // although, if there was only one author and it was listed as lastname, firstname, it'd have a comma too...
                if (authors.length == 2) {
                    authorStrings.add(authors[1] + " " + authors[0]);
                    authors = new String[0];
                }
            }

            for (int i = 0; i < authors.length; i++) {
                if (authors[i] != null) {
                    authorStrings.add(authors[i]);
                }
            }


            // check to see if the last element was actually two names separated by "and"
            // or is actually the last name prefixed by "and" (because of an Oxford comma)
            String lastElement = authorStrings.remove(authorStrings.size()-1);
            Matcher namepattern = Pattern.compile("^\\s*(.*?)\\s*and\\s+(.*)\\s*$").matcher(lastElement);
            if (namepattern.find()) {
                if (!StringUtils.stripToEmpty(namepattern.group(1)).isEmpty()) {
                    authorStrings.add(namepattern.group(1));
                }
                if (!StringUtils.stripToEmpty(namepattern.group(2)).isEmpty()) {
                    authorStrings.add(namepattern.group(2));
                }
            } else {
                authorStrings.add(lastElement);
            }

            // process these authors
            for (String s : authorStrings) {
                authorList.add(parseAuthor(s));
            }
        }

        return authorList;
    }

    public static List<String> parseClassificationList(String classification) {
        ArrayList<String> classificationList = new ArrayList<String>();

        if (classification != null) {
            // first check to see if the keywords are semicolon-separated
            String[] classifications = classification.split("\\s*;\\s*");

            // if it didn't have semicolons, it must have commas
            if (classifications.length == 1) {
                classifications = classification.split("\\s*,\\s*");
            }

            for (int i = 0; i < classifications.length; i++) {
                if (classifications[i] != null) {
                    classificationList.add(classifications[i]);
                }
            }
        }
        return classificationList;
    }

    // given a line, checks to see if line starts with a defined field. If so, returns an XMLValue with a key and value
    // if there are no regex matches, it must be a line that belongs to the previous key. Return an XMLValue with a null key.
    private XMLValue parseLineToXMLValue (String line) {
        XMLValue result = new XMLValue();
        result.key = null;
        result.value = StringUtils.stripToEmpty(line);

        //first, clean up lines of characters that we don't deal with well, like '*' for formatting
        result.value = result.value.replaceAll("\\*", "");

        //if the line has a URL, replace the colon for now.
        result.value = result.value.replaceAll("://","*");

        Matcher fieldpattern = Pattern.compile("^\\s*(.*?):\\s*(.*)$").matcher(result.value);
        if (fieldpattern.find()) {
            // there is a colon in the line. Let's see if it matches any of our fields.
            for (String field : fieldToXMLTagMap.keySet()) {
                // try regex for each field
                String XMLkey = fieldToXMLTagMap.get(field);

                if (fieldpattern.group(1).toLowerCase().equalsIgnoreCase(field.toLowerCase())) {
                    result.key = XMLkey;
                    result.value = StringUtils.stripToEmpty(fieldpattern.group(2));
                    break;
                }
            }
            if (result.key == null) {
                LOGGER.warn("Found unknown field: <<" + fieldpattern.group(1) + ">>");
            }
        }
        result.value = result.value.replaceAll("\\*","://");
        return result;
    }

    protected class XMLValue {
        String key;
        String value;
    }
}<|MERGE_RESOLUTION|>--- conflicted
+++ resolved
@@ -126,30 +126,6 @@
             }
         }
 
-<<<<<<< HEAD
-        // make sure there's a status:
-        if (dataForXML.get(ARTICLE_STATUS) != null) {
-            // if article status says "in review", it's the same as a submission
-            if (dataForXML.get(ARTICLE_STATUS).equalsIgnoreCase("in review")) {
-                dataForXML.put(ARTICLE_STATUS, Manuscript.STATUS_SUBMITTED);
-            }
-
-            // if article status says "rejected w/o review", it's the same as a rejection
-            if (dataForXML.get(ARTICLE_STATUS).equalsIgnoreCase("rejected w/o review")) {
-                dataForXML.put(ARTICLE_STATUS, Manuscript.STATUS_REJECTED);
-            }
-        } else {
-            // default status: assume it's a submission email if not otherwise specified.
-            dataForXML.put(ARTICLE_STATUS, Manuscript.STATUS_ACCEPTED);
-        }
-
-        // if article status says "transferred", it's the same as a rejection
-        if (dataForXML.get(ARTICLE_STATUS).equalsIgnoreCase("transferred")) {
-            dataForXML.put(ARTICLE_STATUS,Manuscript.STATUS_REJECTED);
-        }
-
-=======
->>>>>>> bec1ae4d
         // remove any unnecessary tags
         dataForXML.remove(UNNECESSARY);
 
