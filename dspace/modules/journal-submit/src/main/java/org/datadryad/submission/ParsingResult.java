package org.datadryad.submission;

/**
 * A ParsingResult object stores metadata extracted from a submission e-mail 
 * message from a journal
 * 
 * @author Akio Sone for the Dryad project
 */
public class ParsingResult {


    /** The submission id. */
    private String submissionId;
    
    /**
     * @return the submissionId
     */
    public String getSubmissionId() {
        return submissionId;
    }
    
    /**
     * @param submissionId the submissionId to set
     */
    public void setSubmissionId(String submissionId) {
        this.submissionId = submissionId;
    }


    /** whether an parsed submission id is valid. */
    private boolean hasFlawedId = false;
    /**
     * @return the hasFlawedId
     */
    public boolean isHasFlawedId() {
        return hasFlawedId;
    }

    /**
     * @param hasFlawedId the hasFlawedId to set
     */
    public void setHasFlawedId(boolean hasFlawedId) {
        this.hasFlawedId = hasFlawedId;
    }



    /** The submission data as a String Builder instance. */
    private StringBuilder submissionData;
    
    /**
     * @return the submissionData
     */
    public StringBuilder getSubmissionData() {
        return submissionData;
    }

    /**
     * @param submissionData the submissionData to set
     */
    public void setSubmissionData(StringBuilder submissionData) {
        this.submissionData = submissionData;
    }


    /** The sender's email address. */
    private String senderEmailAddress;
    
    /**
     * @return the senderEmailAddress
     */
    public String getSenderEmailAddress() {
        return senderEmailAddress;
    }

    /**
     * @param senderEmailAddress the senderEmailAddress to set
     */
    public void setSenderEmailAddress(String senderEmailAddress) {
        this.senderEmailAddress = senderEmailAddress;
    }


    /** The journal name. */
    String journalName;
    
    /**
     * @return the journalName
     */
    public String getJournalName() {
        return journalName;
    }

    /**
     * @param journalName the journalName to set
     */
    public void setJournalName(String journalName) {
        this.journalName = journalName;
    }
    
    /** The journal code. */
<<<<<<< HEAD
    String journalCode;
=======
    private String journalCode;
>>>>>>> d2e0bf25
    
    /**
     * @return the journalCode
     */
    public String getJournalCode() {
        return journalCode;
    }

    /**
     * @param journalCode the journalCode to set
     */
    public void setJournalCode(String journalCode) {
        this.journalCode = journalCode;
    }

    
    /** records a error message */
    private String status = null;
    
    /**
     * @return the status message
     */
    public String getStatus() {
        return status;
    }

    /**
     * @param status the status to set
     */
    public void setStatus(String status) {
        this.status = status;
    }
    

    /**
     * pretty serialization for debugging
     */
    @Override
    public String toString() {
        return "********* ParsingResult: contents: start\n" + 
            "submissionId="+ submissionId + ",\n" +
            "senderEmailAddress=" + senderEmailAddress+ ",\n" +
            "hasFlawedId="+hasFlawedId + ",\n"+
            "submissionData=" + submissionData.toString()
            + "\n********** ParsingResult: contents: end:\n";
    }
}<|MERGE_RESOLUTION|>--- conflicted
+++ resolved
@@ -99,11 +99,7 @@
     }
     
     /** The journal code. */
-<<<<<<< HEAD
-    String journalCode;
-=======
     private String journalCode;
->>>>>>> d2e0bf25
     
     /**
      * @return the journalCode
