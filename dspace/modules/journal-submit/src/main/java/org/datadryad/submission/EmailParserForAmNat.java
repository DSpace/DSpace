package org.datadryad.submission;

import java.util.Set;
import java.util.Map;
import java.util.List;
import java.util.Arrays;
import java.util.Iterator;
import java.util.LinkedHashSet;
import java.util.LinkedHashMap;
import java.util.regex.Pattern;
import java.util.regex.Matcher;

import org.apache.commons.lang.StringUtils;

import org.slf4j.Logger;
import org.slf4j.LoggerFactory;

/**
 * The Class EmailParserForAmNat.
 * 
 * @author Akio Sone
 */
public class EmailParserForAmNat extends EmailParser {
	// static block
	/** The Pattern for email field. */
	static Pattern Pattern4EmailField = Pattern.compile("^[^:]+:");

	/** The list of field names to be matched. */
	static List<String> fieldNameList;

	/** The list of XML tag names corresponding field names. */
	static List<String> xmlTagNameList;

	/** The list of the child tag names under Submission_Metadata tag. */
	static List<String> xmlTagNameMetaSubList;

	/** The list of the child tag names under Authors tag. */
	static List<String> xmlTagNameAuthorSubList;

	/** The field to XML-tag mapping table. */
	static Map<String, String> fieldToXMLTagTable = new LinkedHashMap<String, String>();

	/** The Pattern4 sender email address. */
	static Pattern Pattern4SenderEmailAddress = Pattern
			.compile("(\"[^\"]*\"|)\\s*(<|)([^@]+@[^@>]+)(>|)");

	/** The pattern for separator lines */
	static Pattern Pattern4separatorLine = Pattern
			.compile("^(-|\\+|\\*|/|=|_){2,}+");

	/** The list of mail fields to be excluded */
	static List<String> tagsTobeExcluded;

	/** The set of mail fields to be excluded */
	static Set<String> tagsTobeExcludedSet;

	static {
		fieldNameList = Arrays.asList("JOURNAL", "ISSN", "Journal URL",
				"SUBMISSION METADATA", "Manuscript Number", "Revision Number",
				"Article Title", "Article Type", "Classification Description",
				"All Authors", "Initial Date Submitted",
				"Date Revision Submitted", "Final Decision Date",
				"Date Final Disposition Set", "Publication Date",
				"Publication Volume Number", "Publication Issue Number",
				"CORRESPONDING AUTHOR INFORMATION", "Title", "First Name",
				"Middle Name", "Last Name", "Degree", "Primary Phone Number",
				"Fax Number", "E-mail Address", "Position", "Department",
				"Institution", "Address Line 1", "Address Line 2",
				"Address Line 3", "Address Line 4", "City", "State", "Zip",
				"Country", "Secondary Phone Number", "Short Title", "ABSTRACT");

		xmlTagNameList = Arrays.asList("Journal", "ISSN", "Journal_URL",
				"Submission_Metadata", "Manuscript", "Revision_Number",
				"Article_Title", "Article_Type", "Classification", "Authors",
				"Initial_Date_Submitted", "Date_Revision_Submitted",
				"Final_Decision_Date", "Date_Final_Disposition_Set",
				"Publication_Date", "Publication_Volume_Number",
				"Publication_Issue_Number", "Corresponding_Author", "Title",
				"First_Name", "Middle_Name", "Last_Name", "Degree",
				"Primary_Phone_Number", "Fax_Number", "Email", "Position",
				"Department", "Institution", "Address_Line_1",
				"Address_Line_2", "Address_Line_3", "Address_Line_4", "City",
				"State", "Zip", "Country", "Secondary_Phone_Number",
				"Short_Title", "Abstract");
		xmlTagNameAuthorSubList = Arrays.asList("Title", "First_Name",
				"Middle_Name", "Last_Name", "Degree", "Primary_Phone_Number",
				"Fax_Number", "email", "Position", "Department", "Institution",
				"Address_Line_1", "Address_Line_2", "Address_Line_3",
				"Address_Line_4", "City", "State", "Zip", "Country",
				"Secondary_Phone_Number");
		xmlTagNameMetaSubList = Arrays.asList("Manuscript", "Revision_Number",
				"Article_Title", "Article_Type");

		for (int i = 0; i < fieldNameList.size(); i++) {
			fieldToXMLTagTable.put(fieldNameList.get(i), xmlTagNameList.get(i));
		}

		tagsTobeExcluded = Arrays.asList("ADDITIONAL MANUSCRIPT DETAILS",
				"Text pages", "Est. printed pages", "Figures", "Color figures",
				"Online-only figures", "Online-only color figures",
				"Hard copy art to come", "Tables", "Online-only tables",
				"Page charge waiver requested", "Page charge waiver approved",
				"Page charge notes", "Publication agreement received",
				"Public Domain", "Erratum to MS #", "Resubmission of MS #",
				"SOURCE FILES", "Item Type", "Item Description", "File Name",
				"Appendixes", "Dryad author url");

		tagsTobeExcludedSet = new LinkedHashSet<String>(tagsTobeExcluded);
	}

	/** The field name whose value is to be used for an output file name. */
	static String outputFileField = "Manuscript Number";

	/** The logger setting. */
	private static final Logger LOGGER = LoggerFactory
			.getLogger(EmailParserForAmNat.class);

	/*
	 * (non-Javadoc)
	 * 
	 * @see submit.util.EmailParser#parseMessage(java.util.List)
	 */
	public ParsingResult parseMessage(List<String> message) {

		LOGGER.trace("***** start of parseEmailMessages() *****");

		int lineCounter = 0;
		String currentField = null;
		String lastField = null;
		String StoredLines = "";

		// String outputFileName = null;
		Map<String, String> dataForXml = new LinkedHashMap<String, String>();
		ParsingResult result = new ParsingResult();
		
		// parse each line
		parsingBlock: for (String line : message) {
			lineCounter++;
			LOGGER.trace(" raw line=" + line);

			// preprocessing before the parsing
			if (line.equals("SUBMISSION METADATA")) {
				// field-terminator-irregularity-fix
				// add a missing colon so that this token can be recognized
				// as an XML tag
				line = line + ": ";
			}
			else if (line.startsWith("SOURCE FILES")) {
				line = line + ": ";
			}
			else if (line
					.equals("xxxxxxxxxxxxxxxxxxxxxxxxxxxxxxxxxxxxxxxxxxxxxxxxxx")) {
				// skip this separator line
				continue;
			}
			LOGGER.trace("line after filters=" + line);

			// match field names
			Matcher matcher = Pattern4EmailField.matcher(line);
			// note: url datum ("http:") is not a field token
			if (matcher.find() && !line.startsWith("http")) {
				// field candidate is found
				String matchedField = matcher.toMatchResult().group(0);

				String fieldName = null;

				// remove the separator (":") from this field
				int colonPosition = matchedField.indexOf(":");
				fieldName = matchedField.substring(0, colonPosition);

				// get the value of this field excluding ":"
				String fieldValue = line.substring(colonPosition + 1).trim();
				// processing block applicable only for the first line of
				// a new e-mail message
				if (fieldName.equals("From")) {
					Matcher me = Pattern4SenderEmailAddress.matcher(fieldValue);
					if (me.find()) {
						LOGGER.trace("how many groups=" + me.groupCount());
						LOGGER.trace("email address captured:" + me.group(3));
						result.setSenderEmailAddress(me.group(3));
					}

				}

				if (!fieldToXMLTagTable.containsKey(fieldName)) {
					// this field or field-look-like is not saved
					LOGGER.trace(fieldName
							+ " does not belong to the inclusion-tag-set");
					if (!tagsTobeExcludedSet.contains(fieldName)) {
						StoredLines = StoredLines + " " + line;
						LOGGER.trace("new stored line=" + StoredLines);
					}
					else {
						LOGGER.trace("\t*** line [" + line + "] is skipped");
					}
				}
				else {
					// this field is to be saved

					// new field is detected; if stored lines exist,
					// they should be saved now
					lastField = currentField;
					if (!StoredLines.equals("")) {
						// continuous lines were stored for the previous
						// field before
						// save these store lines for the last field
						if (fieldToXMLTagTable.containsKey(lastField)) {
							dataForXml.put(fieldToXMLTagTable.get(lastField),
									StoredLines);
							LOGGER.trace("lastField to be saved=" + lastField);
							LOGGER.trace("its value=" + StoredLines);
						}
						// clear the line-storage object
						StoredLines = "";
					}
					currentField = fieldName;
					LOGGER.trace("\tnew fieldName is: " + fieldName);
					LOGGER.trace("\tcurrent Field Name = " + currentField);
					if (currentField.equals("Abstract")) {
						LOGGER.info("reached last pasring field: "
								+ currentField);
					}

					LOGGER.trace(fieldToXMLTagTable.get(fieldName) + "="
							+ fieldValue);
					// if the field is outputFileField,
					// i.e., ="Manuscript Number"
					// assign outputFileField as the name for an XML file
					if (fieldName.equals(outputFileField)) {
						result.setSubmissionId(fieldValue);
						// outputFileName = fieldValue + ".xml";
						LOGGER.info("submissionId = " + fieldValue);
                                                Matcher mi = Pattern4MS_Dryad_ID.matcher(fieldValue);
                                                if(!mi.matches()) {
<<<<<<< HEAD
							result.hasFlawedId = true;
=======
							result.setHasFlawedId(true);
>>>>>>> d2e0bf25
							LOGGER.error("invalid submission id found="
									+ fieldValue);
						}
						else {
							LOGGER.trace("ID is valid");
						}
					}
					// tentatively save the data of this field
					// more lines may follow ...
					dataForXml.put(fieldToXMLTagTable.get(fieldName),
							fieldValue);
					StoredLines = fieldValue;
					LOGGER.trace("tentatively saved value so far:"
							+ StoredLines);
				}
			}
			else {
				// no colon-separated field matched
				// non-1st lines
				// append this line to the storage object (StoredLines)
				if ((line != null)) {

					if (!StoredLines.trim().equals("")) {
						Matcher m3 = Pattern4separatorLine.matcher(line);
						if (m3.find()) {
							LOGGER
									.info("separator line was found; ignore this.");

							if ((currentField != null)
									&& (currentField.equals("ABSTRACT"))) {
								break parsingBlock;
							}
						}
						else {
							StoredLines = StoredLines + "\n" + line;
							LOGGER.trace("StoredLines=" + StoredLines);
						}
					}
					else {
						StoredLines += line;
					}
				}
			}

		} // end of while

		// Exit-processing: if the last matched field is ABSTRACT,
		// its data are not saved and they must be saved here
		LOGGER.trace("currentField=" + currentField);
		if (currentField.equals("ABSTRACT")) {
			dataForXml.put(fieldToXMLTagTable.get("ABSTRACT"), StoredLines);
		}

		LOGGER.trace("***** end of separateEmailMessage() *****");
		result.setSubmissionData(BuildSubmissionDataAsXML(dataForXml));
		return result;
	}

	/**
	 * Builds the submission data as xml.
	 * 
	 * TODO: rewrite this so we're not constructing xml by appending strings!
	 * 
	 * @param emailData the email data
	 * 
	 * @return the string builder
	 */
	StringBuilder BuildSubmissionDataAsXML(Map<String, String> emailData) {
		StringBuilder sb = new StringBuilder();

		Set<Map.Entry<String, String>> keyvalue = emailData.entrySet();

		for (Iterator<Map.Entry<String, String>> it = keyvalue.iterator(); it
				.hasNext();) {
			Map.Entry<String, String> et = it.next();

			if (et.getKey().equals("Submission_Metadata")) {

				sb.append("<Submission_Metadata>\n");
				target1: while (true) {
					Map.Entry<String, String> etx = it.next();
					sb.append("\t<"
							+ etx.getKey()
							+ ">"
							+ getStrippedText(StringUtils
									.stripToEmpty(etx.getValue())) + "</"
							+ etx.getKey() + ">\n");
					if (etx.getKey().equals(
							xmlTagNameMetaSubList.get(xmlTagNameMetaSubList
									.size() - 1))) {
						sb.append("</Submission_Metadata>\n");
						break target1;
					}
				}
			}
			else if (et.getKey().equals("Classification")) {
				sb.append("<Classification>\n");
				String[] keywords = et.getValue().split(";");
				for (String kw : keywords) {
					sb.append("\t<keyword>"
							+ getStrippedText(StringUtils
									.stripToEmpty(kw)) + "</keyword>\n");
				}
				sb.append("</Classification>\n");
			}
			else if (et.getKey().equals("Authors")) {
				sb.append("<Authors>\n");
				String[] authors = et.getValue().split(";");
				for (String el : authors) {
					sb.append("\t<Author>"
							+ flipName(getStrippedText(StringUtils
									.stripToEmpty(el))) + "</Author>\n");
				}
				sb.append("</Authors>\n");
			}
			else if (et.getKey().equals("Corresponding_Author")) {
				sb.append("<Corresponding_Author>\n");
				target: while (true) {
					Map.Entry<String, String> etx = it.next();
					sb.append("\t<"
							+ etx.getKey()
							+ ">"
							+ flipName(getStrippedText(StringUtils
									.stripToEmpty(etx.getValue()))) + "</"
							+ etx.getKey() + ">\n");
					if (etx.getKey().equals(
							xmlTagNameAuthorSubList.get(xmlTagNameAuthorSubList
									.size() - 1))) {
						sb.append("</Corresponding_Author>\n");
						break target;
					}
				}
			}
			else {

				if (StringUtils.stripToEmpty(et.getValue()).equals("")){
                    sb.append("<"+et.getKey()+" />\n");
                } else {
                	sb.append("<"+et.getKey()+">");
                	sb.append(getStrippedText(et.getValue()));
                    sb.append("</"+et.getKey()+">\n");
                }
			}
		} // end of for
		return sb;
	}
}<|MERGE_RESOLUTION|>--- conflicted
+++ resolved
@@ -232,11 +232,7 @@
 						LOGGER.info("submissionId = " + fieldValue);
                                                 Matcher mi = Pattern4MS_Dryad_ID.matcher(fieldValue);
                                                 if(!mi.matches()) {
-<<<<<<< HEAD
-							result.hasFlawedId = true;
-=======
 							result.setHasFlawedId(true);
->>>>>>> d2e0bf25
 							LOGGER.error("invalid submission id found="
 									+ fieldValue);
 						}
