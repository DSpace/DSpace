--- conflicted
+++ resolved
@@ -310,7 +310,7 @@
                 + "</DryadEmailSubmission>";
 
         StringReader xmlReader = new StringReader(xml);
-
+	Context context = null;
         try {
             Format format = Format.getPrettyFormat();
             XMLOutputter toFile = new XMLOutputter(format);
@@ -319,7 +319,7 @@
 
             LOGGER.debug("Getting metadata dir for " + journalCode);
 
-            Context context = new Context();
+            context = new Context();
             Concept journalConcept = JournalUtils.getJournalConceptByShortID(context, journalCode);
             File dir = new File(JournalUtils.getMetadataDir(journalConcept));
 
@@ -335,7 +335,11 @@
         } catch (Exception details) {
             LOGGER.debug("failed to write to file: xml content would have been: " + xml);
             throw new SubmissionRuntimeException(details);
-        }
+        } finally {
+	    if (context != null) {
+		context.abort();
+	    }
+	}
         return xml;
     }
 
@@ -406,20 +410,13 @@
             }
 
             // find the associated concept and initialize the parser variable.
-<<<<<<< HEAD
-            try {
-                concept = JournalUtils.getJournalConceptById(context, journalCode);
-=======
-            Context context = null;
             Concept concept = null;
             journalCode = JournalUtils.cleanJournalCode(journalCode);
             try {
-                context = new Context();
                 concept = JournalUtils.getJournalConceptByShortID(context, journalCode);
->>>>>>> 7dbbe47f
             } catch (SQLException e) {
                 throw new SubmissionException(e);
-            }
+	    }
 
             if (concept == null) {
                 throw new SubmissionException("Concept not found for journal " + journalCode);
