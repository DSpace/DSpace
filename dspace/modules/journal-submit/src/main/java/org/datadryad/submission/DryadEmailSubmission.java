package org.datadryad.submission;

import javax.mail.Address;
import javax.mail.MessagingException;
import javax.mail.Multipart;
import javax.mail.Part;
import javax.mail.Session;
import javax.mail.internet.MimeMessage;

import javax.servlet.ServletConfig;
import javax.servlet.ServletException;
import javax.servlet.http.HttpServlet;
import javax.servlet.http.HttpServletRequest;
import javax.servlet.http.HttpServletResponse;

import org.apache.commons.lang.StringUtils;
import org.dspace.core.ConfigurationManager;
import org.dspace.core.Email;
import org.dspace.core.I18nUtil;
import org.dspace.submit.utils.DryadJournalSubmissionUtils;

import org.jdom.Document;
import org.jdom.JDOMException;
import org.jdom.input.SAXBuilder;
import org.jdom.output.Format;
import org.jdom.output.XMLOutputter;

import org.slf4j.Logger;
import org.slf4j.LoggerFactory;

import java.io.BufferedReader;
import java.io.BufferedWriter;
import java.io.File;
import java.io.FileOutputStream;
import java.io.FileReader;
import java.io.IOException;
import java.io.InputStream;
import java.io.InputStreamReader;
import java.io.OutputStreamWriter;
import java.io.PrintWriter;
import java.io.StringReader;

import java.util.ArrayList;
import java.util.Enumeration;
import java.util.HashMap;
import java.util.List;
import java.util.Locale;
import java.util.Map;
import java.util.Properties;
import java.util.Scanner;
import java.util.StringTokenizer;
import java.util.regex.Matcher;
import java.util.regex.Pattern;

/**
 * Email processing servlet.
 * 
 * @author Kevin S. Clarke <ksclarke@gmail.com>
 */
@SuppressWarnings("serial")
public class DryadEmailSubmission extends HttpServlet {

    private static Logger LOGGER = LoggerFactory
    .getLogger(DryadEmailSubmission.class);

    private static String PROPERTIES_PROPERTY = "dryad.properties.filename";

    private static String EMAIL_TEMPLATE = "journal_submit_error";

    // Maps not concurrent but we only access, don't write to except at init()
    // map of Journal Codes to Journals
    private static Map<String, PartnerJournal> myJournals; 
    
    // map of Journal Names to Journal Codes (in case code is not preent in submission)
    private static Map<String, String> myJournalNames;

    /**
     * Handles the HTTP <code>GET</code> method by informing the caller that
     * <code>GET</code> is not supported, only <code>POST</code>.
     * 
     * @param aRequest A servlet request
     * @param aResponse A servlet response
     * @throws ServletException If a servlet-specific error occurs
     * @throws IOException If an I/O error occurs
     */
    @Override
    protected void doGet(HttpServletRequest aRequest,
            HttpServletResponse aResponse) throws ServletException, IOException {
        aResponse.sendError(HttpServletResponse.SC_METHOD_NOT_ALLOWED,
        "GET is not supported, you must POST to this service");
    }

    /**
     * Handles the HTTP <code>POST</code> method.
     * 
     * @param aRequest A servlet request
     * @param aResponse A servlet response
     * @throws ServletException If a servlet-specific error occurs
     * @throws IOException If an I/O error occurs
     */
    @Override
    protected void doPost(HttpServletRequest aRequest,
            HttpServletResponse aResponse) throws ServletException, IOException {
        PrintWriter toBrowser = getWriter(aResponse);
        InputStream postBody = aRequest.getInputStream();
        Session session = Session.getInstance(new Properties());

        if (LOGGER.isInfoEnabled()) {
            LOGGER.info("Request encoding: " + aRequest.getCharacterEncoding());
        }

        try {
            MimeMessage mime = new MimeMessage(session, postBody);
            String contentType = mime.getContentType();
            String encoding = mime.getEncoding();
            String contentID = mime.getContentID();

            if (LOGGER.isInfoEnabled()) {
                LOGGER.info("MIME contentType/ID/encoding: " + contentType
                        + " " + contentID + " " + encoding);
            }

            Part part = getTextPart(mime);
            if (part == null){
                throw new SubmissionException("Unexpected email type: " 
                        + mime.getContent().getClass().getName() + " reported content-type was " + contentType);
            }

            String message;
            if (encoding != null) {
                message = (String)part.getContent();
            }
            else {
                InputStream in = part.getInputStream();
                InputStreamReader isr = new InputStreamReader(in, "UTF-8");
                BufferedReader br = new BufferedReader(isr);
                StringBuilder builder = new StringBuilder();
                String line;

                while ((line = br.readLine()) != null) {
                    builder.append(line);
                    builder.append(System.getProperty("line.separator"));
                }

                message = builder.toString();
            }

            Address[] addresses = mime.getFrom();

            // Then we can hand off to implementer of EmailParser
            ParsingResult result = processMessage(message);

            // Do this because this is what the parsers are expecting to
            // build the corresponding author field from
            for (Address address : addresses) {
                message = "From: " + address.toString()
                + System.getProperty("line.separator") + message;
                result.senderEmailAddress = address.toString();
            }

            if (result.getStatus() != null) {
                throw new SubmissionException(result.getStatus());
            }

            // isHas?
            if (result.isHasFlawedId()) {
                throw new SubmissionException("Result ID is flawed: "
                        + result.submissionId);
            }

            // We'll use JDOM b/c the libs are already included in DSpace
            SAXBuilder saxBuilder = new SAXBuilder();
            String xml = result.getSubmissionData().toString();

            // FIXME: Individual Email parsers don't supply a root element
            // Our JDOM classes below will add version, encoding, etc.
            xml = "<DryadEmailSubmission>"
                + System.getProperty("line.separator") + xml
                + "</DryadEmailSubmission>";

            StringReader xmlReader = new StringReader(xml);

            try {
                Format format = Format.getPrettyFormat();
                XMLOutputter toFile = new XMLOutputter(format);
                Document doc = saxBuilder.build(xmlReader);
                String journalCode = result.getJournalCode();

                if (LOGGER.isDebugEnabled()) {
                    LOGGER.debug("Getting metadata dir for " + journalCode);
                }

                PartnerJournal journal = myJournals.get(journalCode);

                if (journal == null ) {
                    throw new SubmissionRuntimeException("Journal (" + journalCode + ") not properly registered");
                }

                File dir = journal.getMetadataDir();
                String submissionId = result.getSubmissionId();
                String filename = DryadJournalSubmissionUtils.escapeFilename(submissionId + ".xml");
                File file = new File(dir, filename);
                FileOutputStream out = new FileOutputStream(file);
                OutputStreamWriter writer = new OutputStreamWriter(out, "UTF-8");

                // And we write the output to our submissions directory
                toFile.output(doc, new BufferedWriter(writer));
            }
            catch (JDOMException details) {
                if (LOGGER.isErrorEnabled()) {
                    LOGGER.debug(xml);
                }

                throw new SubmissionRuntimeException(details);
            }

            // Nice to return our result in case we are debugging output
            toBrowser.println(xml);
            toBrowser.close();
        }
        catch (Exception details) {
            sendEmailIfConfigured(details);

            if (details instanceof SubmissionException) {
                throw (SubmissionException) details;
            }
            else {
                throw new SubmissionException(details);
            }
        }
    }

    /**
     * This method was added because multipart content may contain other multipart content; this
     * needs to dig down until some text is found
     * @param part Either the full message or a part
     * @return a part with text/plain content
     * @throws MessagingException
     * @throws IOException
     */
    private Part getTextPart(Part part) throws MessagingException, IOException{
        String contentType = part.getContentType();

        if (contentType != null && contentType.startsWith("text/plain")){
            return part;   //
        }
        else if (contentType != null && 
                contentType.startsWith("multipart/alternative") ||
                contentType.startsWith("multipart/mixed")){    //could just use multipart as prefix, but what does this cover?
            Multipart mp = (Multipart)part.getContent();
            for (int i=0, count = mp.getCount();i<count;i++){
                Part p = mp.getBodyPart(i);
                Part pt = getTextPart(p);
                if (pt != null)
                    return pt;
            }
        }
        return null;
    }

    @Override
    public void init(ServletConfig aConfig) throws ServletException {
        super.init(aConfig);

        // First, get our properties from the configuration file
        Properties props = new Properties();
        String propFileName;

        // If we're running in the Jetty/Maven plugin we set properties here
        if ((propFileName = System.getProperty(PROPERTIES_PROPERTY)) != null) {
            try {
                props.load(new FileReader(new File(propFileName)));
            }
            catch (IOException details) {
                throw new SubmissionException(details);
            }

            if (LOGGER.isDebugEnabled()) {
                LOGGER.debug("Using {} properties from {}", new Object[] {
                        props.size(), propFileName });
            }
        }
        // Otherwise, we're running in the standard DSpace Tomcat
        else {
<<<<<<< HEAD
=======
            // These lines support reading configuration from maven, which isn't fully set up for the journal-submission
            // server at this time  PEM 13 June 2011.
            //String journalPropFile = ConfigurationManager.getProperty("submit.journal.config");
            //File propFile = new File(journalPropFile);
>>>>>>> 02f1af2a
            if(!ConfigurationManager.isConfigured()) {
                // not configured
                // Get config parameter
                String config = getServletContext().getInitParameter("dspace.config");

                // Load in DSpace config
                ConfigurationManager.loadConfig(config);                
            }
<<<<<<< HEAD
            String journalPropFile = ConfigurationManager.getProperty("submit.journal.config");
            File propFile = new File(journalPropFile);
=======

            String cfgDir = ConfigurationManager.getProperty("dspace.dir") + System.getProperty("file.separator") + "config";
            File propFile = new File(cfgDir, PROPERTIES_FILENAME);
>>>>>>> 02f1af2a

            if (!propFile.exists()) {
                throw new SubmissionException("Can't find properties file: "
                        + propFile.getAbsolutePath());
            }

            try {
                props.load(new FileReader(propFile));
            }
            catch (IOException details) {
                throw new SubmissionException(details);
            }

            if (LOGGER.isDebugEnabled()) {
                LOGGER.debug("Using properties from {}",propFile);
            }
        }

        // Next, turn those properties into something we can use
        Map<String, PartnerJournal> journals = new HashMap<String, PartnerJournal>();
        Enumeration<?> names = props.propertyNames();

        while (names.hasMoreElements()) {
            String propName = names.nextElement().toString();
            StringTokenizer tokenizer = new StringTokenizer(propName, ".");

            if (tokenizer.countTokens() < 3) continue;

            while (tokenizer.hasMoreTokens()) {
                if (tokenizer.nextToken().equals("journal")) {
                    String code = tokenizer.nextToken();
                    String property = tokenizer.nextToken();
                    PartnerJournal journal;

                    if (journals.containsKey(code)) {
                        journal = journals.get(code);
                    }
                    else {
                        journal = new PartnerJournal(code);
                        journals.put(code, journal);
                    }

                    if (property.equals("parsingScheme")) {
                        journal.setParsingScheme(props.getProperty(propName));
                    }
                    else if (property.equals("metadataDir")) {
                        journal.setMetadataDir(props.getProperty(propName));
                    }
                    else if (property.equals("fullname")) {
                        journal.setFullName(props.getProperty(propName));
                    }
                    // else ignore
                }
                // else ignore
            }
        }

        if (LOGGER.isDebugEnabled()) {
            LOGGER.debug("Checking that all journals are correctly registered");
        }

        // Returns validated map or throws an exception if there are problems
        myJournals = validate(journals);
        // Returns a mapping of Journal Names to Journal Codes
        myJournalNames = mapJournalNamesToCodes(journals);
    }

    /**
     * If we're running within DSpace (and not the Maven/Jetty test instance),
     * we can send email through there using their template system.
     * 
     * @param aException An exception that was thrown in the process of
     *        receiving a journal submission
     * @throws SubmissionException
     * @throws IOException
     */
    private void sendEmailIfConfigured(Exception aException)
    throws SubmissionException {
        try {
            if (ConfigurationManager.isConfigured()) {
                String exceptionMessage = aException.getMessage();
                StringBuilder message = new StringBuilder(exceptionMessage);
                String admin = ConfigurationManager.getProperty("mail.admin");
                String logDir = ConfigurationManager.getProperty("log.dir");
                Email email = ConfigurationManager.getEmail(I18nUtil.getEmailFilename(Locale.getDefault(), EMAIL_TEMPLATE));

                if (logDir == null || admin == null) {
                    throw new SubmissionException(
                    "DSpace mail is not properly configured");
                }

                for (StackTraceElement trace : aException.getStackTrace()) {
                    message.append(System.getProperty("line.separator"));
                    message.append("at ").append(trace.getClass()).append("(");
                    message.append(trace.getFileName()).append(":");
                    message.append(trace.getLineNumber()).append(")");
                }

                email.addRecipient(admin);
                email.addArgument(message);
                email.addArgument(logDir + "/journal-submit.log");
                email.send();
            }
        }
        catch (Exception details) {
            if (details instanceof SubmissionException) {
                throw (SubmissionException) details;
            }
            else {
                throw new SubmissionException(details);
            }
        }
    }

    private ParsingResult processMessage(String aMessage)
    throws SubmissionException {
        List<String> lines = new ArrayList<String>();
        Scanner emailScanner = new Scanner(aMessage);
        String journalName = null;
        String journalCode = null;

        while (emailScanner.hasNextLine()) {
            String line = emailScanner.nextLine();

            if (LOGGER.isTraceEnabled()) {
                LOGGER.trace("line=" + line);
            }

            if (StringUtils.stripToEmpty(line).equals("")) {
                continue;
            }
            else {
                Pattern journalCodePattern = Pattern.compile("^(Journal Code):(.+)");
                Matcher journalCodeMatcher = journalCodePattern.matcher(line);

                if(journalCodeMatcher.find()) {
                    journalCode = StringUtils.stripToEmpty(journalCodeMatcher.group(2));
                    // strip out leading NBSP if present
                    if (journalCode.codePointAt(0) == 160){
                        journalCode = journalCode.substring(1);
                    }
                }
                
                Pattern journalNamePattern = Pattern.compile("^(JOURNAL|Journal Name):(.+)");
                Matcher journalNameMatcher = journalNamePattern.matcher(line);

                if (journalNameMatcher.find()) {
                    journalName = StringUtils.stripToEmpty(journalNameMatcher.group(2));
                    if (journalName.codePointAt(0) == 160){          //Journal of Heredity has started inserting NBSP in several fields, including journal title
                        journalName = journalName.substring(1);
                    }
                }

                // Stop reading lines at EndDryadContent
                if(line.contains("EndDryadContent")) {
                    break;
                }
                lines.add(line);
            }
        }

        // After reading the entire message, attempt to find the PartnerJournal object by
        // Journal Code.  If Journal Code is not present, fall back to Journal Name
        if(journalCode == null) {
            LOGGER.debug("Journal Code not found in message, trying by journal name: " + journalName);
            if(journalName != null) {
                journalCode = myJournalNames.get(journalName);
            } else {
                throw new SubmissionException("Journal Code not present and Journal Name not found in message");
            }
            if(journalCode == null) {
                throw new SubmissionException("Journal Name " + journalName + " did not match a known Journal Code");
            }
        }
        
        if (journalCode != null) {
            PartnerJournal journal = myJournals.get(journalCode);
            if (journal != null){
                EmailParser parser = journal.getParser();
                ParsingResult result = parser.parseMessage(lines);

                result.setJournalCode(journalCode);
                result.setJournalName(journalName);

                return result;
            }
            else {
                throw new SubmissionException("Journal " + journalCode + " not found in configuration");
            }
        }
        else {
            throw new SubmissionException("Journal code not found in message");
        }
    }

    private Map<String, PartnerJournal> validate(
            Map<String, PartnerJournal> aJournalMap) {
        Map<String, PartnerJournal> results = new HashMap<String, PartnerJournal>();

        for (String journalCode : aJournalMap.keySet()) {
            PartnerJournal journal = aJournalMap.get(journalCode);
            if (!journal.isComplete()) {
                throw new SubmissionRuntimeException(journal.getName()
                        + "'s configuration isn't complete");
            }
            else {
                // now store our metadata by the journal name instead of code
                results.put(journalCode, journal);
            }

            if (LOGGER.isDebugEnabled()) {
                LOGGER.debug("Registered journal: " + journal.toString());
            }
        }
        
        return results;
    }

    private Map<String, String> mapJournalNamesToCodes(
            Map<String, PartnerJournal> aJournalMap) {
        Map<String, String> results = new HashMap<String, String>();

        for (String journalCode : aJournalMap.keySet()) {
            PartnerJournal journal = aJournalMap.get(journalCode);
            results.put(journal.getName(), journalCode);
        }
        return results;
    }

    /**
     * Returns a short description of the servlet.
     * 
     * @return a String containing servlet description
     */
    @Override
    public String getServletInfo() {
        return "Pre-processor for email from Dryad partner journals.";
    }

    /**
     * Returns a PrintWriter with the correct character encoding set.
     * 
     * @param aResponse In which to set the character encoding
     * @return A <code>PrintWriter</code> to send text through
     * @throws IOException If there is trouble getting a writer
     */
    private PrintWriter getWriter(HttpServletResponse aResponse)
    throws IOException {
        aResponse.setContentType("xml/application; charset=UTF-8");
        return aResponse.getWriter();
    }
}<|MERGE_RESOLUTION|>--- conflicted
+++ resolved
@@ -282,13 +282,8 @@
         }
         // Otherwise, we're running in the standard DSpace Tomcat
         else {
-<<<<<<< HEAD
-=======
-            // These lines support reading configuration from maven, which isn't fully set up for the journal-submission
-            // server at this time  PEM 13 June 2011.
-            //String journalPropFile = ConfigurationManager.getProperty("submit.journal.config");
-            //File propFile = new File(journalPropFile);
->>>>>>> 02f1af2a
+
+	    
             if(!ConfigurationManager.isConfigured()) {
                 // not configured
                 // Get config parameter
@@ -297,14 +292,9 @@
                 // Load in DSpace config
                 ConfigurationManager.loadConfig(config);                
             }
-<<<<<<< HEAD
+
             String journalPropFile = ConfigurationManager.getProperty("submit.journal.config");
             File propFile = new File(journalPropFile);
-=======
-
-            String cfgDir = ConfigurationManager.getProperty("dspace.dir") + System.getProperty("file.separator") + "config";
-            File propFile = new File(cfgDir, PROPERTIES_FILENAME);
->>>>>>> 02f1af2a
 
             if (!propFile.exists()) {
                 throw new SubmissionException("Can't find properties file: "
