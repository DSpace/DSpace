package org.datadryad.submission;

import org.apache.commons.lang.StringEscapeUtils;
import org.apache.commons.lang.StringUtils;
import org.apache.log4j.Logger;
import org.datadryad.rest.models.Manuscript;
import org.datadryad.api.DryadJournalConcept;
import org.datadryad.rest.storage.StorageException;
import org.dspace.JournalUtils;
import org.dspace.core.ConfigurationManager;
import org.dspace.workflow.ApproveRejectReviewItem;
import org.dspace.servicemanager.DSpaceKernelImpl;
import org.dspace.servicemanager.DSpaceKernelInit;

import javax.mail.MessagingException;
import javax.mail.Multipart;
import javax.mail.Part;
import javax.mail.Session;
import javax.mail.internet.MimeMessage;
import javax.servlet.ServletConfig;
import javax.servlet.ServletException;
import javax.servlet.http.HttpServlet;
import javax.servlet.http.HttpServletRequest;
import javax.servlet.http.HttpServletResponse;
import java.io.*;
import java.lang.RuntimeException;
import java.util.*;
import java.util.ArrayList;
import java.util.regex.Matcher;
import java.util.regex.Pattern;

/**
 * Email processing servlet.
 *
 * @author Kevin S. Clarke <ksclarke@gmail.com>
 */
@SuppressWarnings("serial")
public class DryadEmailSubmission extends HttpServlet {

    private static final Logger LOGGER = Logger.getLogger(DryadEmailSubmission.class);

    private static String PROPERTIES_PROPERTY = "dryad.properties.filename";

    private static String EMAIL_TEMPLATE = "journal_submit_error";

    // Timer for scheduled harvesting of emails
    private Timer myEmailHarvester;

    private static DryadGmailService dryadGmailService;

    /**
     * UPDATE: GET only works for authorization and testing Gmail API.
     * Handles the HTTP <code>GET</code> method by informing the caller that
     * <code>GET</code> is not supported, only <code>POST</code>.
     *
     * @param aRequest  A servlet request
     * @param aResponse A servlet response
     * @throws ServletException If a servlet-specific error occurs
     * @throws IOException      If an I/O error occurs
     */
    @Override
    protected void doGet(HttpServletRequest aRequest,
                         HttpServletResponse aResponse) throws ServletException, IOException {
        String requestURI = aRequest.getRequestURI();
        if (requestURI.contains("authorize")) {
            String queryString = aRequest.getQueryString();
            if (aRequest.getQueryString() == null) {
                // If we've never gotten a credential from here before, do this.
                String urlString = dryadGmailService.getAuthorizationURLString();
                LOGGER.info("userID "+dryadGmailService.getMyUserID());
                aResponse.sendRedirect(urlString);
            }
            else if (queryString.contains("code=")) {
                String code = queryString.substring(queryString.indexOf("=")+1);
                LOGGER.info("authorizing with code "+ code);
                // Generate Credential using retrieved code.
                dryadGmailService.authorize(code);
            }
            return;
        } else if (requestURI.contains("test")) {
            try {
                LOGGER.info(DryadGmailService.testMethod());
            } catch (IOException e) {
                LOGGER.info(e.getMessage());
                throw new RuntimeException(e.getMessage());
            }
        } else if (requestURI.contains("retrieve")) {
            LOGGER.info("manually running DryadGmailService");
            retrieveMail();
        } else if (requestURI.contains("clear")) {
            LOGGER.info("clearing retrieved messages");
            DryadGmailService.completeJournalProcessing();
        } else {
            aResponse.sendError(HttpServletResponse.SC_METHOD_NOT_ALLOWED,
                    "GET is not supported, you must POST to this service");
        }
    }

    /**
     * Handles the HTTP <code>POST</code> method.
     *
     * @param aRequest A servlet request
     * @param aResponse A servlet response
     * @throws ServletException If a servlet-specific error occurs
     * @throws IOException      If an I/O error occurs
     */
    @Override
    protected void doPost(HttpServletRequest aRequest,
                          HttpServletResponse aResponse) throws ServletException, IOException {

        LOGGER.info("Request encoding: " + aRequest.getCharacterEncoding());

        try {
            PrintWriter toBrowser = getWriter(aResponse);
            InputStream postBody = aRequest.getInputStream();
            Session session = Session.getInstance(new Properties());
            MimeMessage mime = new MimeMessage(session, postBody);
            processMimeMessage(mime);
            toBrowser.close();
        } catch (Exception details) {
            if (details instanceof SubmissionException) {
                throw (SubmissionException) details;
            } else {
                throw new SubmissionException(details);
            }
        }
    }

    private void retrieveMail () {
        LOGGER.info("retrieving mail with label '" + ConfigurationManager.getProperty("submit.journal.email.label") + "'");
        try {
            List<String> messageIDs = DryadGmailService.getJournalMessageIds();
            if (messageIDs != null) {
                LOGGER.info("retrieved " + messageIDs.size() + " messages");
                for (String mID : messageIDs) {
                    MimeMessage message = DryadGmailService.getMessageForId(mID);
                    try {
                        processMimeMessage(message);
                    } catch (Exception details) {
                        DryadGmailService.addErrorLabelForMessageWithId(mID);
                        LOGGER.info("Exception thrown while processing message " + mID + ": " + details.getMessage() + ", " + details.getClass().getName());
                        StringBuilder sb = new StringBuilder();
                        for (StackTraceElement element : details.getStackTrace()) {
                            sb.append(element.toString());
                            sb.append("\n");
                        }
                        LOGGER.info(sb.toString());
                    }
                    DryadGmailService.removeJournalLabelForMessageWithId(mID);
                }
            }
            DryadGmailService.completeJournalProcessing();
        } catch (IOException e) {
            LOGGER.info("Exception thrown: " + e.getMessage() + ", " + e.getClass().getName());
        }
    }
    /**
     * This method was added because multipart content may contain other multipart content; this
     * needs to dig down until some text is found
     *
     * @param part Either the full message or a part
     * @return a part with text/plain content
     * @throws MessagingException
     * @throws IOException
     */
    private Part getTextPart(Part part) throws MessagingException, IOException {
        String contentType = part.getContentType();

        if (contentType != null && contentType.startsWith("text/plain")) {
            return part;   //
        } else if (contentType != null &&
                contentType.startsWith("multipart/alternative") ||
                contentType.startsWith("multipart/mixed")) {    //could just use multipart as prefix, but what does this cover?
            Multipart mp = (Multipart) part.getContent();
            for (int i = 0, count = mp.getCount(); i < count; i++) {
                Part p = mp.getBodyPart(i);
                Part pt = getTextPart(p);
                if (pt != null)
                    return pt;
            }
        }
        return null;
    }

    @Override
    public void init(ServletConfig aConfig) throws ServletException {
        super.init(aConfig);

        // First, get our properties from the configuration file
        Properties props = new Properties();
        String propFileName;

        // If we're running in the Jetty/Maven plugin we set properties here
        if ((propFileName = System.getProperty(PROPERTIES_PROPERTY)) != null) {
            try {
                props.load(new InputStreamReader(new FileInputStream(propFileName), "UTF-8"));
            } catch (IOException details) {
                throw new SubmissionException(details);
            }

        }
        // Otherwise, we're running in the standard DSpace Tomcat
        else {
            if (!ConfigurationManager.isConfigured()) {
                // not configured
                // Get config parameter
                String config = getServletContext().getInitParameter("dspace.config");

                // Load in DSpace config
                ConfigurationManager.loadConfig(config);
            }

            dryadGmailService = new DryadGmailService();
        }

        LOGGER.debug("scheduling email harvesting");
        myEmailHarvester = new Timer();
        // schedule email harvesting to happen once an hour
        int timerInterval = Integer.parseInt(ConfigurationManager.getProperty("submit.journal.email.timer"));
        myEmailHarvester.schedule(new DryadEmailSubmissionHarvester(), 0, 1000 * timerInterval);
    }

    private void processMimeMessage (MimeMessage mime) throws Exception {
        LOGGER.info("MIME contentType/ID/encoding: " + mime.getContentType()
                + " " + mime.getContentID() + " " + mime.getEncoding());

        Part part = getTextPart(mime);
        if (part == null) {
            throw new SubmissionException("Unexpected email type: "
                    + mime.getContent().getClass().getName() + " reported content-type was " + mime.getContentType());
        }

        String message;
        if (mime.getEncoding() != null) {
            message = (String) part.getContent();
        } else {
            InputStream in = part.getInputStream();
            InputStreamReader isr = new InputStreamReader(in, "UTF-8");
            BufferedReader br = new BufferedReader(isr);
            StringBuilder builder = new StringBuilder();
            String line;

            while ((line = br.readLine()) != null) {
                builder.append(line);
                builder.append(System.getProperty("line.separator"));
            }

            message = builder.toString();
        }

        List<String> dryadContent = new ArrayList<String>();
        Scanner emailScanner = new Scanner(message);
        String journalName = null;
        String journalCode = null;
        EmailParser parser = null;
        Manuscript manuscript = null;
        boolean dryadContentStarted = false;
        DryadJournalConcept journalConcept = null;
        while (emailScanner.hasNextLine()) {
            String line = emailScanner.nextLine().replace("\u00A0",""); // \u00A0 is Unicode nbsp; these should be removed
            line = StringEscapeUtils.unescapeHtml(line);
            // Stop reading lines at EndDryadContent
            if (line.contains("EndDryadContent")) {
                break;
            }

            // Stop reading lines if we've run into the sig line
            if (StringUtils.stripToEmpty(line).equals("--") && (dryadContentStarted == true)) {
                break;
            }

            if (StringUtils.stripToEmpty(line).equals("")) {
                continue;
            }

            // Skip lines that are just visual separators, like "xxxxxxxxxx" or "=========="
            if (StringUtils.stripToEmpty(line).matches("(.)\\1{5,}")) {
                continue;
            }

            Matcher journalCodeMatcher = Pattern.compile("^\\s*>*\\s*(Journal Code):\\s*(.+)", Pattern.CASE_INSENSITIVE).matcher(line);
            if (journalCodeMatcher.find()) {
                journalCode = JournalUtils.cleanJournalCode(journalCodeMatcher.group(2));
                dryadContentStarted = true;
            }

            Matcher journalNameMatcher = Pattern.compile("^\\s*>*\\s*(JOURNAL|Journal Name):\\s*(.+)", Pattern.CASE_INSENSITIVE).matcher(line);
            if (journalNameMatcher.find()) {
                journalName = journalNameMatcher.group(2);
                journalName = StringUtils.stripToEmpty(journalName);
                dryadContentStarted = true;
            }

            if (dryadContentStarted) {
                dryadContent.add(line);
            }
        }
        // After reading the entire message, attempt to find the journal by
        // Journal Code.  If Journal Code is not present, fall back to Journal Name
        if (journalCode == null) {
            LOGGER.debug("Journal Code not found in message, trying by journal name: " + journalName);
            if (journalName != null) {
                journalConcept = JournalUtils.getJournalConceptByJournalName(journalName);
                journalCode = journalConcept.getJournalID();

            } else {
                throw new SubmissionException("Journal Code not present and Journal Name not found in message");
            }
        }

        // if journalCode is still null, throw an exception.
        if (journalCode == null) {
            throw new SubmissionException("Journal Name " + journalName + " did not match a known Journal Name");
        }
        // find the associated concept and initialize the parser variable.
        journalConcept = JournalUtils.getJournalConceptByJournalID(journalCode);

        if (journalConcept == null) {
            throw new SubmissionException("Concept not found for journal " + journalCode);
        }

        // at this point, concept is not null.
        journalName = journalConcept.getFullName();
        try {
            parser = getEmailParser(journalConcept.getParsingScheme());
            parser.parseMessage(dryadContent);
            manuscript = parser.getManuscript();
        } catch (SubmissionException e) {
            throw new SubmissionException("Journal " + journalCode + " parsing scheme not found");
        }
        if ((manuscript != null) && (manuscript.isValid())) {
            // edit the manuscript ID to the canonical one:
            manuscript.setManuscriptId(JournalUtils.getCanonicalManuscriptID(manuscript));
            try {
                JournalUtils.writeManuscriptToDB(manuscript);
                LOGGER.debug("this ms has status " + manuscript.getStatus());
                Boolean approved = null;

                if (manuscript.isAccepted()) {
                    approved = true;
                } else if (manuscript.isRejected()) {
                    approved = false;
                } else if (manuscript.isNeedsRevision()) {
                    approved = false;
                } else if (manuscript.isPublished()) {
                    approved = true;
                }

                // if the status was "submitted," approved will still be null and we won't try to process any items.
                if (approved != null) {
                    DSpaceKernelImpl kernelImpl = null;
                    try {
                        kernelImpl = DSpaceKernelInit.getKernel(null);
                        if (!kernelImpl.isRunning()) {
                            kernelImpl.start(ConfigurationManager.getProperty("dspace.dir"));
                        }
                    } catch (Exception ex) {
                        // Failed to start so destroy it and log and throw an exception
                        try {
                            if (kernelImpl != null) {
                                kernelImpl.destroy();
                            }
                        } catch (Exception e1) {
                            // Nothing to do
                        }
                        LOGGER.error("Error Initializing DSpace kernel in ManuscriptReviewStatusChangeHandler", ex);
                    }

                    ApproveRejectReviewItem.reviewManuscript(manuscript);
                }
            } catch (StorageException e) {
                LOGGER.error("failed to write ms " + manuscript.getManuscriptId());
<<<<<<< HEAD
                throw new SubmissionException("failed to write ms " + manuscript.getManuscriptId(), e);
=======
                throw new SubmissionException("failed to write ms " + manuscript.getManuscriptId());
>>>>>>> bc5bad09
            }
        } else {
            throw new SubmissionException("Parser could not validly parse the message");
        }
    }

    private EmailParser getEmailParser(String myParsingScheme) throws SubmissionException {
        String className = EmailParser.class.getPackage().getName()
                + ".EmailParserFor" + StringUtils.capitalize(myParsingScheme);

        LOGGER.debug("Getting parser: " + className);

        try {
            return (EmailParser) Class.forName(className).newInstance();
        }
        catch (ClassNotFoundException details) {
            // return a base EmailParser
            return new EmailParser();
        }
        catch (IllegalAccessException details) {
            throw new SubmissionException(details);
        }
        catch (InstantiationException details) {
            throw new SubmissionException(details);
        }
    }

    /**
     * Returns a short description of the servlet.
     *
     * @return a String containing servlet description
     */
    @Override
    public String getServletInfo() {
        return "Pre-processor for email from Dryad partner journals.";
    }

    /**
     * Returns a PrintWriter with the correct character encoding set.
     *
     * @param aResponse In which to set the character encoding
     * @return A <code>PrintWriter</code> to send text through
     * @throws IOException If there is trouble getting a writer
     */
    private PrintWriter getWriter(HttpServletResponse aResponse)
            throws IOException {
        aResponse.setContentType("xml/application; charset=UTF-8");
        return aResponse.getWriter();
    }

    private class DryadEmailSubmissionHarvester extends TimerTask {
        @Override
        public void run() {
            retrieveMail();
        }
    }
}<|MERGE_RESOLUTION|>--- conflicted
+++ resolved
@@ -370,11 +370,7 @@
                 }
             } catch (StorageException e) {
                 LOGGER.error("failed to write ms " + manuscript.getManuscriptId());
-<<<<<<< HEAD
                 throw new SubmissionException("failed to write ms " + manuscript.getManuscriptId(), e);
-=======
-                throw new SubmissionException("failed to write ms " + manuscript.getManuscriptId());
->>>>>>> bc5bad09
             }
         } else {
             throw new SubmissionException("Parser could not validly parse the message");
