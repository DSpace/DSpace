--- conflicted
+++ resolved
@@ -11,11 +11,7 @@
     <parent>
         <groupId>org.dspace</groupId>
         <artifactId>dspace-parent</artifactId>
-<<<<<<< HEAD
-        <version>7.4-drum-0-SNAPSHOT</version>
-=======
-        <version>7.6</version>
->>>>>>> 5a43e6bc
+        <version>7.6-drum-0-SNAPSHOT</version>
         <relativePath>../../pom.xml</relativePath>
     </parent>
 
