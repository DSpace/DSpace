--- conflicted
+++ resolved
@@ -9,18 +9,6 @@
 	<parent>
 		<groupId>org.dspace</groupId>
 		<artifactId>dspace-parent</artifactId>
-<<<<<<< HEAD
-		<version>1.8.2</version>
-		<relativePath>../../pom.xml</relativePath>
-	</parent>
-
-    <scm>
-      <connection>scm:svn:https://scm.dspace.org/svn/repo/tags/dspace-1.8.2</connection>
-      <developerConnection>scm:svn:https://scm.dspace.org/svn/repo/tags/dspace-1.8.2</developerConnection>
-      <url>http://scm.dspace.org/svn/repo/tags/dspace-1.8.2</url>
-    </scm>
-    
-=======
 		<version>3.0</version>
 		<relativePath>../../pom.xml</relativePath>
 	</parent>
@@ -36,7 +24,6 @@
         <module>additions</module>
     </modules>
 
->>>>>>> b05e67a5
     <!-- 
          List of enabled DSpace "addon" / local customization Modules to build/install.
          To disable building of modules, you can use the Maven '-P' commandline 
@@ -104,20 +91,12 @@
             </modules>
         </profile>
         <profile>
-<<<<<<< HEAD
-            <id>plugins</id>
-=======
             <id>dspace-oai</id>
->>>>>>> b05e67a5
             <activation>
                 <activeByDefault>true</activeByDefault>
             </activation>
             <modules>
-<<<<<<< HEAD
-                <module>plugins</module>
-=======
                 <module>oai</module>
->>>>>>> b05e67a5
             </modules>
         </profile>
     </profiles>
