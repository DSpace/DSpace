--- conflicted
+++ resolved
@@ -9,11 +9,7 @@
 	<parent>
 		<groupId>org.dspace</groupId>
 		<artifactId>dspace-parent</artifactId>
-<<<<<<< HEAD
-		<version>4.1-6-SNAPSHOT</version>
-=======
 		<version>5.4</version>
->>>>>>> e2dd1089
 		<relativePath>../../pom.xml</relativePath>
 	</parent>
 
@@ -39,13 +35,7 @@
         <profile>
             <id>default</id>
             <activation>
-<<<<<<< HEAD
                <activeByDefault>true</activeByDefault>
-=======
-                <file>
-                    <exists>xmlui/pom.xml</exists>
-                </file>
->>>>>>> e2dd1089
             </activation>
             <modules>
             	<module>additions</module>
@@ -88,26 +78,12 @@
             To build it activate the profile with '-Pdspace-lni'. -->
         <profile>
             <id>dspace-lni</id>
-<<<<<<< HEAD
-=======
-            <activation>
-                <activeByDefault>false</activeByDefault>
-            </activation>
->>>>>>> e2dd1089
             <modules>
                 <module>lni</module>
             </modules>
         </profile>
         <profile>
             <id>dspace-jspui</id>
-<<<<<<< HEAD
-=======
-            <activation>
-                <file>
-                    <exists>jspui/pom.xml</exists>
-                </file>
-            </activation>
->>>>>>> e2dd1089
             <modules>
                 <module>jspui</module>
             </modules>
@@ -125,97 +101,39 @@
         </profile>
         <profile>
             <id>dspace-rest</id>
-<<<<<<< HEAD
-=======
-            <activation>
-                <file>
-                    <exists>rest/pom.xml</exists>
-                </file>
-            </activation>
->>>>>>> e2dd1089
             <modules>
                 <module>rest</module>
             </modules>
         </profile>
         <profile>
             <id>dspace-sword</id>
-<<<<<<< HEAD
-=======
-            <activation>
-                <file>
-                    <exists>sword/pom.xml</exists>
-                </file>
-            </activation>
->>>>>>> e2dd1089
             <modules>
                 <module>sword</module>
             </modules>
         </profile>
         <profile>
             <id>dspace-swordv2</id>
-<<<<<<< HEAD
-=======
-            <activation>
-                <file>
-                    <exists>swordv2/pom.xml</exists>
-                </file>
-            </activation>
->>>>>>> e2dd1089
             <modules>
                 <module>swordv2</module>
             </modules>
         </profile>
         <profile>
             <id>dspace-solr</id>
-<<<<<<< HEAD
-=======
-            <activation>
-                <file>
-                    <exists>solr/pom.xml</exists>
-                </file>
-            </activation>
->>>>>>> e2dd1089
             <modules>
                 <module>solr</module>
             </modules>
         </profile>
         <profile>
             <id>dspace-oai</id>
-<<<<<<< HEAD
-=======
-            <activation>
-                <file>
-                    <exists>oai/pom.xml</exists>
-                </file>
-            </activation>
->>>>>>> e2dd1089
             <modules>
                 <module>oai</module>
             </modules>
         </profile>
-<<<<<<< HEAD
         <profile>
             <id>dspace-xmlui-mirage2</id>
-=======
-
-        <profile>
-            <!--Activates mirage2 on the presence of the property mirage2.on with any value e.g. mvn clean package -Dmirage2.on=on
-                Note the absence of activeByDefault. This module is optional. Also activeByDefault only works when no other profiles are active.
-            -->
-            <id>mirage2</id>
-            <activation>
-                <property>
-                    <name>mirage2.on</name>
-                </property>
-            </activation>
->>>>>>> e2dd1089
             <modules>
                 <module>xmlui-mirage2</module>
             </modules>
         </profile>
-<<<<<<< HEAD
-        
-=======
->>>>>>> e2dd1089
     </profiles>
 </project>