--- conflicted
+++ resolved
@@ -60,11 +60,7 @@
     <h1>Welcome to the repository for University of Maryland research.</h1>
 
     <p>The Digital Repository at the University of Maryland (DRUM) collects, preserves, and provides public access to the scholarly output of the university. Faculty and researchers can upload research products for rapid dissemination, global visibility and impact, and long-term preservation.</p>
-<<<<<<< HEAD
-    <p>You can use DRUM to share and preserve <a href="http://drum.lib.umd.edu/help/scope_of_drum_content.jsp">a wide range of research products</a>, such as:</p>
-=======
     <p>You can use DRUM to share and preserve <a href="<%= request.getContextPath() %>/help/scope_of_drum_content.jsp">a wide range of research products</a>, such as:</p>
->>>>>>> 025d24d8
     <ul>
     	<li>Articles, papers, books, and technical reports</li>
     	<li>Data and code</li>
@@ -74,11 +70,7 @@
     </ul>
     <p>You can track views and downloads of your research, and everything in DRUM is indexed by Google and Google Scholar. You receive a permanent DOI for your items, making it easy for other researchers to cite your work.</p>
     <p>Depositing research in DRUM can help you satisfy data management and sharing requirements from the NSF, NIH, and other funding agencies and journals.</p>
-<<<<<<< HEAD
-    <button type="button"><a href="http://drum.lib.umd.edu/mydspace">Submit</a></button> 
-=======
     <a href="<%= request.getContextPath() %>/mydspace"><button type="button">Submit</button></a> 
->>>>>>> 025d24d8
             
     <br>
 
