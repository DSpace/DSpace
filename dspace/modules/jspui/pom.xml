--- conflicted
+++ resolved
@@ -9,17 +9,10 @@
         on top of the default JSP-UI web application provided with DSpace.
     </description>
 
-<<<<<<< HEAD
-	<parent>
-		<groupId>org.dspace</groupId>
-		<artifactId>modules</artifactId>
-		<version>1.8.2</version>
-=======
     <parent>
         <groupId>org.dspace</groupId>
         <artifactId>modules</artifactId>
         <version>3.0</version>
->>>>>>> b05e67a5
         <relativePath>..</relativePath>
     </parent>
 
@@ -88,56 +81,10 @@
 
     <dependencies>
 
-<<<<<<< HEAD
-	</profiles>
-
-	<scm>
-		<connection>scm:svn:https://scm.dspace.org/svn/repo/tags/dspace-1.8.2</connection>
-		<developerConnection>scm:svn:https://scm.dspace.org/svn/repo/tags/dspace-1.8.2</developerConnection>
-		<url>http://scm.dspace.org/svn/repo/tags/dspace-1.8.2</url>
-	</scm>
-
-	<build>
-		<plugins>
-			<plugin>
-				<groupId>org.apache.maven.plugins</groupId>
-				<artifactId>maven-war-plugin</artifactId>
-				<configuration>
-					<archiveClasses>false</archiveClasses>
-					<webResources>
-						<resource>
-							<filtering>true</filtering>
-							<directory>
-								${basedir}/src/main/webapp
-							</directory>
-							<includes>
-								<include>WEB-INF/web.xml</include>
-							</includes>
-						</resource>
-					</webResources>
-				</configuration>
-				<executions>
-					<execution>
-						<phase>prepare-package</phase>
-					</execution>
-				</executions>
-			</plugin>
-		</plugins>
-	</build>
-
-	<dependencies>
-
-		<dependency>
-			<groupId>org.dspace</groupId>
-			<artifactId>dspace-jspui-webapp</artifactId>
-			<type>war</type>
-		</dependency>
-=======
         <dependency>
             <groupId>org.dspace.modules</groupId>
             <artifactId>additions</artifactId>
         </dependency>
->>>>>>> b05e67a5
 
         <dependency>
             <groupId>org.dspace</groupId>
