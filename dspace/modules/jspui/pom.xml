<project xmlns="http://maven.apache.org/POM/4.0.0" xmlns:xsi="http://www.w3.org/2001/XMLSchema-instance"
	xsi:schemaLocation="http://maven.apache.org/POM/4.0.0 http://maven.apache.org/maven-v4_0_0.xsd">
	<modelVersion>4.0.0</modelVersion>
	<groupId>org.dspace.modules</groupId>
	<artifactId>jspui</artifactId>
	<packaging>war</packaging>
  <excludes>
    <!--
      keep lang web.xml from overiding xmlui
    -->
    <exclude>WEB-INF/classes/**</exclude>
  </excludes>
	<name>DSpace JSP-UI :: Local Customizations</name>
	<description>
        This project allows you to overlay your own local JSP-UI customizations
        on top of the default JSP-UI web application provided with DSpace.
    </description>

    <parent>
        <groupId>org.dspace</groupId>
        <artifactId>modules</artifactId>
<<<<<<< HEAD
        <version>5.7-drum-1-SNAPSHOT</version>
=======
        <version>6.2</version>
>>>>>>> e5cb6299
        <relativePath>..</relativePath>
    </parent>

	<properties>
		<!-- This is the path to the root [dspace-src] directory. -->
		<root.basedir>${basedir}/../../..</root.basedir>
	</properties>

<<<<<<< HEAD
	<profiles>
		<profile>
			<id>oracle-support</id>
			<activation>
				<property>
					<name>db.name</name>
					<value>oracle</value>
				</property>
			</activation>
			<dependencies>
				<dependency>
					<groupId>com.oracle</groupId>
					<artifactId>ojdbc6</artifactId>
				</dependency>
			</dependencies>
		</profile>
	</profiles>
=======
    <profiles>
        <profile>
            <id>oracle-support</id>
            <activation>
                <property>
                    <name>db.name</name>
                    <value>oracle</value>
                </property>
            </activation>
            <dependencies>
                <dependency>
                    <groupId>com.oracle</groupId>
                    <artifactId>ojdbc6</artifactId>
                </dependency>
            </dependencies>
        </profile>
    </profiles>
    
    <build>
        <plugins>
            <!-- Unpack the "additions" module into our target directory,
                 so that any custom classes in that module can be included
                 into this WAR's WEB-INF/classes (see maven-war-plugin below). -->
            <plugin>
                <groupId>org.apache.maven.plugins</groupId>
                <artifactId>maven-dependency-plugin</artifactId>
                <executions>
                    <execution>
                        <id>unpack</id>
                        <phase>prepare-package</phase>
                        <goals>
                            <goal>unpack-dependencies</goal>
                        </goals>
                        <configuration>
                            <includeGroupIds>org.dspace.modules</includeGroupIds>
                            <includeArtifactIds>additions</includeArtifactIds>
                            <!--NOTE: by default this will also unpack transitive dependencies. To disable, uncomment this next line:
                            <excludeTransitive>true</excludeTransitive>
                            -->
                            <outputDirectory>${project.build.directory}/additions</outputDirectory>
                            <excludes>META-INF/**</excludes>
                        </configuration>
                    </execution>
                </executions>
            </plugin>
            <plugin>
                <groupId>org.apache.maven.plugins</groupId>
                <artifactId>maven-war-plugin</artifactId>
                <configuration>
                    <archiveClasses>false</archiveClasses>
                    <!-- Filter the web.xml (needed for IDE compatibility/debugging) -->
                    <filteringDeploymentDescriptors>true</filteringDeploymentDescriptors>
                    <!-- Copy any 'additions' (see m-dependency-p above) into WEB-INF/classes.
                         This ensures they are loaded prior to dependencies in WEB-INF/lib
                         (per Servlet 3.0 spec, section 10.5), and allows them to override
                         default classes in this WAR -->
                    <webResources>
                        <resource>
                            <directory>${project.build.directory}/additions</directory>
                            <targetPath>WEB-INF/classes</targetPath>
                        </resource>
                    </webResources>
                    <overlays>
                        <overlay />
                        <overlay>
                            <groupId>org.dspace</groupId>
                            <artifactId>dspace-jspui</artifactId>
                            <type>war</type>
                        </overlay>
                    </overlays>
                </configuration>
                <executions>
                    <execution>
                        <phase>prepare-package</phase>
                    </execution>
                </executions>
            </plugin>
        </plugins>
    </build>
>>>>>>> e5cb6299

	<build>
		<filters>
			<!-- Filter using the properties file defined by dspace-parent POM -->
			<filter>${filters.file}</filter>
		</filters>
		<plugins>
			<plugin>
				<groupId>org.apache.maven.plugins</groupId>
				<artifactId>maven-war-plugin</artifactId>
				<configuration>
					<archiveClasses>false</archiveClasses>
					<webResources>
						<resource>
							<filtering>true</filtering>
							<directory>
								${basedir}/src/main/webapp
							</directory>
							<includes>
								<include>WEB-INF/web.xml</include>
							</includes>
						</resource>
					</webResources>
					<overlays>
						<overlay />
						<overlay>
							<groupId>org.dspace</groupId>
							<artifactId>dspace-jspui</artifactId>
							<type>war</type>
						</overlay>
					</overlays>
				</configuration>
				<executions>
					<execution>
						<phase>prepare-package</phase>
					</execution>
				</executions>
			</plugin>
			<plugin>
				<groupId>com.googlecode.mavenfilesync</groupId>
				<artifactId>maven-filesync-plugin</artifactId>
				<configuration>
					<mappings>
						<mapping>
							<sourceFolder>jspui/src/main/webapp</sourceFolder>
							<destinationFolder>/apps/drum/webapps/jspui</destinationFolder>
						</mapping>
					</mappings>
				</configuration>
			</plugin>
		</plugins>
	</build>

	<dependencies>
    <dependency>
      <groupId>com.atmire</groupId>
      <artifactId>atmire-statistics-exporter-api</artifactId>
      <version>1.0.0</version>
			<type>jar</type>
    </dependency>

		<dependency>
			<groupId>org.dspace.modules</groupId>
			<artifactId>additions</artifactId>
		</dependency>

		<dependency>
			<groupId>org.dspace</groupId>
			<artifactId>dspace-jspui</artifactId>
			<type>war</type>
		</dependency>

		<dependency>
			<groupId>org.dspace</groupId>
			<artifactId>dspace-jspui</artifactId>
			<type>jar</type>
			<classifier>classes</classifier>
		</dependency>

		<dependency>
			<groupId>javax.servlet</groupId>
			<artifactId>servlet-api</artifactId>
			<scope>provided</scope>
		</dependency>
		<dependency>
			<groupId>javax.servlet</groupId>
			<artifactId>jsp-api</artifactId>
			<version>2.0</version>
			<scope>provided</scope>
		</dependency>
	</dependencies>

</project><|MERGE_RESOLUTION|>--- conflicted
+++ resolved
@@ -19,11 +19,7 @@
     <parent>
         <groupId>org.dspace</groupId>
         <artifactId>modules</artifactId>
-<<<<<<< HEAD
-        <version>5.7-drum-1-SNAPSHOT</version>
-=======
-        <version>6.2</version>
->>>>>>> e5cb6299
+        <version>6.2-drum-0-SNAPSHOT</version>
         <relativePath>..</relativePath>
     </parent>
 
@@ -32,25 +28,6 @@
 		<root.basedir>${basedir}/../../..</root.basedir>
 	</properties>
 
-<<<<<<< HEAD
-	<profiles>
-		<profile>
-			<id>oracle-support</id>
-			<activation>
-				<property>
-					<name>db.name</name>
-					<value>oracle</value>
-				</property>
-			</activation>
-			<dependencies>
-				<dependency>
-					<groupId>com.oracle</groupId>
-					<artifactId>ojdbc6</artifactId>
-				</dependency>
-			</dependencies>
-		</profile>
-	</profiles>
-=======
     <profiles>
         <profile>
             <id>oracle-support</id>
@@ -130,59 +107,6 @@
             </plugin>
         </plugins>
     </build>
->>>>>>> e5cb6299
-
-	<build>
-		<filters>
-			<!-- Filter using the properties file defined by dspace-parent POM -->
-			<filter>${filters.file}</filter>
-		</filters>
-		<plugins>
-			<plugin>
-				<groupId>org.apache.maven.plugins</groupId>
-				<artifactId>maven-war-plugin</artifactId>
-				<configuration>
-					<archiveClasses>false</archiveClasses>
-					<webResources>
-						<resource>
-							<filtering>true</filtering>
-							<directory>
-								${basedir}/src/main/webapp
-							</directory>
-							<includes>
-								<include>WEB-INF/web.xml</include>
-							</includes>
-						</resource>
-					</webResources>
-					<overlays>
-						<overlay />
-						<overlay>
-							<groupId>org.dspace</groupId>
-							<artifactId>dspace-jspui</artifactId>
-							<type>war</type>
-						</overlay>
-					</overlays>
-				</configuration>
-				<executions>
-					<execution>
-						<phase>prepare-package</phase>
-					</execution>
-				</executions>
-			</plugin>
-			<plugin>
-				<groupId>com.googlecode.mavenfilesync</groupId>
-				<artifactId>maven-filesync-plugin</artifactId>
-				<configuration>
-					<mappings>
-						<mapping>
-							<sourceFolder>jspui/src/main/webapp</sourceFolder>
-							<destinationFolder>/apps/drum/webapps/jspui</destinationFolder>
-						</mapping>
-					</mappings>
-				</configuration>
-			</plugin>
-		</plugins>
-	</build>
 
 	<dependencies>
     <dependency>
