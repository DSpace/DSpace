--- conflicted
+++ resolved
@@ -10,21 +10,12 @@
         on top of the default JSP-UI web application provided with DSpace.
     </description>
 
-<<<<<<< HEAD
 	<parent>
 		<groupId>org.dspace</groupId>
 		<artifactId>modules</artifactId>
-		<version>4.1-6-SNAPSHOT</version>
+		<version>5.4</version>
 		<relativePath>..</relativePath>
 	</parent>
-=======
-    <parent>
-        <groupId>org.dspace</groupId>
-        <artifactId>modules</artifactId>
-        <version>5.4</version>
-        <relativePath>..</relativePath>
-    </parent>
->>>>>>> e2dd1089
 
 	<properties>
 		<!-- This is the path to the root [dspace-src] directory. -->
