--- conflicted
+++ resolved
@@ -97,19 +97,11 @@
                     shoppingCart.setPaymentDate(date);
                     shoppingCart.update();
                     success = AssociationAnywhere.tallyCredit(c, metadataValues[0].value, packageDOI);
-<<<<<<< HEAD
-                    sendPaymentApprovedEmail(c,wfi,shoppingCart);
-                    return new ActionResult(ActionResult.TYPE.TYPE_OUTCOME, ActionResult.OUTCOME_COMPLETE);
-                } catch (Exception e) {
-                    log.error(e.getMessage(),e);
-                    sendPaymentErrorEmail(c, wfi, shoppingCart,"problem: credit not tallied successfully. \\n \\n " + e.getMessage());
-=======
                     paymentSystemService.sendPaymentApprovedEmail(c,wfi,shoppingCart);
                     return new ActionResult(ActionResult.TYPE.TYPE_OUTCOME, ActionResult.OUTCOME_COMPLETE);
                 } catch (Exception e) {
                     log.error(e.getMessage(),e);
                     paymentSystemService.sendPaymentErrorEmail(c, wfi, shoppingCart, "problem: credit not tallied successfully. \\n \\n " + e.getMessage());
->>>>>>> 3c2633cf
                     return new ActionResult(ActionResult.TYPE.TYPE_OUTCOME, 2);
                 }
             } else {
