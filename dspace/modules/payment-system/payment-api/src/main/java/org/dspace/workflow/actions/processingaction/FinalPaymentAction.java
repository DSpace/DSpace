--- conflicted
+++ resolved
@@ -81,18 +81,6 @@
                 }
             }
 
-<<<<<<< HEAD
-            // if journal-based subscription is in place, transaction is paid
-            if (shoppingCart.getJournalSub()) {
-                log.info("processed journal subscription for Item " + itemID + ", journal = " + shoppingCart.getJournal());
-                log.debug("tally credit for journal = " + shoppingCart.getJournal());
-                String success = "";
-                Scheme scheme = Scheme.findByIdentifier(c, ConfigurationManager.getProperty("solrauthority.searchscheme.prism_publicationName"));
-                Concept[] concepts = Concept.findByPreferredLabel(c, shoppingCart.getJournal(), scheme.getID());
-                if (concepts != null && concepts.length != 0) {
-                    AuthorityMetadataValue[] metadataValues = concepts[0].getMetadata("journal", "customerID", null, Item.ANY);
-                    if (metadataValues != null && metadataValues.length > 0) {
-=======
             DryadOrganizationConcept organizationConcept = shoppingCart.getSponsoringOrganization(c);
             // if journal-based subscription is in place, transaction is paid
             if (organizationConcept != null) {
@@ -101,18 +89,13 @@
                     log.debug("tally credit for journal = " + organizationConcept.getFullName());
 
                     if (organizationConcept.getCustomerID() != null) {
->>>>>>> bb553e5e
                         try {
                             String packageDOI = DOIIdentifierProvider.getDoiValue(wfi.getItem());
                             shoppingCart.setStatus(ShoppingCart.STATUS_COMPLETED);
                             Date date = new Date();
                             shoppingCart.setPaymentDate(date);
                             shoppingCart.update();
-<<<<<<< HEAD
-                            success = AssociationAnywhere.tallyCredit(c, metadataValues[0].value, packageDOI);
-=======
                             AssociationAnywhere.tallyCredit(c, organizationConcept.getCustomerID(), packageDOI);
->>>>>>> bb553e5e
                             paymentSystemService.sendPaymentApprovedEmail(c, wfi, shoppingCart);
                             return new ActionResult(ActionResult.TYPE.TYPE_OUTCOME, ActionResult.OUTCOME_COMPLETE);
                         } catch (Exception e) {
@@ -121,22 +104,12 @@
                             return new ActionResult(ActionResult.TYPE.TYPE_OUTCOME, 2);
                         }
                     } else {
-<<<<<<< HEAD
-                        log.error("unable to tally credit due to missing customerID");
-                    }
-                } else {
-                    log.error("unable to tally credit due to missing concept");
-                }
-            }
-
-=======
                         log.error("unable to tally credit for " + organizationConcept.getFullName() + " due to missing customerID");
                     }
                 } else {
                     log.error("unable to tally credit due to missing concept " + shoppingCart.getJournal());
                 }
             }
->>>>>>> bb553e5e
 
             // process payment via PayPal
             PaymentService paymentService = new DSpace().getSingletonService(PaymentService.class);
@@ -151,11 +124,7 @@
         }
 
         //Send us to the re authorization of paypal payment
-<<<<<<< HEAD
-        log.info("no payment processded for Item " + itemID + ", sending to revalidation step");
-=======
         log.info("no payment processed for Item " + itemID + ", sending to revalidation step");
->>>>>>> bb553e5e
         WorkflowEmailManager.notifyOfReAuthorizationPayment(c, wfi);
         return new ActionResult(ActionResult.TYPE.TYPE_OUTCOME, 1);
 
