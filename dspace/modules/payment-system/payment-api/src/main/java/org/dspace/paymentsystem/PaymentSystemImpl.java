/**
 * The contents of this file are subject to the license and copyright
 * detailed in the LICENSE and NOTICE files at the root of the source
 * tree and available online at
 *
 * http://www.dspace.org/license/
 */
package org.dspace.paymentsystem;

import org.apache.cocoon.environment.ObjectModelHelper;
import org.apache.cocoon.environment.Request;
import org.apache.commons.lang.StringUtils;
import org.apache.log4j.Logger;
import org.dspace.app.xmlui.wing.Message;
import org.dspace.app.xmlui.wing.WingException;
import org.dspace.app.xmlui.wing.element.Select;
import org.dspace.app.xmlui.wing.element.Text;
import org.dspace.authorize.AuthorizeException;
import org.dspace.content.*;
import org.dspace.core.Context;
import org.dspace.eperson.EPerson;
import org.dspace.submit.utils.DryadJournalSubmissionUtils;
import org.dspace.utils.DSpace;
import org.dspace.workflow.DryadWorkflowUtils;

import java.io.IOException;
import java.sql.SQLException;
import java.util.ArrayList;
import java.util.List;
import java.util.Map;
import java.util.Properties;

import static org.dspace.app.xmlui.wing.AbstractWingTransformer.message;

/**
 * PaymentService provides an interface for the DSpace application to
 * interact with the Payment Service implementation and persist
 * Shopping Cart Changes
 *
 * @author Mark Diggory, mdiggory at atmire.com
 * @author Fabio Bolognesi, fabio at atmire.com
 * @author Lantian Gai, lantian at atmire.com
 */
public class PaymentSystemImpl implements PaymentSystemService {

    /** log4j log */
    private static Logger log = Logger.getLogger(PaymentSystemImpl.class);
    protected static final Message T_Header=

                        message("xmlui.PaymentSystem.shoppingcart.order.header");



               protected static final Message T_Payer=

                        message("xmlui.PaymentSystem.shoppingcart.order.payer");

        protected static final Message T_Price=

                        message("xmlui.PaymentSystem.shoppingcart.order.price");

        protected static final Message T_Surcharge=

                        message("xmlui.PaymentSystem.shoppingcart.order.surcharge");

        protected static final Message T_Total=

                        message("xmlui.PaymentSystem.shoppingcart.order.total");

        protected static final Message T_noInteg=

                        message("xmlui.PaymentSystem.shoppingcart.order.noIntegrateFee");

        protected static final Message T_Country=

                        message("xmlui.PaymentSystem.shoppingcart.order.country");

        protected static final Message T_Voucher=

                        message("xmlui.PaymentSystem.shoppingcart.order.voucher");

        protected static final Message T_Apply=

                        message("xmlui.PaymentSystem.shoppingcart.order.apply");

    /** Protected Constructor */
    protected PaymentSystemImpl()
    {
    }



    public ShoppingCart createNewShoppingCart(Context context, Integer itemId, Integer epersonId, String country, String currency, String status) throws SQLException,
            PaymentSystemException {
        ShoppingCart newShoppingcart = ShoppingCart.create(context);
        newShoppingcart.setCountry(country);
        newShoppingcart.setCurrency(currency);
        newShoppingcart.setDepositor(epersonId);
        newShoppingcart.setExpiration(null);
        if(itemId !=null){
            //make sure we only create the shoppingcart for data package
            Item item = Item.find(context,itemId);
            org.dspace.content.Item dataPackage = DryadWorkflowUtils.getDataPackage(context, item);
            if(dataPackage!=null)
            {
                itemId = dataPackage.getID();
            }
            newShoppingcart.setItem(itemId);
        }
        newShoppingcart.setStatus(status);
        newShoppingcart.setVoucher(null);
        newShoppingcart.setTransactionId(null);
        newShoppingcart.setJournal(null);
        newShoppingcart.setJournalSub(false);
        newShoppingcart.setBasicFee(PaymentSystemConfigurationManager.getCurrencyProperty(currency));
        newShoppingcart.setNoInteg(PaymentSystemConfigurationManager.getNotIntegratedJournalFeeProperty(currency));
        newShoppingcart.setSurcharge(PaymentSystemConfigurationManager.getSizeFileFeeProperty(currency));
        Double totalPrice =  calculateShoppingCartTotal(context, newShoppingcart, null);
        newShoppingcart.setTotal(totalPrice);
        newShoppingcart.update();
        return newShoppingcart;
    }


    public void modifyShoppingCart(Context context,ShoppingCart shoppingcart,DSpaceObject dso)throws AuthorizeException, SQLException,PaymentSystemException{

        if(shoppingcart.getModified())
        {
            shoppingcart.update();
            shoppingcart.setModified(false);
        }

    }

    public void setCurrency(ShoppingCart shoppingCart,String currency)throws SQLException{
        shoppingCart.setCurrency(currency);
        shoppingCart.setBasicFee(PaymentSystemConfigurationManager.getCurrencyProperty(currency));
        shoppingCart.setNoInteg(PaymentSystemConfigurationManager.getNotIntegratedJournalFeeProperty(currency));
        shoppingCart.setSurcharge(PaymentSystemConfigurationManager.getSizeFileFeeProperty(currency));
        shoppingCart.update();
        shoppingCart.setModified(false);

    }

    public void deleteShoppingCart(Context context,Integer shoppingcartId) throws AuthorizeException, SQLException, PaymentSystemException {
           ShoppingCart trasaction = ShoppingCart.findByTransactionId(context, shoppingcartId);
           trasaction.delete();
    }

    public ShoppingCart getShoppingCart(Context context,Integer shoppingcartId) throws SQLException
    {
        return ShoppingCart.findByTransactionId(context, shoppingcartId);
    }

    public ShoppingCart[] findAllShoppingCart(Context context,Integer itemId)throws SQLException,PaymentSystemException{
        if(itemId==null||itemId==-1){
            return ShoppingCart.findAll(context);
        }
        else
        {
            ShoppingCart[] shoppingCarts = new ShoppingCart[1];
            shoppingCarts[0] = getShoppingCartByItemId(context, itemId);
            return shoppingCarts;
        }
    }

    public ShoppingCart getShoppingCartByItemId(Context context,Integer itemId) throws SQLException,PaymentSystemException
    {
        //make sure we get correct shoppingcart for data package
        Item item = Item.find(context,itemId);
        org.dspace.content.Item dataPackage = DryadWorkflowUtils.getDataPackage(context, item);
        if(dataPackage!=null)
        {
            itemId = dataPackage.getID();
        }
        List<ShoppingCart> shoppingcartList= ShoppingCart.findAllByItem(context, itemId);
        if(shoppingcartList!=null && shoppingcartList.size()>0)
            return shoppingcartList.get(0);
        else
        {
            //if no shopping cart , create a new one
            return createNewShoppingCart(context,itemId,context.getCurrentUser().getID(),"",ShoppingCart.CURRENCY_US,ShoppingCart.STATUS_OPEN);
        }

    }

    public Double calculateShoppingCartTotal(Context context,ShoppingCart shoppingcart,String journal) throws SQLException{
        log.debug("recalculating shopping cart total");

        Double price = new Double(0);

        if(hasDiscount(context,shoppingcart,journal))
        {
            //has discount , only caculate the file surcharge fee
            price =getSurchargeLargeFileFee(context, shoppingcart);
        }
        else
        {
            //no journal,voucher,country discount
            Double basicFee = shoppingcart.getBasicFee();
            double fileSizeFee=getSurchargeLargeFileFee(context, shoppingcart);
            price = basicFee+fileSizeFee;
            price = price+getNoIntegrateFee(context,shoppingcart,journal);
        }
        return price;
    }

    public double getSurchargeLargeFileFee(Context context, ShoppingCart shoppingcart) throws SQLException {
        Item item =Item.find(context, shoppingcart.getItem());
        Item[] dataFiles = DryadWorkflowUtils.getDataFiles(context, item);
        Long allowedSizeT=PaymentSystemConfigurationManager.getMaxFileSize();
        long allowedSize = allowedSizeT;

        double totalSurcharge=0;
        long totalSizeDataFile=0;
        for(Item dataFile : dataFiles){

            Bundle bundles[] = dataFile.getBundles();
            for(Bundle bundle:bundles)
            {
                Bitstream bitstreams[]=bundle.getBitstreams();
                for(Bitstream bitstream:bitstreams)
                {
                    totalSizeDataFile=totalSizeDataFile+bitstream.getSize();
                }
            }

        }

        if(totalSizeDataFile > allowedSize){
            totalSurcharge+=shoppingcart.getSurcharge();
            int unit =0;
            Long UNITSIZE=PaymentSystemConfigurationManager.getUnitSize();  //1 GB
            //eg. $10 after every 1 gb
            if(UNITSIZE!=null&&UNITSIZE>0) {
                Long overSize = (totalSizeDataFile-allowedSize)/UNITSIZE;
                unit = overSize.intValue();
            }
            totalSurcharge = totalSurcharge+shoppingcart.getSurcharge()*unit;

        }


        return totalSurcharge;
    }

    public boolean getJournalSubscription(Context context, ShoppingCart shoppingcart, String journal) throws SQLException {
            if(!shoppingcart.getStatus().equals(ShoppingCart.STATUS_COMPLETED))
            {
                if(journal==null||journal.length()==0){
                    Item item = Item.find(context,shoppingcart.getItem()) ;
                    if(item!=null)
                    {
                        try{
                            //only take the first journal
                            DCValue[] values = item.getMetadata("prism.publicationName");
                            if(values!=null && values.length > 0){
                                journal=values[0].value;
                            }
                        }catch (Exception e)
                        {
                            log.error("Exception when get journal in journal subscription:", e);
                        }
                    }


                }
                //update the journal and journal subscribtion
                updateJournal(shoppingcart,journal);

            }
        return shoppingcart.getJournalSub();
    }

    public double getNoIntegrateFee(Context context, ShoppingCart shoppingcart, String journal) throws SQLException {
        Double totalPrice = new Double(0);
        if(journal==null){
            Item item = Item.find(context,shoppingcart.getItem()) ;
            if(item!=null)
            {
                try{
                    DCValue[] values = item.getMetadata("prism.publicationName");
                    if(values!=null && values.length > 0){
                        journal=values[0].value;
                    }
                }catch (Exception e)
                {
                    log.error("Exception when get journal name in geting no integration fee:", e);
                }
            }

        }
        if(journal!=null)
        {
            try{
                DryadJournalSubmissionUtils util = new DryadJournalSubmissionUtils();
                Map<String, String> properties = util.journalProperties.get(journal);
                if(properties!=null){
                String subscription = properties.get("integrated");
                if(subscription==null || !subscription.equals(ShoppingCart.FREE))
                {

                    totalPrice= shoppingcart.getNoInteg();
                }


            }
            else
            {
                totalPrice= shoppingcart.getNoInteg();
            }
            }catch(Exception e){
                log.error("Exception when get no integration fee:", e);
            }
        }
        else
        {
            totalPrice= shoppingcart.getNoInteg();
        }
        return totalPrice;
    }

    private boolean voucherValidate(Context context,ShoppingCart shoppingcart){
        VoucherValidationService voucherValidationService = new DSpace().getSingletonService(VoucherValidationService.class);
        return voucherValidationService.validate(context,shoppingcart.getVoucher(),shoppingcart);
    }

    public boolean hasDiscount(Context context,ShoppingCart shoppingcart,String journal)throws SQLException{
        //this method check all the discount: journal,country,voucher
            Boolean journalSubscription =  getJournalSubscription(context, shoppingcart, journal);
            Boolean countryDiscount = getCountryWaiver(context,shoppingcart,journal);
            Boolean voucherDiscount = voucherValidate(context,shoppingcart);

            if(journalSubscription||countryDiscount||voucherDiscount){
                log.debug("subscription has been paid by journal/country/voucher");
                return true;
            }

            log.debug("submitter is responsible for payment");
            return false;
        }

    public int getWaiver(Context context,ShoppingCart shoppingcart,String journal)throws SQLException{
        //this method check all the discount: journal,country,voucher
        Boolean journalSubscription =  getJournalSubscription(context, shoppingcart, journal);
        Boolean countryDiscount = getCountryWaiver(context,shoppingcart,journal);
        Boolean voucherDiscount = voucherValidate(context,shoppingcart);

        if(countryDiscount){
            return ShoppingCart.COUNTRY_WAIVER;
        }
        else if(journalSubscription){
            return ShoppingCart.JOUR_WAIVER;
        }else if(voucherDiscount){
            return ShoppingCart.VOUCHER_WAIVER;
        }
        return ShoppingCart.NO_WAIVER;
    }
    
    public boolean getCountryWaiver(Context context, ShoppingCart shoppingCart, String journal) throws SQLException{
        PaymentSystemConfigurationManager manager = new PaymentSystemConfigurationManager();
        Properties countryArray = manager.getAllCountryProperty();
<<<<<<< HEAD
        if(shoppingCart.getCountry()!=null&&shoppingCart.getCountry().length()>0)
=======
        if(shoppingCart.getCountry() != null && shoppingCart.getCountry().length()>0)
>>>>>>> 8e0eb0e9
        {
            return countryArray.get(shoppingCart.getCountry()).equals(ShoppingCart.COUNTRYFREE);
        }
        else {
            return false;
        }
    }



    public void updateTotal(Context context, ShoppingCart shoppingCart, String journal) throws SQLException{
        if(!shoppingCart.getStatus().equals(ShoppingCart.STATUS_COMPLETED)) {
            Double newPrice = calculateShoppingCartTotal(context,shoppingCart,journal);
            //TODO:only setup the price when the old total price is higher than the price right now
            shoppingCart.setTotal(newPrice);
            shoppingCart.update();
            shoppingCart.setModified(false);
        }
    }
    public String getPayer(Context context,ShoppingCart shoppingcart,String journal)throws SQLException{
        String payerName = "";
        EPerson e = EPerson.find(context,shoppingcart.getDepositor());
        switch (getWaiver(context,shoppingcart,""))
        {
            case ShoppingCart.COUNTRY_WAIVER:payerName= "Country";break;
            case ShoppingCart.JOUR_WAIVER: payerName = "Journal";  break;
            case ShoppingCart.VOUCHER_WAIVER: payerName = "Voucher"; break;
            case ShoppingCart.NO_WAIVER:payerName = e.getFullName();break;
        }
        return payerName;
    }

    private void updateJournal(ShoppingCart shoppingCart,String journal){
        if(!shoppingCart.getStatus().equals(ShoppingCart.STATUS_COMPLETED))
        {
            if(journal!=null&&journal.length()>0) {
                //update shoppingcart journal
                Map<String, String> properties = DryadJournalSubmissionUtils.journalProperties.get(journal);
                Boolean subscription = false;
                if(properties!=null){
                    if(StringUtils.equals(properties.get("subscriptionPaid"), ShoppingCart.FREE))
                    {
                        subscription = true;
                    }
                }
                shoppingCart.setJournal(journal);
                shoppingCart.setJournalSub(subscription);
            }

        }
    }

    private String format(String label, String value){
        return label + ": " + value + "\n";
    }

    public String printShoppingCart(Context c, ShoppingCart shoppingCart){

        String result = "";

        try{

            result += format("Payer", getPayer(c, shoppingCart, null));

            String symbol = PaymentSystemConfigurationManager.getCurrencySymbol(shoppingCart.getCurrency());

            if(hasDiscount(c,shoppingCart,null))
            {
                result += format("Price",symbol+"0.0");
            }
            else
            {
                result += format("Price",symbol+Double.toString(shoppingCart.getBasicFee()));
            }

            Double noIntegrateFee =  getNoIntegrateFee(c,shoppingCart,null);

            //add the no integrate fee if it is not 0
            if(!hasDiscount(c,shoppingCart,null)&&noIntegrateFee>0&&!hasDiscount(c,shoppingCart,null))
            {
                result += format("Non-integrated submission", "" + noIntegrateFee);
            }
            else
            {
                result += format("Non-integrated submission", symbol+"0.0");
            }

            //add the large file surcharge section
            format("Excess data storage", symbol+Double.toString(getSurchargeLargeFileFee(c,shoppingCart)));

            try
            {
                Voucher v = Voucher.findById(c, shoppingCart.getVoucher());
                if(v != null)
                {
                    result += format("Voucher Applied", v.getCode());
                }
            }catch (Exception e)
            {
                log.error(e.getMessage(),e);
            }

            //add the final total price
            result += format("Total", symbol+Double.toString(shoppingCart.getTotal()));

            switch (getWaiver(c,shoppingCart,""))
	    {
		case ShoppingCart.COUNTRY_WAIVER: format("Waiver Details", "Data Publishing Charge has been waived due to submitter's association with " + shoppingCart.getCountry() + ".");break;
		case ShoppingCart.JOUR_WAIVER: format("Waiver Details", "Data Publishing Charges are covered for all submissions to " + shoppingCart.getJournal() + "."); break;
	        case ShoppingCart.VOUCHER_WAIVER: format("Waiver Details", "Voucher code applied to Data Publishing Charge."); break;
	    }

            if(shoppingCart.getTransactionId() == null && "".equals(shoppingCart.getTransactionId().trim()))
            {
                format("Transaction ID", shoppingCart.getTransactionId());
            }

        }catch (Exception e)
        {
            result += format("Error", e.getMessage());
            log.error(e.getMessage(),e);
        }

        return result;
    }


    public void generateShoppingCart(Context context,org.dspace.app.xmlui.wing.element.List info,ShoppingCart shoppingCart,PaymentSystemConfigurationManager manager,String baseUrl,boolean selectCountry,Map<String,String> messages) throws WingException,SQLException
    {

             Item item = Item.find(context,shoppingCart.getItem());
            Long totalSize = new Long(0);
            String symbol = PaymentSystemConfigurationManager.getCurrencySymbol(shoppingCart.getCurrency());

            org.dspace.app.xmlui.wing.element.List hiddenList = info.addList("transaction");
            hiddenList.addItem().addHidden("transactionId").setValue(Integer.toString(shoppingCart.getID()));
            hiddenList.addItem().addHidden("baseUrl").setValue(baseUrl);
            try{

                //add selected currency section
                info.addLabel(T_Header);
                generateCurrencyList(info,manager,shoppingCart);
                generatePayer(context,info,shoppingCart,item);


                generatePrice(context,info,manager,shoppingCart);
                generateCountryList(info,manager,shoppingCart,item,selectCountry);
                generateVoucherForm(context,info,manager,shoppingCart,messages);
            }catch (Exception e)
            {

                info.addLabel("Errors when generate the shopping cart form:"+e.getMessage());
            }


    }

    public void generateNoEditableShoppingCart(Context context, org.dspace.app.xmlui.wing.element.List info, ShoppingCart transaction, PaymentSystemConfigurationManager manager, String baseUrl, boolean selectCountry, Map<String, String> messages) throws WingException, SQLException

    {

        Item item = Item.find(context, transaction.getItem());

        Long totalSize = new Long(0);

        String symbol = PaymentSystemConfigurationManager.getCurrencySymbol(transaction.getCurrency());
        org.dspace.app.xmlui.wing.element.List hiddenList = info.addList("transaction");
        hiddenList.addItem().addHidden("transactionId").setValue(Integer.toString(transaction.getID()));
        hiddenList.addItem().addHidden("baseUrl").setValue(baseUrl);

        try {
            //add selected currency section

            info.addLabel(T_Header);

            info.addItem().addContent(transaction.getCurrency());

            generatePayer(context, info, transaction, item);

            generatePrice(context, info, manager, transaction);

            info.addItem().addContent(transaction.getCountry());

            generateNoEditableVoucherForm(context, info, transaction, messages);

        } catch (Exception e)

        {
            info.addLabel("Errors when generate the shopping cart form");
        }
    }


    private void generateNoEditableVoucherForm(Context context, org.dspace.app.xmlui.wing.element.List info, ShoppingCart shoppingCart, Map<String, String> messages) throws WingException, SQLException {

        Voucher voucher1 = Voucher.findById(context, shoppingCart.getVoucher());

        if (messages.get("voucher") != null)

        {
            info.addItem("errorMessage", "errorMessage").addContent(messages.get("voucher"));

        } else

        {
            info.addItem("errorMessage", "errorMessage").addContent("");

        }
        info.addLabel(T_Voucher);
        info.addItem().addContent(voucher1.getCode());
    }

    private void generateCountryList(org.dspace.app.xmlui.wing.element.List info,PaymentSystemConfigurationManager manager,ShoppingCart shoppingCart,Item item,Boolean selectCountry) throws WingException{
        //only generate country selection list when it is not on the publication select page, to do this we need to check the publication is not empty
        if(selectCountry)
        {
            java.util.List<String> countryArray = manager.getSortedCountry();
            info.addLabel(T_Country);
            Select countryList = info.addItem("country-list", "select-list").addSelect("country");
            countryList.addOption("","Select Your Country");
            for(String temp:countryArray){
                String[] countryTemp = temp.split(":");
                if(shoppingCart.getCountry()!=null&&shoppingCart.getCountry().length()>0&&shoppingCart.getCountry().equals(countryTemp[0])) {
                    countryList.addOption(true,countryTemp[0],countryTemp[0]);
                }
                else
                {
                    countryList.addOption(false,countryTemp[0],countryTemp[0]);
                }
            }
        }

        if(shoppingCart.getCountry().length()>0)
        {
            info.addItem("remove-country","remove-country").addXref("#","Remove Country : "+shoppingCart.getCountry());
        }
        else
        {
            info.addItem("remove-country","remove-country").addXref("#","");
        }

    }

    private void generateSurchargeFeeForm(Context context,org.dspace.app.xmlui.wing.element.List info,PaymentSystemConfigurationManager manager,ShoppingCart shoppingCart) throws WingException,SQLException{
        //add the large file surcharge section
        String symbol = PaymentSystemConfigurationManager.getCurrencySymbol(shoppingCart.getCurrency());
        info.addLabel(T_Surcharge);
        info.addItem("surcharge","surcharge").addContent(String.format("%s%.0f", symbol, this.getSurchargeLargeFileFee(context,shoppingCart)));

    }

    private void generateCurrencyList(org.dspace.app.xmlui.wing.element.List info,PaymentSystemConfigurationManager manager,ShoppingCart shoppingCart) throws WingException,SQLException{
        org.dspace.app.xmlui.wing.element.Item currency = info.addItem("currency-list", "select-list");
        Select currencyList = currency.addSelect("currency");
        Properties currencyArray = manager.getAllCurrencyProperty();

        for(String currencyTemp: currencyArray.stringPropertyNames())
        {
            if(shoppingCart.getCurrency().equals(currencyTemp))
            {
                currencyList.addOption(true, currencyTemp, currencyTemp);
            }
            else
            {
                currencyList.addOption(false, currencyTemp, currencyTemp);
            }
        }

    }

    private void generateVoucherForm(Context context,org.dspace.app.xmlui.wing.element.List info,PaymentSystemConfigurationManager manager,ShoppingCart shoppingCart,Map<String,String> messages) throws WingException,SQLException{
        Voucher voucher1 = Voucher.findById(context,shoppingCart.getVoucher());
        if(messages.get("voucher")!=null)

        {

            info.addItem("errorMessage","errorMessage").addContent(messages.get("voucher"));

        }

        else

        {

            info.addItem("errorMessage","errorMessage").addContent("");

        }
        info.addLabel(T_Voucher);
        org.dspace.app.xmlui.wing.element.Item voucher = info.addItem("voucher-list","voucher-list");

        Text voucherText = voucher.addText("voucher","voucher");
        voucher.addButton("apply","apply");
        if(voucher1!=null){
            voucherText.setValue(voucher1.getCode());
            info.addItem("remove-voucher","remove-voucher").addXref("#","Remove Voucher : "+voucher1.getCode());
        }
        else{
            info.addItem("remove-voucher","remove-voucher").addXref("#","");
        }



    }

    private void generatePrice(Context context,org.dspace.app.xmlui.wing.element.List info,PaymentSystemConfigurationManager manager,ShoppingCart shoppingCart) throws WingException,SQLException{
        String waiverMessage = "";
        String symbol = PaymentSystemConfigurationManager.getCurrencySymbol(shoppingCart.getCurrency());
        switch (this.getWaiver(context,shoppingCart,""))
        {
            case ShoppingCart.COUNTRY_WAIVER: waiverMessage = "Data Publishing Charge has been waived due to submitter's association with " + shoppingCart.getCountry() + "."; break;
            case ShoppingCart.JOUR_WAIVER: waiverMessage = "Data Publishing Charges are covered for all submissions to " + shoppingCart.getJournal() + "."; break;
            case ShoppingCart.VOUCHER_WAIVER: waiverMessage = "Voucher code applied to Data Publishing Charge."; break;
        }
        info.addLabel(T_Price);
        if(this.hasDiscount(context,shoppingCart,null))
        {
            info.addItem("price","price").addContent(symbol+"0");
        }
        else
        {
            info.addItem("price","price").addContent(String.format("%s%.0f", symbol, shoppingCart.getBasicFee()));
        }
        Double noIntegrateFee =  this.getNoIntegrateFee(context,shoppingCart,null);

        //add the no integrate fee if it is not 0
        info.addLabel(T_noInteg);
        if(!this.hasDiscount(context,shoppingCart,null)&&noIntegrateFee>0&&!this.hasDiscount(context,shoppingCart,null))
        {
            info.addItem("no-integret","no-integret").addContent(String.format("%s%.0f", symbol, noIntegrateFee));
        }
        else
        {
            info.addItem("no-integret","no-integret").addContent(symbol+"0");
        }
        generateSurchargeFeeForm(context,info,manager,shoppingCart);


        //add the final total price
        info.addLabel(T_Total);
        info.addItem("total","total").addContent(String.format("%s%.0f",symbol, shoppingCart.getTotal()));
        info.addItem("waiver-info","waiver-info").addContent(waiverMessage);
    }
    private void generatePayer(Context context,org.dspace.app.xmlui.wing.element.List info,ShoppingCart shoppingCart,Item item) throws WingException,SQLException{
        info.addLabel(T_Payer);
        String payerName = this.getPayer(context, shoppingCart, null);
        DCValue[] values= item.getMetadata("prism.publicationName");
        if(values!=null&&values.length>0)
        {
            //on the first page don't generate the payer name, wait until user choose country or journal
            info.addItem("payer","payer").addContent(payerName);
        }
        else
        {
            info.addItem("payer","payer").addContent("");
        }


    }


}<|MERGE_RESOLUTION|>--- conflicted
+++ resolved
@@ -360,11 +360,8 @@
     public boolean getCountryWaiver(Context context, ShoppingCart shoppingCart, String journal) throws SQLException{
         PaymentSystemConfigurationManager manager = new PaymentSystemConfigurationManager();
         Properties countryArray = manager.getAllCountryProperty();
-<<<<<<< HEAD
-        if(shoppingCart.getCountry()!=null&&shoppingCart.getCountry().length()>0)
-=======
+
         if(shoppingCart.getCountry() != null && shoppingCart.getCountry().length()>0)
->>>>>>> 8e0eb0e9
         {
             return countryArray.get(shoppingCart.getCountry()).equals(ShoppingCart.COUNTRYFREE);
         }
