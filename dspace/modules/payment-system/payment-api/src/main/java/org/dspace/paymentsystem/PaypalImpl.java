/**
 * The contents of this file are subject to the license and copyright
 * detailed in the LICENSE and NOTICE files at the root of the source
 * tree and available online at
 *
 * http://www.dspace.org/license/
 */
package org.dspace.paymentsystem;

import edu.harvard.hul.ois.mets.helper.DateTime;
import org.apache.cocoon.environment.Request;
import org.apache.commons.codec.digest.DigestUtils;
import org.apache.commons.httpclient.HttpClient;
import org.apache.commons.httpclient.methods.PostMethod;
import org.apache.commons.lang.RandomStringUtils;
import org.apache.log4j.Logger;
import org.dspace.app.util.SubmissionInfo;
import org.dspace.app.xmlui.aspect.submission.FlowUtils;
import org.dspace.app.xmlui.utils.HandleUtil;
import org.dspace.app.xmlui.wing.Message;
import org.dspace.app.xmlui.wing.WingException;
import org.dspace.app.xmlui.wing.element.*;
import org.dspace.app.xmlui.wing.element.List;
import org.dspace.authorize.AuthorizeException;
import org.dspace.authorize.AuthorizeManager;
import org.dspace.content.*;
import org.dspace.content.Item;
import org.dspace.core.*;
import org.dspace.eperson.EPerson;
import org.dspace.storage.rdbms.DatabaseManager;
import org.dspace.storage.rdbms.TableRow;
import org.dspace.submit.AbstractProcessingStep;
import org.dspace.utils.DSpace;
import org.dspace.workflow.WorkflowItem;

import javax.mail.MessagingException;
import javax.servlet.http.HttpServletRequest;
import javax.xml.parsers.DocumentBuilderFactory;
import java.io.IOException;
import java.net.URLEncoder;
import java.sql.SQLException;
import java.text.SimpleDateFormat;
import java.util.*;

import org.dspace.app.xmlui.wing.Message;

/**
 *  Paypal Service for interacting with Payflow Pro API
 *
 * @author Mark Diggory, mdiggory at atmire.com
 * @author Fabio Bolognesi, fabio at atmire.com
 * @author Lantian Gai, lantian at atmire.com
 */
public class PaypalImpl implements PaypalService{

    protected Logger log = Logger.getLogger(PaypalImpl.class);

    public String getSecureTokenId(){
        SimpleDateFormat sdf = new SimpleDateFormat("yyyyMMddHHmmssSSSSSSSSSS");
       return sdf.format(new Date());


        //return DigestUtils.md5Hex(new Date().toString()); //"9a9ea8208de1413abc3d60c86cb1f4c5";
    }

    //generate a secure token from paypal
    public String generateSecureToken(ShoppingCart shoppingCart,String secureTokenId,String itemID, String type){
        String secureToken=null;
        String requestUrl = ConfigurationManager.getProperty("payment-system","paypal.payflow.link");

        try {
            DocumentBuilderFactory dbf = DocumentBuilderFactory.newInstance();
            javax.xml.parsers.DocumentBuilder db = dbf.newDocumentBuilder();
            PostMethod get = new PostMethod(requestUrl);

            get.addParameter("SECURETOKENID",secureTokenId);
            get.addParameter("CREATESECURETOKEN","Y");
            get.addParameter("MODE",ConfigurationManager.getProperty("payment-system","paypal.mode"));
            get.addParameter("PARTNER",ConfigurationManager.getProperty("payment-system","paypal.partner"));

            get.addParameter("VENDOR",ConfigurationManager.getProperty("payment-system","paypal.vendor"));
            get.addParameter("USER",ConfigurationManager.getProperty("payment-system","paypal.user"));
            get.addParameter("PWD", ConfigurationManager.getProperty("payment-system","paypal.pwd"));
            //get.addParameter("RETURNURL", URLEncoder.encode("http://us.atmire.com:8080/submit-paypal-checkout"));
            if(ConfigurationManager.getProperty("payment-system","paypal.returnurl").length()>0)
            get.addParameter("RETURNURL", ConfigurationManager.getProperty("payment-system","paypal.returnurl"));
            get.addParameter("TENDER", "C");
            get.addParameter("TRXTYPE", type);
            if(type.equals("S")){
                //generate reauthorization form
                get.addParameter("AMT", Double.toString(shoppingCart.getTotal()));
            }
            else
            {
                //generate reference transaction form for a later charge
                get.addParameter("AMT", "0.00");
            }
            //TODO:add currency from shopping cart
            get.addParameter("CURRENCY", shoppingCart.getCurrency());
	    log.debug("paypal request URL " + get);
            switch (new HttpClient().executeMethod(get)) {
                case 200:
                case 201:
                case 202:
                    String string = get.getResponseBodyAsString();
                    String[] results = string.split("&");
                    for(String temp:results)
                    {
                        String[] result = temp.split("=");
                        if(result[0].contains("RESULT")&&!result[1].equals("0"))
                        {
                            //failed to get a secure token
                            log.error("Failed to get a secure token from paypal:"+string);
                            log.error("Failed to get a secure token from paypal:"+get);
                            break;
                        }
                        if(result[0].equals("SECURETOKEN"))
                        {
                            secureToken=result[1];
                        }
                    }


                    break;
                default:
                    log.error("get paypal secure token error");
            }

            get.releaseConnection();
        }
        catch (Exception e) {
            log.error("get paypal secure token error:",e);
            return null;
        }

        return secureToken;
    }
    //charge the credit card stored as a reference transaction
    public boolean submitReferenceTransaction(Context c,WorkflowItem wfi,HttpServletRequest request){

        try{
            PaymentSystemService paymentSystemService = new DSpace().getSingletonService(PaymentSystemService.class);
            ShoppingCart shoppingCart = paymentSystemService.getShoppingCartByItemId(c,wfi.getItem().getID());
            if(shoppingCart.getStatus().equals(ShoppingCart.STATUS_COMPLETED)){
                //this shopping cart has already been charged
                return true;
            }
            Voucher voucher = Voucher.findById(c,shoppingCart.getVoucher());

	    // check whether we're using the special voucher that simulates "payment failed"
            if(voucher!=null&&ConfigurationManager.getProperty("payment-system","paypal.failed.voucher")!=null)
            {
                String failedVoucher = ConfigurationManager.getProperty("payment-system","paypal.failed.voucher");
                 if(voucher.getCode().equals(failedVoucher)||voucher.getStatus().equals(Voucher.STATUS_USED))
                 {
                     log.debug("problem: 'payment failed' voucher has been used, rejecting payment");
                     sendPaymentErrorEmail(c, wfi, shoppingCart, "problem: voucher has been used, rejecting payment");
                     return false;
                 }
            }

            if(shoppingCart.getTotal()==0)
            {
                log.debug("shopping cart total is 0, not charging card");
                sendPaymentWaivedEmail(c, wfi, shoppingCart);
                //if the total is 0 , don't charge
                return true;
            }
            else
            {
                log.debug("charging card");
                return chargeCard(c, wfi, request,shoppingCart);
            }

        }catch (Exception e)
        {
            sendPaymentErrorEmail(c, wfi, null, "exception when submitting reference transaction " + e.getMessage());
            log.error("exception when submiting reference transaction ", e);
        }
        return false;
    }

    public boolean getReferenceTransaction(Context context,WorkflowItem workItem,HttpServletRequest request){
        //return verifyCreditCard
        verifyCreditCard(context,workItem.getItem(),request);
        //todo:debug to be true
        return true;
    }
    public boolean getReferenceTransaction(Context context,WorkspaceItem workItem,HttpServletRequest request){
        //return verifyCreditCard
        verifyCreditCard(context,workItem.getItem(),request);
        //todo:debug to be true
        return true;
    }

    //generate a reference transaction from paypal
    public boolean verifyCreditCard(Context context,Item item, HttpServletRequest request){


        ShoppingCart shoppingCart=null;

        String referenceId=null;
        String cardNumber = request.getParameter("CREDITCARD");
        String CVV2 = request.getParameter("CVV2");
        String expDate = request.getParameter("EXPDATE");
        String firstName = request.getParameter("BILLTOFIRSTNAME");
        String lastName = request.getParameter("BILLTOLASTNAME");
        String street = request.getParameter("BILLTOSTREET");
        String city = request.getParameter("BILLTOCITY");
        String country = request.getParameter("BILLTOCOUNTRY");
        String state = request.getParameter("BILLTOSTATE");
        String zip = request.getParameter("BILLTOZIP");

        String requestUrl = ConfigurationManager.getProperty("payment-system","paypal.link");
        try {
            String secureToken=request.getParameter("SECURETOKEN");
            String secureTokenId=request.getParameter("SECURETOKENID");
            PaymentSystemService paymentSystemService =  new DSpace().getSingletonService(PaymentSystemService.class);
            shoppingCart= paymentSystemService.getShoppingCartByItemId(context,item.getID());


            if(secureToken!=null&&secureTokenId!=null&&shoppingCart!=null){
                DocumentBuilderFactory dbf = DocumentBuilderFactory.newInstance();
                javax.xml.parsers.DocumentBuilder db = dbf.newDocumentBuilder();
                PostMethod get = new PostMethod(requestUrl);

                get.addParameter("SECURETOKENID",secureTokenId);
                get.addParameter("SECURETOKEN",secureToken);

                get.addParameter("SILENTTRAN",ConfigurationManager.getProperty("payment-system","paypal.slienttran"));

                get.addParameter("PARTNER",ConfigurationManager.getProperty("payment-system","paypal.partner"));
                get.addParameter("VENDOR",ConfigurationManager.getProperty("payment-system","paypal.vendor"));
                get.addParameter("USER",ConfigurationManager.getProperty("payment-system","paypal.user"));
                get.addParameter("PWD", ConfigurationManager.getProperty("payment-system","paypal.pwd"));
                //setup the reference transaction
                get.addParameter("TENDER", "C");
                get.addParameter("TRXTYPE", "A");
                get.addParameter("VERBOSITY", ConfigurationManager.getProperty("payment-system","paypal.verbosity"));
                get.addParameter("AMT", "0.00");
                get.addParameter("CREDITCARD",cardNumber);
                get.addParameter("CVV2",CVV2);
                get.addParameter("EXPDATE",expDate);
                get.addParameter("BILLTOFIRSTNAME",firstName);
                get.addParameter("BILLTOLASTNAME",lastName);
                get.addParameter("BILLTOSTREET",street);
                get.addParameter("BILLTOSTATE",state);
                get.addParameter("BILLTOCITY",city);
                get.addParameter("BILLTOCOUNTRY",country);
                get.addParameter("BILLTOZIP",zip);


                //TODO:add currency from shopping cart
                get.addParameter("CURRENCY", shoppingCart.getCurrency());
		log.debug("paypal transaction url " + get);
		int httpStatus = new HttpClient().executeMethod(get);
                switch (httpStatus) {
                    case 200:
                    case 201:
                    case 202:
                        String string = get.getResponseBodyAsString();
			log.debug("paypal response = " + string);
                        String[] results = string.split("&");
                        for(String temp:results)
                        {
                            String[] result = temp.split("=");
                            //TODO: ignore the error from paypal server, add the error check after
                            //figure out the correct way to process the credit card info
//                        if(result[0].contains("RESULT")&&!result[1].equals("0"))
//                        {
                            //failed to pass the credit card authorization check
//                            log.error("Failed to get a reference transaction from paypal:"+string);
//                            log.error("Failed to get a reference transaction from paypal:"+get);
//                            return false;
//                        }
                            //always return true so we can go through the workflow
                            if(result[0].contains("PNREF"))
                            {
                                shoppingCart.setTransactionId(result[1]);
                                shoppingCart.update();

                                return true;
                            }
                        }
                        break;
                    default:
                        log.error("unexpected code getting paypal reference transaction: " + httpStatus + ", " + get.getResponseBodyAsString() );
                        return false;
                }

                get.releaseConnection();
            }
            else{
                log.error("get paypal reference transaction error or shopping cart error:"+secureToken+secureTokenId+shoppingCart);
                return false;
            }
        }
        catch (Exception e) {
            log.error("get paypal reference transaction:", e);
            return false;
        }
        return false;
    }



    @Override
    public boolean chargeCard(Context c, WorkflowItem wfi, HttpServletRequest request, ShoppingCart shoppingCart) {
        //this method should get the reference code and submit it to paypal to do the actural charge process

        if(shoppingCart.getTransactionId()==null){
            log.debug("transaction id absent, cannot change card");
            return false;
        }
        if(shoppingCart.getStatus().equals(ShoppingCart.STATUS_COMPLETED))
        {

            //all ready changed
            return true;
        }

        String requestUrl = ConfigurationManager.getProperty("payment-system","paypal.payflow.link");
        try {



            PostMethod get = new PostMethod(requestUrl);

            //setup the reference transaction
            get.addParameter("TENDER", "C");
            get.addParameter("TRXTYPE", "S");
            get.addParameter("PWD", ConfigurationManager.getProperty("payment-system","paypal.pwd"));
            get.addParameter("AMT", Double.toString(shoppingCart.getTotal()));
            get.addParameter("VENDOR",ConfigurationManager.getProperty("payment-system","paypal.vendor"));
            get.addParameter("PARTNER",ConfigurationManager.getProperty("payment-system","paypal.partner"));
            get.addParameter("USER", ConfigurationManager.getProperty("payment-system","paypal.user"));
            get.addParameter("ORIGID", shoppingCart.getTransactionId());

            //TODO:add currency from shopping cart
            get.addParameter("CURRENCY", shoppingCart.getCurrency());
	    log.debug("paypal sale transaction url " + get);
            switch (new HttpClient().executeMethod(get)) {
                case 200:
                case 201:
                case 202:
                    String string = get.getResponseBodyAsString();
                    String[] results = string.split("&");
                    for(String temp:results)
                    {
                        String[] result = temp.split("=");
                        //TODO: ignore the error from paypal server, add the error check after figure out the correct way to process the credit card info
                        if(result[0].contains("RESULT")&&result[1].equals("0"))
                        {
                            //successfull
                            shoppingCart.setStatus(ShoppingCart.STATUS_COMPLETED);
                            Date date= new Date();
                            shoppingCart.setPaymentDate(date);
                            for(String s:results)
                            {
                                String[] strings = s.split("=");
                                if(strings[0].contains("PNREF"))
                                {
                                    shoppingCart.setTransactionId(strings[1]);
                                    break;
                                }
                            }

                            shoppingCart.update();
                            sendPaymentApprovedEmail(c, wfi, shoppingCart);
                            return true;
                        }

                    }
                    break;
                default:
                    String result = "Paypal Reference Transaction Failure: "
                            + get.getStatusCode() +  ": " + get.getResponseBodyAsString();
                    log.error(result);
                    sendPaymentRejectedEmail(c, wfi, shoppingCart);
                    return false;
            }

            get.releaseConnection();
        }
        catch (Exception e) {
            log.error("error when submit paypal reference transaction: "+e.getMessage(), e);
            sendPaymentErrorEmail(c, wfi, null, "exception when submit reference transaction: " + e.getMessage());
            return false;
        }
        return false;  //To change body of implemented methods use File | Settings | File Templates.
    }

    public void generatePaypalForm(Division maindiv,ShoppingCart shoppingCart,String actionURL,String type,Context context) throws WingException,SQLException {

        //return false if there is error in loading from paypal
        String secureTokenId = getSecureTokenId();
        String secureToken = generateSecureToken(shoppingCart,secureTokenId,Integer.toString(shoppingCart.getItem()),type);
        WorkspaceItem workspaceItem=null;
        if(secureToken==null){
            EPerson ePerson = context.getCurrentUser();
            try{
                workspaceItem=WorkspaceItem.findByItemId(context,shoppingCart.getItem());
            }
            catch (Exception e)
            {
                log.error("couldn't find the item in the workspace, so block peopele other than admmin"+e);
            }
            if(workspaceItem!=null||AuthorizeManager.isAdmin(context,ePerson))
            {
                showSkipPaymentButton(maindiv,"Unfortunately, Dryad has encountered a problem communicating with our payment processor. Please continue, and we will contact you regarding payment. Error code: Secure-null");

            }
            else
            {
                //don't show the skip button if item is not in workspace steps and not admin users
                showHelpPaymentButton(maindiv,"Unfortunately, Dryad has encountered a problem communicating with our payment processor. Please contact administrator regarding payment. Error code: Secure-null");

            }
            log.error("PayPal Secure Token is null");

        }
        else{
            shoppingCart.setSecureToken(secureToken);
            shoppingCart.update();
            List list= maindiv.addDivision("paypal-iframe").addList("paypal-fields");
            list.addItem("secureTokenId","").addContent(secureTokenId);
            list.addItem("secureToken","").addContent(secureToken);
            list.addItem("testMode","").addContent(ConfigurationManager.getProperty("payment-system","paypal.mode"));
            list.addItem("link","").addContent(ConfigurationManager.getProperty("payment-system","paypal.link"));
        }
    }

    public void generateVoucherForm(Division form,String voucherCode,String actionURL,String knotId) throws WingException{

        List list=form.addList("voucher-list");
        list.addLabel("Voucher Code");
        list.addItem().addText("voucher").setValue(voucherCode);
        list.addItem().addButton("submit-voucher").setValue("Apply");

    }

    public void generateNoCostForm( Division actionsDiv,ShoppingCart shoppingCart, org.dspace.content.Item item,PaymentSystemConfigurationManager manager,PaymentSystemService paymentSystemService) throws WingException, SQLException {
        //Lastly add the finalize submission button

        Division finDiv = actionsDiv.addDivision("finalizedivision");

        if(shoppingCart.getStatus().equals(ShoppingCart.STATUS_VERIFIED))
        {
            finDiv.addPara("data-label", "bold").addContent("Your payment information has been verified.");
        }
        if(shoppingCart.getStatus().equals(ShoppingCart.STATUS_COMPLETED))
        {
            finDiv.addPara("data-label", "bold").addContent("You have already paid for this submission.");
        }
        else if(shoppingCart.getTotal()==0)
        {
           finDiv.addPara("data-label", "bold").addContent("Your total due is 0.00.");
        }
        else if(!shoppingCart.getCurrency().equals("USD"))
        {
            finDiv.addPara("data-label", "bold").addContent("Dryad's payment processing system currently only supports transactions in US dollars. We expect to enable transactions in other currencies within a few days. If you wish to complete your transaction in US dollars, please change the currency setting above. Otherwise, please complete your submission without entering payment information. We will contact you for payment details before your data is published.");
        }
        else
        {
            finDiv.addPara("data-label", "bold").addContent("You are not being charged");
        }


        finDiv.addHidden("show_button").setValue("Finalize and submit data for curation");
    }

    public void showSkipPaymentButton(Division mainDiv,String message)throws WingException{
        Division error = mainDiv.addDivision("error");
        error.addPara(message);
        error.addHidden("show_button").setValue("Skip payment and submit");
    }

    public void showHelpPaymentButton(Division mainDiv,String message)throws WingException{
        Division error = mainDiv.addDivision("error");
        error.addPara(message);
        //error.addHidden("show_button").setValue("Skip payment and submit");
    }

    public void addButtons(Division mainDiv)throws WingException{
        List buttons = mainDiv.addList("paypal-form-buttons");
        Button skipButton = buttons.addItem().addButton("skip_payment");
        skipButton.setValue("Submit");
        Button cancleButton = buttons.addItem().addButton(AbstractProcessingStep.CANCEL_BUTTON);
        cancleButton.setValue("Cancel");

    }

    //this methord should genearte a secure token from paypal and then generate a user crsedit card form
    public void generateUserForm(Context context,Division mainDiv,String actionURL,String knotId,String type,Request request, Item item, DSpaceObject dso,Map<String,String> messages) throws WingException, SQLException{

        PaymentSystemConfigurationManager manager = new PaymentSystemConfigurationManager();
        PaymentSystemService payementSystemService = new DSpace().getSingletonService(PaymentSystemService.class);
        PaypalService paypalService = new DSpace().getSingletonService(PaypalService.class);
        //mainDiv.setHead("Checkout");
        String errorMessage = request.getParameter("encountError");
        try{
            //create new transaction or update transaction id with item
            String previous_email = request.getParameter("login_email");
            EPerson eperson = EPerson.findByEmail(context,previous_email);
            ShoppingCart shoppingCart = payementSystemService.getShoppingCartByItemId(context,item.getID());
<<<<<<< HEAD
            List info = mainDiv.addList("Payment",List.TYPE_FORM,"paymentsystem");
            payementSystemService.generateShoppingCart(context,info,shoppingCart,manager,"",true,messages);
=======
            if(shoppingCart.getStatus().equals(ShoppingCart.STATUS_COMPLETED))
            {
                  //shopping cart already paid, not need to generate a form
                paypalService.generateNoCostForm(mainDiv, shoppingCart,item, manager, payementSystemService);
            }
            else{

            VoucherValidationService voucherValidationService = new DSpace().getSingletonService(VoucherValidationService.class);
            String voucherCode = "";
            if(request.getParameter("submit-voucher")!=null)
            {    //user is using the voucher code
                voucherCode = request.getParameter("voucher");
                if(voucherCode!=null&&voucherCode.length()>0){
                    if(!voucherValidationService.voucherUsed(context,voucherCode)) {
                        Voucher voucher = Voucher.findByCode(context,voucherCode);
                        shoppingCart.setVoucher(voucher.getID());
                        payementSystemService.updateTotal(context,shoppingCart,null);
                    }
                    else
                    {
                        errorMessage = "The voucher code is not valid:can't find the voucher code or the voucher code has been used";
                    }
                }
                else
                {
                    shoppingCart.setVoucher(null);
                    payementSystemService.updateTotal(context,shoppingCart,null);
                }

            }
>>>>>>> 8f38b927

            if(shoppingCart.getTotal()==0||shoppingCart.getStatus().equals(ShoppingCart.STATUS_COMPLETED)||!shoppingCart.getCurrency().equals("USD"))
            {
                paypalService.generateNoCostForm(mainDiv, shoppingCart,item, manager, payementSystemService);
            }
            else
            {

                Division voucher = mainDiv.addDivision("voucher");
                if(errorMessage!=null&&errorMessage.length()>0) {
                    voucher.addPara("voucher-error","voucher-error").addHighlight("bold").addContent(errorMessage);

                }

                Voucher voucher1 = Voucher.findById(context,shoppingCart.getVoucher());
                if(voucher1!=null){
                    paypalService.generateVoucherForm(voucher,voucher1.getCode(),actionURL,knotId);
                }
                else{
                    paypalService.generateVoucherForm(voucher,null,actionURL,knotId);
                }
                Division creditcard = mainDiv.addDivision("creditcard");
                paypalService.generatePaypalForm(creditcard,shoppingCart,actionURL,type,context);

            }

            }
        }catch (Exception e)
        {
            //TODO: handle the exceptions
            paypalService.showSkipPaymentButton(mainDiv,"errors in generate the payment form:"+e.getMessage());
            log.error("Exception when entering the checkout step:", e);
        }


        mainDiv.addHidden("submission-continue").setValue(knotId);
        mainDiv.addPara().addContent("NOTE : Proceed only if your submission is finalized. After submitting, a Dryad curator will review your submission. After this review, your data will be archived in Dryad, and your payment will be processed.");
        paypalService.addButtons(mainDiv);

    }

    private void sendPaymentApprovedEmail(Context c, WorkflowItem wfi, ShoppingCart shoppingCart) {

        try {

            Email email = ConfigurationManager.getEmail(I18nUtil.getEmailFilename(c.getCurrentLocale(), "payment_approved"));
            email.addRecipient(wfi.getSubmitter().getEmail());
            email.addRecipient(ConfigurationManager.getProperty("payment-system", "dryad.paymentsystem.alert.recipient"));

            email.addArgument(
                    wfi.getItem().getName()
            );

            email.addArgument(
                    wfi.getSubmitter().getFullName() + " ("  +
                            wfi.getSubmitter().getEmail() + ")");

            if(shoppingCart != null)
            {
                /** add details of shopping cart */
                PaymentSystemService paymentSystemService = new DSpace().getSingletonService(PaymentSystemService.class);
                email.addArgument(paymentSystemService.printShoppingCart(c, shoppingCart));
            }

            email.send();

        } catch (Exception e) {
            log.error(LogManager.getHeader(c, "Error sending payment approved submission email", "WorkflowItemId: " + wfi.getID()), e);
        }

    }

    private void sendPaymentWaivedEmail(Context c, WorkflowItem wfi, ShoppingCart shoppingCart) {

        try {

            Email email = ConfigurationManager.getEmail(I18nUtil.getEmailFilename(c.getCurrentLocale(), "payment_waived"));
            email.addRecipient(wfi.getSubmitter().getEmail());
            email.addRecipient(ConfigurationManager.getProperty("payment-system", "dryad.paymentsystem.alert.recipient"));

            email.addArgument(
                    wfi.getItem().getName()
            );

            email.addArgument(
                    wfi.getSubmitter().getFullName() + " ("  +
                            wfi.getSubmitter().getEmail() + ")");
            if(shoppingCart != null)
            {
                /** add details of shopping cart */
                PaymentSystemService paymentSystemService = new DSpace().getSingletonService(PaymentSystemService.class);
                email.addArgument(paymentSystemService.printShoppingCart(c, shoppingCart));
            }

            email.send();

        } catch (Exception e) {
            log.error(LogManager.getHeader(c, "Error sending payment approved submission email", "WorkflowItemId: " + wfi.getID()), e);
        }

    }

    private void sendPaymentErrorEmail(Context c, WorkflowItem wfi, ShoppingCart shoppingCart, String error) {

        try {

            Email email = ConfigurationManager.getEmail(I18nUtil.getEmailFilename(c.getCurrentLocale(), "payment_error"));
            // only send result of shopping cart errors to administrators
            email.addRecipient(ConfigurationManager.getProperty("payment-system", "dryad.paymentsystem.alert.recipient"));

            email.addArgument(
                    wfi.getItem().getName()
            );

            email.addArgument(
                    wfi.getSubmitter().getFullName() + " ("  +
                            wfi.getSubmitter().getEmail() + ")");

            email.addArgument(error);

            if(shoppingCart != null)
            {
                /** add details of shopping cart */
                PaymentSystemService paymentSystemService = new DSpace().getSingletonService(PaymentSystemService.class);
                email.addArgument(paymentSystemService.printShoppingCart(c, shoppingCart));
            }

            email.send();

        } catch (Exception e) {
            log.error(LogManager.getHeader(c, "Error sending payment rejected submission email", "WorkflowItemId: " + wfi.getID()), e);
        }

    }

    private void sendPaymentRejectedEmail(Context c, WorkflowItem wfi, ShoppingCart shoppingCart) {

        try {

            Email email = ConfigurationManager.getEmail(I18nUtil.getEmailFilename(c.getCurrentLocale(), "payment_rejected"));
            // temporarily only send result of shopping cart errors to administrators
            email.addRecipient(wfi.getSubmitter().getEmail());
            email.addRecipient(ConfigurationManager.getProperty("payment-system", "dryad.paymentsystem.alert.recipient"));

            email.addArgument(
                    wfi.getItem().getName()
            );

            email.addArgument(
                    wfi.getSubmitter().getFullName() + " ("  +
                            wfi.getSubmitter().getEmail() + ")");

            if(shoppingCart != null)
            {
                /** add details of shopping cart */
                PaymentSystemService paymentSystemService = new DSpace().getSingletonService(PaymentSystemService.class);
                email.addArgument(paymentSystemService.printShoppingCart(c, shoppingCart));
            }

            email.send();

        } catch (Exception e) {
            log.error(LogManager.getHeader(c, "Error sending payment rejected submission email", "WorkflowItemId: " + wfi.getID()), e);
        }

    }
}<|MERGE_RESOLUTION|>--- conflicted
+++ resolved
@@ -503,10 +503,6 @@
             String previous_email = request.getParameter("login_email");
             EPerson eperson = EPerson.findByEmail(context,previous_email);
             ShoppingCart shoppingCart = payementSystemService.getShoppingCartByItemId(context,item.getID());
-<<<<<<< HEAD
-            List info = mainDiv.addList("Payment",List.TYPE_FORM,"paymentsystem");
-            payementSystemService.generateShoppingCart(context,info,shoppingCart,manager,"",true,messages);
-=======
             if(shoppingCart.getStatus().equals(ShoppingCart.STATUS_COMPLETED))
             {
                   //shopping cart already paid, not need to generate a form
@@ -537,7 +533,6 @@
                 }
 
             }
->>>>>>> 8f38b927
 
             if(shoppingCart.getTotal()==0||shoppingCart.getStatus().equals(ShoppingCart.STATUS_COMPLETED)||!shoppingCart.getCurrency().equals("USD"))
             {
