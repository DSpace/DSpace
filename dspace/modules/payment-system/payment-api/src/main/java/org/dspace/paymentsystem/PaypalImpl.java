/**
 * The contents of this file are subject to the license and copyright
 * detailed in the LICENSE and NOTICE files at the root of the source
 * tree and available online at
 *
 * http://www.dspace.org/license/
 */
package org.dspace.paymentsystem;

import edu.harvard.hul.ois.mets.helper.DateTime;
import org.apache.cocoon.environment.Request;
import org.apache.commons.codec.digest.DigestUtils;
import org.apache.commons.httpclient.HttpClient;
import org.apache.commons.httpclient.methods.PostMethod;
import org.apache.commons.lang.RandomStringUtils;
import org.apache.log4j.Logger;
import org.dspace.app.util.SubmissionInfo;
import org.dspace.app.xmlui.aspect.submission.FlowUtils;
import org.dspace.app.xmlui.utils.HandleUtil;
import org.dspace.app.xmlui.wing.Message;
import org.dspace.app.xmlui.wing.WingException;
import org.dspace.app.xmlui.wing.element.*;
import org.dspace.authorize.AuthorizeException;
import org.dspace.authorize.AuthorizeManager;
import org.dspace.content.*;
import org.dspace.content.Item;
import org.dspace.core.*;
import org.dspace.eperson.EPerson;
import org.dspace.storage.rdbms.DatabaseManager;
import org.dspace.storage.rdbms.TableRow;
import org.dspace.submit.AbstractProcessingStep;
import org.dspace.utils.DSpace;
import org.dspace.workflow.WorkflowItem;

import javax.mail.MessagingException;
import javax.servlet.http.HttpServletRequest;
import javax.xml.parsers.DocumentBuilderFactory;
import java.io.IOException;
import java.net.URLEncoder;
import java.sql.SQLException;
import java.text.SimpleDateFormat;
import java.util.Date;
import java.util.Enumeration;
import java.util.Random;

import org.dspace.app.xmlui.wing.Message;

/**
 *  Paypal Service for interacting with Payflow Pro API
 *
 * @author Mark Diggory, mdiggory at atmire.com
 * @author Fabio Bolognesi, fabio at atmire.com
 * @author Lantian Gai, lantian at atmire.com
 */
public class PaypalImpl implements PaypalService{

    protected Logger log = Logger.getLogger(PaypalImpl.class);

    public String getSecureTokenId(){
        SimpleDateFormat sdf = new SimpleDateFormat("yyyyMMddHHmmssSSSSSSSSSS");
       return sdf.format(new Date());


        //return DigestUtils.md5Hex(new Date().toString()); //"9a9ea8208de1413abc3d60c86cb1f4c5";
    }

    //generate a secure token from paypal
    public String generateSecureToken(ShoppingCart shoppingCart,String secureTokenId,String itemID, String type){
        String secureToken=null;
        String requestUrl = ConfigurationManager.getProperty("payment-system","paypal.payflow.link");

        try {
            DocumentBuilderFactory dbf = DocumentBuilderFactory.newInstance();
            javax.xml.parsers.DocumentBuilder db = dbf.newDocumentBuilder();
            PostMethod post = new PostMethod(requestUrl);

            post.addParameter("SECURETOKENID",secureTokenId);
            post.addParameter("CREATESECURETOKEN","Y");
            post.addParameter("MODE",ConfigurationManager.getProperty("payment-system","paypal.mode"));
            post.addParameter("PARTNER",ConfigurationManager.getProperty("payment-system","paypal.partner"));

            post.addParameter("VENDOR",ConfigurationManager.getProperty("payment-system","paypal.vendor"));
            post.addParameter("USER",ConfigurationManager.getProperty("payment-system","paypal.user"));
            post.addParameter("PWD", ConfigurationManager.getProperty("payment-system","paypal.pwd"));
            //get.addParameter("RETURNURL", URLEncoder.encode("http://us.atmire.com:8080/submit-paypal-checkout"));
            if(ConfigurationManager.getProperty("payment-system","paypal.returnurl").length()>0)
            post.addParameter("RETURNURL", ConfigurationManager.getProperty("payment-system","paypal.returnurl"));
            post.addParameter("TENDER", "C");
            post.addParameter("TRXTYPE", type);
            if(type.equals("S")){
<<<<<<< HEAD
                post.addParameter("AMT", Double.toString(shoppingCart.getTotal()));
            }
            else
            {
                post.addParameter("AMT", "0.00");
=======
                //generate reauthorization form
                get.addParameter("AMT", Double.toString(shoppingCart.getTotal()));
            }
            else
            {
                //generate reference transaction form for a later charge
                get.addParameter("AMT", "0.00");
>>>>>>> 159d547b
            }
            //TODO:add currency from shopping cart
            post.addParameter("CURRENCY", shoppingCart.getCurrency());
	    log.debug("paypal request URL " + post);
            switch (new HttpClient().executeMethod(post)) {
                case 200:
                case 201:
                case 202:
                    String string = post.getResponseBodyAsString();
                    String[] results = string.split("&");
                    for(String temp:results)
                    {
                        String[] result = temp.split("=");
                        if(result[0].contains("RESULT")&&!result[1].equals("0"))
                        {
                            //failed to get a secure token
                            log.error("Failed to get a secure token from paypal:"+string);
                            log.error("Failed to get a secure token from paypal:"+post);
                            break;
                        }
                        if(result[0].equals("SECURETOKEN"))
                        {
                            secureToken=result[1];
                        }
                    }


                    break;
                default:
                    log.error("get paypal secure token error");
            }

            post.releaseConnection();
        }
        catch (Exception e) {
            log.error("get paypal secure token error:",e);
            return null;
        }

        return secureToken;
    }
    //charge the credit card stored as a reference transaction
    public boolean submitReferenceTransaction(Context c,WorkflowItem wfi,HttpServletRequest request){

        try{
            PaymentSystemService paymentSystemService = new DSpace().getSingletonService(PaymentSystemService.class);
            ShoppingCart shoppingCart = paymentSystemService.getShoppingCartByItemId(c,wfi.getItem().getID());
            if(shoppingCart.getStatus().equals(ShoppingCart.STATUS_COMPLETED)){
                //this shopping cart has already been charged
                return true;
            }
            Voucher voucher = Voucher.findById(c,shoppingCart.getVoucher());

	    // check whether we're using the special voucher that simulates "payment failed"
            if(voucher!=null&&ConfigurationManager.getProperty("payment-system","paypal.failed.voucher")!=null)
            {
                String failedVoucher = ConfigurationManager.getProperty("payment-system","paypal.failed.voucher");
                 if(voucher.getCode().equals(failedVoucher)||voucher.getStatus().equals(Voucher.STATUS_USED))
                 {
                     log.debug("problem: 'payment failed' voucher has been used, rejecting payment");
                     sendPaymentErrorEmail(c, wfi, shoppingCart, "problem: voucher has been used, rejecting payment");
                     return false;
                 }
            }

            if(shoppingCart.getTotal()==0)
            {
                log.debug("shopping cart total is 0, not charging card");
                sendPaymentWaivedEmail(c, wfi, shoppingCart);
                //if the total is 0 , don't charge
                return true;
            }
            else
            {
                log.debug("charging card");
                return chargeCard(c, wfi, request,shoppingCart);
            }

        }catch (Exception e)
        {
            sendPaymentErrorEmail(c, wfi, null, "exception when submitting reference transaction " + e.getMessage());
            log.error("exception when submiting reference transaction ", e);
        }
        return false;
    }

    public boolean getReferenceTransaction(Context context,WorkflowItem workItem,HttpServletRequest request){
        //return verifyCreditCard
        verifyCreditCard(context,workItem.getItem(),request);
        //todo:debug to be true
        return true;
    }
    public boolean getReferenceTransaction(Context context,WorkspaceItem workItem,HttpServletRequest request){
        //return verifyCreditCard
        verifyCreditCard(context,workItem.getItem(),request);
        //todo:debug to be true
        return true;
    }

    //generate a reference transaction from paypal
    public boolean verifyCreditCard(Context context,Item item, HttpServletRequest request){


        ShoppingCart shoppingCart=null;

        String referenceId=null;
        String cardNumber = request.getParameter("CREDITCARD");
        String CVV2 = request.getParameter("CVV2");
        String expDate = request.getParameter("EXPDATE");
        String firstName = request.getParameter("BILLTOFIRSTNAME");
        String lastName = request.getParameter("BILLTOLASTNAME");
        String street = request.getParameter("BILLTOSTREET");
        String city = request.getParameter("BILLTOCITY");
        String country = request.getParameter("BILLTOCOUNTRY");
        String state = request.getParameter("BILLTOSTATE");
        String zip = request.getParameter("BILLTOZIP");

        String requestUrl = ConfigurationManager.getProperty("payment-system","paypal.link");
        try {
            String secureToken=request.getParameter("SECURETOKEN");
            String secureTokenId=request.getParameter("SECURETOKENID");
            PaymentSystemService paymentSystemService =  new DSpace().getSingletonService(PaymentSystemService.class);
            shoppingCart= paymentSystemService.getShoppingCartByItemId(context,item.getID());


            if(secureToken!=null&&secureTokenId!=null&&shoppingCart!=null){
                DocumentBuilderFactory dbf = DocumentBuilderFactory.newInstance();
                javax.xml.parsers.DocumentBuilder db = dbf.newDocumentBuilder();
                PostMethod post = new PostMethod(requestUrl);

                post.addParameter("SECURETOKENID",secureTokenId);
                post.addParameter("SECURETOKEN",secureToken);

                post.addParameter("SILENTTRAN",ConfigurationManager.getProperty("payment-system","paypal.slienttran"));

                post.addParameter("PARTNER",ConfigurationManager.getProperty("payment-system","paypal.partner"));
                post.addParameter("VENDOR",ConfigurationManager.getProperty("payment-system","paypal.vendor"));
                post.addParameter("USER",ConfigurationManager.getProperty("payment-system","paypal.user"));
                post.addParameter("PWD", ConfigurationManager.getProperty("payment-system","paypal.pwd"));
                //setup the reference transaction
                post.addParameter("TENDER", "C");
                post.addParameter("TRXTYPE", "A");
                post.addParameter("VERBOSITY", ConfigurationManager.getProperty("payment-system","paypal.verbosity"));
                post.addParameter("AMT", "0.00");
                post.addParameter("CREDITCARD",cardNumber);
                post.addParameter("CVV2",CVV2);
                post.addParameter("EXPDATE",expDate);
                post.addParameter("BILLTOFIRSTNAME",firstName);
                post.addParameter("BILLTOLASTNAME",lastName);
                post.addParameter("BILLTOSTREET",street);
                post.addParameter("BILLTOSTATE",state);
                post.addParameter("BILLTOCITY",city);
                post.addParameter("BILLTOCOUNTRY",country);
                post.addParameter("BILLTOZIP",zip);


                //TODO:add currency from shopping cart
                post.addParameter("CURRENCY", shoppingCart.getCurrency());
		log.debug("paypal transaction url " + post);
		int httpStatus = new HttpClient().executeMethod(post);
                switch (httpStatus) {
                    case 200:
                    case 201:
                    case 202:
                        String string = post.getResponseBodyAsString();
			log.debug("paypal response = " + string);
                        String[] results = string.split("&");
                        for(String temp:results)
                        {
                            String[] result = temp.split("=");
                            //TODO: ignore the error from paypal server, add the error check after
                            //figure out the correct way to process the credit card info
//                        if(result[0].contains("RESULT")&&!result[1].equals("0"))
//                        {
                            //failed to pass the credit card authorization check
//                            log.error("Failed to get a reference transaction from paypal:"+string);
//                            log.error("Failed to get a reference transaction from paypal:"+get);
//                            return false;
//                        }
                            //always return true so we can go through the workflow
                            if(result[0].contains("PNREF"))
                            {
                                shoppingCart.setTransactionId(result[1]);
                                shoppingCart.update();

                                return true;
                            }
                        }
                        break;
                    default:
                        log.error("unexpected code getting paypal reference transaction: " + httpStatus + ", " + post.getResponseBodyAsString() );
                        return false;
                }

                post.releaseConnection();
            }
            else{
                log.error("get paypal reference transaction error or shopping cart error:"+secureToken+secureTokenId+shoppingCart);
                return false;
            }
        }
        catch (Exception e) {
            log.error("get paypal reference transaction:", e);
            return false;
        }
        return false;
    }



    @Override
    public boolean chargeCard(Context c, WorkflowItem wfi, HttpServletRequest request, ShoppingCart shoppingCart) {
        //this method should get the reference code and submit it to paypal to do the actural charge process

        if(shoppingCart.getTransactionId()==null){
            String transactionIdAbsentError = "transaction id absent, cannot charge card";
            log.debug(transactionIdAbsentError);
            sendPaymentErrorEmail(c, wfi, shoppingCart, transactionIdAbsentError);
            return false;
        }
        if(shoppingCart.getStatus().equals(ShoppingCart.STATUS_COMPLETED))
        {

            //all ready changed
            return true;
        }

        String requestUrl = ConfigurationManager.getProperty("payment-system","paypal.payflow.link");
        try {
            PostMethod post = new PostMethod(requestUrl);

            //setup the reference transaction
            post.addParameter("TENDER", "C");
            post.addParameter("TRXTYPE", "S");
            post.addParameter("PWD", ConfigurationManager.getProperty("payment-system","paypal.pwd"));
            post.addParameter("AMT", Double.toString(shoppingCart.getTotal()));
            post.addParameter("VENDOR",ConfigurationManager.getProperty("payment-system","paypal.vendor"));
            post.addParameter("PARTNER",ConfigurationManager.getProperty("payment-system","paypal.partner"));
            post.addParameter("USER", ConfigurationManager.getProperty("payment-system","paypal.user"));
            post.addParameter("ORIGID", shoppingCart.getTransactionId());

            //TODO:add currency from shopping cart
            post.addParameter("CURRENCY", shoppingCart.getCurrency());
	    log.debug("paypal sale transaction url " + post);
            switch (new HttpClient().executeMethod(post)) {
                case 200:
                case 201:
                case 202:
                    String string = post.getResponseBodyAsString();
                    String[] results = string.split("&");
                    for(String temp:results)
                    {
                        String[] result = temp.split("=");
                        //TODO: ignore the error from paypal server, add the error check after figure out the correct way to process the credit card info
                        if(result[0].contains("RESULT")&&result[1].equals("0"))
                        {
                            //successfull
                            shoppingCart.setStatus(ShoppingCart.STATUS_COMPLETED);
                            Date date= new Date();
                            shoppingCart.setPaymentDate(date);
                            for(String s:results)
                            {
                                String[] strings = s.split("=");
                                if(strings[0].contains("PNREF"))
                                {
                                    shoppingCart.setTransactionId(strings[1]);
                                    break;
                                }
                            }

                            shoppingCart.update();
                            sendPaymentApprovedEmail(c, wfi, shoppingCart);
                            return true;
                        }

                    }
                    break;
                default:
                    String result = "Paypal Reference Transaction Failure: "
                            + post.getStatusCode() +  ": " + post.getResponseBodyAsString();
                    log.error(result);
                    sendPaymentRejectedEmail(c, wfi, shoppingCart);
                    return false;
            }

            post.releaseConnection();
        }
        catch (Exception e) {
            log.error("error when submit paypal reference transaction: "+e.getMessage(), e);
            sendPaymentErrorEmail(c, wfi, null, "exception when submit reference transaction: " + e.getMessage());
            return false;
        }
        sendPaymentErrorEmail(c, wfi, shoppingCart, "chargeCard failed");
        return false;
    }

    public void generatePaypalForm(Division maindiv,ShoppingCart shoppingCart,String actionURL,String type,Context context) throws WingException,SQLException {

        //return false if there is error in loading from paypal
        String secureTokenId = getSecureTokenId();
        String secureToken = generateSecureToken(shoppingCart,secureTokenId,Integer.toString(shoppingCart.getItem()),type);
        WorkspaceItem workspaceItem=null;
        if(secureToken==null){
            EPerson ePerson = context.getCurrentUser();
            try{
                workspaceItem=WorkspaceItem.findByItemId(context,shoppingCart.getItem());
            }
            catch (Exception e)
            {
                log.error("couldn't find the item in the workspace, so block peopele other than admmin"+e);
            }
            if(workspaceItem!=null||AuthorizeManager.isAdmin(context,ePerson))
            {
                showSkipPaymentButton(maindiv,"Unfortunately, Dryad has encountered a problem communicating with our payment processor. Please continue, and we will contact you regarding payment. Error code: Secure-null");

            }
            else
            {
                //don't show the skip button if item is not in workspace steps and not admin users
                showHelpPaymentButton(maindiv,"Unfortunately, Dryad has encountered a problem communicating with our payment processor. Please contact administrator regarding payment. Error code: Secure-null");

            }
            log.error("PayPal Secure Token is null");

        }
        else{
            shoppingCart.setSecureToken(secureToken);
            shoppingCart.update();
            List list= maindiv.addDivision("paypal-iframe").addList("paypal-fields");
            list.addItem("secureTokenId","").addContent(secureTokenId);
            list.addItem("secureToken","").addContent(secureToken);
            list.addItem("testMode","").addContent(ConfigurationManager.getProperty("payment-system","paypal.mode"));
            list.addItem("link","").addContent(ConfigurationManager.getProperty("payment-system","paypal.link"));
        }
    }

    public void generateVoucherForm(Division form,String voucherCode,String actionURL,String knotId) throws WingException{

        List list=form.addList("voucher-list");
        list.addLabel("Voucher Code");
        list.addItem().addText("voucher").setValue(voucherCode);
        list.addItem().addButton("submit-voucher").setValue("Apply");

    }

    public void generateNoCostForm( Division actionsDiv,ShoppingCart shoppingCart, org.dspace.content.Item item,PaymentSystemConfigurationManager manager,PaymentSystemService paymentSystemService) throws WingException, SQLException {
        //Lastly add the finalize submission button

        Division finDiv = actionsDiv.addDivision("finalizedivision");

        if(shoppingCart.getStatus().equals(ShoppingCart.STATUS_VERIFIED))
        {
            finDiv.addPara("data-label", "bold").addContent("Your payment information has been verified.");
        }
        if(shoppingCart.getStatus().equals(ShoppingCart.STATUS_COMPLETED))
        {
            finDiv.addPara("data-label", "bold").addContent("You have already paid for this submission.");
        }
        else if(shoppingCart.getTotal()==0)
        {
           finDiv.addPara("data-label", "bold").addContent("Your total due is 0.00.");
        }
        else if(!shoppingCart.getCurrency().equals("USD"))
        {
            finDiv.addPara("data-label", "bold").addContent("Dryad's payment processing system currently only supports transactions in US dollars. We expect to enable transactions in other currencies within a few days. If you wish to complete your transaction in US dollars, please change the currency setting above. Otherwise, please complete your submission without entering payment information. We will contact you for payment details before your data is published.");
        }
        else
        {
            finDiv.addPara("data-label", "bold").addContent("You are not being charged");
        }


        finDiv.addHidden("show_button").setValue("Finalize and submit data for curation");
    }

    public void showSkipPaymentButton(Division mainDiv,String message)throws WingException{
        Division error = mainDiv.addDivision("error");
        error.addPara(message);
        error.addHidden("show_button").setValue("Skip payment and submit");
    }

    public void showHelpPaymentButton(Division mainDiv,String message)throws WingException{
        Division error = mainDiv.addDivision("error");
        error.addPara(message);
        //error.addHidden("show_button").setValue("Skip payment and submit");
    }

    public void addButtons(Division mainDiv)throws WingException{
        List buttons = mainDiv.addList("paypal-form-buttons");
        Button skipButton = buttons.addItem().addButton("skip_payment");
        skipButton.setValue("Submit");
        Button cancleButton = buttons.addItem().addButton(AbstractProcessingStep.CANCEL_BUTTON);
        cancleButton.setValue("Cancel");

    }

    //this methord should genearte a secure token from paypal and then generate a user crsedit card form
    public void generateUserForm(Context context,Division mainDiv,String actionURL,String knotId,String type,Request request, Item item, DSpaceObject dso) throws WingException, SQLException{
        PaymentSystemConfigurationManager manager = new PaymentSystemConfigurationManager();
        PaymentSystemService payementSystemService = new DSpace().getSingletonService(PaymentSystemService.class);
        PaypalService paypalService = new DSpace().getSingletonService(PaypalService.class);
        //mainDiv.setHead("Checkout");
        String errorMessage = request.getParameter("encountError");
        try{
            //create new transaction or update transaction id with item
            String previous_email = request.getParameter("login_email");
            EPerson eperson = EPerson.findByEmail(context,previous_email);
            ShoppingCart shoppingCart = payementSystemService.getShoppingCartByItemId(context,item.getID());
            if(shoppingCart.getStatus().equals(ShoppingCart.STATUS_COMPLETED))
            {
                  //shopping cart already paid, not need to generate a form
                paypalService.generateNoCostForm(mainDiv, shoppingCart,item, manager, payementSystemService);
            }
            else{

            VoucherValidationService voucherValidationService = new DSpace().getSingletonService(VoucherValidationService.class);
            String voucherCode = "";
            if(request.getParameter("submit-voucher")!=null)
            {    //user is using the voucher code
                voucherCode = request.getParameter("voucher");
                if(voucherCode!=null&&voucherCode.length()>0){
                    if(!voucherValidationService.voucherUsed(context,voucherCode)) {
                        Voucher voucher = Voucher.findByCode(context,voucherCode);
                        shoppingCart.setVoucher(voucher.getID());
                        payementSystemService.updateTotal(context,shoppingCart,null);
                    }
                    else
                    {
                        errorMessage = "The voucher code is not valid:can't find the voucher code or the voucher code has been used";
                    }
                }
                else
                {
                    shoppingCart.setVoucher(null);
                    payementSystemService.updateTotal(context,shoppingCart,null);
                }

            }

            if(shoppingCart.getTotal()==0||shoppingCart.getStatus().equals(ShoppingCart.STATUS_COMPLETED)||!shoppingCart.getCurrency().equals("USD"))
            {
                paypalService.generateNoCostForm(mainDiv, shoppingCart,item, manager, payementSystemService);
            }
            else
            {

                Division voucher = mainDiv.addDivision("voucher");
                if(errorMessage!=null&&errorMessage.length()>0) {
                    voucher.addPara("voucher-error","voucher-error").addHighlight("bold").addContent(errorMessage);

                }

                Voucher voucher1 = Voucher.findById(context,shoppingCart.getVoucher());
                if(voucher1!=null){
                    paypalService.generateVoucherForm(voucher,voucher1.getCode(),actionURL,knotId);
                }
                else if(voucherCode!=null&&voucherCode.length()>0){
                    paypalService.generateVoucherForm(voucher,voucherCode,actionURL,knotId);
                }
                else{
                    paypalService.generateVoucherForm(voucher,null,actionURL,knotId);
                }
                Division creditcard = mainDiv.addDivision("creditcard");
                paypalService.generatePaypalForm(creditcard,shoppingCart,actionURL,type,context);

            }

            }
        }catch (Exception e)
        {
            //TODO: handle the exceptions
            paypalService.showSkipPaymentButton(mainDiv,"errors in generate the payment form:"+e.getMessage());
            log.error("Exception when entering the checkout step:", e);
        }


        mainDiv.addHidden("submission-continue").setValue(knotId);
        mainDiv.addPara().addContent("NOTE : Proceed only if your submission is finalized. After submitting, a Dryad curator will review your submission. After this review, your data will be archived in Dryad, and your payment will be processed.");
        paypalService.addButtons(mainDiv);

    }

    private void sendPaymentApprovedEmail(Context c, WorkflowItem wfi, ShoppingCart shoppingCart) {

        try {

            Email email = ConfigurationManager.getEmail(I18nUtil.getEmailFilename(c.getCurrentLocale(), "payment_approved"));
            email.addRecipient(wfi.getSubmitter().getEmail());
            email.addRecipient(ConfigurationManager.getProperty("payment-system", "dryad.paymentsystem.alert.recipient"));

            email.addArgument(
                    wfi.getItem().getName()
            );

            email.addArgument(
                    wfi.getSubmitter().getFullName() + " ("  +
                            wfi.getSubmitter().getEmail() + ")");

            if(shoppingCart != null)
            {
                /** add details of shopping cart */
                PaymentSystemService paymentSystemService = new DSpace().getSingletonService(PaymentSystemService.class);
                email.addArgument(paymentSystemService.printShoppingCart(c, shoppingCart));
            }

            email.send();

        } catch (Exception e) {
            log.error(LogManager.getHeader(c, "Error sending payment approved submission email", "WorkflowItemId: " + wfi.getID()), e);
        }

    }

    private void sendPaymentWaivedEmail(Context c, WorkflowItem wfi, ShoppingCart shoppingCart) {

        try {

            Email email = ConfigurationManager.getEmail(I18nUtil.getEmailFilename(c.getCurrentLocale(), "payment_waived"));
            email.addRecipient(wfi.getSubmitter().getEmail());
            email.addRecipient(ConfigurationManager.getProperty("payment-system", "dryad.paymentsystem.alert.recipient"));

            email.addArgument(
                    wfi.getItem().getName()
            );

            email.addArgument(
                    wfi.getSubmitter().getFullName() + " ("  +
                            wfi.getSubmitter().getEmail() + ")");
            if(shoppingCart != null)
            {
                /** add details of shopping cart */
                PaymentSystemService paymentSystemService = new DSpace().getSingletonService(PaymentSystemService.class);
                email.addArgument(paymentSystemService.printShoppingCart(c, shoppingCart));
            }

            email.send();

        } catch (Exception e) {
            log.error(LogManager.getHeader(c, "Error sending payment approved submission email", "WorkflowItemId: " + wfi.getID()), e);
        }

    }

    private void sendPaymentErrorEmail(Context c, WorkflowItem wfi, ShoppingCart shoppingCart, String error) {

        try {

            Email email = ConfigurationManager.getEmail(I18nUtil.getEmailFilename(c.getCurrentLocale(), "payment_error"));
            // only send result of shopping cart errors to administrators
            email.addRecipient(ConfigurationManager.getProperty("payment-system", "dryad.paymentsystem.alert.recipient"));

            email.addArgument(
                    wfi.getItem().getName()
            );

            email.addArgument(
                    wfi.getSubmitter().getFullName() + " ("  +
                            wfi.getSubmitter().getEmail() + ")");

            email.addArgument(error);

            if(shoppingCart != null)
            {
                /** add details of shopping cart */
                PaymentSystemService paymentSystemService = new DSpace().getSingletonService(PaymentSystemService.class);
                email.addArgument(paymentSystemService.printShoppingCart(c, shoppingCart));
            }

            email.send();

        } catch (Exception e) {
            log.error(LogManager.getHeader(c, "Error sending payment rejected submission email", "WorkflowItemId: " + wfi.getID()), e);
        }

    }

    private void sendPaymentRejectedEmail(Context c, WorkflowItem wfi, ShoppingCart shoppingCart) {

        try {

            Email email = ConfigurationManager.getEmail(I18nUtil.getEmailFilename(c.getCurrentLocale(), "payment_rejected"));
            // temporarily only send result of shopping cart errors to administrators
            email.addRecipient(wfi.getSubmitter().getEmail());
            email.addRecipient(ConfigurationManager.getProperty("payment-system", "dryad.paymentsystem.alert.recipient"));

            email.addArgument(
                    wfi.getItem().getName()
            );

            email.addArgument(
                    wfi.getSubmitter().getFullName() + " ("  +
                            wfi.getSubmitter().getEmail() + ")");

            if(shoppingCart != null)
            {
                /** add details of shopping cart */
                PaymentSystemService paymentSystemService = new DSpace().getSingletonService(PaymentSystemService.class);
                email.addArgument(paymentSystemService.printShoppingCart(c, shoppingCart));
            }

            email.send();

        } catch (Exception e) {
            log.error(LogManager.getHeader(c, "Error sending payment rejected submission email", "WorkflowItemId: " + wfi.getID()), e);
        }

    }
}<|MERGE_RESOLUTION|>--- conflicted
+++ resolved
@@ -88,21 +88,13 @@
             post.addParameter("TENDER", "C");
             post.addParameter("TRXTYPE", type);
             if(type.equals("S")){
-<<<<<<< HEAD
+                //generate reauthorization form
                 post.addParameter("AMT", Double.toString(shoppingCart.getTotal()));
             }
             else
             {
+                //generate reference transaction form for a later charge
                 post.addParameter("AMT", "0.00");
-=======
-                //generate reauthorization form
-                get.addParameter("AMT", Double.toString(shoppingCart.getTotal()));
-            }
-            else
-            {
-                //generate reference transaction form for a later charge
-                get.addParameter("AMT", "0.00");
->>>>>>> 159d547b
             }
             //TODO:add currency from shopping cart
             post.addParameter("CURRENCY", shoppingCart.getCurrency());
