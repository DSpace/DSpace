--- conflicted
+++ resolved
@@ -461,8 +461,6 @@
             }
             else
             {
-<<<<<<< HEAD
-=======
 
                 Division voucher = mainDiv.addDivision("voucher");
                 if(errorMessage!=null&&errorMessage.length()>0) {
@@ -480,7 +478,6 @@
                 else{
                     paypalService.generateVoucherForm(voucher,null,actionURL,knotId);
                 }
->>>>>>> acdb577b
                 Division creditcard = mainDiv.addDivision("creditcard");
                 paypalService.generatePaypalForm(creditcard,shoppingCart,actionURL,type);
 
