--- conflicted
+++ resolved
@@ -118,8 +118,6 @@
         {
             log.error("Exception: ShoppingCart:", pe);
         }
-<<<<<<< HEAD
-=======
     }
 
     private ShoppingCart getTransaction(Item item, PaymentSystemService payementSystemService) throws AuthorizeException, SQLException, PaymentSystemException, IOException {
@@ -271,7 +269,6 @@
         if(!paymentSystemService.hasDiscount(context,shoppingCart,null)&&noIntegrateFee>0&&!paymentSystemService.hasDiscount(context,shoppingCart,null))
         {
             info.addItem("no-integret","no-integret").addContent(String.format("%s%.0f", symbol, noIntegrateFee));
->>>>>>> 1af5c3de
         }
     }
 
