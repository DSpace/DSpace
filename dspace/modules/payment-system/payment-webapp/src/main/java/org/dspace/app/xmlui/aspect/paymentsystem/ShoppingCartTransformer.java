--- conflicted
+++ resolved
@@ -68,12 +68,6 @@
             SQLException, IOException, AuthorizeException {
 
         Request request = ObjectModelHelper.getRequest(objectModel);
-<<<<<<< HEAD
-        String shoppingCartExist =  request.getParameter("shopping-cart-exist");
-        if(shoppingCartExist==null||!shoppingCartExist.equals("true")){
-            Map<String,String> messages = new HashMap<String,String>();
-            //shoppingcart doesn't exist then add one in the option section
-=======
 
         String shoppingCartExist =  request.getParameter("shopping-cart-exist");
 
@@ -81,7 +75,6 @@
 
         Map<String,String> messages = new HashMap<String,String>();
 
->>>>>>> 8f38b927
         PaymentSystemConfigurationManager manager = new PaymentSystemConfigurationManager();
         Enumeration s = request.getParameterNames();
         Enumeration v = request.getAttributeNames();
@@ -117,40 +110,6 @@
             }
             if(!initalPage){
             //DryadJournalSubmissionUtils.journalProperties.get("");
-<<<<<<< HEAD
-            PaymentSystemService payementSystemService = new DSpace().getSingletonService(PaymentSystemService.class);
-            ShoppingCart shoppingCart = null;
-            //create new transaction or update transaction id with item
-            shoppingCart = payementSystemService.getShoppingCartByItemId(context,item.getID());
-            payementSystemService.updateTotal(context,shoppingCart,null);
-
-            //add the order summary form (wrapped in div.ds-option-set for proper sidebar style)
-            List info = options.addList("Payment",List.TYPE_FORM,"paymentsystem");
-            //todo:find a better way to detect the step we are in
-            boolean selectCountry=false;
-            DCValue[] values= item.getMetadata("prism.publicationName");
-            if(values!=null&&values.length>0)
-            {
-             selectCountry = true;
-            }
-            payementSystemService.generateShoppingCart(context,info,shoppingCart,manager,request.getContextPath(),selectCountry,messages);
-
-            org.dspace.app.xmlui.wing.element.Item help = options.addList("need-help").addItem();
-            help.addContent(T_CartHelp);
-        }catch (Exception pe)
-        {
-            log.error("Exception: ShoppingCart:", pe);
-        }
-    }
-
-    private ShoppingCart getTransaction(Item item, PaymentSystemService payementSystemService) throws AuthorizeException, SQLException, PaymentSystemException, IOException {
-        ShoppingCart shoppingCart=null;
-        if(item!=null){
-            shoppingCart = payementSystemService.getShoppingCartByItemId(context,item.getID());
-        }
-        return shoppingCart;
-    }
-=======
             PaymentSystemService paymentSystemService = new DSpace().getSingletonService(PaymentSystemService.class);
             ShoppingCart shoppingCart = null;
             //create new transaction or update transaction id with item
@@ -158,7 +117,6 @@
             paymentSystemService.updateTotal(context,shoppingCart,null);
 
             //add the order summary form (wrapped in div.ds-option-set for proper sidebar style)
->>>>>>> 8f38b927
 
             List info = options.addList("Payment",List.TYPE_FORM,"paymentsystem");
 
@@ -174,39 +132,6 @@
             }
 
 
-<<<<<<< HEAD
-
-    }
-
-    private void generatePrice(org.dspace.app.xmlui.wing.element.List info,PaymentSystemConfigurationManager manager,ShoppingCart shoppingCart,PaymentSystemService paymentSystemService) throws WingException,SQLException{
-        String waiverMessage = "";
-        String symbol = PaymentSystemConfigurationManager.getCurrencySymbol(shoppingCart.getCurrency());
-        switch (paymentSystemService.getWaiver(context,shoppingCart,""))
-        {
-	case ShoppingCart.COUNTRY_WAIVER: waiverMessage = "Data Publishing Charge has been waived due to submitter's association with " + shoppingCart.getCountry() + "."; break;
-	case ShoppingCart.JOUR_WAIVER: waiverMessage = "Data Publishing Charges are covered for all submissions to " + shoppingCart.getJournal() + "."; break;
-	case ShoppingCart.VOUCHER_WAIVER: waiverMessage = "Voucher code applied to Data Publishing Charge."; break;
-	}
-        info.addLabel(T_Price);
-        if(paymentSystemService.hasDiscount(context,shoppingCart,null))
-        {
-            info.addItem("price","price").addContent(symbol+"0");
-        }
-        else
-        {
-            info.addItem("price","price").addContent(String.format("%s%.0f", symbol, shoppingCart.getBasicFee()));
-        }
-        Double noIntegrateFee =  paymentSystemService.getNoIntegrateFee(context,shoppingCart,null);
-
-        //add the no integrate fee if it is not 0
-        info.addLabel(T_noInteg);
-        if(!paymentSystemService.hasDiscount(context,shoppingCart,null)&&noIntegrateFee>0&&!paymentSystemService.hasDiscount(context,shoppingCart,null))
-        {
-            info.addItem("no-integret","no-integret").addContent(String.format("%s%.0f", symbol, noIntegrateFee));
-        }
-    }
-
-=======
             org.dspace.app.xmlui.wing.element.Item help = options.addList("need-help").addItem();
             help.addContent(T_CartHelp);
             }
@@ -216,6 +141,5 @@
         }
     }
     }
->>>>>>> 8f38b927
 
 }