--- conflicted
+++ resolved
@@ -31,7 +31,6 @@
             </Description>
         </Context>
 
-<<<<<<< HEAD
 		<Context baseurl="openaire_data" name="OpenAIRE data Context">
 		  <!-- <Transformer ref="openaireDataTransformer"/> -->
 		  <Filter red="openaireFilter"/>
@@ -43,55 +42,6 @@
 		  </Description>
 		</Context>
 	</Contexts>
-=======
-        <!--
-            Driver Guidelines:
-
-            - http://www.driver-support.eu/documents/DRIVER_Guidelines_v2_Final_2008-11-13.pdf
-
-            Page 57 - 58
-         -->
-        <Context baseurl="driver" name="Driver Context">
-            <!-- Date format, field prefixes, etc are ensured by the transformer -->
-            <Transformer ref="driverTransformer"/>
-            <!-- The driver filter -->
-            <Filter red="driverFilter"/>
-            <!-- Just an alias, in fact it returns all items within the driver context -->
-            <Set ref="driverSet"/>
-            <!-- Metadata Formats -->
-            <Format ref="oaidc"/>
-            <Format ref="mets"/>
-            <Format ref="didl"/>
-            <Description>
-                This contexts complies with Driver rules.
-            </Description>
-        </Context>
-
-        <!--
-            OpenAIRE Guidelines 1.1:
-
-            - https://guidelines.openaire.eu/en/latest/
-
-            There is a limitation over the embargoedEndDate parameter:
-
-            - Predefined DSpace fields don't allow to set this up with a default.
-         -->
-        <Context baseurl="openaire" name="OpenAIRE Context">
-            <!-- Date format, field prefixes, etc are ensured by the transformer -->
-            <Transformer ref="openaireTransformer"/>
-            <!-- OpenAIRE filter -->
-            <Filter red="openAireFilter"/>
-            <!-- Just an alias, in fact it returns all items within the driver context -->
-            <Set ref="openaireSet"/>
-            <!-- Metadata Formats -->
-            <Format ref="oaidc"/>
-            <Format ref="mets"/>
-            <Description>
-                This contexts complies with OpenAIRE rules.
-            </Description>
-        </Context>
-    </Contexts>
->>>>>>> a9b8d8bf
 
 
     <Formats>
@@ -219,14 +169,12 @@
 
 
     <Filters>
-<<<<<<< HEAD
         <Filter id="openaireFilter">
             <Definition>
                                 <Custom ref="openaireRelationCondition"/>
             </Definition>
         </Filter>
 
-=======
         <!-- DRIVER filter for records returned by OAI-PMH.
              By default, return an Item record:
                * If a Title & Author field both exist
@@ -442,7 +390,6 @@
 
         <!-- This condition determines if an Item has a "dc.relation" field
              which specifies the openAIRE project ID. -->
->>>>>>> a9b8d8bf
         <CustomCondition id="openaireRelationCondition">
             <Class>org.dspace.xoai.filter.DSpaceAtLeastOneMetadataFilter</Class>
             <Configuration>
