--- conflicted
+++ resolved
@@ -15,12 +15,6 @@
 
     <Contexts>
         <Context baseurl="request" name="Default Context">
-<<<<<<< HEAD
-=======
-            <!-- Restrict access to hidden items by default -->
-            <Filter ref="defaultFilter" />
-
->>>>>>> 3ff60474
             <Format ref="oaidc"/>
             <Format ref="mets"/>
             <Format ref="dim"/>
@@ -37,10 +31,9 @@
             </Description>
         </Context>
 
-<<<<<<< HEAD
 		<Context baseurl="openaire_data" name="OpenAIRE data Context">
 		  <!-- <Transformer ref="openaireDataTransformer"/> -->
-		  <Filter red="openaireFilter"/>
+		  <Filter ref="openaireFilter"/>
 		  <Set ref="openaireDataSet"/>
 		  <Format ref="oaidc"/>
 		  <Format ref="oai_datacite"/>
@@ -49,55 +42,6 @@
 		  </Description>
 		</Context>
 	</Contexts>
-=======
-        <!--
-            Driver Guidelines:
-
-            - http://www.driver-support.eu/documents/DRIVER_Guidelines_v2_Final_2008-11-13.pdf
-
-            Page 57 - 58
-         -->
-        <Context baseurl="driver" name="Driver Context">
-            <!-- Date format, field prefixes, etc are ensured by the transformer -->
-            <Transformer ref="driverTransformer"/>
-            <!-- The driver filter -->
-            <Filter ref="driverFilter"/>
-            <!-- Just an alias, in fact it returns all items within the driver context -->
-            <Set ref="driverSet"/>
-            <!-- Metadata Formats -->
-            <Format ref="oaidc"/>
-            <Format ref="mets"/>
-            <Format ref="didl"/>
-            <Description>
-                This contexts complies with Driver rules.
-            </Description>
-        </Context>
-
-        <!--
-            OpenAIRE Guidelines 1.1:
-
-            - https://guidelines.openaire.eu/en/latest/
-
-            There is a limitation over the embargoedEndDate parameter:
-
-            - Predefined DSpace fields don't allow to set this up with a default.
-         -->
-        <Context baseurl="openaire" name="OpenAIRE Context">
-            <!-- Date format, field prefixes, etc are ensured by the transformer -->
-            <Transformer ref="openaireTransformer"/>
-            <!-- OpenAIRE filter -->
-            <Filter ref="openAireFilter"/>
-            <!-- Just an alias, in fact it returns all items within the driver context -->
-            <Set ref="openaireSet"/>
-            <!-- Metadata Formats -->
-            <Format ref="oaidc"/>
-            <Format ref="mets"/>
-            <Description>
-                This contexts complies with OpenAIRE rules.
-            </Description>
-        </Context>
-    </Contexts>
->>>>>>> 3ff60474
 
 
     <Formats>
