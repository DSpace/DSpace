--- conflicted
+++ resolved
@@ -96,21 +96,12 @@
     </bean>
 
     <bean id="crossrefAbstract" class="org.dspace.importer.external.metadatamapping.contributor.SimpleJsonPathMetadataContributor">
-<<<<<<< HEAD
         <property name="field" ref="dc.description.abstract"/>
-        <property name="query" value="/abstract"/>
-    </bean>
-=======
-        <property name="field" ref="crossref.abstract"/>
         <property name="metadataProcessor" ref="crossrefAbstractMetadataProcessor"></property>
     </bean>
     <bean name="crossrefAbstractMetadataProcessor" class="org.dspace.importer.external.crossref.CrossRefAbstractProcessor">
         <property name="path" value="/abstract"></property>
-    </bean>	
-    <bean id="crossref.abstract" class="org.dspace.importer.external.metadatamapping.MetadataFieldConfig">
-        <constructor-arg value="dc.description.abstract"/>
     </bean>
->>>>>>> 5ad4adbd
 
     <bean id="crossrefPublisher" class="org.dspace.importer.external.metadatamapping.contributor.SimpleJsonPathMetadataContributor">
         <property name="field" ref="dc.publisher"/>
