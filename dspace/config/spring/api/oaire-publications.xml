<?xml version="1.0" encoding="UTF-8"?>
<beans xmlns="http://www.springframework.org/schema/beans"
	xmlns:xsi="http://www.w3.org/2001/XMLSchema-instance"
	xmlns:context="http://www.springframework.org/schema/context"
	xsi:schemaLocation="http://www.springframework.org/schema/beans
           http://www.springframework.org/schema/beans/spring-beans-2.5.xsd
           http://www.springframework.org/schema/context
           http://www.springframework.org/schema/context/spring-context-2.5.xsd">

	<context:annotation-config /> <!-- allows us to use spring annotations in beans -->

    <bean id="OAIREPublicationLoader" class="org.dspace.app.suggestion.oaire.OAIREPublicationLoader">
        <property name="sourceName" value="oaire" />
        <property name="identifierSchema" value="dc" />
        <property name="identifierElement" value="identifier" />
        <property name="identifierQualifier" value="other" />
        <property name="openaireExternalSourceName" value="openaire" />
        <property name="names">
            <list>
                <value>dc.title</value>
                <value>crisrp.name</value>
                <value>crisrp.translated</value>
                <value>crisrp.variants</value>
            </list>
        </property>
        <property name="pipeline">
            <list>
                <bean
                    class="org.dspace.app.suggestion.oaire.AuthorNamesScorer">
                    <property name="contributorMetadata">
                        <list>
                            <value>dc.contributor.author</value>
                        </list>
                    </property>
                    <property name="names">
                        <list>
                            <value>dc.title</value>
                            <value>crisrp.name</value>
                            <value>crisrp.translated</value>
                            <value>crisrp.variants</value>
                        </list>
                    </property>
                </bean>
            </list>
        </property>
    </bean>
<<<<<<< HEAD
=======

    <bean id="OAIREPublicationLoader" class="org.dspace.app.suggestion.oaire.OAIREPublicationLoader">
        <property name="sourceName" value="oaire" />
        <property name="identifierSchema" value="dc" />
        <property name="identifierElement" value="identifier" />
        <property name="identifierQualifier" value="other" />
        <property name="openaireExternalSourceName" value="openaire" />
        <property name="names">
            <list>
                <value>dc.title</value>
                <value>crisrp.name</value>
                <value>crisrp.translated</value>
                <value>crisrp.variants</value>
            </list>
        </property>
    </bean>

    <bean id="import-oaire-suggestions" class="org.dspace.app.suggestion.OAIREPublicationLoaderCliScriptConfiguration" primary="true">
       <property name="description" value="Import and store locally metadata from OpenAIRE"/>
       <property name="dspaceRunnableClass" value="org.dspace.app.suggestion.OAIREPublicationLoaderRunnableCli"/>
    </bean>    
>>>>>>> 0db714c0
</beans><|MERGE_RESOLUTION|>--- conflicted
+++ resolved
@@ -44,28 +44,5 @@
             </list>
         </property>
     </bean>
-<<<<<<< HEAD
-=======
 
-    <bean id="OAIREPublicationLoader" class="org.dspace.app.suggestion.oaire.OAIREPublicationLoader">
-        <property name="sourceName" value="oaire" />
-        <property name="identifierSchema" value="dc" />
-        <property name="identifierElement" value="identifier" />
-        <property name="identifierQualifier" value="other" />
-        <property name="openaireExternalSourceName" value="openaire" />
-        <property name="names">
-            <list>
-                <value>dc.title</value>
-                <value>crisrp.name</value>
-                <value>crisrp.translated</value>
-                <value>crisrp.variants</value>
-            </list>
-        </property>
-    </bean>
-
-    <bean id="import-oaire-suggestions" class="org.dspace.app.suggestion.OAIREPublicationLoaderCliScriptConfiguration" primary="true">
-       <property name="description" value="Import and store locally metadata from OpenAIRE"/>
-       <property name="dspaceRunnableClass" value="org.dspace.app.suggestion.OAIREPublicationLoaderRunnableCli"/>
-    </bean>    
->>>>>>> 0db714c0
 </beans>