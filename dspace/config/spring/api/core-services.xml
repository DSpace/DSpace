<?xml version="1.0" encoding="UTF-8"?>
<beans xmlns="http://www.springframework.org/schema/beans" xmlns:xsi="http://www.w3.org/2001/XMLSchema-instance"
       xsi:schemaLocation="http://www.springframework.org/schema/beans http://www.springframework.org/schema/beans/spring-beans.xsd"
       default-lazy-init="true">

    <!-- ******************** -->
    <!-- Service declarations -->
    <!-- ******************** -->
    <bean class="org.dspace.app.requestitem.RequestItemServiceImpl"/>

    <bean class="org.dspace.app.itemexport.ItemExportServiceImpl"/>

    <!--Ensure that bean remains prototype ! Uses setters to set certain properties such as should is pass through workflow-->
    <bean class="org.dspace.app.itemimport.ItemImportServiceImpl" scope="prototype"/>

    <!--Ensure that bean remains prototype ! -->
    <bean class="org.dspace.app.mediafilter.MediaFilterServiceImpl" scope="prototype"/>

    <bean class="org.dspace.app.sfx.SFXFileReaderServiceImpl" scope="prototype"/>

    <bean class="org.dspace.app.util.MetadataExposureServiceImpl"/>
    <bean class="org.dspace.app.util.OpenSearchServiceImpl"/>
    <bean class="org.dspace.app.util.WebAppServiceImpl"/>
    <bean class="org.dspace.app.util.DSpaceObjectUtilsImpl"/>

    <bean class="org.dspace.authenticate.AuthenticationServiceImpl"/>

    <bean class="org.dspace.authorize.AuthorizeServiceImpl"/>
    <bean class="org.dspace.authorize.ResourcePolicyServiceImpl"/>

    <bean class="org.dspace.authority.AuthorityValueServiceImpl"/>
    <bean class="org.dspace.authority.AuthorityServiceImpl"/>

    <bean class="org.dspace.checker.ChecksumHistoryServiceImpl"/>
    <bean class="org.dspace.checker.ChecksumResultServiceImpl"/>
    <bean class="org.dspace.checker.MostRecentChecksumServiceImpl"/>
    <bean class="org.dspace.checker.SimpleReporterServiceImpl"/>

    <bean class="org.dspace.content.CollectionServiceImpl"/>
    <bean class="org.dspace.content.BitstreamFormatServiceImpl"/>
    <bean class="org.dspace.content.BitstreamServiceImpl"/>
    <bean class="org.dspace.content.BundleServiceImpl"/>
    <bean class="org.dspace.content.CommunityServiceImpl"/>
    <bean class="org.dspace.content.InstallItemServiceImpl"/>
    <bean class="org.dspace.content.ItemServiceImpl"/>
    <bean class="org.dspace.content.MetadataDSpaceCsvExportServiceImpl"/>
    <bean class="org.dspace.content.MetadataFieldServiceImpl"/>
    <bean class="org.dspace.content.MetadataSchemaServiceImpl"/>
    <bean class="org.dspace.content.MetadataValueServiceImpl"/>
    <bean class="org.dspace.content.SiteServiceImpl"/>
    <bean class="org.dspace.content.WorkspaceItemServiceImpl"/>
    <bean class="org.dspace.content.RelationshipServiceImpl"/>
    <bean class="org.dspace.content.EntityTypeServiceImpl"/>
    <bean class="org.dspace.content.EntityServiceImpl"/>
    <bean class="org.dspace.content.RelationshipTypeServiceImpl"/>
    <bean class="org.dspace.content.RelationshipMetadataServiceImpl"/>
    <bean class="org.dspace.content.FeedbackServiceImpl"/>

    <bean class="org.dspace.scripts.ProcessServiceImpl"/>
    <bean class="org.dspace.scripts.ScriptServiceImpl"/>

    <bean class="org.dspace.alerts.SystemWideAlertServiceImpl"/>

    <bean class="org.dspace.content.authority.ChoiceAuthorityServiceImpl"/>
    <bean class="org.dspace.content.authority.MetadataAuthorityServiceImpl" lazy-init="true"/>

    <bean class="org.dspace.profile.ResearcherProfileServiceImpl"/>

    <bean class="org.dspace.profile.OrcidMetadataCopyingAction"/>

    <bean class="org.dspace.handle.hdlresolver.HdlResolverServiceImpl"/>

    <bean class='org.dspace.service.impl.HttpConnectionPoolService'
          id='solrHttpConnectionPoolService'
          scope='singleton'
          autowire-candidate='true'>
        <constructor-arg name='configPrefix' value='solr'/>
    </bean>

    <!-- Ensure PluginService is initialized properly via init() method -->
    <bean class="org.dspace.core.LegacyPluginServiceImpl" init-method="init"/>
    <bean class="org.dspace.core.LicenseServiceImpl"/>
    <bean class="org.dspace.core.NewsServiceImpl">
        <property name="acceptableFilenames">
            <list>
                <value>news-top.html</value>
                <value>news-side.html</value>
            </list>
        </property>
    </bean>

    <bean class='org.dspace.curate.XmlWorkflowCuratorServiceImpl'/>

    <bean class="org.dspace.disseminate.CitationDocumentServiceImpl"/>

    <!-- Ensure EmbargoService and AccessStatusService are initialized properly via init() method -->
    <bean class="org.dspace.embargo.EmbargoServiceImpl" init-method="init"/>
    <bean class="org.dspace.access.status.AccessStatusServiceImpl" init-method="init"/>

    <bean class="org.dspace.eperson.AccountServiceImpl"/>
    <bean class="org.dspace.eperson.EPersonServiceImpl"/>
    <bean class="org.dspace.eperson.GroupServiceImpl"/>
    <bean class="org.dspace.eperson.RegistrationDataServiceImpl"/>
    <bean class="org.dspace.eperson.SubscribeServiceImpl"/>
    <bean class="org.dspace.eperson.CaptchaServiceImpl"/>
    <bean class="org.dspace.event.EventServiceImpl"/>

    <bean class="org.dspace.handle.HandleServiceImpl"/>

    <bean class="org.dspace.harvest.HarvestedCollectionServiceImpl"/>
    <bean class="org.dspace.harvest.HarvestedItemServiceImpl"/>
    <bean class="org.dspace.harvest.HarvestSchedulingServiceImpl"/>

    <bean class="org.dspace.identifier.DOIServiceImpl"/>

    <bean class="org.dspace.license.CreativeCommonsServiceImpl"/>
    <bean class="org.dspace.license.CCLicenseConnectorServiceImpl"/>

    <bean id="spiderDetectorService" class="org.dspace.statistics.util.SpiderDetectorServiceImpl"/>
    <bean id="clientInfoService" class="org.dspace.service.impl.ClientInfoServiceImpl"/>

    <bean class="org.dspace.versioning.VersionHistoryServiceImpl"/>

    <bean class="org.dspace.util.FrontendUrlService"/>

    <!-- Configurable workflow services -->
    <bean class="org.dspace.xmlworkflow.storedcomponents.ClaimedTaskServiceImpl"/>
    <bean class="org.dspace.xmlworkflow.storedcomponents.CollectionRoleServiceImpl"/>
    <bean class="org.dspace.xmlworkflow.storedcomponents.InProgressUserServiceImpl"/>
    <bean class="org.dspace.xmlworkflow.storedcomponents.PoolTaskServiceImpl"/>
    <bean class="org.dspace.xmlworkflow.storedcomponents.WorkflowItemRoleServiceImpl"/>
    <bean class="org.dspace.xmlworkflow.storedcomponents.XmlWorkflowItemServiceImpl"/>
    <bean class="org.dspace.xmlworkflow.XmlWorkflowServiceImpl"/>
    <bean class="org.dspace.xmlworkflow.WorkflowRequirementsServiceImpl"/>

    <!-- Discovery indexable object services -->
    <bean class="org.dspace.discovery.indexobject.ClaimedTaskIndexFactoryImpl" autowire-candidate="true"/>
    <bean class="org.dspace.discovery.indexobject.CollectionIndexFactoryImpl" autowire-candidate="true"/>
    <bean class="org.dspace.discovery.indexobject.CommunityIndexFactoryImpl" autowire-candidate="true"/>
    <bean class="org.dspace.discovery.indexobject.ItemIndexFactoryImpl" autowire-candidate="true"/>
    <bean class="org.dspace.discovery.indexobject.PoolTaskIndexFactoryImpl" autowire-candidate="true"/>
    <bean class="org.dspace.discovery.indexobject.WorkflowItemIndexFactoryImpl" autowire-candidate="true"/>
    <bean class="org.dspace.discovery.indexobject.WorkspaceItemIndexFactoryImpl" autowire-candidate="true"/>
    <bean class="org.dspace.discovery.indexobject.MetadataFieldIndexFactoryImpl" autowire-candidate="true"/>

    <!-- OIDC Authentication -->
    <bean class="org.dspace.authenticate.OidcAuthenticationBean" id="oidcAuthentication"/>
    <bean class="org.dspace.authenticate.oidc.impl.OidcClientImpl" />

    <bean class="org.dspace.authorize.ValidatePasswordServiceImpl"/>
    <bean class="org.dspace.authorize.RegexPasswordValidator" />

    <bean class="org.dspace.supervision.SupervisionOrderServiceImpl"/>

<<<<<<< HEAD
    <bean class="org.dspace.correctiontype.service.impl.CorrectionTypeServiceImpl"/>
=======
    <!-- Submission Config Service -->
    <bean class="org.dspace.submit.service.SubmissionConfigServiceImpl"/>
>>>>>>> 4bf7d178

</beans>
<|MERGE_RESOLUTION|>--- conflicted
+++ resolved
@@ -152,11 +152,9 @@
 
     <bean class="org.dspace.supervision.SupervisionOrderServiceImpl"/>
 
-<<<<<<< HEAD
-    <bean class="org.dspace.correctiontype.service.impl.CorrectionTypeServiceImpl"/>
-=======
     <!-- Submission Config Service -->
     <bean class="org.dspace.submit.service.SubmissionConfigServiceImpl"/>
->>>>>>> 4bf7d178
+
+    <bean class="org.dspace.correctiontype.service.impl.CorrectionTypeServiceImpl"/>
 
 </beans>
