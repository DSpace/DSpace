--- conflicted
+++ resolved
@@ -10,17 +10,13 @@
 	        <map>
                 <entry key="dc.identifier.doi" value="doi"/>
                 <entry key="dc.identifier.isi" value="isiid"/>
-<<<<<<< HEAD
+                <entry key="dc.identifier.pmid" value="pubmed"/>
+                <entry key="dc.identifier.adsbibcode" value="adsbibcode"/>
+                <entry key="dc.identifier.arxiv" value="arxiv"/>
                 <entry key="dc.identifier.patentno" value="publicationnumber"/>
                 <entry key="dc.identifier.applicationnumber" value="applicationnumber"/>
                 <entry key="dc.date.filled" value="applicationdate"/>
 	        </map>            
-=======
-                <entry key="dc.identifier.pmid" value="pubmed"/>
-                <entry key="dc.identifier.adsbibcode" value="adsbibcode"/>
-                <entry key="dc.identifier.arxiv" value="arxiv"/>
-            </map>
->>>>>>> dea2c275
         </property>
         <property name="dataloadersMap">
 	        <map>
@@ -32,16 +28,12 @@
  	            <entry key="wos" value-ref="wosOnlineDataLoader"/>
 	            <entry key="scopus" value-ref="scopusOnlineDataLoader"/>
 	            <entry key="scival" value-ref="scivalOnlineDataLoader"/>
-<<<<<<< HEAD
+	            <entry key="pubmedEurope" value-ref="pubmedEuropeOnlineDataLoader"/>
 	            <entry key="epo" value-ref="epoOnlineDataLoader"/>
-=======
-	            <entry key="pubmedEurope" value-ref="pubmedEuropeOnlineDataLoader"/>
->>>>>>> dea2c275
 	        </map>
 	    </property>
     </bean>
 
-<<<<<<< HEAD
 	<bean id="lookupListenerConstrain" class="org.dspace.submit.listener.MetadataListenerConstrain">
 		<property name="metadata">
 	        <map>
@@ -49,6 +41,4 @@
 	        </map>            
         </property>
 	</bean>
-=======
->>>>>>> dea2c275
  </beans>