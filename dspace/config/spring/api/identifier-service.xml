<?xml version="1.0" encoding="UTF-8"?>
<!--

    Copyright (c) 2002-2010, DuraSpace.  All rights reserved
    Licensed under the DuraSpace License.

    A copy of the DuraSpace License has been included in this
    distribution and is available at: http://www.dspace.org/license

-->
<beans xmlns="http://www.springframework.org/schema/beans"
       xmlns:xsi="http://www.w3.org/2001/XMLSchema-instance"
       xsi:schemaLocation="http://www.springframework.org/schema/beans
           http://www.springframework.org/schema/beans/spring-beans-2.5.xsd">

    <!-- Identifier Service Application Interface.  Will be autowired with
         any Identifier Providers present in Spring context.
    -->
    <bean id="org.dspace.identifier.IdentifierService"
          class="org.dspace.identifier.IdentifierServiceImpl"
          autowire="byType"
          scope="singleton"/>

   <!-- provider for using the versioned handle identifier instead of the default one. -->
    <!--<bean id="org.dspace.identifier.HandleIdentifierProvider" class="org.dspace.identifier.VersionedHandleIdentifierProvider"-->
          <!--scope="singleton">-->
        <!--<property name="configurationService" ref="org.dspace.services.ConfigurationService"/>-->
    <!--</bean>-->

    <!-- provider to mint and register DOIs with DSpace.
         To mint DOIs you need a registration agency. The DOIIdentifierProvider
         maintains the doi database table and handling of DSpaceObject. It uses
         a DOIConnector that handles all API calls to your DOI registration
         agency. Please configure a DOIConnector as well! -->

    <!-- In order to mint DOIs with DSpace, get an agreement with a DOI registration
         agency,  take a look into dspace.cfg, and uncomment this.
    <bean id="org.dspace.identifier.DOIIdentifierProvider"
        class="org.dspace.identifier.DOIIdentifierProvider"
        scope="singleton">
        <property name="configurationService"
            ref="org.dspace.services.ConfigurationService" />
        <property name="DOIConnector"
            ref="org.dspace.identifier.doi.DOIConnector" />
    </bean>
    -->
    
    <!-- The DOIConnector will handle the API calls to your DOI registration
         agency for the DOIIdentifierProvider. If your registration agency
         tells you to use the DataCite API directly, you can use the
         DataCiteConnector. If your registration agency is not part of DataCite
         or provides their own API, you have to implement a DOIConnector.
         e.g. EZID is part of DataCite but provides their own APIs. The following
         DataCiteConnector won't work if EZID is your registration agency.
    -->
    <!-- Uncomment this to use the DataCite API directly as DOIConnector.
    <bean id="org.dspace.identifier.doi.DOIConnector"
        class="org.dspace.identifier.doi.DataCiteConnector"
        scope="singleton">
        <property name='DATACITE_SCHEME' value='https'/>
        <property name='DATACITE_HOST' value='test.datacite.org'/>
        <property name='DATACITE_DOI_PATH' value='/mds/doi/' />
        <property name='DATACITE_METADATA_PATH' value='/mds/metadata/' />
        <property name='disseminationCrosswalkName' value="DataCite" />
    </bean>
    -->

    <!-- Provider to mint and register DOIs using EZID as the registrar.
    -->
    <!-- 
         Set generateDataciteXML to true to send metadata in DataCite xml schema for EZID DOI mint requests.
         When generateDataciteXML is enabled, EZIDIdentifierProvider uses 
<<<<<<< HEAD
         dspace.cfg:crosswalk.dissemination.DataCite.stylesheet configuration for metadata mapping
    -->
=======
         dspace.cfg:crosswalk.dissemination.DataCite.stylesheet XSL configuration for metadata mapping
    -->
    <!-- Uncomment to enable DOI using EZID
>>>>>>> e2dd1089
    <bean id="org.dspace.identifier.EZIDIdentifierProvider"
          class="org.dspace.identifier.EZIDIdentifierProvider"
          scope='singleton'>
        <description>Uses the EZID service to provide DOI identifiers from DataCite</description>
        <property name="configurationService"
                      ref="org.dspace.services.ConfigurationService"/>
        <property name='requestFactory'>
            <bean class='org.dspace.identifier.ezid.EZIDRequestFactory'>
                <property name='EZID_SCHEME' value='https'/>
                <property name='EZID_HOST' value='ezid.cdlib.org'/>
                <property name='EZID_PATH' value=''/>
            </bean>
        </property>
        <property name='crosswalk'>
            <map>
                <entry key='_target' value='dc.identifier.uri'/>
            </map>
        </property>
        <property name='crosswalkTransform'>
            <description>How to compute the crosswalked value from the original.  Default is plain copy.</description>
            <map>
                <entry key='_target'>
                    <bean class='org.dspace.identifier.ezid.HandleToTarget'/>
                </entry>
            </map>
        </property>
<<<<<<< HEAD
        <property name='generateDataciteXML' value='true'/>
=======
        <property name='generateDataciteXML' value='false'/>
>>>>>>> e2dd1089
        <property name='disseminationCrosswalkName' value='DataCite'/>

    </bean>

</beans><|MERGE_RESOLUTION|>--- conflicted
+++ resolved
@@ -70,14 +70,8 @@
     <!-- 
          Set generateDataciteXML to true to send metadata in DataCite xml schema for EZID DOI mint requests.
          When generateDataciteXML is enabled, EZIDIdentifierProvider uses 
-<<<<<<< HEAD
-         dspace.cfg:crosswalk.dissemination.DataCite.stylesheet configuration for metadata mapping
-    -->
-=======
          dspace.cfg:crosswalk.dissemination.DataCite.stylesheet XSL configuration for metadata mapping
     -->
-    <!-- Uncomment to enable DOI using EZID
->>>>>>> e2dd1089
     <bean id="org.dspace.identifier.EZIDIdentifierProvider"
           class="org.dspace.identifier.EZIDIdentifierProvider"
           scope='singleton'>
@@ -104,11 +98,7 @@
                 </entry>
             </map>
         </property>
-<<<<<<< HEAD
         <property name='generateDataciteXML' value='true'/>
-=======
-        <property name='generateDataciteXML' value='false'/>
->>>>>>> e2dd1089
         <property name='disseminationCrosswalkName' value='DataCite'/>
 
     </bean>
