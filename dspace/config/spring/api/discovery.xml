--- conflicted
+++ resolved
@@ -68,11 +68,8 @@
                 <entry key="researchoutputs" value-ref="researchoutputs"/>
                 <entry key="person" value-ref="person"/>
                 <entry key="orgunit" value-ref="orgUnit"/>
-<<<<<<< HEAD
+                <entry key="infrastructure" value-ref="infrastructure"/>
                 <entry key="funding" value-ref="funding"/>
-=======
-                <entry key="infrastructure" value-ref="infrastructure"/>
->>>>>>> 16866e57
                 <entry key="journalissue" value-ref="journalIssue"/>
                 <entry key="journalvolume" value-ref="journalVolume"/>
                 <entry key="journal" value-ref="journal"/>
@@ -1656,7 +1653,6 @@
         <property name="spellCheckEnabled" value="true"/>
     </bean>
 
-<<<<<<< HEAD
     <bean id="funding" class="org.dspace.discovery.configuration.DiscoveryConfiguration"
           scope="prototype">
         <property name="id" value="orgUnit"/>
@@ -1665,7 +1661,39 @@
         <property name="searchSortConfiguration">
             <bean class="org.dspace.discovery.configuration.DiscoverySortConfiguration">
                 <property name="defaultSort" ref="sortTitle"/>
-=======
+                <!--DefaultSortOrder can either be desc or asc (desc is default)-->
+                <property name="defaultSortOrder" value="desc"/>
+                <property name="sortFields">
+                    <list>
+                        <ref bean="sortTitle" />
+                    </list>
+                </property>
+            </bean>
+        </property>
+                <property name="sidebarFacets">
+            <list>
+                <ref bean="searchFilterFunderName"/>
+                <ref bean="searchFilterFundingProgram"/>
+            </list>
+        </property>
+        <!--The search filters which can be used on the discovery search page-->
+        <property name="searchFilters">
+            <list>
+                <ref bean="searchFilterTitle"/>
+                <ref bean="searchFilterFunderName"/>
+                <ref bean="searchFilterFundingProgram"/>
+            </list>
+        </property>
+        <!--Any default filter queries, these filter queries will be used for all
+            queries done by discovery for this configuration -->
+        <property name="defaultFilterQueries">
+            <list>
+                <!--Only find items, communities and collections-->
+                <value>search.resourcetype:Item AND entityType_keyword:Funding</value>
+            </list>
+        </property>
+    </bean>
+
     <bean id="infrastructure" class="org.dspace.discovery.configuration.DiscoveryConfiguration"
           scope="prototype">
         <property name="id" value="orgUnit"/>
@@ -1688,48 +1716,21 @@
         <property name="searchSortConfiguration">
             <bean class="org.dspace.discovery.configuration.DiscoverySortConfiguration">
                 <!--<property name="defaultSort" ref="sortDateIssued"/>-->
->>>>>>> 16866e57
                 <!--DefaultSortOrder can either be desc or asc (desc is default)-->
                 <property name="defaultSortOrder" value="desc"/>
                 <property name="sortFields">
                     <list>
-<<<<<<< HEAD
-                        <ref bean="sortTitle" />
-=======
                         <ref bean="sortTitle"/>
                         <ref bean="sortDateAccessioned"/>
->>>>>>> 16866e57
-                    </list>
-                </property>
-            </bean>
-        </property>
-<<<<<<< HEAD
-                <property name="sidebarFacets">
-            <list>
-                <ref bean="searchFilterFunderName"/>
-                <ref bean="searchFilterFundingProgram"/>
-            </list>
-        </property>
-        <!--The search filters which can be used on the discovery search page-->
-        <property name="searchFilters">
-            <list>
-                <ref bean="searchFilterTitle"/>
-                <ref bean="searchFilterFunderName"/>
-                <ref bean="searchFilterFundingProgram"/>
-            </list>
-        </property>
-=======
->>>>>>> 16866e57
+                    </list>
+                </property>
+            </bean>
+        </property>
         <!--Any default filter queries, these filter queries will be used for all
             queries done by discovery for this configuration -->
         <property name="defaultFilterQueries">
             <list>
                 <!--Only find items, communities and collections-->
-<<<<<<< HEAD
-                <value>search.resourcetype:Item AND entityType_keyword:Funding</value>
-            </list>
-        </property>
-=======
                 <value>search.resourcetype:Item AND entityType_keyword:Equipment</value>
             </list>
         </property>
@@ -1747,7 +1748,6 @@
         <property name="defaultRpp" value="10"/>
         <!-- When true a "did you mean" example will be displayed, value can be true or false -->
         <property name="spellCheckEnabled" value="true"/>
->>>>>>> 16866e57
     </bean>
 
     <bean id="journalIssue" class="org.dspace.discovery.configuration.DiscoveryConfiguration"
