--- conflicted
+++ resolved
@@ -157,29 +157,11 @@
                 <value>search.resourcetype:Community</value>
             </list>
         </property>
-<<<<<<< HEAD
     </bean>
 
     <!--The edit collection configuration settings for discovery-->
     <bean id="editCollectionConfiguration" class="org.dspace.discovery.configuration.DiscoveryConfiguration" scope="prototype" parent="commonConfiguration">
         <property name="id" value="editCollectionConfiguration"/>
-=======
-        <!--The sort filters for the discovery search-->
-        <property name="searchSortConfiguration">
-            <bean class="org.dspace.discovery.configuration.DiscoverySortConfiguration">
-                <property name="sortFields">
-                    <list>
-                        <ref bean="sortScore" />
-                        <ref bean="sortTitle" />
-                        <ref bean="sortDateIssued" />
-                        <ref bean="sortDateAccessioned"/>
-                    </list>
-                </property>
-            </bean>
-        </property>
-        <!--Any default filter queries, these filter queries will be used for all
-            queries done by discovery for this configuration -->
->>>>>>> d54907f3
         <property name="defaultFilterQueries">
             <list>
                 <!--Only find communities-->
@@ -475,7 +457,7 @@
     <bean id="homepageConfiguration" class="org.dspace.discovery.configuration.DiscoveryConfiguration" scope="prototype" parent="commonConfiguration">
         <property name="id" value="homepageConfiguration"/>
     </bean>
-    
+
     <!--The backend configuration settings for discovery-->
     <bean id="backendConfiguration" class="org.dspace.discovery.configuration.DiscoveryConfiguration" scope="prototype" parent="commonConfiguration">
         <property name="id" value="backendConfiguration"/>
@@ -486,7 +468,7 @@
             </list>
         </property>
     </bean>
-    
+
     <bean id="commonConfiguration" class="org.dspace.discovery.configuration.DiscoveryConfiguration" abstract="true">
         <property name="indexAlways" value="true"/>
         <!--Which sidebar facets are to be displayed (same as defaultConfiguration above)-->
@@ -544,8 +526,8 @@
             <list>
                 <!--Only find items, communities and collections-->
                 <!-- <value>search.resourcetype:Item OR search.resourcetype:Collection OR search.resourcetype:Community</value> -->
-                <!--DSpace-CRIS by default exclude communities and collections from the 
-		            global search. Replace the following filter with the commented one if you 
+                <!--DSpace-CRIS by default exclude communities and collections from the
+		            global search. Replace the following filter with the commented one if you
 		            prefer the default dspace behavior -->
                 <value>search.resourcetype:Item</value>
             </list>
@@ -636,18 +618,9 @@
         <!--The sort filters for the discovery search-->
         <property name="searchSortConfiguration">
             <bean class="org.dspace.discovery.configuration.DiscoverySortConfiguration">
-<<<<<<< HEAD
-                <property name="defaultSort" ref="sortLastModified"/>
-                <!--DefaultSortOrder can either be desc or asc (desc is default)-->
-                <property name="defaultSortOrder" value="desc"/>
                 <property name="sortFields">
                     <list>
                     	<ref bean="sortLastModified" />
-=======
-                <property name="sortFields">
-                    <list>
-                        <ref bean="sortScore" />
->>>>>>> d54907f3
                         <ref bean="sortTitle" />
                         <ref bean="sortDateIssued" />
                     </list>
@@ -720,18 +693,9 @@
         <!--The sort filters for the discovery search-->
         <property name="searchSortConfiguration">
             <bean class="org.dspace.discovery.configuration.DiscoverySortConfiguration">
-<<<<<<< HEAD
-                <property name="defaultSort" ref="sortLastModified"/>
-                <!--DefaultSortOrder can either be desc or asc (desc is default)-->
-                <property name="defaultSortOrder" value="desc"/>
                 <property name="sortFields">
                     <list>
                         <ref bean="sortLastModified" />
-=======
-                <property name="sortFields">
-                    <list>
-                        <ref bean="sortScore" />
->>>>>>> d54907f3
                         <ref bean="sortTitle" />
                         <ref bean="sortDateIssued" />
                     </list>
@@ -872,10 +836,9 @@
         <property name="searchSortConfiguration">
             <bean class="org.dspace.discovery.configuration.DiscoverySortConfiguration">
                 <!--<property name="defaultSort" ref="sortDateIssued"/>-->
-                <!--DefaultSortOrder can either be desc or asc (desc is default)-->
-                <property name="defaultSortOrder" value="desc"/>
                 <property name="sortFields">
                     <list>
+                        <ref bean="sortScore" />
                         <ref bean="sortTitle" />
                     </list>
                 </property>
@@ -904,8 +867,8 @@
             </bean>
         </property>
     </bean>
-    
-    
+
+
     <!-- publications of an author -->
     <bean id="relationAuthorResearchOutputsConfiguration" class="org.dspace.discovery.configuration.DiscoveryRelatedItemConfiguration">
         <!--Which sidebar facets are to be displayed-->
@@ -1127,7 +1090,7 @@
             </list>
         </property>
     </bean>
-    
+
     <!-- project related to a project -->
     <bean id="relationProjectProjectsConfiguration" class="org.dspace.discovery.configuration.DiscoveryRelatedItemConfiguration">
         <!--The sort filters for the discovery search-->
@@ -1308,10 +1271,9 @@
     <property name="searchSortConfiguration">
         <bean class="org.dspace.discovery.configuration.DiscoverySortConfiguration">
             <!--<property name="defaultSort" ref="sortDateIssued"/>-->
-            <!--DefaultSortOrder can either be desc or asc (desc is default)-->
-            <property name="defaultSortOrder" value="desc"/>
             <property name="sortFields">
                 <list>
+                    <ref bean="sortScore" />
                     <ref bean="sortTitle" />
                     <ref bean="sortDateIssued" />
                     <ref bean="sortDateAccessioned"/>
@@ -1367,11 +1329,9 @@
         <!--The sort filters for the discovery search-->
         <property name="searchSortConfiguration">
             <bean class="org.dspace.discovery.configuration.DiscoverySortConfiguration">
-                <!--<property name="defaultSort" ref="sortDateIssued"/>-->
-                <!--DefaultSortOrder can either be desc or asc (desc is default)-->
-                <property name="defaultSortOrder" value="desc"/>
                 <property name="sortFields">
                     <list>
+                        <ref bean="sortScore" />
                         <ref bean="sortFamilyName"/>
                         <ref bean="sortGivenName"/>
                         <ref bean="sortBirthDate"/>
@@ -1429,15 +1389,8 @@
             <bean class="org.dspace.discovery.configuration.DiscoverySortConfiguration">
                 <property name="sortFields">
                     <list>
-<<<<<<< HEAD
+                        <ref bean="sortScore" />
                         <ref bean="sortTitle"/>
-=======
-                        <ref bean="sortScore" />
-                        <ref bean="sortFamilyName"/>
-                        <ref bean="sortGivenName"/>
-                        <ref bean="sortBirthDate"/>
-                        <ref bean="sortDateAccessioned"/>
->>>>>>> d54907f3
                     </list>
                 </property>
             </bean>
@@ -1490,6 +1443,7 @@
         <!--The sort filters for the discovery search-->
         <property name="searchSortConfiguration">
             <bean class="org.dspace.discovery.configuration.DiscoverySortConfiguration">
+                <!--<property name="defaultSort" ref="sortDateIssued"/>-->
                 <property name="sortFields">
                     <list>
                         <ref bean="sortScore" />
@@ -1588,9 +1542,6 @@
         <!--The sort filters for the discovery search-->
         <property name="searchSortConfiguration">
             <bean class="org.dspace.discovery.configuration.DiscoverySortConfiguration">
-                <property name="defaultSort" ref="sortTitle"/>
-                <!--DefaultSortOrder can either be desc or asc (desc is default)-->
-                <property name="defaultSortOrder" value="desc"/>
                 <property name="sortFields">
                     <list>
                         <ref bean="sortTitle" />
@@ -2897,7 +2848,7 @@
         <property name="indexFieldName" value="graphpubldate" />
         <!-- isDate cannot be true if the splitter is set -->
         <property name="isDate" value="true" />
-		<!-- force solr to reverse its order, as it is by value this mean descending 
+		<!-- force solr to reverse its order, as it is by value this mean descending
 			(by COUNT is descending by default so the inverse flag would make it ascending) -->
         <property name="inverseDirection" value="true" />
         <!-- force to return 0 count buckets for years between the range -->
@@ -2911,7 +2862,7 @@
         <property name="exposeMissing" value="true" />
         <property name="exposeMore" value="true" />
         <property name="exposeTotalElements" value="true" />
-    </bean> 
+    </bean>
 
     <bean id="graphPublicationByType" class="org.dspace.discovery.configuration.GraphDiscoverSearchFilterFacet">
     	<property name="facetLimit" value="10"/>
@@ -2930,7 +2881,7 @@
         <property name="exposeMissing" value="true" />
         <property name="exposeMore" value="true" />
         <property name="exposeTotalElements" value="true" />
-    </bean> 
+    </bean>
 
     <!--Sort properties-->
     <bean id="sortScore" class="org.dspace.discovery.configuration.DiscoverySortFieldConfiguration">
@@ -2952,19 +2903,23 @@
         <property name="type" value="date"/>
         <property name="defaultSortOrder" value="desc"/>
     </bean>
+
     <bean id="sortLastModified" class="org.dspace.discovery.configuration.DiscoverySortFieldConfiguration">
 		<property name="metadataField" value="lastModified" />
 		<property name="type" value="date" />
+        <property name="defaultSortOrder" value="desc"/>
 	</bean>
 
     <bean id="sortFamilyName" class="org.dspace.discovery.configuration.DiscoverySortFieldConfiguration">
         <property name="metadataField" value="person.familyName"/>
         <property name="defaultSortOrder" value="asc"/>
     </bean>
+
     <bean id="sortGivenName" class="org.dspace.discovery.configuration.DiscoverySortFieldConfiguration">
         <property name="metadataField" value="person.givenName"/>
         <property name="defaultSortOrder" value="asc"/>
     </bean>
+
     <bean id="sortBirthDate" class="org.dspace.discovery.configuration.DiscoverySortFieldConfiguration">
         <property name="metadataField" value="person.birthDate"/>
         <property name="type" value="date"/>
@@ -2980,11 +2935,13 @@
         <property name="metadataField" value="organisation.address.addressCountry"/>
         <property name="defaultSortOrder" value="asc"/>
     </bean>
+
     <bean id="sortOrganizationAddressLocality"
           class="org.dspace.discovery.configuration.DiscoverySortFieldConfiguration">
         <property name="metadataField" value="organisation.address.addressLocality"/>
         <property name="defaultSortOrder" value="asc"/>
     </bean>
+
     <bean id="sortOrganizationFoundingDate" class="org.dspace.discovery.configuration.DiscoverySortFieldConfiguration">
         <property name="metadataField" value="organisation.foundingDate"/>
         <property name="type" value="date"/>
@@ -2995,6 +2952,7 @@
         <property name="metadataField" value="publicationissue.issueNumber"/>
         <property name="defaultSortOrder" value="desc"/>
     </bean>
+
     <bean id="sortCreativeWorkDatePublished" class="org.dspace.discovery.configuration.DiscoverySortFieldConfiguration">
         <property name="metadataField" value="creativework.datePublished"/>
         <property name="defaultSortOrder" value="desc"/>
