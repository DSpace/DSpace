--- conflicted
+++ resolved
@@ -54,25 +54,18 @@
                <!-- Used to show filters and results on MyDSpace -->
                 <entry key="workspace" value-ref="workspaceConfiguration" />
                 <entry key="workflow" value-ref="workflowConfiguration" />
-<<<<<<< HEAD
-
-=======
                 <entry key="undiscoverable" value-ref="unDiscoverableItems" />
->>>>>>> 532d76af
                 <entry key="publication" value-ref="publication"/>
                 <entry key="person" value-ref="person"/>
                 <entry key="organization" value-ref="organization"/>
                 <entry key="publicationIssue" value-ref="publicationIssue"/>
                 <entry key="publicationVolume" value-ref="publicationVolume"/>
                 <entry key="periodical" value-ref="periodical"/>
-<<<<<<< HEAD
-=======
                 <entry key="project" value-ref="project"/>
                 <!-- search for an entity that can be a Person or an OrgUnit -->
                 <entry key="personOrOrganization" value-ref="personOrOrganization"/>
                 <!-- OpenAIRE4 guidelines - search for an OrgUnit that have a specific dc.type=FundingOrganization -->
                 <entry key="openAIREFundingAgency" value-ref="openAIREFundingAgency"/>
->>>>>>> 532d76af
             </map>
         </property>
         <property name="toIgnoreMetadataFields">
@@ -802,8 +795,6 @@
         <property name="spellCheckEnabled" value="true"/>
     </bean>
 
-<<<<<<< HEAD
-=======
     <bean id="project" class="org.dspace.discovery.configuration.DiscoveryConfiguration" scope="prototype">
         <property name="id" value="project"/>
         <property name="indexAlways" value="true"/>
@@ -859,7 +850,6 @@
         <property name="spellCheckEnabled" value="true"/>
     </bean>
 
->>>>>>> 532d76af
     <bean id="organization" class="org.dspace.discovery.configuration.DiscoveryConfiguration"
           scope="prototype">
         <property name="id" value="organization"/>
