<?xml version="1.0" encoding="UTF-8"?>

<!--

    The contents of this file are subject to the license and copyright
    detailed in the LICENSE and NOTICE files at the root of the source
    tree and available online at

    http://www.dspace.org/license/

-->

<beans xmlns="http://www.springframework.org/schema/beans"
       xmlns:xsi="http://www.w3.org/2001/XMLSchema-instance"
       xmlns:context="http://www.springframework.org/schema/context"
       xmlns:util="http://www.springframework.org/schema/util"
       xsi:schemaLocation="http://www.springframework.org/schema/beans
           http://www.springframework.org/schema/beans/spring-beans-3.0.xsd
           http://www.springframework.org/schema/context
           http://www.springframework.org/schema/context/spring-context-3.0.xsd
           http://www.springframework.org/schema/util
           http://www.springframework.org/schema/util/spring-util-3.0.xsd"
    default-autowire-candidates="*Service,*DAO,javax.sql.DataSource,*Plugin" default-lazy-init="true">

    <context:annotation-config /> <!-- allows us to use spring annotations in beans -->

    <bean id="solrServiceResourceIndexPlugin" class="org.dspace.discovery.SolrServiceResourceRestrictionPlugin" scope="prototype"/>
    <bean id="solrServiceWorkspaceWorkflowPlugin" class="org.dspace.discovery.SolrServiceWorkspaceWorkflowRestrictionPlugin" scope="prototype"/>
    <bean id="solrServiceSpellIndexingPlugin" class="org.dspace.discovery.SolrServiceSpellIndexingPlugin" scope="prototype"/>
    <bean id="solrServiceMetadataBrowseIndexingPlugin" class="org.dspace.discovery.SolrServiceMetadataBrowseIndexingPlugin" scope="prototype"/>
    <bean id="solrServicePrivateItemPlugin" class="org.dspace.discovery.SolrServicePrivateItemPlugin" scope="prototype"/>
    <bean id="SolrServiceParentObjectIndexingPlugin" class="org.dspace.discovery.SolrServiceParentObjectIndexingPlugin" scope="prototype"/>
    <bean id="SolrServiceIndexCollectionSubmittersPlugin" class="org.dspace.discovery.SolrServiceIndexCollectionSubmittersPlugin" scope="prototype"/>
    <bean id="SolrServiceIndexItemEditorsPlugin" class="org.dspace.discovery.SolrServiceIndexItemEditorsPlugin" scope="prototype"/>

    <alias name="solrServiceResourceIndexPlugin" alias="org.dspace.discovery.SolrServiceResourceRestrictionPlugin"/>

    <!-- Additional indexing plugin make filtering by has content in original bundle (like pdf's, images) posible via SOLR -->
    <bean id="hasContentInOriginalBundlePlugin" class="org.dspace.discovery.SolrServiceContentInOriginalBundleFilterPlugin"/>

    <!-- Additional indexing plugin enables searching by filenames and by file descriptions for files in ORIGINAL bundle -->
    <bean id="solrServiceFileInfoPlugin" class="org.dspace.discovery.SolrServiceFileInfoPlugin"/>

    <!-- Additional indexing plugin enables searching by supervised (true,false) -->
    <bean id="solrServiceSupervisionOrderIndexingPlugin" class="org.dspace.discovery.SolrServiceSupervisionOrderIndexingPlugin"/>

    <!-- Additional indexing plugin that normalises and indexes value(s) for comparison to be used in e.g. duplication detection -->
    <bean id="solrServiceIndexComparisonPlugin" class="org.dspace.discovery.SolrServiceIndexComparisonPlugin" scope="prototype"/>

    <!--Bean that is used for mapping communities/collections to certain discovery configurations.-->
    <bean id="org.dspace.discovery.configuration.DiscoveryConfigurationService" class="org.dspace.discovery.configuration.DiscoveryConfigurationService">
        <property name="map">
            <map>
                <!--The map containing all the settings,
                    the key is used to refer to the page (the "site" or a community/collection handle)
                    the value-ref is a reference to an identifier of the DiscoveryConfiguration format
                    -->
                <!-- The default entry, DO NOT REMOVE the system requires this -->
                <entry key="default" value-ref="defaultConfiguration" />
                <!-- Same as the "default" configuration, but does NOT filter out older versions of items -->
                <!-- Used to display related items on single-item pages, because a relationship does not always point to the latest version of the related item -->
                <entry key="default-relationships" value-ref="defaultRelationshipsConfiguration" />
                <!--<entry key="123456789/7621" value-ref="defaultConfiguration"/>-->
                <!-- Used to show filters and results on MyDSpace -->
                <!-- Do not change the id of special entries or else they won't work -->
                <!-- "workspace" is a special entry to search for your own workspace items -->
                <entry key="workspace" value-ref="workspaceConfiguration" />
                <entry key="supervisedWorkspace" value-ref="supervisedWorkspaceConfiguration" />
                <!-- "workflow" is a special entry to search for your own workflow tasks -->
                <entry key="workflow" value-ref="workflowConfiguration" />
                <!-- "workflowAdmin" is a special entry to search for all workflow items if you are an administrator -->
                <entry key="workflowAdmin" value-ref="workflowAdminConfiguration" />
                <!-- "supervision" is a special entry to search for all workspace and workflow items if you are an administrator -->
                <entry key="supervision" value-ref="supervisionConfiguration" />

                <entry key="undiscoverable" value-ref="unDiscoverableItems" />
                <entry key="administrativeView" value-ref="administrativeView" />

                <!-- "community" is the search configuration for community pages -->
                <entry key="community" value-ref="communityConfiguration" />
                <!-- "collection" is the search configuration for collection pages -->
                <entry key="collection" value-ref="collectionConfiguration" />

                <entry key="publication" value-ref="publication"/>
                <!-- Same as the "publication" configuration, but does NOT filter out older versions of items -->
                <!-- Used to display related items on single-item pages, because a relationship does not always point to the latest version of the related item -->
                <entry key="publication-relationships" value-ref="publicationRelationships"/>

                <entry key="person" value-ref="person"/>
                <!-- Same as the "person" configuration, but does NOT filter out older versions of items -->
                <!-- Used to display related items on single-item pages, because a relationship does not always point to the latest version of the related item -->
                <entry key="person-relationships" value-ref="personRelationships"/>

                <entry key="orgunit" value-ref="orgUnit"/>
                <!-- Same as the "orgunit" configuration, but does NOT filter out older versions of items -->
                <!-- Used to display related items on single-item pages, because a relationship does not always point to the latest version of the related item -->
                <entry key="orgunit-relationships" value-ref="orgUnitRelationships"/>

                <entry key="journalissue" value-ref="journalIssue"/>
                <!-- Same as the "journalissue" configuration, but does NOT filter out older versions of items -->
                <!-- Used to display related items on single-item pages, because a relationship does not always point to the latest version of the related item -->
                <entry key="journalissue-relationships" value-ref="journalIssueRelationships"/>

                <entry key="journalvolume" value-ref="journalVolume"/>
                <!-- Same as the "journalvolume" configuration, but does NOT filter out older versions of items -->
                <!-- Used to display related items on single-item pages, because a relationship does not always point to the latest version of the related item -->
                <entry key="journalvolume-relationships" value-ref="journalVolumeRelationships"/>

                <entry key="journal" value-ref="journal"/>
                <!-- Same as the "journal" configuration, but does NOT filter out older versions of items -->
                <!-- Used to display related items on single-item pages, because a relationship does not always point to the latest version of the related item -->
                <entry key="journal-relationships" value-ref="journalRelationships"/>

                <entry key="project" value-ref="project"/>
                <!-- Same as the "project" configuration, but does NOT filter out older versions of items -->
                <!-- Used to display related items on single-item pages, because a relationship does not always point to the latest version of the related item -->
                <entry key="project-relationships" value-ref="projectRelationships"/>

                <!-- search for an entity that can be a Person or an OrgUnit -->
                <entry key="personOrOrgunit" value-ref="personOrOrgunit"/>
                <!-- Openaire4 guidelines - search for an OrgUnit that have a specific dc.type=FundingOrganization -->
                <entry key="openaireFundingAgency" value-ref="openaireFundingAgency"/>
                <entry key="eperson_claims" value-ref="eperson_claims"/>
                <!-- COAR NOTIFY LDN MESSAGES configuration -->
                <entry key="NOTIFY.incoming" value-ref="NOTIFY.incoming"/>
                <entry key="NOTIFY.outgoing" value-ref="NOTIFY.outgoing"/>
                <!-- COAR NOTIFY LDN MESSAGES incoming configuration -->
                <entry key="NOTIFY.incoming.accepted" value-ref="NOTIFY.incoming.accepted"/>
                <entry key="NOTIFY.incoming.processed" value-ref="NOTIFY.incoming.processed"/>
                <entry key="NOTIFY.incoming.failure" value-ref="NOTIFY.incoming.failure"/>
                <entry key="NOTIFY.incoming.untrusted" value-ref="NOTIFY.incoming.untrusted"/>
                <entry key="NOTIFY.incoming.involvedItems" value-ref="NOTIFY.incoming.involvedItems"/>
                <!-- COAR NOTIFY LDN MESSAGES outgoing configuration -->
                <entry key="NOTIFY.outgoing.delivered" value-ref="NOTIFY.outgoing.delivered"/>
                <entry key="NOTIFY.outgoing.queued" value-ref="NOTIFY.outgoing.queued"/>
                <entry key="NOTIFY.outgoing.queued_for_retry" value-ref="NOTIFY.outgoing.queued_for_retry"/>
                <entry key="NOTIFY.outgoing.failure" value-ref="NOTIFY.outgoing.failure"/>
                <entry key="NOTIFY.outgoing.involvedItems" value-ref="NOTIFY.outgoing.involvedItems"/>
            </map>
        </property>
        <property name="toIgnoreMetadataFields">
            <map>
                <entry>
                    <key><util:constant static-field="org.dspace.core.Constants.COMMUNITY"/></key>
                    <list>
                        <!--Introduction text-->
                        <!--<value>dc.description</value>-->
                        <!--Short description-->
                        <!--<value>dc.description.abstract</value>-->
                        <!--News-->
                        <!--<value>dc.description.tableofcontents</value>-->
                        <!--Copyright text-->
                        <value>dc.rights</value>
                        <!--Community name-->
                        <!--<value>dc.title</value>-->
                    </list>
                </entry>
                <entry>
                    <key><util:constant static-field="org.dspace.core.Constants.COLLECTION"/></key>
                    <list>
                        <!--Introduction text-->
                        <!--<value>dc.description</value>-->
                        <!--Short description-->
                        <!--<value>dc.description.abstract</value>-->
                        <!--News-->
                        <!--<value>dc.description.tableofcontents</value>-->
                        <!--Copyright text-->
                        <value>dc.rights</value>
                        <!--Collection name-->
                        <!--<value>dc.title</value>-->
                    </list>
                </entry>
                <entry>
                    <key><util:constant static-field="org.dspace.core.Constants.ITEM"/></key>
                    <list>
                        <value>dc.description.provenance</value>
                    </list>
                </entry>
            </map>
        </property>
    </bean>

    <!--The default configuration settings for discovery-->
    <bean id="defaultConfiguration" class="org.dspace.discovery.configuration.DiscoveryConfiguration" scope="prototype">
        <!--Which sidebar facets are to be displayed-->
        <property name="sidebarFacets">
            <list>
                <ref bean="searchFilterAuthor" />
                <ref bean="searchFilterSubject" />
                <ref bean="searchFilterIssued" />
                <!-- UMD Customization -->
                <!-- <ref bean="searchFilterContentInOriginalBundle"/> -->
                <!-- End UMD Customization -->
                <ref bean="searchFilterEntityType"/>
            </list>
        </property>
        <!-- Set TagCloud configuration per discovery configuration -->
        <property name="tagCloudFacetConfiguration" ref="defaultTagCloudFacetConfiguration"/>
        <!--The search filters which can be used on the discovery search page-->
        <property name="searchFilters">
            <list>
                <!-- UMD Customization -->
                <ref bean="searchFilterKeyword" />
                <ref bean="searchFilterAuthor" />
                <ref bean="searchFilterAdvisor" />
                <ref bean="searchFilterTitle" />
                <ref bean="searchFilterSubject" />
                <ref bean="searchFilterDepartment" />
                <ref bean="searchFilterType" />
                <ref bean="searchFilterAbstract" />
                <ref bean="searchFilterLanguage" />
                <ref bean="searchFilterIssued" />
                <ref bean="searchFilterContentInOriginalBundle"/>
                <ref bean="searchFilterFileNameInOriginalBundle" />
                <ref bean="searchFilterFileDescriptionInOriginalBundle" />
                <ref bean="searchFilterEntityType"/>
                <ref bean="searchFilterIsAuthorOfPublicationRelation"/>
                <ref bean="searchFilterIsProjectOfPublicationRelation"/>
                <ref bean="searchFilterIsOrgUnitOfPublicationRelation"/>
                <ref bean="searchFilterIsPublicationOfJournalIssueRelation"/>
                <ref bean="searchFilterIsJournalOfPublicationRelation"/>
                <!-- End UMD Customization -->
            </list>
        </property>
        <!--The sort filters for the discovery search-->
        <property name="searchSortConfiguration">
            <bean class="org.dspace.discovery.configuration.DiscoverySortConfiguration">
                <property name="sortFields">
                    <list>
                        <ref bean="sortScore" />
                        <ref bean="sortTitle" />
                        <ref bean="sortDateIssued" />
                        <ref bean="sortDateAccessioned"/>
                    </list>
                </property>
            </bean>
        </property>
        <!--Any default filter queries, these filter queries will be used for all
            queries done by discovery for this configuration -->
        <property name="defaultFilterQueries">
            <list>
                <!--Only find items, communities and collections-->
                <value>(search.resourcetype:Item AND latestVersion:true) OR search.resourcetype:Collection OR search.resourcetype:Community</value>
                <value>-withdrawn:true AND -discoverable:false</value>
            </list>
        </property>
        <!--The configuration for the recent submissions-->
        <property name="recentSubmissionConfiguration">
            <bean class="org.dspace.discovery.configuration.DiscoveryRecentSubmissionsConfiguration">
                <property name="metadataSortField" value="dc.date.accessioned" />
                <property name="type" value="date"/>
                <property name="max" value="20"/>
                <!-- If enabled the collection home page will not display metadata but show a pageable list of recent submissions -->
                <property name="useAsHomePage" value="false"/>
            </bean>
        </property>
        <!--Default result per page  -->
        <property name="defaultRpp" value="10" />
        <property name="hitHighlightingConfiguration">
            <bean class="org.dspace.discovery.configuration.DiscoveryHitHighlightingConfiguration">
                <property name="metadataFields">
                    <list>
                        <bean class="org.dspace.discovery.configuration.DiscoveryHitHighlightFieldConfiguration">
                            <property name="field" value="dc.contributor.author"/>
                            <property name="snippets" value="5"/>
                        </bean>
                        <bean class="org.dspace.discovery.configuration.DiscoveryHitHighlightFieldConfiguration">
                            <property name="field" value="dspace.entity.type"/>
                            <property name="snippets" value="5"/>
                        </bean>
                        <bean class="org.dspace.discovery.configuration.DiscoveryHitHighlightFieldConfiguration">
                            <property name="field" value="person.identifier.jobtitle"/>
                            <property name="snippets" value="5"/>
                        </bean>
                        <bean class="org.dspace.discovery.configuration.DiscoveryHitHighlightFieldConfiguration">
                            <property name="field" value="project.identifier.name"/>
                            <property name="snippets" value="5"/>
                        </bean>
                        <bean class="org.dspace.discovery.configuration.DiscoveryHitHighlightFieldConfiguration">
                            <property name="field" value="dc.description.abstract"/>
                            <property name="maxSize" value="250"/>
                            <property name="snippets" value="2"/>
                        </bean>
                        <bean class="org.dspace.discovery.configuration.DiscoveryHitHighlightFieldConfiguration">
                            <property name="field" value="dc.title"/>
                            <property name="snippets" value="5"/>
                        </bean>
                        <bean class="org.dspace.discovery.configuration.DiscoveryHitHighlightFieldConfiguration">
                            <property name="field" value="organization.legalName"/>
                            <property name="snippets" value="5"/>
                        </bean>
                        <bean class="org.dspace.discovery.configuration.DiscoveryHitHighlightFieldConfiguration">
                            <property name="field" value="person.givenName"/>
                            <property name="snippets" value="5"/>
                        </bean>
                        <bean class="org.dspace.discovery.configuration.DiscoveryHitHighlightFieldConfiguration">
                            <property name="field" value="person.familyName"/>
                            <property name="snippets" value="5"/>
                        </bean>
                        <!-- By default, full text snippets are disabled, as snippets of embargoed/restricted bitstreams
                             may appear in search results when the Item is public. See DS-3498
                        <bean class="org.dspace.discovery.configuration.DiscoveryHitHighlightFieldConfiguration">
                            <property name="field" value="project.identifier.status"/>
                            <property name="snippets" value="5"/>
                        </bean>
                        <bean class="org.dspace.discovery.configuration.DiscoveryHitHighlightFieldConfiguration">
                            <property name="field" value="orgunit.identifier.name"/>
                            <property name="snippets" value="5"/>
                        </bean>
                        <bean class="org.dspace.discovery.configuration.DiscoveryHitHighlightFieldConfiguration">
                            <property name="field" value="orgunit.identifier.description"/>
                            <property name="maxSize" value="250"/>
                            <property name="snippets" value="5"/>
                        </bean>
                        -->
                    </list>
                </property>
            </bean>
        </property>
        <property name="moreLikeThisConfiguration">
            <bean class="org.dspace.discovery.configuration.DiscoveryMoreLikeThisConfiguration">
                <property name="similarityMetadataFields">
                    <list>
                        <value>dc.title</value>
                        <value>dc.contributor.author</value>
                        <value>dc.creator</value>
                        <value>dc.subject</value>
                    </list>
                </property>
                <!--The minimum number of matching terms across the metadata fields above before an item is found as related -->
                <property name="minTermFrequency" value="5"/>
                <!--The maximum number of related items displayed-->
                <property name="max" value="3"/>
                <!--The minimum word length below which words will be ignored-->
                <property name="minWordLength" value="5"/>
            </bean>
        </property>
        <!-- When true a "did you mean" example will be displayed, value can be true or false -->
        <property name="spellCheckEnabled" value="true"/>
    </bean>

    <bean id="communityConfiguration" class="org.dspace.discovery.configuration.DiscoveryConfiguration"
          scope="prototype" parent="defaultConfiguration">
        <!--The sort filters for the discovery search-->
        <property name="searchSortConfiguration">
            <bean class="org.dspace.discovery.configuration.DiscoverySortConfiguration">
                <property name="sortFields">
                    <list>
                        <ref bean="sortDateAccessioned"/>
                        <ref bean="sortScore"/>
                        <ref bean="sortTitle"/>
                        <ref bean="sortDateIssued"/>
                    </list>
                </property>
            </bean>
        </property>
    </bean>

    <bean id="collectionConfiguration" class="org.dspace.discovery.configuration.DiscoveryConfiguration"
          scope="prototype" parent="defaultConfiguration">
        <!--The sort filters for the discovery search-->
        <property name="searchSortConfiguration">
            <bean class="org.dspace.discovery.configuration.DiscoverySortConfiguration">
                <property name="sortFields">
                    <list>
                        <ref bean="sortDateAccessioned"/>
                        <ref bean="sortScore"/>
                        <ref bean="sortTitle"/>
                        <ref bean="sortDateIssued"/>
                    </list>
                </property>
            </bean>
        </property>
    </bean>

    <bean id="defaultRelationshipsConfiguration" class="org.dspace.discovery.configuration.DiscoveryConfiguration" scope="prototype">
        <!--Which sidebar facets are to be displayed-->
        <property name="sidebarFacets">
            <list>
                <ref bean="searchFilterAuthor" />
                <ref bean="searchFilterSubject" />
                <ref bean="searchFilterIssued" />
                <ref bean="searchFilterContentInOriginalBundle"/>
                <ref bean="searchFilterEntityType"/>
            </list>
        </property>
        <!-- Set TagCloud configuration per discovery configuration -->
        <property name="tagCloudFacetConfiguration" ref="defaultTagCloudFacetConfiguration"/>
        <!--The search filters which can be used on the discovery search page-->
        <property name="searchFilters">
            <list>
                <ref bean="searchFilterTitle" />
                <ref bean="searchFilterAuthor" />
                <ref bean="searchFilterSubject" />
                <ref bean="searchFilterIssued" />
                <ref bean="searchFilterContentInOriginalBundle"/>
                <ref bean="searchFilterFileNameInOriginalBundle" />
                <ref bean="searchFilterFileDescriptionInOriginalBundle" />
                <ref bean="searchFilterEntityType"/>
                <ref bean="searchFilterIsAuthorOfPublicationRelation"/>
                <ref bean="searchFilterIsProjectOfPublicationRelation"/>
                <ref bean="searchFilterIsOrgUnitOfPublicationRelation"/>
                <ref bean="searchFilterIsPublicationOfJournalIssueRelation"/>
                <ref bean="searchFilterIsJournalOfPublicationRelation"/>
            </list>
        </property>
        <!--The sort filters for the discovery search-->
        <property name="searchSortConfiguration">
            <bean class="org.dspace.discovery.configuration.DiscoverySortConfiguration">
                <property name="sortFields">
                    <list>
                        <ref bean="sortScore" />
                        <ref bean="sortTitle" />
                        <ref bean="sortDateIssued" />
                        <ref bean="sortDateAccessioned"/>
                    </list>
                </property>
            </bean>
        </property>
        <!--Any default filter queries, these filter queries will be used for all
            queries done by discovery for this configuration -->
        <property name="defaultFilterQueries">
            <list>
                <!--Only find items, communities and collections-->
                <!-- NOTE: NOT filtered on latestVersion = true -->
                <value>search.resourcetype:Item OR search.resourcetype:Collection OR search.resourcetype:Community</value>
                <value>-withdrawn:true AND -discoverable:false</value>
            </list>
        </property>
        <!--The configuration for the recent submissions-->
        <property name="recentSubmissionConfiguration">
            <bean class="org.dspace.discovery.configuration.DiscoveryRecentSubmissionsConfiguration">
                <property name="metadataSortField" value="dc.date.accessioned" />
                <property name="type" value="date"/>
                <property name="max" value="20"/>
                <!-- If enabled the collection home page will not display metadata but show a pageable list of recent submissions -->
                <property name="useAsHomePage" value="false"/>
            </bean>
        </property>
        <!--Default result per page  -->
        <property name="defaultRpp" value="10" />
        <property name="hitHighlightingConfiguration">
            <bean class="org.dspace.discovery.configuration.DiscoveryHitHighlightingConfiguration">
                <property name="metadataFields">
                    <list>
                        <bean class="org.dspace.discovery.configuration.DiscoveryHitHighlightFieldConfiguration">
                            <property name="field" value="dc.contributor.author"/>
                            <property name="snippets" value="5"/>
                        </bean>
                        <bean class="org.dspace.discovery.configuration.DiscoveryHitHighlightFieldConfiguration">
                            <property name="field" value="dspace.entity.type"/>
                            <property name="snippets" value="5"/>
                        </bean>
                        <bean class="org.dspace.discovery.configuration.DiscoveryHitHighlightFieldConfiguration">
                            <property name="field" value="person.identifier.jobtitle"/>
                            <property name="snippets" value="5"/>
                        </bean>
                        <bean class="org.dspace.discovery.configuration.DiscoveryHitHighlightFieldConfiguration">
                            <property name="field" value="project.identifier.name"/>
                            <property name="snippets" value="5"/>
                        </bean>
                        <bean class="org.dspace.discovery.configuration.DiscoveryHitHighlightFieldConfiguration">
                            <property name="field" value="dc.description.abstract"/>
                            <property name="maxSize" value="250"/>
                            <property name="snippets" value="2"/>
                        </bean>
                        <bean class="org.dspace.discovery.configuration.DiscoveryHitHighlightFieldConfiguration">
                            <property name="field" value="dc.title"/>
                            <property name="snippets" value="5"/>
                        </bean>
                        <!-- By default, full text snippets are disabled, as snippets of embargoed/restricted bitstreams
                             may appear in search results when the Item is public. See DS-3498
                        <bean class="org.dspace.discovery.configuration.DiscoveryHitHighlightFieldConfiguration">
                            <property name="field" value="project.identifier.status"/>
                            <property name="snippets" value="5"/>
                        </bean>
                        <bean class="org.dspace.discovery.configuration.DiscoveryHitHighlightFieldConfiguration">
                            <property name="field" value="orgunit.identifier.name"/>
                            <property name="snippets" value="5"/>
                        </bean>
                        <bean class="org.dspace.discovery.configuration.DiscoveryHitHighlightFieldConfiguration">
                            <property name="field" value="orgunit.identifier.description"/>
                            <property name="maxSize" value="250"/>
                            <property name="snippets" value="5"/>
                        </bean>
                        -->
                    </list>
                </property>
            </bean>
        </property>
        <property name="moreLikeThisConfiguration">
            <bean class="org.dspace.discovery.configuration.DiscoveryMoreLikeThisConfiguration">
                <property name="similarityMetadataFields">
                    <list>
                        <value>dc.title</value>
                        <value>dc.contributor.author</value>
                        <value>dc.creator</value>
                        <value>dc.subject</value>
                    </list>
                </property>
                <!--The minimum number of matching terms across the metadata fields above before an item is found as related -->
                <property name="minTermFrequency" value="5"/>
                <!--The maximum number of related items displayed-->
                <property name="max" value="3"/>
                <!--The minimum word length below which words will be ignored-->
                <property name="minWordLength" value="5"/>
            </bean>
        </property>
        <!-- When true a "did you mean" example will be displayed, value can be true or false -->
        <property name="spellCheckEnabled" value="true"/>
    </bean>

    <!--The configuration settings for discovery of withdrawn and indiscoverable items (admin only)-->
    <bean id="unDiscoverableItems" class="org.dspace.discovery.configuration.DiscoveryConfiguration" scope="prototype">
        <property name="id" value="undiscoverable"/>
        <!--Which sidebar facets are to be displayed-->
        <property name="sidebarFacets">
            <list>
                <ref bean="searchFilterAuthor" />
                <ref bean="searchFilterSubject" />
                <ref bean="searchFilterIssued" />
                <ref bean="searchFilterContentInOriginalBundle"/>
                <ref bean="searchFilterEntityType"/>
            </list>
        </property>
        <!-- Set TagCloud configuration per discovery configuration -->
        <property name="tagCloudFacetConfiguration" ref="defaultTagCloudFacetConfiguration"/>
        <!--The search filters which can be used on the discovery search page-->
        <property name="searchFilters">
            <list>
                <!-- UMD Customization -->
                <ref bean="searchFilterKeyword" />
                <ref bean="searchFilterAuthor" />
                <ref bean="searchFilterAdvisor" />
                <ref bean="searchFilterTitle" />
                <ref bean="searchFilterSubject" />
                <ref bean="searchFilterDepartment" />
                <ref bean="searchFilterType" />
                <ref bean="searchFilterAbstract" />
                <ref bean="searchFilterLanguage" />
                <ref bean="searchFilterIssued" />
                <ref bean="searchFilterContentInOriginalBundle"/>
                <ref bean="searchFilterFileNameInOriginalBundle" />
                <ref bean="searchFilterFileDescriptionInOriginalBundle" />
                <ref bean="searchFilterEntityType"/>
                <ref bean="searchFilterIsAuthorOfPublicationRelation"/>
                <ref bean="searchFilterIsProjectOfPublicationRelation"/>
                <ref bean="searchFilterIsOrgUnitOfPublicationRelation"/>
                <ref bean="searchFilterIsPublicationOfJournalIssueRelation"/>
                <ref bean="searchFilterIsJournalOfPublicationRelation"/>
                <!-- End UMD Customization -->
            </list>
        </property>
        <!--The sort filters for the discovery search-->
        <property name="searchSortConfiguration">
            <bean class="org.dspace.discovery.configuration.DiscoverySortConfiguration">
                <property name="sortFields">
                    <list>
                        <ref bean="sortScore" />
                        <ref bean="sortTitle" />
                        <ref bean="sortDateIssued" />
                        <ref bean="sortDateAccessioned"/>
                    </list>
                </property>
            </bean>
        </property>
        <!--Any default filter queries, these filter queries will be used for all
            queries done by discovery for this configuration -->
        <property name="defaultFilterQueries">
            <list>
                <!--Only find items-->
                <value>search.resourcetype:Item AND latestVersion:true</value>
                <!-- Only find withdrawn or undiscoverable-->
                <value>withdrawn:true OR discoverable:false</value>
            </list>
        </property>
        <!--The configuration for the recent submissions-->
        <property name="recentSubmissionConfiguration">
            <bean class="org.dspace.discovery.configuration.DiscoveryRecentSubmissionsConfiguration">
                <property name="metadataSortField" value="dc.date.accessioned" />
                <property name="type" value="date"/>
                <property name="max" value="20"/>
                <!-- If enabled the collection home page will not display metadata but show a pageable list of recent submissions -->
                <property name="useAsHomePage" value="false"/>
            </bean>
        </property>
        <!--Default result per page  -->
        <property name="defaultRpp" value="10" />
        <property name="hitHighlightingConfiguration">
            <bean class="org.dspace.discovery.configuration.DiscoveryHitHighlightingConfiguration">
                <property name="metadataFields">
                    <list>
                        <bean class="org.dspace.discovery.configuration.DiscoveryHitHighlightFieldConfiguration">
                            <property name="field" value="dc.contributor.author"/>
                            <property name="snippets" value="5"/>
                        </bean>
                        <bean class="org.dspace.discovery.configuration.DiscoveryHitHighlightFieldConfiguration">
                            <property name="field" value="dspace.entity.type"/>
                            <property name="snippets" value="5"/>
                        </bean>
                        <bean class="org.dspace.discovery.configuration.DiscoveryHitHighlightFieldConfiguration">
                            <property name="field" value="person.identifier.jobtitle"/>
                            <property name="snippets" value="5"/>
                        </bean>
                        <bean class="org.dspace.discovery.configuration.DiscoveryHitHighlightFieldConfiguration">
                            <property name="field" value="project.identifier.name"/>
                            <property name="snippets" value="5"/>
                        </bean>
                        <bean class="org.dspace.discovery.configuration.DiscoveryHitHighlightFieldConfiguration">
                            <property name="field" value="dc.description.abstract"/>
                            <property name="maxSize" value="250"/>
                            <property name="snippets" value="2"/>
                        </bean>
                        <bean class="org.dspace.discovery.configuration.DiscoveryHitHighlightFieldConfiguration">
                            <property name="field" value="dc.title"/>
                            <property name="snippets" value="5"/>
                        </bean>
                        <!-- By default, full text snippets are disabled, as snippets of embargoed/restricted bitstreams
                             may appear in search results when the Item is public. See DS-3498
                        <bean class="org.dspace.discovery.configuration.DiscoveryHitHighlightFieldConfiguration">
                            <property name="field" value="project.identifier.status"/>
                            <property name="snippets" value="5"/>
                        </bean>
                        <bean class="org.dspace.discovery.configuration.DiscoveryHitHighlightFieldConfiguration">
                            <property name="field" value="orgunit.identifier.name"/>
                            <property name="snippets" value="5"/>
                        </bean>
                        <bean class="org.dspace.discovery.configuration.DiscoveryHitHighlightFieldConfiguration">
                            <property name="field" value="orgunit.identifier.description"/>
                            <property name="maxSize" value="250"/>
                            <property name="snippets" value="5"/>
                        </bean>
                        -->
                    </list>
                </property>
            </bean>
        </property>
        <property name="moreLikeThisConfiguration">
            <bean class="org.dspace.discovery.configuration.DiscoveryMoreLikeThisConfiguration">
                <property name="similarityMetadataFields">
                    <list>
                        <value>dc.title</value>
                        <value>dc.contributor.author</value>
                        <value>dc.creator</value>
                        <value>dc.subject</value>
                    </list>
                </property>
                <!--The minimum number of matching terms across the metadata fields above before an item is found as related -->
                <property name="minTermFrequency" value="5"/>
                <!--The maximum number of related items displayed-->
                <property name="max" value="3"/>
                <!--The minimum word length below which words will be ignored-->
                <property name="minWordLength" value="5"/>
            </bean>
        </property>
        <!-- When true a "did you mean" example will be displayed, value can be true or false -->
        <property name="spellCheckEnabled" value="true"/>
    </bean>

    <!--The configuration settings for discovery of withdrawn and undiscoverable items (admin only) and regular items-->
    <bean id="administrativeView" class="org.dspace.discovery.configuration.DiscoveryConfiguration" scope="prototype">
        <property name="id" value="administrativeView"/>
        <property name="indexAlways" value="true"/>
        <property name="sidebarFacets">
            <list>
                <ref bean="searchFilterDiscoverable" />
                <ref bean="searchFilterWithdrawn" />
                <ref bean="searchFilterAuthor" />
                <ref bean="searchFilterSubject" />
                <ref bean="searchFilterIssued" />
                <ref bean="searchFilterContentInOriginalBundle"/>
                <ref bean="searchFilterEntityType"/>
                <ref bean="searchFilterNotifyRelation" />
                <ref bean="searchFilterNotifyEndorsement" />
                <ref bean="searchFilterNotifyReview" />
            </list>
        </property>
        <!-- Set TagCloud configuration per discovery configuration -->
        <property name="tagCloudFacetConfiguration" ref="defaultTagCloudFacetConfiguration"/>
        <!--The search filters which can be used on the discovery search page-->
        <property name="searchFilters">
            <list>
                <ref bean="searchFilterDiscoverable" />
                <ref bean="searchFilterWithdrawn" />
                <ref bean="searchFilterTitle" />
                <ref bean="searchFilterAuthor" />
                <ref bean="searchFilterSubject" />
                <ref bean="searchFilterIssued" />
                <ref bean="searchFilterContentInOriginalBundle"/>
                <ref bean="searchFilterFileNameInOriginalBundle" />
                <ref bean="searchFilterFileDescriptionInOriginalBundle" />
                <ref bean="searchFilterEntityType"/>
                <ref bean="searchFilterIsAuthorOfPublicationRelation"/>
                <ref bean="searchFilterIsProjectOfPublicationRelation"/>
                <ref bean="searchFilterIsOrgUnitOfPublicationRelation"/>
                <ref bean="searchFilterIsPublicationOfJournalIssueRelation"/>
                <ref bean="searchFilterIsJournalOfPublicationRelation"/>
                <ref bean="searchFilterNotifyRelation" />
                <ref bean="searchFilterNotifyEndorsement" />
                <ref bean="searchFilterNotifyReview" />
            </list>
        </property>
        <!--The sort filters for the discovery search-->
        <property name="searchSortConfiguration">
            <bean class="org.dspace.discovery.configuration.DiscoverySortConfiguration">
                <property name="sortFields">
                    <list>
                        <ref bean="sortScore" />
                        <ref bean="sortTitle" />
                        <ref bean="sortDateIssued" />
                        <ref bean="sortDateAccessioned"/>
                    </list>
                </property>
            </bean>
        </property>
        <!--Any default filter queries, these filter queries will be used for all
            queries done by discovery for this configuration -->
        <property name="defaultFilterQueries">
            <list>
                <!--Only find items-->
                <value>search.resourcetype:Item AND latestVersion:true</value>
            </list>
        </property>
        <!--The configuration for the recent submissions-->
        <property name="recentSubmissionConfiguration">
            <bean class="org.dspace.discovery.configuration.DiscoveryRecentSubmissionsConfiguration">
                <property name="metadataSortField" value="dc.date.accessioned" />
                <property name="type" value="date"/>
                <property name="max" value="20"/>
                <!-- If enabled the collection home page will not display metadata but show a pageable list of recent submissions -->
                <property name="useAsHomePage" value="false"/>
            </bean>
        </property>
        <!--Default result per page  -->
        <property name="defaultRpp" value="10" />
        <property name="hitHighlightingConfiguration">
            <bean class="org.dspace.discovery.configuration.DiscoveryHitHighlightingConfiguration">
                <property name="metadataFields">
                    <list>
                        <bean class="org.dspace.discovery.configuration.DiscoveryHitHighlightFieldConfiguration">
                            <property name="field" value="dc.contributor.author"/>
                            <property name="snippets" value="5"/>
                        </bean>
                        <bean class="org.dspace.discovery.configuration.DiscoveryHitHighlightFieldConfiguration">
                            <property name="field" value="dspace.entity.type"/>
                            <property name="snippets" value="5"/>
                        </bean>
                        <bean class="org.dspace.discovery.configuration.DiscoveryHitHighlightFieldConfiguration">
                            <property name="field" value="person.identifier.jobtitle"/>
                            <property name="snippets" value="5"/>
                        </bean>
                        <bean class="org.dspace.discovery.configuration.DiscoveryHitHighlightFieldConfiguration">
                            <property name="field" value="project.identifier.name"/>
                            <property name="snippets" value="5"/>
                        </bean>
                        <bean class="org.dspace.discovery.configuration.DiscoveryHitHighlightFieldConfiguration">
                            <property name="field" value="dc.description.abstract"/>
                            <property name="maxSize" value="250"/>
                            <property name="snippets" value="2"/>
                        </bean>
                        <bean class="org.dspace.discovery.configuration.DiscoveryHitHighlightFieldConfiguration">
                            <property name="field" value="dc.title"/>
                            <property name="snippets" value="5"/>
                        </bean>
                        <!-- By default, full text snippets are disabled, as snippets of embargoed/restricted bitstreams
                             may appear in search results when the Item is public. See DS-3498
                        <bean class="org.dspace.discovery.configuration.DiscoveryHitHighlightFieldConfiguration">
                            <property name="field" value="project.identifier.status"/>
                            <property name="snippets" value="5"/>
                        </bean>
                        <bean class="org.dspace.discovery.configuration.DiscoveryHitHighlightFieldConfiguration">
                            <property name="field" value="orgunit.identifier.name"/>
                            <property name="snippets" value="5"/>
                        </bean>
                        <bean class="org.dspace.discovery.configuration.DiscoveryHitHighlightFieldConfiguration">
                            <property name="field" value="orgunit.identifier.description"/>
                            <property name="maxSize" value="250"/>
                            <property name="snippets" value="5"/>
                        </bean>
                        -->
                    </list>
                </property>
            </bean>
        </property>
        <property name="moreLikeThisConfiguration">
            <bean class="org.dspace.discovery.configuration.DiscoveryMoreLikeThisConfiguration">
                <property name="similarityMetadataFields">
                    <list>
                        <value>dc.title</value>
                        <value>dc.contributor.author</value>
                        <value>dc.creator</value>
                        <value>dc.subject</value>
                    </list>
                </property>
                <!--The minimum number of matching terms across the metadata fields above before an item is found as related -->
                <property name="minTermFrequency" value="5"/>
                <!--The maximum number of related items displayed-->
                <property name="max" value="3"/>
                <!--The minimum word length below which words will be ignored-->
                <property name="minWordLength" value="5"/>
            </bean>
        </property>
        <!-- When true a "did you mean" example will be displayed, value can be true or false -->
        <property name="spellCheckEnabled" value="true"/>
    </bean>


    <!--The workspace configuration settings for discovery -->
    <bean id="workspaceConfiguration"
        class="org.dspace.discovery.configuration.DiscoveryConfiguration"
        scope="prototype">
        <property name="id" value="workspace" />
        <!--Which sidebar facets are to be displayed -->
        <property name="sidebarFacets">
            <list>
                <ref bean="searchFilterObjectNamedType" />
                <ref bean="searchFilterType" />
                <ref bean="searchFilterIssued" />
            </list>
        </property>
        <!--The search filters which can be used on the discovery search page -->
        <property name="searchFilters">
            <list>
                <ref bean="searchFilterObjectNamedType" />
                <ref bean="searchFilterType" />
                <ref bean="searchFilterIssued" />
            </list>
        </property>
        <!--The sort filters for the discovery search-->
        <property name="searchSortConfiguration">
            <bean class="org.dspace.discovery.configuration.DiscoverySortConfiguration">
                <!--The default sort filter to use for the initial workspace loading-->
                <property name="defaultSortField" ref="sortLastModified" />
                <property name="sortFields">
                    <list>
                        <ref bean="sortLastModified" />
                        <ref bean="sortScore" />
                        <ref bean="sortTitle" />
                        <ref bean="sortDateIssued" />
                    </list>
                </property>
            </bean>
        </property>
        <!--Any default filter queries, these filter queries will be used for all
            queries done by discovery for this configuration -->
        <property name="defaultFilterQueries">
            <list>
                <!--Only find items, workspace and accepted for workflow -->
                <value>(search.resourcetype:Item AND latestVersion:true) OR search.resourcetype:WorkspaceItem OR search.resourcetype:XmlWorkflowItem</value>
            </list>
        </property>
        <!--Default result per page  -->
        <property name="defaultRpp" value="10" />
        <property name="hitHighlightingConfiguration">
            <bean class="org.dspace.discovery.configuration.DiscoveryHitHighlightingConfiguration">
                <property name="metadataFields">
                    <list>
                        <bean class="org.dspace.discovery.configuration.DiscoveryHitHighlightFieldConfiguration">
                            <property name="field" value="dc.title"/>
                            <property name="snippets" value="5"/>
                        </bean>
                        <bean class="org.dspace.discovery.configuration.DiscoveryHitHighlightFieldConfiguration">
                            <property name="field" value="dc.contributor.author"/>
                            <property name="snippets" value="5"/>
                        </bean>
                        <bean class="org.dspace.discovery.configuration.DiscoveryHitHighlightFieldConfiguration">
                            <property name="field" value="dc.description.abstract"/>
                            <property name="maxSize" value="250"/>
                            <property name="snippets" value="2"/>
                        </bean>
                        <bean class="org.dspace.discovery.configuration.DiscoveryHitHighlightFieldConfiguration">
                            <property name="field" value="fulltext"/>
                            <property name="maxSize" value="250"/>
                            <property name="snippets" value="2"/>
                        </bean>
                    </list>
                </property>
            </bean>
        </property>
        <!-- When true a "did you mean" example will be displayed, value can be true or false -->
        <property name="spellCheckEnabled" value="true"/>
    </bean>

    <!--The supervised workspace configuration settings for discovery -->
    <bean id="supervisedWorkspaceConfiguration"
          class="org.dspace.discovery.configuration.DiscoveryConfiguration"
          scope="prototype">
        <property name="id" value="supervisedWorkspace" />
        <!--Which sidebar facets are to be displayed -->
        <property name="sidebarFacets">
            <list>
                <ref bean="searchFilterObjectNamedType" />
                <ref bean="searchFilterType" />
                <ref bean="searchFilterIssued" />
            </list>
        </property>
        <!--The search filters which can be used on the discovery search page -->
        <property name="searchFilters">
            <list>
                <ref bean="searchFilterObjectNamedType" />
                <ref bean="searchFilterType" />
                <ref bean="searchFilterIssued" />
            </list>
        </property>
        <!--The sort filters for the discovery search-->
        <property name="searchSortConfiguration">
            <bean class="org.dspace.discovery.configuration.DiscoverySortConfiguration">
                <!--The default sort filter to use for the initial workspace loading-->
                <property name="defaultSortField" ref="sortLastModified" />
                <property name="sortFields">
                    <list>
                        <ref bean="sortLastModified" />
                        <ref bean="sortTitleAsc" />
                        <ref bean="sortDateIssuedDesc" />
                    </list>
                </property>
            </bean>
        </property>
        <!--Any default filter queries, these filter queries will be used for all
            queries done by discovery for this configuration -->
        <property name="defaultFilterQueries">
            <list>
                <!--Only find items, workspace and accepted for workflow -->
                <value>search.resourcetype:WorkspaceItem AND supervised:true</value>
            </list>
        </property>
        <!--Default result per page  -->
        <property name="defaultRpp" value="10" />
        <property name="hitHighlightingConfiguration">
            <bean class="org.dspace.discovery.configuration.DiscoveryHitHighlightingConfiguration">
                <property name="metadataFields">
                    <list>
                        <bean class="org.dspace.discovery.configuration.DiscoveryHitHighlightFieldConfiguration">
                            <property name="field" value="dc.title"/>
                            <property name="snippets" value="5"/>
                        </bean>
                        <bean class="org.dspace.discovery.configuration.DiscoveryHitHighlightFieldConfiguration">
                            <property name="field" value="dc.contributor.author"/>
                            <property name="snippets" value="5"/>
                        </bean>
                        <bean class="org.dspace.discovery.configuration.DiscoveryHitHighlightFieldConfiguration">
                            <property name="field" value="dc.description.abstract"/>
                            <property name="maxSize" value="250"/>
                            <property name="snippets" value="2"/>
                        </bean>
                        <bean class="org.dspace.discovery.configuration.DiscoveryHitHighlightFieldConfiguration">
                            <property name="field" value="fulltext"/>
                            <property name="maxSize" value="250"/>
                            <property name="snippets" value="2"/>
                        </bean>
                    </list>
                </property>
            </bean>
        </property>
        <!-- When true a "did you mean" example will be displayed, value can be true or false -->
        <property name="spellCheckEnabled" value="true"/>
    </bean>

    <!--The workflow configuration settings for discovery -->
    <bean id="workflowConfiguration"
        class="org.dspace.discovery.configuration.DiscoveryConfiguration"
        scope="prototype">
        <property name="id" value="workflow" />
        <!--Which sidebar facets are to be displayed -->
        <property name="sidebarFacets">
            <list>
                <ref bean="searchFilterObjectNamedType" />
                <ref bean="searchFilterType" />
                <ref bean="searchFilterIssued" />
                <ref bean="searchFilterSubmitter" />
            </list>
        </property>
        <!--The search filters which can be used on the discovery search page -->
        <property name="searchFilters">
            <list>
                <ref bean="searchFilterObjectNamedType" />
                <ref bean="searchFilterType" />
                <ref bean="searchFilterIssued" />
                <ref bean="searchFilterSubmitter" />
            </list>
        </property>
        <!--The sort filters for the discovery search-->
        <property name="searchSortConfiguration">
            <bean class="org.dspace.discovery.configuration.DiscoverySortConfiguration">
                <property name="sortFields">
                    <list>
                        <ref bean="sortLastModified" />
                        <ref bean="sortScore" />
                        <ref bean="sortTitle" />
                        <ref bean="sortDateIssued" />
                    </list>
                </property>
            </bean>
        </property>
        <!--Any default filter queries, these filter queries will be used for all
            queries done by discovery for this configuration -->
        <property name="defaultFilterQueries">
            <list>
                <!--Only find PoolTask and ClaimedTask -->
                <value>search.resourcetype:PoolTask OR search.resourcetype:ClaimedTask</value>
            </list>
        </property>
        <!--Default result per page  -->
        <property name="defaultRpp" value="10" />
        <property name="hitHighlightingConfiguration">
            <bean class="org.dspace.discovery.configuration.DiscoveryHitHighlightingConfiguration">
                <property name="metadataFields">
                    <list>
                        <bean class="org.dspace.discovery.configuration.DiscoveryHitHighlightFieldConfiguration">
                            <property name="field" value="dc.title"/>
                            <property name="snippets" value="5"/>
                        </bean>
                        <bean class="org.dspace.discovery.configuration.DiscoveryHitHighlightFieldConfiguration">
                            <property name="field" value="dc.contributor.author"/>
                            <property name="snippets" value="5"/>
                        </bean>
                        <bean class="org.dspace.discovery.configuration.DiscoveryHitHighlightFieldConfiguration">
                            <property name="field" value="dc.description.abstract"/>
                            <property name="maxSize" value="250"/>
                            <property name="snippets" value="2"/>
                        </bean>
                        <bean class="org.dspace.discovery.configuration.DiscoveryHitHighlightFieldConfiguration">
                            <property name="field" value="fulltext"/>
                            <property name="maxSize" value="250"/>
                            <property name="snippets" value="2"/>
                        </bean>
                    </list>
                </property>
            </bean>
        </property>
        <!-- When true a "did you mean" example will be displayed, value can be true or false -->
        <property name="spellCheckEnabled" value="true"/>
    </bean>

    <!--The workflowAdmin configuration settings for discovery -->
    <bean id="workflowAdminConfiguration"
        class="org.dspace.discovery.configuration.DiscoveryConfiguration"
        scope="prototype">
        <property name="id" value="workflowAdmin" />
        <!--Which sidebar facets are to be displayed -->
        <property name="sidebarFacets">
            <list>
                <ref bean="searchFilterObjectNamedType" />
                <ref bean="searchFilterType" />
                <ref bean="searchFilterIssued" />
                <ref bean="searchFilterSubmitter" />
            </list>
        </property>
        <!--The search filters which can be used on the discovery search page -->
        <property name="searchFilters">
            <list>
                <ref bean="searchFilterObjectNamedType" />
                <ref bean="searchFilterType" />
                <ref bean="searchFilterIssued" />
                <ref bean="searchFilterSubmitter" />
            </list>
        </property>
        <!--The sort filters for the discovery search-->
        <property name="searchSortConfiguration">
            <bean class="org.dspace.discovery.configuration.DiscoverySortConfiguration">
                <property name="sortFields">
                    <list>
                        <ref bean="sortScore" />
                        <ref bean="sortTitle" />
                        <ref bean="sortDateIssued" />
                    </list>
                </property>
            </bean>
        </property>
        <!--Any default filter queries, these filter queries will be used for all
            queries done by discovery for this configuration -->
        <property name="defaultFilterQueries">
            <list>
                <value>search.resourcetype:XmlWorkflowItem</value>
            </list>
        </property>
        <!--Default result per page  -->
        <property name="defaultRpp" value="10" />
        <property name="hitHighlightingConfiguration">
            <bean class="org.dspace.discovery.configuration.DiscoveryHitHighlightingConfiguration">
                <property name="metadataFields">
                    <list>
                        <bean class="org.dspace.discovery.configuration.DiscoveryHitHighlightFieldConfiguration">
                            <property name="field" value="dc.title"/>
                            <property name="snippets" value="5"/>
                        </bean>
                        <bean class="org.dspace.discovery.configuration.DiscoveryHitHighlightFieldConfiguration">
                            <property name="field" value="dc.contributor.author"/>
                            <property name="snippets" value="5"/>
                        </bean>
                        <bean class="org.dspace.discovery.configuration.DiscoveryHitHighlightFieldConfiguration">
                            <property name="field" value="dc.description.abstract"/>
                            <property name="maxSize" value="250"/>
                            <property name="snippets" value="2"/>
                        </bean>
                        <bean class="org.dspace.discovery.configuration.DiscoveryHitHighlightFieldConfiguration">
                            <property name="field" value="fulltext"/>
                            <property name="maxSize" value="250"/>
                            <property name="snippets" value="2"/>
                        </bean>
                    </list>
                </property>
            </bean>
        </property>
        <!-- When true a "did you mean" example will be displayed, value can be true or false -->
        <property name="spellCheckEnabled" value="true"/>
    </bean>

    <bean id="supervisionConfiguration"
          class="org.dspace.discovery.configuration.DiscoveryConfiguration"
          scope="prototype">
        <property name="id" value="supervision" />
        <!--Which sidebar facets are to be displayed -->
        <property name="sidebarFacets">
            <list>
                <ref bean="searchFilterObjectNamedType" />
                <ref bean="searchFilterType" />
                <ref bean="searchFilterIssued" />
                <ref bean="searchFilterSubmitter" />
                <ref bean="searchFilterSupervision" />
            </list>
        </property>
        <!--The search filters which can be used on the discovery search page -->
        <property name="searchFilters">
            <list>
                <ref bean="searchFilterObjectNamedType" />
                <ref bean="searchFilterType" />
                <ref bean="searchFilterIssued" />
                <ref bean="searchFilterSubmitter" />
                <ref bean="searchFilterSupervision" />
            </list>
        </property>
        <!--The sort filters for the discovery search-->
        <property name="searchSortConfiguration">
            <bean class="org.dspace.discovery.configuration.DiscoverySortConfiguration">
                <property name="sortFields">
                    <list>
                        <ref bean="sortScore" />
                        <ref bean="sortTitle" />
                        <ref bean="sortDateIssued" />
                    </list>
                </property>
            </bean>
        </property>
        <!--Any default filter queries, these filter queries will be used for all
            queries done by discovery for this configuration -->
        <property name="defaultFilterQueries">
            <list>
                <value>search.resourcetype:WorkspaceItem OR search.resourcetype:XmlWorkflowItem</value>
            </list>
        </property>
        <!--Default result per page  -->
        <property name="defaultRpp" value="10" />
        <property name="hitHighlightingConfiguration">
            <bean class="org.dspace.discovery.configuration.DiscoveryHitHighlightingConfiguration">
                <property name="metadataFields">
                    <list>
                        <bean class="org.dspace.discovery.configuration.DiscoveryHitHighlightFieldConfiguration">
                            <property name="field" value="dc.title"/>
                            <property name="snippets" value="5"/>
                        </bean>
                        <bean class="org.dspace.discovery.configuration.DiscoveryHitHighlightFieldConfiguration">
                            <property name="field" value="dc.contributor.author"/>
                            <property name="snippets" value="5"/>
                        </bean>
                        <bean class="org.dspace.discovery.configuration.DiscoveryHitHighlightFieldConfiguration">
                            <property name="field" value="dc.description.abstract"/>
                            <property name="maxSize" value="250"/>
                            <property name="snippets" value="2"/>
                        </bean>
                        <bean class="org.dspace.discovery.configuration.DiscoveryHitHighlightFieldConfiguration">
                            <property name="field" value="fulltext"/>
                            <property name="maxSize" value="250"/>
                            <property name="snippets" value="2"/>
                        </bean>
                    </list>
                </property>
            </bean>
        </property>
        <!-- When true a "did you mean" example will be displayed, value can be true or false -->
        <property name="spellCheckEnabled" value="true"/>
    </bean>

    <bean id="publication" class="org.dspace.discovery.configuration.DiscoveryConfiguration" scope="prototype">
        <property name="id" value="publication"/>
        <property name="indexAlways" value="true"/>
        <!--Which sidebar facets are to be displayed-->
        <property name="sidebarFacets">
            <list>
                <ref bean="searchFilterAuthor" />
                <ref bean="searchFilterSubject" />
                <ref bean="searchFilterIssued" />
                <ref bean="searchFilterContentInOriginalBundle"/>
                <ref bean="searchFilterEntityType"/>
            </list>
        </property>
        <!-- Set TagCloud configuration per discovery configuration -->
        <property name="tagCloudFacetConfiguration" ref="defaultTagCloudFacetConfiguration"/>
        <!--The search filters which can be used on the discovery search page-->
        <property name="searchFilters">
            <list>
                <ref bean="searchFilterTitle" />
                <ref bean="searchFilterAuthor" />
                <ref bean="searchFilterSubject" />
                <ref bean="searchFilterIssued" />
                <ref bean="searchFilterContentInOriginalBundle"/>
                <ref bean="searchFilterFileNameInOriginalBundle" />
                <ref bean="searchFilterFileDescriptionInOriginalBundle" />
                <ref bean="searchFilterEntityType"/>
                <ref bean="searchFilterIsAuthorOfPublicationRelation"/>
                <ref bean="searchFilterIsProjectOfPublicationRelation"/>
                <ref bean="searchFilterIsOrgUnitOfPublicationRelation"/>
                <ref bean="searchFilterIsPublicationOfJournalIssueRelation"/>
                <ref bean="searchFilterIsJournalOfPublicationRelation"/>
            </list>
        </property>
        <!--The sort filters for the discovery search-->
        <property name="searchSortConfiguration">
            <bean class="org.dspace.discovery.configuration.DiscoverySortConfiguration">
                <property name="sortFields">
                    <list>
                        <ref bean="sortScore" />
                        <ref bean="sortTitle" />
                        <ref bean="sortDateIssued" />
                        <ref bean="sortDateAccessioned"/>
                    </list>
                </property>
            </bean>
        </property>
        <!--Any default filter queries, these filter queries will be used for all
            queries done by discovery for this configuration -->
        <property name="defaultFilterQueries">
            <list>
                <!--Only find items, communities and collections-->
                <value>search.resourcetype:Item AND latestVersion:true AND entityType_keyword:Publication</value>
                <value>-withdrawn:true AND -discoverable:false</value>
            </list>
        </property>
        <!--The configuration for the recent submissions-->
        <property name="recentSubmissionConfiguration">
            <bean class="org.dspace.discovery.configuration.DiscoveryRecentSubmissionsConfiguration">
                <property name="metadataSortField" value="dc.date.accessioned" />
                <property name="type" value="date"/>
                <property name="max" value="20"/>
                <!-- If enabled the collection home page will not display metadata but show a pageable list of recent submissions -->
                <property name="useAsHomePage" value="false"/>
            </bean>
        </property>

        <!-- When true a "did you mean" example will be displayed, value can be true or false -->
        <property name="spellCheckEnabled" value="true"/>
    </bean>

    <bean id="publicationRelationships" class="org.dspace.discovery.configuration.DiscoveryConfiguration" scope="prototype">
        <property name="id" value="publicationRelationships"/>
        <property name="indexAlways" value="true"/>
        <!--Which sidebar facets are to be displayed-->
        <property name="sidebarFacets">
            <list>
                <ref bean="searchFilterAuthor" />
                <ref bean="searchFilterSubject" />
                <ref bean="searchFilterIssued" />
                <ref bean="searchFilterContentInOriginalBundle"/>
                <ref bean="searchFilterEntityType"/>
            </list>
        </property>
        <!-- Set TagCloud configuration per discovery configuration -->
        <property name="tagCloudFacetConfiguration" ref="defaultTagCloudFacetConfiguration"/>
        <!--The search filters which can be used on the discovery search page-->
        <property name="searchFilters">
            <list>
                <ref bean="searchFilterTitle" />
                <ref bean="searchFilterAuthor" />
                <ref bean="searchFilterSubject" />
                <ref bean="searchFilterIssued" />
                <ref bean="searchFilterContentInOriginalBundle"/>
                <ref bean="searchFilterFileNameInOriginalBundle" />
                <ref bean="searchFilterFileDescriptionInOriginalBundle" />
                <ref bean="searchFilterEntityType"/>
                <ref bean="searchFilterIsAuthorOfPublicationRelation"/>
                <ref bean="searchFilterIsProjectOfPublicationRelation"/>
                <ref bean="searchFilterIsOrgUnitOfPublicationRelation"/>
                <ref bean="searchFilterIsPublicationOfJournalIssueRelation"/>
                <ref bean="searchFilterIsJournalOfPublicationRelation"/>
            </list>
        </property>
        <!--The sort filters for the discovery search-->
        <property name="searchSortConfiguration">
            <bean class="org.dspace.discovery.configuration.DiscoverySortConfiguration">
                <property name="sortFields">
                    <list>
                        <ref bean="sortScore" />
                        <ref bean="sortTitle" />
                        <ref bean="sortDateIssued" />
                        <ref bean="sortDateAccessioned"/>
                    </list>
                </property>
            </bean>
        </property>
        <!--Any default filter queries, these filter queries will be used for all
            queries done by discovery for this configuration -->
        <property name="defaultFilterQueries">
            <list>
                <!--Only find items, communities and collections-->
                <!-- NOTE: NOT filtered on latestVersion = true -->
                <value>search.resourcetype:Item AND entityType_keyword:Publication</value>
                <value>-withdrawn:true AND -discoverable:false</value>
            </list>
        </property>
        <!--The configuration for the recent submissions-->
        <property name="recentSubmissionConfiguration">
            <bean class="org.dspace.discovery.configuration.DiscoveryRecentSubmissionsConfiguration">
                <property name="metadataSortField" value="dc.date.accessioned" />
                <property name="type" value="date"/>
                <property name="max" value="20"/>
                <!-- If enabled the collection home page will not display metadata but show a pageable list of recent submissions -->
                <property name="useAsHomePage" value="false"/>
            </bean>
        </property>

        <!-- When true a "did you mean" example will be displayed, value can be true or false -->
        <property name="spellCheckEnabled" value="true"/>
    </bean>

    <bean id="person" class="org.dspace.discovery.configuration.DiscoveryConfiguration" scope="prototype">
        <property name="id" value="person"/>
        <property name="indexAlways" value="true"/>
        <!--Which sidebar facets are to be displayed-->
        <property name="sidebarFacets">
            <list>
                <ref bean="searchFilterJobtitle"/>
                <ref bean="searchFilterKnowsLanguage"/>
                <ref bean="searchFilterBirthdate"/>
            </list>
        </property>
        <!--The search filters which can be used on the discovery search page-->
        <property name="searchFilters">
            <list>
                <ref bean="searchFilterFamilyName"/>
                <ref bean="searchFilterGivenName"/>
                <ref bean="searchFilterJobtitle"/>
                <ref bean="searchFilterKnowsLanguage"/>
                <ref bean="searchFilterBirthdate"/>
                <ref bean="searchFilterIsOrgUnitOfPersonRelation"/>
                <ref bean="searchFilterIsProjectOfPersonRelation"/>
                <ref bean="searchFilterIsPublicationOfAuthorRelation"/>
            </list>
        </property>
        <!--The sort filters for the discovery search-->
        <property name="searchSortConfiguration">
            <bean class="org.dspace.discovery.configuration.DiscoverySortConfiguration">
                <property name="sortFields">
                    <list>
                        <ref bean="sortScore" />
                        <ref bean="sortFamilyName"/>
                        <ref bean="sortGivenName"/>
                        <ref bean="sortBirthDate"/>
                        <ref bean="sortDateAccessioned"/>
                    </list>
                </property>
            </bean>
        </property>
        <!--Any default filter queries, these filter queries will be used for all
            queries done by discovery for this configuration -->
        <property name="defaultFilterQueries">
            <list>
                <!--Only find items, communities and collections-->
                <value>search.resourcetype:Item AND latestVersion:true AND entityType_keyword:Person</value>
                <value>-withdrawn:true AND -discoverable:false</value>
            </list>
        </property>
        <!--Default result per page  -->
        <property name="defaultRpp" value="10"/>
        <property name="recentSubmissionConfiguration">
            <bean class="org.dspace.discovery.configuration.DiscoveryRecentSubmissionsConfiguration">
                <property name="metadataSortField" value="dc.date.accessioned"/>
                <property name="type" value="date"/>
                <property name="max" value="5"/>
                <property name="useAsHomePage" value="false"/>
            </bean>
        </property>

        <!-- When true a "did you mean" example will be displayed, value can be true or false -->
        <property name="spellCheckEnabled" value="true"/>
    </bean>

    <bean id="personRelationships" class="org.dspace.discovery.configuration.DiscoveryConfiguration" scope="prototype">
        <property name="id" value="personRelationships"/>
        <property name="indexAlways" value="true"/>
        <!--Which sidebar facets are to be displayed-->
        <property name="sidebarFacets">
            <list>
                <ref bean="searchFilterJobtitle"/>
                <ref bean="searchFilterKnowsLanguage"/>
                <ref bean="searchFilterBirthdate"/>
            </list>
        </property>
        <!--The search filters which can be used on the discovery search page-->
        <property name="searchFilters">
            <list>
                <ref bean="searchFilterFamilyName"/>
                <ref bean="searchFilterGivenName"/>
                <ref bean="searchFilterJobtitle"/>
                <ref bean="searchFilterKnowsLanguage"/>
                <ref bean="searchFilterBirthdate"/>
                <ref bean="searchFilterIsOrgUnitOfPersonRelation"/>
                <ref bean="searchFilterIsProjectOfPersonRelation"/>
                <ref bean="searchFilterIsPublicationOfAuthorRelation"/>
            </list>
        </property>
        <!--The sort filters for the discovery search-->
        <property name="searchSortConfiguration">
            <bean class="org.dspace.discovery.configuration.DiscoverySortConfiguration">
                <property name="sortFields">
                    <list>
                        <ref bean="sortScore" />
                        <ref bean="sortFamilyName"/>
                        <ref bean="sortGivenName"/>
                        <ref bean="sortBirthDate"/>
                        <ref bean="sortDateAccessioned"/>
                    </list>
                </property>
            </bean>
        </property>
        <!--Any default filter queries, these filter queries will be used for all
            queries done by discovery for this configuration -->
        <property name="defaultFilterQueries">
            <list>
                <!--Only find items, communities and collections-->
                <!-- NOTE: NOT filtered on latestVersion = true -->
                <value>search.resourcetype:Item AND entityType_keyword:Person</value>
                <value>-withdrawn:true AND -discoverable:false</value>
            </list>
        </property>
        <!--Default result per page  -->
        <property name="defaultRpp" value="10"/>
        <property name="recentSubmissionConfiguration">
            <bean class="org.dspace.discovery.configuration.DiscoveryRecentSubmissionsConfiguration">
                <property name="metadataSortField" value="dc.date.accessioned"/>
                <property name="type" value="date"/>
                <property name="max" value="5"/>
                <property name="useAsHomePage" value="false"/>
            </bean>
        </property>

        <!-- When true a "did you mean" example will be displayed, value can be true or false -->
        <property name="spellCheckEnabled" value="true"/>
    </bean>

    <bean id="project" class="org.dspace.discovery.configuration.DiscoveryConfiguration" scope="prototype">
        <property name="id" value="project"/>
        <property name="indexAlways" value="true"/>
        <!--Which sidebar facets are to be displayed-->
        <property name="sidebarFacets">
            <list>
                <ref bean="searchFilterSubject"/>
            </list>
        </property>
        <!--The search filters which can be used on the discovery search page-->
        <property name="searchFilters">
            <list>
                <ref bean="searchFilterSubject"/>
                <ref bean="searchFilterIdentifier"/>
                <ref bean="searchFilterIsOrgUnitOfProjectRelation"/>
                <ref bean="searchFilterIsPersonOfProjectRelation"/>
                <ref bean="searchFilterIsPublicationOfProjectRelation"/>
            </list>
        </property>
        <!--The sort filters for the discovery search-->
        <property name="searchSortConfiguration">
            <bean class="org.dspace.discovery.configuration.DiscoverySortConfiguration">
                <property name="sortFields">
                    <list>
                        <ref bean="sortScore" />
                        <ref bean="sortTitle"/>
                    </list>
                </property>
            </bean>
        </property>
        <!--Any default filter queries, these filter queries will be used for all
            queries done by discovery for this configuration -->
        <property name="defaultFilterQueries">
            <list>
                <!--Only find items, communities and collections-->
                <value>search.resourcetype:Item AND latestVersion:true AND entityType_keyword:Project</value>
                <value>-withdrawn:true AND -discoverable:false</value>
            </list>
        </property>
        <!--Default result per page  -->
        <property name="defaultRpp" value="10"/>
        <property name="recentSubmissionConfiguration">
            <bean class="org.dspace.discovery.configuration.DiscoveryRecentSubmissionsConfiguration">
                <property name="metadataSortField" value="dc.date.accessioned"/>
                <property name="type" value="date"/>
                <property name="max" value="5"/>
                <property name="useAsHomePage" value="false"/>
            </bean>
        </property>

        <!-- When true a "did you mean" example will be displayed, value can be true or false -->
        <property name="spellCheckEnabled" value="true"/>
    </bean>

    <bean id="projectRelationships" class="org.dspace.discovery.configuration.DiscoveryConfiguration" scope="prototype">
        <property name="id" value="projectRelationships"/>
        <property name="indexAlways" value="true"/>
        <!--Which sidebar facets are to be displayed-->
        <property name="sidebarFacets">
            <list>
                <ref bean="searchFilterSubject"/>
            </list>
        </property>
        <!--The search filters which can be used on the discovery search page-->
        <property name="searchFilters">
            <list>
                <ref bean="searchFilterSubject"/>
                <ref bean="searchFilterIdentifier"/>
                <ref bean="searchFilterIsOrgUnitOfProjectRelation"/>
                <ref bean="searchFilterIsPersonOfProjectRelation"/>
                <ref bean="searchFilterIsPublicationOfProjectRelation"/>
            </list>
        </property>
        <!--The sort filters for the discovery search-->
        <property name="searchSortConfiguration">
            <bean class="org.dspace.discovery.configuration.DiscoverySortConfiguration">
                <property name="sortFields">
                    <list>
                        <ref bean="sortScore" />
                        <ref bean="sortTitle"/>
                    </list>
                </property>
            </bean>
        </property>
        <!--Any default filter queries, these filter queries will be used for all
            queries done by discovery for this configuration -->
        <property name="defaultFilterQueries">
            <list>
                <!--Only find items, communities and collections-->
                <!-- NOTE: NOT filtered on latestVersion = true -->
                <value>search.resourcetype:Item AND entityType_keyword:Project</value>
                <value>-withdrawn:true AND -discoverable:false</value>
            </list>
        </property>
        <!--Default result per page  -->
        <property name="defaultRpp" value="10"/>
        <property name="recentSubmissionConfiguration">
            <bean class="org.dspace.discovery.configuration.DiscoveryRecentSubmissionsConfiguration">
                <property name="metadataSortField" value="dc.date.accessioned"/>
                <property name="type" value="date"/>
                <property name="max" value="5"/>
                <property name="useAsHomePage" value="false"/>
            </bean>
        </property>

        <!-- When true a "did you mean" example will be displayed, value can be true or false -->
        <property name="spellCheckEnabled" value="true"/>
    </bean>

    <bean id="orgUnit" class="org.dspace.discovery.configuration.DiscoveryConfiguration"
          scope="prototype">
        <property name="id" value="orgUnit"/>
        <property name="indexAlways" value="true"/>
        <!--Which sidebar facets are to be displayed-->
        <property name="sidebarFacets">
            <list>
                <ref bean="searchFilterOrganizationAddressCountry"/>
                <ref bean="searchFilterOrganizationAddressLocality"/>
                <ref bean="searchFilterOrganizationFoundingDate"/>
            </list>
        </property>
        <!--The search filters which can be used on the discovery search page-->
        <property name="searchFilters">
            <list>
                <ref bean="searchFilterOrganizationLegalName"/>
                <ref bean="searchFilterOrganizationAddressCountry"/>
                <ref bean="searchFilterOrganizationAddressLocality"/>
                <ref bean="searchFilterOrganizationFoundingDate"/>
                <ref bean="searchFilterIsPersonOfOrgUnitRelation"/>
                <ref bean="searchFilterIsProjectOfOrgUnitRelation"/>
                <ref bean="searchFilterIsPublicationOfOrgUnitRelation"/>
            </list>
        </property>
        <!--The sort filters for the discovery search-->
        <property name="searchSortConfiguration">
            <bean class="org.dspace.discovery.configuration.DiscoverySortConfiguration">
                <property name="sortFields">
                    <list>
                        <ref bean="sortScore" />
                        <ref bean="sortOrganizationLegalName"/>
                        <ref bean="sortOrganizationAddressCountry"/>
                        <ref bean="sortOrganizationAddressLocality"/>
                        <ref bean="sortOrganizationFoundingDate"/>
                        <ref bean="sortDateAccessioned"/>
                    </list>
                </property>
            </bean>
        </property>
        <!--Any default filter queries, these filter queries will be used for all
            queries done by discovery for this configuration -->
        <property name="defaultFilterQueries">
            <list>
                <!--Only find items, communities and collections-->
                <value>search.resourcetype:Item AND latestVersion:true AND entityType_keyword:OrgUnit</value>
                <value>-withdrawn:true AND -discoverable:false</value>
            </list>
        </property>
        <!--The configuration for the recent submissions-->
        <property name="recentSubmissionConfiguration">
            <bean class="org.dspace.discovery.configuration.DiscoveryRecentSubmissionsConfiguration">
                <property name="metadataSortField" value="dc.date.accessioned"/>
                <property name="type" value="date"/>
                <property name="max" value="20"/>
                <!-- If enabled the collection home page will not display metadata but show a pageable list of recent submissions -->
                <property name="useAsHomePage" value="false"/>
            </bean>
        </property>
        <!--Default result per page  -->
        <property name="defaultRpp" value="10"/>
        <!-- When true a "did you mean" example will be displayed, value can be true or false -->
        <property name="spellCheckEnabled" value="true"/>
    </bean>

    <bean id="orgUnitRelationships" class="org.dspace.discovery.configuration.DiscoveryConfiguration"
          scope="prototype">
        <property name="id" value="orgUnitRelationships"/>
        <property name="indexAlways" value="true"/>
        <!--Which sidebar facets are to be displayed-->
        <property name="sidebarFacets">
            <list>
                <ref bean="searchFilterOrganizationAddressCountry"/>
                <ref bean="searchFilterOrganizationAddressLocality"/>
                <ref bean="searchFilterOrganizationFoundingDate"/>
            </list>
        </property>
        <!--The search filters which can be used on the discovery search page-->
        <property name="searchFilters">
            <list>
                <ref bean="searchFilterOrganizationLegalName"/>
                <ref bean="searchFilterOrganizationAddressCountry"/>
                <ref bean="searchFilterOrganizationAddressLocality"/>
                <ref bean="searchFilterOrganizationFoundingDate"/>
                <ref bean="searchFilterIsPersonOfOrgUnitRelation"/>
                <ref bean="searchFilterIsProjectOfOrgUnitRelation"/>
                <ref bean="searchFilterIsPublicationOfOrgUnitRelation"/>
            </list>
        </property>
        <!--The sort filters for the discovery search-->
        <property name="searchSortConfiguration">
            <bean class="org.dspace.discovery.configuration.DiscoverySortConfiguration">
                <property name="sortFields">
                    <list>
                        <ref bean="sortScore" />
                        <ref bean="sortOrganizationLegalName"/>
                        <ref bean="sortOrganizationAddressCountry"/>
                        <ref bean="sortOrganizationAddressLocality"/>
                        <ref bean="sortOrganizationFoundingDate"/>
                        <ref bean="sortDateAccessioned"/>
                    </list>
                </property>
            </bean>
        </property>
        <!--Any default filter queries, these filter queries will be used for all
            queries done by discovery for this configuration -->
        <property name="defaultFilterQueries">
            <list>
                <!--Only find items, communities and collections-->
                <!-- NOTE: NOT filtered on latestVersion = true -->
                <value>search.resourcetype:Item AND entityType_keyword:OrgUnit</value>
                <value>-withdrawn:true AND -discoverable:false</value>
            </list>
        </property>
        <!--The configuration for the recent submissions-->
        <property name="recentSubmissionConfiguration">
            <bean class="org.dspace.discovery.configuration.DiscoveryRecentSubmissionsConfiguration">
                <property name="metadataSortField" value="dc.date.accessioned"/>
                <property name="type" value="date"/>
                <property name="max" value="20"/>
                <!-- If enabled the collection home page will not display metadata but show a pageable list of recent submissions -->
                <property name="useAsHomePage" value="false"/>
            </bean>
        </property>
        <!--Default result per page  -->
        <property name="defaultRpp" value="10"/>
        <!-- When true a "did you mean" example will be displayed, value can be true or false -->
        <property name="spellCheckEnabled" value="true"/>
    </bean>

    <bean id="journalIssue" class="org.dspace.discovery.configuration.DiscoveryConfiguration"
          scope="prototype">
        <property name="id" value="journalIssue"/>
        <property name="indexAlways" value="true"/>
        <!--Which sidebar facets are to be displayed-->
        <property name="sidebarFacets">
            <list>
                <ref bean="searchFilterCreativeWorkKeywords"/>
                <ref bean="searchFilterCreativeWorkDatePublished"/>
            </list>
        </property>
        <!--The search filters which can be used on the discovery search page-->
        <property name="searchFilters">
            <list>
                <ref bean="searchFilterTitle"/>
                <ref bean="searchFilterPublicationIssueNumber"/>
                <ref bean="searchFilterCreativeWorkKeywords"/>
                <ref bean="searchFilterCreativeWorkDatePublished"/>
                <ref bean="searchFilterIsPublicationOfJournalIssueRelation"/>
            </list>
        </property>
        <!--The sort filters for the discovery search-->
        <property name="searchSortConfiguration">
            <bean class="org.dspace.discovery.configuration.DiscoverySortConfiguration">
                <property name="sortFields">
                    <list>
                        <ref bean="sortScore" />
                        <ref bean="sortPublicationIssueNumber"/>
                        <ref bean="sortTitle"/>
                        <ref bean="sortCreativeWorkDatePublished"/>
                        <ref bean="sortDateAccessioned"/>
                    </list>
                </property>
            </bean>
        </property>
        <!--Any default filter queries, these filter queries will be used for all
            queries done by discovery for this configuration -->
        <property name="defaultFilterQueries">
            <list>
                <!--Only find items, communities and collections-->
                <value>search.resourcetype:Item AND latestVersion:true AND entityType_keyword:JournalIssue</value>
                <value>-withdrawn:true AND -discoverable:false</value>
            </list>
        </property>
        <!--The configuration for the recent submissions-->
        <property name="recentSubmissionConfiguration">
            <bean class="org.dspace.discovery.configuration.DiscoveryRecentSubmissionsConfiguration">
                <property name="metadataSortField" value="dc.date.accessioned"/>
                <property name="type" value="date"/>
                <property name="max" value="20"/>
                <!-- If enabled the collection home page will not display metadata but show a pageable list of recent submissions -->
                <property name="useAsHomePage" value="false"/>
            </bean>
        </property>
        <!--Default result per page  -->
        <property name="defaultRpp" value="10"/>
        <!-- When true a "did you mean" example will be displayed, value can be true or false -->
        <property name="spellCheckEnabled" value="true"/>
    </bean>

    <bean id="journalIssueRelationships" class="org.dspace.discovery.configuration.DiscoveryConfiguration"
          scope="prototype">
        <property name="id" value="journalIssueRelationships"/>
        <property name="indexAlways" value="true"/>
        <!--Which sidebar facets are to be displayed-->
        <property name="sidebarFacets">
            <list>
                <ref bean="searchFilterCreativeWorkKeywords"/>
                <ref bean="searchFilterCreativeWorkDatePublished"/>
            </list>
        </property>
        <!--The search filters which can be used on the discovery search page-->
        <property name="searchFilters">
            <list>
                <ref bean="searchFilterTitle"/>
                <ref bean="searchFilterPublicationIssueNumber"/>
                <ref bean="searchFilterCreativeWorkKeywords"/>
                <ref bean="searchFilterCreativeWorkDatePublished"/>
                <ref bean="searchFilterIsPublicationOfJournalIssueRelation"/>
            </list>
        </property>
        <!--The sort filters for the discovery search-->
        <property name="searchSortConfiguration">
            <bean class="org.dspace.discovery.configuration.DiscoverySortConfiguration">
                <property name="sortFields">
                    <list>
                        <ref bean="sortScore" />
                        <ref bean="sortPublicationIssueNumber"/>
                        <ref bean="sortTitle"/>
                        <ref bean="sortCreativeWorkDatePublished"/>
                        <ref bean="sortDateAccessioned"/>
                    </list>
                </property>
            </bean>
        </property>
        <!--Any default filter queries, these filter queries will be used for all
            queries done by discovery for this configuration -->
        <property name="defaultFilterQueries">
            <list>
                <!--Only find items, communities and collections-->
                <!-- NOTE: NOT filtered on latestVersion = true -->
                <value>search.resourcetype:Item AND entityType_keyword:JournalIssue</value>
                <value>-withdrawn:true AND -discoverable:false</value>
            </list>
        </property>
        <!--The configuration for the recent submissions-->
        <property name="recentSubmissionConfiguration">
            <bean class="org.dspace.discovery.configuration.DiscoveryRecentSubmissionsConfiguration">
                <property name="metadataSortField" value="dc.date.accessioned"/>
                <property name="type" value="date"/>
                <property name="max" value="20"/>
                <!-- If enabled the collection home page will not display metadata but show a pageable list of recent submissions -->
                <property name="useAsHomePage" value="false"/>
            </bean>
        </property>
        <!--Default result per page  -->
        <property name="defaultRpp" value="10"/>
        <!-- When true a "did you mean" example will be displayed, value can be true or false -->
        <property name="spellCheckEnabled" value="true"/>
    </bean>

    <bean id="journalVolume" class="org.dspace.discovery.configuration.DiscoveryConfiguration"
          scope="prototype">
        <property name="id" value="journalVolume"/>
        <property name="indexAlways" value="true"/>
        <!--Which sidebar facets are to be displayed-->
        <property name="sidebarFacets">
            <list>
                <ref bean="searchFilterCreativeWorkDatePublished"/>
            </list>
        </property>
        <!--The search filters which can be used on the discovery search page-->
        <property name="searchFilters">
            <list>
                <ref bean="searchFilterTitle"/>
                <ref bean="searchFilterPublicationVolumeNumber"/>
                <ref bean="searchFilterCreativeWorkDatePublished"/>
                <ref bean="searchFilterIsIssueOfJournalVolumeRelation"/>
                <ref bean="searchFilterIsJournalVolumeRelation"/>
            </list>
        </property>
        <!--The sort filters for the discovery search-->
        <property name="searchSortConfiguration">
            <bean class="org.dspace.discovery.configuration.DiscoverySortConfiguration">
                <property name="sortFields">
                    <list>
                        <ref bean="sortScore" />
                        <ref bean="sortPublicationVolumeNumber"/>
                        <ref bean="sortTitle"/>
                        <ref bean="sortCreativeWorkDatePublished"/>
                        <ref bean="sortDateAccessioned"/>
                    </list>
                </property>
            </bean>
        </property>
        <!--Any default filter queries, these filter queries will be used for all
            queries done by discovery for this configuration -->
        <property name="defaultFilterQueries">
            <list>
                <!--Only find items, communities and collections-->
                <value>search.resourcetype:Item AND latestVersion:true AND entityType_keyword:JournalVolume</value>
                <value>-withdrawn:true AND -discoverable:false</value>
            </list>
        </property>
        <!--The configuration for the recent submissions-->
        <property name="recentSubmissionConfiguration">
            <bean class="org.dspace.discovery.configuration.DiscoveryRecentSubmissionsConfiguration">
                <property name="metadataSortField" value="dc.date.accessioned"/>
                <property name="type" value="date"/>
                <property name="max" value="20"/>
                <!-- If enabled the collection home page will not display metadata but show a pageable list of recent submissions -->
                <property name="useAsHomePage" value="false"/>
            </bean>
        </property>
        <!--Default result per page  -->
        <property name="defaultRpp" value="10"/>
        <!-- When true a "did you mean" example will be displayed, value can be true or false -->
        <property name="spellCheckEnabled" value="true"/>
    </bean>

    <bean id="journalVolumeRelationships" class="org.dspace.discovery.configuration.DiscoveryConfiguration"
          scope="prototype">
        <property name="id" value="journalVolumeRelationships"/>
        <property name="indexAlways" value="true"/>
        <!--Which sidebar facets are to be displayed-->
        <property name="sidebarFacets">
            <list>
                <ref bean="searchFilterCreativeWorkDatePublished"/>
            </list>
        </property>
        <!--The search filters which can be used on the discovery search page-->
        <property name="searchFilters">
            <list>
                <ref bean="searchFilterTitle"/>
                <ref bean="searchFilterPublicationVolumeNumber"/>
                <ref bean="searchFilterCreativeWorkDatePublished"/>
                <ref bean="searchFilterIsIssueOfJournalVolumeRelation"/>
                <ref bean="searchFilterIsJournalVolumeRelation"/>
            </list>
        </property>
        <!--The sort filters for the discovery search-->
        <property name="searchSortConfiguration">
            <bean class="org.dspace.discovery.configuration.DiscoverySortConfiguration">
                <property name="sortFields">
                    <list>
                        <ref bean="sortScore" />
                        <ref bean="sortPublicationVolumeNumber"/>
                        <ref bean="sortTitle"/>
                        <ref bean="sortCreativeWorkDatePublished"/>
                        <ref bean="sortDateAccessioned"/>
                    </list>
                </property>
            </bean>
        </property>
        <!--Any default filter queries, these filter queries will be used for all
            queries done by discovery for this configuration -->
        <property name="defaultFilterQueries">
            <list>
                <!--Only find items, communities and collections-->
                <!-- NOTE: NOT filtered on latestVersion = true -->
                <value>search.resourcetype:Item AND entityType_keyword:JournalVolume</value>
                <value>-withdrawn:true AND -discoverable:false</value>
            </list>
        </property>
        <!--The configuration for the recent submissions-->
        <property name="recentSubmissionConfiguration">
            <bean class="org.dspace.discovery.configuration.DiscoveryRecentSubmissionsConfiguration">
                <property name="metadataSortField" value="dc.date.accessioned"/>
                <property name="type" value="date"/>
                <property name="max" value="20"/>
                <!-- If enabled the collection home page will not display metadata but show a pageable list of recent submissions -->
                <property name="useAsHomePage" value="false"/>
            </bean>
        </property>
        <!--Default result per page  -->
        <property name="defaultRpp" value="10"/>
        <!-- When true a "did you mean" example will be displayed, value can be true or false -->
        <property name="spellCheckEnabled" value="true"/>
    </bean>

    <bean id="journal" class="org.dspace.discovery.configuration.DiscoveryConfiguration"
          scope="prototype">
        <property name="id" value="journal"/>
        <property name="indexAlways" value="true"/>
        <!--Which sidebar facets are to be displayed-->
        <property name="sidebarFacets">
            <list>
                <ref bean="searchFilterCreativeWorkPublisher"/>
                <ref bean="searchFilterCreativeWorkEditor"/>
            </list>
        </property>
        <!--The search filters which can be used on the discovery search page-->
        <property name="searchFilters">
            <list>
                <ref bean="searchFilterTitle"/>
                <ref bean="searchFilterCreativeWorkPublisher"/>
                <ref bean="searchFilterCreativeWorkEditor"/>
                <ref bean="searchFilterIsIssueOfJournalVolumeRelation"/>
                <ref bean="searchFilterIsVolumeOfJournalRelation"/>
            </list>
        </property>
        <!--The sort filters for the discovery search-->
        <property name="searchSortConfiguration">
            <bean class="org.dspace.discovery.configuration.DiscoverySortConfiguration">
                <property name="sortFields">
                    <list>
                        <ref bean="sortScore" />
                        <ref bean="sortTitle"/>
                        <ref bean="sortCreativeWorkDatePublished"/>
                        <ref bean="sortDateAccessioned"/>
                    </list>
                </property>
            </bean>
        </property>
        <!--Any default filter queries, these filter queries will be used for all
            queries done by discovery for this configuration -->
        <property name="defaultFilterQueries">
            <list>
                <!--Only find items, communities and collections-->
                <value>search.resourcetype:Item AND latestVersion:true AND entityType_keyword:Journal</value>
                <value>-withdrawn:true AND -discoverable:false</value>
            </list>
        </property>
        <!--The configuration for the recent submissions-->
        <property name="recentSubmissionConfiguration">
            <bean class="org.dspace.discovery.configuration.DiscoveryRecentSubmissionsConfiguration">
                <property name="metadataSortField" value="dc.date.accessioned"/>
                <property name="type" value="date"/>
                <property name="max" value="20"/>
                <!-- If enabled the collection home page will not display metadata but show a pageable list of recent submissions -->
                <property name="useAsHomePage" value="false"/>
            </bean>
        </property>
        <!--Default result per page  -->
        <property name="defaultRpp" value="10"/>
        <!-- When true a "did you mean" example will be displayed, value can be true or false -->
        <property name="spellCheckEnabled" value="true"/>
    </bean>

    <bean id="journalRelationships" class="org.dspace.discovery.configuration.DiscoveryConfiguration"
          scope="prototype">
        <property name="id" value="journalRelationships"/>
        <property name="indexAlways" value="true"/>
        <!--Which sidebar facets are to be displayed-->
        <property name="sidebarFacets">
            <list>
                <ref bean="searchFilterCreativeWorkPublisher"/>
                <ref bean="searchFilterCreativeWorkEditor"/>
            </list>
        </property>
        <!--The search filters which can be used on the discovery search page-->
        <property name="searchFilters">
            <list>
                <ref bean="searchFilterTitle"/>
                <ref bean="searchFilterCreativeWorkPublisher"/>
                <ref bean="searchFilterCreativeWorkEditor"/>
                <ref bean="searchFilterIsIssueOfJournalVolumeRelation"/>
                <ref bean="searchFilterIsVolumeOfJournalRelation"/>
            </list>
        </property>
        <!--The sort filters for the discovery search-->
        <property name="searchSortConfiguration">
            <bean class="org.dspace.discovery.configuration.DiscoverySortConfiguration">
                <property name="sortFields">
                    <list>
                        <ref bean="sortScore" />
                        <ref bean="sortTitle"/>
                        <ref bean="sortCreativeWorkDatePublished"/>
                        <ref bean="sortDateAccessioned"/>
                    </list>
                </property>
            </bean>
        </property>
        <!--Any default filter queries, these filter queries will be used for all
            queries done by discovery for this configuration -->
        <property name="defaultFilterQueries">
            <list>
                <!--Only find items, communities and collections-->
                <!-- NOTE: NOT filtered on latestVersion = true -->
                <value>search.resourcetype:Item AND entityType_keyword:Journal</value>
                <value>-withdrawn:true AND -discoverable:false</value>
            </list>
        </property>
        <!--The configuration for the recent submissions-->
        <property name="recentSubmissionConfiguration">
            <bean class="org.dspace.discovery.configuration.DiscoveryRecentSubmissionsConfiguration">
                <property name="metadataSortField" value="dc.date.accessioned"/>
                <property name="type" value="date"/>
                <property name="max" value="20"/>
                <!-- If enabled the collection home page will not display metadata but show a pageable list of recent submissions -->
                <property name="useAsHomePage" value="false"/>
            </bean>
        </property>
        <!--Default result per page  -->
        <property name="defaultRpp" value="10"/>
        <!-- When true a "did you mean" example will be displayed, value can be true or false -->
        <property name="spellCheckEnabled" value="true"/>
    </bean>

    <bean id="personOrOrgunit" class="org.dspace.discovery.configuration.DiscoveryConfiguration"
          scope="prototype">
        <property name="id" value="personOrOrgunit"/>
        <property name="indexAlways" value="true"/>
        <!--Which sidebar facets are to be displayed-->
        <property name="sidebarFacets">
            <list>
                <ref bean="searchFilterOrganizationAddressCountry"/>
                <ref bean="searchFilterJobtitle"/>
                <ref bean="searchFilterEntityType"/>
            </list>
        </property>
        <!--The search filters which can be used on the discovery search page-->
        <property name="searchFilters">
            <list>
                <ref bean="searchFilterEntityType"/>
                <ref bean="searchFilterOrganizationLegalName"/>
                <ref bean="searchFilterOrganizationAddressCountry"/>
                <ref bean="searchFilterOrganizationAddressLocality"/>
                <ref bean="searchFilterOrganizationFoundingDate"/>
                <ref bean="searchFilterFamilyName"/>
                <ref bean="searchFilterGivenName"/>
                <ref bean="searchFilterJobtitle"/>
                <ref bean="searchFilterIsPersonOfOrgUnitRelation"/>
                <ref bean="searchFilterIsProjectOfOrgUnitRelation"/>
                <ref bean="searchFilterIsPublicationOfOrgUnitRelation"/>
                <ref bean="searchFilterIsOrgUnitOfPersonRelation"/>
                <ref bean="searchFilterIsProjectOfPersonRelation"/>
                <ref bean="searchFilterIsPublicationOfAuthorRelation"/>
            </list>
        </property>
        <!--The sort filters for the discovery search-->
        <property name="searchSortConfiguration">
            <bean class="org.dspace.discovery.configuration.DiscoverySortConfiguration">
                <property name="sortFields">
                    <list>
                        <ref bean="sortEntityType"/>
                        <ref bean="sortOrganizationLegalName"/>
                        <ref bean="sortOrganizationAddressCountry"/>
                        <ref bean="sortOrganizationAddressLocality"/>
                        <ref bean="sortOrganizationFoundingDate"/>
                        <ref bean="sortDateAccessioned"/>
                        <ref bean="sortFamilyName"/>
                        <ref bean="sortGivenName"/>
                        <ref bean="sortBirthDate"/>
                    </list>
                </property>
            </bean>
        </property>
        <!--Any default filter queries, these filter queries will be used for all
            queries done by discovery for this configuration -->
        <property name="defaultFilterQueries">
            <list>
                <!--Only find items, and orgunits or persons-->
                <value>search.resourcetype:Item AND latestVersion:true AND (entityType_keyword:OrgUnit OR entityType_keyword:Person)</value>
                <value>-withdrawn:true AND -discoverable:false</value>
            </list>
        </property>

        <!--Default result per page  -->
        <property name="defaultRpp" value="10"/>
        <!-- When true a "did you mean" example will be displayed, value can be true or false -->
        <property name="spellCheckEnabled" value="true"/>
    </bean>

    <bean id="openaireFundingAgency" class="org.dspace.discovery.configuration.DiscoveryConfiguration"
          scope="prototype">
        <property name="id" value="fundingAgency"/>
        <property name="indexAlways" value="true"/>
        <!--Which sidebar facets are to be displayed-->
        <property name="sidebarFacets">
            <list>
                <ref bean="searchFilterOrganizationAddressCountry"/>
                <ref bean="searchFilterOrganizationAddressLocality"/>
                <ref bean="searchFilterOrganizationFoundingDate"/>
            </list>
        </property>
        <!--The search filters which can be used on the discovery search page-->
        <property name="searchFilters">
            <list>
                <ref bean="searchFilterOrganizationLegalName"/>
                <ref bean="searchFilterOrganizationAddressCountry"/>
                <ref bean="searchFilterOrganizationAddressLocality"/>
                <ref bean="searchFilterOrganizationFoundingDate"/>
                <ref bean="searchFilterIsPersonOfOrgUnitRelation"/>
                <ref bean="searchFilterIsProjectOfOrgUnitRelation"/>
                <ref bean="searchFilterIsPublicationOfOrgUnitRelation"/>
                <ref bean="searchFilterIsProjectOfFundingAgencyRelation"/>
            </list>
        </property>
        <!--The sort filters for the discovery search-->
        <property name="searchSortConfiguration">
            <bean class="org.dspace.discovery.configuration.DiscoverySortConfiguration">
                <property name="sortFields">
                    <list>
                        <ref bean="sortScore" />
                        <ref bean="sortOrganizationLegalName"/>
                        <ref bean="sortOrganizationAddressCountry"/>
                        <ref bean="sortOrganizationAddressLocality"/>
                        <ref bean="sortOrganizationFoundingDate"/>
                        <ref bean="sortDateAccessioned"/>
                    </list>
                </property>
            </bean>
        </property>
        <!--Any default filter queries, these filter queries will be used for all
            queries done by discovery for this configuration -->
        <property name="defaultFilterQueries">
            <list>
                <!--Only find items that have a entityType=OrgUnit and a dc.type=FundingOrganization -->
                <value>search.resourcetype:Item AND latestVersion:true AND entityType_keyword:OrgUnit AND dc.type:FundingOrganization</value>
                <value>-withdrawn:true AND -discoverable:false</value>
            </list>
        </property>
        <!--Default result per page  -->
        <property name="defaultRpp" value="10"/>
        <!-- When true a "did you mean" example will be displayed, value can be true or false -->
        <property name="spellCheckEnabled" value="true"/>
    </bean>

    <bean id="eperson_claims" class="org.dspace.discovery.configuration.DiscoveryConfiguration" scope="prototype">
        <property name="id" value="eperson_claims"/>
        <property name="indexAlways" value="true"/>
        <!--Which sidebar facets are to be displayed-->
        <property name="sidebarFacets">
            <list/>
        </property>
        <!--The search filters which can be used on the discovery search page-->
        <property name="searchFilters">
            <list/>
        </property>
        <!--The sort filters for the discovery search-->
        <property name="searchSortConfiguration">
            <bean class="org.dspace.discovery.configuration.DiscoverySortConfiguration">
                <property name="sortFields">
                    <list>
                        <ref bean="sortTitle"/>
                    </list>
                </property>
            </bean>
        </property>
        <!--Any default filter queries, these filter queries will be used for all
            queries done by discovery for this configuration -->
        <property name="defaultFilterQueries">
            <list>
                <!--Only find items into claimable collection defined in cfg-->
                <value>search.resourcetype:Item</value>
                <value>search.entitytype:${researcher-profile.entity-type:Person}</value>
                <value>-withdrawn:true AND -discoverable:false</value>
            </list>
        </property>
        <!--Default result per page  -->
        <property name="defaultRpp" value="100"/>
        <!-- When true a "did you mean" example will be displayed, value can be true or false -->
        <property name="spellCheckEnabled" value="false"/>
    </bean>


    <bean id="ldnMessageEntityBaseConfig"
        class="org.dspace.discovery.configuration.DiscoveryConfiguration"
        scope="prototype">
        <property name="id" value="ldnMessages" />
        <!--Which sidebar facets are to be displayed -->
        <property name="sidebarFacets">
            <list>
            	<ref bean="searchFilterNotifyRelatedItem" />
            	<ref bean="searchFilterNotifyLdnService" />
            	<ref bean="searchFilterNotifyQueueStatus" />
            	<ref bean="searchFilterNotifyActivityStreamType" />
            	<ref bean="searchFilterNotifyCoarNotifyType" />
            	<ref bean="searchFilterNotifyLastStartTime" />
            </list>
        </property>
        <!--The search filters which can be used on the discovery search page -->
        <property name="searchFilters">
            <list>
            	<ref bean="searchFilterNotifyRelatedItem" />
            	<ref bean="searchFilterNotifyOrigin" />
            	<ref bean="searchFilterNotifyTarget" />
            	<ref bean="searchFilterNotifyLdnService" />
            	<ref bean="searchFilterNotifyQueueStatus" />
            	<ref bean="searchFilterNotifyActivityStreamType" />
            	<ref bean="searchFilterNotifyCoarNotifyType" />
            	<ref bean="searchFilterNotifyLastStartTime" />
            </list>
        </property>
        <!--The sort filters for the discovery search-->
        <property name="searchSortConfiguration">
            <bean class="org.dspace.discovery.configuration.DiscoverySortConfiguration">
                <property name="sortFields">
                    <list>
                    	<ref bean="sortLastModified"/>
                    	<ref bean="sortLastModifiedAsc"/>
                    	<ref bean="sortQueueLastStartTimeDesc"/>
                    	<ref bean="sortQueueLastStartTimeAsc"/>
                    	<ref bean="sortQueueAttemptsDesc"/>
                    	<ref bean="sortQueueAttemptsAsc"/>
                    </list>
                </property>
            </bean>
        </property>
        <!--Any default filter queries, these filter queries will be used for all
            queries done by discovery for this configuration -->
        <property name="defaultFilterQueries">
            <list>
                <!--Only find LDNMessageEntity -->
                <value>search.resourcetype:LDNMessageEntity</value>
            </list>
        </property>
        <!--Default result per page  -->
        <property name="defaultRpp" value="10" />
    </bean>

     <!--TagCloud configuration bean for default discovery configuration-->
    <bean id="defaultTagCloudFacetConfiguration" class="org.dspace.discovery.configuration.TagCloudFacetConfiguration">
        <!-- Actual configuration of the tagcloud (colors, sorting, etc.) -->
        <property name="tagCloudConfiguration" ref="tagCloudConfiguration"/>
        <!-- List of tagclouds to appear, one for every search filter, one after the other -->
        <property name="tagCloudFacets">
            <list>
                <ref bean="searchFilterSubject" />
            </list>
        </property>
    </bean>
    
    <bean id="NOTIFY.incoming" class="org.dspace.discovery.configuration.DiscoveryConfiguration" scope="prototype" parent="ldnMessageEntityBaseConfig">
        <property name="id" value="NOTIFY.incoming"/>
        <property name="defaultFilterQueries">
            <list>
                <!--Only find LDNMessageEntity -->
                <value>search.resourcetype:LDNMessageEntity</value>
                <value>notification_type_keyword:#{T(org.dspace.app.ldn.LDNMessageEntity).TYPE_INCOMING}</value>
            </list>
        </property>
    </bean>
    
    <bean id="NOTIFY.incoming.accepted" class="org.dspace.discovery.configuration.DiscoveryConfiguration" scope="prototype" parent="NOTIFY.incoming">
        <property name="id" value="NOTIFY.incoming.accepted"/>
        <property name="defaultFilterQueries">
            <list>
                <!--Only find LDNMessageEntity -->
                <value>search.resourcetype:LDNMessageEntity</value>
                <value>notification_type_keyword:#{T(org.dspace.app.ldn.LDNMessageEntity).TYPE_INCOMING}</value>
                <value>in_reply_to:*</value>
                <value>activity_stream_type_keyword:Accept</value>
                <value>queue_status_authority:#{T(org.dspace.app.ldn.LDNMessageEntity).QUEUE_STATUS_PROCESSED}</value>
            </list>
        </property>
    </bean>
    
    <bean id="NOTIFY.incoming.processed" class="org.dspace.discovery.configuration.DiscoveryConfiguration" scope="prototype" parent="NOTIFY.incoming">
        <property name="id" value="NOTIFY.incoming.processed"/>
        <property name="defaultFilterQueries">
            <list>
                <!--Only find LDNMessageEntity -->
                <value>search.resourcetype:LDNMessageEntity</value>
                <value>notification_type_keyword:#{T(org.dspace.app.ldn.LDNMessageEntity).TYPE_INCOMING}</value>
                <value>queue_status_authority:#{T(org.dspace.app.ldn.LDNMessageEntity).QUEUE_STATUS_PROCESSED}</value>
            </list>
        </property>
    </bean>
    
    <bean id="NOTIFY.incoming.failure" class="org.dspace.discovery.configuration.DiscoveryConfiguration" scope="prototype" parent="NOTIFY.incoming">
        <property name="id" value="NOTIFY.incoming.failure"/>
        <property name="defaultFilterQueries">
            <list>
                <!--Only find LDNMessageEntity -->
                <value>search.resourcetype:LDNMessageEntity</value>
                <value>notification_type_keyword:#{T(org.dspace.app.ldn.LDNMessageEntity).TYPE_INCOMING}</value>
                <value>queue_status_authority:#{T(org.dspace.app.ldn.LDNMessageEntity).QUEUE_STATUS_FAILED} OR queue_status_authority:#{T(org.dspace.app.ldn.LDNMessageEntity).QUEUE_STATUS_UNMAPPED_ACTION}</value>
            </list>
        </property>
    </bean>
    
    <bean id="NOTIFY.incoming.untrusted" class="org.dspace.discovery.configuration.DiscoveryConfiguration" scope="prototype" parent="NOTIFY.incoming">
        <property name="id" value="NOTIFY.incoming.untrusted"/>
        <property name="defaultFilterQueries">
            <list>
                <!--Only find LDNMessageEntity -->
                <value>search.resourcetype:LDNMessageEntity</value>
                <value>notification_type_keyword:#{T(org.dspace.app.ldn.LDNMessageEntity).TYPE_INCOMING}</value>
                <value>queue_status_authority:#{T(org.dspace.app.ldn.LDNMessageEntity).QUEUE_STATUS_UNTRUSTED}</value>
            </list>
        </property>
    </bean>
    
    <bean id="NOTIFY.incoming.involvedItems" class="org.dspace.discovery.configuration.DiscoveryConfiguration" scope="prototype" parent="administrativeView">
        <property name="id" value="NOTIFY.incoming.involvedItems"/>
        <property name="defaultFilterQueries">
            <list>
                <!--Only find LDNMessageEntity -->
                <value>search.resourcetype:Item</value>
                <value>{!join from=relateditem_authority to=search.resourceid fromIndex=${solr.multicorePrefix}search}notification_type_keyword:#{T(org.dspace.app.ldn.LDNMessageEntity).TYPE_INCOMING}</value>
                <value>-withdrawn:true AND -discoverable:false</value>
            </list>
        </property>
    </bean>
    
    <bean id="NOTIFY.outgoing" class="org.dspace.discovery.configuration.DiscoveryConfiguration" scope="prototype" parent="ldnMessageEntityBaseConfig">
        <property name="id" value="NOTIFY.outgoing"/>
        <property name="defaultFilterQueries">
            <list>
                <!--Only find LDNMessageEntity -->
                <value>search.resourcetype:LDNMessageEntity</value>
                <value>notification_type_keyword:#{T(org.dspace.app.ldn.LDNMessageEntity).TYPE_OUTGOING}</value>
            </list>
        </property>
    </bean>
    
    <bean id="NOTIFY.outgoing.delivered" class="org.dspace.discovery.configuration.DiscoveryConfiguration" scope="prototype" parent="NOTIFY.outgoing">
        <property name="id" value="NOTIFY.outgoing.delivered"/>
        <property name="defaultFilterQueries">
            <list>
                <!--Only find LDNMessageEntity -->
                <value>search.resourcetype:LDNMessageEntity</value>
                <value>notification_type_keyword:#{T(org.dspace.app.ldn.LDNMessageEntity).TYPE_OUTGOING}</value>
                <value>queue_status_authority:#{T(org.dspace.app.ldn.LDNMessageEntity).QUEUE_STATUS_PROCESSED}</value>
            </list>
        </property>
    </bean>
    
    <bean id="NOTIFY.outgoing.queued" class="org.dspace.discovery.configuration.DiscoveryConfiguration" scope="prototype" parent="NOTIFY.outgoing">
        <property name="id" value="NOTIFY.outgoing.queued"/>
        <property name="defaultFilterQueries">
            <list>
                <!--Only find LDNMessageEntity -->
                <value>search.resourcetype:LDNMessageEntity</value>
                <value>notification_type_keyword:#{T(org.dspace.app.ldn.LDNMessageEntity).TYPE_OUTGOING}</value>
                <value>queue_status_authority:#{T(org.dspace.app.ldn.LDNMessageEntity).QUEUE_STATUS_QUEUED}</value>
            </list>
        </property>
    </bean>
    
    <bean id="NOTIFY.outgoing.queued_for_retry" class="org.dspace.discovery.configuration.DiscoveryConfiguration" scope="prototype" parent="NOTIFY.outgoing">
        <property name="id" value="NOTIFY.outgoing.queued_for_retry"/>
        <property name="defaultFilterQueries">
            <list>
                <!--Only find LDNMessageEntity -->
                <value>search.resourcetype:LDNMessageEntity</value>
                <value>notification_type_keyword:#{T(org.dspace.app.ldn.LDNMessageEntity).TYPE_OUTGOING}</value>
                <value>queue_status_authority:#{T(org.dspace.app.ldn.LDNMessageEntity).QUEUE_STATUS_QUEUED_FOR_RETRY}</value>
            </list>
        </property>
    </bean>
    
    <bean id="NOTIFY.outgoing.failure" class="org.dspace.discovery.configuration.DiscoveryConfiguration" scope="prototype" parent="NOTIFY.outgoing">
        <property name="id" value="NOTIFY.outgoing.failure"/>
        <property name="defaultFilterQueries">
            <list>
                <!--Only find LDNMessageEntity -->
                <value>search.resourcetype:LDNMessageEntity</value>
                <value>notification_type_keyword:#{T(org.dspace.app.ldn.LDNMessageEntity).TYPE_OUTGOING}</value>
                <value>queue_status_authority:#{T(org.dspace.app.ldn.LDNMessageEntity).QUEUE_STATUS_FAILED} OR queue_status_authority:#{T(org.dspace.app.ldn.LDNMessageEntity).QUEUE_STATUS_UNMAPPED_ACTION}</value>
            </list>
        </property>
    </bean>
    
    <bean id="NOTIFY.outgoing.involvedItems" class="org.dspace.discovery.configuration.DiscoveryConfiguration" scope="prototype" parent="administrativeView">
        <property name="id" value="NOTIFY.outgoing.involvedItems"/>
        <property name="defaultFilterQueries">
            <list>
                <!--Only find LDNMessageEntity -->
                <value>search.resourcetype:Item</value>
                <value>{!join from=relateditem_authority to=search.resourceid fromIndex=${solr.multicorePrefix}search}notification_type_keyword:#{T(org.dspace.app.ldn.LDNMessageEntity).TYPE_OUTGOING}</value>
                <value>-withdrawn:true AND -discoverable:false</value>
            </list>
        </property>
    </bean>

    <bean id="tagCloudConfiguration" class="org.dspace.discovery.configuration.TagCloudConfiguration">
        <!-- Should display the score of each tag next to it? Default: false -->
        <!-- <property name="displayScore" value="true"/> -->

        <!-- Should display the tag as center aligned in the page or left aligned? Possible values: true | false. Default: true  -->
        <!-- <property name="shouldCenter" value="true"/> -->

        <!-- How many tags will be shown. Value -1 means all of them. Default: -1 -->
        <!--<property name="totalTags" value="-1"/> -->

        <!-- The letter case of the tags.
             Possible values: Case.LOWER | Case.UPPER | Case.CAPITALIZATION | Case.PRESERVE_CASE | Case.CASE_SENSITIVE
             Default: Case.PRESERVE_CASE -->
        <!--<property name="cloudCase" value="Case.PRESERVE_CASE"/> -->

        <!-- If the 3 colors of the tag cloud should be independent of score (random=yes) or based on the score. Possible values: true | false . Default: true-->
        <!-- <property name="randomColors" value="true"/> -->

        <!-- The font size (in em) for the tag with the lowest score. Possible values: any decimal. Default: 1.1 -->
        <!-- <property name="fontFrom" value="1.1"/>-->

        <!-- The font size (in em) for the tag with the lowest score. Possible values: any decimal. Default: 3.2 -->
        <!-- <property name="fontTo" value="3.2"/>-->

        <!-- The score that tags with lower than that will not appear in the rag cloud. Possible values: any integer from 1 to infinity. Default: 0 -->
        <!-- <property name="cuttingLevel" value="0"/>-->

        <!-- The ordering of the tags (based either on the name or the score of the tag)
             Possible values: Tag.NameComparatorAsc | Tag.NameComparatorDesc | Tag.ScoreComparatorAsc | Tag.ScoreComparatorDesc
             Default: Tag.NameComparatorAsc  -->
        <!-- <property name="ordering" value="Tag.NameComparatorAsc"/>-->
    </bean>

    <!-- The tag cloud parameters for the tag clouds that appear in the browse pages -->
    <bean id="browseTagCloudConfiguration" class="org.dspace.discovery.configuration.TagCloudConfiguration">
        <!-- Should display the score of each tag next to it? Default: false -->
        <!-- <property name="displayScore" value="true"/> -->

        <!-- Should display the tag as center aligned in the page or left aligned? Possible values: true | false. Default: true  -->
        <!-- <property name="shouldCenter" value="true"/> -->

        <!-- How many tags will be shown. Value -1 means all of them. Default: -1 -->
        <!--<property name="totalTags" value="-1"/> -->

        <!-- The letter case of the tags.
             Possible values: Case.LOWER | Case.UPPER | Case.CAPITALIZATION | Case.PRESERVE_CASE | Case.CASE_SENSITIVE
             Default: Case.PRESERVE_CASE -->
        <!--<property name="cloudCase" value="Case.PRESERVE_CASE"/> -->

        <!-- If the 3 colors of the tag cloud should be independent of score (random=yes) or based on the score. Possible values: true | false . Default: true-->
        <!-- <property name="randomColors" value="true"/> -->

        <!-- The font size (in em) for the tag with the lowest score. Possible values: any decimal. Default: 1.1 -->
        <!-- <property name="fontFrom" value="1.1"/>-->

        <!-- The font size (in em) for the tag with the lowest score. Possible values: any decimal. Default: 3.2 -->
        <!-- <property name="fontTo" value="3.2"/>-->

        <!-- The tags with score lower than this will not appear in the tag cloud. Possible values: any integer from 1 to infinity. Default: 0 -->
        <!-- <property name="cuttingLevel" value="0"/>-->

        <!-- The ordering of the tags (based either on the name or the score of the tag)
             Possible values: Tag.NameComparatorAsc | Tag.NameComparatorDesc | Tag.ScoreComparatorAsc | Tag.ScoreComparatorDesc
             Default: Tag.NameComparatorAsc  -->
        <!-- <property name="ordering" value="Tag.NameComparatorAsc"/>-->
    </bean>

    <!--Search filter configuration beans-->

    <bean id="searchFilterDiscoverable" class="org.dspace.discovery.configuration.DiscoverySearchFilterFacet">
        <property name="indexFieldName" value="discoverable"/>
        <property name="type" value="standard"/>
        <property name="metadataFields">
            <list>
            </list>
        </property>
        <property name="isOpenByDefault" value="true"/>
        <property name="pageSize" value="10"/>
    </bean>

    <bean id="searchFilterWithdrawn" class="org.dspace.discovery.configuration.DiscoverySearchFilterFacet">
        <property name="indexFieldName" value="withdrawn"/>
        <property name="type" value="standard"/>
        <property name="metadataFields">
            <list>
            </list>
        </property>
        <property name="isOpenByDefault" value="true"/>
        <property name="pageSize" value="10"/>
    </bean>

    <bean id="searchFilterTitle" class="org.dspace.discovery.configuration.DiscoverySearchFilter">
        <property name="indexFieldName" value="title"/>
        <property name="metadataFields">
            <list>
                <value>dc.title</value>
            </list>
        </property>
        <property name="isOpenByDefault" value="true"/>
        <property name="pageSize" value="10"/>
    </bean>

    <bean id="searchFilterIsAuthorOfPublicationRelation" class="org.dspace.discovery.configuration.DiscoverySearchFilter">
        <property name="indexFieldName" value="isAuthorOfPublication"/>
        <property name="metadataFields">
            <list>
                <value>relation.isAuthorOfPublication.latestForDiscovery</value>
            </list>
        </property>
        <property name="isOpenByDefault" value="false"/>
        <property name="pageSize" value="10"/>
    </bean>

    <bean id="searchFilterIsProjectOfPublicationRelation" class="org.dspace.discovery.configuration.DiscoverySearchFilter">
        <property name="indexFieldName" value="isProjectOfPublication"/>
        <property name="metadataFields">
            <list>
                <value>relation.isProjectOfPublication.latestForDiscovery</value>
            </list>
        </property>
        <property name="isOpenByDefault" value="false"/>
        <property name="pageSize" value="10"/>
    </bean>


    <bean id="searchFilterIsOrgUnitOfPublicationRelation" class="org.dspace.discovery.configuration.DiscoverySearchFilter">
        <property name="indexFieldName" value="isOrgUnitOfPublication"/>
        <property name="metadataFields">
            <list>
                <value>relation.isOrgUnitOfPublication.latestForDiscovery</value>
            </list>
        </property>
        <property name="isOpenByDefault" value="false"/>
        <property name="pageSize" value="10"/>
    </bean>

    <bean id="searchFilterIsPublicationOfJournalIssueRelation" class="org.dspace.discovery.configuration.DiscoverySearchFilter">
        <property name="indexFieldName" value="isPublicationOfJournalIssue"/>
        <property name="metadataFields">
            <list>
                <value>relation.isPublicationOfJournalIssue.latestForDiscovery</value>
            </list>
        </property>
        <property name="isOpenByDefault" value="false"/>
        <property name="pageSize" value="10"/>
    </bean>

    <bean id="searchFilterIsJournalOfPublicationRelation" class="org.dspace.discovery.configuration.DiscoverySearchFilter">
        <property name="indexFieldName" value="isJournalOfPublication"/>
        <property name="metadataFields">
            <list>
                <value>relation.isJournalOfPublication.latestForDiscovery</value>
            </list>
        </property>
        <property name="isOpenByDefault" value="false"/>
        <property name="pageSize" value="10"/>
    </bean>

    <bean id="searchFilterAuthor" class="org.dspace.discovery.configuration.DiscoverySearchFilterFacet">
        <property name="indexFieldName" value="author"/>
        <property name="metadataFields">
            <list>
                <value>dc.contributor.author</value>
                <value>dc.creator</value>
            </list>
        </property>
        <property name="facetLimit" value="5"/>
        <property name="sortOrderSidebar" value="COUNT"/>
        <property name="sortOrderFilterPage" value="COUNT"/>
        <property name="isOpenByDefault" value="true"/>
        <property name="pageSize" value="10"/>
        <property name="exposeMinAndMaxValue" value="true"/>
    </bean>

    <bean id="searchFilterEntityType" class="org.dspace.discovery.configuration.DiscoverySearchFilterFacet">
        <property name="indexFieldName" value="entityType"/>
        <property name="metadataFields">
            <list>
                <value>dspace.entity.type</value>
            </list>
        </property>
        <property name="facetLimit" value="5"/>
        <property name="sortOrderSidebar" value="COUNT"/>
        <property name="sortOrderFilterPage" value="COUNT"/>


    </bean>

    <bean id="searchFilterSubject" class="org.dspace.discovery.configuration.HierarchicalSidebarFacetConfiguration">
        <property name="indexFieldName" value="subject"/>
        <property name="metadataFields">
            <list>
                <value>dc.subject.*</value>
            </list>
        </property>
        <property name="facetLimit" value="5"/>
        <property name="sortOrderSidebar" value="COUNT"/>
        <property name="sortOrderFilterPage" value="COUNT"/>
        <property name="splitter" value="::"/>

    </bean>

    <bean id="searchFilterIssued" class="org.dspace.discovery.configuration.DiscoverySearchFilterFacet">
        <property name="indexFieldName" value="dateIssued"/>
        <property name="metadataFields">
            <list>
                <value>dc.date.issued</value>
            </list>
        </property>
        <property name="type" value="date"/>
        <property name="facetLimit" value="5"/>
        <property name="sortOrderSidebar" value="COUNT"/>
        <property name="sortOrderFilterPage" value="COUNT"/>
        <property name="isOpenByDefault" value="false"/>
        <property name="pageSize" value="10"/>
        <property name="exposeMinAndMaxValue" value="true"/>

    </bean>

    <bean id="searchFilterContentInOriginalBundle" class="org.dspace.discovery.configuration.DiscoverySearchFilterFacet">
        <property name="indexFieldName" value="has_content_in_original_bundle"/>
        <property name="metadataFields">
            <list/>
        </property>
        <property name="facetLimit" value="2"/>
        <property name="type" value="standard"/>
        <property name="sortOrderSidebar" value="COUNT"/>
        <property name="sortOrderFilterPage" value="COUNT"/>
        <property name="isOpenByDefault" value="false"/>
        <property name="pageSize" value="10"/>

    </bean>

    <bean id="searchFilterFileNameInOriginalBundle" class="org.dspace.discovery.configuration.DiscoverySearchFilterFacet">
        <property name="indexFieldName" value="original_bundle_filenames"/>
        <property name="metadataFields">
            <list/>
        </property>
    </bean>

    <bean id="searchFilterFileDescriptionInOriginalBundle" class="org.dspace.discovery.configuration.DiscoverySearchFilterFacet">
        <property name="indexFieldName" value="original_bundle_descriptions"/>
        <property name="metadataFields">
            <list/>
        </property>
    </bean>

    <bean id="searchFilterType" class="org.dspace.discovery.configuration.DiscoverySearchFilterFacet">
        <property name="indexFieldName" value="itemtype" />
        <property name="metadataFields">
            <list>
                <!-- UMD Customization -->
                <value>dc.type.*</value>
                <!-- End UMD Customization -->
            </list>
        </property>
        <!-- UMD Customization -->
        <property name="facetLimit" value="10"/>
        <property name="sortOrderSidebar" value="COUNT"/>
        <property name="sortOrderFilterPage" value="COUNT"/>
        <!-- End UMD Customization -->
    </bean>

    <bean id="searchFilterIdentifier" class="org.dspace.discovery.configuration.DiscoverySearchFilterFacet">
        <property name="indexFieldName" value="itemidentifier" />
        <property name="metadataFields">
            <list>
                <value>dc.identifier</value>
            </list>
        </property>
    </bean>

    <bean id="searchFilterObjectType"
        class="org.dspace.discovery.configuration.DiscoverySearchFilterFacet">
        <property name="indexFieldName" value="resourcetype" />
        <property name="metadataFields">
            <list>
                <value>placeholder.placeholder.placeholder</value>
            </list>
        </property>
    </bean>

    <bean id="searchFilterObjectNamedType"
        class="org.dspace.discovery.configuration.DiscoverySearchFilterFacet">
        <property name="indexFieldName" value="namedresourcetype" />
        <property name="type" value="authority" />
        <property name="metadataFields">
            <list>
                <value>placeholder.placeholder.placeholder</value>
            </list>
        </property>
    </bean>

    <bean id="searchFilterJobtitle" class="org.dspace.discovery.configuration.DiscoverySearchFilterFacet">
        <property name="indexFieldName" value="jobTitle"/>
        <property name="metadataFields">
            <list>
                <value>person.jobTitle</value>
            </list>
        </property>
        <property name="facetLimit" value="5"/>
        <property name="sortOrderSidebar" value="COUNT"/>
        <property name="sortOrderFilterPage" value="COUNT"/>
        <property name="isOpenByDefault" value="true"/>
        <property name="pageSize" value="10"/>
        <property name="exposeMinAndMaxValue" value="true"/>
    </bean>

    <bean id="searchFilterKnowsLanguage" class="org.dspace.discovery.configuration.DiscoverySearchFilterFacet">
        <property name="indexFieldName" value="knowsLanguage"/>
        <property name="metadataFields">
            <list>
                <value>person.knowsLanguage</value>
            </list>
        </property>
        <property name="facetLimit" value="5"/>
        <property name="sortOrderSidebar" value="COUNT"/>
        <property name="sortOrderFilterPage" value="COUNT"/>

    </bean>

    <bean id="searchFilterBirthdate" class="org.dspace.discovery.configuration.DiscoverySearchFilterFacet">
        <property name="indexFieldName" value="birthDate"/>
        <property name="metadataFields">
            <list>
                <value>person.birthDate</value>
            </list>
        </property>
        <property name="type" value="date"/>
        <property name="facetLimit" value="5"/>
        <property name="sortOrderSidebar" value="COUNT"/>
        <property name="sortOrderFilterPage" value="COUNT"/>
        <property name="isOpenByDefault" value="false"/>
        <property name="pageSize" value="10"/>
        <property name="exposeMinAndMaxValue" value="true"/>

    </bean>

    <bean id="searchFilterFamilyName" class="org.dspace.discovery.configuration.DiscoverySearchFilter">
        <property name="indexFieldName" value="familyName"/>
        <property name="metadataFields">
            <list>
                <value>person.familyName</value>
            </list>
        </property>
        <property name="isOpenByDefault" value="false"/>
        <property name="pageSize" value="10"/>
    </bean>

    <bean id="searchFilterGivenName" class="org.dspace.discovery.configuration.DiscoverySearchFilter">
        <property name="indexFieldName" value="givenName"/>
        <property name="metadataFields">
            <list>
                <value>person.givenName</value>
            </list>
        </property>
        <property name="isOpenByDefault" value="false"/>
        <property name="pageSize" value="10"/>
    </bean>

    <bean id="searchFilterIsOrgUnitOfPersonRelation" class="org.dspace.discovery.configuration.DiscoverySearchFilter">
        <property name="indexFieldName" value="isOrgUnitOfPerson"/>
        <property name="metadataFields">
            <list>
                <value>relation.isOrgUnitOfPerson.latestForDiscovery</value>
            </list>
        </property>
        <property name="isOpenByDefault" value="false"/>
        <property name="pageSize" value="10"/>
    </bean>

    <bean id="searchFilterIsProjectOfPersonRelation" class="org.dspace.discovery.configuration.DiscoverySearchFilter">
        <property name="indexFieldName" value="isProjectOfPerson"/>
        <property name="metadataFields">
            <list>
                <value>relation.isProjectOfPerson.latestForDiscovery</value>
            </list>
        </property>
        <property name="isOpenByDefault" value="false"/>
        <property name="pageSize" value="10"/>
    </bean>

    <bean id="searchFilterIsPublicationOfAuthorRelation"
          class="org.dspace.discovery.configuration.DiscoverySearchFilter">
        <property name="indexFieldName" value="isPublicationOfAuthor"/>
        <property name="metadataFields">
            <list>
                <value>relation.isPublicationOfAuthor.latestForDiscovery</value>
            </list>
        </property>
        <property name="isOpenByDefault" value="false"/>
        <property name="pageSize" value="10"/>
    </bean>


    <bean id="searchFilterOrganizationAddressCountry"
          class="org.dspace.discovery.configuration.DiscoverySearchFilterFacet">
        <property name="indexFieldName" value="organizationAddressCountry"/>
        <property name="metadataFields">
            <list>
                <value>organization.address.addressCountry</value>
            </list>
        </property>
        <property name="facetLimit" value="5"/>
        <property name="sortOrderSidebar" value="COUNT"/>
        <property name="sortOrderFilterPage" value="COUNT"/>
        <property name="isOpenByDefault" value="true"/>
        <property name="pageSize" value="10"/>
        <property name="exposeMinAndMaxValue" value="true"/>
    </bean>

    <bean id="searchFilterOrganizationAddressLocality"
          class="org.dspace.discovery.configuration.DiscoverySearchFilterFacet">
        <property name="indexFieldName" value="organizationAddressLocality"/>
        <property name="metadataFields">
            <list>
                <value>organization.address.addressLocality</value>
            </list>
        </property>
        <property name="facetLimit" value="5"/>
        <property name="sortOrderSidebar" value="COUNT"/>
        <property name="sortOrderFilterPage" value="COUNT"/>
        <property name="isOpenByDefault" value="true"/>
        <property name="pageSize" value="10"/>
        <property name="exposeMinAndMaxValue" value="true"/>
    </bean>

    <bean id="searchFilterOrganizationFoundingDate"
          class="org.dspace.discovery.configuration.DiscoverySearchFilterFacet">
        <property name="indexFieldName" value="organizationFoundingDate"/>
        <property name="metadataFields">
            <list>
                <value>organization.foundingDate</value>
            </list>
        </property>
        <property name="type" value="date"/>
        <property name="facetLimit" value="5"/>
        <property name="sortOrderSidebar" value="COUNT"/>
        <property name="sortOrderFilterPage" value="COUNT"/>
        <property name="isOpenByDefault" value="true"/>
        <property name="pageSize" value="10"/>
        <property name="exposeMinAndMaxValue" value="true"/>
    </bean>

    <bean id="searchFilterOrganizationLegalName" class="org.dspace.discovery.configuration.DiscoverySearchFilter">
        <property name="indexFieldName" value="organizationLegalName"/>
        <property name="metadataFields">
            <list>
                <value>organization.legalName</value>
            </list>
        </property>
        <property name="isOpenByDefault" value="false"/>
        <property name="pageSize" value="10"/>
    </bean>

    <bean id="searchFilterIsPersonOfOrgUnitRelation" class="org.dspace.discovery.configuration.DiscoverySearchFilter">
        <property name="indexFieldName" value="isPersonOfOrgUnit"/>
        <property name="metadataFields">
            <list>
                <value>relation.isPersonOfOrgUnit.latestForDiscovery</value>
            </list>
        </property>
        <property name="isOpenByDefault" value="false"/>
        <property name="pageSize" value="10"/>
    </bean>

    <bean id="searchFilterIsProjectOfOrgUnitRelation" class="org.dspace.discovery.configuration.DiscoverySearchFilter">
        <property name="indexFieldName" value="isProjectOfOrgUnit"/>
        <property name="metadataFields">
            <list>
                <value>relation.isProjectOfOrgUnit.latestForDiscovery</value>
            </list>
        </property>
        <property name="isOpenByDefault" value="false"/>
        <property name="pageSize" value="10"/>
    </bean>

    <bean id="searchFilterIsPublicationOfOrgUnitRelation"
          class="org.dspace.discovery.configuration.DiscoverySearchFilter">
        <property name="indexFieldName" value="isPublicationOfOrgUnit"/>
        <property name="metadataFields">
            <list>
                <value>relation.isPublicationOfOrgUnit.latestForDiscovery</value>
            </list>
        </property>
        <property name="isOpenByDefault" value="false"/>
        <property name="pageSize" value="10"/>
    </bean>

    <bean id="searchFilterCreativeWorkKeywords" class="org.dspace.discovery.configuration.DiscoverySearchFilterFacet">
        <property name="indexFieldName" value="creativeWorkKeywords"/>
        <property name="metadataFields">
            <list>
                <value>creativework.keywords</value>
            </list>
        </property>
        <property name="facetLimit" value="5"/>
        <property name="sortOrderSidebar" value="COUNT"/>
        <property name="sortOrderFilterPage" value="COUNT"/>
        <property name="isOpenByDefault" value="true"/>
        <property name="pageSize" value="10"/>
        <property name="exposeMinAndMaxValue" value="true"/>
    </bean>

    <bean id="searchFilterCreativeWorkDatePublished"
          class="org.dspace.discovery.configuration.DiscoverySearchFilterFacet">
        <property name="indexFieldName" value="creativeDatePublished"/>
        <property name="metadataFields">
            <list>
                <value>creativework.datePublished</value>
            </list>
        </property>
        <property name="type" value="date"/>
        <property name="facetLimit" value="5"/>
        <property name="sortOrderSidebar" value="COUNT"/>
        <property name="sortOrderFilterPage" value="COUNT"/>
        <property name="isOpenByDefault" value="true"/>
        <property name="pageSize" value="10"/>
        <property name="exposeMinAndMaxValue" value="true"/>
    </bean>

    <bean id="searchFilterPublicationIssueNumber" class="org.dspace.discovery.configuration.DiscoverySearchFilter">
        <property name="indexFieldName" value="publicationIssueNumber"/>
        <property name="metadataFields">
            <list>
                <value>publicationissue.issueNumber</value>
            </list>
        </property>
        <property name="isOpenByDefault" value="false"/>
        <property name="pageSize" value="10"/>
    </bean>

    <bean id="searchFilterIsPublicationOfJournalIssue" class="org.dspace.discovery.configuration.DiscoverySearchFilter">
        <property name="indexFieldName" value="isPublicationOfJournalIssue"/>
        <property name="metadataFields">
            <list>
                <value>relation.isPublicationOfJournalIssue.latestForDiscovery</value>
            </list>
        </property>
        <property name="isOpenByDefault" value="false"/>
        <property name="pageSize" value="10"/>
    </bean>

    <bean id="searchFilterPublicationVolumeNumber" class="org.dspace.discovery.configuration.DiscoverySearchFilter">
        <property name="indexFieldName" value="publicationVolumeNumber"/>
        <property name="metadataFields">
            <list>
                <value>publicationVolume.volumeNumber</value>
            </list>
        </property>
        <property name="isOpenByDefault" value="false"/>
        <property name="pageSize" value="10"/>
    </bean>

    <bean id="searchFilterIsIssueOfJournalVolumeRelation"
          class="org.dspace.discovery.configuration.DiscoverySearchFilter">
        <property name="indexFieldName" value="isIssueOfJournalVolumeRelation"/>
        <property name="metadataFields">
            <list>
                <value>relation.isIssueOfJournalVolume.latestForDiscovery</value>
            </list>
        </property>
        <property name="isOpenByDefault" value="false"/>
        <property name="pageSize" value="10"/>
    </bean>

    <bean id="searchFilterIsJournalVolumeRelation" class="org.dspace.discovery.configuration.DiscoverySearchFilter">
        <property name="indexFieldName" value="isJournalVolumeRelation"/>
        <property name="metadataFields">
            <list>
                <value>relation.isJournalOfVolume.latestForDiscovery</value>
            </list>
        </property>
        <property name="isOpenByDefault" value="false"/>
        <property name="pageSize" value="10"/>
    </bean>

    <bean id="searchFilterCreativeWorkPublisher" class="org.dspace.discovery.configuration.DiscoverySearchFilterFacet">
        <property name="indexFieldName" value="creativeWorkPublisher"/>
        <property name="metadataFields">
            <list>
                <value>creativework.publisher</value>
            </list>
        </property>
        <property name="facetLimit" value="5"/>
        <property name="sortOrderSidebar" value="COUNT"/>
        <property name="sortOrderFilterPage" value="COUNT"/>
        <property name="isOpenByDefault" value="true"/>
        <property name="pageSize" value="10"/>
        <property name="exposeMinAndMaxValue" value="true"/>
    </bean>

    <bean id="searchFilterCreativeWorkEditor" class="org.dspace.discovery.configuration.DiscoverySearchFilterFacet">
        <property name="indexFieldName" value="creativeWorkEditor"/>
        <property name="metadataFields">
            <list>
                <value>creativework.editor</value>
            </list>
        </property>
        <property name="facetLimit" value="5"/>
        <property name="sortOrderSidebar" value="COUNT"/>
        <property name="sortOrderFilterPage" value="COUNT"/>
        <property name="isOpenByDefault" value="true"/>
        <property name="pageSize" value="10"/>
        <property name="exposeMinAndMaxValue" value="true"/>
    </bean>

    <bean id="searchFilterIsVolumeOfJournalRelation" class="org.dspace.discovery.configuration.DiscoverySearchFilter">
        <property name="indexFieldName" value="isVolumeOfJournalRelation"/>
        <property name="metadataFields">
            <list>
                <value>relation.isVolumeOfJournal.latestForDiscovery</value>
            </list>
        </property>
        <property name="isOpenByDefault" value="false"/>
        <property name="pageSize" value="10"/>
    </bean>


    <!-- Used only to READ "submitter" facets (managed programmatically at SolrServiceImpl) -->
    <bean id="searchFilterSubmitter"
        class="org.dspace.discovery.configuration.DiscoverySearchFilterFacet">
        <property name="indexFieldName" value="submitter" />
        <property name="type" value="authority" />
        <property name="metadataFields">
            <list>
                <value>placeholder.placeholder.placeholder</value>
            </list>
        </property>
    </bean>

    <bean id="searchFilterIsOrgUnitOfProjectRelation" class="org.dspace.discovery.configuration.DiscoverySearchFilter">

        <property name="indexFieldName" value="isOrgUnitOfProject"/>
        <property name="metadataFields">
            <list>
                <value>relation.isOrgUnitOfProject.latestForDiscovery</value>
            </list>
        </property>
        <property name="isOpenByDefault" value="false"/>
        <property name="pageSize" value="10"/>
    </bean>

    <bean id="searchFilterIsPersonOfProjectRelation" class="org.dspace.discovery.configuration.DiscoverySearchFilter">

        <property name="indexFieldName" value="isPersonOfProject"/>
        <property name="metadataFields">
            <list>
                <value>relation.isPersonOfProject.latestForDiscovery</value>
            </list>
        </property>
        <property name="isOpenByDefault" value="false"/>
        <property name="pageSize" value="10"/>
    </bean>

    <bean id="searchFilterIsPublicationOfProjectRelation" class="org.dspace.discovery.configuration.DiscoverySearchFilter">

        <property name="indexFieldName" value="isPublicationOfProject"/>
        <property name="metadataFields">
            <list>
                <value>relation.isPublicationOfProject.latestForDiscovery</value>
            </list>
        </property>
        <property name="isOpenByDefault" value="false"/>
        <property name="pageSize" value="10"/>
    </bean>

    <bean id="searchFilterIsContributorOfPublicationRelation" class="org.dspace.discovery.configuration.DiscoverySearchFilter">
        <property name="indexFieldName" value="isContributorOfPublication"/>
        <property name="metadataFields">
            <list>
                <value>relation.isContributorOfPublication.latestForDiscovery</value>
            </list>
        </property>
        <property name="isOpenByDefault" value="false"/>
        <property name="pageSize" value="10"/>
    </bean>

    <bean id="searchFilterIsPublicationOfContributorRelation" class="org.dspace.discovery.configuration.DiscoverySearchFilter">
        <property name="indexFieldName" value="isPublicationOfContributor"/>
        <property name="metadataFields">
            <list>
                <value>relation.isPublicationOfContributor.latestForDiscovery</value>
            </list>
        </property>
        <property name="isOpenByDefault" value="false"/>
        <property name="pageSize" value="10"/>
    </bean>

    <bean id="searchFilterIsFundingAgencyOfProjectRelation" class="org.dspace.discovery.configuration.DiscoverySearchFilter">
        <property name="indexFieldName" value="isFundingAgencyOfProject"/>
        <property name="metadataFields">
            <list>
                <value>relation.isFundingAgencyOfProject.latestForDiscovery</value>
            </list>
        </property>
        <property name="isOpenByDefault" value="false"/>
        <property name="pageSize" value="10"/>
    </bean>

    <bean id="searchFilterIsProjectOfFundingAgencyRelation" class="org.dspace.discovery.configuration.DiscoverySearchFilter">
        <property name="indexFieldName" value="isProjectOfFundingAgency"/>
        <property name="metadataFields">
            <list>
                <value>relation.isProjectOfFundingAgency.latestForDiscovery</value>
            </list>
        </property>
        <property name="isOpenByDefault" value="false"/>
        <property name="pageSize" value="10"/>
    </bean>

    <!-- Used only to READ "supervisedBy" facets -->
    <bean id="searchFilterSupervision"
          class="org.dspace.discovery.configuration.DiscoverySearchFilterFacet">
        <property name="indexFieldName" value="supervisedBy" />
        <property name="type" value="authority" />
        <property name="metadataFields">
            <list>
                <value>placeholder.placeholder.placeholder</value>
            </list>
        </property>
    </bean>

<<<<<<< HEAD
    <!-- UMD Customization -->
    <bean id="searchFilterKeyword" class="org.dspace.discovery.configuration.DiscoverySearchFilterFacet">
        <property name="indexFieldName" value="keyword"/>
        <property name="metadataFields">
            <list>
                <value>dc.subject.*</value>
                <value>dc.description.*</value>
                <value>dc.publisher.*</value>
            </list>
        </property>
        <property name="facetLimit" value="10"/>
        <property name="sortOrderSidebar" value="COUNT"/>
        <property name="sortOrderFilterPage" value="COUNT"/>
    </bean>

    <bean id="searchFilterDepartment" class="org.dspace.discovery.configuration.DiscoverySearchFilterFacet">
        <property name="indexFieldName" value="department"/>
        <property name="metadataFields">
            <list>
                <value>dc.contributor.department</value>
            </list>
        </property>
        <property name="facetLimit" value="10"/>
        <property name="sortOrderSidebar" value="COUNT"/>
        <property name="sortOrderFilterPage" value="COUNT"/>
    </bean>

    <bean id="searchFilterAbstract" class="org.dspace.discovery.configuration.DiscoverySearchFilterFacet">
        <property name="indexFieldName" value="abstract"/>
        <property name="metadataFields">
            <list>
                <value>dc.description.abstract</value>
                <value>dc.description.tableofcontents</value>
            </list>
        </property>
        <property name="facetLimit" value="10"/>
        <property name="sortOrderSidebar" value="COUNT"/>
        <property name="sortOrderFilterPage" value="COUNT"/>
    </bean>

    <bean id="searchFilterLanguage" class="org.dspace.discovery.configuration.DiscoverySearchFilterFacet">
        <property name="indexFieldName" value="language"/>
        <property name="metadataFields">
            <list>
                <value>dc.language.iso</value>
            </list>
        </property>
        <property name="facetLimit" value="10"/>
        <property name="sortOrderSidebar" value="COUNT"/>
        <property name="sortOrderFilterPage" value="COUNT"/>
    </bean>

    <bean id="searchFilterAdvisor" class="org.dspace.discovery.configuration.DiscoverySearchFilterFacet">
        <property name="indexFieldName" value="advisor"/>
        <property name="metadataFields">
            <list>
                <value>dc.contributor.advisor</value>
            </list>
        </property>
        <property name="facetLimit" value="10"/>
        <property name="sortOrderSidebar" value="COUNT"/>
        <property name="sortOrderFilterPage" value="COUNT"/>
    </bean>
    <!-- End UMD Customization -->
=======
    <bean id="searchFilterNotifyRelatedItem" class="org.dspace.discovery.configuration.DiscoverySearchFilterFacet">
        <property name="indexFieldName" value="relateditem"/>
        <property name="metadataFields">
            <list>
            </list>
        </property>
        <property name="facetLimit" value="5"/>
        <property name="sortOrderSidebar" value="COUNT"/>
        <property name="sortOrderFilterPage" value="COUNT"/>
        <property name="isOpenByDefault" value="true"/>
        <property name="pageSize" value="10"/>
        <property name="exposeMinAndMaxValue" value="true"/>
    </bean>

    <bean id="searchFilterNotifyLdnService" class="org.dspace.discovery.configuration.DiscoverySearchFilterFacet">
        <property name="indexFieldName" value="ldn_service"/>
        <property name="metadataFields">
            <list>
            </list>
        </property>
        <property name="facetLimit" value="5"/>
        <property name="sortOrderSidebar" value="COUNT"/>
        <property name="sortOrderFilterPage" value="COUNT"/>
        <property name="isOpenByDefault" value="true"/>
        <property name="pageSize" value="10"/>
        <property name="exposeMinAndMaxValue" value="true"/>
    </bean>

    <bean id="searchFilterNotifyOrigin" class="org.dspace.discovery.configuration.DiscoverySearchFilterFacet">
        <property name="indexFieldName" value="origin"/>
        <property name="metadataFields">
            <list>
            </list>
        </property>
        <property name="facetLimit" value="5"/>
        <property name="sortOrderSidebar" value="COUNT"/>
        <property name="sortOrderFilterPage" value="COUNT"/>
        <property name="isOpenByDefault" value="true"/>
        <property name="pageSize" value="10"/>
        <property name="exposeMinAndMaxValue" value="true"/>
    </bean>

    <bean id="searchFilterNotifyTarget" class="org.dspace.discovery.configuration.DiscoverySearchFilterFacet">
        <property name="indexFieldName" value="target"/>
        <property name="metadataFields">
            <list>
            </list>
        </property>
        <property name="facetLimit" value="5"/>
        <property name="sortOrderSidebar" value="COUNT"/>
        <property name="sortOrderFilterPage" value="COUNT"/>
        <property name="isOpenByDefault" value="true"/>
        <property name="pageSize" value="10"/>
        <property name="exposeMinAndMaxValue" value="true"/>
    </bean>

    <bean id="searchFilterNotifyQueueStatus" class="org.dspace.discovery.configuration.DiscoverySearchFilterFacet">
        <property name="indexFieldName" value="queue_status"/>
        <property name="metadataFields">
            <list>
            </list>
        </property>
        <property name="facetLimit" value="5"/>
        <property name="sortOrderSidebar" value="COUNT"/>
        <property name="sortOrderFilterPage" value="COUNT"/>
        <property name="isOpenByDefault" value="true"/>
        <property name="pageSize" value="10"/>
        <property name="exposeMinAndMaxValue" value="true"/>
    </bean>

    <bean id="searchFilterNotifyActivityStreamType" class="org.dspace.discovery.configuration.DiscoverySearchFilterFacet">
        <property name="indexFieldName" value="activity_stream_type"/>
        <property name="metadataFields">
            <list>
            </list>
        </property>
        <property name="facetLimit" value="5"/>
        <property name="sortOrderSidebar" value="COUNT"/>
        <property name="sortOrderFilterPage" value="COUNT"/>
        <property name="isOpenByDefault" value="true"/>
        <property name="pageSize" value="10"/>
        <property name="exposeMinAndMaxValue" value="true"/>
    </bean>

    <bean id="searchFilterNotifyCoarNotifyType" class="org.dspace.discovery.configuration.DiscoverySearchFilterFacet">
        <property name="indexFieldName" value="coar_notify_type"/>
        <property name="metadataFields">
            <list>
            </list>
        </property>
        <property name="facetLimit" value="5"/>
        <property name="sortOrderSidebar" value="COUNT"/>
        <property name="sortOrderFilterPage" value="COUNT"/>
        <property name="isOpenByDefault" value="true"/>
        <property name="pageSize" value="10"/>
        <property name="exposeMinAndMaxValue" value="true"/>
    </bean>

    <bean id="searchFilterNotifyNotificationType" class="org.dspace.discovery.configuration.DiscoverySearchFilterFacet">
        <property name="indexFieldName" value="notification_type"/>
        <property name="metadataFields">
            <list>
            </list>
        </property>
        <property name="facetLimit" value="5"/>
        <property name="sortOrderSidebar" value="COUNT"/>
        <property name="sortOrderFilterPage" value="COUNT"/>
        <property name="isOpenByDefault" value="true"/>
        <property name="pageSize" value="10"/>
        <property name="exposeMinAndMaxValue" value="true"/>
    </bean>

    <bean id="searchFilterNotifyRelation" class="org.dspace.discovery.configuration.DiscoverySearchFilterFacet">
        <property name="indexFieldName" value="notifyRelation"/>
        <property name="metadataFields">
            <list>
                <value>datacite.relation.isReferencedBy</value>
                <value>datacite.relation.isSupplementedBy</value>
            </list>
        </property>
        <property name="facetLimit" value="5"/>
        <property name="sortOrderSidebar" value="COUNT"/>
        <property name="sortOrderFilterPage" value="COUNT"/>
        <property name="isOpenByDefault" value="true"/>
        <property name="pageSize" value="10"/>
    </bean>

    <bean id="searchFilterNotifyEndorsement" class="org.dspace.discovery.configuration.DiscoverySearchFilterFacet">
        <property name="indexFieldName" value="notifyEndorsement"/>
        <property name="metadataFields">
            <list>
                <value>coar.notify.endorsedBy</value>
            </list>
        </property>
        <property name="facetLimit" value="5"/>
        <property name="sortOrderSidebar" value="COUNT"/>
        <property name="sortOrderFilterPage" value="COUNT"/>
        <property name="isOpenByDefault" value="true"/>
        <property name="pageSize" value="10"/>
    </bean>

    <bean id="searchFilterNotifyReview" class="org.dspace.discovery.configuration.DiscoverySearchFilterFacet">
        <property name="indexFieldName" value="notifyReview"/>
        <property name="metadataFields">
            <list>
                <value>datacite.relation.isReviewedBy</value>
            </list>
        </property>
        <property name="facetLimit" value="5"/>
        <property name="sortOrderSidebar" value="COUNT"/>
        <property name="sortOrderFilterPage" value="COUNT"/>
        <property name="isOpenByDefault" value="true"/>
        <property name="pageSize" value="10"/>
    </bean>
    
    <bean id="searchFilterNotifyLastStartTime" class="org.dspace.discovery.configuration.DiscoverySearchFilterFacet">
        <property name="indexFieldName" value="queue_last_start_time"/>
        <property name="metadataFields">
            <list>
                <value></value>
            </list>
        </property>
        <property name="type" value="date"/>
        <property name="facetLimit" value="5"/>
        <property name="sortOrderSidebar" value="COUNT"/>
        <property name="sortOrderFilterPage" value="COUNT"/>
        <property name="isOpenByDefault" value="false"/>
        <property name="pageSize" value="10"/>
        <property name="exposeMinAndMaxValue" value="true"/>
    </bean>
>>>>>>> b2ae1d54

    <!--Sort properties-->
    <bean id="sortScore" class="org.dspace.discovery.configuration.DiscoverySortFieldConfiguration">
        <property name="defaultSortOrder" value="desc"/>
    </bean>

    <bean id="sortTitle" class="org.dspace.discovery.configuration.DiscoverySortFieldConfiguration">
        <property name="metadataField" value="dc.title"/>
        <property name="defaultSortOrder" value="asc"/>
    </bean>

    <bean id="sortDateIssued" class="org.dspace.discovery.configuration.DiscoverySortFieldConfiguration">
        <property name="metadataField" value="dc.date.issued"/>
        <property name="type" value="date"/>
        <property name="defaultSortOrder" value="desc"/>
    </bean>
    <bean id="sortDateAccessioned" class="org.dspace.discovery.configuration.DiscoverySortFieldConfiguration">
        <property name="metadataField" value="dc.date.accessioned"/>
        <property name="type" value="date"/>
        <property name="defaultSortOrder" value="desc"/>
    </bean>

    <bean id="sortFamilyName" class="org.dspace.discovery.configuration.DiscoverySortFieldConfiguration">
        <property name="metadataField" value="person.familyName"/>
        <property name="defaultSortOrder" value="asc"/>
    </bean>
    <bean id="sortGivenName" class="org.dspace.discovery.configuration.DiscoverySortFieldConfiguration">
        <property name="metadataField" value="person.givenName"/>
        <property name="defaultSortOrder" value="asc"/>
    </bean>
    <bean id="sortBirthDate" class="org.dspace.discovery.configuration.DiscoverySortFieldConfiguration">
        <property name="metadataField" value="person.birthDate"/>
        <property name="type" value="date"/>
        <property name="defaultSortOrder" value="desc"/>
    </bean>

    <bean id="sortOrganizationLegalName" class="org.dspace.discovery.configuration.DiscoverySortFieldConfiguration">
        <property name="metadataField" value="organization.legalName"/>
        <property name="defaultSortOrder" value="asc"/>
    </bean>
    <bean id="sortOrganizationAddressCountry"
          class="org.dspace.discovery.configuration.DiscoverySortFieldConfiguration">
        <property name="metadataField" value="organization.address.addressCountry"/>
        <property name="defaultSortOrder" value="asc"/>
    </bean>
    <bean id="sortOrganizationAddressLocality"
          class="org.dspace.discovery.configuration.DiscoverySortFieldConfiguration">
        <property name="metadataField" value="organization.address.addressLocality"/>
        <property name="defaultSortOrder" value="asc"/>
    </bean>
    <bean id="sortOrganizationFoundingDate" class="org.dspace.discovery.configuration.DiscoverySortFieldConfiguration">
        <property name="metadataField" value="organization.foundingDate"/>
        <property name="type" value="date"/>
        <property name="defaultSortOrder" value="desc"/>
    </bean>

    <bean id="sortPublicationIssueNumber" class="org.dspace.discovery.configuration.DiscoverySortFieldConfiguration">
        <property name="metadataField" value="publicationissue.issueNumber"/>
        <property name="defaultSortOrder" value="desc"/>
    </bean>
    <bean id="sortCreativeWorkDatePublished" class="org.dspace.discovery.configuration.DiscoverySortFieldConfiguration">
        <property name="metadataField" value="creativework.datePublished"/>
        <property name="defaultSortOrder" value="desc"/>
    </bean>

    <bean id="sortPublicationVolumeNumber" class="org.dspace.discovery.configuration.DiscoverySortFieldConfiguration">
        <property name="metadataField" value="publicationvolume.volumeNumber"/>
        <property name="defaultSortOrder" value="desc"/>
    </bean>

    <bean id="sortEntityType" class="org.dspace.discovery.configuration.DiscoverySortFieldConfiguration">
        <property name="metadataField" value="dspace.entity.type"/>
        <property name="defaultSortOrder" value="desc"/>
    </bean>

    <bean id="sortLastModified" class="org.dspace.discovery.configuration.DiscoverySortFieldConfiguration">
        <property name="metadataField" value="lastModified" />
        <property name="type" value="date" />
        <property name="defaultSortOrder" value="desc"/>
    </bean>

    <bean id="sortLastModifiedAsc" class="org.dspace.discovery.configuration.DiscoverySortFieldConfiguration">
        <property name="metadataField" value="lastModified" />
        <property name="type" value="date" />
        <property name="defaultSortOrder" value="asc"/>
    </bean>

    <bean id="sortQueueLastStartTimeDesc" class="org.dspace.discovery.configuration.DiscoverySortFieldConfiguration">
        <property name="metadataField" value="queue_last_start_time" />
        <property name="type" value="date" />
        <property name="defaultSortOrder" value="desc"/>
    </bean>

    <bean id="sortQueueLastStartTimeAsc" class="org.dspace.discovery.configuration.DiscoverySortFieldConfiguration">
        <property name="metadataField" value="queue_last_start_time" />
        <property name="type" value="date" />
        <property name="defaultSortOrder" value="asc"/>
    </bean>

    <bean id="sortQueueAttemptsDesc" class="org.dspace.discovery.configuration.DiscoverySortFieldConfiguration">
        <property name="metadataField" value="queue_attempts" />
        <property name="defaultSortOrder" value="desc"/>
    </bean>

    <bean id="sortQueueAttemptsAsc" class="org.dspace.discovery.configuration.DiscoverySortFieldConfiguration">
        <property name="metadataField" value="queue_attempts" />
        <property name="defaultSortOrder" value="asc"/>
    </bean>

    <bean id="sortTitleAsc" class="org.dspace.discovery.configuration.DiscoverySortFieldConfiguration">
        <property name="metadataField" value="dc.title"/>
        <property name="defaultSortOrder" value="asc"/>
    </bean>

    <bean id="sortDateIssuedDesc" class="org.dspace.discovery.configuration.DiscoverySortFieldConfiguration">
        <property name="metadataField" value="dc.date.issued"/>
        <property name="type" value="date"/>
        <property name="defaultSortOrder" value="desc"/>
    </bean>

    <!-- UMD Customization -->
    <bean id="SolrServiceCommunityGroupIndexingPlugin" class="org.dspace.discovery.SolrServiceCommunityGroupIndexingPlugin" scope="prototype"/>
    <!-- End UMD Customization -->

</beans><|MERGE_RESOLUTION|>--- conflicted
+++ resolved
@@ -200,6 +200,7 @@
         <property name="searchFilters">
             <list>
                 <!-- UMD Customization -->
+                <!-- <ref bean="searchFilterTitle" /> -->
                 <ref bean="searchFilterKeyword" />
                 <ref bean="searchFilterAuthor" />
                 <ref bean="searchFilterAdvisor" />
@@ -529,6 +530,7 @@
         <property name="searchFilters">
             <list>
                 <!-- UMD Customization -->
+                <!-- <ref bean="searchFilterTitle" /> -->
                 <ref bean="searchFilterKeyword" />
                 <ref bean="searchFilterAuthor" />
                 <ref bean="searchFilterAdvisor" />
@@ -3136,72 +3138,6 @@
         </property>
     </bean>
 
-<<<<<<< HEAD
-    <!-- UMD Customization -->
-    <bean id="searchFilterKeyword" class="org.dspace.discovery.configuration.DiscoverySearchFilterFacet">
-        <property name="indexFieldName" value="keyword"/>
-        <property name="metadataFields">
-            <list>
-                <value>dc.subject.*</value>
-                <value>dc.description.*</value>
-                <value>dc.publisher.*</value>
-            </list>
-        </property>
-        <property name="facetLimit" value="10"/>
-        <property name="sortOrderSidebar" value="COUNT"/>
-        <property name="sortOrderFilterPage" value="COUNT"/>
-    </bean>
-
-    <bean id="searchFilterDepartment" class="org.dspace.discovery.configuration.DiscoverySearchFilterFacet">
-        <property name="indexFieldName" value="department"/>
-        <property name="metadataFields">
-            <list>
-                <value>dc.contributor.department</value>
-            </list>
-        </property>
-        <property name="facetLimit" value="10"/>
-        <property name="sortOrderSidebar" value="COUNT"/>
-        <property name="sortOrderFilterPage" value="COUNT"/>
-    </bean>
-
-    <bean id="searchFilterAbstract" class="org.dspace.discovery.configuration.DiscoverySearchFilterFacet">
-        <property name="indexFieldName" value="abstract"/>
-        <property name="metadataFields">
-            <list>
-                <value>dc.description.abstract</value>
-                <value>dc.description.tableofcontents</value>
-            </list>
-        </property>
-        <property name="facetLimit" value="10"/>
-        <property name="sortOrderSidebar" value="COUNT"/>
-        <property name="sortOrderFilterPage" value="COUNT"/>
-    </bean>
-
-    <bean id="searchFilterLanguage" class="org.dspace.discovery.configuration.DiscoverySearchFilterFacet">
-        <property name="indexFieldName" value="language"/>
-        <property name="metadataFields">
-            <list>
-                <value>dc.language.iso</value>
-            </list>
-        </property>
-        <property name="facetLimit" value="10"/>
-        <property name="sortOrderSidebar" value="COUNT"/>
-        <property name="sortOrderFilterPage" value="COUNT"/>
-    </bean>
-
-    <bean id="searchFilterAdvisor" class="org.dspace.discovery.configuration.DiscoverySearchFilterFacet">
-        <property name="indexFieldName" value="advisor"/>
-        <property name="metadataFields">
-            <list>
-                <value>dc.contributor.advisor</value>
-            </list>
-        </property>
-        <property name="facetLimit" value="10"/>
-        <property name="sortOrderSidebar" value="COUNT"/>
-        <property name="sortOrderFilterPage" value="COUNT"/>
-    </bean>
-    <!-- End UMD Customization -->
-=======
     <bean id="searchFilterNotifyRelatedItem" class="org.dspace.discovery.configuration.DiscoverySearchFilterFacet">
         <property name="indexFieldName" value="relateditem"/>
         <property name="metadataFields">
@@ -3372,7 +3308,71 @@
         <property name="pageSize" value="10"/>
         <property name="exposeMinAndMaxValue" value="true"/>
     </bean>
->>>>>>> b2ae1d54
+
+    <!-- UMD Customization -->
+    <bean id="searchFilterKeyword" class="org.dspace.discovery.configuration.DiscoverySearchFilterFacet">
+        <property name="indexFieldName" value="keyword"/>
+        <property name="metadataFields">
+            <list>
+                <value>dc.subject.*</value>
+                <value>dc.description.*</value>
+                <value>dc.publisher.*</value>
+            </list>
+        </property>
+        <property name="facetLimit" value="10"/>
+        <property name="sortOrderSidebar" value="COUNT"/>
+        <property name="sortOrderFilterPage" value="COUNT"/>
+    </bean>
+
+    <bean id="searchFilterDepartment" class="org.dspace.discovery.configuration.DiscoverySearchFilterFacet">
+        <property name="indexFieldName" value="department"/>
+        <property name="metadataFields">
+            <list>
+                <value>dc.contributor.department</value>
+            </list>
+        </property>
+        <property name="facetLimit" value="10"/>
+        <property name="sortOrderSidebar" value="COUNT"/>
+        <property name="sortOrderFilterPage" value="COUNT"/>
+    </bean>
+
+    <bean id="searchFilterAbstract" class="org.dspace.discovery.configuration.DiscoverySearchFilterFacet">
+        <property name="indexFieldName" value="abstract"/>
+        <property name="metadataFields">
+            <list>
+                <value>dc.description.abstract</value>
+                <value>dc.description.tableofcontents</value>
+            </list>
+        </property>
+        <property name="facetLimit" value="10"/>
+        <property name="sortOrderSidebar" value="COUNT"/>
+        <property name="sortOrderFilterPage" value="COUNT"/>
+    </bean>
+
+    <bean id="searchFilterLanguage" class="org.dspace.discovery.configuration.DiscoverySearchFilterFacet">
+        <property name="indexFieldName" value="language"/>
+        <property name="metadataFields">
+            <list>
+                <value>dc.language.iso</value>
+            </list>
+        </property>
+        <property name="facetLimit" value="10"/>
+        <property name="sortOrderSidebar" value="COUNT"/>
+        <property name="sortOrderFilterPage" value="COUNT"/>
+    </bean>
+
+    <bean id="searchFilterAdvisor" class="org.dspace.discovery.configuration.DiscoverySearchFilterFacet">
+        <property name="indexFieldName" value="advisor"/>
+        <property name="metadataFields">
+            <list>
+                <value>dc.contributor.advisor</value>
+            </list>
+        </property>
+        <property name="facetLimit" value="10"/>
+        <property name="sortOrderSidebar" value="COUNT"/>
+        <property name="sortOrderFilterPage" value="COUNT"/>
+    </bean>
+    <!-- End UMD Customization -->
 
     <!--Sort properties-->
     <bean id="sortScore" class="org.dspace.discovery.configuration.DiscoverySortFieldConfiguration">
