--- conflicted
+++ resolved
@@ -752,13 +752,6 @@
                 <ref bean="searchFilterObjectNamedType" />
                 <ref bean="searchFilterType" />
                 <ref bean="searchFilterIssued" />
-<<<<<<< HEAD
-                <!-- UMD Customization -->
-                <!-- <ref bean="searchFilterContentInOriginalBundle"/> -->
-                <!-- End UMD Customization-->
-                <ref bean="searchFilterEntityType"/>
-=======
->>>>>>> 5a43e6bc
             </list>
         </property>
         <!--The search filters which can be used on the discovery search page -->
@@ -2868,73 +2861,6 @@
         <property name="pageSize" value="10"/>
     </bean>
 
-<<<<<<< HEAD
-    <!-- UMD Customization -->
-    <bean id="searchFilterKeyword" class="org.dspace.discovery.configuration.DiscoverySearchFilterFacet">
-        <property name="indexFieldName" value="keyword"/>
-        <property name="metadataFields">
-            <list>
-                <value>dc.subject.*</value>
-                <value>dc.description.*</value>
-                <value>dc.publisher.*</value>
-            </list>
-        </property>
-        <property name="facetLimit" value="10"/>
-        <property name="sortOrderSidebar" value="COUNT"/>
-        <property name="sortOrderFilterPage" value="COUNT"/>
-    </bean>
-
-    <bean id="searchFilterDepartment" class="org.dspace.discovery.configuration.DiscoverySearchFilterFacet">
-        <property name="indexFieldName" value="department"/>
-        <property name="metadataFields">
-            <list>
-                <value>dc.contributor.department</value>
-            </list>
-        </property>
-        <property name="facetLimit" value="10"/>
-        <property name="sortOrderSidebar" value="COUNT"/>
-        <property name="sortOrderFilterPage" value="COUNT"/>
-    </bean>
-
-    <bean id="searchFilterAbstract" class="org.dspace.discovery.configuration.DiscoverySearchFilterFacet">
-        <property name="indexFieldName" value="abstract"/>
-        <property name="metadataFields">
-            <list>
-                <value>dc.description.abstract</value>
-                <value>dc.description.tableofcontents</value>
-            </list>
-        </property>
-        <property name="facetLimit" value="10"/>
-        <property name="sortOrderSidebar" value="COUNT"/>
-        <property name="sortOrderFilterPage" value="COUNT"/>
-    </bean>
-
-    <bean id="searchFilterLanguage" class="org.dspace.discovery.configuration.DiscoverySearchFilterFacet">
-        <property name="indexFieldName" value="language"/>
-        <property name="metadataFields">
-            <list>
-                <value>dc.language.iso</value>
-            </list>
-        </property>
-        <property name="facetLimit" value="10"/>
-        <property name="sortOrderSidebar" value="COUNT"/>
-        <property name="sortOrderFilterPage" value="COUNT"/>
-    </bean>
-
-    <bean id="searchFilterAdvisor" class="org.dspace.discovery.configuration.DiscoverySearchFilterFacet">
-        <property name="indexFieldName" value="advisor"/>
-        <property name="metadataFields">
-            <list>
-                <value>dc.contributor.advisor</value>
-            </list>
-        </property>
-        <property name="facetLimit" value="10"/>
-        <property name="sortOrderSidebar" value="COUNT"/>
-        <property name="sortOrderFilterPage" value="COUNT"/>
-    </bean>
-    <!-- End UMD Customization -->
-
-=======
     <!-- Used only to READ "supervisedBy" facets -->
     <bean id="searchFilterSupervision"
           class="org.dspace.discovery.configuration.DiscoverySearchFilterFacet">
@@ -2947,7 +2873,71 @@
         </property>
     </bean>
 
->>>>>>> 5a43e6bc
+    <!-- UMD Customization -->
+    <bean id="searchFilterKeyword" class="org.dspace.discovery.configuration.DiscoverySearchFilterFacet">
+        <property name="indexFieldName" value="keyword"/>
+        <property name="metadataFields">
+            <list>
+                <value>dc.subject.*</value>
+                <value>dc.description.*</value>
+                <value>dc.publisher.*</value>
+            </list>
+        </property>
+        <property name="facetLimit" value="10"/>
+        <property name="sortOrderSidebar" value="COUNT"/>
+        <property name="sortOrderFilterPage" value="COUNT"/>
+    </bean>
+
+    <bean id="searchFilterDepartment" class="org.dspace.discovery.configuration.DiscoverySearchFilterFacet">
+        <property name="indexFieldName" value="department"/>
+        <property name="metadataFields">
+            <list>
+                <value>dc.contributor.department</value>
+            </list>
+        </property>
+        <property name="facetLimit" value="10"/>
+        <property name="sortOrderSidebar" value="COUNT"/>
+        <property name="sortOrderFilterPage" value="COUNT"/>
+    </bean>
+
+    <bean id="searchFilterAbstract" class="org.dspace.discovery.configuration.DiscoverySearchFilterFacet">
+        <property name="indexFieldName" value="abstract"/>
+        <property name="metadataFields">
+            <list>
+                <value>dc.description.abstract</value>
+                <value>dc.description.tableofcontents</value>
+            </list>
+        </property>
+        <property name="facetLimit" value="10"/>
+        <property name="sortOrderSidebar" value="COUNT"/>
+        <property name="sortOrderFilterPage" value="COUNT"/>
+    </bean>
+
+    <bean id="searchFilterLanguage" class="org.dspace.discovery.configuration.DiscoverySearchFilterFacet">
+        <property name="indexFieldName" value="language"/>
+        <property name="metadataFields">
+            <list>
+                <value>dc.language.iso</value>
+            </list>
+        </property>
+        <property name="facetLimit" value="10"/>
+        <property name="sortOrderSidebar" value="COUNT"/>
+        <property name="sortOrderFilterPage" value="COUNT"/>
+    </bean>
+
+    <bean id="searchFilterAdvisor" class="org.dspace.discovery.configuration.DiscoverySearchFilterFacet">
+        <property name="indexFieldName" value="advisor"/>
+        <property name="metadataFields">
+            <list>
+                <value>dc.contributor.advisor</value>
+            </list>
+        </property>
+        <property name="facetLimit" value="10"/>
+        <property name="sortOrderSidebar" value="COUNT"/>
+        <property name="sortOrderFilterPage" value="COUNT"/>
+    </bean>
+    <!-- End UMD Customization -->
+
     <!--Sort properties-->
     <bean id="sortScore" class="org.dspace.discovery.configuration.DiscoverySortFieldConfiguration">
         <property name="defaultSortOrder" value="desc"/>
@@ -3022,11 +3012,6 @@
         <property name="defaultSortOrder" value="desc"/>
     </bean>
 
-<<<<<<< HEAD
-    <!-- UMD Customization -->
-    <bean id="SolrServiceCommunityGroupIndexingPlugin" class="org.dspace.discovery.SolrServiceCommunityGroupIndexingPlugin" scope="prototype"/>
-    <!-- End UMD Customization -->
-=======
     <bean id="sortLastModified" class="org.dspace.discovery.configuration.DiscoverySortFieldConfiguration">
         <property name="metadataField" value="lastModified" />
         <property name="type" value="date" />
@@ -3043,6 +3028,9 @@
         <property name="type" value="date"/>
         <property name="defaultSortOrder" value="desc"/>
     </bean>
->>>>>>> 5a43e6bc
+
+    <!-- UMD Customization -->
+    <bean id="SolrServiceCommunityGroupIndexingPlugin" class="org.dspace.discovery.SolrServiceCommunityGroupIndexingPlugin" scope="prototype"/>
+    <!-- End UMD Customization -->
 
 </beans>