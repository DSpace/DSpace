<?xml version="1.0" encoding="UTF-8"?>
<beans xmlns="http://www.springframework.org/schema/beans" xmlns:xsi="http://www.w3.org/2001/XMLSchema-instance"
    xmlns:util="http://www.springframework.org/schema/util"
    xsi:schemaLocation="http://www.springframework.org/schema/beans http://www.springframework.org/schema/beans/spring-beans.xsd http://www.springframework.org/schema/util http://www.springframework.org/schema/util/spring-util.xsd"
    default-lazy-init="true">

    <bean class="org.dspace.external.service.impl.ExternalDataServiceImpl"/>

    <bean class="org.dspace.external.provider.impl.SherpaJournalDataProvider" init-method="init">
        <property name="sourceIdentifier" value="sherpaJournal"/>
        <property name="url" value="${sherpa.romeo.url}"/>
        <!-- please register for a free api access key to get many benefits -->
        <property name="apiKey" value="${sherpa.romeo.apikey}"/>
        <property name="supportedEntityTypes">
            <list>
                <value>Journal</value>
            </list>
        </property>
    </bean>
    <bean class="org.dspace.external.provider.impl.SherpaPublisherDataProvider">
        <property name="sourceIdentifier" value="sherpaPublisher"/>
        <property name="url" value="${sherpa.romeo.url}"/>
        <!-- please register for a free api access key to get many benefits -->
        <property name="apiKey" value="${sherpa.romeo.apikey}"/>
        <property name="supportedEntityTypes">
            <list>
                <value>OrgUnit</value>
            </list>
        </property>
    </bean>
    <bean class="org.dspace.external.provider.impl.OrcidV3AuthorDataProvider" init-method="init">
        <property name="sourceIdentifier" value="orcid"/>
        <property name="orcidUrl" value="${orcid.url}" />
        <property name="clientId" value="${orcid.clientid}" />
        <property name="clientSecret" value="${orcid.clientsecret}" />
        <property name="OAUTHUrl" value="${orcid.oauth.url}" />
        <property name="orcidRestConnector" ref="orcidRestConnector"/>
        <property name="supportedEntityTypes">
            <list>
                <value>Person</value>
            </list>
        </property>
    </bean>

    <bean id="orcidRestConnector" class="org.dspace.external.OrcidRestConnector">
        <constructor-arg value="${orcid.api.url}"/>
    </bean>

    <bean id="pubmedLiveImportDataProvider" class="org.dspace.external.provider.impl.LiveImportDataProvider">
        <property name="metadataSource" ref="pubmedImportService"/>
        <property name="sourceIdentifier" value="pubmed"/>
        <property name="recordIdMetadata" value="dc.identifier.other"/>
        <property name="supportedEntityTypes">
            <list>
                <value>Publication</value>
            </list>
        </property>
    </bean>

    <bean id="arxivLiveImportDataProvider" class="org.dspace.external.provider.impl.LiveImportDataProvider">
        <property name="metadataSource" ref="ArXivImportService"/>
        <property name="sourceIdentifier" value="arxiv"/>
        <property name="recordIdMetadata" value="dc.identifier.other"/>
        <property name="supportedEntityTypes">
            <list>
                <value>Publication</value>
            </list>
        </property>
    </bean>

    <bean id="scopusLiveImportDataProvider" class="org.dspace.external.provider.impl.LiveImportDataProvider">
        <property name="metadataSource" ref="ScopusImportService"/>
        <property name="sourceIdentifier" value="scopus"/>
        <property name="recordIdMetadata" value="dc.identifier.other"/>
        <property name="supportedEntityTypes">
            <list>
                <value>Publication</value>
            </list>
        </property>
    </bean>

    <bean id="epoLiveImportDataProvider" class="org.dspace.external.provider.impl.LiveImportDataProvider">
        <property name="metadataSource" ref="EpoImportService"/>
        <property name="sourceIdentifier" value="epo"/>
        <property name="recordIdMetadata" value="dc.identifier.other"/>
        <property name="supportedEntityTypes">
            <list>
                <value>Patent</value>
            </list>
        </property>
    </bean>

    <bean id="crossRefLiveImportDataProvider" class="org.dspace.external.provider.impl.LiveImportDataProvider">
        <property name="metadataSource" ref="CrossRefImportService"/>
        <property name="sourceIdentifier" value="crossref"/>
        <property name="recordIdMetadata" value="dc.identifier.other"/>
        <property name="supportedEntityTypes">
            <list>
                <value>Publication</value>
            </list>
        </property>
    </bean>
    
    <bean id="ciniiLiveImportDataProvider" class="org.dspace.external.provider.impl.LiveImportDataProvider">
        <property name="metadataSource" ref="CiniiImportService"/>
        <property name="sourceIdentifier" value="cinii"/>
        <property name="recordIdMetadata" value="dc.identifier.other"/>
        <property name="supportedEntityTypes">
            <list>
                <value>Publication</value>
            </list>
        </property>
    </bean>

<<<<<<< HEAD
    <bean id="openaireLiveImportDataProvider" class="org.dspace.external.provider.impl.LiveImportDataProvider">
        <property name="metadataSource" ref="openaireImportService"/>
        <property name="sourceIdentifier" value="openaire"/>
        <property name="recordIdMetadata" value="dc.identifier.other"/>
    </bean>

=======
    <bean id="adsLiveImportDataProvider" class="org.dspace.external.provider.impl.LiveImportDataProvider">
        <property name="metadataSource" ref="ADSImportService"/>
        <property name="sourceIdentifier" value="ads"/>
        <property name="recordIdMetadata" value="dc.identifier.other"/>
        <property name="supportedEntityTypes">
            <list>
                <value>Publication</value>
            </list>
        </property>
    </bean>
    
    <bean id="pubmedEULiveImportDataProvider" class="org.dspace.external.provider.impl.LiveImportDataProvider">
        <property name="metadataSource" ref="PubmedEuropeImportService"/>
        <property name="sourceIdentifier" value="pubmedeu"/>
        <property name="recordIdMetadata" value="dc.identifier.other"/>
        <property name="supportedEntityTypes">
            <list>
                <value>Publication</value>
            </list>
        </property>
    </bean>   
    
>>>>>>> 16866e57
</beans>
<|MERGE_RESOLUTION|>--- conflicted
+++ resolved
@@ -112,14 +112,6 @@
         </property>
     </bean>
 
-<<<<<<< HEAD
-    <bean id="openaireLiveImportDataProvider" class="org.dspace.external.provider.impl.LiveImportDataProvider">
-        <property name="metadataSource" ref="openaireImportService"/>
-        <property name="sourceIdentifier" value="openaire"/>
-        <property name="recordIdMetadata" value="dc.identifier.other"/>
-    </bean>
-
-=======
     <bean id="adsLiveImportDataProvider" class="org.dspace.external.provider.impl.LiveImportDataProvider">
         <property name="metadataSource" ref="ADSImportService"/>
         <property name="sourceIdentifier" value="ads"/>
@@ -141,6 +133,16 @@
             </list>
         </property>
     </bean>   
-    
->>>>>>> 16866e57
+
+    <bean id="openaireLiveImportDataProvider" class="org.dspace.external.provider.impl.LiveImportDataProvider">
+        <property name="metadataSource" ref="openaireImportService"/>
+        <property name="sourceIdentifier" value="openaire"/>
+        <property name="recordIdMetadata" value="dc.identifier.other"/>
+        <property name="supportedEntityTypes">
+            <list>
+                <value>Publication</value>
+            </list>
+        </property>
+    </bean>
+
 </beans>
