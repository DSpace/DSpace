<?xml version="1.0" encoding="UTF-8"?>
<beans xmlns="http://www.springframework.org/schema/beans" xmlns:xsi="http://www.w3.org/2001/XMLSchema-instance"
    xmlns:util="http://www.springframework.org/schema/util"
    xsi:schemaLocation="http://www.springframework.org/schema/beans http://www.springframework.org/schema/beans/spring-beans.xsd http://www.springframework.org/schema/util http://www.springframework.org/schema/util/spring-util.xsd"
    default-lazy-init="true">

    <bean class="org.dspace.external.service.impl.ExternalDataServiceImpl"/>

    <bean class="org.dspace.external.provider.impl.SherpaJournalDataProvider" init-method="init">
        <property name="sourceIdentifier" value="sherpaJournal"/>
        <property name="url" value="${sherpa.romeo.url}"/>
        <!-- please register for a free api access key to get many benefits -->
        <property name="apiKey" value="${sherpa.romeo.apikey}"/>

    </bean>
    <bean class="org.dspace.external.provider.impl.SherpaPublisherDataProvider">
        <property name="sourceIdentifier" value="sherpaPublisher"/>
        <property name="url" value="${sherpa.romeo.url}"/>
        <!-- please register for a free api access key to get many benefits -->
        <property name="apiKey" value="${sherpa.romeo.apikey}"/>

    </bean>
    <bean class="org.dspace.external.provider.impl.OrcidV2AuthorDataProvider" init-method="init">
        <constructor-arg value="${orcid.api.url}"/>
        <property name="sourceIdentifier" value="orcidV2"/>
        <property name="orcidUrl" value="${orcid.url}" />
    </bean>

    <bean class="org.dspace.external.provider.impl.LCNameDataProvider">
        <property name="url" value="${lcname.url}"/>
        <property name="sourceIdentifier" value="lcname"/>
    </bean>

<<<<<<< HEAD
    <bean class="org.dspace.external.provider.impl.OpenAIREFunderDataProvider" init-method="init">
        <constructor-arg value="${openaire.api.url}"/>
        <property name="sourceIdentifier" value="openaireAPI"/>
    </bean>
    
=======
    <bean id="pubmedLiveImportDataProvider" class="org.dspace.external.provider.impl.LiveImportDataProvider">
        <property name="metadataSource" ref="pubmedImportService"/>
        <property name="sourceIdentifier" value="pubmed"/>
        <property name="recordIdMetadata" value="dc.identifier.other"/>
    </bean>

    <bean id="arxivLiveImportDataProvider" class="org.dspace.external.provider.impl.LiveImportDataProvider">
        <property name="metadataSource" ref="ArXivImportService"/>
        <property name="sourceIdentifier" value="arxiv"/>
        <property name="recordIdMetadata" value="dc.identifier.other"/>
    </bean>

>>>>>>> 1272782b
</beans>
<|MERGE_RESOLUTION|>--- conflicted
+++ resolved
@@ -31,24 +31,9 @@
         <property name="sourceIdentifier" value="lcname"/>
     </bean>
 
-<<<<<<< HEAD
     <bean class="org.dspace.external.provider.impl.OpenAIREFunderDataProvider" init-method="init">
         <constructor-arg value="${openaire.api.url}"/>
         <property name="sourceIdentifier" value="openaireAPI"/>
     </bean>
-    
-=======
-    <bean id="pubmedLiveImportDataProvider" class="org.dspace.external.provider.impl.LiveImportDataProvider">
-        <property name="metadataSource" ref="pubmedImportService"/>
-        <property name="sourceIdentifier" value="pubmed"/>
-        <property name="recordIdMetadata" value="dc.identifier.other"/>
-    </bean>
 
-    <bean id="arxivLiveImportDataProvider" class="org.dspace.external.provider.impl.LiveImportDataProvider">
-        <property name="metadataSource" ref="ArXivImportService"/>
-        <property name="sourceIdentifier" value="arxiv"/>
-        <property name="recordIdMetadata" value="dc.identifier.other"/>
-    </bean>
-
->>>>>>> 1272782b
-</beans>
+</beans>