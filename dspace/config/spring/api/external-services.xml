--- conflicted
+++ resolved
@@ -14,45 +14,40 @@
             </bean>
         </property>
         <property name="sourceIdentifier" value="sherpaJournalIssn"/>
+        <property name="supportedEntityTypes">
+            <list>
+                <value>Journal</value>
+            </list>
+        </property>
     </bean>
     <bean class="org.dspace.external.provider.impl.SHERPAv2JournalDataProvider" init-method="init">
         <property name="sourceIdentifier" value="sherpaJournal"/>
-<<<<<<< HEAD
-        <property name="url" value="${sherpa.romeo.url}"/>
-        <!-- please register for a free api access key to get many benefits -->
-        <property name="apiKey" value="${sherpa.romeo.apikey}"/>
-        <property name="supportedEntityTypes">
-            <list>
-                <value>Journal</value>
-            </list>
-=======
         <property name="sherpaService">
             <bean class="org.dspace.app.sherpa.SHERPAService">
                 <property name="maxNumberOfTries" value="3"/>
                 <property name="sleepBetweenTimeouts" value="2000"/>
                 <property name="timeout" value="5000"/>
             </bean>
->>>>>>> 2292d89a
+        </property>
+        <property name="supportedEntityTypes">
+            <list>
+                <value>Journal</value>
+            </list>
         </property>
     </bean>
     <bean class="org.dspace.external.provider.impl.SHERPAv2PublisherDataProvider" init-method="init">
         <property name="sourceIdentifier" value="sherpaPublisher"/>
-<<<<<<< HEAD
-        <property name="url" value="${sherpa.romeo.url}"/>
-        <!-- please register for a free api access key to get many benefits -->
-        <property name="apiKey" value="${sherpa.romeo.apikey}"/>
-        <property name="supportedEntityTypes">
-            <list>
-                <value>OrgUnit</value>
-            </list>
-=======
         <property name="sherpaService">
             <bean class="org.dspace.app.sherpa.SHERPAService">
                 <property name="maxNumberOfTries" value="3"/>
                 <property name="sleepBetweenTimeouts" value="2000"/>
                 <property name="timeout" value="5000"/>
             </bean>
->>>>>>> 2292d89a
+        </property>
+        <property name="supportedEntityTypes">
+            <list>
+                <value>OrgUnit</value>
+            </list>
         </property>
     </bean>
     <bean class="org.dspace.external.provider.impl.OrcidV3AuthorDataProvider" init-method="init">
