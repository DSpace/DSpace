<?xml version="1.0" encoding="UTF-8"?>
<beans xmlns="http://www.springframework.org/schema/beans" xmlns:xsi="http://www.w3.org/2001/XMLSchema-instance"
       xsi:schemaLocation="http://www.springframework.org/schema/beans http://www.springframework.org/schema/beans/spring-beans.xsd"
       default-lazy-init="true">

    <bean class="org.dspace.external.service.impl.ExternalDataServiceImpl"/>

    <bean class="org.dspace.external.provider.impl.SherpaJournalDataProvider" init-method="init">
        <property name="sourceIdentifier" value="sherpaJournal"/>
        <property name="url" value="${sherpa.romeo.url}"/>
        <!-- please register for a free api access key to get many benefits -->
        <property name="apiKey" value="${sherpa.romeo.apikey}"/>
        <property name="supportedEntityTypes">
            <list>
                <value>Journal</value>
            </list>
        </property>
    </bean>
    <bean class="org.dspace.external.provider.impl.SherpaPublisherDataProvider">
        <property name="sourceIdentifier" value="sherpaPublisher"/>
        <property name="url" value="${sherpa.romeo.url}"/>
        <!-- please register for a free api access key to get many benefits -->
        <property name="apiKey" value="${sherpa.romeo.apikey}"/>
        <property name="supportedEntityTypes">
            <list>
                <value>OrgUnit</value>
            </list>
        </property>
    </bean>
    <bean class="org.dspace.external.provider.impl.OrcidV3AuthorDataProvider" init-method="init">
        <property name="sourceIdentifier" value="orcid"/>
        <property name="orcidUrl" value="${orcid.url}" />
        <property name="clientId" value="${orcid.clientid}" />
        <property name="clientSecret" value="${orcid.clientsecret}" />
        <property name="OAUTHUrl" value="${orcid.oauth.url}" />
        <property name="orcidRestConnector" ref="orcidRestConnector"/>
        <property name="supportedEntityTypes">
            <list>
                <value>Person</value>
            </list>
        </property>
    </bean>

    <bean id="orcidRestConnector" class="org.dspace.external.OrcidRestConnector">
        <constructor-arg value="${orcid.api.url}"/>
    </bean>

    <bean id="pubmedLiveImportDataProvider" class="org.dspace.external.provider.impl.LiveImportDataProvider">
        <property name="metadataSource" ref="pubmedImportService"/>
        <property name="sourceIdentifier" value="pubmed"/>
        <property name="recordIdMetadata" value="dc.identifier.pmid"/>
        <property name="supportedEntityTypes">
            <list>
                <value>Publication</value>
            </list>
        </property>
    </bean>

    <bean id="arxivLiveImportDataProvider" class="org.dspace.external.provider.impl.LiveImportDataProvider">
        <property name="metadataSource" ref="ArXivImportService"/>
        <property name="sourceIdentifier" value="arxiv"/>
        <property name="recordIdMetadata" value="dc.identifier.arxiv"/>
        <property name="supportedEntityTypes">
            <list>
                <value>Publication</value>
            </list>
        </property>
    </bean>

    <bean id="scopusLiveImportDataProvider" class="org.dspace.external.provider.impl.LiveImportDataProvider">
        <property name="metadataSource" ref="ScopusImportService"/>
        <property name="sourceIdentifier" value="scopus"/>
        <property name="recordIdMetadata" value="dc.identifier.scopus"/>
        <property name="supportedEntityTypes">
            <list>
                <value>Publication</value>
            </list>
        </property>
    </bean>

    <bean id="epoLiveImportDataProvider" class="org.dspace.external.provider.impl.LiveImportDataProvider">
        <property name="metadataSource" ref="EpoImportService"/>
        <property name="sourceIdentifier" value="epo"/>
        <property name="recordIdMetadata" value="dc.identifier.other"/>
        <property name="supportedEntityTypes">
            <list>
                <value>Patent</value>
            </list>
        </property>
    </bean>

    <bean id="crossRefLiveImportDataProvider" class="org.dspace.external.provider.impl.LiveImportDataProvider">
        <property name="metadataSource" ref="CrossRefImportService"/>
        <property name="sourceIdentifier" value="crossref"/>
        <property name="recordIdMetadata" value="dc.identifier.doi"/>
        <property name="supportedEntityTypes">
            <list>
                <value>Publication</value>
            </list>
        </property>
    </bean>
    
    <bean id="ciniiLiveImportDataProvider" class="org.dspace.external.provider.impl.LiveImportDataProvider">
        <property name="metadataSource" ref="CiniiImportService"/>
        <property name="sourceIdentifier" value="cinii"/>
        <property name="recordIdMetadata" value="dc.identifier.other"/>
        <property name="supportedEntityTypes">
            <list>
                <value>Publication</value>
            </list>
        </property>
    </bean>

    <bean id="adsLiveImportDataProvider" class="org.dspace.external.provider.impl.LiveImportDataProvider">
        <property name="metadataSource" ref="ADSImportService"/>
        <property name="sourceIdentifier" value="ads"/>
        <property name="recordIdMetadata" value="dc.identifier.adsbibcode"/>
        <property name="supportedEntityTypes">
            <list>
                <value>Publication</value>
            </list>
        </property>
    </bean>
    
    <bean id="pubmedEULiveImportDataProvider" class="org.dspace.external.provider.impl.LiveImportDataProvider">
        <property name="metadataSource" ref="PubmedEuropeImportService"/>
        <property name="sourceIdentifier" value="pubmedeu"/>
        <property name="recordIdMetadata" value="dc.identifier.pmid"/>
        <property name="supportedEntityTypes">
            <list>
                <value>Publication</value>
            </list>
        </property>
    </bean>   

<<<<<<< HEAD
    <bean id="wosLiveImportDataProvider" class="org.dspace.external.provider.impl.LiveImportDataProvider">
        <property name="metadataSource" ref="WosImportService"/>
        <property name="sourceIdentifier" value="wos"/>
        <property name="recordIdMetadata" value="dc.identifier.isi"/>
=======
    <bean id="openaireLiveImportDataProviderByAuthor" class="org.dspace.external.provider.impl.LiveImportDataProvider">
        <property name="metadataSource" ref="openaireImportServiceByAuthor"/>
        <property name="sourceIdentifier" value="openaire"/>
        <property name="recordIdMetadata" value="dc.identifier.other"/>
>>>>>>> e373d7b6
        <property name="supportedEntityTypes">
            <list>
                <value>Publication</value>
            </list>
        </property>
    </bean>

<<<<<<< HEAD
    <bean id="scieloLiveImportDataProvider" class="org.dspace.external.provider.impl.LiveImportDataProvider">
        <property name="metadataSource" ref="ScieloImportService"/>
        <property name="sourceIdentifier" value="scielo"/>
=======
    <bean id="openaireLiveImportDataProviderByTitle" class="org.dspace.external.provider.impl.LiveImportDataProvider">
        <property name="metadataSource" ref="openaireImportServiceByTitle"/>
        <property name="sourceIdentifier" value="openaireTitle"/>
>>>>>>> e373d7b6
        <property name="recordIdMetadata" value="dc.identifier.other"/>
        <property name="supportedEntityTypes">
            <list>
                <value>Publication</value>
            </list>
        </property>
    </bean>
<<<<<<< HEAD

=======
>>>>>>> e373d7b6
</beans>
<|MERGE_RESOLUTION|>--- conflicted
+++ resolved
@@ -133,17 +133,10 @@
         </property>
     </bean>   
 
-<<<<<<< HEAD
     <bean id="wosLiveImportDataProvider" class="org.dspace.external.provider.impl.LiveImportDataProvider">
         <property name="metadataSource" ref="WosImportService"/>
         <property name="sourceIdentifier" value="wos"/>
         <property name="recordIdMetadata" value="dc.identifier.isi"/>
-=======
-    <bean id="openaireLiveImportDataProviderByAuthor" class="org.dspace.external.provider.impl.LiveImportDataProvider">
-        <property name="metadataSource" ref="openaireImportServiceByAuthor"/>
-        <property name="sourceIdentifier" value="openaire"/>
-        <property name="recordIdMetadata" value="dc.identifier.other"/>
->>>>>>> e373d7b6
         <property name="supportedEntityTypes">
             <list>
                 <value>Publication</value>
@@ -151,15 +144,9 @@
         </property>
     </bean>
 
-<<<<<<< HEAD
     <bean id="scieloLiveImportDataProvider" class="org.dspace.external.provider.impl.LiveImportDataProvider">
         <property name="metadataSource" ref="ScieloImportService"/>
         <property name="sourceIdentifier" value="scielo"/>
-=======
-    <bean id="openaireLiveImportDataProviderByTitle" class="org.dspace.external.provider.impl.LiveImportDataProvider">
-        <property name="metadataSource" ref="openaireImportServiceByTitle"/>
-        <property name="sourceIdentifier" value="openaireTitle"/>
->>>>>>> e373d7b6
         <property name="recordIdMetadata" value="dc.identifier.other"/>
         <property name="supportedEntityTypes">
             <list>
@@ -167,8 +154,27 @@
             </list>
         </property>
     </bean>
-<<<<<<< HEAD
 
-=======
->>>>>>> e373d7b6
+    <bean id="openaireLiveImportDataProviderByAuthor" class="org.dspace.external.provider.impl.LiveImportDataProvider">
+        <property name="metadataSource" ref="openaireImportServiceByAuthor"/>
+        <property name="sourceIdentifier" value="openaire"/>
+        <property name="recordIdMetadata" value="dc.identifier.other"/>
+        <property name="supportedEntityTypes">
+            <list>
+                <value>Publication</value>
+            </list>
+        </property>
+    </bean>
+
+    <bean id="openaireLiveImportDataProviderByTitle" class="org.dspace.external.provider.impl.LiveImportDataProvider">
+        <property name="metadataSource" ref="openaireImportServiceByTitle"/>
+        <property name="sourceIdentifier" value="openaireTitle"/>
+        <property name="recordIdMetadata" value="dc.identifier.other"/>
+        <property name="supportedEntityTypes">
+            <list>
+                <value>Publication</value>
+            </list>
+        </property>
+    </bean>
+
 </beans>
