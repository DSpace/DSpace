<?xml version="1.0" encoding="UTF-8"?>
<beans xmlns="http://www.springframework.org/schema/beans"
    xmlns:xsi="http://www.w3.org/2001/XMLSchema-instance"
    xsi:schemaLocation="http://www.springframework.org/schema/beans
           http://www.springframework.org/schema/beans/spring-beans-2.5.xsd">

    <bean id="import-openaire-events" class="org.dspace.qaevent.script.OpenaireEventsImportCliScriptConfiguration" primary="true">
        <property name="description" value="Import new Openaire quality assurance broker events"/>
        <property name="dspaceRunnableClass" value="org.dspace.qaevent.script.OpenaireEventsImportCli"/>
    </bean>

    <bean id="index-discovery" class="org.dspace.discovery.IndexDiscoveryScriptConfiguration">
        <property name="description" value="Update Discovery Solr Search Index"/>
        <property name="dspaceRunnableClass" value="org.dspace.discovery.IndexClient"/>
    </bean>

    <bean id="metadata-import" class="org.dspace.app.bulkedit.MetadataImportCliScriptConfiguration">
        <property name="description" value="Import metadata after batch editing" />
        <property name="dspaceRunnableClass" value="org.dspace.app.bulkedit.MetadataImportCLI"/>
    </bean>

    <bean id="metadata-export" class="org.dspace.app.bulkedit.MetadataExportCliScriptConfiguration">
        <property name="description" value="Export metadata for batch editing"/>
        <property name="dspaceRunnableClass" value="org.dspace.app.bulkedit.MetadataExportCli"/>
    </bean>

    <bean name="metadata-export-search" class="org.dspace.app.bulkedit.MetadataExportSearchCliScriptConfiguration">
        <property name="description" value="export metadata from a discovery search" />
        <property name="dspaceRunnableClass" value="org.dspace.app.bulkedit.MetadataExportSearchCli" />
    </bean>
    
    <bean id="retry-tracker" class="org.dspace.statistics.export.RetryFailedOpenUrlTrackerScriptConfiguration" scope="prototype">
        <property name="description" value="Retry all failed commits to the OpenURLTracker"/>
        <property name="dspaceRunnableClass" value="org.dspace.statistics.export.RetryFailedOpenUrlTracker"/>
    </bean>

    <bean id="curate"
          class="org.dspace.curate.CurationCliScriptConfiguration">
        <property name="description"
                  value="Curation tasks"/>
        <property name="dspaceRunnableClass"
                  value="org.dspace.curate.CurationCli"/>
    </bean>

    <bean id="submission-forms-migrate" class="org.dspace.submit.migration.SubmissionFormsMigrationCliScriptConfiguration">
        <property name="description" value="Script for migrating submission forms to DSpace 7"/>
        <property name="dspaceRunnableClass" value="org.dspace.submit.migration.SubmissionFormsMigration"/>
    </bean>

    <bean id="metadata-deletion" class="org.dspace.app.bulkedit.MetadataDeletionCliScriptConfiguration">
        <property name="description" value="Delete all the values of the specified metadata field"/>
        <property name="dspaceRunnableClass" value="org.dspace.app.bulkedit.MetadataDeletionCli"/>
    </bean>

    <bean id="harvest" class="org.dspace.app.harvest.HarvestCliScriptConfiguration">
        <property name="description" value="Manage the OAI-PMH harvesting of external collections"/>
        <property name="dspaceRunnableClass" value="org.dspace.app.harvest.HarvestCli"/>
    </bean>
        
    <bean id="process-cleaner" class="org.dspace.administer.ProcessCleanerCliConfiguration">
        <property name="description" value="Cleanup all the old processes in the specified state"/>
        <property name="dspaceRunnableClass" value="org.dspace.administer.ProcessCleanerCli"/>
    </bean>

    <bean id="filter-media" class="org.dspace.app.mediafilter.MediaFilterScriptConfiguration">
        <property name="description" value="Perform the media filtering to extract full text from documents and to create thumbnails"/>
        <property name="dspaceRunnableClass" value="org.dspace.app.mediafilter.MediaFilterScript"/>
    </bean>
    
    <bean id="orcid-bulk-push" class="org.dspace.orcid.script.OrcidBulkPushScriptConfiguration">
        <property name="description" value="Perform the bulk synchronization of all the BATCH configured ORCID entities placed in the ORCID queue"/>
        <property name="dspaceRunnableClass" value="org.dspace.orcid.script.OrcidBulkPush"/>
    </bean>
    
    <bean id="solr-database-resync" class="org.dspace.app.solrdatabaseresync.SolrDatabaseResyncCliScriptConfiguration">
        <property name="description" value="Update the database status of Items in solr"/>
        <property name="dspaceRunnableClass" value="org.dspace.app.solrdatabaseresync.SolrDatabaseResyncCli"/>
    </bean>

    <bean id="import" class="org.dspace.app.itemimport.ItemImportCLIScriptConfiguration" primary="true">
        <property name="description" value="Batch Import from Simple Archive Format (SAF)" />
        <property name="dspaceRunnableClass" value="org.dspace.app.itemimport.ItemImportCLI"/>
    </bean>

    <bean id="export" class="org.dspace.app.itemexport.ItemExportCLIScriptConfiguration" primary="true">
        <property name="description" value="Batch Export to Simple Archive Format (SAF)"/>
        <property name="dspaceRunnableClass" value="org.dspace.app.itemexport.ItemExportCLI"/>
    </bean>

    <bean id="subscription-send" class="org.dspace.subscriptions.SubscriptionEmailNotificationCliScriptConfiguration">
        <property name="description" value="Send emails related to Community/Collection/Item subscriptions"/>
        <property name="dspaceRunnableClass" value="org.dspace.subscriptions.SubscriptionEmailNotificationCli"/>
    </bean>

    <bean id="bulk-access-control" class="org.dspace.app.bulkaccesscontrol.BulkAccessControlCliScriptConfiguration" primary="true">
        <property name="description" value="Bulk access control"/>
        <property name="dspaceRunnableClass" value="org.dspace.app.bulkaccesscontrol.BulkAccessControlCli"/>
    </bean>

<<<<<<< HEAD
    <bean id="import-oaire-suggestions" class="org.dspace.app.suggestion.OAIREPublicationLoaderCliScriptConfiguration">
       <property name="description" value="Import and store locally metadata from OpenAIRE"/>
       <property name="dspaceRunnableClass" value="org.dspace.app.suggestion.OAIREPublicationLoaderRunnableCli"/>
=======
    <bean id="import-openaire-suggestions" class="org.dspace.app.suggestion.openaire.PublicationLoaderCliScriptConfiguration">
       <property name="description" value="Imports suggestions from OpenAIRE for publication claim"/>
       <property name="dspaceRunnableClass" value="org.dspace.app.suggestion.openaire.PublicationLoaderRunnableCli"/>
>>>>>>> fbd3d602
    </bean>

</beans><|MERGE_RESOLUTION|>--- conflicted
+++ resolved
@@ -97,15 +97,9 @@
         <property name="dspaceRunnableClass" value="org.dspace.app.bulkaccesscontrol.BulkAccessControlCli"/>
     </bean>
 
-<<<<<<< HEAD
-    <bean id="import-oaire-suggestions" class="org.dspace.app.suggestion.OAIREPublicationLoaderCliScriptConfiguration">
-       <property name="description" value="Import and store locally metadata from OpenAIRE"/>
-       <property name="dspaceRunnableClass" value="org.dspace.app.suggestion.OAIREPublicationLoaderRunnableCli"/>
-=======
     <bean id="import-openaire-suggestions" class="org.dspace.app.suggestion.openaire.PublicationLoaderCliScriptConfiguration">
        <property name="description" value="Imports suggestions from OpenAIRE for publication claim"/>
        <property name="dspaceRunnableClass" value="org.dspace.app.suggestion.openaire.PublicationLoaderRunnableCli"/>
->>>>>>> fbd3d602
     </bean>
 
 </beans>