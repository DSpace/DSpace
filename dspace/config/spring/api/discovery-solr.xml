<?xml version="1.0" encoding="UTF-8"?>
<!--

    The contents of this file are subject to the license and copyright
    detailed in the LICENSE and NOTICE files at the root of the source
    tree and available online at

    http://www.dspace.org/license/

-->
<beans xmlns="http://www.springframework.org/schema/beans"
       xmlns:xsi="http://www.w3.org/2001/XMLSchema-instance"
       xmlns:context="http://www.springframework.org/schema/context"
       xsi:schemaLocation="http://www.springframework.org/schema/beans
                  http://www.springframework.org/schema/beans/spring-beans-2.5.xsd
                  http://www.springframework.org/schema/context
                  http://www.springframework.org/schema/context/spring-context-2.5.xsd">

    <context:annotation-config /> <!-- allows us to use spring annotations in beans -->

<<<<<<< HEAD
<!--	<bean class="org.dspace.discovery.SolrServiceImpl" id="org.dspace.discovery.SearchService"/> -->
	<bean class="org.dspace.app.cris.discovery.CrisSearchService" id="org.dspace.discovery.SearchService"/> 

    <alias name="org.dspace.discovery.SearchService" alias="org.dspace.discovery.IndexingService"/>
=======
    <bean name='org.dspace.util.MultiFormatDateParser'
          class='org.dspace.util.MultiFormatDateParser'>
        <property name='patterns'>
            <map>
                <entry key='\d{8}' value='yyyyMMdd'/>
                <entry key='\d{1,2}-\d{1,2}-\d{4}' value='dd-MM-yyyy'/>
                <entry key='\d{4}-\d{1,2}-\d{1,2}' value='yyyy-MM-dd'/>
                <entry key='\d{4}-\d{1,2}' value='yyyy-MM'/>
                <entry key='\d{1,2}/\d{1,2}/\d{4}' value='MM/dd/yyyy'/>
                <entry key='\d{4}/\d{1,2}/\d{1,2}' value='yyyy/MM/dd'/>
                <entry key='\d{1,2}\s[a-z]{3}\s\d{4}' value='dd MMM yyyy'/>
                <entry key='\d{1,2}\s[a-z]{4,}\s\d{4}' value='dd MMMM yyyy'/>
                <entry key='\d{12}' value='yyyyMMddHHmm'/>
                <entry key='\d{8}\s\d{4}' value='yyyyMMdd HHmm'/>
                <entry key='\d{1,2}-\d{1,2}-\d{4}\s\d{1,2}:\d{2}' value='dd-MM-yyyy HH:mm'/>
                <entry key='\d{4}-\d{1,2}-\d{1,2}\s\d{1,2}:\d{2}' value='yyyy-MM-dd HH:mm'/>
                <entry key='\d{1,2}/\d{1,2}/\d{4}\s\d{1,2}:\d{2}' value='MM/dd/yyyy HH:mm'/>
                <entry key='\d{4}/\d{1,2}/\d{1,2}\s\d{1,2}:\d{2}' value='yyyy/MM/dd HH:mm'/>
                <entry key='\d{1,2}\s[a-z]{3}\s\d{4}\s\d{1,2}:\d{2}' value='dd MMM yyyy HH:mm'/>
                <entry key='\d{1,2}\s[a-z]{4,}\s\d{4}\s\d{1,2}:\d{2}' value='dd MMMM yyyy HH:mm'/>
                <entry key='\d{4}\s[a-z]{3}\s\d{1,2}' value='yyyy MMM dd'/>
                <entry key='\d{14}' value='yyyyMMddHHmmss'/>
                <entry key='\d{6}' value='yyyyMM'/>
                <entry key='\d{4}' value='yyyy'/>
                <entry key='\d{8}\s\d{6}' value='yyyyMMdd HHmmss'/>
                <entry key='\d{1,2}-\d{1,2}-\d{4}\s\d{1,2}:\d{2}:\d{2}' value='dd-MM-yyyy HH:mm:ss'/>
                <entry key='\d{4}-\d{1,2}-\d{1,2}\s\d{1,2}:\d{2}:\d{2}' value='yyyy-MM-dd HH:mm:ss'/>
                <entry key='\d{1,2}/\d{1,2}/\d{4}\s\d{1,2}:\d{2}:\d{2}' value='MM/dd/yyyy HH:mm:ss'/>
                <entry key='\d{4}/\d{1,2}/\d{1,2}\s\d{1,2}:\d{2}:\d{2}' value='yyyy/MM/dd HH:mm:ss'/>
                <entry key='\d{1,2}\s[a-z]{3}\s\d{4}\s\d{1,2}:\d{2}:\d{2}' value='dd MMM yyyy HH:mm:ss'/>
                <entry key='\d{1,2}\s[a-z]{4,}\s\d{4}\s\d{1,2}:\d{2}:\d{2}' value='dd MMMM yyyy HH:mm:ss'/>
                <entry key='\d{4}-\d{1,2}-\d{1,2}T\d{1,2}:\d{2}:\d{2}Z' value="yyyy-MM-dd'T'HH:mm:ss'Z'"/>
                <entry key='\d{4}-\d{1,2}-\d{1,2}T\d{1,2}:\d{2}:\d{2}\.\d{3}Z' value="yyyy-MM-dd'T'HH:mm:ss.SSS'Z'"/>
            </map>
        </property>
    </bean>
>>>>>>> b7a469d5

</beans><|MERGE_RESOLUTION|>--- conflicted
+++ resolved
@@ -18,12 +18,8 @@
 
     <context:annotation-config /> <!-- allows us to use spring annotations in beans -->
 
-<<<<<<< HEAD
 <!--	<bean class="org.dspace.discovery.SolrServiceImpl" id="org.dspace.discovery.SearchService"/> -->
 	<bean class="org.dspace.app.cris.discovery.CrisSearchService" id="org.dspace.discovery.SearchService"/> 
-
-    <alias name="org.dspace.discovery.SearchService" alias="org.dspace.discovery.IndexingService"/>
-=======
     <bean name='org.dspace.util.MultiFormatDateParser'
           class='org.dspace.util.MultiFormatDateParser'>
         <property name='patterns'>
@@ -60,6 +56,7 @@
             </map>
         </property>
     </bean>
->>>>>>> b7a469d5
+
+    <alias name="org.dspace.discovery.SearchService" alias="org.dspace.discovery.IndexingService"/>
 
 </beans>