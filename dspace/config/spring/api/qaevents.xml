<?xml version="1.0" encoding="UTF-8"?>
<beans xmlns="http://www.springframework.org/schema/beans"
    xmlns:xsi="http://www.w3.org/2001/XMLSchema-instance"
    xmlns:context="http://www.springframework.org/schema/context"
    xmlns:util="http://www.springframework.org/schema/util"
    xsi:schemaLocation="http://www.springframework.org/schema/beans
           http://www.springframework.org/schema/beans/spring-beans-2.5.xsd
           http://www.springframework.org/schema/context
           http://www.springframework.org/schema/context/spring-context-2.5.xsd
           http://www.springframework.org/schema/util
           http://www.springframework.org/schema/util/spring-util.xsd">

    <context:annotation-config /> <!-- allows us to use spring annotations in beans -->

    <bean id="qaEventsDao" class="org.dspace.qaevent.dao.impl.QAEventsDaoImpl" />
    
    <bean id="openaireBrokerClient" class="eu.dnetlib.broker.BrokerClient" />
    
    <bean id="brokerClientFactory" class="org.dspace.qaevent.service.impl.BrokerClientFactoryImpl" />
 
     <bean id="org.dspace.qaevent.service.QAEventActionService" class="org.dspace.qaevent.service.impl.QAEventActionServiceImpl">
        <property name="topicsToActions">
            <map>
            	<!--The key are the TOPIC, the value must be a valid implementation of the 
            		org.dspace.qaevent.QAEventAction interface -->
               <entry key="ENRICH/MORE/PROJECT" value-ref="ProjectLinkedEntityAction" />
               <entry key="ENRICH/MISSING/PROJECT" value-ref="ProjectLinkedEntityAction" />
               <entry key="ENRICH/MISSING/ABSTRACT" value-ref="AbstractMetadataAction" />
               <entry key="ENRICH/MORE/REVIEW" value-ref="AddReviewMetadataAction" />
               <entry key="ENRICH/MORE/ENDORSEMENT" value-ref="AddEndorsedMetadataAction"/>
               <entry key="ENRICH/MORE/PID" value-ref="PIDMetadataAction" />
               <entry key="ENRICH/MISSING/PID" value-ref="PIDMetadataAction" />
               <entry key="ENRICH/MORE/LINK" value-ref="RelationMetadataAction" />
            </map>   
        </property>
     </bean>
     
     <!-- This action bind the publication to the project, otherwise if the project has not been specified, 
      create a new project with the available data and then bind it to the publication -->
     <bean id="ProjectLinkedEntityAction" class="org.dspace.qaevent.action.QAEntityOpenaireMetadataAction">
        <!-- which metadata will hold the relation between the publication and the project -->
        <property name="relation" value="isPublicationOfProject" />
        <!-- the type of local entity used to store the project details -->
        <property name="entityType" value="Project" />
        <property name="entityMetadata">
            <map>
	<!--The key are the json path of qa message, the value is the metadata in 
		the linked entity where the information should be stored -->
               <!--  <entry key="acronym" value="" /> -->
               <entry key="code" value="dc.identifier" />
               <!--  <entry key="funder" value="oairecerif.funder" /> -->
	           <entry key="title" value="dc.title" />
	           <!--  <entry key="fundingProgram" value="oairecerif.fundingProgram" /> -->
	           <!--  <entry key="openaireId" value="oairecerif.funding.identifier" /> -->
            </map>
        </property>    
     </bean>
     <bean id="AbstractMetadataAction" class="org.dspace.qaevent.action.QAOpenaireSimpleMetadataAction">
        <property name="metadata" value="dc.description.abstract" />
     </bean>
     <bean id="AddReviewMetadataAction" class="org.dspace.qaevent.action.QANotifySimpleMetadataAction">
        <property name="metadata" value="datacite.relation.isReviewedBy" />
     </bean>
     <bean id="AddEndorsedMetadataAction" class="org.dspace.qaevent.action.QANotifySimpleMetadataAction">
        <property name="metadata" value="notify.relation.endorsedBy"/>
     </bean>
     <!-- Add a new identifier to the given item, using the defined types mapping -->
     <bean id="PIDMetadataAction" class="org.dspace.qaevent.action.QAOpenaireMetadataMapAction">
	     <property name="types">
	         <map>
	<!--The key are the type of identifier (or subject) reported in the message, the value is the metadata in 
        the linked entity where the information should be stored -->
               <entry key="default" value="dc.identifier.other" />
               <!-- <entry key="doi" value="dc.identifier.doi" />
               <entry key="pmid" value="dc.identifier.pmid" /> -->
	         </map>
	     </property>    
     </bean>
<<<<<<< HEAD
     <bean id="RelationMetadataAction" class="org.dspace.qaevent.action.QAOpenaireMetadataMapAction">
	     <property name="types">
	         <map>
               <entry key="default" value="datacite.relation.isReferencedBy" />
               <entry key="http://purl.org/vocab/frbr/core#supplement" value="datacite.relation.isSupplementedBy" />
	         </map>
	     </property>    
     </bean>
=======

    <!-- 
        To configure rules to automatic process specific qaevent you must provide a qaAutomaticProcessingMap
        where the keys are the qaevent source provider name and the value is a reference to a 
        AutomaticProcessingEvaluation implementation. Below you can find an example of configuration defining
        some thresholds rules for the coar-notify generated QAEvent to be approved, rejected and ignored
     -->
    <!-- 
    <util:map id="qaAutomaticProcessingMap">
        <entry key="coar-notify" value-ref="qaScoreEvaluation"/>
    </util:map>

    <bean id="qaScoreEvaluation" class="org.dspace.qaevent.QAScoreAutomaticProcessingEvaluation">
        <property name="scoreToReject" value="0.3" />
        <property name="scoreToIgnore" value="0.5" />
        <property name="scoreToApprove" value="0.8" />
        <property name="itemFilterToReject" ref="simple-demo_filter" />
        <property name="itemFilterToIgnore" ref="simple-demo_filter" />
        <property name="itemFilterToApprove" ref="simple-demo_filter" />
    </bean>
    -->
>>>>>>> ebb89850
 </beans><|MERGE_RESOLUTION|>--- conflicted
+++ resolved
@@ -76,7 +76,7 @@
 	         </map>
 	     </property>    
      </bean>
-<<<<<<< HEAD
+
      <bean id="RelationMetadataAction" class="org.dspace.qaevent.action.QAOpenaireMetadataMapAction">
 	     <property name="types">
 	         <map>
@@ -85,7 +85,6 @@
 	         </map>
 	     </property>    
      </bean>
-=======
 
     <!-- 
         To configure rules to automatic process specific qaevent you must provide a qaAutomaticProcessingMap
@@ -107,5 +106,4 @@
         <property name="itemFilterToApprove" ref="simple-demo_filter" />
     </bean>
     -->
->>>>>>> ebb89850
  </beans>