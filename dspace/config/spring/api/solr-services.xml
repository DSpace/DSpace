--- conflicted
+++ resolved
@@ -30,7 +30,8 @@
     <!-- Statistics services are both lazy loaded (by name), as you are likely just using ONE of them and not both -->
     <bean id="solrLoggerService" class="org.dspace.statistics.SolrLoggerServiceImpl" lazy-init="true"/>
 
-<<<<<<< HEAD
+    <bean class="org.dspace.statistics.SolrStatisticsCore" autowire-candidate="true"/>
+
 	<!-- deduplication -->
 	<bean class="org.dspace.app.deduplication.service.impl.SolrDedupServiceImpl" id="org.dspace.app.deduplication.service.DedupService"/>
 
@@ -42,8 +43,4 @@
 
     <!-- suggestion service for solr providers -->	
 	<bean id="org.dspace.app.suggestion.SolrSuggestionStorageService" class="org.dspace.app.suggestion.SolrSuggestionStorageServiceImpl" />
-=======
-    <bean class="org.dspace.statistics.SolrStatisticsCore" autowire-candidate="true"/>
-
->>>>>>> 2292d89a
 </beans>